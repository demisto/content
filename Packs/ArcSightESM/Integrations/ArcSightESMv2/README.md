# ArcSight ESM

ArcSight ESM is a security information and event management (SIEM) product.
It collects security log data from an enterprise’s security technologies, operating systems, applications and other log sources, and analyzes that data for signs of compromise, attacks or other malicious activity.
The product generates cases to security administrators and analysts.

##### NOTE

ArcSight XML is no longer supported. Use the ArcSight ESM integration instead.

## Use Cases

1. Fetching events and cases based on a query viewer.
2. Getting additional information by event or case ID.
3. Searching for events.
4. Updating a case or deleting it.
5. Getting all entries from an active list, updating an entry and clearing the list.

## Set up ArcSight ESM to work with Cortex XSOAR

The set up for using ArcSight ESM to work with Cortex XSOAR depends on whether you will be using the integration to fetch events or cases.

#### For fetching Events/Cases

1. Create an Event/Case query.

2. Add a row limit (1000).

3. Add a start time limit (e.g. $Now-10m).

4. Go to the following fields and add conditions if needed:

    - Select the Event ID and Start Time fields for Events (mandatory).
    - Select the ID and Create Time fields for Cases (mandatory).
    - Select additional fields of your choice.
    - Add conditions if needed (malicious/suspicious behavior such as malware found, failed login,
      access to a known malicious site and/or conditions like severity, criticality, assets etc).

#### Note

Cortex XSOAR is designed for an automatic response, so make sure to define conditions for actionable/sever/critical events only.

5.Create a query viewer based on the query.

    - In your ArcSight ESM environment, navigate to the Query Viewer > Attributes tab.
    - Set the Refresh Data After parameter to 1.
    - Configure the rest of the query viewer as necessary.
    
6.Save the Query Viewer resource ID integration configuration in Cortex XSOAR.

<<<<<<< HEAD

=======
>>>>>>> f720e8aa
## Configure ArcSight ESM on Cortex XSOAR
1. Navigate to Settings>Integrations>Servers & Services.
2. Search for ArcSight ESM.
3. Click **Add instance** to create and configure a new integration instance.
    - **Name**: a textual name for the integration instance.
    - **Server URL (e.g. https://192.168.0.1:8443)**: The hostname or IP address of the appliance being used, for example, `https://your_arcsight_esm:port`.
    - **Credentials and Password**: Use the username and password used to access the ArcSight ESM account. By default, a user with the admin role will have all the necessary permissions to run all integration commands. For more granular authorization, refer to the ESM documentation on how to create custom roles.
    - **Fetch Events as incidents via Query Viewer ID**: Must have Start Time and Event ID fields.
    - **Fetch Cases as incidents via Query Viewer ID**: Must have Create Time and ID fields.
    - **The maximum number of unique IDs expected to be fetched**: If unique IDs exceeds the maximum, duplicates will be fetched.
    - **Do not validate server certificate (unsecured)**: Select to avoid server certification validation. You may want to do this in case Cortex XSOAR cannot validate the integration server certificate (due to missing CA certificate).
    - **Use system proxy settings**: Select whether to communicate via the system proxy server or not.
    - **Fetch incidents**: Mark the Fetch incidents checkbox to automatically create Cortex XSOAR incidents from this integration instance.
    - **Incident type**: Select the incident type to trigger.
    - **Product Version**: Select the ArcSight ESM version. 7.4 above using the new Swagger detect-api. Note - not all the commands are using the new API at the moment.
    - **Use REST Endpoints**: Mark this checkbox to use REST endpoints for the commands related to 'entries' instead of the default legacy SOAP endpoints.
4. Click **Test** to validate the URLs, token, and connection.
    If you are experiencing issues with the service configuration, please contact Cortex XSOAR support at support@paloaltonetworks.com.
5. After completing the test successfully, press the ‘Done’ button.

## Use-Cases

- **Fetch events** - New events that match the predefined condition will be fetched to Cortex XSOAR as an incident and will trigger playbooks for automation and response. Such events could be any kind of security events.
- **Fetch cases** - New cases that match the predefined condition will be fetched to Cortex XSOAR as an incident and will trigger playbooks for automation and response. Such cases could include any kind of security events. The final step of the playbook could be updating, closing or deleting the case.
- **Search events** - Query specific events based on an existing query viewer.
- **Getting active** list entries - Returning active list entries (such as “Block list IPS”, “Malicious MD5s”, etc) by using as-get-entries and providing the resource ID of the active list. The entries can be added as a list in Cortex XSOAR for cross-platform usage, additional automation, and data enrichment.

## Fetched Incidents Data

The integration can fetch events and cases.

- When first turned on, the integration fetches all events/cases from the query viewer.
- The fetched incidents are later filtered by timestamp (start time/create time).
- In case of slowness, timeouts or crashes try reducing the max fetch parameter.

## Commands

You can execute these commands from the Cortex XSOAR CLI, as part of automation, or in a playbook.
After you successfully execute a command, a DBot message appears in the War Room with the command details.

1. (Deprecated) Get all case resource IDs: as-get-all-cases
2. Get information for a single case: as-get-case
3. Get query viewer results: as-get-matrix-data
4. Add entries to the Active List: as-add-entries
5. Delete all entries from the Active List: as-clear-entries
6. Get all entries on the Active List: as-get-entries
7. Get details for security event: as-get-security-events
8. Get all case event IDs: as-get-case-event-ids
9. Update a single case: as-update-case
10. Get all query viewer IDs: as-get-all-query-viewers
11. Delete a single case: as-case-delete
12. Get all query viewer results: as-get-query-viewer-results
13. Fetches incidents: as-fetch-incidents
14. Delete entries from the Active List: as-delete-entries

### as-get-all-cases

***
(Deprecated) Retrieves all case resource IDs.

#### Base Command

`as-get-all-cases`

#### Input

There are no input arguments for this command.

#### Context Output

| **Path** | **Type** | **Description** |
| --- | --- | --- |
| ArcSightESM.AllCaseIDs | Unknown | All case resource IDs |

#### Command Example

```!as-get-all-cases```

#### Context Example

```
{
    "ArcSightESM": {
        "AllCaseIDs": [
            "1234DfGkBABCenF0601F2Ww==",
            "456mUEWcBABD6cSFwTn5Fog==",
            "789pEo2gBABCBcJbK9kU04Q==",
        ]
    }
}
```

#### Human Readable Output

>### All cases
>
>|caseID|
>|---|
>| 1234DfGkBABCenF0601F2Ww== |
>| 456mUEWcBABD6cSFwTn5Fog== |
>| 789pEo2gBABCBcJbK9kU04Q== |

### as-get-case

***
Gets information about a single case.

#### Base Command

`as-get-case`

#### Input

| **Argument Name** | **Description** | **Required** |
| --- | --- | --- |
| resourceId | Resource ID of the case to get information for | Required |
| withBaseEvents | If "true", then will return case and base events of that case | Optional |

#### Context Output

| **Path** | **Type** | **Description** |
| --- | --- | --- |
| ArcSightESM.Cases.resourceid | string | Case ID |
| ArcSightESM.Cases.name | string | Case name |
| ArcSightESM.Cases.eventIDs | Unknown | Related base event IDs |
| ArcSightESM.Cases.createdTimestamp | number | Time the case was created \(in milliseconds\) |
| ArcSightESM.Cases.createdTime | string | Created time \(dd\-mm\-yyyyTHH:MM:SS.SSS timezone\) |
| ArcSightESM.Cases.modifiedTimestamp | number | Modified timestamp \(in milliseconds\) |
| ArcSightESM.Cases.modifiedTime | date | Modified time \(dd\-mm\-yyyyTHH:MM:SS.SSS timezone\) |
| ArcSightESM.Cases.action | string | Action \(e.g., BLOCK\_OR\_SHUTDOWN\) |
| ArcSightESM.Cases.associatedImpact | string | Associated impact \(e.g., AVAILABILITY\) |
| ArcSightESM.Cases.attackAgent | string | Attack agent \(e.g., INSIDER\) |
| ArcSightESM.Cases.attackMechanism | string | Attack mechanism \(e.g., PHYSICAL\) |
| ArcSightESM.Cases.consequenceSeverity | string | Consequence severity \(e.g., NONE\) |
| ArcSightESM.Cases.detectionTime | date | Detection time \(dd\-mm\-yyyyTHH:MM:SS.SSS timezone\) |
| ArcSightESM.Cases.displayID | number | Display ID |
| ArcSightESM.Cases.estimatedStartTime | date | Estimated start time \(dd\-mm\-yyyyTHH:MM:SS.SSS timezone\) |
| ArcSightESM.Cases.eventIDs | unknown | Base event IDs |
| ArcSightESM.Cases.frequency | string | Frequency \(e.g., NEVER\_OR\_ONCE\) |
| ArcSightESM.Cases.history | Unknown | History \(e.g., KNOWN\_OCCURENCE\) |
| ArcSightESM.Cases.numberOfOccurences | number | Number Of Occurences |
| ArcSightESM.Cases.resistance | string | Resistance \(e.g., HIGH\) |
| ArcSightESM.Cases.securityClassification | string | Security Classification \(e.g., UNCLASSIFIED\) |
| ArcSightESM.Cases.sensitivity | string | Sensitivity \(e.g., UNCLASSIFIED\) |
| ArcSightESM.Cases.stage | string | Stage \(e.g., QUEUED,INITIAL,FOLLOW\_UP,FINAL,CLOSED\) |
| ArcSightESM.Cases.ticketType | string | Ticket type \(e.g., INTERNAL,CLIENT,INCIDENT\) |
| ArcSightESM.Cases.vulnerability | string | Vulnerability \(e.g., DESIGN\) |

#### Command Example

```!as-get-case resourceId="12ax-uGgBABCWb2puJdY8ZA=="```

#### Context Example

```
{
    "ArcSightESM": {
        "Cases": {
            "URI": "/All Cases/All Cases/Downloads/test",
            "action": "BLOCK_OR_SHUTDOWN",
            "associatedImpact": "AVAILABILITY",
            "attackAgent": "INSIDER",
            "attackMechanism": "PHYSICAL",
            "attributeInitializationInProgress": false,
            "consequenceSeverity": "INSIGNIFICANT",
            "createdDate": "2019-02-04T12:33:21.000Z",
            "createdTime": {
                "day": 4,
                "hour": 7,
                "milliSecond": 646,
                "minute": 33,
                "month": 1,
                "second": 21,
                "timezoneID": "America/New_York",
                "year": 2019
            },
            "createdTimestamp": 1549283601646,
            "creatorName": "admin",
            "deprecated": false,
            "detectionTime": {
                "day": 5,
                "hour": 4,
                "milliSecond": 986,
                "minute": 20,
                "month": 1,
                "second": 41,
                "timezoneID": "America/New_York",
                "year": 2019
            },
            "disabled": false,
            "displayID": 10017,
            "estimatedStartTime": {
                "day": 5,
                "hour": 4,
                "milliSecond": 525,
                "minute": 19,
                "month": 1,
                "second": 55,
                "timezoneID": "America/New_York",
                "year": 2019
            },
            "eventIDs": [
                12395741,
                45696713,
                78996719
            ],
            "frequency": "NEVER_OR_ONCE",
            "history": "KNOWN_OCCURENCE",
            "inCache": false,
            "inactive": false,
            "initialized": true,
            "isAdditionalLoaded": false,
            "localID": 30064771012,
            "modificationCount": 1462,
            "modifiedDate": "2020-05-10T10:42:34.000Z",
            "modifiedTime": {
                "day": 10,
                "hour": 6,
                "milliSecond": 194,
                "minute": 42,
                "month": 4,
                "second": 34,
                "timezoneID": "America/New_York",
                "year": 2020
            },
            "modifiedTimestamp": 1589107354194,
            "modifierName": "admin",
            "name": "test",
            "numberOfOccurences": 0,
            "operationalImpact": "NO_IMPACT",
            "reference": {
                "id": "12ax-uGgBABCWb2puJdY8ZA==",
                "isModifiable": true,
                "managerID": "A1xxqmYBABCAXZPTkLg+BA==",
                "referenceName": "Case",
                "referenceString": "<Resource URI=\"/All Cases/All Cases/Downloads/test\" ID=\"12ax-uGgBABCWb2puJdY8ZA==\"/>",
                "referenceType": 7,
                "uri": "/All Cases/All Cases/Downloads/test"
            },
            "reportingLevel": 1,
            "resistance": "HIGH",
            "resourceid": "12ax-uGgBABCWb2puJdY8ZA==",
            "securityClassification": "UNCLASSIFIED",
            "securityClassificationCode": "P I   D U A B ",
            "sensitivity": "UNCLASSIFIED",
            "stage": "QUEUED",
            "state": 2,
            "ticketType": "INTERNAL",
            "type": 7,
            "typeName": "Case",
            "vulnerability": "DESIGN",
            "vulnerabilityType1": "ACCIDENTAL",
            "vulnerabilityType2": "EMI_RFI"
        }
    }
}
```

#### Human Readable Output

>### Case 12ax-uGgBABCWb2puJdY8ZA==
>
>|Action|CaseID|CreatedTime|EventIDs|Name|Severity|Stage|
>|---|---|---|---|---|---|---|
>| BLOCK_OR_SHUTDOWN | 12ax-uGgBABCWb2puJdY8ZA== | 2019-02-04 12:33:21 | 12395741, 45696713, 7896719 | test | INSIGNIFICANT | QUEUED |

### as-get-matrix-data

***
Retrieves query viewer results (query viewer must be configured to be refreshed every minute, see documentation)

#### Base Command

`as-get-matrix-data`

#### Input

| **Argument Name** | **Description** | **Required** |
| --- | --- | --- |
| id | Resource ID of a query viewer | Required |
| onlyColumns | If "true", will return only the columns of the query. If "false", will return the column headers and all query results. | Optional |

#### Context Output

There is no context output for this command.

#### Command Example

```!as-get-matrix-data id=aBBnu5XEBABCJHuGRQA-nwg==```

#### Context Example

```
{
  "ArcSightESM.QueryViewerResults": [
    {
      "Alias": null,
      "Create Time": "1582763229550",
      "Display ID": "30001",
      "Event-Name": null,
      "ID": "123nu5XEBABCJHuGRQA-nwg==",
      "Name": "test1",
      "Originator": null
    },
    {
      "Alias": null,
      "Create Time": "1589103446811",
      "Display ID": "30003",
      "Event-Name": null,
      "ID": "123gfy-XEBABCAD7Y9AVwrTA==",
      "Name": "test2",
      "Originator": null
    },
    {
      "Alias": null,
      "Create Time": "1588004035004",
      "Display ID": "30002",
      "Event-Name": "Login succeeded for user name 'admin'",
      "ID": "123lqvHEBABDmMHb-MM+jnA==",
      "Name": "test3",
      "Originator": null
    },
    {
      "Alias": null,
      "Create Time": "1588004035004",
      "Display ID": "30002",
      "Event-Name": "ArcSight User Login",
      "ID": "123lqvHEBABDmMHb-MM+jnA==",
      "Name": "test4",
      "Originator": null
    }
  ]
}
```

#### Human Readable Output

|Column Headers|
|---|
| Name |
| ID |
| Create Time |
| Event-Name |
| Originator |
| Alias |
| Display ID |

### Query Viewer Results: aBBnu5XEBABCJHuGRQA-nwg==

|**Create Time** | **Display ID** | **Event-Name** | **ID** | **Name** |
|---|---|---|---|---|
| 1582763229550 | 30001 |  | 123nu5XEBABCJHuGRQA-nwg== | test1 |
| 1589103446811 | 30003 |  | 123gfy-XEBABCAD7Y9AVwrTA== | test2 |
| 1588004035004 | 30002 | Login succeeded for user name 'admin' | 123lqvHEBABDmMHb-MM+jnA== | test3 |
| 1588004035004 | 30002 | ArcSight User Login | 123lqvHEBABDmMHb-MM+jnA== | test4 |

### as-add-entries

***
Adds new entries to the Active List.

#### Base Command

`as-add-entries`

#### Input

| **Argument Name** | **Description** | **Required** |
| --- | --- | --- |
| resourceId | Resource ID of the Active List | Required |
| entries | Entries are in JSON format. JSON must be an array of entries. Each entry must contain the same columns as they appear in the Active List, e.g., [{ "UserName": "john", "IP":"19.12.13.11"},{ "UserName": "bob", "IP":"22.22.22.22"}] | Required |

#### Context Output

There is no context output for this command.

#### Command Example

```!as-add-entries resourceId="A1LvlmWgBABCA5+HbRyHZoQ==" entries="[{\"name\": \"t3\", \"EventID\": \"9\"},{\"name\": \"t4\", \"EventID\": \"9\"}]"```

#### Context Example

```
{}
```

#### Human Readable Output

>Success

### as-clear-entries

***
Deletes all entries in the Active List.

#### Base Command

`as-clear-entries`

#### Input

| **Argument Name** | **Description** | **Required** |
| --- | --- | --- |
| resourceId | Resource ID of a specific Active List | Required |

#### Context Output

There is no context output for this command.

#### Command Example

```!as-clear-entries resourceId="A1LvlmWgBABCA5+HbRyHZoQ=="```

#### Context Example

```
{}
```

#### Human Readable Output

>Success

### as-get-entries

***
Returns all entries in the Active List

### Limitations

Returns up to 2000 entries.

#### Base Command

`as-get-entries`

#### Input

| **Argument Name** | **Description** | **Required** |
| --- | --- | --- |
| resourceId | Resource ID of a specific Active List | Required |
| entryFilter | Filters the entries, e.g., entryFilter="moo:moo1" | Optional |

#### Context Output

| **Path** | **Type** | **Description** |
| --- | --- | --- |
| ArcSightESM.ActiveList | Unknown | Active List is a map of active list resource id =&gt; active list entries |
| ArcSightESM.ActiveList.ListID | list | The ActiveList ID |
| ArcSightESM.ActiveList.Entries | Unknown | Active List is a map of active list resource id =&gt; active list |

#### Command Example

```!as-get-entries resourceId=A1LvlmWgBABCA5+HbRyHZoQ==```

#### Context Example

```
{
    "ArcSightESM": {
        "ActiveList": {
            "A1LvlmWgBABCA5+HbRyHZoQ==": [
                {
                    "eventId": "9", 
                    "startDate": "None", 
                    "name": "T4", 
                    "startTime": "31 Dec 1969 19:00:00 EST"
                }, 
                {
                    "eventId": "9", 
                    "startDate": "None", 
                    "name": "T3", 
                    "startTime": "31 Dec 1969 19:00:00 EST"
                }
            ]
        }
    }
}
```

#### Human Readable Output

>|Columns|
>|---|
>| eventId |
>| name |
>| startTime |
>Active List has no entries

### as-get-security-events

***
Returns the security event details

#### Base Command

`as-get-security-events`

#### Input

| **Argument Name** | **Description** | **Required** |
| --- | --- | --- |
| ids | ID or multiple ids separated by comma of security events. Event ID is ArcSight is always a number. Example: 13906590 | Required |
| lastDateRange | Query last events. Format follows 'number date_range_unit', e.g., 2 hours, 4 minutes, 6 month, 1 day | Optional |

#### Context Output

| **Path** | **Type** | **Description** |
| --- | --- | --- |
| ArcSightESM.SecurityEvents | Unknown | List of security events |
| ArcSightESM.SecurityEvents.name | string | Event name |
| ArcSightESM.SecurityEvents.eventId | number | Event ID |
| ArcSightESM.SecurityEvents.type | string | Event type \(e.g., CORRELATION\) |
| ArcSightESM.SecurityEvents.baseEventIds | Unknown | Base event IDs |
| ArcSightESM.SecurityEvents.source.address | Unknown | Event source address |
| ArcSightESM.SecurityEvents.destination.address | Unknown | Event destination address |
| ArcSightESM.SecurityEvents.startTime | date | Start time in milliseconds |

#### Command Example

```!as-get-security-events ids=12352349,45652798```

#### Context Example

```
{
    "ArcSightESM": {
        "SecurityEvents": [
            {
                "agent": {
                    "address": "1.1.1.1",
                    "addressAsBytes": "abgBRQ==",
                    "assetId": "123xxqmYBABCAWiGUuYaX-w==",
                    "assetLocalId": 17179869185,
                    "assetName": "xsoar-example",
                    "decodedAddress": "1.1.1.1",
                    "hostName": "xsoar-example",
                    "id": "123xxqmYBABCAY8SQ92zN9g==",
                    "mutable": true,
                    "name": "Manager Internal Agent",
                    "type": "arcsight_security_manager",
                    "version": "7.0.0.2436.1",
                    "zone": {
                        "id": "12332AABABCDVFpYAT3UdQ==",
                        "isModifiable": false,
                        "managerID": "123xqmYBABCAXZPTkLg+BA==",
                        "referenceID": 1102,
                        "referenceName": "Zone",
                        "referenceString": "<Resource URI=\"/All Zones/ArcSight System/Private Address Space Zones/RFC1918: 192.168.0.0-192.168.255.255\" ID=\"123U32AABABCDVFpYAT3UdQ==\"/>",
                        "referenceType": 29,
                        "uri": "/All Zones/ArcSight System/Private Address Space Zones/RFC1918: 192.168.0.0-192.168.255.255"
                    }
                },
                "agentSeverity": 1,
                "aggregatedEventCount": 1,
                "assetCriticality": 0,
                "baseEventCount": 0,
                "category": {
                    "behavior": "/Execute/Response",
                    "deviceGroup": "/Application",
                    "mutable": true,
                    "object": "/Host/Application",
                    "outcome": "/Success",
                    "significance": "/Informational"
                },
                "concentratorAgents": {
                    "address": "1.1.1.1",
                    "addressAsBytes": "abgBRQ==",
                    "assetId": "123xxqmYBABCAWiGUuYaX-w==",
                    "assetLocalId": 17179869185,
                    "assetName": "xsoar-example",
                    "decodedAddress": "1.1.1.1",
                    "hostName": "xsoar-example",
                    "id": "123xxqmYBABCAY8SQ92zN9g==",
                    "mutable": true,
                    "name": "Manager Internal Agent",
                    "type": "arcsight_security_manager",
                    "version": "7.0.0.2436.1",
                    "zone": {
                        "id": "12332AABABCDVFpYAT3UdQ==",
                        "isModifiable": false,
                        "managerID": "123xqmYBABCAXZPTkLg+BA==",
                        "referenceID": 1102,
                        "referenceName": "Zone",
                        "referenceString": "<Resource URI=\"/All Zones/ArcSight System/Private Address Space Zones/RFC1918: 192.168.0.0-192.168.255.255\" ID=\"12U32AABABCDVFpYAT3UdQ==\"/>",
                        "referenceType": 29,
                        "uri": "/All Zones/ArcSight System/Private Address Space Zones/RFC1918: 192.168.0.0-192.168.255.255"
                    }
                },
                "concentratorDevices": {
                    "address": "1.1.1.1",
                    "addressAsBytes": "abgBRQ==",
                    "assetId": "126xxqmYBABCAWiGUuYaX-w==",
                    "assetLocalId": 17179869185,
                    "assetName": "xsoar-example",
                    "decodedAddress": "1.1.1.1",
                    "hostName": "xsoar-example",
                    "mutable": true,
                    "product": "ArcSight",
                    "vendor": "ArcSight",
                    "version": "7.0.0.2436.1",
                    "zone": {
                        "id": "12U32AABABCDVFpYAT3UdQ==",
                        "isModifiable": false,
                        "managerID": "12xxqmYBABCAXZPTkLg+BA==",
                        "referenceID": 1102,
                        "referenceName": "Zone",
                        "referenceString": "<Resource URI=\"/All Zones/ArcSight System/Private Address Space Zones/RFC1918: 192.168.0.0-192.168.255.255\" ID=\"12fU32AABABCDVFpYAT3UdQ==\"/>",
                        "referenceType": 29,
                        "uri": "/All Zones/ArcSight System/Private Address Space Zones/RFC1918: 192.168.0.0-192.168.255.255"
                    }
                },
                "correlatedEventCount": 0,
                "destination": {
                    "address": "1.1.1.1",
                    "addressAsBytes": "abgBRQ==",
                    "assetId": "126xxqmYBABCAWiGUuYaX-w==",
                    "assetLocalId": 17179869185,
                    "assetName": "xsoar-example",
                    "decodedAddress": "1.1.1.1",
                    "geo": {
                        "latitude": 0,
                        "latitudeLong": 0,
                        "longitude": 0,
                        "longitudeLong": 0,
                        "mutable": true
                    },
                    "hostName": "xsoar-example",
                    "mutable": true,
                    "zone": {
                        "id": "12U32AABABCDVFpYAT3UdQ==",
                        "isModifiable": false,
                        "managerID": "12xxqmYBABCAXZPTkLg+BA==",
                        "referenceID": 1102,
                        "referenceName": "Zone",
                        "referenceString": "<Resource URI=\"/All Zones/ArcSight System/Private Address Space Zones/RFC1918: 192.168.0.0-192.168.255.255\" ID=\"12U32AABABCDVFpYAT3UdQ==\"/>",
                        "referenceType": 29,
                        "uri": "/All Zones/ArcSight System/Private Address Space Zones/RFC1918: 192.168.0.0-192.168.255.255"
                    }
                },
                "device": {
                    "address": "1.1.1.1",
                    "addressAsBytes": "abgBRQ==",
                    "assetId": "126xxqmYBABCAWiGUuYaX-w==",
                    "assetLocalId": 17179869185,
                    "assetName": "xsoar-example",
                    "decodedAddress": "1.1.1.1",
                    "hostName": "xsoar-example",
                    "mutable": true,
                    "product": "ArcSight",
                    "vendor": "ArcSight",
                    "version": "7.0.0.2436.1",
                    "zone": {
                        "id": "12fU32AABABCDVFpYAT3UdQ==",
                        "isModifiable": false,
                        "managerID": "12xxqmYBABCAXZPTkLg+BA==",
                        "referenceID": 1102,
                        "referenceName": "Zone",
                        "referenceString": "<Resource URI=\"/All Zones/ArcSight System/Private Address Space Zones/RFC1918: 192.168.0.0-192.168.255.255\" ID=\"12fU32AABABCDVFpYAT3UdQ==\"/>",
                        "referenceType": 29,
                        "uri": "/All Zones/ArcSight System/Private Address Space Zones/RFC1918: 192.168.0.0-192.168.255.255"
                    }
                },
                "deviceCustom": {
                    "mutable": true,
                    "number1Label": "Temporary Active list usage (Percent)",
                    "string1Label": "Unit",
                    "string2Label": "Time Frame"
                },
                "deviceCustomNumber1": 0,
                "deviceCustomString1": "Percent",
                "deviceCustomString2": "current value",
                "deviceEventCategory": "/Monitor/ActiveLists/TemporaryPercentageUsed",
                "deviceEventClassId": "monitor:121",
                "deviceReceiptDate": "2020-05-07T14:43:00.000Z",
                "deviceReceiptTime": 1588862580001,
                "deviceSeverity": "Warning",
                "endDate": "2020-05-07T14:43:00.000Z",
                "endTime": 1588862580001,
                "eventAnnotation": {
                    "auditTrail": "1,1589114529805,root,Queued,,,,",
                    "endDate": "2020-05-07T14:43:00.000Z",
                    "endTime": 1588862580001,
                    "eventId": 12352349,
                    "flags": 0,
                    "managerReceiptDate": "2020-05-07T14:43:00.000Z",
                    "managerReceiptTime": 1588862580001,
                    "modificationDate": "2020-05-07T14:43:00.000Z",
                    "modificationTime": 1588862580001,
                    "stage": {
                        "id": "123HiNfoAABCASsxbPIxG0g==",
                        "isModifiable": false,
                        "managerID": "123qmYBABCAXZPTkLg+BA==",
                        "referenceID": 2209,
                        "referenceName": "Stage",
                        "referenceString": "<Resource URI=\"/All Stages/Queued\" ID=\"12MHiNfoAABCASsxbPIxG0g==\"/>",
                        "referenceType": 34,
                        "uri": "/All Stages/Queued"
                    },
                    "stageUpdateDate": "2020-05-07T14:43:00.000Z",
                    "stageUpdateTime": 1588862580001,
                    "version": 1
                },
                "eventId": 12352349,
                "finalDevice": {
                    "address": "1.1.1.1",
                    "addressAsBytes": "abgBRQ==",
                    "assetId": "123xxqmYBABCAWiGUuYaX-w==",
                    "assetLocalId": 17179869185,
                    "assetName": "xsoar-example",
                    "decodedAddress": "1.1.1.1",
                    "hostName": "xsoar-example",
                    "mutable": true,
                    "product": "ArcSight",
                    "vendor": "ArcSight",
                    "version": "7.0.0.2436.1",
                    "zone": {
                        "id": "123U32AABABCDVFpYAT3UdQ==",
                        "isModifiable": false,
                        "managerID": "123xqmYBABCAXZPTkLg+BA==",
                        "referenceID": 1102,
                        "referenceName": "Zone",
                        "referenceString": "<Resource URI=\"/All Zones/ArcSight System/Private Address Space Zones/RFC1918: 192.168.0.0-192.168.255.255\" ID=\"123U32AABABCDVFpYAT3UdQ==\"/>",
                        "referenceType": 29,
                        "uri": "/All Zones/ArcSight System/Private Address Space Zones/RFC1918: 192.168.0.0-192.168.255.255"
                    }
                },
                "locality": 0,
                "managerId": -128,
                "managerReceiptDate": "2020-05-07T14:43:00.000Z",
                "managerReceiptTime": 1588862580001,
                "modelConfidence": 4,
                "name": "Monitor Event",
                "originalAgent": {
                    "address": "1.1.1.1",
                    "addressAsBytes": "abgBRQ==",
                    "assetId": "123xxqmYBABCAWiGUuYaX-w==",
                    "assetLocalId": 17179869185,
                    "assetName": "xsoar-example",
                    "decodedAddress": "1.1.1.1",
                    "hostName": "xsoar-example",
                    "id": "123xxqmYBABCAY8SQ92zN9g==",
                    "mutable": true,
                    "name": "Manager Internal Agent",
                    "type": "arcsight_security_manager",
                    "version": "7.0.0.2436.1",
                    "zone": {
                        "id": "123U32AABABCDVFpYAT3UdQ==",
                        "isModifiable": false,
                        "managerID": "123xqmYBABCAXZPTkLg+BA==",
                        "referenceID": 1102,
                        "referenceName": "Zone",
                        "referenceString": "<Resource URI=\"/All Zones/ArcSight System/Private Address Space Zones/RFC1918: 192.168.0.0-192.168.255.255\" ID=\"123U32AABABCDVFpYAT3UdQ==\"/>",
                        "referenceType": 29,
                        "uri": "/All Zones/ArcSight System/Private Address Space Zones/RFC1918: 192.168.0.0-192.168.255.255"
                    }
                },
                "originator": "SOURCE",
                "priority": 3,
                "relevance": 10,
                "severity": 0,
                "startDate": "2020-05-07T14:43:00.000Z",
                "startTime": 1588862580001,
                "ttl": 10,
                "type": "BASE"
            },
            {
                "agent": {
                    "address": "1.1.1.1",
                    "addressAsBytes": "abgBRQ==",
                    "assetId": "123xxqmYBABCAWiGUuYaX-w==",
                    "assetLocalId": 17179869185,
                    "assetName": "xsoar-example",
                    "decodedAddress": "1.1.1.1",
                    "hostName": "xsoar-example",
                    "id": "123xxqmYBABCAY8SQ92zN9g==",
                    "mutable": true,
                    "name": "Manager Internal Agent",
                    "type": "arcsight_security_manager",
                    "version": "7.0.0.2436.1",
                    "zone": {
                        "id": "12332AABABCDVFpYAT3UdQ==",
                        "isModifiable": false,
                        "managerID": "123xqmYBABCAXZPTkLg+BA==",
                        "referenceID": 1102,
                        "referenceName": "Zone",
                        "referenceString": "<Resource URI=\"/All Zones/ArcSight System/Private Address Space Zones/RFC1918: 192.168.0.0-192.168.255.255\" ID=\"123U32AABABCDVFpYAT3UdQ==\"/>",
                        "referenceType": 29,
                        "uri": "/All Zones/ArcSight System/Private Address Space Zones/RFC1918: 192.168.0.0-192.168.255.255"
                    }
                },
                "agentSeverity": 1,
                "aggregatedEventCount": 1,
                "assetCriticality": 0,
                "baseEventCount": 0,
                "category": {
                    "behavior": "/Authentication/Verify",
                    "deviceGroup": "/Application",
                    "mutable": true,
                    "object": "/Host/Application",
                    "outcome": "/Success",
                    "significance": "/Normal"
                },
                "concentratorAgents": {
                    "address": "1.1.1.1",
                    "addressAsBytes": "abgBRQ==",
                    "assetId": "123xxqmYBABCAWiGUuYaX-w==",
                    "assetLocalId": 17179869185,
                    "assetName": "xsoar-example",
                    "decodedAddress": "1.1.1.1",
                    "hostName": "xsoar-example",
                    "id": "123xxqmYBABCAY8SQ92zN9g==",
                    "mutable": true,
                    "name": "Manager Internal Agent",
                    "type": "arcsight_security_manager",
                    "version": "7.0.0.2436.1",
                    "zone": {
                        "id": "123U32AABABCDVFpYAT3UdQ==",
                        "isModifiable": false,
                        "managerID": "123xqmYBABCAXZPTkLg+BA==",
                        "referenceID": 1102,
                        "referenceName": "Zone",
                        "referenceString": "<Resource URI=\"/All Zones/ArcSight System/Private Address Space Zones/RFC1918: 192.168.0.0-192.168.255.255\" ID=\"123U32AABABCDVFpYAT3UdQ==\"/>",
                        "referenceType": 29,
                        "uri": "/All Zones/ArcSight System/Private Address Space Zones/RFC1918: 192.168.0.0-192.168.255.255"
                    }
                },
                "concentratorDevices": {
                    "address": "1.1.1.1",
                    "addressAsBytes": "abgBRQ==",
                    "assetId": "123xxqmYBABCAWiGUuYaX-w==",
                    "assetLocalId": 17179869185,
                    "assetName": "xsoar-example",
                    "decodedAddress": "1.1.1.1",
                    "hostName": "xsoar-example",
                    "mutable": true,
                    "product": "ArcSight",
                    "vendor": "ArcSight",
                    "version": "7.0.0.2436.1",
                    "zone": {
                        "id": "123U32AABABCDVFpYAT3UdQ==",
                        "isModifiable": false,
                        "managerID": "123xqmYBABCAXZPTkLg+BA==",
                        "referenceID": 1102,
                        "referenceName": "Zone",
                        "referenceString": "<Resource URI=\"/All Zones/ArcSight System/Private Address Space Zones/RFC1918: 192.168.0.0-192.168.255.255\" ID=\"123U32AABABCDVFpYAT3UdQ==\"/>",
                        "referenceType": 29,
                        "uri": "/All Zones/ArcSight System/Private Address Space Zones/RFC1918: 192.168.0.0-192.168.255.255"
                    }
                },
                "correlatedEventCount": 0,
                "destination": {
                    "address": "1.1.1.1",
                    "addressAsBytes": "abgBRQ==",
                    "assetId": "123xxqmYBABCAWiGUuYaX-w==",
                    "assetLocalId": 17179869185,
                    "assetName": "xsoar-example",
                    "decodedAddress": "1.1.1.1",
                    "geo": {
                        "latitude": 0,
                        "latitudeLong": 0,
                        "longitude": 0,
                        "longitudeLong": 0,
                        "mutable": true
                    },
                    "hostName": "xsoar-example",
                    "mutable": true,
                    "port": 8443,
                    "userId": "123FwqmYBABCA23X2wprUSg==",
                    "userName": "admin",
                    "zone": {
                        "id": "12332AABABCDVFpYAT3UdQ==",
                        "isModifiable": false,
                        "managerID": "123xqmYBABCAXZPTkLg+BA==",
                        "referenceID": 1102,
                        "referenceName": "Zone",
                        "referenceString": "<Resource URI=\"/All Zones/ArcSight System/Private Address Space Zones/RFC1918: 192.168.0.0-192.168.255.255\" ID=\"12332AABABCDVFpYAT3UdQ==\"/>",
                        "referenceType": 29,
                        "uri": "/All Zones/ArcSight System/Private Address Space Zones/RFC1918: 192.168.0.0-192.168.255.255"
                    }
                },
                "device": {
                    "address": "1.1.1.1",
                    "addressAsBytes": "abgBRQ==",
                    "assetId": "123xxqmYBABCAWiGUuYaX-w==",
                    "assetLocalId": 17179869185,
                    "assetName": "xsoar-example",
                    "decodedAddress": "1.1.1.1",
                    "hostName": "xsoar-example",
                    "mutable": true,
                    "product": "ArcSight",
                    "vendor": "ArcSight",
                    "version": "7.0.0.2436.1",
                    "zone": {
                        "id": "123U32AABABCDVFpYAT3UdQ==",
                        "isModifiable": false,
                        "managerID": "123xqmYBABCAXZPTkLg+BA==",
                        "referenceID": 1102,
                        "referenceName": "Zone",
                        "referenceString": "<Resource URI=\"/All Zones/ArcSight System/Private Address Space Zones/RFC1918: 192.168.0.0-192.168.255.255\" ID=\"123U32AABABCDVFpYAT3UdQ==\"/>",
                        "referenceType": 29,
                        "uri": "/All Zones/ArcSight System/Private Address Space Zones/RFC1918: 192.168.0.0-192.168.255.255"
                    }
                },
                "deviceCustom": {
                    "mutable": true,
                    "string2Label": "Configuration Resource",
                    "string3Label": "Login Type",
                    "string4Label": "Session ID",
                    "string5Label": "Client Version",
                    "string6Label": "Client ID"
                },
                "deviceCustomString2": "<Resource URI=\"/All Users/Administrators/admin\" ID=\"12GFwqmYBABCA23X2wprUSg==\"/>",
                "deviceCustomString3": "password based login",
                "deviceCustomString4": "acsfxxxx",
                "deviceCustomString5": "7.0.0.2436.1",
                "deviceCustomString6": "Service",
                "deviceEventCategory": "/Authentication/Login/User?Success",
                "deviceEventClassId": "authentication:100",
                "deviceReceiptDate": "2020-05-07T14:48:54.000Z",
                "deviceReceiptTime": 1588862934523,
                "deviceSeverity": "Warning",
                "endDate": "2020-05-07T14:48:54.000Z",
                "endTime": 1588862934523,
                "eventAnnotation": {
                    "auditTrail": "1,1589114529805,root,Queued,,,,",
                    "endDate": "2020-05-07T14:48:54.000Z",
                    "endTime": 1588862934523,
                    "eventId": 45652798,
                    "flags": 0,
                    "managerReceiptDate": "2020-05-07T14:48:54.000Z",
                    "managerReceiptTime": 1588862934523,
                    "modificationDate": "2020-05-07T14:48:54.000Z",
                    "modificationTime": 1588862934523,
                    "stage": {
                        "id": "123HiNfoAABCASsxbPIxG0g==",
                        "isModifiable": false,
                        "managerID": "123xqmYBABCAXZPTkLg+BA==",
                        "referenceID": 2209,
                        "referenceName": "Stage",
                        "referenceString": "<Resource URI=\"/All Stages/Queued\" ID=\"123HiNfoAABCASsxbPIxG0g==\"/>",
                        "referenceType": 34,
                        "uri": "/All Stages/Queued"
                    },
                    "stageUpdateDate": "2020-05-07T14:48:54.000Z",
                    "stageUpdateTime": 1588862934523,
                    "version": 1
                },
                "eventId": 45652798,
                "file": {
                    "name": "admin",
                    "path": "/All Users/Administrators/admin",
                    "type": "User"
                },
                "finalDevice": {
                    "address": "1.1.1.1",
                    "addressAsBytes": "abgBRQ==",
                    "assetId": "123xxqmYBABCAWiGUuYaX-w==",
                    "assetLocalId": 17179869185,
                    "assetName": "xsoar-example",
                    "decodedAddress": "1.1.1.1",
                    "hostName": "xsoar-example",
                    "mutable": true,
                    "product": "ArcSight",
                    "vendor": "ArcSight",
                    "version": "7.0.0.2436.1",
                    "zone": {
                        "id": "123U32AABABCDVFpYAT3UdQ==",
                        "isModifiable": false,
                        "managerID": "123xqmYBABCAXZPTkLg+BA==",
                        "referenceID": 1102,
                        "referenceName": "Zone",
                        "referenceString": "<Resource URI=\"/All Zones/ArcSight System/Private Address Space Zones/RFC1918: 192.168.0.0-192.168.255.255\" ID=\"123U32AABABCDVFpYAT3UdQ==\"/>",
                        "referenceType": 29,
                        "uri": "/All Zones/ArcSight System/Private Address Space Zones/RFC1918: 192.168.0.0-192.168.255.255"
                    }
                },
                "locality": 0,
                "managerId": -128,
                "managerReceiptDate": "2020-05-07T14:48:54.000Z",
                "managerReceiptTime": 1588862934523,
                "modelConfidence": 4,
                "name": "Login succeeded for user name 'admin'",
                "originalAgent": {
                    "address": "1.1.1.1",
                    "addressAsBytes": "abgBRQ==",
                    "assetId": "123xxqmYBABCAWiGUuYaX-w==",
                    "assetLocalId": 17179869185,
                    "assetName": "xsoar-example",
                    "decodedAddress": "1.1.1.1",
                    "hostName": "xsoar-example",
                    "id": "123xxqmYBABCAY8SQ92zN9g==",
                    "mutable": true,
                    "name": "Manager Internal Agent",
                    "type": "arcsight_security_manager",
                    "version": "7.0.0.2436.1",
                    "zone": {
                        "id": "123U32AABABCDVFpYAT3UdQ==",
                        "isModifiable": false,
                        "managerID": "123xqmYBABCAXZPTkLg+BA==",
                        "referenceID": 1102,
                        "referenceName": "Zone",
                        "referenceString": "<Resource URI=\"/All Zones/ArcSight System/Private Address Space Zones/RFC1918: 192.168.0.0-192.168.255.255\" ID=\"123U32AABABCDVFpYAT3UdQ==\"/>",
                        "referenceType": 29,
                        "uri": "/All Zones/ArcSight System/Private Address Space Zones/RFC1918: 192.168.0.0-192.168.255.255"
                    }
                },
                "originator": "SOURCE",
                "priority": 3,
                "relevance": 10,
                "severity": 0,
                "source": {
                    "address": "2.2.2.2",
                    "addressAsBytes": "ABCIDg==",
                    "decodedAddress": "2.2.2.2",
                    "geo": {
                        "countryCode": "IE",
                        "latitude": 53.3331,
                        "latitudeLong": 533331000000,
                        "locationInfo": "Dublin",
                        "longitude": -6.2489,
                        "longitudeLong": -62489000000,
                        "mutable": true,
                        "postalCode": "D02",
                        "regionCode": "L"
                    },
                    "hostName": "ec2.eu.compute-1.amazonaws.com",
                    "mutable": true,
                    "zone": {
                        "externalID": "E.I. duPont de Nemours and Co. Inc.",
                        "id": "123TU5fsAABCCerv-GNArfg==",
                        "isModifiable": false,
                        "managerID": "123xqmYBABCAXZPTkLg+BA==",
                        "referenceID": 2178,
                        "referenceName": "Zone",
                        "referenceString": "<Resource URI=\"/All Zones/ArcSight System/Public Address Space Zones/E.I. duPont de Nemours and Co. Inc.\" ID=\"123TU5fsAABCCerv-GNArfg==\" ExternalID=\"E.I. duPont de Nemours and Co. Inc.\"/>",
                        "referenceType": 29,
                        "uri": "/All Zones/ArcSight System/Public Address Space Zones/E.I. duPont de Nemours and Co. Inc."
                    }
                },
                "startDate": "2020-05-07T14:48:54.000Z",
                "startTime": 1588862934523,
                "ttl": 10,
                "type": "BASE"
            }
        ]
    }
}
```

#### Human Readable Output

>|Destination Address|Event ID|Name|Source Address|Time|
>|---|---|---|---|---|
>| 1.1.1.1 | 12352349 | Monitor Event |  | 2020-05-07, 14:43:00 |
>| 1.1.1.1 | 45652798 | Login succeeded for user name 'admin' | 2.2.2.2 | 2020-05-07, 14:48:54 |

### as-get-case-event-ids

***
Returns all case event IDs.

#### Base Command

`as-get-case-event-ids`

#### Input

| **Argument Name** | **Description** | **Required** |
| --- | --- | --- |
| caseId | Case ID, e.g., 7e6LEbF8BABCfA-dlp1rl1A== | Required |
| withCorrelatedEvents | If "true", then will return case and correlated events | Optional |

#### Context Output

| **Path** | **Type** | **Description** |
| --- | --- | --- |
| ArcSightESM.CaseEvents | Unknown | Map of caseId =&gt; related event ids |
| ArcSightESM.CaseEvents.LatestResult | Unknown | Event IDs of the last execution of this command |

#### Command Example

```!as-get-case-event-ids caseId="12ax-uGgBABCWb2puJdY8ZA==" withCorrelatedEvents="true"```

#### Context Example

```
{
    "ArcSightESM": {
        "CaseEvents": [
            12396713,
            45695741,
            78996719
        ]
    }
}
```

#### Human Readable Output

>|Case 12ax-uGgBABCWb2puJdY8ZA== Event IDs|
>|---|
>| 12396713 |
>| 45695741 |
>| 78996719 |

### as-update-case

***
Updates a specific case.

#### Base Command

`as-update-case`

#### Input

| **Argument Name** | **Description** | **Required** |
| --- | --- | --- |
| caseId | Case resource ID to update. The case must be unlocked, and the user should have edit permissions. | Required |
| stage | Stage the case is in | Optional |
| severity | Ticket consequence Severity | Optional |

#### Context Output

| **Path** | **Type** | **Description** |
| --- | --- | --- |
| ArcSightESM.Cases | unknown | List of cases |
| ArcSightESM.Cases.resourceid | string | Case resource ID |
| ArcSightESM.Cases.stage | string | Case stage  |
| ArcSightESM.Cases.consequenceSeverity | string | Case severity |

#### Command Example

```!as-update-case caseId="12ax-uGgBABCWb2puJdY8ZA==" stage="QUEUED" severity="INSIGNIFICANT"```

#### Context Example

```
{
    "ArcSightESM": {
        "Cases": {
            "URI": "/All Cases/All Cases/Downloads/test",
            "action": "BLOCK_OR_SHUTDOWN",
            "associatedImpact": "AVAILABILITY",
            "attackAgent": "INSIDER",
            "attackMechanism": "PHYSICAL",
            "attributeInitializationInProgress": false,
            "consequenceSeverity": "INSIGNIFICANT",
            "createdDate": "2019-02-04T12:33:21.000Z",
            "createdTime": {
                "day": 4,
                "hour": 7,
                "milliSecond": 646,
                "minute": 33,
                "month": 1,
                "second": 21,
                "timezoneID": "America/New_York",
                "year": 2019
            },
            "createdTimestamp": 1549283601646,
            "creatorName": "admin",
            "deprecated": false,
            "detectionTime": {
                "day": 5,
                "hour": 4,
                "milliSecond": 986,
                "minute": 20,
                "month": 1,
                "second": 41,
                "timezoneID": "America/New_York",
                "year": 2019
            },
            "disabled": false,
            "displayID": 12017,
            "estimatedStartTime": {
                "day": 5,
                "hour": 4,
                "milliSecond": 525,
                "minute": 19,
                "month": 1,
                "second": 55,
                "timezoneID": "America/New_York",
                "year": 2019
            },
            "eventIDs": [
                12395741,
                45696713,
                78996719
            ],
            "frequency": "NEVER_OR_ONCE",
            "history": "KNOWN_OCCURENCE",
            "inCache": false,
            "inactive": false,
            "initialized": true,
            "isAdditionalLoaded": false,
            "localID": 12064771092,
            "modificationCount": 1462,
            "modifiedDate": "2020-05-10T10:42:34.000Z",
            "modifiedTime": {
                "day": 10,
                "hour": 6,
                "milliSecond": 194,
                "minute": 42,
                "month": 4,
                "second": 34,
                "timezoneID": "America/New_York",
                "year": 2020
            },
            "modifiedTimestamp": 1589107354194,
            "modifierName": "admin",
            "name": "test",
            "numberOfOccurences": 0,
            "operationalImpact": "NO_IMPACT",
            "reference": {
                "id": "12ax-uGgBABCWb2puJdY8ZA==",
                "isModifiable": true,
                "managerID": "12xxqmYBABCAXZPTkLg+BA==",
                "referenceName": "Case",
                "referenceString": "<Resource URI=\"/All Cases/All Cases/Downloads/test\" ID=\"12ax-uGgBABCWb2puJdY8ZA==\"/>",
                "referenceType": 7,
                "uri": "/All Cases/All Cases/Downloads/test"
            },
            "reportingLevel": 1,
            "resistance": "HIGH",
            "resourceid": "12ax-uGgBABCWb2puJdY8ZA==",
            "securityClassification": "UNCLASSIFIED",
            "securityClassificationCode": "P I   D U A B ",
            "sensitivity": "UNCLASSIFIED",
            "stage": "QUEUED",
            "state": 2,
            "ticketType": "INTERNAL",
            "type": 7,
            "typeName": "Case",
            "vulnerability": "DESIGN",
            "vulnerabilityType1": "ACCIDENTAL",
            "vulnerabilityType2": "EMI_RFI"
        }
    }
}
```

#### Human Readable Output

>### Case 12ax-uGgBABCWb2puJdY8ZA==
>
>|Action|CaseID|CreatedTime|EventIDs|Name|Severity|Stage|
>|---|---|---|---|---|---|---|
>| BLOCK_OR_SHUTDOWN | 12ax-uGgBABCWb2puJdY8ZA== | 2019-02-04 12:33:21 | 12395741, 45696713, 78996719 | test | INSIGNIFICANT | QUEUED |

### as-get-all-query-viewers

***
Returns all the query viewer IDs.

#### Base Command

`as-get-all-query-viewers`

#### Input

There are no input arguments for this command.

#### Context Output

| **Path** | **Type** | **Description** |
| --- | --- | --- |
| ArcSightESM.AllQueryViewers | Unknown | List of all query viewer IDs |

#### Command Example

```!as-get-all-query-viewers```

#### Context Example

```
{
    "ArcSightESM": {
        "AllQueryViewers": [
            "123457WYBABCw9lZRkCjVIQ==",
            "54321rlkBABCJREkQ7PrIRg==",
            "56789py4BABCN9NYml6MSoA==",
        ]
    }
}
```

#### Human Readable Output

>|Query Viewers|
>|---|
>| 123457WYBABCw9lZRkCjVIQ== |
>| 54321rlkBABCJREkQ7PrIRg== |
>| 56789py4BABCN9NYml6MSoA== |

### as-case-delete

***
Deletes a case

#### Base Command

`as-case-delete`

#### Input

| **Argument Name** | **Description** | **Required** |
| --- | --- | --- |
| caseId | Resource ID of the case | Required |

#### Context Output

| **Path** | **Type** | **Description** |
| --- | --- | --- |
| ArcSightESM.Cases.resourceid | string | Resource ID of case |
| ArcSightESM.Cases.Deleted | boolean | Boolean flag. "True" if deleted. |

#### Command Example

```!as-case-delete caseId=123WHEWcBABD6VdKLNcKE2Q==```

#### Context Example

```
{
    "ArcSightESM": {
        "Cases": {
            "deleted": "True",
            "resourceid": "123WHEWcBABD6VdKLNcKE2Q=="
        }
    }
}
```

#### Human Readable Output

>Case 123WHEWcBABD6VdKLNcKE2Q== successfully deleted

### as-get-query-viewer-results

***
Retrieves query viewer results (query viewer must be configured to be refreshed every minute, see documentation)

#### Base Command

`as-get-query-viewer-results`

#### Input

| **Argument Name** | **Description** | **Required** |
| --- | --- | --- |
| id | Resource ID of the query viewer | Required |
| onlyColumns | If "true", will return only the columns of the query. If "false", will return the column headers and all query results. | Optional |

#### Context Output

| **Path** | **Type** | **Description** |
| --- | --- | --- |
| ArcSight.QueryViewerResults | Unknown | Query viewer results |

#### Command Example

```!as-get-query-viewer-results id="123457WYBABCw9lZRkCjVIQ=="```

#### Context Example

```
{
    "ArcSightESM": {
        "QueryViewerResults": [
            {
                "Attacker Address": "1.1.1.1",
                "Attacker Zone URI": "/All Zones/ArcSight System/Public Address Space Zones/E.I. duPont de Nemours and Co. Inc.",
                "End Time": "1589028174502",
                "Event ID": "12345678",
                "Name": "Login succeeded for user name 'admin'",
                "Start Time": "1589028174502"
            },
            {
                "Attacker Address": "2.2.2.2",
                "Attacker Zone URI": "/All Zones/ArcSight System/Public Address Space Zones/E.I. duPont de Nemours and Co. Inc.",
                "End Time": "1589028234536",
                "Event ID": "87654321",
                "Name": "Login succeeded for user name 'admin'",
                "Start Time": "1589028234536"
            },
            {
                "Attacker Address": "3.3.3.3",
                "Attacker Zone URI": "/All Zones/ArcSight System/Public Address Space Zones/E.I. duPont de Nemours and Co. Inc.",
                "End Time": "1589028294471",
                "Event ID": "14725836",
                "Name": "Login succeeded for user name 'admin'",
                "Start Time": "1589028294471"
            }
        ]
    }
}
```

#### Human Readable Output

>|Column Headers|
>|---|
>| Name |
>| End Time |
>| Attacker Zone URI |
>| Attacker Address |
>| Event ID |
>| Start Time |
>
>### Query Viewer Results: 123457WYBABCw9lZRkCjVIQ==
>
>|Attacker Address|Attacker Zone URI|End Time|Event ID|Name|Start Time|
>|---|---|---|---|---|---|
>| 1.1.1.1 | /All Zones/ArcSight System/Public Address Space Zones/E.I. duPont de Nemours and Co. Inc. | 1589028174502 | 12345678 | Login succeeded for user name 'admin' | 1589028174502 |
>| 2.2.2.2 | /All Zones/ArcSight System/Public Address Space Zones/E.I. duPont de Nemours and Co. Inc. | 1589028234536 | 87654321 | Login succeeded for user name 'admin' | 1589028234536 |
>| 3.3.3.3 | /All Zones/ArcSight System/Public Address Space Zones/E.I. duPont de Nemours and Co. Inc. | 1589028294471 | 14725836 | Login succeeded for user name 'admin' | 1589028294471 |

### as-fetch-incidents

***
Fetches incidents

#### Base Command

`as-fetch-incidents`

#### Input

| **Argument Name** | **Description** | **Required** |
| --- | --- | --- |
| last_run | Last run to start fetching incidents from | Optional |

#### Context Output

There is no context output for this command.

#### Command Example

```!as-fetch-incidents```

#### Context Example

```
{}
```

### as-delete-entries

***
Delete entries from the Active List.

#### Base Command

`as-delete-entries`

#### Input

| **Argument Name** | **Description** | **Required** |
| --- | --- | --- |
| resourceId | Resource ID of the Active List | Required |
| entries | Entries are in JSON format. JSON must be an array of entries. Each entry must contain the same columns as they appear in the Active List, e.g., [{ "UserName": "john", "IP":"19.12.13.11"},{ "UserName": "bob", "IP":"22.22.22.22"}] | Required |

#### Context Output

There is no context output for this command.

#### Command Example

```!as-delete-entries resourceId="A1LvlmWgBABCA5+HbRyHZoQ==" entries="[{\"name\": \"t3\", \"EventID\": \"9\"},{\"name\": \"t4\", \"EventID\": \"9\"}]"```

#### Context Example

```
{}
```

#### Human Readable Output

>Success<|MERGE_RESOLUTION|>--- conflicted
+++ resolved
@@ -48,10 +48,6 @@
     
 6.Save the Query Viewer resource ID integration configuration in Cortex XSOAR.
 
-<<<<<<< HEAD
-
-=======
->>>>>>> f720e8aa
 ## Configure ArcSight ESM on Cortex XSOAR
 1. Navigate to Settings>Integrations>Servers & Services.
 2. Search for ArcSight ESM.
