--- conflicted
+++ resolved
@@ -48,10 +48,6 @@
     
 6.Save the Query Viewer resource ID integration configuration in Cortex XSOAR.
 
-<<<<<<< HEAD
-
-=======
->>>>>>> a41c9a2c
 ## Configure ArcSight ESM on Cortex XSOAR
 1. Navigate to Settings>Integrations>Servers & Services.
 2. Search for ArcSight ESM.
