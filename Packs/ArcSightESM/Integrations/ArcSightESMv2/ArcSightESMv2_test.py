--- conflicted
+++ resolved
@@ -544,9 +544,6 @@
     results = demisto.results.call_args[0][0]
     output = results['Contents']
     assert len(output) == 3
-<<<<<<< HEAD
-    assert output[2] == "56789py4BABCN9NYml6MSoA=="
-=======
     assert output[2] == "56789py4BABCN9NYml6MSoA=="
 
 
@@ -583,5 +580,4 @@
     assert debug_logs_mock.call_args_list[1].startswith('Response successfully parsed after fixing invalid escape sequences')
 
     results = demisto.results.call_args[0][0]
-    assert results['Contents']  # assert that the response was parsed successfully
->>>>>>> 90cf3b88
+    assert results['Contents']  # assert that the response was parsed successfully