from datetime import datetime

import demistomock as demisto  # noqa: F401
import urllib3
from CommonServerPython import *  # noqa: F401

from CommonServerUserPython import *  # noqa

urllib3.disable_warnings()


""" CONSTANTS """

VENDOR = "Proofpoint"
PRODUCT = "Isolation"
DEFAULT_FETCH_LIMIT = 50000
ITEMS_PER_PAGE = 10000
DATE_FORMAT = "%Y-%m-%dT%H:%M:%SZ"

""" CLIENT CLASS """


class Client(BaseClient):
    """
    Client class to interact with the service API
    """

    def __init__(self, base_url, verify: bool, api_key: str) -> None:
        self.api_key = api_key
        super().__init__(base_url=base_url, verify=verify)

    def get_events(self, start_date: str, end_date: str) -> dict:
        """
        Gets events from the specified start date to the end date using the API.

        Args:
            start_date (str): The start date for the data retrieval in YYYY-MM-DD format.
            end_date (str): The end date for the data retrieval in YYYY-MM-DD format.

        Returns:
            dict: The API response containing the usage data events.
        """
        results = self._http_request(
            method="GET",
            url_suffix=f"/api/v2/reporting/usage-data?key={self.api_key}&pageSize={ITEMS_PER_PAGE}"
<<<<<<< HEAD
            f"&from={start_date}&to={end_date}",
=======
                       f"&from={start_date}&to={end_date}",
            retries=3
>>>>>>> 3a2b0bfc
        )
        return results


""" HELPER FUNCTIONS """


def get_and_parse_date(event: dict) -> str | None:
    """
    Parses the date string from an event dictionary and formats it according to the specified date format.

    Args:
        event (dict): A dictionary containing event data.

    Returns:
        str: The formatted date string if parsing is successful.

    Raises:
        ValueError: If the 'date' value in the event dictionary is invalid or cannot be parsed.
    """
    date_str = event.get("date")
    try:
        start = parse_date_string(date_str, DATE_FORMAT)
        return start.strftime(DATE_FORMAT)
    except ValueError:
        raise ValueError("Invalid date format")


def sort_events_by_date(events: list) -> list:
    """
    Sorts a list of events by their date in ascending order.

    Args:
        events (list): A list of dictionaries.

    Returns:
        list: The sorted list of events based on the 'date' field.
    """
    return sorted(events, key=lambda x: datetime.strptime(x["date"], "%Y-%m-%dT%H:%M:%S.%f%z"))


def hash_user_name_and_url(event: dict) -> str:
    """
    Generates a hash-like string by concatenating the 'url' and 'userName' fields from an event dictionary.

    Args:
        event (dict): A dictionary containing event data.

    Returns:
        str: A string in the format '<url>&<userName>'.
    """
    url = event.get("url", "")
    user_name = event.get("userName", "")
    return f"{url}&{user_name}"


def remove_duplicate_events(start_date, ids: set, events: list) -> None:
    """
    Removes duplicate events from a list of events based on a set of unique identifiers and a specified start date.

    Args:
        start_date (str): The date to check against, in the same format as the event dates.
        ids (set): A set of hashed identifiers for detecting duplicates.
        events (list): A list of sorted event dictionaries to process.
    """
    events_copy = events.copy()
    for event in events_copy:
        event_date = get_and_parse_date(event)
        if event_date != start_date:
            break
        hashed_id = hash_user_name_and_url(event)
        if hashed_id in ids:
            demisto.debug(f'Removing duplicated event with hash_id {hashed_id}')
            events.remove(event)


def get_and_reorganize_events(client: Client, start: str, end: str, ids: set) -> list:
    """
    Fetches events, sorts them by date, and removes duplicates.

    Args:
        client (Client): The client to fetch events from.
        start (str): The start date for fetching events.
        end (str): The end date for fetching events.
        ids (set): A set of already processed event IDs to filter out duplicates.

    Returns:
        list: A list of sorted and deduplicated events.
    """
<<<<<<< HEAD
    events: list = client.get_events(start, end).get("data", [])
=======
    events: list = client.get_events(start, end).get('data', [])
    demisto.debug(f'Raw events from Proofpoint Isolation api: {events}')
>>>>>>> 3a2b0bfc
    events = sort_events_by_date(events)
    remove_duplicate_events(start, ids, events)
    return events


""" COMMAND FUNCTIONS """


def test_module(client: Client) -> str:
    """
    Tests the connection to the service by attempting to fetch events within a date range.

    Args:
        client (Client): The client object used to interact with the service.

    Returns:
        str: 'ok' if the connection is successful. If an authorization error occurs, an appropriate error message is returned.
    """
    try:
        current_time = get_current_time()
        start_date = (current_time - timedelta(minutes=1)).strftime(DATE_FORMAT)
        end_date = current_time.strftime(DATE_FORMAT)
        fetch_events(client, 1, {"start_date": start_date, "end_date": end_date})
        message = "ok"
    except DemistoException as e:
        raise e
    return message


def fetch_events(client: Client, fetch_limit: int, get_events_args: dict = None) -> tuple[list, dict]:
    output: list = []

    if get_events_args:  # handle get_event command
        event_date = get_events_args.get("start_date", "")
        end = get_events_args.get("end_date", "")
        ids: set = set()
    else:  # handle fetch_events case
        last_run = demisto.getLastRun() or {}
        event_date = last_run.get("start_date", "")
        if not event_date:
            event_date = get_current_time().strftime(DATE_FORMAT)
        end = get_current_time().strftime(DATE_FORMAT)
        ids = set(last_run.get("ids", []))

    current_start_date = event_date
    demisto.debug(f'Fetching events from {current_start_date=} to {end=}')
    while True:
        events = get_and_reorganize_events(client, event_date, end, ids)
        if not events:
            demisto.debug(f'No more events found, breaking with {len(output)} events in total.')
            break

        demisto.debug(f'Iterates over {len(events)=} events.')
        for event in events:
            event["_TIME"] = event.get("date")
            output.append(event)
            event_date = get_and_parse_date(event)

            if event_date != current_start_date:
                current_start_date = event_date
                ids = set()
            hashed_id = hash_user_name_and_url(event)
            ids.add(hashed_id)

            if len(output) >= fetch_limit:
<<<<<<< HEAD
                new_last_run = {"start_date": event_date, "ids": list(ids)}
=======
                demisto.debug(f'Reached fetch limit, sending {len(output)} events in total.')
                new_last_run = {'start_date': event_date, 'ids': list(ids)}
>>>>>>> 3a2b0bfc
                return output, new_last_run

    new_last_run = {"start_date": event_date, "ids": list(ids)}
    return output, new_last_run


def get_events(client: Client, args: dict) -> tuple[list, CommandResults]:
    """
    Fetches events within the specified date range and returns them.

    Args:
        client (Client): The client to fetch events from.
        args (dict): A dictionary containing the start and end dates for the query.

    Returns:
        list: A list of events fetched within the specified date range.
    """
    start_date = args.get("start_date")
    end_date = args.get("end_date")
    limit: int = arg_to_number(args.get("limit")) or DEFAULT_FETCH_LIMIT

    output, _ = fetch_events(client, limit, {"start_date": start_date, "end_date": end_date})

    filtered_events = []
    for event in output:
        filtered_event = {
            "User ID": event.get("userId"),
            "User Name": event.get("userName"),
            "URL": event.get("url"),
            "Date": event.get("date"),
        }
        filtered_events.append(filtered_event)

    human_readable = tableToMarkdown(name="Proofpoint Isolation Events", t=filtered_events, removeNull=True)
    command_results = CommandResults(
        readable_output=human_readable,
        outputs=output,
        outputs_prefix="ProofpointIsolationEventCollector",
    )
    return output, command_results


""" MAIN FUNCTION """


def main() -> None:  # pragma: no cover
    """main function, parses params and runs command functions"""
    params = demisto.params()
    command = demisto.command()
    args = demisto.args()

    demisto.debug(f"Command being called is {demisto.command()}")
    try:
        base_url = params.get("base_url")
        verify = not params.get("insecure", False)
        api_key = params.get("credentials").get("password")
        fetch_limit = arg_to_number(params.get("max_events_per_fetch")) or DEFAULT_FETCH_LIMIT

        client = Client(base_url=base_url, verify=verify, api_key=api_key)

        if command == "test-module":
            result = test_module(client)
            return_results(result)
        elif command == "fetch-events":
            events, new_last_run_dict = fetch_events(client, fetch_limit)
            if events:
                demisto.debug(f"Sending {len(events)} events.")
                send_events_to_xsiam(events=events, vendor=VENDOR, product=PRODUCT)
            demisto.setLastRun(new_last_run_dict)
            demisto.debug(f"Successfully saved last_run= {demisto.getLastRun()}")
        elif command == "proofpoint-isolation-get-events":
            events, command_results = get_events(client, args)
            if events and argToBoolean(args.get("should_push_events")):
                send_events_to_xsiam(events=events, vendor=VENDOR, product=PRODUCT)
            return_results(command_results)

    except Exception as e:
        return_error(f"Failed to execute {demisto.command()} command.\nError:\n{e!s}")


""" ENTRY POINT """


if __name__ in ("__main__", "__builtin__", "builtins"):
    main()<|MERGE_RESOLUTION|>--- conflicted
+++ resolved
@@ -43,12 +43,8 @@
         results = self._http_request(
             method="GET",
             url_suffix=f"/api/v2/reporting/usage-data?key={self.api_key}&pageSize={ITEMS_PER_PAGE}"
-<<<<<<< HEAD
-            f"&from={start_date}&to={end_date}",
-=======
                        f"&from={start_date}&to={end_date}",
             retries=3
->>>>>>> 3a2b0bfc
         )
         return results
 
@@ -121,7 +117,7 @@
             break
         hashed_id = hash_user_name_and_url(event)
         if hashed_id in ids:
-            demisto.debug(f'Removing duplicated event with hash_id {hashed_id}')
+            demisto.debug(f"Removing duplicated event with hash_id {hashed_id}")
             events.remove(event)
 
 
@@ -138,12 +134,8 @@
     Returns:
         list: A list of sorted and deduplicated events.
     """
-<<<<<<< HEAD
     events: list = client.get_events(start, end).get("data", [])
-=======
-    events: list = client.get_events(start, end).get('data', [])
-    demisto.debug(f'Raw events from Proofpoint Isolation api: {events}')
->>>>>>> 3a2b0bfc
+    demisto.debug(f"Raw events from Proofpoint Isolation api: {events}")
     events = sort_events_by_date(events)
     remove_duplicate_events(start, ids, events)
     return events
@@ -189,14 +181,14 @@
         ids = set(last_run.get("ids", []))
 
     current_start_date = event_date
-    demisto.debug(f'Fetching events from {current_start_date=} to {end=}')
+    demisto.debug(f"Fetching events from {current_start_date=} to {end=}")
     while True:
         events = get_and_reorganize_events(client, event_date, end, ids)
         if not events:
-            demisto.debug(f'No more events found, breaking with {len(output)} events in total.')
+            demisto.debug(f"No more events found, breaking with {len(output)} events in total.")
             break
 
-        demisto.debug(f'Iterates over {len(events)=} events.')
+        demisto.debug(f"Iterates over {len(events)=} events.")
         for event in events:
             event["_TIME"] = event.get("date")
             output.append(event)
@@ -209,12 +201,8 @@
             ids.add(hashed_id)
 
             if len(output) >= fetch_limit:
-<<<<<<< HEAD
+                demisto.debug(f"Reached fetch limit, sending {len(output)} events in total.")
                 new_last_run = {"start_date": event_date, "ids": list(ids)}
-=======
-                demisto.debug(f'Reached fetch limit, sending {len(output)} events in total.')
-                new_last_run = {'start_date': event_date, 'ids': list(ids)}
->>>>>>> 3a2b0bfc
                 return output, new_last_run
 
     new_last_run = {"start_date": event_date, "ids": list(ids)}
