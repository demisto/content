category: Data Enrichment & Threat Intelligence
commonfields:
  id: Blueliv_Beta
  version: -1
configuration:
- defaultvalue: https://api.blueliv.com
  display: Server URL (e.g., https://api.blueliv.com)
  name: url
  required: true
  type: 0
- display: API Token
  name: token
  type: 4
  hidden: true
  required: false
- displaypassword: API Token
  name: credentials_token
  hiddenusername: true
  type: 9
  required: false
- display: Use system proxy settings
  name: proxy
  type: 8
  required: false
description: Blueliv reduces risk through actionable, dynamic and targeted threat intelligence, trusted by your organization.
display: Blueliv (Beta)
name: Blueliv_Beta
script:
  commands:
  - description: Data set collection that gives the latest STIX Indicators about bot ips gathered by Blueliv.
    name: blueliv-get-botips-feed
  - description: Data set collection that gives the latest STIX Indicators about known malicious servers gathered by Blueliv.
    name: blueliv-get-crimeservers-feed
  - description: Data set collection that gives the latest STIX Indicators about malware hashes gathered and analyzed by Blueliv.
    name: blueliv-get-malware-feed
  - description: Data set collection that gives the latest STIX Indicators about attacking IPs gathered and analyzed by Blueliv.
    name: blueliv-get-attackingips-feed
  - description: 'Data related to the number of hacktivism tweets recently created. Blueliv provides two types of feeds: the first one contains the most popular hacktivism hashtags and the second one contains the countries where more number of hacktivism tweets are coming from.'
    name: blueliv-get-hacktivism-feed
<<<<<<< HEAD
  dockerimage: demisto/blueliv:1.0.0.52588
=======
  dockerimage: demisto/blueliv:1.0.0.76921
>>>>>>> 90cf3b88
  runonce: false
  script: ''
  type: python
  subtype: python2
beta: true
tests:
- no test
fromversion: 5.0.0<|MERGE_RESOLUTION|>--- conflicted
+++ resolved
@@ -37,11 +37,7 @@
     name: blueliv-get-attackingips-feed
   - description: 'Data related to the number of hacktivism tweets recently created. Blueliv provides two types of feeds: the first one contains the most popular hacktivism hashtags and the second one contains the countries where more number of hacktivism tweets are coming from.'
     name: blueliv-get-hacktivism-feed
-<<<<<<< HEAD
-  dockerimage: demisto/blueliv:1.0.0.52588
-=======
   dockerimage: demisto/blueliv:1.0.0.76921
->>>>>>> 90cf3b88
   runonce: false
   script: ''
   type: python
