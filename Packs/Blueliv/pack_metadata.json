{
    "name": "Blueliv (Beta)",
    "description": "Blueliv reduces risk through actionable, dynamic and targeted threat intelligence, trusted by your organization.",
    "support": "xsoar",
<<<<<<< HEAD
    "currentVersion": "1.0.2",
=======
    "currentVersion": "1.0.3",
>>>>>>> 90cf3b88
    "author": "Cortex XSOAR",
    "url": "https://www.paloaltonetworks.com/cortex",
    "email": "",
    "created": "2020-04-14T00:00:00Z",
    "categories": [
        "Data Enrichment & Threat Intelligence"
    ],
    "tags": [],
    "useCases": [],
    "keywords": [],
    "marketplaces": [
        "xsoar",
        "marketplacev2"
    ]
}<|MERGE_RESOLUTION|>--- conflicted
+++ resolved
@@ -2,11 +2,7 @@
     "name": "Blueliv (Beta)",
     "description": "Blueliv reduces risk through actionable, dynamic and targeted threat intelligence, trusted by your organization.",
     "support": "xsoar",
-<<<<<<< HEAD
-    "currentVersion": "1.0.2",
-=======
     "currentVersion": "1.0.3",
->>>>>>> 90cf3b88
     "author": "Cortex XSOAR",
     "url": "https://www.paloaltonetworks.com/cortex",
     "email": "",
