category: Data Enrichment & Threat Intelligence
commonfields:
  id: SafeBreach v2
  version: -1
configuration:
- additionalinfo: For example, https://yourorg.safebreach.com
  display: SafeBreach Managment URL
  name: url
  required: true
  type: 0
- additionalinfo: Obtained with "config accounts" SafeBreach command
  display: Account ID
  name: accountId
  required: true
  type: 0
- additionalinfo: Generated with "config apikeys add" SafeBreach command
  display: API Key
  name: apiKey
  required: true
  type: 4
- defaultvalue: Network Access,Network Inspection,Endpoint,Email,Web,Data Leak
  display: Insight Category
  name: insightCategory
  options:
  - Network Access
  - Network Inspection
  - Endpoint
  - Email
  - Web
  - Data Leak
  type: 16
  required: false
- defaultvalue: Hash,Domain,URI,Command,Port,Protocol
  display: Insight Data Type
  name: insightDataType
  options:
  - Hash
  - Domain
  - URI
  - Command
  - Port
  - Protocol
  type: 16
  required: false
- additionalinfo: Non-Behavioral Indicator from this integration instance will be marked with this reputation
  display: Non Behavioral Indicator Reputation
  name: nonBehavioralReputation
  defaultvalue: Bad
  options:
  - None
  - Good
  - Suspicious
  - Bad
  type: 15
  required: false
- additionalinfo: Behavioral Indicator from this integration instance will be marked with this reputation
  display: Behavioral Reputation
  name: behavioralReputation
  defaultvalue: Suspicious
  options:
  - None
  - Good
  - Suspicious
  - Bad
  type: 15
  required: false
- additionalinfo: The maximum number of indicators to generate. The default is 1000.
  defaultvalue: '1000'
  display: Indicators Limit
  name: indicatorLimit
  type: 0
  required: false
- display: Fetch indicators
  name: feed
  type: 8
  defaultvalue: 'true'
  required: false
- additionalinfo: Reliability of the source providing the intelligence data
  display: Source Reliability
  name: feedReliability
  options:
  - A - Completely reliable
  - B - Usually reliable
  - C - Fairly reliable
  - D - Not usually reliable
  - E - Unreliable
  - F - Reliability cannot be judged
  required: true
  type: 15
- additionalinfo: The Traffic Light Protocol (TLP) designation to apply to indicators fetched from the feed
  display: Traffic Light Protocol Color
  name: tlp_color
  options:
  - RED
  - AMBER
  - GREEN
  - WHITE
  type: 15
  required: false
- name: feedExpirationPolicy
  options:
  - never
  - interval
  - indicatorType
  - suddenDeath
  type: 17
  display: ''
  required: false
- display: Feed Fetch Interval
  name: feedFetchInterval
  type: 19
  required: false
- additionalinfo: When selected, the exclusion list is ignored for indicators from this feed. This means that if an indicator from this feed is on the exclusion list, the indicator might still be added to the system.
  display: Bypass exclusion list
  name: feedBypassExclusionList
  type: 8
  required: false
- name: feedExpirationInterval
  type: 1
  display: ''
  required: false
- display: Trust any certificate (not secure)
  name: insecure
  type: 8
  required: false
- display: Use system proxy settings
  name: proxy
  type: 8
  required: false
- additionalinfo: Indicators from this integration instance will be marked with this reputation
  display: Indicator Reputation
  hidden: true
  name: feedReputation
  options:
  - None
  - Good
  - Suspicious
  - Bad
  type: 18
  required: false
- additionalinfo: Supports CSV values.
  display: Tags
  name: feedTags
  type: 0
<<<<<<< HEAD
description: Deprecated. No available replacement.
display: SafeBreach v2 (Deprecated)
=======
  required: false
description: SafeBreach automatically executes thousands of breach methods from its extensive and growing Hacker’s Playbook™ to validate security control effectiveness.  Simulations are automatically correlated with network, endpoint, and SIEM solutions providing data-driven SafeBreach Insights for holistic remediation to harden enterprise defenses.
display: SafeBreach v2
>>>>>>> 85ee5595
name: SafeBreach v2
script:
  commands:
  - arguments:
    - description: Array of insight IDs to fetch.
      isArray: true
      name: insightIds
    description: Gets SafeBreach Insights for all security control categories.
    name: safebreach-get-insights
    outputs:
    - contextPath: SafeBreach.Insight.Name
      description: Insight name representing the action required to be taken.
      type: String
    - contextPath: SafeBreach.Insight.Id
      description: Insight unique ID number.
      type: Number
    - contextPath: SafeBreach.Insight.DataType
      description: Insight data type. Options are Hash, Domain, URI, Command, Port, or Protocol.
      type: String
    - contextPath: SafeBreach.Insight.Category
      description: Security control category name.
      type: String
    - contextPath: SafeBreach.Insight.LatestSimulation
      description: Time of the latest simulation from the insight.
      type: Date
    - contextPath: SafeBreach.Insight.SimulationsCount
      description: Number of the related simulations.
      type: Number
    - contextPath: SafeBreach.Insight.RiskImpact
      description: Risk impact of the insight on the environment total risk score.
      type: Number
    - contextPath: SafeBreach.Insight.AffectedTargetsCount
      description: Number of affected targets.
      type: Number
    - contextPath: SafeBreach.Insight.SeverityScore
      description: Insight severity numeric value
      type: Number
    - contextPath: SafeBreach.Insight.Severity
      description: Insight severity mapped to low/medium/high.
      type: String
    - contextPath: SafeBreach.Insight.RemediationDataCount
      description: Number of the remediation data points.
      type: Number
    - contextPath: SafeBreach.Insight.RemediationDataType
      description: Type of the remediation data.
      type: String
    - contextPath: SafeBreach.Insight.ThreatGroups
      description: Array of APT names that are mapped to the insight.
      type: Array
    - contextPath: SafeBreach.Insight.NetworkDirection
      description: Communication direction of Insight, relative to the target (inbound/outbound).
      type: String
    - contextPath: SafeBreach.Insight.AttacksCount
      description: List of all insight related SafeBreach attack IDs.
      type: Number
    - contextPath: SafeBreach.Insight.AffectedTargets
      description: List of the affected targets including name, IP and number of the remediation points
      type: Unknown
    - contextPath: SafeBreach.Insight.RemediationAction
      description: Description of an action to take for the remediation
      type: String
    - contextPath: SafeBreach.Insight.ResultsLink
      description: Link to the SafeBreach platform Results page filtered for the relevant simulation results
      type: String
    - contextPath: SafeBreach.Insight.AttackIds
      description: SafeBreach Attack Ids
      type: Unknown
    deprecated: true
  - arguments:
    - description: The ID of the insight for which to fetch remediation data.
      name: insightId
      required: true
    description: Gets remediation data for a specific SafeBreach Insight.
    name: safebreach-get-remediation-data
    outputs:
    - contextPath: SafeBreach.Insight.Id
      description: Insight unique ID number.
      type: Number
    - contextPath: SafeBreach.Insight.SHA256
      description: Malware SHA256 hash.
      type: String
    - contextPath: SafeBreach.Insight.Domain
      description: Malicious domains.
      type: String
    - contextPath: SafeBreach.Insight.IP
      description: Malicious IP addresses.
      type: String
    - contextPath: SafeBreach.Insight.Port
      description: Ports used during the attack.
      type: Number
    - contextPath: SafeBreach.Insight.Protocol
      description: Protocols used during the attack.
      type: String
    - contextPath: SafeBreach.Insight.Proxy
      description: Proxies used during the attack.
      type: String
    - contextPath: SafeBreach.Insight.URI
      description: Malicious URIs.
      type: String
    - contextPath: SafeBreach.Insight.DropPath
      description: Malware drop paths.
      type: String
    - contextPath: SafeBreach.Insight.User
      description: Impersonated users running the attacks.
      type: String
    - contextPath: SafeBreach.Insight.Command
      description: Attack executed commands.
      type: String
    - contextPath: SafeBreach.Insight.Registry
      description: Attack read/changed registry paths.
      type: String
    - contextPath: SafeBreach.Insight.ClientHeader
      description: Client HTTP headers used in the attacks.
      type: String
    - contextPath: SafeBreach.Insight.ServerHeader
      description: Server HTTP headers used in the attacks.
      type: String
    - contextPath: URL.Data
      description: Malicious domains, URLs, or IP addresses.
      type: String
    - contextPath: File.SHA256
      description: Malicious SHA256 file hashes.
      type: String
    - contextPath: Process.CommandLine
      description: Suspicious commands.
      type: String
    - contextPath: DBotScore.Indicator
      description: Indicator value. Options are IP, SHA1, MD5, SHA256, Email, or Url.
      type: String
    - contextPath: DBotScore.Type
      description: Indicator type. Options are ip, file, email, or url.
      type: String
    - contextPath: DBotScore.Vendor
      description: SafeBreach. This is the vendor reporting the score of the indicator.
      type: String
    - contextPath: DBotScore.Score
      description: 3 (Bad). The score of the indicator.
      type: Number
    - contextPath: SafeBreach.Insight.RemediationData.Splunk
      description: Remediation data in a form of a Splunk query
      type: String
    deprecated: true
  - arguments:
    - description: Array of insight IDs to rerun.
      isArray: true
      name: insightIds
    description: Reruns a specific SafeBreach Insight related simulations in your environment.
    name: safebreach-rerun-insight
    outputs:
    - contextPath: SafeBreach.Insight.Id
      description: Insight unique ID.
      type: Number
    - contextPath: SafeBreach.Insight.Rerun.Name
      description: Insight rerun test name.
      type: String
    - contextPath: SafeBreach.Insight.Rerun.Id
      description: ID of the rerun insight test.
      type: String
    - contextPath: SafeBreach.Insight.Rerun.AttacksCount
      description: Count of the attacks executed in the insight rerun test.
      type: Number
    - contextPath: SafeBreach.Test.Id
      description: ID of the test.
      type: String
    - contextPath: SafeBreach.Test.Name
      description: Name of the test.
      type: String
    - contextPath: SafeBreach.Test.AttacksCount
      description: The number of attacks executed in the insight rerun test.
      type: Number
    - contextPath: SafeBreach.Test.Status
      description: Test run status. For insight rerun, starts from PENDING.
      type: String
    - contextPath: SafeBreach.Test.ScheduledTime
      description: Time when the test was triggered.
      type: Date
    deprecated: true
  - arguments:
    - defaultValue: '1000'
      description: The maximum number of indicators to generate. The default is 1000.
      name: limit
    - description: |-
        Multi-select option for the category of the insights to get remediation data for:
        Network Access, Network Inspection, Endpoint, Email, Web, Data Leak
      name: insightCategory
      predefined:
      - ''
    - description: |-
        Multi-select option for the remediation data type to get:
        Hash, Domain, URI, Command, Port, Protocol, Registry
      isArray: true
      name: insightDataType
      predefined:
      - ''
    description: Fetches SafeBreach Insights from which indicators are extracted, creating new indicators or updating existing indicators.
    name: safebreach-get-indicators
    deprecated: true
  - arguments:
    - description: The ID of the test to track.
      isArray: true
      name: testId
      required: true
    description: Gets the status of a SafeBreach test for tracking progress of a run.
    name: safebreach-get-test-status
    outputs:
    - contextPath: SafeBreach.Test.Id
      description: ID of the test.
      type: String
    - contextPath: SafeBreach.Test.Name
      description: Name of the test.
      type: String
    - contextPath: SafeBreach.Test.Status
      description: Test run status. Options are PENDING, RUNNING, CANCELED, or COMPLETED.
      type: String
    - contextPath: SafeBreach.Test.StartTime
      description: Starting time of the test.
      type: Date
    - contextPath: SafeBreach.Test.EndTime
      description: Ending time of the test.
      type: Date
    - contextPath: SafeBreach.Test.TotalSimulationNumber
      description: Number of simulations for the test.
      type: Number
    deprecated: true
  - arguments:
    - description: The ID of the simulation. By default, taken from the incident.
      name: simulationId
      required: true
    description: Get SafeBreach simulation
    name: safebreach-get-simulation
    outputs:
    - contextPath: SafeBreach.Simulation.Id
      description: ID of the simulation result.
      type: String
    - contextPath: SafeBreach.Simulation.FinalStatus
      description: Simulation final status. Options are Missed, Detected, Stopped, Prevented, or Inconsistent.
      type: String
    - contextPath: SafeBreach.Simulation.Result
      description: Indicates whether the simulation was blocked.
      type: String
    - contextPath: SafeBreach.Simulation.DetectedAction
      description: Indicates the overall detected action taken by security controls.
      type: String
    - contextPath: SafeBreach.Simulation.SimulationRunId
      description: The unique simulation run ID (changes between simulation runs).
      type: Number
    - contextPath: SafeBreach.Simulation.Time
      description: Latest simulation run time.
      type: Datetime
    - contextPath: SafeBreach.Simulation.LastChangeTime
      description: Time when the simulation result was changed.
      type: Datetime
    - contextPath: SafeBreach.Simulation.Labels
      description: Array of labels applied on the simulation.
      type: Array
    - contextPath: SafeBreach.Simulation.Attack.Id
      description: ID of the simulated attack.
      type: String
    - contextPath: SafeBreach.Simulation.Attack.Name
      description: Name of the simulated attack.
      type: String
    - contextPath: SafeBreach.Simulation.Attack.Description
      description: Description of the attack flow.
      type: String
    - contextPath: SafeBreach.Simulation.Attack.Phase
      description: The phase of the attack. Option are Infiltration, Exfiltration ,Lateral Movement, or Host Level.
      type: String
    - contextPath: SafeBreach.Simulation.Attack.Type
      description: The type of the attack. For example, Real C2 Communication, Malware Transfer, or Malware Write to Disk.
      type: String
    - contextPath: SafeBreach.Simulation.Attack.SecurityControl
      description: Related security control category.
      type: String
    - contextPath: SafeBreach.Simulation.Attack.IndicatorBased
      description: True if this attack is based on an indicator. False if this is behavioral non-indicator based.
      type: Bool
    - contextPath: SafeBreach.Simulation.Attacker.Name
      description: Name of the attacker simulator.
      type: String
    - contextPath: SafeBreach.Simulation.Attacker.OS
      description: OS of the attacker simulator.
      type: String
    - contextPath: SafeBreach.Simulation.Attacker.InternalIp
      description: Internal IP address of the attacker simulator.
      type: String
    - contextPath: SafeBreach.Simulation.Attacker.ExternalIp
      description: External IP address of the attacker simulator.
      type: String
    - contextPath: SafeBreach.Simulation.Attacker.SimulationDetails
      description: Simulation run detailed logs from the attacker simulator.
      type: JSON
    - contextPath: SafeBreach.Simulation.Target.Name
      description: Name of the target simulator.
      type: String
    - contextPath: SafeBreach.Simulation.Target.OS
      description: OS of the target simulator.
      type: String
    - contextPath: SafeBreach.Simulation.Target.InternalIp
      description: Internal IP address of the target simulator.
      type: String
    - contextPath: SafeBreach.Simulation.Target.ExternalIp
      description: External IP address of the target simulator.
      type: String
    - contextPath: SafeBreach.Simulation.Target.SimulationDetails
      description: Simulation run detailed logs from the target simulator.
      type: JSON
    - contextPath: SafeBreach.Simulation.Network.Direction
      description: Attack network direction relative to the target - inbound/outbound.
      type: String
    - contextPath: SafeBreach.Simulation.Network.SourceIp
      description: The IP address that initiated the network communication.
      type: String
    - contextPath: SafeBreach.Simulation.Network.DestinationIp
      description: The IP address that received the network communication.
      type: String
    - contextPath: SafeBreach.Simulation.Network.SourcePort
      description: The source port of the network communication.
      type: String
    - contextPath: SafeBreach.Simulation.Network.DestinationPort
      description: The destination port of the network communication.
      type: String
    - contextPath: SafeBreach.Simulation.Network.Protocol
      description: The top-level protocol of the network communication.
      type: String
    - contextPath: SafeBreach.Simulation.Network.Proxy
      description: The proxy name used in the network communication.
      type: String
    - contextPath: SafeBreach.Simulation.Classifications.MITRETechniques
      description: List of attack related MITRE techniques.
      type: Array
    - contextPath: SafeBreach.Simulation.Classifications.MITREGroups
      description: List of attack related MITRE threat groups.
      type: Array
    - contextPath: SafeBreach.Simulation.Classifications.MITRESoftware
      description: List of attack related MITRE software and tools.
      type: Array
    - contextPath: SafeBreach.Simulation.Parameters
      description: Parameters of the simulation.
      type: JSON
    deprecated: true
  - arguments:
    - description: The ID of the simulation to rerun.
      name: simulationId
      required: true
    description: Reruns a specific SafeBreach simulation in your environment.
    name: safebreach-rerun-simulation
    outputs:
    - contextPath: SafeBreach.Simulation.Id
      description: Simulation unique ID.
      type: Number
    - contextPath: SafeBreach.Simulation.Rerun.Name
      description: Simulation rerun test name.
      type: String
    - contextPath: SafeBreach.Simulation.Rerun.Id
      description: ID of the rerun test.
      type: String
    - contextPath: SafeBreach.Simulation.Rerun.ScheduledTime
      description: Time when the rerun was triggered.
      type: Datetime
    - contextPath: SafeBreach.Test.Id
      description: ID of the test.
      type: String
    - contextPath: SafeBreach.Test.Name
      description: Name of the test.
      type: String
    - contextPath: SafeBreach.Test.AttacksCount
      description: The number of the attacks executed in the insight rerun test.
      type: Number
    - contextPath: SafeBreach.Test.Status
      description: Test run status. For insight rerun - “PENDING”
      type: String
    - contextPath: SafeBreach.Test.ScheduledTime
      description: Time when the test was triggered.
      type: Datetime
    deprecated: true
  dockerimage: demisto/python3:3.10.12.63474
  feed: true
  runonce: false
  script: '-'
  subtype: python3
  type: python
tests:
- No tests (deprecated)
fromversion: 5.5.0
deprecated: true<|MERGE_RESOLUTION|>--- conflicted
+++ resolved
@@ -142,14 +142,8 @@
   display: Tags
   name: feedTags
   type: 0
-<<<<<<< HEAD
 description: Deprecated. No available replacement.
 display: SafeBreach v2 (Deprecated)
-=======
-  required: false
-description: SafeBreach automatically executes thousands of breach methods from its extensive and growing Hacker’s Playbook™ to validate security control effectiveness.  Simulations are automatically correlated with network, endpoint, and SIEM solutions providing data-driven SafeBreach Insights for holistic remediation to harden enterprise defenses.
-display: SafeBreach v2
->>>>>>> 85ee5595
 name: SafeBreach v2
 script:
   commands:
