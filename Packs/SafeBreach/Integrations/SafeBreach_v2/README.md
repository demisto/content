SafeBreach automatically executes thousands of breach methods from its extensive and growing Hacker’s Playbook™ to validate security control effectiveness.  Simulations are automatically correlated with network, endpoint, and SIEM solutions providing data-driven SafeBreach Insights for holistic remediation to harden enterprise defenses.
This integration was integrated and tested with version xx of SafeBreach v2

## Configure SafeBreach for Cortex XSOAR Integration

1. Open the **Navigation bar** → … → **CLI Console**
2. Type **config accounts** to find out the account id
3. Use the id as the **accountId** parameter in Cortex XSOAR configuration
4. Type **config apikeys** to list existing API keys \
OR \
Add a new one by typing: **config apikeys add --name <key_name>**
5. Use the generated API token as **apiKey** parameter in Cortex XSOAR configuration
6. Use your SafeBreach Management URL as the **url** parameter in Cortex XSOAR configuration

## Configure SafeBreach on Cortex XSOAR

1. Navigate to **Settings** > **Integrations** > **Servers & Services**.
2. Search for SafeBreach v2 Phase 2.
3. Click **Add instance** to create and configure a new integration instance.
4. Click **Test** to validate the URLs, token, and connection.

| **Parameter** | **Description** | **Required** |
| --- | --- | --- |
| SafeBreach Managment URL | For example, https://yourorg.safebreach.com | True |
| Account ID | Obtained with "config accounts" SafeBreach command | True |
| API Key | Generated with "config apikeys add" SafeBreach command | True |
| Insight Category | Network Access,Network Inspection,Endpoint,Email,Web,Data Leak | False |
| Insight Data Type | Hash,Domain,URI,Command,Port,Protocol | False |
| Indicators Limit | Amount of indicators to generate. Default = 1000 | False |
| feed | Fetch indicators | False |
| feedReputation | Indicator Reputation | False |
| behavioralReputation | Behavioral Indicator Reputation | False |
| feedReliability | Source Reliability | True |
<<<<<<< HEAD
=======
| tlp_color | The Traffic Light Protocol (TLP) designation to apply to indicators fetched from the feed. More information about the protocol can be found at https://us-cert.cisa.gov/tlp | False |
>>>>>>> 6db12b30
| feedExpirationPolicy |  | False |
| feedFetchInterval | Feed Fetch Interval | False |
| feedBypassExclusionList | Bypass exclusion list | False |
| feedExpirationInterval |  | False |
| insecure | Trust any certificate \(not secure\) | False |
| proxy | Use system proxy settings | False |
<<<<<<< HEAD

4. Click **Test** to validate the URLs, token, and connection.
=======



## SafeBreach Insights
Table below summaries all available SafeBreach insights and their relative ids that should be used when calling the related commands.
Every customer environment might have some of the insights depending on the simulation results that were not blocked in the environment.

| **Insight Id** | **Category** | **Data Type** | **Description** |
| --- | --- | --- | --- |
| 1 |  Network Access | Port | Outbound traffic over non-standard ports
| 2 |  Network Access | Protocol | Outbound traffic over non-standard protocols
| 3 |  Network Access | Port | Outbound traffic over non-SSL protocols using secured ports
| 4 |  Network Access | Port | Outbound traffic over not matching ports and protocols
| 19 |  Network Access | Port | Inbound traffic over non-standard ports
| 20 |  Network Access | Protocol | Inbound traffic over non-standard protocols
| 21 |  Network Access | Port | Inbound traffic over non-SSL protocols using secured ports
| 22 |  Network Access | Port | Inbound traffic over not matching ports and protocols
| 5 |  Web | Domain | Malicious domain resolution
| 6 |  Web | URI  | Malicious URL requests
| 7 |  Network Inspection | Hash | Malware transfer over standard ports
| 10 |  Network Inspection | Protocol | Brute force
| 11 |  Network Inspection | Other  | Inbound C&C communication
| 12 |  Network Inspection | Other  | Outbound C&C communication
| 8 |  Endpoint | Other | Execution of malware or code
| 9 |  Endpoint | Hash | Malware drop to disk
| 13 |  Endpoint | Other  | Malicious host actions
| 14 |  Endpoint | Command  | Data and host information gathering
| 16 |  Data Leak | Other  | Exfiltration of sensitive data assets
| 15 |  Email | Hash  | Email with encrypted malicious attachments
| 24 |  Email |Hash  | Email with non-encrypted malicious attachment 

## Playbooks

#### SafeBreach - Process Non-Behavioral Insights Feed  
- This playbook automatically remediates all non-behavioral indicators generated from SafeBreach Insights. To validate the remediation, it reruns the related insights and classifies the indicators as Remediated or Not Remediated.
A special feed based triggered job is required to initiate this playbook for every new SafeBreach generated indicator.

#### SafeBreach - Process Behavioral Insights Feed (Premium)
- This playbook processes all SafeBreach behavioral indicators. It creates an incident for each SafeBreach Insight, enriched with all the related indicators and additional SafeBreach contextual information.
A special feed based triggered job is required to initiate this playbook for every new SafeBreach generated indicator.

#### SafeBreach - Rerun Insights 
- This is a sub-playbook reruns a list of SafeBreach insights based on Insight Id and waits until they complete. Used in main SafeBreach playbooks, such as "SafeBreach - Handle Insight Incident" and "SafeBreach - Process Non-Behavioral Insights Feed".

#### SafeBreach - Rerun Single Insight 
- This playbook uses the following sub-playbooks, integrations, and scripts.

#### SafeBreach - Compare and Validate Insight Indicators
- This playbook compares SafeBreach Insight indicators before and after the processing. It receives an insight and it's indicators before validation, fetches updated indicators after rerunning the insight, and then compares the results to validate mitigation. Indicators are classified as Remediated or Not Remediated based on their validated status and the appropriate field (SafeBreach Remediation Status) is updated.
  
#### SafeBreach - SafeBreach Create Incidents per Insight and Associate Indicators
- This is a sub-playbook that creates incidents per SafeBreach insight, enriched with all the related indicators and additional SafeBreach insight contextual information. Used in main SafeBreach playbooks, such as "SafeBreach - Process Behavioral Insights Feed" and "SafeBreach - Process Non-Behavioral Insights Feed".  

#### SafeBreach - Handle Insight Incident (Premium)
- This playbook is triggered automatically for each SafeBreach Insight incident:
    1. Adding insight information (including suggested remediation actions);
    2. Assigning it to an analyst to remediate and either “ignore” or “validate.” Validated incidents are rerun with the related SafeBreach Insight and the results are compared to the previous indicator results. The incident is closed once all the indicators are resolved or the analyst “ignores” the incident. Unresolved indicators wait for handling by the analyst.




## Dashboard (Premium) 
SafeBreach Insights dashboard summarizes the current status of actionable insights and related indicators.
 ![SafeBreach Dashboard](https://github.com/demisto/content/raw/6af01e00312a5558e9e2fecdb22534e98414bc9c/Packs/SafeBreach/doc_imgs/xsoar_SafeBreach_dashboard.png)

>>>>>>> 6db12b30
## Commands
You can execute these commands from the Cortex XSOAR CLI, as part of an automation, or in a playbook.
After you successfully execute a command, a DBot message appears in the War Room with the command details.
### safebreach-get-insights
***
Gets SafeBreach Insights for all security control categories.


#### Base Command

`safebreach-get-insights`
#### Input

| **Argument Name** | **Description** | **Required** |
| --- | --- | --- |
| insightIds | Array of insight IDs to fetch. | Optional | 


#### Context Output

| **Path** | **Type** | **Description** |
| --- | --- | --- |
| SafeBreach.Insight.Name | String | Insight name representing the action required to be taken. | 
| SafeBreach.Insight.Id | Number | Insight unique ID number. | 
| SafeBreach.Insight.DataType | String | Insight data type. Options are Hash, Domain, URI, Command, Port, or Protocol. | 
| SafeBreach.Insight.Category | String | Security control category name. | 
| SafeBreach.Insight.LatestSimulation | Date | Time of the latest simulation from the insight. | 
| SafeBreach.Insight.SimulationsCount | Number | Number of the related simulations. | 
| SafeBreach.Insight.RiskImpact | Number | Risk impact of the insight on the environment total risk score. | 
| SafeBreach.Insight.AffectedTargetsCount | Number | Number of affected targets. | 
| SafeBreach.Insight.SeverityScore | Number | Insight severity numeric value | 
| SafeBreach.Insight.Severity | String | Insight severity mapped to low/medium/high. | 
| SafeBreach.Insight.RemediationDataCount | Number | Number of the remediation data points. | 
| SafeBreach.Insight.RemediationDataType | String | Type of the remediation data. | 
| SafeBreach.Insight.ThreatGroups | Array | Array of APT names that are mapped to the insight. | 
| SafeBreach.Insight.NetworkDirection | String | Communication direction of Insight, relative to the target \(inbound/outbound\). | 
| SafeBreach.Insight.AttacksCount | Number | List of all insight related SafeBreach attack IDs. | 
| SafeBreach.Insight.AffectedTargets | Array | List of the affected targets including name, IP and number of the remediation points | 
| SafeBreach.Insight.RemediationAction | String | Description of an action to take for the remediation | 
| SafeBreach.Insight.ResultsLink | String | Link to the SafeBreach platform Results page filtered for the relevant simulation results | 
| SafeBreach.Insight.AttackIds | Array | SafeBreach Attack Ids | 


##### Command Example
```!safebreach-get-insights insightIds=[5,9]```

##### Context Example
```
{
    "SafeBreach": {
        "Insight": [
            {
                "AffectedTargetsCount": 2,
                "AttacksCount": 36,
                "Category": "Web",
                "DataType": "Domain",
                "EarliestSimulation": "2020-04-07T14:34:15.807Z",
                "Id": 5,
                "LatestSimulation": "2020-04-07T15:54:01.256Z",
                "Name": "Blacklist malicious domains",
                "NetworkDirection": "outbound",
                "RemediationDataCount": 71,
                "RemediationDataType": "FQDN/IP",
                "RiskImpact": 0.42,
                "Severity": "Medium",
                "SeverityScore": 10,
                "SimulationsCount": 399,
                "ThreatGroups": [
                    "APT32",
                    "APT37",
                    "BRONZE BUTLER",
                    "Lazarus Group",
                    "OilRig",
                    "PLATINUM",
                    "APT18",
                    "APT19",
                    "APT29",
                    "APT3",
                    "APT33",
                    "Dragonfly 2.0",
                    "FIN7",
                    "FIN8",
                    "Magic Hound",
                    "Night Dragon",
                    "TEMP.Veles",
                    "Threat Group-3390",
                    "Tropic Trooper",
                    "N/A"
                ]
            },
            {
                "AffectedTargetsCount": 3,
                "AttacksCount": 97,
                "Category": "Endpoint",
                "DataType": "Hash",
                "EarliestSimulation": "2020-04-06T11:17:04.253Z",
                "Id": 9,
                "LatestSimulation": "2020-04-06T12:02:09.109Z",
                "Name": "Prevent malware to be written to disk",
                "NetworkDirection": null,
                "RemediationDataCount": 97,
                "RemediationDataType": "Attack",
                "RiskImpact": 0.36,
                "Severity": "Medium",
                "SeverityScore": 10,
                "SimulationsCount": 229,
                "ThreatGroups": [
                    "APT28",
                    "Lazarus Group",
                    "APT32",
                    "APT34",
                    "APT37",
                    "BRONZE BUTLER",
                    "Dark Caracal",
                    "FIN7",
                    "Leviathan",
                    "N/A",
                    "Naikon",
                    "OilRig",
                    "PittyTiger",
                    "Scarlet Mimic",
                    "Turla",
                    "Winnti Group",
                    "menuPass"
                ]
            }
        ]
    }
}
```



### safebreach-get-remediation-data
***
Gets remediation data for a specific SafeBreach Insight.


#### Base Command

`safebreach-get-remediation-data`
#### Input

| **Argument Name** | **Description** | **Required** |
| --- | --- | --- |
| insightId | The ID of the insight for which to fetch remediation data. | Required | 


#### Context Output

| **Path** | **Type** | **Description** |
| --- | --- | --- |
| SafeBreach.Insight.Id | Number | Insight unique ID number. | 
| SafeBreach.Insight.SHA256 | String | Malware SHA256 hash. | 
| SafeBreach.Insight.Domain | String | Malicious domains. | 
| SafeBreach.Insight.IP | String | Malicious IP addresses. | 
| SafeBreach.Insight.Port | Number | Ports used during the attack. | 
| SafeBreach.Insight.Protocol | String | Protocols used during the attack. | 
| SafeBreach.Insight.Proxy | String | Proxies used during the attack. | 
| SafeBreach.Insight.URI | String | Malicious URIs. | 
| SafeBreach.Insight.DropPath | String | Malware drop paths. | 
| SafeBreach.Insight.User | String | Impersonated users running the attacks. | 
| SafeBreach.Insight.Command | String | Attack executed commands. | 
| SafeBreach.Insight.Registry | String | Attack read/changed registry paths. | 
| SafeBreach.Insight.ClientHeader | String | Client HTTP headers used in the attacks. | 
| SafeBreach.Insight.ServerHeader | String | Server HTTP headers used in the attacks. | 
| URL.Data | String | Malicious domains, URLs, or IP addresses. | 
| File.SHA256 | String | Malicious SHA256 file hashes. | 
| Process.CommandLine | String | Suspicious commands. | 
| DBotScore.Indicator | String | Indicator value. Options are IP, SHA1, MD5, SHA256, Email, or Url. | 
| DBotScore.Type | String | Indicator type. Options are ip, file, email, or url. | 
| DBotScore.Vendor | String | SafeBreach. This is the vendor reporting the score of the indicator. | 
| DBotScore.Score | Number | 3 \(Bad\). The score of the indicator. | 
| SafeBreach.Insight.RemediationData.Splunk | String | Remediation data in a form of a Splunk query | 


##### Command Example
```!safebreach-get-remediation-data insightId=5```

##### Context Example
```
{
    "DBotScore": [
        {
            "Indicator": "codeluxsoftware.com.",
            "Score": 3,
            "Type": "url",
            "Vendor": "SafeBreach"
        },
        {
            "Indicator": "866448.com.",
            "Score": 3,
            "Type": "url",
            "Vendor": "SafeBreach"
        },
        {
            "Indicator": "a1.weilwords2.com.br.",
            "Score": 3,
            "Type": "url",
            "Vendor": "SafeBreach"
        }
    ],
    "Domain": [
        {
            "Malicious": {
                "Description": "SafeBreach Insights - (5)Blacklist malicious domains",
                "Vendor": "SafeBreach"
            },
            "Name": "codeluxsoftware.com."
        },
        {
            "Malicious": {
                "Description": "SafeBreach Insights - (5)Blacklist malicious domains",
                "Vendor": "SafeBreach"
            },
            "Name": "866448.com."
        },
        {
            "Malicious": {
                "Description": "SafeBreach Insights - (5)Blacklist malicious domains",
                "Vendor": "SafeBreach"
            },
            "Name": "a1.weilwords2.com.br."
        }
    ],
    "SafeBreach": {
        "Insight": {
            "FQDN/IP": [
                "codeluxsoftware.com.",
                "866448.com.",
                "a1.weilwords2.com.br."
            ],
            "Id": "5"
        }
    },
    "URL": [
        {
            "Data": "codeluxsoftware.com.",
            "Malicious": {
                "Description": "SafeBreach Insights - (5)Blacklist malicious domains",
                "Vendor": "SafeBreach"
            }
        },
        {
            "Data": "866448.com.",
            "Malicious": {
                "Description": "SafeBreach Insights - (5)Blacklist malicious domains",
                "Vendor": "SafeBreach"
            }
        },
        {
            "Data": "a1.weilwords2.com.br.",
            "Malicious": {
                "Description": "SafeBreach Insights - (5)Blacklist malicious domains",
                "Vendor": "SafeBreach"
            }
        },
    ]
}
```



### safebreach-rerun-insight
***
Reruns a specific SafeBreach Insight related simulations in your environment.


#### Base Command

`safebreach-rerun-insight`
#### Input

| **Argument Name** | **Description** | **Required** |
| --- | --- | --- |
| insightIds | The IDs of the insight to rerun. | Required | 


#### Context Output

| **Path** | **Type** | **Description** |
| --- | --- | --- |
| SafeBreach.Insight.Id | Number | Insight unique ID. | 
| SafeBreach.Insight.Rerun.Name | String | Insight rerun test name. | 
| SafeBreach.Insight.Rerun.Id | String | ID of the rerun insight test. | 
| SafeBreach.Insight.Rerun.AttacksCount | Number | Count of the attacks executed in the insight rerun test. | 
| SafeBreach.Test.Id | String | ID of the test. | 
| SafeBreach.Test.Name | String | Name of the test. | 
| SafeBreach.Test.AttacksCount | Number | The number of attacks executed in the insight rerun test. | 
| SafeBreach.Test.Status | String | Test run status. For insight rerun, starts from PENDING. | 
| SafeBreach.Test.ScheduledTime | Date | Time when the test was triggered. | 


##### Command Example
```!safebreach-rerun-insight insightIds=5```

##### Context Example
```
{
    "SafeBreach": {
        "Insight": {
            "Id": "5",
            "Rerun": [
                {
                    "AttacksCount": 36,
                    "Id": "1586684450523.75",
                    "Name": "Insight (Demisto) - Blacklist malicious domains",
                    "ScheduledTime": "2020-04-12T09:40:50.533398"
                }
            ]
        },
        "Test": {
            "AttacksCount": 36,
            "Id": "1586684450523.75",
            "Name": "Insight (Demisto) - Blacklist malicious domains",
            "ScheduledTime": "2020-04-12T09:40:50.533414",
            "Status": "Pending"
        }
    }
}
```

##### Human Readable Output
### Rerun SafeBreach Insight
|# Attacks|Insight Id|Name|Test Id|
|---|---|---|---|
| 36 | 5 | Insight (Demisto) - Blacklist malicious domains | 1586684450523.75 |


### safebreach-get-test-status
***
Gets the status of a SafeBreach test for tracking progress of a run.


#### Base Command

`safebreach-get-test-status`
#### Input

| **Argument Name** | **Description** | **Required** |
| --- | --- | --- |
| testId | The ID of the test to track. | Required | 


#### Context Output

| **Path** | **Type** | **Description** |
| --- | --- | --- |
| SafeBreach.Test.Id | String | ID of the test. | 
| SafeBreach.Test.Name | String | Name of the test. | 
| SafeBreach.Test.Status | String | Test run status. Options are PENDING, RUNNING, CANCELED, or COMPLETED. | 
| SafeBreach.Test.StartTime | Date | Starting time of the test. | 
| SafeBreach.Test.EndTime | Date | Ending time of the test. | 
| SafeBreach.Test.TotalSimulationNumber | Number | Number of simulations for the test. | 


#### Command Example
``` ```

#### Human Readable Output





### safebreach-get-simulation
***
Get SafeBreach simulation


#### Base Command

`safebreach-get-simulation`
#### Input

| **Argument Name** | **Description** | **Required** |
| --- | --- | --- |
| simulationId | The ID of the simulation. By default, taken from the incident. | Required | 


#### Context Output

| **Path** | **Type** | **Description** |
| --- | --- | --- |
| SafeBreach.Simulation.Id | String | ID of the simulation result. | 
| SafeBreach.Simulation.FinalStatus | String | Simulation final status. Options are Missed, Detected, Stopped, Prevented, or Inconsistent. | 
| SafeBreach.Simulation.Result | String | Indicates whether the simulation was blocked. | 
| SafeBreach.Simulation.DetectedAction | String | Indicates the overall detected action taken by security controls. | 
| SafeBreach.Simulation.SimulationRunId | Number | The unique simulation run ID \(changes between simulation runs\). | 
| SafeBreach.Simulation.Time | Datetime | Latest simulation run time. | 
| SafeBreach.Simulation.LastChangeTime | Datetime | Time when the simulation result was changed. | 
| SafeBreach.Simulation.Labels | Array | Array of labels applied on the simulation. | 
| SafeBreach.Simulation.Attack.Id | String | ID of the simulated attack. | 
| SafeBreach.Simulation.Attack.Name | String | Name of the simulated attack. | 
| SafeBreach.Simulation.Attack.Description | String | Description of the attack flow. | 
| SafeBreach.Simulation.Attack.Phase | String | The phase of the attack. Option are Infiltration, Exfiltration ,Lateral Movement, or Host Level. | 
| SafeBreach.Simulation.Attack.Type | String | The type of the attack. For example, Real C2 Communication, Malware Transfer, or Malware Write to Disk. | 
| SafeBreach.Simulation.Attack.SecurityControl | String | Related security control category. | 
| SafeBreach.Simulation.Attack.IndicatorBased | Bool | True if this attack is based on an indicator. False if this is behavioral non\-indicator based. | 
| SafeBreach.Simulation.Attacker.Name | String | Name of the attacker simulator. | 
| SafeBreach.Simulation.Attacker.OS | String | OS of the attacker simulator. | 
| SafeBreach.Simulation.Attacker.InternalIp | String | Internal IP address of the attacker simulator. | 
| SafeBreach.Simulation.Attacker.ExternalIp | String | External IP address of the attacker simulator. | 
| SafeBreach.Simulation.Attacker.SimulationDetails | JSON | Simulation run detailed logs from the attacker simulator. | 
| SafeBreach.Simulation.Target.Name | String | Name of the target simulator. | 
| SafeBreach.Simulation.Target.OS | String | OS of the target simulator. | 
| SafeBreach.Simulation.Target.InternalIp | String | Internal IP address of the target simulator. | 
| SafeBreach.Simulation.Target.ExternalIp | String | External IP address of the target simulator. | 
| SafeBreach.Simulation.Target.SimulationDetails | JSON | Simulation run detailed logs from the target simulator. | 
| SafeBreach.Simulation.Network.Direction | String | Attack network direction relative to the target \- inbound/outbound. | 
| SafeBreach.Simulation.Network.SourceIp | String | The IP address that initiated the network communication. | 
| SafeBreach.Simulation.Network.DestinationIp | String | The IP address that received the network communication. | 
| SafeBreach.Simulation.Network.SourcePort | String | The source port of the network communication. | 
| SafeBreach.Simulation.Network.DestinationPort | String | The destination port of the network communication. | 
| SafeBreach.Simulation.Network.Protocol | String | The top\-level protocol of the network communication. | 
| SafeBreach.Simulation.Network.Proxy | String | The proxy name used in the network communication. | 
| SafeBreach.Simulation.Classifications.MITRETechniques | Array | List of attack related MITRE techniques. | 
| SafeBreach.Simulation.Classifications.MITREGroups | Array | List of attack related MITRE threat groups. | 
| SafeBreach.Simulation.Classifications.MITRESoftware | Array | List of attack related MITRE software and tools. | 
| SafeBreach.Simulation.Parameters | JSON | Parameters of the simulation. | 


#### Command Example
``` ```

#### Human Readable Output





### safebreach-rerun-simulation
***
Reruns a specific SafeBreach simulation in your environment.


#### Base Command

`safebreach-rerun-simulation`
#### Input

| **Argument Name** | **Description** | **Required** |
| --- | --- | --- |
| simulationId | The ID of the simulation to rerun. | Required | 


#### Context Output

| **Path** | **Type** | **Description** |
| --- | --- | --- |
| SafeBreach.Simulation.Id | Number | Simulation unique ID. | 
| SafeBreach.Simulation.Rerun.Name | String | Simulation rerun test name. | 
| SafeBreach.Simulation.Rerun.Id | String | ID of the rerun test. | 
| SafeBreach.Simulation.Rerun.ScheduledTime | Datetime | Time when the rerun was triggered. | 
| SafeBreach.Test.Id | String | ID of the test. | 
| SafeBreach.Test.Name | String | Name of the test. | 
| SafeBreach.Test.AttacksCount | Number | The number of the attacks executed in the insight rerun test. | 
| SafeBreach.Test.Status | String | Test run status. For insight rerun \- “PENDING” | 
| SafeBreach.Test.ScheduledTime | Datetime | Time when the test was triggered. | 


#### Command Example
``` ```

#### Human Readable Output

<<<<<<< HEAD
=======

### safebreach-get-indicators
***
Fetches SafeBreach Insights from which indicators are extracted, creating new indicators or updating existing indicators.


##### Base Command

`safebreach-get-indicators`
##### Input

| **Argument Name** | **Description** | **Required** |
| --- | --- | --- |
| limit | The maximum number of indicators to generate. The default is 1000. | Optional | 
| insightCategory | Multi-select option for the category of the insights to get remediation data for:<br/>Network Access, Network Inspection, Endpoint, Email, Web, Data Leak | Optional | 
| insightDataType | Multi-select option for the remediation data type to get:<br/>Hash, Domain, URI, Command, Port, Protocol, Registry | Optional | 


##### Context Output

There is no context output for this command.

##### Command Example
```!safebreach-get-indicators limit=10```

##### Context Example
```
None
```

##### Human Readable Output
### Indicators:
|Fields|Rawjson|Score|Type|Value|
|---|---|---|---|---|
| description: SafeBreach Insight - Prevent malware network transfer<br />sha256: 0a2076b9d288411486a0c6367bccf75ea0fd6ba9aaaa9ff046ff3959f60ff35f<br />tags: SafeBreachInsightId: 7 | value: 0a2076b9d288411486a0c6367bccf75ea0fd6ba9aaaa9ff046ff3959f60ff35f<br />dataType: SHA256<br />insightId: 7<br />insightTime: 2020-04-07T15:54:01.256Z | 3 | File | 0a2076b9d288411486a0c6367bccf75ea0fd6ba9aaaa9ff046ff3959f60ff35f |
| description: SafeBreach Insight - Prevent malware network transfer<br />sha256: 0dcbb073b62f9ec1783d98d826bbfd1f938feb59e8e70180c00ecdfd903c0fe1<br />tags: SafeBreachInsightId: 7 | value: 0dcbb073b62f9ec1783d98d826bbfd1f938feb59e8e70180c00ecdfd903c0fe1<br />dataType: SHA256<br />insightId: 7<br />insightTime: 2020-04-07T15:54:01.256Z | 3 | File | 0dcbb073b62f9ec1783d98d826bbfd1f938feb59e8e70180c00ecdfd903c0fe1 |
| description: SafeBreach Insight - Prevent malware network transfer<br />sha256: f456baa4593272686b9e07c8d902868991423dddeb5587734985d676c06dc730<br />tags: SafeBreachInsightId: 7 | value: f456baa4593272686b9e07c8d902868991423dddeb5587734985d676c06dc730<br />dataType: SHA256<br />insightId: 7<br />insightTime: 2020-04-07T15:54:01.256Z | 3 | File | f456baa4593272686b9e07c8d902868991423dddeb5587734985d676c06dc730 |
| description: SafeBreach Insight - Prevent malware network transfer<br />sha256: e3c6ce5a57623cb0ea51f70322c312ccf23b9e4a7342680fd18f0cce556aaa0f<br />tags: SafeBreachInsightId: 7 | value: e3c6ce5a57623cb0ea51f70322c312ccf23b9e4a7342680fd18f0cce556aaa0f<br />dataType: SHA256<br />insightId: 7<br />insightTime: 2020-04-07T15:54:01.256Z | 3 | File | e3c6ce5a57623cb0ea51f70322c312ccf23b9e4a7342680fd18f0cce556aaa0f |
| description: SafeBreach Insight - Prevent malware network transfer<br />sha256: 327c968b4c381d7c8f051c78720610cbb115515a370924c0d414c403524d7a03<br />tags: SafeBreachInsightId: 7 | value: 327c968b4c381d7c8f051c78720610cbb115515a370924c0d414c403524d7a03<br />dataType: SHA256<br />insightId: 7<br />insightTime: 2020-04-07T15:54:01.256Z | 3 | File | 327c968b4c381d7c8f051c78720610cbb115515a370924c0d414c403524d7a03 |
| description: SafeBreach Insight - Prevent malware network transfer<br />sha256: 566ef062b86cc505fac48c50a80c65ae5f8bd19cdf6dc2a9d935045d08a37e60<br />tags: SafeBreachInsightId: 7 | value: 566ef062b86cc505fac48c50a80c65ae5f8bd19cdf6dc2a9d935045d08a37e60<br />dataType: SHA256<br />insightId: 7<br />insightTime: 2020-04-07T15:54:01.256Z | 3 | File | 566ef062b86cc505fac48c50a80c65ae5f8bd19cdf6dc2a9d935045d08a37e60 |
| description: SafeBreach Insight - Prevent malware network transfer<br />sha256: 620f756be7815e24dfb2724839dc616fe46b545fa13fd3a7e063db661e21d596<br />tags: SafeBreachInsightId: 7 | value: 620f756be7815e24dfb2724839dc616fe46b545fa13fd3a7e063db661e21d596<br />dataType: SHA256<br />insightId: 7<br />insightTime: 2020-04-07T15:54:01.256Z | 3 | File | 620f756be7815e24dfb2724839dc616fe46b545fa13fd3a7e063db661e21d596 |
| description: SafeBreach Insight - Prevent malware network transfer<br />sha256: 500f7f7b858b4bb4e4172361327ee8c340bc95442ebf713d60f892347e02af2f<br />tags: SafeBreachInsightId: 7 | value: 500f7f7b858b4bb4e4172361327ee8c340bc95442ebf713d60f892347e02af2f<br />dataType: SHA256<br />insightId: 7<br />insightTime: 2020-04-07T15:54:01.256Z | 3 | File | 500f7f7b858b4bb4e4172361327ee8c340bc95442ebf713d60f892347e02af2f |
| description: SafeBreach Insight - Prevent malware network transfer<br />sha256: 5fd54218d1c68562e0a98985f79cb03526aa97e95be020a2b8ceaa9c083f9c19<br />tags: SafeBreachInsightId: 7 | value: 5fd54218d1c68562e0a98985f79cb03526aa97e95be020a2b8ceaa9c083f9c19<br />dataType: SHA256<br />insightId: 7<br />insightTime: 2020-04-07T15:54:01.256Z | 3 | File | 5fd54218d1c68562e0a98985f79cb03526aa97e95be020a2b8ceaa9c083f9c19 |
| description: SafeBreach Insight - Prevent malware network transfer<br />sha256: 1711fbb363aebfe66f2d8dcbf8cddca8d2fd9fa9a6952da5873b7825e57f542d<br />tags: SafeBreachInsightId: 7 | value: 1711fbb363aebfe66f2d8dcbf8cddca8d2fd9fa9a6952da5873b7825e57f542d<br />dataType: SHA256<br />insightId: 7<br />insightTime: 2020-04-07T15:54:01.256Z | 3 | File | 1711fbb363aebfe66f2d8dcbf8cddca8d2fd9fa9a6952da5873b7825e57f542d |

>>>>>>> 6db12b30
<|MERGE_RESOLUTION|>--- conflicted
+++ resolved
@@ -15,7 +15,7 @@
 ## Configure SafeBreach on Cortex XSOAR
 
 1. Navigate to **Settings** > **Integrations** > **Servers & Services**.
-2. Search for SafeBreach v2 Phase 2.
+2. Search for SafeBreach v2.
 3. Click **Add instance** to create and configure a new integration instance.
 4. Click **Test** to validate the URLs, token, and connection.
 
@@ -31,20 +31,13 @@
 | feedReputation | Indicator Reputation | False |
 | behavioralReputation | Behavioral Indicator Reputation | False |
 | feedReliability | Source Reliability | True |
-<<<<<<< HEAD
-=======
 | tlp_color | The Traffic Light Protocol (TLP) designation to apply to indicators fetched from the feed. More information about the protocol can be found at https://us-cert.cisa.gov/tlp | False |
->>>>>>> 6db12b30
 | feedExpirationPolicy |  | False |
 | feedFetchInterval | Feed Fetch Interval | False |
 | feedBypassExclusionList | Bypass exclusion list | False |
 | feedExpirationInterval |  | False |
 | insecure | Trust any certificate \(not secure\) | False |
 | proxy | Use system proxy settings | False |
-<<<<<<< HEAD
-
-4. Click **Test** to validate the URLs, token, and connection.
-=======
 
 
 
@@ -110,7 +103,6 @@
 SafeBreach Insights dashboard summarizes the current status of actionable insights and related indicators.
  ![SafeBreach Dashboard](https://github.com/demisto/content/raw/6af01e00312a5558e9e2fecdb22534e98414bc9c/Packs/SafeBreach/doc_imgs/xsoar_SafeBreach_dashboard.png)
 
->>>>>>> 6db12b30
 ## Commands
 You can execute these commands from the Cortex XSOAR CLI, as part of an automation, or in a playbook.
 After you successfully execute a command, a DBot message appears in the War Room with the command details.
@@ -467,11 +459,30 @@
 | SafeBreach.Test.TotalSimulationNumber | Number | Number of simulations for the test. | 
 
 
-#### Command Example
-``` ```
-
-#### Human Readable Output
-
+##### Command Example
+```!safebreach-get-test-status testId=1585757174467.23```
+
+##### Context Example
+```
+{
+    "SafeBreach": {
+        "Test": {
+            "EndTime": "2020-04-01T16:10:36.389Z",
+            "Id": "1585757174467.23",
+            "Name": "Rerun (Demisto) - #(2122) Write SamSam Malware (AA18-337A) to Disk",
+            "StartTime": "2020-04-01T16:06:14.471Z",
+            "Status": "CANCELED",
+            "TotalSimulationNumber": 9
+        }
+    }
+}
+```
+
+##### Human Readable Output
+### Test Status
+|Test Id|Name|Status|Start Time|End Time|Total Simulation Number|
+|---|---|---|---|---|---|
+| 1585757174467.23 | Rerun (Demisto) - #(2122) Write SamSam Malware (AA18-337A) to Disk | CANCELED | 2020-04-01T16:06:14.471Z | 2020-04-01T16:10:36.389Z | 9 |
 
 
 
@@ -533,11 +544,182 @@
 | SafeBreach.Simulation.Parameters | JSON | Parameters of the simulation. | 
 
 
-#### Command Example
-``` ```
-
-#### Human Readable Output
-
+##### Command Example
+```!safebreach-get-simulation simulationId=d937cd0e5fd4e2c9266801b7bd17e097```
+
+##### Context Example
+```
+{
+    "SafeBreach": {
+        "Simulation": {
+            "Attack": {
+                "Description": "**Goal**\n\n1. Verify whether the malware can be written to disk.\n\n**Actions**\n\n1. **Malware Drop**  \n    **Action:** [wannacry](https://attack.mitre.org/software/S0366) malware is written to disk on the target simulator.  \n    **Expected behavior:** The malware written to disk is identified and removed after a pre-defined time period.  \n\n**More Info**  \n",
+                "Id": 3055,
+                "IndicatorBased": "False",
+                "Name": "Write wannacry malware to disk",
+                "Phase": "Host Level",
+                "SecurityControl": [
+                    "Endpoint"
+                ],
+                "Type": [
+                    "Malware Drop"
+                ]
+            },
+            "Attacker": {
+                "ExternalIp": "172.31.42.76",
+                "InternalIp": "172.31.42.76",
+                "Name": "Win10 - Cylance",
+                "OS": "WINDOWS",
+                "SimulationDetails": {
+                    "DETAILS": "Task finished running because of an exception. Traceback: \r\nTraceback (most recent call last):\n  File \"C:\\Program Files\\SafeBreach\\SafeBreach Endpoint Simulator\\app\\20.1.13\\simvenv\\lib\\site-packages\\sbsimulation\\task_action_runner.py\", line 89, in run\n    pythonect_result_object = pythonect_runner(full_pythonect_string, self.pythonect_params)\n  File \"C:\\Program Files\\SafeBreach\\SafeBreach Endpoint Simulator\\app\\20.1.13\\simvenv\\lib\\site-packages\\sbsimulation\\runners\\runner_classes.py\", line 187, in __call__\n    return pythonect.eval(self.pythonect_string, locals_=self.pythonect_params)\n  File \"C:\\Program Files\\SafeBreach\\SafeBreach Endpoint Simulator\\app\\20.1.13\\simvenv\\lib\\site-packages\\pythonect\\internal\\eval.py\", line 938, in eval\n    result = _run(graph, root_nodes[0], globals_, locals_, {}, pool, False)\n  File \"C:\\Program Files\\SafeBreach\\SafeBreach Endpoint Simulator\\app\\20.1.13\\simvenv\\lib\\site-packages\\pythonect\\internal\\eval.py\", line 738, in _run\n    return_value = _run_next_virtual_nodes(graph, node, globals_, locals_, flags, pool, result)\n  File \"C:\\Program Files\\SafeBreach\\SafeBreach Endpoint Simulator\\app\\20.1.13\\simvenv\\lib\\site-packages\\pythonect\\internal\\eval.py\", line 224, in _run_next_virtual_nodes\n    return_value = __resolve_and_merge_results(_run(graph, node, tmp_globals, tmp_locals, {}, pool, True))\n  File \"C:\\Program Files\\SafeBreach\\SafeBreach Endpoint Simulator\\app\\20.1.13\\simvenv\\lib\\site-packages\\pythonect\\internal\\eval.py\", line 660, in _run\n    return_value = _run_next_graph_nodes(graph, node, globals_, locals_, pool)\n  File \"C:\\Program Files\\SafeBreach\\SafeBreach Endpoint Simulator\\app\\20.1.13\\simvenv\\lib\\site-packages\\pythonect\\internal\\eval.py\", line 610, in _run_next_graph_nodes\n    nodes_return_value.insert(0, _run(graph, next_nodes[0], globals_, locals_, {}, pool, False))\n  File \"C:\\Program Files\\SafeBreach\\SafeBreach Endpoint Simulator\\app\\20.1.13\\simvenv\\lib\\site-packages\\pythonect\\internal\\eval.py\", line 738, in _run\n    return_value = _run_next_virtual_nodes(graph, node, globals_, locals_, flags, pool, result)\n  File \"C:\\Program Files\\SafeBreach\\SafeBreach Endpoint Simulator\\app\\20.1.13\\simvenv\\lib\\site-packages\\pythonect\\internal\\eval.py\", line 224, in _run_next_virtual_nodes\n    return_value = __resolve_and_merge_results(_run(graph, node, tmp_globals, tmp_locals, {}, pool, True))\n  File \"C:\\Program Files\\SafeBreach\\SafeBreach Endpoint Simulator\\app\\20.1.13\\simvenv\\lib\\site-packages\\pythonect\\internal\\eval.py\", line 660, in _run\n    return_value = _run_next_graph_nodes(graph, node, globals_, locals_, pool)\n  File \"C:\\Program Files\\SafeBreach\\SafeBreach Endpoint Simulator\\app\\20.1.13\\simvenv\\lib\\site-packages\\pythonect\\internal\\eval.py\", line 610, in _run_next_graph_nodes\n    nodes_return_value.insert(0, _run(graph, next_nodes[0], globals_, locals_, {}, pool, False))\n  File \"C:\\Program Files\\SafeBreach\\SafeBreach Endpoint Simulator\\app\\20.1.13\\simvenv\\lib\\site-packages\\pythonect\\internal\\eval.py\", line 734, in _run\n    result = runner(__node_main, args=(input_value, last_value, globals_, locals_))\n  File \"C:\\Program Files\\SafeBreach\\SafeBreach Endpoint Simulator\\app\\20.1.13\\simvenv\\lib\\site-packages\\pythonect\\internal\\eval.py\", line 629, in __apply_current\n    return func(*args, **kwds)\n  File \"C:\\Program Files\\SafeBreach\\SafeBreach Endpoint Simulator\\app\\20.1.13\\simvenv\\lib\\site-packages\\pythonect\\internal\\eval.py\", line 440, in __node_main\n    return_value = python.eval(current_value, globals_, locals_)\n  File \"<string>\", line 1, in <module>\n  File \"c:\\jenkins\\workspace\\multi-branch_master-NLIC56DSK443DP5KDJGAEKHQDPZ2GF\\agent\\project\\dependencies\\framework\\src\\build\\lib\\framework\\__init__.py\", line 285, in wrapper\n  File \"c:\\jenkins\\workspace\\multi-branch_master-NLIC56DSK443DP5KDJGAEKHQDPZ2GF\\agent\\project\\dependencies\\framework\\src\\build\\lib\\framework\\endpoint\\utils\\file_utils.py\", line 121, in open_or_die\nSBFileNotFoundException: ('File (%s) was removed', 'c:\\\\windows\\\\temp\\\\sb-sim-temp-jvu_fk\\\\sb_107985_bs_9vrn0e\\\\bdata.bin')\n",
+                    "ERROR": "",
+                    "METADATA": {
+                        "executable": [
+                            "C:\\Program Files\\SafeBreach\\SafeBreach Endpoint Simulator\\app\\20.1.13\\simvenv\\Scripts\\python.exe",
+                            "C:\\Program Files\\SafeBreach\\SafeBreach Endpoint Simulator\\app\\20.1.13\\simvenv\\Scripts\\safebreach_simulation.py"
+                        ],
+                        "hostname": "Cylance-Win10-Demisto",
+                        "pid": 5584,
+                        "ret_code": 0
+                    },
+                    "OUTPUT": "",
+                    "SIMULATION_STEPS": [
+                        {
+                            "level": "INFO",
+                            "message": "File opened",
+                            "params": {
+                                "mode": "wb",
+                                "path": "c:\\windows\\temp\\sb-sim-temp-jvu_fk\\sb_107985_bs_9vrn0e\\bdata.bin"
+                            },
+                            "time": "2020-04-02T09:47:01.500000"
+                        },
+                        {
+                            "level": "INFO",
+                            "message": "File written",
+                            "params": {
+                                "path": "c:\\windows\\temp\\sb-sim-temp-jvu_fk\\sb_107985_bs_9vrn0e\\bdata.bin"
+                            },
+                            "time": "2020-04-02T09:47:01.500000"
+                        }
+                    ]
+                }
+            },
+            "Classifications": {
+                "MITREGroups": [
+                    "Lazarus Group"
+                ],
+                "MITRESoftware": [
+                    "(S0366) wannacry"
+                ],
+                "MITRETechniques": [
+                    "(T1107) File Deletion"
+                ]
+            },
+            "DetectedAction": "Prevent",
+            "FinalStatus": "Prevented",
+            "Id": "d937cd0e5fd4e2c9266801b7bd17e097",
+            "Labels": [],
+            "LastChangeTime": "2020-03-10T15:13:51.900Z",
+            "Network": {
+                "DestinationIp": "",
+                "DestinationPort": null,
+                "Direction": null,
+                "Protocol": "N/A",
+                "Proxy": null,
+                "SourceIp": "",
+                "SourcePort": []
+            },
+            "Parameters": {
+                "BINARY": [
+                    {
+                        "displayName": "Sample binaries",
+                        "displayType": "Hash",
+                        "displayValue": "sha256",
+                        "md5": "246c2781b88f58bc6b0da24ec71dd028",
+                        "name": "buffer",
+                        "sha256": "16493ecc4c4bc5746acbe96bd8af001f733114070d694db76ea7b5a0de7ad0ab",
+                        "value": "16493ecc4c4bc5746acbe96bd8af001f733114070d694db76ea7b5a0de7ad0ab"
+                    }
+                ],
+                "NOT_CLASSIFIED": [
+                    {
+                        "displayName": "Simulation wait",
+                        "displayType": "Not Classified",
+                        "displayValue": "10 seconds",
+                        "name": "timeout",
+                        "value": "10"
+                    }
+                ],
+                "PATH": [
+                    {
+                        "displayName": "Drop paths",
+                        "displayType": "Path",
+                        "displayValue": "Temporary folder",
+                        "name": "drop_path",
+                        "value": "%temp%\\\\\\\\bdata.bin"
+                    }
+                ],
+                "SIMULATION_USER_DESTINATION": [
+                    {
+                        "displayName": "Impersonated User - Target",
+                        "displayValue": "SYSTEM",
+                        "name": "Impersonated User - Target",
+                        "value": "SYSTEM"
+                    }
+                ]
+            },
+            "Result": "Blocked",
+            "SimulationRunId": 107985,
+            "Target": {
+                "ExternalIp": "172.31.42.76",
+                "InternalIp": "172.31.42.76",
+                "Name": "Win10 - Cylance",
+                "OS": "WINDOWS",
+                "SimulationDetails": {
+                    "DETAILS": "Task finished running because of an exception. Traceback: \r\nTraceback (most recent call last):\n  File \"C:\\Program Files\\SafeBreach\\SafeBreach Endpoint Simulator\\app\\20.1.13\\simvenv\\lib\\site-packages\\sbsimulation\\task_action_runner.py\", line 89, in run\n    pythonect_result_object = pythonect_runner(full_pythonect_string, self.pythonect_params)\n  File \"C:\\Program Files\\SafeBreach\\SafeBreach Endpoint Simulator\\app\\20.1.13\\simvenv\\lib\\site-packages\\sbsimulation\\runners\\runner_classes.py\", line 187, in __call__\n    return pythonect.eval(self.pythonect_string, locals_=self.pythonect_params)\n  File \"C:\\Program Files\\SafeBreach\\SafeBreach Endpoint Simulator\\app\\20.1.13\\simvenv\\lib\\site-packages\\pythonect\\internal\\eval.py\", line 938, in eval\n    result = _run(graph, root_nodes[0], globals_, locals_, {}, pool, False)\n  File \"C:\\Program Files\\SafeBreach\\SafeBreach Endpoint Simulator\\app\\20.1.13\\simvenv\\lib\\site-packages\\pythonect\\internal\\eval.py\", line 738, in _run\n    return_value = _run_next_virtual_nodes(graph, node, globals_, locals_, flags, pool, result)\n  File \"C:\\Program Files\\SafeBreach\\SafeBreach Endpoint Simulator\\app\\20.1.13\\simvenv\\lib\\site-packages\\pythonect\\internal\\eval.py\", line 224, in _run_next_virtual_nodes\n    return_value = __resolve_and_merge_results(_run(graph, node, tmp_globals, tmp_locals, {}, pool, True))\n  File \"C:\\Program Files\\SafeBreach\\SafeBreach Endpoint Simulator\\app\\20.1.13\\simvenv\\lib\\site-packages\\pythonect\\internal\\eval.py\", line 660, in _run\n    return_value = _run_next_graph_nodes(graph, node, globals_, locals_, pool)\n  File \"C:\\Program Files\\SafeBreach\\SafeBreach Endpoint Simulator\\app\\20.1.13\\simvenv\\lib\\site-packages\\pythonect\\internal\\eval.py\", line 610, in _run_next_graph_nodes\n    nodes_return_value.insert(0, _run(graph, next_nodes[0], globals_, locals_, {}, pool, False))\n  File \"C:\\Program Files\\SafeBreach\\SafeBreach Endpoint Simulator\\app\\20.1.13\\simvenv\\lib\\site-packages\\pythonect\\internal\\eval.py\", line 738, in _run\n    return_value = _run_next_virtual_nodes(graph, node, globals_, locals_, flags, pool, result)\n  File \"C:\\Program Files\\SafeBreach\\SafeBreach Endpoint Simulator\\app\\20.1.13\\simvenv\\lib\\site-packages\\pythonect\\internal\\eval.py\", line 224, in _run_next_virtual_nodes\n    return_value = __resolve_and_merge_results(_run(graph, node, tmp_globals, tmp_locals, {}, pool, True))\n  File \"C:\\Program Files\\SafeBreach\\SafeBreach Endpoint Simulator\\app\\20.1.13\\simvenv\\lib\\site-packages\\pythonect\\internal\\eval.py\", line 660, in _run\n    return_value = _run_next_graph_nodes(graph, node, globals_, locals_, pool)\n  File \"C:\\Program Files\\SafeBreach\\SafeBreach Endpoint Simulator\\app\\20.1.13\\simvenv\\lib\\site-packages\\pythonect\\internal\\eval.py\", line 610, in _run_next_graph_nodes\n    nodes_return_value.insert(0, _run(graph, next_nodes[0], globals_, locals_, {}, pool, False))\n  File \"C:\\Program Files\\SafeBreach\\SafeBreach Endpoint Simulator\\app\\20.1.13\\simvenv\\lib\\site-packages\\pythonect\\internal\\eval.py\", line 734, in _run\n    result = runner(__node_main, args=(input_value, last_value, globals_, locals_))\n  File \"C:\\Program Files\\SafeBreach\\SafeBreach Endpoint Simulator\\app\\20.1.13\\simvenv\\lib\\site-packages\\pythonect\\internal\\eval.py\", line 629, in __apply_current\n    return func(*args, **kwds)\n  File \"C:\\Program Files\\SafeBreach\\SafeBreach Endpoint Simulator\\app\\20.1.13\\simvenv\\lib\\site-packages\\pythonect\\internal\\eval.py\", line 440, in __node_main\n    return_value = python.eval(current_value, globals_, locals_)\n  File \"<string>\", line 1, in <module>\n  File \"c:\\jenkins\\workspace\\multi-branch_master-NLIC56DSK443DP5KDJGAEKHQDPZ2GF\\agent\\project\\dependencies\\framework\\src\\build\\lib\\framework\\__init__.py\", line 285, in wrapper\n  File \"c:\\jenkins\\workspace\\multi-branch_master-NLIC56DSK443DP5KDJGAEKHQDPZ2GF\\agent\\project\\dependencies\\framework\\src\\build\\lib\\framework\\endpoint\\utils\\file_utils.py\", line 121, in open_or_die\nSBFileNotFoundException: ('File (%s) was removed', 'c:\\\\windows\\\\temp\\\\sb-sim-temp-jvu_fk\\\\sb_107985_bs_9vrn0e\\\\bdata.bin')\n",
+                    "ERROR": "",
+                    "METADATA": {
+                        "executable": [
+                            "C:\\Program Files\\SafeBreach\\SafeBreach Endpoint Simulator\\app\\20.1.13\\simvenv\\Scripts\\python.exe",
+                            "C:\\Program Files\\SafeBreach\\SafeBreach Endpoint Simulator\\app\\20.1.13\\simvenv\\Scripts\\safebreach_simulation.py"
+                        ],
+                        "hostname": "Cylance-Win10-Demisto",
+                        "pid": 5584,
+                        "ret_code": 0
+                    },
+                    "OUTPUT": "",
+                    "SIMULATION_STEPS": [
+                        {
+                            "level": "INFO",
+                            "message": "File opened",
+                            "params": {
+                                "mode": "wb",
+                                "path": "c:\\windows\\temp\\sb-sim-temp-jvu_fk\\sb_107985_bs_9vrn0e\\bdata.bin"
+                            },
+                            "time": "2020-04-02T09:47:01.500000"
+                        },
+                        {
+                            "level": "INFO",
+                            "message": "File written",
+                            "params": {
+                                "path": "c:\\windows\\temp\\sb-sim-temp-jvu_fk\\sb_107985_bs_9vrn0e\\bdata.bin"
+                            },
+                            "time": "2020-04-02T09:47:01.500000"
+                        }
+                    ]
+                }
+            },
+            "Time": "2020-04-02T09:47:12.506Z"
+        }
+    }
+}
+```
+
+##### Human Readable Output
+### SafeBreach Simulation
+|Id|Name|Status|Result|Detected Action|Attacker|Target|
+|---|---|---|---|---|---|---|
+| d937cd0e5fd4e2c9266801b7bd17e097 | (#3055) Write wannacry malware to disk | Prevented | Fail | Prevent | Win10 - Cylance (172.31.42.76,172.31.42.76) | Win10 - Cylance (172.31.42.76,172.31.42.76) |
 
 
 
@@ -572,13 +754,37 @@
 | SafeBreach.Test.ScheduledTime | Datetime | Time when the test was triggered. | 
 
 
-#### Command Example
-``` ```
-
-#### Human Readable Output
-
-<<<<<<< HEAD
-=======
+##### Command Example
+```!safebreach-rerun-simulation simulationId=d937cd0e5fd4e2c9266801b7bd17e097```
+
+##### Context Example
+```
+{
+    "SafeBreach": {
+        "Simulation": {
+            "Id": "d937cd0e5fd4e2c9266801b7bd17e097",
+            "Rerun": {
+                "Id": "1586684466634.76",
+                "Name": "Rerun (Demisto) - #(3055) Write wannacry malware to disk",
+                "ScheduledTime": "2020-04-12T09:41:06.643609"
+            }
+        },
+        "Test": {
+            "AttacksCount": 1,
+            "Id": "1586684466634.76",
+            "Name": "Rerun (Demisto) - #(3055) Write wannacry malware to disk",
+            "Status": "PENDING"
+        }
+    }
+}
+```
+
+##### Human Readable Output
+### SafeBreach Rerun Simualtion
+|Simulation Id|Test Id|Name|
+|---|---|---|
+| d937cd0e5fd4e2c9266801b7bd17e097 | 1586684466634.76 | Rerun (Demisto) - #(3055) Write wannacry malware to disk |
+
 
 ### safebreach-get-indicators
 ***
@@ -624,4 +830,3 @@
 | description: SafeBreach Insight - Prevent malware network transfer<br />sha256: 5fd54218d1c68562e0a98985f79cb03526aa97e95be020a2b8ceaa9c083f9c19<br />tags: SafeBreachInsightId: 7 | value: 5fd54218d1c68562e0a98985f79cb03526aa97e95be020a2b8ceaa9c083f9c19<br />dataType: SHA256<br />insightId: 7<br />insightTime: 2020-04-07T15:54:01.256Z | 3 | File | 5fd54218d1c68562e0a98985f79cb03526aa97e95be020a2b8ceaa9c083f9c19 |
 | description: SafeBreach Insight - Prevent malware network transfer<br />sha256: 1711fbb363aebfe66f2d8dcbf8cddca8d2fd9fa9a6952da5873b7825e57f542d<br />tags: SafeBreachInsightId: 7 | value: 1711fbb363aebfe66f2d8dcbf8cddca8d2fd9fa9a6952da5873b7825e57f542d<br />dataType: SHA256<br />insightId: 7<br />insightTime: 2020-04-07T15:54:01.256Z | 3 | File | 1711fbb363aebfe66f2d8dcbf8cddca8d2fd9fa9a6952da5873b7825e57f542d |
 
->>>>>>> 6db12b30
