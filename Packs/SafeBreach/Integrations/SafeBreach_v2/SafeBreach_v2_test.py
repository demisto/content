import json
import pytest
import demistomock as demisto
<<<<<<< HEAD
from CommonServerPython import handle_proxy
=======
from CommonServerPython import *
>>>>>>> 6db12b30
from SafeBreach_v2 import get_insights_command, get_remediation_data_command, rerun_simulation_command, \
    get_safebreach_simulation_command, get_indicators_command, insight_rerun_command, Client

MOCK_URL = "https://safebreach-fake-api.com"
MOCK_ACCOUNT_ID = '1234567'
MOCK_API_KEY = 'a1b2c3d4e5'
INSIGHT_ID = '9'
SIMULATION_ID = '8fae303defd52a7745044ce2ba54a391'

client = Client(
    base_url=MOCK_URL,
    api_key=MOCK_API_KEY,
    account_id=MOCK_ACCOUNT_ID,
    proxies=handle_proxy(),
    verify=False,
    tags=['tag1', 'tag2'],
)


def load_test_data(json_path):
    with open(json_path) as f:
        return json.load(f)


REMEDATION_DATA_LIST = load_test_data('./test_data/remediation_data.json')
GET_INSIGHTS_LIST = load_test_data('./test_data/insights.json')
SIMULATION = load_test_data('./test_data/simulation.json')
NODES = load_test_data('./test_data/nodes.json')


def test_get_insights(requests_mock, mocker):
    requests_mock.get(f'{MOCK_URL}/api/data/v1/accounts/{MOCK_ACCOUNT_ID}/insights?type=actionBased',
                      json=GET_INSIGHTS_LIST)
    requests_mock.get(
        f'{MOCK_URL}/api/config/v1/accounts/{MOCK_ACCOUNT_ID}/nodes?details=true&deleted=true&assets=true',
        json=NODES)
    mocker.patch.object(demisto, 'args', return_value={'insightIds': [9]})
    mocker.patch.object(demisto, 'results')
    mocker.patch.object(demisto, 'params', return_value={'url': MOCK_URL})

    res = get_insights_command(client, demisto.args(), True)
    assert demisto.results.call_count == 1
    outputs = demisto.results.call_args[0][0]
    context = outputs['EntryContext']
    fake_safebreach_context = {
        "Id": 9,
        "Category": 'Endpoint',
        "Severity": "High"
    }

    assert fake_safebreach_context['Id'] == context['SafeBreach.Insight(val.Id == obj.Id)'][0]['Id']
    assert fake_safebreach_context['Category'] == context['SafeBreach.Insight(val.Id == obj.Id)'][0]['Category']
    assert fake_safebreach_context['Severity'] == context['SafeBreach.Insight(val.Id == obj.Id)'][0]['Severity']
    assert len(res) == 1


def test_get_remediation_data(requests_mock, mocker):
    mocker.patch.object(demisto, 'args', return_value={'insightId': INSIGHT_ID})
    mocker.patch.object(demisto, 'results')
    mocker.patch.object(demisto, 'params', return_value={'url': MOCK_URL})

    requests_mock.get(f'{MOCK_URL}/api/data/v1/accounts/{MOCK_ACCOUNT_ID}/insights?type=actionBased',
                      json=GET_INSIGHTS_LIST)
    requests_mock.get(f'{MOCK_URL}/api/data/v1/accounts/{MOCK_ACCOUNT_ID}/insights/{INSIGHT_ID}/remediation',
                      json=REMEDATION_DATA_LIST)
    requests_mock.get(
        f'{MOCK_URL}/api/config/v1/accounts/{MOCK_ACCOUNT_ID}/nodes?details=true&deleted=true&assets=true',
        json=NODES)
    get_remediation_data_command(client, demisto.args(), True)
    assert demisto.results.call_count == 1
    outputs = demisto.results.call_args[0][0]
    context = outputs['EntryContext']
    sha256_to_check = '109c702578b261d0eda01506625423f5a2b8cc107b0d8dfad84d39fb02bfa5cb'
    assert context['SafeBreach.Insight(val.Id == obj.Id)'][0]['Id'] == INSIGHT_ID
    assert context['SafeBreach.Insight(val.Id == obj.Id)'][0]['RawRemediationData'][0]['type'] == 'SHA256'
    assert context['SafeBreach.Insight(val.Id == obj.Id)'][0]['RawRemediationData'][0]['value'] == sha256_to_check
    assert context['File(val.SHA256 == obj.SHA256)'][0]['SHA256'] == sha256_to_check
    assert context['DBotScore(val.Indicator == obj.Indicator)'][0]['Indicator'] == sha256_to_check


def test_rerun_insight(requests_mock, mocker):
<<<<<<< HEAD
    mocker.patch.object(demisto, 'args', return_value={'insightId': '9'})
=======
    mocker.patch.object(demisto, 'args', return_value={'insightIds': '9'})
>>>>>>> 6db12b30
    mocker.patch.object(demisto, 'results')

    response = {
        "data": {
            "name": "Insight (XSOAR) - Test",
            "moveIds": [
                1,
                2,
                3,
                4,
            ],
            "nodeIds": ['nodeID1', 'nodeID2'],
            "draft": False,
            "ranBy": -1,
            "ranFrom": "UI",
            "isRerun": True,
            "assetIds": [],
            "moveSetIds": [],
            "force": True,
            "queueId": 107,
            "runId": "1584966046845.34",
            "pauseDuration": 0,
            "pausePeriods": [],
            "totalJobs": 0
        }
    }
    requests_mock.post(f'{MOCK_URL}/api/orch/v1/accounts/{MOCK_ACCOUNT_ID}/queue',
                       json=response)
    requests_mock.get(f'{MOCK_URL}/api/data/v1/accounts/{MOCK_ACCOUNT_ID}/insights?type=actionBased',
                      json=GET_INSIGHTS_LIST)
    insight_rerun_command(client, demisto.args())
    assert demisto.results.call_count == 1
    outputs = demisto.results.call_args[0][0]
    context = outputs['EntryContext']
    assert context['SafeBreach.Insight(val.Id == obj.Id)'][0]['Id'] == int(INSIGHT_ID)
    assert context['SafeBreach.Insight(val.Id == obj.Id)'][0]['Rerun'][0]['Id'] == response['data']['runId']


def test_get_indicators(requests_mock, mocker):
    mocker.patch.object(demisto, 'args', return_value={'limit': '10'})
    mocker.patch.object(demisto, 'results')
    mocker.patch.object(demisto, 'params', return_value={'url': MOCK_URL})

    for insight_id in [5, 6, 8, 9, 13, 14, 17]:
        requests_mock.get(f'{MOCK_URL}/api/data/v1/accounts/{MOCK_ACCOUNT_ID}/insights/{insight_id}/remediation',
                          json=REMEDATION_DATA_LIST)

    requests_mock.get(
        f'{MOCK_URL}/api/data/v1/accounts/{MOCK_ACCOUNT_ID}/insights?type=actionBased',
        json=GET_INSIGHTS_LIST)
    requests_mock.get(
        f'{MOCK_URL}/api/config/v1/accounts/{MOCK_ACCOUNT_ID}/nodes?details=true&deleted=true&assets=true',
        json=NODES)
    insight_category = ['Endpoint', 'Web']
    insight_data_type = ['Hash', 'Domain']
    hash_to_search = '109c702578b261d0eda01506625423f5a2b8cc107b0d8dfad84d39fb02bfa5cb'
    res = get_indicators_command(client, insight_category, insight_data_type, 'AMBER', demisto.args())
    assert demisto.results.call_count == 0
    assert res[0]['value'] == hash_to_search
    assert res[0]['type'] == 'File'


def test_get_simulation(requests_mock, mocker):
    mocker.patch.object(demisto, 'args', return_value={'simulationId': SIMULATION_ID})
    mocker.patch.object(demisto, 'results')

    requests_mock.get(f'{MOCK_URL}/api/data/v1/accounts/{MOCK_ACCOUNT_ID}/executions/{SIMULATION_ID}',
                      json=SIMULATION)

    get_safebreach_simulation_command(client, demisto.args())
    assert demisto.results.call_count == 1
    outputs = demisto.results.call_args[0][0]
    context = outputs['EntryContext']
    assert context['SafeBreach.Simulation(val.Id == obj.Id)']['Id'] == SIMULATION_ID


def test_rerun_simulation(requests_mock, mocker):
    mocker.patch.object(demisto, 'args', return_value={'simulationId': SIMULATION_ID})
    mocker.patch.object(demisto, 'results')
    response = {
        "data": {
            "name": "Rerun (Demisto) - Simulation",
            "moveIds": [
                1,
                2,
                3,
                4,
            ],
            "nodeIds": ['nodeID1', 'nodeID2'],
            "draft": False,
            "ranBy": -1,
            "ranFrom": "UI",
            "isRerun": True,
            "assetIds": [],
            "moveSetIds": [],
            "force": True,
            "queueId": 107,
            "runId": "1584966046845.34",
            "pauseDuration": 0,
            "pausePeriods": [],
            "totalJobs": 0
        }
    }
    requests_mock.post(f'{MOCK_URL}/api/orch/v1/accounts/{MOCK_ACCOUNT_ID}/queue',
                       json=response)
    requests_mock.get(f'{MOCK_URL}/api/data/v1/accounts/{MOCK_ACCOUNT_ID}/executions/{SIMULATION_ID}',
                      json=SIMULATION)
    rerun_simulation_command(client, demisto.args())
    assert demisto.results.call_count == 1
    outputs = demisto.results.call_args[0][0]
    context = outputs['EntryContext']
    assert context['SafeBreach.Simulation(val.Id == obj.Id)']['Id'] == SIMULATION_ID
    assert context['SafeBreach.Simulation(val.Id == obj.Id)']['Rerun']['Id'] == response['data']['runId']


@pytest.mark.parametrize('tlp_color', ['', None, 'AMBER'])
def test_feed_tags_and_tlp_color(requests_mock, mocker, tlp_color):
    """
    Given:
    - client which has tag params
    - different values for tlp_color
    When:
    - Executing get indicators command on feed
    Then:
    - Validate the tags supplied are added to the tags list in addition to the tags that were there before
    - Validate that trafficlightprotocol indicator type is assigned correctly
    """
    mocker.patch.object(demisto, 'args', return_value={'limit': '10'})
    mocker.patch.object(demisto, 'results')
    mocker.patch.object(demisto, 'params', return_value={'url': MOCK_URL})

    for insight_id in [5, 6, 8, 9, 13, 14, 17]:
        requests_mock.get(f'{MOCK_URL}/api/data/v1/accounts/{MOCK_ACCOUNT_ID}/insights/{insight_id}/remediation',
                          json=REMEDATION_DATA_LIST)

    requests_mock.get(
        f'{MOCK_URL}/api/data/v1/accounts/{MOCK_ACCOUNT_ID}/insights?type=actionBased',
        json=GET_INSIGHTS_LIST)
    requests_mock.get(
        f'{MOCK_URL}/api/config/v1/accounts/{MOCK_ACCOUNT_ID}/nodes?details=true&deleted=true&assets=true',
        json=NODES)
    insight_category = ['Endpoint', 'Web']
    insight_data_type = ['Hash', 'Domain']
    res = get_indicators_command(client, insight_category, insight_data_type, tlp_color, demisto.args())
    assert all(elem in res[0]['fields']['tags'] for elem in ['tag1', 'tag2'])
    if tlp_color:
        assert res[0]['fields']['trafficlightprotocol'] == tlp_color
    else:
        assert not res[0]['fields'].get('trafficlightprotocol')<|MERGE_RESOLUTION|>--- conflicted
+++ resolved
@@ -1,11 +1,7 @@
 import json
 import pytest
 import demistomock as demisto
-<<<<<<< HEAD
-from CommonServerPython import handle_proxy
-=======
 from CommonServerPython import *
->>>>>>> 6db12b30
 from SafeBreach_v2 import get_insights_command, get_remediation_data_command, rerun_simulation_command, \
     get_safebreach_simulation_command, get_indicators_command, insight_rerun_command, Client
 
@@ -87,11 +83,7 @@
 
 
 def test_rerun_insight(requests_mock, mocker):
-<<<<<<< HEAD
-    mocker.patch.object(demisto, 'args', return_value={'insightId': '9'})
-=======
     mocker.patch.object(demisto, 'args', return_value={'insightIds': '9'})
->>>>>>> 6db12b30
     mocker.patch.object(demisto, 'results')
 
     response = {
