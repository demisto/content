<<<<<<< HEAD
description: 'This playbook reruns a SafeBreach insight based on id and waits until
  it completes. '
id: SafeBreach - Rerun Insights (draft)
inputs:
- description: SafeBreach Insight Ids to rerun
  key: InsightIds
  playbookInputQuery:
  required: false
  value:
    complex:
      accessor: Insight.Id
      root: SafeBreach
name: SafeBreach - Rerun Insights (draft)
outputs:
- contextPath: SafeBreach.Insight.Name
  description: Insight name representing the action required to be taken
- contextPath: SafeBreach.Insight.Id
  description: Insight unique id
- contextPath: SafeBreach.Insight.DataType
  description: 'Insight data type. Options: Hash, Domain, URI, Command, Port, Protocol'
- contextPath: SafeBreach.Insight.Category
  description: Security control category name
- contextPath: SafeBreach.Insight.LatestSimulation
  description: Time of the latest simulation from the insight
- contextPath: SafeBreach.Insight.SimulationsCount
  description: Number of the related simulations
- contextPath: SafeBreach.Insight.RiskImpact
  description: Risk impact of the insight on the environment total risk score
- contextPath: SafeBreach.Insight.AffectedTargetsCount
  description: Number of the affected targets
- contextPath: SafeBreach.Insight.SeverityScore
  description: Insight severity numeric value
- contextPath: SafeBreach.Insight.Severity
  description: Insight severity mapped to low/medium/high
- contextPath: SafeBreach.Insight.RemediationDataCount
  description: Number of the remediation data points
- contextPath: SafeBreach.Insight.RemediationDataType
  description: Type of the remediation data
- contextPath: SafeBreach.Insight.ThreatGroups
  description: Array of APT names that are mapped to the insight
- contextPath: SafeBreach.Insight.NetworkDirection
  description: Communication direction of Insight, relative to the target (inbound/outbound)
- contextPath: SafeBreach.Insight.AttacksCount
  description: List of all insight related SafeBreach attack ids
=======
id: SafeBreach - Rerun Insights
version: -1
name: SafeBreach - Rerun Insights
description: This is a sub-playbook reruns a list of SafeBreach insights based on
  Insight Id and waits until they complete. Used in main SafeBreach playbooks, such
  as "SafeBreach - Handle Insight Incident" and "SafeBreach - Process Non-Behavioral
  Insights Feed".
>>>>>>> 6db12b30
starttaskid: "0"
tasks:
  "0":
    id: "0"
<<<<<<< HEAD
    ignoreworker: false
    nexttasks:
      '#none#':
      - "1"
=======
    taskid: 89e3fa5b-8365-4fe1-839e-1582e2bf8d10
    type: start
    task:
      id: 89e3fa5b-8365-4fe1-839e-1582e2bf8d10
      version: -1
      name: ""
      iscommand: false
      brand: ""
      description: ''
    nexttasks:
      '#none#':
      - "8"
    separatecontext: false
    view: |-
      {
        "position": {
          "x": 450,
          "y": 50
        }
      }
>>>>>>> 6db12b30
    note: false
    quietmode: 0
<<<<<<< HEAD
    separatecontext: false
    skipunavailable: false
    task:
      brand: ""
      id: 89e3fa5b-8365-4fe1-839e-1582e2bf8d10
      iscommand: false
      name: ""
      version: -1
      description: ''
    taskid: 89e3fa5b-8365-4fe1-839e-1582e2bf8d10
    timertriggers: []
    type: start
    view: |-
      {
        "position": {
          "x": 450,
          "y": 50
        }
      }
  "1":
    id: "1"
    ignoreworker: false
    nexttasks:
      '#none#':
      - "5"
    note: false
    quietmode: 0
    scriptarguments:
      insightId:
        simple: ${inputs.InsightId}
    separatecontext: false
    skipunavailable: false
    task:
      brand: ""
      description: Reruns a specific SafeBreach Insight related simulations in your
        environment.
      id: bfa93836-5985-4991-8063-101d47b44531
      iscommand: true
      name: Rerun a SafeBreach Insight
      script: '|||safebreach-rerun-insight'
      type: regular
      version: -1
    taskid: bfa93836-5985-4991-8063-101d47b44531
    timertriggers: []
    type: regular
    view: |-
      {
        "position": {
          "x": 450,
          "y": 230
        }
      }
  "2":
    id: "2"
    ignoreworker: false
    loop:
      exitCondition: ""
      iscommand: false
      max: 100
      wait: 1
    nexttasks:
      '#none#':
      - "4"
    note: false
    quietmode: 0
=======
  "2":
    id: "2"
    taskid: 190ebdd0-4578-4f70-8c68-7423ca866436
    type: playbook
    task:
      id: 190ebdd0-4578-4f70-8c68-7423ca866436
      version: -1
      name: GenericPolling
      description: |-
        Use this playbook as a sub-playbook to block execution of the master playbook until a remote action is complete.
        This playbook implements polling by continuously running the command in Step \#2 until the operation completes.
        The remote action should have the following structure:

        1. Initiate the operation.
        2. Poll to check if the operation completed.
        3. (optional) Get the results of the operation.
      playbookName: GenericPolling
      type: playbook
      iscommand: false
      brand: ""
    nexttasks:
      '#none#':
      - "4"
>>>>>>> 6db12b30
    scriptarguments:
      AdditionalPollingCommandArgNames: {}
      AdditionalPollingCommandArgValues: {}
      Ids:
        complex:
          root: SafeBreach
          accessor: Test.Id
      Interval:
        simple: "1"
      PollingCommandArgName:
        simple: testId
      PollingCommandName:
        simple: safebreach-get-test-status
      Timeout:
        simple: "1440"
      dt:
        simple: SafeBreach.Test(val.Status == "PENDING" || val.Status == "RUNNING").Id
<<<<<<< HEAD
    separatecontext: true
    skipunavailable: false
    task:
      brand: ""
      description: |-
        Use this playbook as a sub-playbook to block execution of the master playbook until a remote action is complete.
        This playbook implements polling by continuously running the command in Step \#2 until the operation completes.
        The remote action should have the following structure:

        1. Initiate the operation.
        2. Poll to check if the operation completed.
        3. (optional) Get the results of the operation.
      id: 9b1f0474-ce52-413f-8038-43d18c1dfb5d
      iscommand: false
      name: GenericPolling
      playbookId: GenericPolling
      type: playbook
      version: -1
    taskid: 9b1f0474-ce52-413f-8038-43d18c1dfb5d
=======
    separatecontext: false
    loop:
      iscommand: false
      exitCondition: ""
      wait: 1
      max: 100
    view: |-
      {
        "position": {
          "x": 450,
          "y": 850
        }
      }
    note: false
    timertriggers: []
    ignoreworker: false
    skipunavailable: false
    quietmode: 0
  "4":
    id: "4"
    taskid: b4d9deb2-20a0-41c6-8468-28a787ee6576
    type: title
    task:
      id: b4d9deb2-20a0-41c6-8468-28a787ee6576
      version: -1
      name: Done
      type: title
      iscommand: false
      brand: ""
      description: ''
    separatecontext: false
    view: |-
      {
        "position": {
          "x": 450,
          "y": 1070
        }
      }
    note: false
    timertriggers: []
    ignoreworker: false
    skipunavailable: false
    quietmode: 0
  "5":
    id: "5"
    taskid: 460d3b11-172a-4249-8ff6-678f6cbbeb0d
    type: regular
    task:
      id: 460d3b11-172a-4249-8ff6-678f6cbbeb0d
      version: -1
      name: Sleep before starting the polling
      description: Sleep for 30 seconds
      scriptName: Sleep
      type: regular
      iscommand: false
      brand: ""
    nexttasks:
      '#none#':
      - "9"
    scriptarguments:
      seconds:
        simple: "30"
    separatecontext: false
    view: |-
      {
        "position": {
          "x": 450,
          "y": 400
        }
      }
    note: false
>>>>>>> 6db12b30
    timertriggers: []
    type: playbook
    view: |-
      {
        "position": {
          "x": 450,
          "y": 580
        }
      }
  "4":
    id: "4"
    ignoreworker: false
    note: false
    quietmode: 0
<<<<<<< HEAD
    separatecontext: false
    skipunavailable: false
    task:
      brand: ""
      id: b4d9deb2-20a0-41c6-8468-28a787ee6576
      iscommand: false
      name: Done
      type: title
      version: -1
      description: ''
    taskid: b4d9deb2-20a0-41c6-8468-28a787ee6576
=======
  "8":
    id: "8"
    taskid: cdefcbe4-b1f9-4b59-848a-e2805964e625
    type: playbook
    task:
      id: cdefcbe4-b1f9-4b59-848a-e2805964e625
      version: -1
      name: SafeBreach - Rerun Single Insight
      description: This is a sub-playbook that reruns a single insight using a specified
        Insight Id as input. It is used to run insights one by one iteratively as
        part of the main rerun playbook - "SafeBreach Rerun Insights".
      playbookName: SafeBreach - Rerun Single Insight
      type: playbook
      iscommand: false
      brand: ""
    nexttasks:
      '#none#':
      - "5"
    scriptarguments:
      InsightIds:
        complex:
          root: inputs.InsightIds
    separatecontext: false
    loop:
      iscommand: false
      exitCondition: ""
      wait: 5
      max: 0
      forEach: true
    view: |-
      {
        "position": {
          "x": 450,
          "y": 220
        }
      }
    note: false
    timertriggers: []
    ignoreworker: false
    skipunavailable: false
    quietmode: 0
  "9":
    id: "9"
    taskid: 1a7c8892-f3b2-4151-80c5-0eca0ac57930
    type: condition
    task:
      id: 1a7c8892-f3b2-4151-80c5-0eca0ac57930
      version: -1
      name: Is there a test for polling?
      description: Checks "SafeBreach.Test.Id" for existence to decide whether to
        proceed to the polling task or not.
      type: condition
      iscommand: false
      brand: ""
    nexttasks:
      '#default#':
      - "10"
      Test info exists:
      - "2"
    separatecontext: false
    conditions:
    - label: Test info exists
      condition:
      - - operator: isExists
          left:
            value:
              complex:
                root: SafeBreach
                accessor: Test.Id
            iscontext: true
    view: |-
      {
        "position": {
          "x": 450,
          "y": 580
        }
      }
    note: false
>>>>>>> 6db12b30
    timertriggers: []
    type: title
    view: |-
      {
        "position": {
          "x": 450,
          "y": 820
        }
      }
  "5":
    id: "5"
    ignoreworker: false
<<<<<<< HEAD
    nexttasks:
      '#none#':
      - "2"
    note: false
    quietmode: 0
    scriptarguments:
      seconds:
        simple: "30"
    separatecontext: false
    skipunavailable: false
    task:
      brand: ""
      description: Sleep for X seconds
      id: 9c745b64-bb29-4e0d-8519-6c7d378efdcb
      iscommand: false
      name: Sleep before starting the polling
      script: Sleep
      type: regular
      version: -1
    taskid: 9c745b64-bb29-4e0d-8519-6c7d378efdcb
    timertriggers: []
    type: regular
    view: |-
      {
        "position": {
          "x": 450,
          "y": 400
        }
      }
version: -1
=======
    skipunavailable: false
    quietmode: 0
  "10":
    id: "10"
    taskid: 8148e737-e35f-4dbc-8236-f2548cc48e77
    type: regular
    task:
      id: 8148e737-e35f-4dbc-8236-f2548cc48e77
      version: -1
      name: Print notification if there are no tests to poll
      description: Print a list of insight ids that no tests were generated for.
      scriptName: Print
      type: regular
      iscommand: false
      brand: ""
    nexttasks:
      '#none#':
      - "4"
    scriptarguments:
      value:
        complex:
          root: inputs.InsightIds
          filters:
          - - operator: in
              left:
                value:
                  simple: inputs.InsightIds
                iscontext: true
              right:
                value:
                  simple: SafeBreach.Insight.Id
                iscontext: true
          - - operator: isNotExists
              left:
                value:
                  simple: SafeBreach.Insight.Rerun
                iscontext: true
          transformers:
          - operator: concat
            args:
              prefix:
                value:
                  simple: 'No tests to poll for insights:  '
              suffix: {}
    separatecontext: false
    view: |-
      {
        "position": {
          "x": 930,
          "y": 850
        }
      }
    note: false
    timertriggers: []
    ignoreworker: false
    skipunavailable: false
    quietmode: 0
view: |-
  {
    "linkLabelsPosition": {},
    "paper": {
      "dimensions": {
        "height": 1085,
        "width": 860,
        "x": 450,
        "y": 50
      }
    }
  }
inputs:
- key: InsightIds
  value:
    complex:
      root: SafeBreach
      accessor: Insight.Id
  required: true
  description: SafeBreach Insight Ids to rerun
  playbookInputQuery:
outputs:
- contextPath: SafeBreach.Insight.Name
  description: Insight name representing the action required to be taken
  type: String
- contextPath: SafeBreach.Insight.Id
  description: Insight unique id
  type: Number
- contextPath: SafeBreach.Insight.DataType
  description: 'Insight data type. Options: Hash, Domain, URI, Command, Port, Protocol'
  type: Array
- contextPath: SafeBreach.Insight.Category
  description: Security control category name
  type: String
- contextPath: SafeBreach.Insight.LatestSimulation
  description: Time of the latest simulation from the insight
  type: String
- contextPath: SafeBreach.Insight.SimulationsCount
  description: Number of the related simulations
  type: Number
- contextPath: SafeBreach.Insight.RiskImpact
  description: Risk impact of the insight on the environment total risk score
  type: Number
- contextPath: SafeBreach.Insight.AffectedTargetsCount
  description: Number of the affected targets
  type: Number
- contextPath: SafeBreach.Insight.SeverityScore
  description: Insight severity numeric value
  type: Number
- contextPath: SafeBreach.Insight.Severity
  description: Insight severity mapped to low/medium/high
  type: String
- contextPath: SafeBreach.Insight.RemediationDataCount
  description: Number of the remediation data points
  type: Number
- contextPath: SafeBreach.Insight.RemediationDataType
  description: Type of the remediation data
  type: String
- contextPath: SafeBreach.Insight.ThreatGroups
  description: Array of APT names that are mapped to the insight
  type: Array
- contextPath: SafeBreach.Insight.NetworkDirection
  description: Communication direction of Insight, relative to the target (inbound/outbound)
  type: String
- contextPath: SafeBreach.Insight.AttacksCount
  description: List of all insight related SafeBreach attack ids
  type: Array
quiet: true
>>>>>>> 6db12b30
fromversion: 5.5.0
view: |-
  {
    "linkLabelsPosition": {},
    "paper": {
      "dimensions": {
        "height": 835,
        "width": 380,
        "x": 450,
        "y": 50
      }
    }
  }
tests:
- No Test<|MERGE_RESOLUTION|>--- conflicted
+++ resolved
@@ -1,49 +1,3 @@
-<<<<<<< HEAD
-description: 'This playbook reruns a SafeBreach insight based on id and waits until
-  it completes. '
-id: SafeBreach - Rerun Insights (draft)
-inputs:
-- description: SafeBreach Insight Ids to rerun
-  key: InsightIds
-  playbookInputQuery:
-  required: false
-  value:
-    complex:
-      accessor: Insight.Id
-      root: SafeBreach
-name: SafeBreach - Rerun Insights (draft)
-outputs:
-- contextPath: SafeBreach.Insight.Name
-  description: Insight name representing the action required to be taken
-- contextPath: SafeBreach.Insight.Id
-  description: Insight unique id
-- contextPath: SafeBreach.Insight.DataType
-  description: 'Insight data type. Options: Hash, Domain, URI, Command, Port, Protocol'
-- contextPath: SafeBreach.Insight.Category
-  description: Security control category name
-- contextPath: SafeBreach.Insight.LatestSimulation
-  description: Time of the latest simulation from the insight
-- contextPath: SafeBreach.Insight.SimulationsCount
-  description: Number of the related simulations
-- contextPath: SafeBreach.Insight.RiskImpact
-  description: Risk impact of the insight on the environment total risk score
-- contextPath: SafeBreach.Insight.AffectedTargetsCount
-  description: Number of the affected targets
-- contextPath: SafeBreach.Insight.SeverityScore
-  description: Insight severity numeric value
-- contextPath: SafeBreach.Insight.Severity
-  description: Insight severity mapped to low/medium/high
-- contextPath: SafeBreach.Insight.RemediationDataCount
-  description: Number of the remediation data points
-- contextPath: SafeBreach.Insight.RemediationDataType
-  description: Type of the remediation data
-- contextPath: SafeBreach.Insight.ThreatGroups
-  description: Array of APT names that are mapped to the insight
-- contextPath: SafeBreach.Insight.NetworkDirection
-  description: Communication direction of Insight, relative to the target (inbound/outbound)
-- contextPath: SafeBreach.Insight.AttacksCount
-  description: List of all insight related SafeBreach attack ids
-=======
 id: SafeBreach - Rerun Insights
 version: -1
 name: SafeBreach - Rerun Insights
@@ -51,17 +5,10 @@
   Insight Id and waits until they complete. Used in main SafeBreach playbooks, such
   as "SafeBreach - Handle Insight Incident" and "SafeBreach - Process Non-Behavioral
   Insights Feed".
->>>>>>> 6db12b30
 starttaskid: "0"
 tasks:
   "0":
     id: "0"
-<<<<<<< HEAD
-    ignoreworker: false
-    nexttasks:
-      '#none#':
-      - "1"
-=======
     taskid: 89e3fa5b-8365-4fe1-839e-1582e2bf8d10
     type: start
     task:
@@ -82,76 +29,11 @@
           "y": 50
         }
       }
->>>>>>> 6db12b30
-    note: false
-    quietmode: 0
-<<<<<<< HEAD
-    separatecontext: false
-    skipunavailable: false
-    task:
-      brand: ""
-      id: 89e3fa5b-8365-4fe1-839e-1582e2bf8d10
-      iscommand: false
-      name: ""
-      version: -1
-      description: ''
-    taskid: 89e3fa5b-8365-4fe1-839e-1582e2bf8d10
-    timertriggers: []
-    type: start
-    view: |-
-      {
-        "position": {
-          "x": 450,
-          "y": 50
-        }
-      }
-  "1":
-    id: "1"
-    ignoreworker: false
-    nexttasks:
-      '#none#':
-      - "5"
-    note: false
-    quietmode: 0
-    scriptarguments:
-      insightId:
-        simple: ${inputs.InsightId}
-    separatecontext: false
-    skipunavailable: false
-    task:
-      brand: ""
-      description: Reruns a specific SafeBreach Insight related simulations in your
-        environment.
-      id: bfa93836-5985-4991-8063-101d47b44531
-      iscommand: true
-      name: Rerun a SafeBreach Insight
-      script: '|||safebreach-rerun-insight'
-      type: regular
-      version: -1
-    taskid: bfa93836-5985-4991-8063-101d47b44531
-    timertriggers: []
-    type: regular
-    view: |-
-      {
-        "position": {
-          "x": 450,
-          "y": 230
-        }
-      }
-  "2":
-    id: "2"
-    ignoreworker: false
-    loop:
-      exitCondition: ""
-      iscommand: false
-      max: 100
-      wait: 1
-    nexttasks:
-      '#none#':
-      - "4"
-    note: false
-    quietmode: 0
-=======
+    note: false
+    timertriggers: []
+    ignoreworker: false
+    skipunavailable: false
+    quietmode: 0
   "2":
     id: "2"
     taskid: 190ebdd0-4578-4f70-8c68-7423ca866436
@@ -175,7 +57,6 @@
     nexttasks:
       '#none#':
       - "4"
->>>>>>> 6db12b30
     scriptarguments:
       AdditionalPollingCommandArgNames: {}
       AdditionalPollingCommandArgValues: {}
@@ -193,27 +74,6 @@
         simple: "1440"
       dt:
         simple: SafeBreach.Test(val.Status == "PENDING" || val.Status == "RUNNING").Id
-<<<<<<< HEAD
-    separatecontext: true
-    skipunavailable: false
-    task:
-      brand: ""
-      description: |-
-        Use this playbook as a sub-playbook to block execution of the master playbook until a remote action is complete.
-        This playbook implements polling by continuously running the command in Step \#2 until the operation completes.
-        The remote action should have the following structure:
-
-        1. Initiate the operation.
-        2. Poll to check if the operation completed.
-        3. (optional) Get the results of the operation.
-      id: 9b1f0474-ce52-413f-8038-43d18c1dfb5d
-      iscommand: false
-      name: GenericPolling
-      playbookId: GenericPolling
-      type: playbook
-      version: -1
-    taskid: 9b1f0474-ce52-413f-8038-43d18c1dfb5d
-=======
     separatecontext: false
     loop:
       iscommand: false
@@ -285,34 +145,10 @@
         }
       }
     note: false
->>>>>>> 6db12b30
-    timertriggers: []
-    type: playbook
-    view: |-
-      {
-        "position": {
-          "x": 450,
-          "y": 580
-        }
-      }
-  "4":
-    id: "4"
-    ignoreworker: false
-    note: false
-    quietmode: 0
-<<<<<<< HEAD
-    separatecontext: false
-    skipunavailable: false
-    task:
-      brand: ""
-      id: b4d9deb2-20a0-41c6-8468-28a787ee6576
-      iscommand: false
-      name: Done
-      type: title
-      version: -1
-      description: ''
-    taskid: b4d9deb2-20a0-41c6-8468-28a787ee6576
-=======
+    timertriggers: []
+    ignoreworker: false
+    skipunavailable: false
+    quietmode: 0
   "8":
     id: "8"
     taskid: cdefcbe4-b1f9-4b59-848a-e2805964e625
@@ -391,51 +227,8 @@
         }
       }
     note: false
->>>>>>> 6db12b30
-    timertriggers: []
-    type: title
-    view: |-
-      {
-        "position": {
-          "x": 450,
-          "y": 820
-        }
-      }
-  "5":
-    id: "5"
-    ignoreworker: false
-<<<<<<< HEAD
-    nexttasks:
-      '#none#':
-      - "2"
-    note: false
-    quietmode: 0
-    scriptarguments:
-      seconds:
-        simple: "30"
-    separatecontext: false
-    skipunavailable: false
-    task:
-      brand: ""
-      description: Sleep for X seconds
-      id: 9c745b64-bb29-4e0d-8519-6c7d378efdcb
-      iscommand: false
-      name: Sleep before starting the polling
-      script: Sleep
-      type: regular
-      version: -1
-    taskid: 9c745b64-bb29-4e0d-8519-6c7d378efdcb
-    timertriggers: []
-    type: regular
-    view: |-
-      {
-        "position": {
-          "x": 450,
-          "y": 400
-        }
-      }
-version: -1
-=======
+    timertriggers: []
+    ignoreworker: false
     skipunavailable: false
     quietmode: 0
   "10":
@@ -561,19 +354,6 @@
   description: List of all insight related SafeBreach attack ids
   type: Array
 quiet: true
->>>>>>> 6db12b30
 fromversion: 5.5.0
-view: |-
-  {
-    "linkLabelsPosition": {},
-    "paper": {
-      "dimensions": {
-        "height": 835,
-        "width": 380,
-        "x": 450,
-        "y": 50
-      }
-    }
-  }
 tests:
 - No Test