{
    "name": "AWS - SQS",
    "description": "Amazon Web Services Simple Queuing Service (SQS)",
    "support": "xsoar",
<<<<<<< HEAD
    "currentVersion": "1.2.23",
=======
    "currentVersion": "1.2.25",
>>>>>>> 90cf3b88
    "author": "Cortex XSOAR",
    "url": "https://www.paloaltonetworks.com/cortex",
    "email": "",
    "created": "2020-04-14T00:00:00Z",
    "categories": [
        "Cloud Services"
    ],
    "tags": [],
    "useCases": [],
    "keywords": [
        "Amazon"
    ],
    "marketplaces": [
        "xsoar",
        "marketplacev2"
    ]
}<|MERGE_RESOLUTION|>--- conflicted
+++ resolved
@@ -2,11 +2,7 @@
     "name": "AWS - SQS",
     "description": "Amazon Web Services Simple Queuing Service (SQS)",
     "support": "xsoar",
-<<<<<<< HEAD
-    "currentVersion": "1.2.23",
-=======
     "currentVersion": "1.2.25",
->>>>>>> 90cf3b88
     "author": "Cortex XSOAR",
     "url": "https://www.paloaltonetworks.com/cortex",
     "email": "",
