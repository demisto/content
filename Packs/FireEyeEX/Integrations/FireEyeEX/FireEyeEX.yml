category: Email
commonfields:
  id: FireEye Email Security
  version: -1
configuration:
- defaultvalue: https://example.com/
  display: Your server URL
  name: url
  required: true
  type: 0
  section: Connect
- display: Username
  name: credentials
  type: 9
  required: true
  section: Connect
- display: Fetch incidents
  name: isFetch
  required: false
  type: 8
  section: Collect
- defaultvalue: '50'
  display: Max incidents to fetch
  name: max_fetch
  required: false
  type: 0
  section: Collect
- defaultvalue: 7 days
  display: First fetch timestamp (<number> <time unit>, e.g., 12 hours, 7 days, 3 months, 1 year)
  name: first_fetch
  required: false
  type: 0
  section: Collect
- display: Incident type
  name: incidentType
  required: false
  type: 13
  section: Connect
- defaultvalue: 'concise'
  display: Info level for fetched alerts
  name: info_level
  options:
  - 'concise'
  - 'normal'
  - 'extended'
  required: false
  type: 15
  section: Collect
  advanced: true
- display: Trust any certificate (not secure)
  name: insecure
  required: false
  type: 8
  section: Connect
  advanced: true
- display: Use system proxy settings
  name: proxy
  required: false
  type: 8
  section: Connect
  advanced: true
description: "FireEye Email Security (EX) series protects against breaches caused by advanced email attacks."
display: FireEye Email Security
name: FireEye Email Security
script:
  commands:
  - arguments:
    - default: false
      description: The ID number of the alert to retrieve.
      isArray: false
      name: alert_id
      required: false
      secret: false
    - default: false
      description: "The time interval to search. This filter is used with either the start_time or end_time filter. If duration, start time, and end time are not specified, the system defaults to duration=12_hours, end_time=current_time. If only the duration is specified, the end_time defaults to the current_time. Possible values: '1_hour', '2_hours',' 6_hours', '12_hours', '24_hours', and '48_hours'."
      auto: PREDEFINED
      predefined:
      - '1_hour'
      - '2_hours'
      - '6_hours'
      - '12_hours'
      - '24_hours'
      - '48_hours'
      isArray: false
      name: duration
      required: false
    - default: false
      description: "The start time of the search. This filter is optional. Default is last day. Syntax: start_time=YYYY-MM-DDTHH:mm:ss.sss-OH:om or '1 day/month/year'."
      isArray: false
      name: start_time
      required: false
      secret: false
    - default: false
      description: "The end time of the search. This filter is used with the duration filter. If the end_time is specified but not the duration, the system defaults to duration=12_hours, ending at the specified end_time. Syntax: end_time=YYYY-MM-DDTHH:mm:ss.sss-OH:om."
      isArray: false
      name: end_time
      required: false
      secret: false
    - default: false
      description: Searches for alerts that include callbacks to the specified domain.
      isArray: false
      name: callback_domain
      required: false
    - default: false
      description: The destination IPv4 address related to the malware alert.
      isArray: false
      name: dst_ip
      required: false
    - default: false
      description: The source IPv4 address related to the malware alert.
      isArray: false
      name: src_ip
      required: false
    - default: false
      description: The name of the malware file.
      isArray: false
      name: file_name
      required: false
      secret: false
    - default: false
      description: The malware file type.
      isArray: false
      name: file_type
      required: false
      secret: false
    - default: false
      defaultValue: 'concise'
      description: 'The level of information to be returned. Possible values: "concise", "normal", and "extended".'
      auto: PREDEFINED
      predefined:
      - 'concise'
      - 'normal'
      - 'extended'
      isArray: false
      name: info_level
      required: false
      secret: false
    - default: false
      description: The name of the malware object.
      isArray: false
      name: malware_name
      required: false
      secret: false
    - default: false
      description: "The type of the malware object. Possible values: 'domain_match', 'malware_callback', 'malware_object', 'web_infection', 'infection_match', 'riskware-infection', 'riskware-callback', and 'riskware-object'."
      predefined:
      - 'domain_match'
      - 'malware_callback'
      - 'malware_object'
      - 'web_infection'
      - 'infection_match'
      - 'riskware-infection'
      - 'riskware-callback'
      - 'riskware-object'
      isArray: false
      name: malware_type
      required: false
      secret: false
    - default: false
      description: Searches for alerts that include a specific MD5 hash.
      isArray: false
      name: md5
      required: false
      secret: false
    - default: false
      description: The email address of the malware object receiver.
      isArray: false
      name: recipient_email
      required: false
      secret: false
    - default: false
      description: The email address of the malware object sender.
      isArray: false
      name: sender_email
      required: false
      secret: false
    - default: false
      description: Searches for a specific alert URL.
      isArray: false
      name: url
      required: false
      secret: false
    - default: false
      defaultValue: '20'
      description: Maximum number of alerts to return.
      isArray: false
      name: limit
      required: false
      secret: false
    deprecated: false
    description: Searches and retrieves FireEye EX alerts based on several filters.
    execution: false
    name: fireeye-ex-get-alerts
    outputs:
    - contextPath: FireEyeEX.Alerts.id
      description: The ID of the alert.
      type: String
    - contextPath: FireEyeEX.Alerts.uuid
      description: The UUID of the alert.
      type: String
    - contextPath: FireEyeEX.Alerts.occurred
      description: The time when the alert occurred.
      type: String
    - contextPath: FireEyeEX.Alerts.product
      description: The product name of the alert.
      type: String
    - contextPath: FireEyeEX.Alerts.rootInfection
      description: The ID of the infection associated with the malware alert.
      type: String
    - contextPath: FireEyeEX.Alerts.name
      description: The link to the infection associated with the malware alert.
      type: String
    - contextPath: FireEyeEX.Alerts.vlan
      description: The virtual LAN (VLAN) of the alert.
      type: String
    - contextPath: FireEyeEX.Alerts.malicious
      description: A flag indicating whether the alert is malicious.
      type: String
    - contextPath: FireEyeEX.Alerts.severity
      description: The severity of the alert.
      type: String
    - contextPath: FireEyeEX.Alerts.sensor
      description: The sensor name that the alert is associated with.
      type: String
    - contextPath: FireEyeEX.Alerts.applianceId
      description: The appliance ID of the alert.
      type: String
    - contextPath: FireEyeEX.Alerts.sensorIp
      description: The sensor IP that the alert is associated with.
      type: String
    - contextPath: FireEyeEX.Alerts.ack
      description: A flag indicating whether an acknowledgment is received.
      type: String
    - contextPath: FireEyeEX.Alerts.src
      description: The source of the alert.
      type: Unknown
    - contextPath: FireEyeEX.Alerts.dst
      description: The destination of the alert.
      type: Unknown
    - contextPath: FireEyeEX.Alerts.explanation
      description: Description of the alert.
      type: Unknown
  - arguments:
    - default: false
      description: The ID of the alert for which to retrieve its details.
      isArray: true
      name: alert_id
      required: true
      secret: false
    - default: false
      defaultValue: '30'
      description: Timeout to retrieve the alert details.
      isArray: false
      name: timeout
    deprecated: false
    description: Searches and retrieves the details of a single alert.
    execution: false
    name: fireeye-ex-get-alert-details
    outputs:
    - contextPath: FireEyeEX.Alerts.id
      description: The ID of the alert.
      type: String
    - contextPath: FireEyeEX.Alerts.uuid
      description: The UUID of the alert.
      type: String
    - contextPath: FireEyeEX.Alerts.occurred
      description: The time when the alert occurred.
      type: String
    - contextPath: FireEyeEX.Alerts.product
      description: The product name of the alert.
      type: String
    - contextPath: FireEyeEX.Alerts.rootInfection
      description: The ID of the infection associated with the malware alert.
      type: String
    - contextPath: FireEyeEX.Alerts.name
      description: The link to the infection associated with the malware alert.
      type: String
    - contextPath: FireEyeEX.Alerts.vlan
      description: The virtual LAN (VLAN) of the alert.
      type: String
    - contextPath: FireEyeEX.Alerts.malicious
      description: A flag indicating whether the alert is malicious.
      type: String
    - contextPath: FireEyeEX.Alerts.severity
      description: The severity of the alert.
      type: String
    - contextPath: FireEyeEX.Alerts.sensor
      description: The sensor name that the alert is associated with.
      type: String
    - contextPath: FireEyeEX.Alerts.applianceId
      description: The appliance ID of the alert.
      type: String
    - contextPath: FireEyeEX.Alerts.sensorIp
      description: The sensor IP that the alert is associated with.
      type: String
    - contextPath: FireEyeEX.Alerts.ack
      description: A flag indicating whether an acknowledgment is received.
      type: String
    - contextPath: FireEyeEX.Alerts.src
      description: The source of the alert.
      type: Unknown
    - contextPath: FireEyeEX.Alerts.dst
      description: The destination of the alert.
      type: Unknown
    - contextPath: FireEyeEX.Alerts.explanation
      description: The explanation data of the alert.
      type: Unknown
  - arguments:
    - default: false
      description: The universally unique identifier (UUID) for the alert.
      isArray: true
      name: uuid
      required: true
      secret: false
    - default: false
      defaultValue: '120'
      description: Timeout to retrieve the artifacts.
      isArray: false
      name: timeout
      required: false
      secret: false
    deprecated: false
    description: Downloads malware artifacts data for the specified UUID as a zip file.
    execution: false
    name: fireeye-ex-get-artifacts-by-uuid
    outputs:
    - contextPath: InfoFile.EntryID
      description: The EntryID of the artifact file.
      type: string
    - contextPath: InfoFile.Extension
      description: The extension of the artifact file.
      type: string
    - contextPath: InfoFile.Name
      description: The name of the artifact file.
      type: string
    - contextPath: InfoFile.Info
      description: The info of the artifact file.
      type: string
    - contextPath: InfoFile.Size
      description: The size of the artifact file.
      type: number
    - contextPath: InfoFile.Type
      description: The type of the artifact file.
      type: string
  - arguments:
    - default: false
      description: The universally unique identifier (UUID) for the alert.
      isArray: true
      name: uuid
      required: true
      secret: false
    deprecated: false
    description: Gets artifacts metadata for the specified UUID.
    execution: false
    name: fireeye-ex-get-artifacts-metadata-by-uuid
    outputs:
    - contextPath: FireEyeEX.Alerts.uuid
      description: Universally unique ID (UUID) of the alert.
      type: string
    - contextPath: FireEyeEX.Alerts.artifactsInfoList.artifactType
      description: The artifact type.
      type: string
    - contextPath: FireEyeEX.Alerts.artifactsInfoList.artifactName
      description: The artifact name.
      type: string
    - contextPath: FireEyeEX.Alerts.artifactsInfoList.artifactSize
      description: The zipped artifact size in bytes.
      type: string
  - arguments:
    - default: false
      defaultValue: '1 day'
      description: "Specifies the start time of the search. This filter is optional. Default is last day. Syntax: start_time=YYYY-MM-DDTHH:mm:ss.sss-OH:om or '1 day/month/year'."
      isArray: false
      name: start_time
      required: false
      secret: false
    - default: false
      description: "Specifies the end time of the search. Default is now. Syntax: end_time=YYYY-MM-DDTHH:mm:ss.sss-OH:om or '1 day/month/year'."
      isArray: false
      name: end_time
      required: false
      secret: false
    - default: false
      description: The sender email.
      isArray: false
      name: from
      required: false
      secret: false
    - default: false
      description: The email subject. Must be URL encoded.
      isArray: false
      name: subject
      required: false
      secret: false
    - default: false
      description: The appliance ID.
      isArray: false
      name: appliance_id
      required: false
      secret: false
    - default: false
      defaultValue: '20'
      description: The number of emails to return.
      isArray: false
      name: limit
      required: false
      secret: false
    deprecated: false
    description: Searches and retrieves quarantined emails.
    execution: false
    name: fireeye-ex-get-quarantined-emails
    outputs:
    - contextPath: FireEyeEX.QuarantinedEmail.appliance_id
      description: The appliance ID associated with the quarantined email.
      type: string
    - contextPath: FireEyeEX.QuarantinedEmail.completed_at
      description: The time the email was quarantined.
      type: string
    - contextPath: FireEyeEX.QuarantinedEmail.email_uuid
      description: The quarantined email UUID.
      type: string
    - contextPath: FireEyeEX.QuarantinedEmail.from
      description: The quarantined email sender.
      type: string
    - contextPath: FireEyeEX.QuarantinedEmail.message_id
      description: The quarantined email message ID.
      type: string
    - contextPath: FireEyeEX.QuarantinedEmail.quarantine_path
      description: The quarantined email path.
      type: string
    - contextPath: FireEyeEX.QuarantinedEmail.The quarantined email queue id.
      description: The quarantined email queue ID.
      type: string
    - contextPath: FireEyeEX.QuarantinedEmail.subject
      description: The quarantined email subject.
      type: string
  - arguments:
    - default: false
      description: The quarantined emails queue IDs. Supports up to 100 IDs.
      isArray: true
      name: queue_ids
      required: true
      secret: false
    deprecated: false
    description: Releases and deletes quarantined emails. This is not available when Email Security is in Drop mode.
    execution: false
    name: fireeye-ex-release-quarantined-emails
  - arguments:
    - default: false
      description: The quarantined emails queue IDs. Supports up to 100 IDs.
      isArray: true
      name: queue_ids
      required: true
      secret: false
    deprecated: false
    description: Deletes quarantined emails. This is not available when Email Security is in Drop mode.
    execution: false
    name: fireeye-ex-delete-quarantined-emails
  - arguments:
    - default: false
      description: The quarantined emails queue ID.
      isArray: false
      name: queue_id
      required: true
      secret: false
    - default: false
      defaultValue: '120'
      description: Timeout to retrieve the emails.
      isArray: false
      name: timeout
      required: false
      secret: false
    deprecated: false
    description: Download quarantined emails.
    execution: false
    name: fireeye-ex-download-quarantined-emails
    outputs:
    - contextPath: File.Name
      description: The name of the email.
      type: String
    - contextPath: File.MD5
      description: The MD5 hash of the email.
      type: String
    - contextPath: File.SHA1
      description: The SHA1 hash of the email.
      type: String
    - contextPath: File.SHA256
      description: The SHA256 hash of the email.
      type: String
    - contextPath: File.Type
      description: The file type.
      type: String
    - contextPath: File.Size
      description: The size of the email in bytes.
      type: Number
    - contextPath: File.SSDeep
      description: The SSDeep hash of the email.
      type: String
  - arguments:
    - default: false
      description: "The report type. Possible values: 'empsEmailAVReport', 'empsEmailActivity', 'empsEmailExecutiveSummary', 'empsEmailHourlyStat', 'mpsCallBackServer', 'mpsExecutiveSummary', 'mpsInfectedHostsTrend', 'mpsMalwareActivity', 'mpsWebAVReport', and 'alertDetailsReport'."
      auto: PREDEFINED
      predefined:
      - 'empsEmailAVReport'
      - 'empsEmailActivity'
      - 'empsEmailExecutiveSummary'
      - 'empsEmailHourlyStat'
      - 'mpsCallBackServer'
      - 'mpsExecutiveSummary'
      - 'mpsInfectedHostsTrend'
      - 'mpsMalwareActivity'
      - 'mpsWebAVReport'
      - 'alertDetailsReport'
      isArray: false
      name: report_type
      required: true
      secret: false
    - default: false
      defaultValue: '1 week'
      description: "Specifies the start time of the search. This filter is optional. Syntax: start_time=YYYY-MM-DDTHH:mm:ss.sss-OH:om or '1 day/month/year'"
      isArray: false
      name: start_time
      required: false
      secret: false
    - default: false
      description: "Specifies the end time of the search. Default is now. Syntax: end_time=YYYY-MM-DDTHH:mm:ss.sss-OH:om or '1 day/month/year'."
      isArray: false
      name: end_time
      required: false
      secret: false
    - default: false
      defaultValue: '100'
      description: Sets the maximum number (N) of items covered by each report. This option is required only for IPS TopN reports.
      isArray: false
      name: limit
      required: false
      secret: false
    - default: false
      auto: PREDEFINED
      predefined:
      - 'A'
      - 'B'
      - 'AB'
      description: Sets the internet interface. Possible values are 'A', 'B', and 'AB'. This option is required only for IPS reports.
      isArray: false
      name: interface
      required: false
      secret: false
    - default: false
      description: Alert ID. This argument is only relevant when retrieving a report of type alertDetailsReport.
      isArray: false
      name: alert_id
      required: false
      secret: false
    - default: false
      description: Infection ID. This argument is only relevant when retrieving a report of type alertDetailsReport in conjunction with the infection_type argument.
      isArray: false
      name: infection_id
      required: false
      secret: false
    - default: false
      description: "Infection Type. This argument is only relevant when retrieving a report of type alertDetailsReport in conjunction with the infection_id argument. Possible values: 'malware-object', 'malware-callback', 'infection-match', 'domain-match', and 'web-infection'."
      auto: PREDEFINED
      predefined:
      - 'malware-object'
      - 'malware-callback'
      - 'infection-match'
      - 'domain-match'
      - 'web-infection'
      name: infection_type
      required: false
      secret: false
    - default: false
      defaultValue: '120'
      description: Timeout to retrieve the reports.
      isArray: false
      name: timeout
      required: false
      secret: false
    deprecated: false
    description: Returns reports on selected alerts.
    execution: false
    name: fireeye-ex-get-reports
    outputs:
    - contextPath: InfoFile.EntryID
      description: The EntryID of the artifact file.
      type: string
    - contextPath: InfoFile.Extension
      description: The extension of the artifact file.
      type: string
    - contextPath: InfoFile.Name
      description: The name of the artifact file.
      type: string
    - contextPath: InfoFile.Info
      description: The info of the artifact file.
      type: string
    - contextPath: InfoFile.Size
      description: The size of the artifact file.
      type: number
    - contextPath: InfoFile.Type
      description: The type of the artifact file.
      type: string
  - arguments:
    - default: false
      description: "The type of objects to retrieve. Possible values: 'sender_email_address', 'sender_domain', 'sender_ip', 'recipient_email_address', 'url', and 'md5sum'."
      auto: PREDEFINED
      predefined:
      - 'sender_email_address'
      - 'sender_domain'
      - 'sender_ip'
      - 'recipient_email_address'
      - 'url'
      - 'md5sum'
      isArray: false
      name: type
      required: true
      secret: false
    - default: false
      defaultValue: '20'
      description: The number of entries to return.
      isArray: false
      name: limit
      required: false
      secret: false
    deprecated: false
    description: Lists the allowed sender domain by type.
    execution: false
    name: fireeye-ex-list-allowedlist
    outputs:
    - contextPath: FireEyeEX.name
      description: The allowed domain name.
      type: string
    - contextPath: FireEyeEX.created-at
      description: The time the domain name was added to the list.
      type: string
    - contextPath: FireEyeEX.matches
      description: The number of matches for the domain name when compared against the incoming emails.
      type: string
  - arguments:
    - default: false
      description: "The type of the entry. Possible values: 'sender_email_address', 'sender_domain', 'sender_ip', 'recipient_email_address', 'url', and 'md5sum'."
      auto: PREDEFINED
      predefined:
      - 'sender_email_address'
      - 'sender_domain'
      - 'sender_ip'
      - 'recipient_email_address'
      - 'url'
      - 'md5sum'
      isArray: false
      name: type
      required: true
      secret: false
    - default: false
      description: The entry value.
      isArray: false
      name: entry_value
      required: true
      secret: false
    - default: false
      defaultValue: '0'
      description: The number of matches for the entry value when compared against the incoming emails.
      isArray: false
      name: matches
      required: false
      secret: false
    deprecated: false
    description: Creates allowed sender domain.
    execution: false
    name: fireeye-ex-create-allowedlist
    outputs:
    - contextPath: FireEyeEX.name
      description: The allowed domain name.
      type: string
    - contextPath: FireEyeEX.created-at
      description: The time the domain name was added to the list.
      type: string
    - contextPath: FireEyeEX.matches
      description: The number of matches for the domain name when compared against the incoming emails.
      type: string
  - arguments:
    - default: false
      description: "The type of the entry. Possible values: 'sender_email_address', 'sender_domain', 'sender_ip', 'recipient_email_address', 'url', and 'md5sum'."
      auto: PREDEFINED
      predefined:
      - 'sender_email_address'
      - 'sender_domain'
      - 'sender_ip'
      - 'recipient_email_address'
      - 'url'
      - 'md5sum'
      isArray: false
      name: type
      required: true
      secret: false
    - default: false
      description: The entry value.
      isArray: false
      name: entry_value
      required: true
      secret: false
    - default: false
      defaultValue: '0'
      description: The number of matches for the entry value when compared against the incoming emails.
      isArray: false
      name: matches
      required: false
      secret: false
    deprecated: false
    description: Updates the allowed sender domain.
    execution: false
    name: fireeye-ex-update-allowedlist
    outputs:
    - contextPath: FireEyeEX.name
      description: The allowed domain name.
      type: string
    - contextPath: FireEyeEX.created-at
      description: The time the domain name was added to the list.
      type: string
    - contextPath: FireEyeEX.matches
      description: The number of matches for the domain name when compared against the incoming emails.
      type: string
  - arguments:
    - default: false
      description: "The type of entry. Possible values: 'sender_email_address', 'sender_domain', 'sender_ip', 'recipient_email_address', 'url', and 'md5sum'."
      auto: PREDEFINED
      predefined:
      - 'sender_email_address'
      - 'sender_domain'
      - 'sender_ip'
      - 'recipient_email_address'
      - 'url'
      - 'md5sum'
      isArray: false
      name: type
      required: true
      secret: false
    - default: false
      description: The entry value.
      isArray: false
      name: entry_value
      required: true
      secret: false
    deprecated: false
    description: Deletes the allowed sender domain.
    execution: false
    name: fireeye-ex-delete-allowedlist
    outputs:
    - contextPath: FireEyeEX.name
      description: The allowed domain name.
      type: string
    - contextPath: FireEyeEX.created-at
      description: The time the domain name was added to the list.
      type: string
    - contextPath: FireEyeEX.matches
      description: The number of matches for the domain name when compared against the incoming emails.
      type: string
  - arguments:
    - default: false
      description: "The type of the entry. Possible values: 'sender_email_address', 'sender_domain', 'sender_ip', 'recipient_email_address', 'url', and 'md5sum'."
      auto: PREDEFINED
      predefined:
      - 'sender_email_address'
      - 'sender_domain'
      - 'sender_ip'
      - 'recipient_email_address'
      - 'url'
      - 'md5sum'
      isArray: false
      name: type
      required: true
      secret: false
    - default: false
      defaultValue: '20'
      description: The number of entries to return.
      isArray: false
      name: limit
      required: false
      secret: false
    deprecated: false
    description: Lists the blocked sender domain by type.
    execution: false
    name: fireeye-ex-list-blockedlist
    outputs:
    - contextPath: FireEyeEX.name
      description: The allowed domain name.
      type: string
    - contextPath: FireEyeEX.created-at
      description: The time the domain name was added to the list.
      type: string
    - contextPath: FireEyeEX.matches
      description: The number of matches for the domain name when compared against the incoming emails.
      type: string
  - arguments:
    - default: false
      description: "The type of the entry. Possible values: 'sender_email_address', 'sender_domain', 'sender_ip', 'recipient_email_address', 'url', and 'md5sum'."
      auto: PREDEFINED
      predefined:
      - 'sender_email_address'
      - 'sender_domain'
      - 'sender_ip'
      - 'recipient_email_address'
      - 'url'
      - 'md5sum'
      isArray: false
      name: type
      required: true
      secret: false
    - default: false
      description: The entry value.
      isArray: false
      name: entry_value
      required: true
      secret: false
    - default: false
      defaultValue: '0'
      description: The number of matches for the entry value when compared against the incoming emails.
      isArray: false
      name: matches
      required: false
      secret: false
    deprecated: false
    description: Creates the blocked sender domain.
    execution: false
    name: fireeye-ex-create-blockedlist
    outputs:
    - contextPath: FireEyeEX.name
      description: The allowed domain name.
      type: string
    - contextPath: FireEyeEX.created-at
      description: The time the domain name was added to the list.
      type: string
    - contextPath: FireEyeEX.matches
      description: The nhumber of matches for the domain name when compared against the incoming emails.
      type: string
  - arguments:
    - default: false
      description: "The type of the entry. Possible values: 'sender_email_address', 'sender_domain', 'sender_ip', 'recipient_email_address', 'url', and 'md5sum'."
      auto: PREDEFINED
      predefined:
      - 'sender_email_address'
      - 'sender_domain'
      - 'sender_ip'
      - 'recipient_email_address'
      - 'url'
      - 'md5sum'
      isArray: false
      name: type
      required: true
      secret: false
    - default: false
      description: The entry value.
      isArray: false
      name: entry_value
      required: true
      secret: false
    - default: false
      defaultValue: '0'
      description: The number of matches for the entry value when compared against the incoming emails.
      isArray: false
      name: matches
      required: false
      secret: false
    deprecated: false
    description: Updates the blocked sender domain.
    execution: false
    name: fireeye-ex-update-blockedlist
    outputs:
    - contextPath: FireEyeEX.name
      description: The allowed domain name.
      type: string
    - contextPath: FireEyeEX.created-at
      description: The time the domain name was added to the list.
      type: string
    - contextPath: FireEyeEX.matches
      description: The number of matches for the domain name when compared against the incoming emails.
      type: string
  - arguments:
    - default: false
      description: "The type of the entry. Possible values: 'sender_email_address', 'sender_domain', 'sender_ip', 'recipient_email_address', 'url', and 'md5sum'."
      auto: PREDEFINED
      predefined:
      - 'sender_email_address'
      - 'sender_domain'
      - 'sender_ip'
      - 'recipient_email_address'
      - 'url'
      - 'md5sum'
      isArray: false
      name: type
      required: true
      secret: false
    - default: false
      description: The entry value.
      isArray: false
      name: entry_value
      required: true
      secret: false
    deprecated: false
    description: Deletes the blocked sender domain.
    execution: false
    name: fireeye-ex-delete-blockedlist
    outputs:
    - contextPath: FireEyeEX.name
      description: The allowed domain name.
      type: string
    - contextPath: FireEyeEX.created-at
      description: The time the domain name was added to the list.
      type: string
    - contextPath: FireEyeEX.matches
      description: The number of matches for the domain name when compared against the incoming emails.
      type: string
  isfetch: true
  runonce: false
  script: '-'
  type: python
  subtype: python3
<<<<<<< HEAD
  dockerimage: demisto/python3:3.10.11.61265
=======
  dockerimage: demisto/python3:3.10.12.62631
>>>>>>> a56da0f6
fromversion: 6.0.0
tests:
- No tests<|MERGE_RESOLUTION|>--- conflicted
+++ resolved
@@ -915,11 +915,7 @@
   script: '-'
   type: python
   subtype: python3
-<<<<<<< HEAD
-  dockerimage: demisto/python3:3.10.11.61265
-=======
   dockerimage: demisto/python3:3.10.12.62631
->>>>>>> a56da0f6
 fromversion: 6.0.0
 tests:
 - No tests