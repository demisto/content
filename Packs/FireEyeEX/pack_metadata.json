{
    "name": "FireEye Email Security (EX)",
    "description": "FireEye Email Security series protects against breaches caused by advanced email attacks.",
    "support": "xsoar",
    "serverMinVersion": "6.0.0",
<<<<<<< HEAD
    "currentVersion": "2.0.19",
=======
    "currentVersion": "2.0.20",
>>>>>>> a56da0f6
    "author": "Cortex XSOAR",
    "url": "https://www.paloaltonetworks.com/cortex",
    "email": "",
    "categories": [
        "Email"
    ],
    "tags": [],
    "useCases": [],
    "keywords": [],
    "dependencies": {
        "FireEyeCommonFields": {
            "mandatory": true,
            "display_name": "FireEye Common Fields"
        }
    },
    "marketplaces": [
        "xsoar",
        "marketplacev2"
    ]
}<|MERGE_RESOLUTION|>--- conflicted
+++ resolved
@@ -3,11 +3,7 @@
     "description": "FireEye Email Security series protects against breaches caused by advanced email attacks.",
     "support": "xsoar",
     "serverMinVersion": "6.0.0",
-<<<<<<< HEAD
-    "currentVersion": "2.0.19",
-=======
     "currentVersion": "2.0.20",
->>>>>>> a56da0f6
     "author": "Cortex XSOAR",
     "url": "https://www.paloaltonetworks.com/cortex",
     "email": "",
