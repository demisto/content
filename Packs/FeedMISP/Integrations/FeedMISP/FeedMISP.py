--- conflicted
+++ resolved
@@ -84,7 +84,6 @@
 }
 
 ATTRIBUTE_TO_INDICATOR_MAP = {
-<<<<<<< HEAD
     "sha256": FeedIndicatorType.File,
     "md5": FeedIndicatorType.File,
     "sha1": FeedIndicatorType.File,
@@ -102,27 +101,7 @@
     "campaign-name": ThreatIntel.ObjectsNames.CAMPAIGN,
     "campaign-id": ThreatIntel.ObjectsNames.CAMPAIGN,
     "malware-type": ThreatIntel.ObjectsNames.MALWARE,
-    "hostname": FeedIndicatorType.Host,
-=======
-    'sha256': FeedIndicatorType.File,
-    'md5': FeedIndicatorType.File,
-    'sha1': FeedIndicatorType.File,
-    'filename|md5': FeedIndicatorType.File,
-    'filename|sha1': FeedIndicatorType.File,
-    'filename|sha256': FeedIndicatorType.File,
-    'domain': FeedIndicatorType.Domain,
-    'email': FeedIndicatorType.Email,
-    'email-src': FeedIndicatorType.Email,
-    'email-dst': FeedIndicatorType.Email,
-    'url': FeedIndicatorType.URL,
-    'regkey': FeedIndicatorType.Registry,
-    'threat-actor': ThreatIntel.ObjectsNames.THREAT_ACTOR,
-    'btc': DBotScoreType.CRYPTOCURRENCY,
-    'campaign-name': ThreatIntel.ObjectsNames.CAMPAIGN,
-    'campaign-id': ThreatIntel.ObjectsNames.CAMPAIGN,
-    'malware-type': ThreatIntel.ObjectsNames.MALWARE,
-    'hostname': FeedIndicatorType.Domain
->>>>>>> 7c8239cf
+    "hostname": FeedIndicatorType.Domain,
 }
 
 GALAXY_MAP = {
