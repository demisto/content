--- conflicted
+++ resolved
@@ -319,11 +319,7 @@
     Returns: Sorted list of new indicators
     """
     last_run = demisto.getLastRun()
-<<<<<<< HEAD
-    demisto.debug(f"{last_run}")
-=======
     demisto.debug(f"last_run: {last_run}")
->>>>>>> d865dcd6
     indicators_iterator.sort(key=lambda indicator: indicator['value']['timestamp'])
 
     if last_run is None:
@@ -366,22 +362,7 @@
     params_dict = clean_user_query(query) if query else build_params_dict(tags, attribute_type)
     if limit and limit not in params_dict:
         params_dict['limit'] = limit
-<<<<<<< HEAD
-    response = {}
-    search_query_res = {}
-    if is_fetch:
-        i = 0
-        while i <= 5 and not search_query_res.get('response', {}).get('Event'):
-            search_query_res = client.search_query(params_dict)
-            demisto.debug(f'response temp {search_query_res}')
-            response.update(search_query_res)
-            i += 1
-    else:
-        response = client.search_query(params_dict)
-    demisto.debug(f'response of search_query from fetch indicators command:/n{response}')
-=======
     response = search_query_indicators_pagination(client, params_dict) if is_fetch else client.search_query(params_dict)
->>>>>>> d865dcd6
     if error_message := response.get('Error'):
         raise DemistoException(error_message)
     indicators_iterator = build_indicators_iterator(response, url)
@@ -413,10 +394,6 @@
         create_and_add_relationships(indicator_obj, galaxy_indicators)
 
         indicators.append(indicator_obj)
-<<<<<<< HEAD
-    demisto.debug(f'{indicators}')
-=======
->>>>>>> d865dcd6
     return indicators
 
 
@@ -560,15 +537,8 @@
     feed_tags = argToList(params.get("feedTags", []))
     query = args.get('query', None)
     attribute_type = argToList(args.get('attribute_type', ''))
-<<<<<<< HEAD
-    demisto.debug("fetch_indicators starts")
     indicators = fetch_indicators(client, tags, attribute_type,
                                   query, tlp_color, params.get('url'), reputation, feed_tags, limit, False)
-    demisto.debug("fetch_indicators finished")
-=======
-    indicators = fetch_indicators(client, tags, attribute_type,
-                                  query, tlp_color, params.get('url'), reputation, feed_tags, limit, False)
->>>>>>> d865dcd6
     hr_indicators = []
     for indicator in indicators:
         hr_indicators.append({
@@ -602,12 +572,6 @@
     feed_tags = argToList(params.get("feedTags", []))
     attribute_types = argToList(params.get('attribute_types', ''))
     query = params.get('query', None)
-<<<<<<< HEAD
-    # XSUP-31078: adding limit to fetch since large amount of indicators may cause the docker to fail.
-
-    demisto.debug("fetch_indicators starts")
-=======
->>>>>>> d865dcd6
     indicators = fetch_indicators(client, tags, attribute_types, query, tlp_color,
                                   params.get('url'), reputation, feed_tags)
     demisto.debug(f"fetch indicator results: {indicators} /n/n fetch_indicators finished")
