--- conflicted
+++ resolved
@@ -3,15 +3,9 @@
 import demistomock as demisto
 
 from CommonServerPython import DemistoException, ThreatIntel, FeedIndicatorType
-<<<<<<< HEAD
-from FeedMISP import clean_user_query, build_indicators_iterator, \
-    handle_file_type_fields, get_galaxy_indicator_type, build_indicators_from_galaxies, update_indicators_iterator, \
-    update_indicator_fields, get_ip_type
-=======
 from FeedMISP import parsing_user_query, build_indicators_iterator, \
     handle_file_type_fields, get_galaxy_indicator_type, build_indicators_from_galaxies, \
     update_indicator_fields, get_ip_type, Client, fetch_attributes_command
->>>>>>> 90cf3b88
 
 
 def test_build_indicators_iterator_success():
@@ -333,109 +327,6 @@
 
 def test_search_query_indicators_pagination_bad_case(mocker):
     """
-<<<<<<< HEAD
-     Given
-         - Indicators received, lastrun has the timestamp and query
-     When
-         - all indicators have smaller timestamp then lastrun but query has changed
-     Then
-         - reset lastrun and return all indicators
-     """
-    indicators_iterator = [
-        {
-            'value': {'timestamp': '1'},
-            'type': 'IP',
-            'raw_type': 'ip-src',
-        },
-        {
-            'value': {'timestamp': '3'},
-            'type': 'IP',
-            'raw_type': 'ip-src',
-        },
-    ]
-    query = {'key': 'val'}
-    old_query = {'key': 'old'}
-    mocker.patch.object(demisto, 'getLastRun', return_value={'timestamp': '4', 'params': old_query})
-    added_indicators_iterator = update_indicators_iterator(indicators_iterator, query, True)
-    assert added_indicators_iterator == indicators_iterator
-
-
-@pytest.mark.parametrize(
-    "indicator, feed_tags, expected_calls",
-    [
-        (
-            {
-                "value": "some_value",
-                "type": "IP",
-                "service": "MISP",
-                "fields": {},
-                "rawJSON": {
-                    "value": {
-                        "Tag": [
-                            {
-                                "name": 'misp-galaxy:mitre-attack-pattern="Some Value - R1234"',
-                            }
-                        ]
-                    }
-                },
-            },
-            None,
-            1,
-        ),
-        (
-            {
-                "value": "some_value",
-                "type": "IP",
-                "service": "MISP",
-                "fields": {},
-                "rawJSON": {"value": {}},
-            },
-            ["test", "test2"],
-            1,
-        ),
-        (
-            {
-                "value": "some_value",
-                "type": "IP",
-                "service": "MISP",
-                "fields": {},
-                "rawJSON": {"value": {}},
-            },
-            None,
-            0,
-        ),
-    ],
-)
-def test_update_indicator_fields(
-    mocker, indicator: dict, feed_tags: list | None, expected_calls: int
-):
-    """
-    Given:
-        - indicator and feed_tags argument
-    When:
-        - the update_indicator_fields function runs
-    Then:
-        - Ensure the update_indicator_fields function is called
-          if the feed_tags argument is passed even though the indicator has no tag.
-        - Ensure the update_indicator_fields function is called when the indicator has tag.
-        - Ensure the update_indicator_fields function is not called
-          when the indicator has no tag and no feed_tags argument is sent.
-    """
-    handle_tags_fields_mock = mocker.patch("FeedMISP.handle_tags_fields")
-
-    update_indicator_fields(indicator, None, "test", feed_tags)
-    assert handle_tags_fields_mock.call_count == expected_calls
-
-
-@pytest.mark.parametrize('indicator, indicator_type', [
-    ({'value': '1.1.1.1'}, FeedIndicatorType.IP),
-    ({'value': '1.1.1.1/24'}, FeedIndicatorType.CIDR),
-    ({'value': '2001:0db8:85a3:0000:0000:8a2e:0370:7334'}, FeedIndicatorType.IPv6),
-    ({'value': '2001:0db8:85a3:0000:0000:8a2e:0370:7334/64'}, FeedIndicatorType.IPv6CIDR),
-])
-def test_get_ip_type(indicator, indicator_type):
-    assert get_ip_type(indicator) == indicator_type
-=======
     Given:
         - All relevant arguments for the command
     When:
@@ -458,5 +349,4 @@
     }
     with pytest.raises(DemistoException) as e:
         fetch_attributes_command(client, params_dict)
-    assert str(e.value) == expected_result
->>>>>>> 90cf3b88
+    assert str(e.value) == expected_result