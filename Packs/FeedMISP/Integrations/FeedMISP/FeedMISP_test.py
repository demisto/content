--- conflicted
+++ resolved
@@ -1,11 +1,6 @@
 import json
-<<<<<<< HEAD
-=======
 from unittest.mock import Mock
 import pytest
-import demistomock as demisto
->>>>>>> 7c8239cf
-
 import demistomock as demisto
 import pytest
 from CommonServerPython import DemistoException, FeedIndicatorType, ThreatIntel
@@ -632,16 +627,10 @@
 
     galaxy_indicators = build_indicators_from_galaxies(indicator_obj, "High")[0]
 
-<<<<<<< HEAD
     assert galaxy_indicators["value"] == "aaa aaa"
     assert galaxy_indicators["type"] == "Attack Pattern"
     assert galaxy_indicators["service"] == "MISP"
     assert galaxy_indicators["Reputation"] == "High"
-=======
-    assert galaxy_indicators['value'] == 'aaa aaa'
-    assert galaxy_indicators['type'] == 'Attack Pattern'
-    assert galaxy_indicators['service'] == 'MISP'
-    assert galaxy_indicators['Reputation'] == 'High'
 
 
 def test_build_indicators_with_hostname():
@@ -655,11 +644,10 @@
     """
     from FeedMISP import build_indicators
     client = Mock()
-    response = {'response': {'Attribute': [{'type': 'hostname',
-                                            'value': {'value': 'www.test.com'},
-                                            'Tag': [{'name': 'misp-galaxy:mitre-attack-pattern="T1111"'}]}]}}
-    result = build_indicators(client, response, ['hostname'], 'color', 'url', 'reputation', ['feed_tags'])
-    assert result[0].get('Relationships', [])[0].get('entityAType') == 'Domain'
-    assert result[0].get('Relationships', [])[0].get('entityBType') == 'Attack Pattern'
-    assert result[0].get('Relationships', [])[0].get('entityB') == 'T1111'
->>>>>>> 7c8239cf
+    response = {"response": {"Attribute": [{"type": "hostname",
+                                            "value": {"value": "www.test.com"},
+                                            "Tag": [{"name": 'misp-galaxy:mitre-attack-pattern="T1111"'}]}]}}
+    result = build_indicators(client, response, ["hostname"], "color", "url", "reputation", ["feed_tags"])
+    assert result[0].get("Relationships", [])[0].get("entityAType") == "Domain"
+    assert result[0].get("Relationships", [])[0].get("entityBType") == "Attack Pattern"
+    assert result[0].get("Relationships", [])[0].get("entityB") == "T1111"