--- conflicted
+++ resolved
@@ -11,9 +11,8 @@
 - JSON Feed
 - Plain Text Feed
 - RSS Feed
-<<<<<<< HEAD
+
 ## Configure MISP Feed in Cortex
-
 
 | **Parameter** | **Description** | **Required** |
 | --- | --- | --- |
@@ -28,41 +27,13 @@
 | Source Reliability | Reliability of the source providing the intelligence data. | True |
 | Feed Fetch Interval |  | False |
 | Bypass exclusion list | When selected, the exclusion list is ignored for indicators from this feed. This means that if an indicator from this feed is on the exclusion list, the indicator might still be added to the system. | False |
+| Max. indicators per fetch | Limit the number of indicators retrieved in a fetch run. | False |
 | MISP Attribute Tags | Attributes having one of the tags, or being an attribute of an event having one of the tags, will be returned. You can enter a comma-separated list of tags, for example <tag1,tag2,tag3>. The list of MISP tags can be found in your MISP instance under 'Event Actions'>'List Tags' | False |
 | MISP Attribute Types | Attributes of one of these types will be returned. You can enter a comma-separated list of types, for example <type1,type2,type3>. The list of MISP types can be found in your MISP instance then 'Event Actions'>'Search Attributes'>'Type dropdown list' | False |
 | Query | JSON query to filter MISP attributes. When the query parameter is used, Attribute Types and Attribute Tags parameters are not used. You can check for the correct syntax at https://&lt;Your MISP url&gt;/servers/openapi\#operation/restSearchAttributes | False |
 | Traffic Light Protocol Color | The Traffic Light Protocol \(TLP\) designation to apply to indicators fetched from the feed. | False |
 | Tags | Supports CSV values. | False |
 
-=======
-## Configure MISP Feed on Cortex XSOAR
-
-1. Navigate to **Settings** > **Integrations** > **Servers & Services**.
-2. Search for MISP Feed.
-3. Click **Add instance** to create and configure a new integration instance.
-
-    | **Parameter** | **Description** | **Required** |
-    | --- | --- | --- |
-    | Your server URL |  | True |
-    | API Key | The API Key to use for the connection. | True |
-    | Timeout | The timeout of the HTTP requests sent to the MISP API (in seconds). If no value is provided, the timeout will be set to 60 seconds.| False |
-    | Trust any certificate (not secure) |  | False |
-    | Use system proxy settings |  | False |
-    | Fetch indicators |  | False |
-    | Incremental Feed | Incremental feeds pull only new or modified indicators that have been sent from the integration. The determination if the indicator is new or modified happens on the 3rd-party vendor's side, and only indicators that are new or modified are sent to Cortex XSOAR. Therefore, all indicators coming from these feeds are labeled new or modified. | False |
-    | Indicator Reputation | Indicators from this integration instance will be marked with this reputation. | False |
-    | Source Reliability | Reliability of the source providing the intelligence data. | True |
-    | Feed Fetch Interval |  | False |
-    | Bypass exclusion list | When selected, the exclusion list is ignored for indicators from this feed. This means that if an indicator from this feed is on the exclusion list, the indicator might still be added to the system. | False |
-    | Max. indicators per fetch | Limit the number of indicators retrieved in a fetch run. | False |
-    | MISP Attribute Tags | Attributes having one of the tags, or being an attribute of an event having one of the tags, will be returned. You can enter a comma-separated list of tags, for example <tag1,tag2,tag3>. The list of MISP tags can be found in your MISP instance under 'Event Actions'>'List Tags' | False |
-    | MISP Attribute Types | Attributes of one of these types will be returned. You can enter a comma-separated list of types, for example <type1,type2,type3>. The list of MISP types can be found in your MISP instance then 'Event Actions'>'Search Attributes'>'Type dropdown list' | False |
-    | Query | JSON query to filter MISP attributes. When the query parameter is used, Attribute Types and Attribute Tags parameters are not used. You can check for the correct syntax at https://&lt;Your MISP url&gt;/servers/openapi\#operation/restSearchAttributes | False |
-    | Traffic Light Protocol Color | The Traffic Light Protocol \(TLP\) designation to apply to indicators fetched from the feed. | False |
-    | Tags | Supports CSV values. | False |
-
-4. Click **Test** to validate the URLs, token, and connection.
->>>>>>> 6dae37f5
 ## Commands
 You can execute these commands from the CLI, as part of an automation, or in a playbook.
 After you successfully execute a command, a DBot message appears in the War Room with the command details.
