--- conflicted
+++ resolved
@@ -2,11 +2,7 @@
     "name": "SailPoint IdentityNow",
     "description": "SailPoint IdentityNow content pack enables XSOAR customers to utilize the deep, enriched contextual data in the SailPoint IdentityNow platform to better drive identity-aware security practices.",
     "support": "partner",
-<<<<<<< HEAD
-    "currentVersion": "1.0.14",
-=======
     "currentVersion": "1.1.0",
->>>>>>> 15589618
     "author": "SailPoint",
     "url": "https://support.sailpoint.com/hc/en-us/requests/new",
     "email": "support.idplusa@sailpoint.com",
