--- conflicted
+++ resolved
@@ -143,12 +143,8 @@
       description: Reliability of the source providing the intelligence data.
       type: String
     description: Check IP reputation (when information is available, returns a JSON with details). Uses all configured Threat Intelligence feeds
-<<<<<<< HEAD
-  dockerimage: demisto/python3:3.10.11.61265
-=======
   runonce: false
   dockerimage: demisto/python3:3.10.12.63474
->>>>>>> c6375ee7
 tests:
 - MaxMind Test
 fromversion: 5.0.0