--- conflicted
+++ resolved
@@ -194,10 +194,7 @@
       type: String
   dockerimage: demisto/taxii2:1.0.0.63768
   feed: true
-<<<<<<< HEAD
-=======
   runonce: false
->>>>>>> 9ddafcfd
   script: '-'
   subtype: python3
   type: python
