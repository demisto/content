category: Data Enrichment & Threat Intelligence
commonfields:
  id: Coralogix
  version: -1
configuration:
- display: Fetch incidents
  name: isFetch
  type: 8
- display: Incident type
  name: incidentType
  type: 13
- additionalinfo: The Coralogix WebAPI endpoint for your account - Do not modify unless instructed to by Coralogix Customer Success
  defaultvalue: https://webapi.coralogix.com
  display: Coralogix WebAPI Endpoint URL
  name: webapi_url
  required: true
  type: 0
- additionalinfo: Your Coralogix account private key. Can be found in Coralogix under Settings > Send your logs
  display: Private Key
  name: privatekey
  required: true
  type: 4
- additionalinfo: This is the Coralogix Application Name that will be used when creating tags in Coralogix by using the coralogix-tag command
  defaultvalue: Demisto
  display: Application Name (for tags)
  name: app_name
  required: true
  type: 0
- additionalinfo: This is the Coralogix Subsystem Name that will be used when creating tags in Coralogix by using the coralogix-tag command
  defaultvalue: Demisto
  display: Subsystem Name (for tags)
  name: subsystem_name
  required: true
  type: 0
- additionalinfo: The Coralogix ES-API endpoint for your account - Do not modify unless instructed to by Coralogix Customer Success
  defaultvalue: https://coralogix-esapi.coralogix.com:9443
  display: Coralogix ES-API Endpoint URL
  name: esapi_url
  required: true
  type: 0
- additionalinfo: Sets the query for retrieving incidents for Coralogix. If not set, the incidents fetch will retrieve all alerts that were sent to the Demisto/Cortex XSOAR webhook in Coralogix
  display: Basic incidents query
  name: incidents_query
  type: 0
- additionalinfo: Narrows the incidents search to a specific Application Name. If not set, the incidents fetch will retrieve all alerts that were sent to the Demisto/Cortex XSOAR webhook in Coralogix
  display: Incidents Application Name
  name: incidents_application_name
  type: 0
- additionalinfo: Narrow the incidents search to a specific severity level. If not set, the incidents fetch will retrieve all alerts that were sent to the Demisto/Cortex XSOAR webhook in Coralogix
  display: Incidents Severity
  name: incidents_severity
  type: 0
- additionalinfo: Sets the field in Coralogix response that will be used as the incident's name in Demisto/Cortex XSOAR. If not set will use the field 'alert_name'
  display: Incidents Name Field
  name: incident_description_field
  type: 0
- additionalinfo: Narrows the incidents search to a specific Subsystem Name. If not set, the incidents fetch will retrieve all alerts that were sent to the Demisto/Cortex XSOAR webhook in Coralogix
  display: Incidents Subsystem Name
  name: incidents_subsystem_name
  type: 0
- additionalinfo: Normally, when the Coralogix fetches incidents it will fetch incidents detected since the last time it fetched them. This value sets the time period (in days) to look for incidents on the first fetch. The default value is 3 days. This value cannot exceed the maximum allowed query range limit for the Coralogix account used.
  defaultvalue: '3'
  display: First fetch timestamp in days
  name: incidents_first_fetch_range
  type: 0
- additionalinfo: Maximum number of incidents to fetch at a single call to avoid overloading Cortex XSOAR
  defaultvalue: '50'
  display: Maximum number of incidents to fetch at a single call
  name: incidents_max_fetch
  type: 0
description: Fetch incidents, search for supporting data and tag interesting datapoints in/from your Coralogix account
display: Coralogix
name: Coralogix
script:
  commands:
  - arguments:
    - description: The name of the tag.
      name: name
      required: true
    - description: The point in time to tag in Coralogix.
      name: timestamp
    - description: A link to an icon file (png, jpeg, SVG) that will be used as the tag image in Coralogix. Cannot exceed 50KB
      name: icon_url
    description: Tag timestamp in Coralogix
    name: coralogix-tag
  - arguments:
    - description: A Coralogix Lucene query
      name: query
      required: true
    - description: Narrows the search to the specified Coralogix Application name
      name: app_name
    - description: Narrows the search to the specified Coralogix Subsystem name
      name: subsystem_name
    - description: Narrows the search to the specified Coralogix severity value
      name: severity
    - description: Limit the search to the data that arrived after a certain timestamp. If not set will search for all the data matching the query
      name: since_timestamp
    - description: Limit the search to data that arrived until a certain timestamp.If not set will search for all the data matching the query
      name: to_timestamp
    - defaultValue: '50'
      description: The maximum number of events to retrieve per query
      name: max_items_to_retrieve
      required: true
    description: Query Coralogix for information
    name: coralogix-search
<<<<<<< HEAD
  dockerimage: demisto/python3:3.10.11.54132
=======
  dockerimage: demisto/python3:3.10.12.63474
  feed: false
>>>>>>> ad185257
  isfetch: true
  runonce: false
  script: '-'
  subtype: python3
  type: python
fromversion: 5.0.0
tests:
- No tests<|MERGE_RESOLUTION|>--- conflicted
+++ resolved
@@ -103,12 +103,8 @@
       required: true
     description: Query Coralogix for information
     name: coralogix-search
-<<<<<<< HEAD
-  dockerimage: demisto/python3:3.10.11.54132
-=======
   dockerimage: demisto/python3:3.10.12.63474
   feed: false
->>>>>>> ad185257
   isfetch: true
   runonce: false
   script: '-'
