category: Forensics & Malware Analysis
commonfields:
  id: CimTrak
  version: -1
configuration:
- defaultvalue: https://127.0.0.1
  display: App Server URL
  name: url
  required: true
  type: 0
- display: Fetch incidents
  name: isFetch
  type: 8
  required: false
- display: Incident type
  name: incidentType
  type: 13
  required: false
- display: API Key
  name: apikey
  required: true
  type: 4
- defaultvalue: "false"
  display: Trust any certificate (not secure)
  name: insecure
  type: 8
  required: false
- defaultvalue: 127.0.0.1
  display: Repository  URL
  name: Repository URL
  required: true
  type: 0
- defaultvalue: "3749"
  display: Repository Port
  name: Repository Port
  required: true
  type: 0
- defaultvalue: "1"
  display: Incidents Fetch Interval
  name: incidentFetchInterval
  type: 19
  required: false
- display: Use system proxy settings
  name: proxy
  type: 8
  required: false
- defaultvalue: 7 days
  display: First fetch timestamp (<number> <time unit>, e.g., 12 hours, 7 days)
  name: first_fetch
  type: 0
  required: false
- name: max_fetch
  display: Maximum number of incidents to fetch every time
  type: 0
  defaultvalue: '50'
  required: false
description: >-
<<<<<<< HEAD
  The CimTrak integration helps you detect unexpected system/device/config
  modifications and automatically respond/react to threats
=======
  The CimTrak integration helps you detect unexpected system/device/config modifications and automatically respond/react to threats.
>>>>>>> 90cf3b88
detaileddescription: "# CimTrak Integration to SOAR:\n  The CimTrak integration with Palo Alto XSOAR allows you further vet and respond to emerging threats to your infrastructure.  CimTrak performs realtime detection of unauthorized modifications to servers and network devices, while also levering CIS Benchmarks to ensure that your key servers and devices are always in a hardened state. In addition, CimTrak can perform advanced remediation actions such as rolling back to a previous version of critical files. By combining CimTrak & Palo Alto XSOAR, via this integration, you now have the power to further analyze certain security events using CimTrak''s rich file assessment engines and/or verify them against a curated allow-list.   In addition, this integration will allow you to leverage CimTrak to integrate your your existing ITSM system such as ServiceNow, BMC Remedy, and Jira.     By unlocking dozens of new capabilities, this integration truly unlocks the orchestration and response capabilities of the Palo Alto SOAR.\n\n1.) Fill in the URL to your App Server\n   - Example URL -- https://192.168.1.1\n   \n2.) Fill the in API Key with your CimTrak API Key\n   - To create an API Key, right click the top node in the Tree View\n      - Click Properties\n      - Click the \"CimTrak Repo API Keys\" Tab\n      - Generate API Key\n\n3.) Fill in Repository IP relative to the CimTrak AppServer (Management Console)\n   - Typically they are installed on the same machine and you can use 127.0.0.1\n   \n4.) Fill in Repository Port\n   - Default is 3749\n   \n5.) Once configured all unreconciled items from each CimTrak FIM Policies will be brought into XSOAR as an Incident as well as the ability to initiate Compliance Scans manually or based off a playbook as part of the Incident investigation.\n\n# Additional CimTrak Resources & Documentation:\n\nIf you need any help please do not hesitate to reach out to our support team by submitting a ticket at https://www.cimcor.com/support\nYou can also call our support team at 1-877-424-6267 or 1-219-736-4400 and then press #2 for support.\n\nYou can find CimTrak Installation Guide and User Guide in your primary download package you received in the CimTrak_Enterprise_Server.zip file.\n\nFor more information and documentation on the CimTrak API navigate to your Management Console with the example link below:\n- Note: Replace 192.168.1.1 with your CimTrak Server IP Address or FQDN\n- https://192.168.1.1/cmc/#/apidoc"
display: CimTrak - System Integrity Assurance
name: CimTrak
script:
  commands:
  - arguments:
    - defaultValue: "1"
      description: Starting number of record to get.
      name: Start
    - defaultValue: "50"
      description: Ending number of record to get.
      name: End
    - description: "Filter array to limit results IE: [{name: id, operator:>, value:5}]."
      name: Filter
    - description: "Sort array to sort data IE: [{field: id, descending: False}]."
      name: Sorts
    description: Returns Events from the event log.
    name: get-events
    outputs:
    - contextPath: CommandStatus.status
      description: Status of request.
      type: string
    - contextPath: CommandStatus.errorCode
      description: Error Code of request.
      type: string
    - contextPath: CommandStatus.errorDescription
      description: Error description of request.
      type: string
    - contextPath: CimTrak.Event.id
      description: Event ID.
      type: number
    - contextPath: CimTrak.Event.leventid
      description: Event ID.
      type: number
    - contextPath: CimTrak.Event.lagentid
      description: Agent ID.
      type: number
    - contextPath: CimTrak.Event.lobjectid
      description: Object ID.
      type: number
    - contextPath: CimTrak.Event.lobjectdetailid
      description: Object Detail ID.
      type: number
    - contextPath: CimTrak.Event.lobjectdetailidint
      description: Object Detail Intrusion ID.
      type: number
    - contextPath: CimTrak.Event.lmessagelevel
      description: Message Level.
      type: number
    - contextPath: CimTrak.Event.szuser
      description: User.
      type: string
    - contextPath: CimTrak.Event.szfileuser
      description: File User.
      type: string
    - contextPath: CimTrak.Event.szmessageid
      description: Message ID.
      type: string
    - contextPath: CimTrak.Event.szmessage
      description: Message.
      type: string
    - contextPath: CimTrak.Event.szfile
      description: File.
      type: string
    - contextPath: CimTrak.Event.szcorrectionid
      description: Correction ID.
      type: string
    - contextPath: CimTrak.Event.szcorrection
      description: Correction.
      type: string
    - contextPath: CimTrak.Event.lcategory
      description: Category.
      type: number
    - contextPath: CimTrak.Event.lemailsent
      description: Email Sent.
      type: number
    - contextPath: CimTrak.Event.lstoragestatus
      description: Storage Status.
      type: number
    - contextPath: CimTrak.Event.dtmdatetime1
      description: Date Time 1.
      type: string
    - contextPath: CimTrak.Event.dtmdatetime2
      description: Date Time 2.
      type: string
    - contextPath: CimTrak.Event.szchecksum
      description: Checksum.
      type: string
    - contextPath: CimTrak.Event.status
      description: Status.
      type: string
    - contextPath: CimTrak.Event.lprocessid
      description: Process ID.
      type: number
    - contextPath: CimTrak.Event.lthreadid
      description: Thread ID.
      type: number
    - contextPath: CimTrak.Event.szprocess
      description: Process.
      type: string
    - contextPath: CimTrak.Event.szforensicdata
      description: Forensic Data.
      type: string
    - contextPath: CimTrak.Event.dtmdeleted
      description: Deleted Date Time.
      type: string
    - contextPath: CimTrak.Event.ltickcount
      description: Tick Count.
      type: number
    - contextPath: CimTrak.Event.lsubtype
      description: SubType.
      type: number
    - contextPath: CimTrak.Event.ticketNumber
      description: Ticket Number.
      type: string
    - contextPath: CimTrak.Event.ldeleteobjectdetailid
      description: Deleted Object Detail ID.
      type: number
    - contextPath: CimTrak.Event.bfoundinblacklist
      description: Found In Blacklist.
      type: number
    - contextPath: CimTrak.Event.filecontenthash
      description: File Content Hash.
      type: string
    - contextPath: CimTrak.Event.lobjectsettingid
      description: Object Setting ID.
      type: number
    - contextPath: CimTrak.Event.reconciled
      description: Reconciled.
      type: number
    - contextPath: CimTrak.Event.isauthcopy
      description: Is Auth Copy.
      type: number
    - contextPath: CimTrak.Event.externalticketnumber
      description: External Ticket Number.
      type: string
    - contextPath: CimTrak.Event.lparentid
      description: Parent ID.
      type: number
    - contextPath: CimTrak.Event.szobjectpath
      description: Object Path.
      type: string
    - contextPath: CimTrak.Event.dfilesize
      description: File Size.
      type: number
  - arguments:
    - description: The hash of the file to analyze.
      name: Hash
    description: "Submits a file's hash for analysis and returns the results."
    name: file-analysis-by-hash
    outputs:
    - contextPath: CommandStatus.status
      description: Status of request.
      type: string
    - contextPath: CommandStatus.errorCode
      description: Error Code of request.
      type: string
    - contextPath: CommandStatus.errorDescription
      description: Error description of request.
      type: string
    - contextPath: CimTrak.FileAnalysis.analysisEngine
      description: Analysis Engine used.
      type: string
    - contextPath: CimTrak.FileAnalysis.analysisSuccess
      description: Analysis Success Flag.
      type: boolean
    - contextPath: CimTrak.FileAnalysis.analysisResults
      description: Agent ID.
      type: string
  - arguments:
    - description: The objectDetailId of the file to analyze.
      name: ObjectDetailId
    description: Submits a file's objectDetailId for analysis and returns the results.
    name: file-analysis-by-objectdetail-id
    outputs:
    - contextPath: CommandStatus.status
      description: Status of request.
      type: string
    - contextPath: CommandStatus.errorCode
      description: Error Code of request.
      type: string
    - contextPath: CommandStatus.errorDescription
      description: Error description of request.
      type: string
    - contextPath: CimTrak.FileAnalysis.analysisEngine
      description: Analysis Engine used.
      type: string
    - contextPath: CimTrak.FileAnalysis.analysisSuccess
      description: Analysis Success Flag.
      type: boolean
    - contextPath: CimTrak.FileAnalysis.analysisResults
      description: Agent ID.
      type: string
  - arguments:
    - description: The array of file hashes to check against the trusted file registry.
      name: Hashes
    description: "Description\r\nIssues a request to check a list of files (specified by hashes) against the trusted file registry."
    name: check-file-against-trusted-file-registry-by-hash
    outputs:
    - contextPath: CommandStatus.status
      description: Status of request.
      type: string
    - contextPath: CommandStatus.errorCode
      description: Error Code of request.
      type: string
    - contextPath: CommandStatus.errorDescription
      description: Error description of request.
      type: string
    - contextPath: CimTrak.TrustedFileRegistry.hash
      description: Hash found in registry.
      type: string
  - arguments:
    - description: Array of object detail IDs of file to check IE:42,43.
      name: ObjectDetaildIds
    description: This function sets a file (or list of files) as the authoritative baseline.
    name: promote-authoritative-baseline-files
    outputs:
    - contextPath: CommandStatus.status
      description: Status of request.
      type: string
    - contextPath: CommandStatus.errorCode
      description: Error Code of request.
      type: string
    - contextPath: CommandStatus.errorDescription
      description: Error description of request.
      type: string
    - contextPath: CimTrak.AuthoritizeBaseline.objectDetailId
      description: objectDetailId of file.
      type: number
    - contextPath: CimTrak.AuthoritizeBaseline.status
      description: Status.
      type: string
    - contextPath: CimTrak.AuthoritizeBaseline.errorCode
      description: Error Code.
      type: string
    - contextPath: CimTrak.AuthoritizeBaseline.errorDescription
      description: Status.
      type: string
  - arguments:
    - description: Array of object detail IDs of file to check IE:42,43.
      name: ObjectDetaildIds
    description: This function removes a file (or list of files) from being the authoritative baseline.
    name: demote-authoritative-baseline-files
    outputs:
    - contextPath: CommandStatus.status
      description: Status of request.
      type: string
    - contextPath: CommandStatus.errorCode
      description: Error Code of request.
      type: string
    - contextPath: CommandStatus.errorDescription
      description: Error description of request.
      type: string
    - contextPath: CimTrak.AuthoritizeBaseline.objectDetailId
      description: objectDetailId of file.
      type: number
    - contextPath: CimTrak.AuthoritizeBaseline.status
      description: Status.
      type: string
  - arguments:
    - description: Task ID.
      name: taskId
    - description: 'The requested disposition of the specified task. Valid dispositions are: ["COMPLETED", "REJECTED", "ASSIGNED"].'
      name: Disposition
    description: Updates the tasks specified in taskIdArray to the disposition specified in the disposition parameter.
    name: update-task-disposition
    outputs:
    - contextPath: CommandStatus.status
      description: Status of request.
      type: string
    - contextPath: CommandStatus.errorCode
      description: Error Code of request.
      type: string
    - contextPath: CommandStatus.errorDescription
      description: Error description of request.
      type: string
    - contextPath: CimTrak.TaskDisposition.taskId
      description: Task Id.
      type: number
    - contextPath: CimTrak.TaskDisposition.status
      description: Status.
      type: string
  - arguments: []
    description: This function gets ticket information from  a CimTrak Master Repository. This function returns an array of ticket objects.
    name: get-tickets
    outputs:
    - contextPath: CommandStatus.status
      description: Status of request.
      type: string
    - contextPath: CommandStatus.errorCode
      description: Error Code of request.
      type: string
    - contextPath: CommandStatus.errorDescription
      description: Error description of request.
      type: string
    - contextPath: CimTrak.Ticket.id
      description: Ticket Id.
      type: number
    - contextPath: CimTrak.Ticket.ticketNumber
      description: Ticket number.
      type: string
    - contextPath: CimTrak.Ticket.sentiment
      description: Ticket sentiment.
      type: string
    - contextPath: CimTrak.Ticket.sentimenttypeid
      description: Ticket sentiment id.
      type: string
    - contextPath: CimTrak.Ticket.title
      description: Ticket title.
      type: string
    - contextPath: CimTrak.Ticket.description
      description: Ticket description.
      type: string
    - contextPath: CimTrak.Ticket.priority
      description: Ticket priority.
      type: number
    - contextPath: CimTrak.Ticket.disposition
      description: Ticket disposition.
      type: string
    - contextPath: CimTrak.Ticket.creationDate
      description: Ticket creation date.
      type: string
    - contextPath: CimTrak.Ticket.createdByUser
      description: Ticket created by user.
      type: string
    - contextPath: CimTrak.Ticket.modificationDate
      description: Ticket modification date.
      type: string
    - contextPath: CimTrak.Ticket.modifiedByUser
      description: Ticket modified by user.
      type: string
    - contextPath: CimTrak.Ticket.requiresAcknowledgement
      description: Ticket requires acknowledgement.
      type: boolean
    - contextPath: CimTrak.Ticket.requiresConfirmation
      description: Ticket requires confirmation.
      type: boolean
    - contextPath: CimTrak.Ticket.requiresAssessment
      description: Ticket requires assessment.
      type: boolean
    - contextPath: CimTrak.Ticket.startDate
      description: Ticket start date.
      type: string
    - contextPath: CimTrak.Ticket.endDate
      description: Ticket end date.
      type: string
    - contextPath: CimTrak.Ticket.autoPromote
      description: Ticket auto promote.
      type: boolean
    - contextPath: CimTrak.Ticket.assignedToUserId
      description: Ticket assigned yo UserId.
      type: number
    - contextPath: CimTrak.Ticket.assignedToUser
      description: Ticket assigned to user.
      type: string
    - contextPath: CimTrak.Ticket.assignedToGroupId
      description: Ticket assigned to GroupId.
      type: number
    - contextPath: CimTrak.Ticket.assignedToGroup
      description: Ticket assigned to group.
      type: string
    - contextPath: CimTrak.Ticket.externalTicketNumber
      description: Ticket external ticket number.
      type: string
    - contextPath: CimTrak.Ticket.externalTicketType
      description: Ticket external ticket type.
      type: string
    - contextPath: CimTrak.Ticket.tasks
      description: Ticket tasks.
      type: string
    - contextPath: CimTrak.Ticket.comments
      description: Ticket comments.
      type: string
    - contextPath: CimTrak.Ticket.events
      description: Ticket events.
      type: string
  - arguments: []
    description: This function gets ticket task information from  a CimTrak Master Repository. This function returns an array of ticket task objects.
    name: get-ticket-tasks
    outputs:
    - contextPath: CommandStatus.status
      description: Status of request.
      type: string
    - contextPath: CommandStatus.errorCode
      description: Error Code of request.
      type: string
    - contextPath: CommandStatus.errorDescription
      description: Error description of request.
      type: string
    - contextPath: CimTrak.TicketTask.id
      description: Ticket Task Id.
      type: number
    - contextPath: CimTrak.TicketTask.ticketId
      description: Ticket Id.
      type: number
    - contextPath: CimTrak.TicketTask.agentObjectId
      description: Agent Object id.
      type: number
    - contextPath: CimTrak.TicketTask.startDate
      description: Ticket start date.
      type: string
    - contextPath: CimTrak.TicketTask.endDate
      description: Ticket end date.
      type: string
    - contextPath: CimTrak.TicketTask.disposition
      description: Ticket disposition.
      type: string
    - contextPath: CimTrak.TicketTask.creationDate
      description: Ticket creation date.
      type: string
    - contextPath: CimTrak.TicketTask.createdByUserId
      description: Ticket created by user Id.
      type: number
    - contextPath: CimTrak.TicketTask.modificationDate
      description: Ticket modification date.
      type: string
    - contextPath: CimTrak.TicketTask.modifiedByUserId
      description: Ticket modified by user Id.
      type: number
    - contextPath: CimTrak.TicketTask.assignedToUserId
      description: Ticket assigned yo UserId.
      type: number
    - contextPath: CimTrak.TicketTask.assignedToGroupId
      description: Ticket assigned to GroupId.
      type: number
    - contextPath: CimTrak.TicketTask.assigneeDisposition
      description: Assignee Disposition.
      type: string
    - contextPath: CimTrak.TicketTask.ticketTitle
      description: Ticket title.
      type: string
    - contextPath: CimTrak.TicketTask.description
      description: Ticket description.
      type: string
    - contextPath: CimTrak.TicketTask.priority
      description: Ticket priority.
      type: number
    - contextPath: CimTrak.TicketTask.ticketDisposition
      description: Ticket disposition.
      type: string
    - contextPath: CimTrak.TicketTask.ticketCreationDate
      description: Ticket creation date.
      type: string
    - contextPath: CimTrak.TicketTask.ticketCreatedByUserId
      description: Ticket created by user Id.
      type: string
    - contextPath: CimTrak.TicketTask.ticketModificationDate
      description: Ticket modification date.
      type: string
    - contextPath: CimTrak.TicketTask.requiresAcknowledgement
      description: Ticket requires acknowledgment.
      type: string
    - contextPath: CimTrak.TicketTask.requiresConfirmation
      description: Ticket requires confirmation.
      type: string
    - contextPath: CimTrak.TicketTask.requiresAssessment
      description: Ticket requires assessment.
      type: string
    - contextPath: CimTrak.TicketTask.ticketNumber
      description: Ticket number.
      type: string
    - contextPath: CimTrak.TicketTask.agentName
      description: Agent name.
      type: string
    - contextPath: CimTrak.TicketTask.createdByUsername
      description: Created By Username.
      type: string
    - contextPath: CimTrak.TicketTask.modifiedByUsername
      description: Modified by username.
      type: string
    - contextPath: CimTrak.TicketTask.assigneeName
      description: Assignee Name.
      type: string
  - arguments:
    - description: Title of ticket.
      name: title
    - defaultValue: "1"
      description: A priority from 1-5.
      name: priority
    - description: Ticket description.
      name: description
    - description: Either both start date must be valid and startDate < endDate OR they must both be blank (no dates) - if not supplied, we will fallback to the ticket dates.
      name: startDate
    - description: Ticket end date.
      name: endDate
    - description: For integration with external ticketing systems.
      name: externalTicketNumber
    - description: A string describing an external ticketing system.
      name: externalTicketType
    - defaultValue: "false"
      description: Associated events will get promoted to the Authoritative Baseline.
      name: autoPromote
    - description: This value is defaulted.  If you are admin then "ASSIGNED", else "AWAITING_APPROVAL".
      name: disposition
    - defaultValue: "false"
      description: Non admins can create tickets for themselves only and in that case this value is replaced with "false".  If an admin creates a ticket, the passed value is used, otherwise default to "false".
      name: requiresAcknowledgement
    - defaultValue: "false"
      description: Non admins can create tickets for themselves only and in that case this value is replaced with "true".  If an admin creates a ticket, the passed value is used, otherwise the default is "true".
      name: requiresAssessment
    - defaultValue: "false"
      description: Requires confirmation.
      name: requiresConfirmation
    - defaultValue: "0"
      description: These 4 values are taken as a set and only one value will get used.  Here is their priority order.
      name: assignedToUserId
    - description: Assigned to user.
      name: assignedToUser
    - defaultValue: "0"
      description: Assigned to group Id.
      name: assignedToGroupId
    - description: Assigned to group.
      name: assignedToGroup
    description: Creates a ticket.
    name: add-ticket
    outputs:
    - contextPath: CommandStatus.status
      description: Status of request.
      type: string
    - contextPath: CommandStatus.errorCode
      description: Error Code of request.
      type: string
    - contextPath: CommandStatus.errorDescription
      description: Error description of request.
      type: string
    - contextPath: CimTrak.Ticket.id
      description: Ticket Id.
      type: number
    - contextPath: CimTrak.Ticket.ticketNumber
      description: Ticket number.
      type: string
    - contextPath: CimTrak.Ticket.sentiment
      description: Ticket sentiment.
      type: string
    - contextPath: CimTrak.Ticket.sentimenttypeid
      description: Ticket sentiment id.
      type: string
    - contextPath: CimTrak.Ticket.title
      description: Ticket title.
      type: string
    - contextPath: CimTrak.Ticket.description
      description: Ticket description.
      type: string
    - contextPath: CimTrak.Ticket.priority
      description: Ticket priority.
      type: number
    - contextPath: CimTrak.Ticket.disposition
      description: Ticket disposition.
      type: string
    - contextPath: CimTrak.Ticket.creationDate
      description: Ticket creation date.
      type: string
    - contextPath: CimTrak.Ticket.createdByUser
      description: Ticket created by user.
      type: string
    - contextPath: CimTrak.Ticket.modificationDate
      description: Ticket modification date.
      type: string
    - contextPath: CimTrak.Ticket.modifiedByUser
      description: Ticket modified by user.
      type: string
    - contextPath: CimTrak.Ticket.requiresAcknowledgement
      description: Ticket requires acknowledgement.
      type: boolean
    - contextPath: CimTrak.Ticket.requiresConfirmation
      description: Ticket requires confirmation.
      type: boolean
    - contextPath: CimTrak.Ticket.requiresAssessment
      description: Ticket requires assessment.
      type: boolean
    - contextPath: CimTrak.Ticket.startDate
      description: Ticket start date.
      type: string
    - contextPath: CimTrak.Ticket.endDate
      description: Ticket end date.
      type: string
    - contextPath: CimTrak.Ticket.autoPromote
      description: Ticket auto promote.
      type: boolean
    - contextPath: CimTrak.Ticket.assignedToUserId
      description: Ticket assigned yo UserId.
      type: number
    - contextPath: CimTrak.Ticket.assignedToUser
      description: Ticket assigned to user.
      type: string
    - contextPath: CimTrak.Ticket.assignedToGroupId
      description: Ticket assigned to GroupId.
      type: number
    - contextPath: CimTrak.Ticket.assignedToGroup
      description: Ticket assigned to group.
      type: string
    - contextPath: CimTrak.Ticket.externalTicketNumber
      description: Ticket external ticket number.
      type: string
    - contextPath: CimTrak.Ticket.externalTicketType
      description: Ticket external ticket type.
      type: string
    - contextPath: CimTrak.Ticket.tasks
      description: Ticket tasks.
      type: string
    - contextPath: CimTrak.Ticket.comments
      description: Ticket comments.
      type: string
    - contextPath: CimTrak.Ticket.events
      description: Ticket events.
      type: string
  - arguments:
    - description: Ticket Id.
      name: ticketId
    - description: Title of ticket.
      name: title
    - defaultValue: "1"
      description: Ticket priority.
      name: priority
    - description: Ticket description.
      name: description
    - description: Ticket start date.
      name: startDate
    - description: Ticket end date.
      name: endDate
    - description: 'External ticket number.'
      name: externalTicketNumber
    - description: External ticket type.
      name: externalTicketType
    - defaultValue: "false"
      description: Auto promote.
      name: autoPromote
    - description: Ticket disposition.
      name: disposition
    - defaultValue: "false"
      description: Requires acknowledgement.
      name: requiresAcknowledgement
    - defaultValue: "false"
      description: Requires assessment.
      name: requiresAssessment
    - defaultValue: "false"
      description: Requires confirmation.
      name: requiresConfirmation
    - defaultValue: "0"
      description: Assigned to user Id.
      name: assignedToUserId
    - description: Assigned to user.
      name: assignedToUser
    - defaultValue: "0"
      description: Assigned to group Id.
      name: assignedToGroupId
    - description: Assigned to group.
      name: assignedToGroup
    description: Update Ticket.
    name: update-ticket
    outputs:
    - contextPath: CommandStatus.status
      description: Status of request.
      type: string
    - contextPath: CommandStatus.errorCode
      description: Error Code of request.
      type: string
    - contextPath: CommandStatus.errorDescription
      description: Error description of request.
      type: string
    - contextPath: CimTrak.Ticket.id
      description: Ticket Id.
      type: number
    - contextPath: CimTrak.Ticket.ticketNumber
      description: Ticket number.
      type: string
    - contextPath: CimTrak.Ticket.sentiment
      description: Ticket sentiment.
      type: string
    - contextPath: CimTrak.Ticket.sentimenttypeid
      description: Ticket sentiment id.
      type: string
    - contextPath: CimTrak.Ticket.title
      description: Ticket title.
      type: string
    - contextPath: CimTrak.Ticket.description
      description: Ticket description.
      type: string
    - contextPath: CimTrak.Ticket.priority
      description: Ticket priority.
      type: number
    - contextPath: CimTrak.Ticket.disposition
      description: Ticket disposition.
      type: string
    - contextPath: CimTrak.Ticket.creationDate
      description: Ticket creation date.
      type: string
    - contextPath: CimTrak.Ticket.createdByUser
      description: Ticket created by user.
      type: string
    - contextPath: CimTrak.Ticket.modificationDate
      description: Ticket modification date.
      type: string
    - contextPath: CimTrak.Ticket.modifiedByUser
      description: Ticket modified by user.
      type: string
    - contextPath: CimTrak.Ticket.requiresAcknowledgement
      description: Ticket requires acknowledgement.
      type: boolean
    - contextPath: CimTrak.Ticket.requiresConfirmation
      description: Ticket requires confirmation.
      type: boolean
    - contextPath: CimTrak.Ticket.requiresAssessment
      description: Ticket requires assessment.
      type: boolean
    - contextPath: CimTrak.Ticket.startDate
      description: Ticket start date.
      type: string
    - contextPath: CimTrak.Ticket.endDate
      description: Ticket end date.
      type: string
    - contextPath: CimTrak.Ticket.autoPromote
      description: Ticket auto promote.
      type: boolean
    - contextPath: CimTrak.Ticket.assignedToUserId
      description: Ticket assigned yo UserId.
      type: number
    - contextPath: CimTrak.Ticket.assignedToUser
      description: Ticket assigned to user.
      type: string
    - contextPath: CimTrak.Ticket.assignedToGroupId
      description: Ticket assigned to GroupId.
      type: number
    - contextPath: CimTrak.Ticket.assignedToGroup
      description: Ticket assigned to group.
      type: string
    - contextPath: CimTrak.Ticket.externalTicketNumber
      description: Ticket external ticket number.
      type: string
    - contextPath: CimTrak.Ticket.externalTicketType
      description: Ticket external ticket type.
      type: string
    - contextPath: CimTrak.Ticket.tasks
      description: Ticket tasks.
      type: string
    - contextPath: CimTrak.Ticket.comments
      description: Ticket comments.
      type: string
    - contextPath: CimTrak.Ticket.events
      description: Ticket events.
      type: string
  - arguments:
    - description: Either ticketId or taskId will be 0.  A comment is added either at the ticket level or the task level.
      name: ticketId
    - description: 'Some Comment.'
      name: comment
    description: Adds a comment to a ticket or task.
    name: add-ticket-comment
    outputs:
    - contextPath: CommandStatus.status
      description: Status of request.
      type: string
    - contextPath: CommandStatus.errorCode
      description: Error Code of request.
      type: string
    - contextPath: CommandStatus.errorDescription
      description: Error description of request.
      type: string
  - arguments:
    - description: Hash.
      name: hash
    - description: Filename for hash.
      name: filename
    - description: Source for hash.
      name: source
    - description: SourceReference for hash.
      name: sourceReference
    description: Add Hash to allow list.
    name: add-hash-allow-list
    outputs:
    - contextPath: CommandStatus.status
      description: Status of request.
      type: string
    - contextPath: CommandStatus.errorCode
      description: Error Code of request.
      type: string
    - contextPath: CommandStatus.errorDescription
      description: Error description of request.
      type: string
    - contextPath: CimTrak.AllowList.status
      description: Status of adding hash.
      type: string
    - contextPath: CimTrak.AllowList.errorCode
      description: Error Code of adding hash.
      type: string
    - contextPath: CimTrak.AllowList.errorDescription
      description: Error Description of adding hash.
      type: string
    - contextPath: CimTrak.AllowList.hash
      description: Hash added.
      type: string
    - contextPath: CimTrak.AllowList.tagId
      description: TagId of adding hash.
      type: number
  - arguments:
    - description: Hash.
      name: hash
    - description: Filename for hash.
      name: filename
    - description: Source for hash.
      name: source
    - description: SourceReference for hash.
      name: sourceReference
    description: Add Hash to deny list.
    name: add-hash-deny-list
    outputs:
    - contextPath: CommandStatus.status
      description: Status of request.
      type: string
    - contextPath: CommandStatus.errorCode
      description: Error Code of request.
      type: string
    - contextPath: CommandStatus.errorDescription
      description: Error description of request.
      type: string
    - contextPath: CimTrak.DenyList.status
      description: Status of adding hash.
      type: string
    - contextPath: CimTrak.DenyList.errorCode
      description: Error Code of adding hash.
      type: string
    - contextPath: CimTrak.DenyList.errorDescription
      description: Error Description of adding hash.
      type: string
    - contextPath: CimTrak.DenyList.hash
      description: Hash added.
      type: string
    - contextPath: CimTrak.DenyList.tagId
      description: TagId of adding hash.
      type: number
  - arguments:
    - description: Hash.
      name: hash
    - description: Reason for deleting hash.
      name: reason
    description: Add Hash to allow list.
    name: delete-hash-allow-list
    outputs:
    - contextPath: CommandStatus.status
      description: Status of request.
      type: string
    - contextPath: CommandStatus.errorCode
      description: Error Code of request.
      type: string
    - contextPath: CommandStatus.errorDescription
      description: Error description of request.
      type: string
    - contextPath: CimTrak.AllowList.status
      description: Status of deleting hash.
      type: string
    - contextPath: CimTrak.AllowList.hash
      description: Hash deleted.
      type: string
    - contextPath: CimTrak.AllowList.tagId
      description: TagId of deleting hash.
      type: number
  - arguments:
    - description: Hash.
      name: hash
    - description: Reason for deleting hash.
      name: reason
    description: Add Hash to deny list.
    name: delete-hash-deny-list
    outputs:
    - contextPath: CommandStatus.status
      description: Status of request.
      type: string
    - contextPath: CommandStatus.errorCode
      description: Error Code of request.
      type: string
    - contextPath: CommandStatus.errorDescription
      description: Error description of request.
      type: string
    - contextPath: CimTrak.DenyList.status
      description: Status of deleting hash.
      type: string
    - contextPath: CimTrak.DenyList.hash
      description: Hash deleted.
      type: string
    - contextPath: CimTrak.DenyList.tagId
      description: TagId of deleting hash.
      type: number
  - arguments:
    - description: Object Id.
      name: objectId
    description: Returns the subGenerations for an object group (specified by object ID.
    name: get-sub-generations
    outputs:
    - contextPath: CommandStatus.status
      description: Status of request.
      type: string
    - contextPath: CommandStatus.errorCode
      description: Error Code of request.
      type: string
    - contextPath: CommandStatus.errorDescription
      description: Error description of request.
      type: string
    - contextPath: CimTrak.SubGenerations.caseSensitive
      description: Case Sensitive.
      type: number
    - contextPath: CimTrak.SubGenerations.agentObjectId
      description: Agent Object Id.
      type: number
    - contextPath: CimTrak.SubGenerations.subGenerationId
      description: Subgeneration Id.
      type: number
    - contextPath: CimTrak.SubGenerations.objectId
      description: Object Id.
      type: number
    - contextPath: CimTrak.SubGenerations.generationId
      description: Generation Id.
      type: number
    - contextPath: CimTrak.SubGenerations.subRevision
      description: SubRevision.
      type: number
    - contextPath: CimTrak.SubGenerations.notes
      description: Notes.
      type: string
    - contextPath: CimTrak.SubGenerations.creationDate
      description: Creation Date.
      type: string
    - contextPath: CimTrak.SubGenerations.files
      description: Files.
      type: number
    - contextPath: CimTrak.SubGenerations.directories
      description: Directories.
      type: number
    - contextPath: CimTrak.SubGenerations.totalSize
      description: Total Size.
      type: number
    - contextPath: CimTrak.SubGenerations.revision
      description: Revision.
      type: number
    - contextPath: CimTrak.SubGenerations.userName
      description: User Name.
      type: string
  - arguments:
    - description: Agent Object Id.
      name: agentObjectId
    - description: Sub Generation Id.
      name: subGenerationId
    - description: Notes.
      name: notes
    description: Deploys a specific version of an object group.  All existing files will be overwritten with the specified set.
    name: deploy
    outputs:
    - contextPath: CommandStatus.status
      description: Status of request.
      type: string
    - contextPath: CommandStatus.errorCode
      description: Error Code of request.
      type: string
    - contextPath: CommandStatus.errorDescription
      description: Error description of request.
      type: string
  - arguments:
    - description: Object Id.
      name: objectId
    description: This function returns an entire data structure describing an object group.
    name: get-object-group
    outputs:
    - contextPath: CommandStatus.status
      description: Status of request.
      type: string
    - contextPath: CommandStatus.errorCode
      description: Error Code of request.
      type: string
    - contextPath: CommandStatus.errorDescription
      description: Error description of request.
      type: string
    - contextPath: CimTrak.ObjectGroup.agentIsFilesystem
      description: Agent Is Filesystem.
      type: boolean
    - contextPath: CimTrak.ObjectGroup.cancel
      description: Cancel.
      type: boolean
    - contextPath: CimTrak.ObjectGroup.connected
      description: Connected.
      type: boolean
    - contextPath: CimTrak.ObjectGroup.logsByDays
      description: Logs By Days.
      type: boolean
    - contextPath: CimTrak.ObjectGroup.requireNotes
      description: Require Notes.
      type: boolean
    - contextPath: CimTrak.ObjectGroup.inService
      description: In Service.
      type: string
    - contextPath: CimTrak.ObjectGroup.children
      description: Children.
      type: number
    - contextPath: CimTrak.ObjectGroup.events
      description: Events.
      type: number
    - contextPath: CimTrak.ObjectGroup.intrusions
      description: Intrusions.
      type: number
    - contextPath: CimTrak.ObjectGroup.intrusionSize
      description: Intrusion Size.
      type: number
    - contextPath: CimTrak.ObjectGroup.objectId
      description: Object Id.
      type: number
    - contextPath: CimTrak.ObjectGroup.objectStatus
      description: Object Status.
      type: number
    - contextPath: CimTrak.ObjectGroup.objectSubType
      description: Object SubType.
      type: number
    - contextPath: CimTrak.ObjectGroup.objectType
      description: Object Type.
      type: number
    - contextPath: CimTrak.ObjectGroup.parentId
      description: Parent Id.
      type: number
    - contextPath: CimTrak.ObjectGroup.revisions
      description: Revisions.
      type: number
    - contextPath: CimTrak.ObjectGroup.templateId
      description: Template Id.
      type: number
    - contextPath: CimTrak.ObjectGroup.securityAdd
      description: Security Add.
      type: boolean
    - contextPath: CimTrak.ObjectGroup.securityEdit
      description: Security Edit.
      type: boolean
    - contextPath: CimTrak.ObjectGroup.securityLock
      description: Security Lock.
      type: boolean
    - contextPath: CimTrak.ObjectGroup.securityReport
      description: Security Report.
      type: boolean
    - contextPath: CimTrak.ObjectGroup.securityUnlock
      description: Security Unlock.
      type: boolean
    - contextPath: CimTrak.ObjectGroup.securityView
      description: Security View.
      type: boolean
    - contextPath: CimTrak.ObjectGroup.warnMinutes
      description: Warn Minutes.
      type: number
    - contextPath: CimTrak.ObjectGroup.contact
      description: Contact.
      type: string
    - contextPath: CimTrak.ObjectGroup.createDate
      description: Create Date.
      type: string
    - contextPath: CimTrak.ObjectGroup.description
      description: Description.
      type: string
    - contextPath: CimTrak.ObjectGroup.location
      description: Location.
      type: string
    - contextPath: CimTrak.ObjectGroup.name
      description: Name.
      type: string
    - contextPath: CimTrak.ObjectGroup.objectPath
      description: Object Path.
      type: string
    - contextPath: CimTrak.ObjectGroup.url
      description: URL.
      type: string
    - contextPath: CimTrak.ObjectGroup.agentObjectId
      description: Agent Object Id.
      type: number
    - contextPath: CimTrak.ObjectGroup.objectsCustom
      description: Objects Custom.
      type: string
    - contextPath: CimTrak.ObjectGroup.watchArray
      description: Watch Array.
      type: string
    - contextPath: CimTrak.ObjectGroup.comparisonMethod
      description: Comparison Method.
      type: number
  - arguments:
    - description: Object Id.
      name: objectId
    description: Unlocks an object group.
    name: unlock
    outputs:
    - contextPath: CommandStatus.status
      description: Status of request.
      type: string
    - contextPath: CommandStatus.errorCode
      description: Error Code of request.
      type: string
    - contextPath: CommandStatus.errorDescription
      description: Error description of request.
      type: string
  - arguments:
    - description: Object Id.
      name: objectId
    description: Locks an object group.
    name: lock
    outputs:
    - contextPath: CommandStatus.status
      description: Status of request.
      type: string
    - contextPath: CommandStatus.errorCode
      description: Error Code of request.
      type: string
    - contextPath: CommandStatus.errorDescription
      description: Error description of request.
      type: string
  - arguments:
    - description: Object Id.
      name: objectId
    description: Retrieves information for an object.
    name: get-object
    outputs:
    - contextPath: CommandStatus.status
      description: Status of request.
      type: string
    - contextPath: CommandStatus.errorCode
      description: Error Code of request.
      type: string
    - contextPath: CommandStatus.errorDescription
      description: Error description of request.
      type: string
    - contextPath: CimTrak.Object.agentIsFilesystem
      description: Agent Is Filesystem.
      type: boolean
    - contextPath: CimTrak.Object.cancel
      description: Cancel.
      type: boolean
    - contextPath: CimTrak.Object.connected
      description: Connected.
      type: boolean
    - contextPath: CimTrak.Object.logsByDays
      description: Logs By Days.
      type: boolean
    - contextPath: CimTrak.Object.requireNotes
      description: Require Notes.
      type: boolean
    - contextPath: CimTrak.Object.inService
      description: In Service.
      type: string
    - contextPath: CimTrak.Object.children
      description: Children.
      type: number
    - contextPath: CimTrak.Object.events
      description: Events.
      type: number
    - contextPath: CimTrak.Object.intrusions
      description: Intrusions.
      type: number
    - contextPath: CimTrak.Object.intrusionSize
      description: Intrusion Size.
      type: number
    - contextPath: CimTrak.Object.objectId
      description: Object Id.
      type: number
    - contextPath: CimTrak.Object.objectStatus
      description: Object Status.
      type: number
    - contextPath: CimTrak.Object.objectSubType
      description: Object SubType.
      type: number
    - contextPath: CimTrak.Object.objectType
      description: Object Type.
      type: number
    - contextPath: CimTrak.Object.parentId
      description: Parent Id.
      type: number
    - contextPath: CimTrak.Object.revisions
      description: Revisions.
      type: number
    - contextPath: CimTrak.Object.templateId
      description: Template Id.
      type: number
    - contextPath: CimTrak.Object.securityAdd
      description: Security Add.
      type: boolean
    - contextPath: CimTrak.Object.securityEdit
      description: Security Edit.
      type: boolean
    - contextPath: CimTrak.Object.securityLock
      description: Security Lock.
      type: boolean
    - contextPath: CimTrak.Object.securityReport
      description: Security Report.
      type: boolean
    - contextPath: CimTrak.Object.securityUnlock
      description: Security Unlock.
      type: boolean
    - contextPath: CimTrak.Object.securityView
      description: Security View.
      type: boolean
    - contextPath: CimTrak.Object.warnMinutes
      description: Warn Minutes.
      type: number
    - contextPath: CimTrak.Object.contact
      description: Contact.
      type: string
    - contextPath: CimTrak.Object.createDate
      description: Create Date.
      type: string
    - contextPath: CimTrak.Object.description
      description: Description.
      type: string
    - contextPath: CimTrak.Object.location
      description: Location.
      type: string
    - contextPath: CimTrak.Object.name
      description: Name.
      type: string
    - contextPath: CimTrak.Object.objectPath
      description: Object Path.
      type: string
    - contextPath: CimTrak.Object.url
      description: URL.
      type: string
    - contextPath: CimTrak.Object.agentObjectId
      description: Agent Object Id.
      type: number
  - arguments:
    - description: Object Id.
      name: objectId
    description: Sends a request to the server to synchronize an object group.
    name: force-sync
    outputs:
    - contextPath: CommandStatus.status
      description: Status of request.
      type: string
    - contextPath: CommandStatus.errorCode
      description: Error Code of request.
      type: string
    - contextPath: CommandStatus.errorDescription
      description: Error description of request.
      type: string
  - arguments:
    - description: Object Detail Id.
      name: objectDetailId
    description: This function returns the contents of the requested file encoded in base64.
    name: view-file
    outputs:
    - contextPath: CommandStatus.status
      description: Status of request.
      type: string
    - contextPath: CommandStatus.errorCode
      description: Error Code of request.
      type: string
    - contextPath: CommandStatus.errorDescription
      description: Error description of request.
      type: string
    - contextPath: CimTrak.Sync.contents
      description: Contents.
      type: string
  - arguments:
    - description: Name.
      name: name
    - description: Object Id.
      name: objectId
    - description: Parameters for report.
      name: ReportParameters
    description: This function runs the report specified by the report name. The report name can be obtained from the getReportHeaders API. The report's parameters can be obtained from the getReportArguments API.
    name: run-report-by-name
    outputs:
    - contextPath: CommandStatus.status
      description: Status of request.
      type: string
    - contextPath: CommandStatus.errorCode
      description: Error Code of request.
      type: string
    - contextPath: CommandStatus.errorDescription
      description: Error description of request.
      type: string
    - contextPath: CimTrak.Sync.html
      description: HTML Report.
      type: string
  - arguments:
    - description: Date.
      name: date
    - description: Object Id.
      name: objectId
    description: Deploy By Date.
    name: deploy-by-date
    outputs:
    - contextPath: CommandStatus.status
      description: Status of request.
      type: string
    - contextPath: CommandStatus.errorCode
      description: Error Code of request.
      type: string
    - contextPath: CommandStatus.errorDescription
      description: Error description of request.
      type: string
  - arguments:
    - description: The object ID of the compliance policy.
      name: ObjectId
    - defaultValue: "-1"
      description: 'The record ID of the compliance scan. '
      name: ComplianceScanId
    description: This function returns the benchmarks and/or compliance mappings for the compliance policy specified by the object ID.
    name: get-current-compliance-items
    outputs:
    - contextPath: CommandStatus.status
      description: Status of request.
      type: string
    - contextPath: CommandStatus.errorCode
      description: Error Code of request.
      type: string
    - contextPath: CommandStatus.errorDescription
      description: Error description of request.
      type: string
    - contextPath: CimTrak.ComplianceItems.objectid
      description: Object ID.
      type: number
    - contextPath: CimTrak.ComplianceItems.type
      description: Type of item.
      type: number
    - contextPath: CimTrak.ComplianceItems.name
      description: Name.
      type: string
    - contextPath: CimTrak.ComplianceItems.description
      description: Description.
      type: string
    - contextPath: CimTrak.ComplianceItems.scanstarttime
      description: Scan Start Time.
      type: string
    - contextPath: CimTrak.ComplianceItems.scanendtime
      description: Scan End Time.
      type: string
    - contextPath: CimTrak.ComplianceItems.scanid
      description: Scan id.
      type: number
    - contextPath: CimTrak.ComplianceItems.compliancemappingid
      description: Compliance Mapping id.
      type: number
    - contextPath: CimTrak.ComplianceItems.id
      description: id.
      type: number
  - arguments:
    - defaultValue: "-1"
      description: Object Type to retrieve.
      name: ObjectType
    - defaultValue: "-1"
      description: Object Sub Type to retrieve.
      name: ObjectSubType
    - defaultValue: "-1"
      description: Parent ID to retrieve.
      name: ParentId
    - defaultValue: "-1"
      description: Object ID to retrieve.
      name: ObjectId
    - description: Object path and name to retrieve.
      name: ObjectPathAndName
    - defaultValue: "false"
      description: Recursive.
      name: Recursive
    description: Retrieves a list of objects.
    name: get-objects
    outputs:
    - contextPath: CommandStatus.status
      description: Status of request.
      type: string
    - contextPath: CommandStatus.errorCode
      description: Error Code of request.
      type: string
    - contextPath: CommandStatus.errorDescription
      description: Error description of request.
      type: string
    - contextPath: CimTrak.Objects.repositoryDisplayName
      description: Repository display name.
      type: string
    - contextPath: CimTrak.Objects.connected
      description: Connected.
      type: boolean
    - contextPath: CimTrak.Objects.agentObjectId
      description: Agent object Id.
      type: number
    - contextPath: CimTrak.Objects.description
      description: Description.
      type: string
    - contextPath: CimTrak.Objects.name
      description: Name.
      type: string
    - contextPath: CimTrak.Objects.objectPath
      description: Object Path.
      type: string
    - contextPath: CimTrak.Objects.agentIsFilesystem
      description: Agent is filesystem.
      type: boolean
    - contextPath: CimTrak.Objects.cancel
      description: Cancel.
      type: boolean
    - contextPath: CimTrak.Objects.logsByDays
      description: Logs by days.
      type: boolean
    - contextPath: CimTrak.Objects.requireNotes
      description: Require notes.
      type: boolean
    - contextPath: CimTrak.Objects.inService
      description: In service.
      type: string
    - contextPath: CimTrak.Objects.events
      description: Events.
      type: number
    - contextPath: CimTrak.Objects.intrusions
      description: Intrusions.
      type: number
    - contextPath: CimTrak.Objects.intrusionSize
      description: Intrusion size.
      type: number
    - contextPath: CimTrak.Objects.objectId
      description: Object ID.
      type: number
    - contextPath: CimTrak.Objects.objectStatus
      description: Object Status.
      type: number
    - contextPath: CimTrak.Objects.objectSubType
      description: object subtype.
      type: number
    - contextPath: CimTrak.Objects.objectType
      description: object type.
      type: number
    - contextPath: CimTrak.Objects.parentId
      description: Parent ID.
      type: number
    - contextPath: CimTrak.Objects.revisions
      description: Revisions.
      type: number
    - contextPath: CimTrak.Objects.templateId
      description: Template Id.
      type: number
    - contextPath: CimTrak.Objects.securityAdd
      description: Security add.
      type: boolean
    - contextPath: CimTrak.Objects.securityEdit
      description: Security edit.
      type: boolean
    - contextPath: CimTrak.Objects.securityLock
      description: Security lock.
      type: boolean
    - contextPath: CimTrak.Objects.securityReport
      description: Security report.
      type: boolean
    - contextPath: CimTrak.Objects.securityUnlock
      description: Security unlock.
      type: boolean
    - contextPath: CimTrak.Objects.securityView
      description: Security view.
      type: boolean
    - contextPath: CimTrak.Objects.warnMinutes
      description: Warn minutes.
      type: number
    - contextPath: CimTrak.Objects.contact
      description: Contact.
      type: string
    - contextPath: CimTrak.Objects.createDate
      description: Create date.
      type: string
    - contextPath: CimTrak.Objects.location
      description: Location.
      type: string
    - contextPath: CimTrak.Objects.url
      description: Url.
      type: string
    - contextPath: CimTrak.Objects.parentName
      description: Parent name.
      type: string
    - contextPath: CimTrak.Objects.children
      description: Children.
      type: number
    - contextPath: CimTrak.Objects.agentVersion
      description: Agent version.
      type: string
    - contextPath: CimTrak.Objects.agentBuild
      description: Agent build.
      type: number
    - contextPath: CimTrak.Objects.agentOsVersion
      description: Agent Os version.
      type: string
    - contextPath: CimTrak.Objects.agentIp
      description: agent Ip.
      type: string
    - contextPath: CimTrak.Objects.agentName
      description: Agent name.
      type: string
    - contextPath: CimTrak.Objects.agentInstalled
      description: Agent installed.
      type: boolean
  - arguments:
    - description: Object ID to retrieve compliance items.
      name: ObjectId
    description: Returns an array of agent information given an object ID.
    name: get-agent-info
    outputs:
    - contextPath: CommandStatus.status
      description: Status of request.
      type: string
    - contextPath: CommandStatus.errorCode
      description: Error Code of request.
      type: string
    - contextPath: CommandStatus.errorDescription
      description: Error description of request.
      type: string
    - contextPath: CimTrak.AgentInfo.objectData
      description: Object data.
      type: string
    - contextPath: CimTrak.AgentInfo.objectsCustom
      description: Object custom.
      type: string
    - contextPath: CimTrak.AgentInfo.agentData
      description: Agent data.
      type: string
    - contextPath: CimTrak.AgentInfo.state
      description: State.
      type: string
  - arguments:
    - description: Object ID to retrieve compliance items.
      name: ObjectId
    - defaultValue: "-1"
      description: Compliance Scan ID to retrieve compliance items.
      name: ComplianceScanId
    - description: 'Filter array to limit results IE: [{name: id, operator:>, value:5}].'
      name: Filter
    - defaultValue: "1"
      description: Starting number of record to get.
      name: Start
    - defaultValue: "50"
      description: Ending number of record to get.
      name: End
    description: Returns compliance scans details.
    name: get-compliance-archive-details
    outputs:
    - contextPath: CommandStatus.status
      description: Status of request.
      type: string
    - contextPath: CommandStatus.errorCode
      description: Error Code of request.
      type: string
    - contextPath: CommandStatus.errorDescription
      description: Error description of request.
      type: string
    - contextPath: CimTrak.Compliance.testdate
      description: Test Date.
      type: string
    - contextPath: CimTrak.Compliance.datatype
      description: Data Type.
      type: string
    - contextPath: CimTrak.Compliance.scanid
      description: Scan id.
      type: number
    - contextPath: CimTrak.Compliance.ipaddress
      description: IP address.
      type: string
    - contextPath: CimTrak.Compliance.lobjectid
      description: Object Id.
      type: number
    - contextPath: CimTrak.Compliance.alternatesystemid
      description: Alternate System ID.
      type: string
    - contextPath: CimTrak.Compliance.agentuuid
      description: Agent uuid.
      type: string
    - contextPath: CimTrak.Compliance.agentname
      description: Agent name.
      type: string
    - contextPath: CimTrak.Compliance.objectpath
      description: Object path.
      type: string
    - contextPath: CimTrak.Compliance.benchmark
      description: Benchmark.
      type: string
    - contextPath: CimTrak.Compliance.profile
      description: Profile.
      type: string
    - contextPath: CimTrak.Compliance.test
      description: Test.
      type: string
    - contextPath: CimTrak.Compliance.pass
      description: Pass.
      type: boolean
    - contextPath: CimTrak.Compliance.iswaived
      description: Is waived.
      type: boolean
    - contextPath: CimTrak.Compliance.adjustedscore
      description: Adjusted score.
      type: number
    - contextPath: CimTrak.Compliance.possiblescore
      description: Possible score.
      type: number
    - contextPath: CimTrak.Compliance.rawscore
      description: Raws core.
      type: number
    - contextPath: CimTrak.Compliance.weight
      description: Weight.
      type: number
    - contextPath: CimTrak.Compliance.testran
      description: Test ran.
      type: boolean
    - contextPath: CimTrak.Compliance.remediation
      description: Remediation.
      type: string
    - contextPath: CimTrak.Compliance.severity
      description: Severity.
      type: string
    - contextPath: CimTrak.Compliance.version
      description: Version.
      type: string
    - contextPath: CimTrak.Compliance.rationale
      description: Rationale.
      type: string
    - contextPath: CimTrak.Compliance.description
      description: Description.
      type: string
    - contextPath: CimTrak.Compliance.assessment
      description: Assessment.
      type: string
    - contextPath: CimTrak.Compliance.disposition
      description: Disposition.
      type: string
    - contextPath: CimTrak.Compliance.conjunction
      description: Conjunction.
      type: string
    - contextPath: CimTrak.Compliance.negatatevalue
      description: Negatate value.
      type: boolean
    - contextPath: CimTrak.Compliance.comment
      description: Comment.
      type: string
    - contextPath: CimTrak.Compliance.controlversion
      description: Control version.
      type: string
    - contextPath: CimTrak.Compliance.controlnumber
      description: Control number.
      type: string
    - contextPath: CimTrak.Compliance.osversion
      description: OS version.
      type: string
    - contextPath: CimTrak.Compliance.personality
      description: Personality.
      type: string
    - contextPath: CimTrak.Compliance.objectid
      description: Object id.
      type: number
    - contextPath: CimTrak.Compliance.userId
      description: User id.
      type: number
    - contextPath: CimTrak.Compliance.block
      description: Lock.
      type: boolean
    - contextPath: CimTrak.Compliance.bunlock
      description: Unlock.
      type: boolean
    - contextPath: CimTrak.Compliance.bview
      description: View.
      type: boolean
    - contextPath: CimTrak.Compliance.bedit
      description: Edit.
      type: boolean
    - contextPath: CimTrak.Compliance.badd
      description: Add.
      type: boolean
    - contextPath: CimTrak.Compliance.breports
      description: Reports.
      type: boolean
    - contextPath: CimTrak.Compliance.blogon
      description: Logon.
      type: boolean
    - contextPath: CimTrak.Compliance.isadmin
      description: Is admin.
      type: boolean
  - arguments:
    - description: Object ID to retrieve compliance items.
      name: ObjectId
    - defaultValue: "-1"
      description: Compliance Scan ID to retrieve compliance items.
      name: ComplianceScanId
    - description: 'Filter array to limit results IE: [{name: id, operator:>, value:5}].'
      name: Filter
    - defaultValue: "1"
      description: Starting number of record to get.
      name: Start
    - defaultValue: "50"
      description: Ending number of record to get.
      name: End
    description: Returns compliance scans summary.
    name: get-compliance-archive-summary
    outputs:
    - contextPath: CommandStatus.status
      description: Status of request.
      type: string
    - contextPath: CommandStatus.errorCode
      description: Error Code of request.
      type: string
    - contextPath: CommandStatus.errorDescription
      description: Error description of request.
      type: string
    - contextPath: CimTrak.Compliance.testdate
      description: Test Date.
      type: string
    - contextPath: CimTrak.Compliance.scanid
      description: Scan id.
      type: number
    - contextPath: CimTrak.Compliance.ipaddress
      description: IP address.
      type: string
    - contextPath: CimTrak.Compliance.datatype
      description: Data Type.
      type: string
    - contextPath: CimTrak.Compliance.alternatesystemid
      description: Alternate System ID.
      type: string
    - contextPath: CimTrak.Compliance.agentuuid
      description: Agent uuid.
      type: string
    - contextPath: CimTrak.Compliance.agentname
      description: Agent name.
      type: string
    - contextPath: CimTrak.Compliance.objectpath
      description: Object path.
      type: string
    - contextPath: CimTrak.Compliance.lobjectid
      description: Object Id.
      type: number
    - contextPath: CimTrak.Compliance.benchmark
      description: Benchmark.
      type: string
    - contextPath: CimTrak.Compliance.profile
      description: Profile.
      type: string
    - contextPath: CimTrak.Compliance.totalfailcount
      description: Total fail count.
      type: number
    - contextPath: CimTrak.Compliance.totalpasscount
      description: Total pass count.
      type: number
    - contextPath: CimTrak.Compliance.totaltestsskipped
      description: Total tests skipped.
      type: number
    - contextPath: CimTrak.Compliance.totalwaivecount
      description: Total waive count.
      type: number
    - contextPath: CimTrak.Compliance.pass
      description: Pass.
      type: boolean
    - contextPath: CimTrak.Compliance.totaltestsran
      description: Total tests ran.
      type: number
    - contextPath: CimTrak.Compliance.osversion
      description: OS version.
      type: string
    - contextPath: CimTrak.Compliance.personality
      description: Personality.
      type: string
    - contextPath: CimTrak.Compliance.userId
      description: User id.
      type: number
    - contextPath: CimTrak.Compliance.objectid
      description: Object id.
      type: number
    - contextPath: CimTrak.Compliance.block
      description: Lock.
      type: boolean
    - contextPath: CimTrak.Compliance.bunlock
      description: Unlock.
      type: boolean
    - contextPath: CimTrak.Compliance.bview
      description: View.
      type: boolean
    - contextPath: CimTrak.Compliance.bedit
      description: Edit.
      type: boolean
    - contextPath: CimTrak.Compliance.badd
      description: Add.
      type: boolean
    - contextPath: CimTrak.Compliance.breports
      description: Reports.
      type: boolean
    - contextPath: CimTrak.Compliance.blogon
      description: Logon.
      type: boolean
  - arguments:
    - description: Parent Object Id.
      name: objectParentId
    description: Launch compliance scan for all children of object.
    name: compliance-scan-children
    outputs:
    - contextPath: CommandStatus.status
      description: Status of request.
      type: string
    - contextPath: CommandStatus.errorCode
      description: Error Code of request.
      type: string
    - contextPath: CommandStatus.errorDescription
      description: Error description of request.
      type: string
  - arguments:
    - description: Object Id.
      name: objectId
    - defaultValue: "20"
      description: Number of times to retry to check if scan has completed.
      name: retryCount
    - defaultValue: "10"
      description: Number of seconds to wait before retry to check if scan completed.
      name: retrySeconds
    description: Launch compliance scan for object and return results.
    name: compliance-scan-with-summary
    outputs:
    - contextPath: CommandStatus.status
      description: Status of request.
      type: string
    - contextPath: CommandStatus.errorCode
      description: Error Code of request.
      type: string
    - contextPath: CommandStatus.errorDescription
      description: Error description of request.
      type: string
    - contextPath: CimTrak.Compliance.testdate
      description: Test Date.
      type: string
    - contextPath: CimTrak.Compliance.scanid
      description: Scan id.
      type: number
    - contextPath: CimTrak.Compliance.ipaddress
      description: IP address.
      type: string
    - contextPath: CimTrak.Compliance.datatype
      description: Data Type.
      type: string
    - contextPath: CimTrak.Compliance.alternatesystemid
      description: Alternate System ID.
      type: string
    - contextPath: CimTrak.Compliance.agentuuid
      description: Agent uuid.
      type: string
    - contextPath: CimTrak.Compliance.agentname
      description: Agent name.
      type: string
    - contextPath: CimTrak.Compliance.objectpath
      description: Object path.
      type: string
    - contextPath: CimTrak.Compliance.lobjectid
      description: Object Id.
      type: number
    - contextPath: CimTrak.Compliance.benchmark
      description: Benchmark.
      type: string
    - contextPath: CimTrak.Compliance.profile
      description: Profile.
      type: string
    - contextPath: CimTrak.Compliance.totalfailcount
      description: Total fail count.
      type: number
    - contextPath: CimTrak.Compliance.totalpasscount
      description: Total pass count.
      type: number
    - contextPath: CimTrak.Compliance.totaltestsskipped
      description: Total tests skipped.
      type: number
    - contextPath: CimTrak.Compliance.totalwaivecount
      description: Total waive count.
      type: number
    - contextPath: CimTrak.Compliance.pass
      description: Pass.
      type: boolean
    - contextPath: CimTrak.Compliance.totaltestsran
      description: Total tests ran.
      type: number
    - contextPath: CimTrak.Compliance.osversion
      description: OS version.
      type: string
    - contextPath: CimTrak.Compliance.personality
      description: Personality.
      type: string
    - contextPath: CimTrak.Compliance.userId
      description: User id.
      type: number
    - contextPath: CimTrak.Compliance.objectid
      description: Object id.
      type: number
    - contextPath: CimTrak.Compliance.block
      description: Lock.
      type: boolean
    - contextPath: CimTrak.Compliance.bunlock
      description: Unlock.
      type: boolean
    - contextPath: CimTrak.Compliance.bview
      description: View.
      type: boolean
    - contextPath: CimTrak.Compliance.bedit
      description: Edit.
      type: boolean
    - contextPath: CimTrak.Compliance.badd
      description: Add.
      type: boolean
    - contextPath: CimTrak.Compliance.breports
      description: Reports.
      type: boolean
    - contextPath: CimTrak.Compliance.blogon
      description: Logon.
      type: boolean
  - arguments:
    - description: Alternate system Id.
      name: alternateSystemId
    description: Get agent object id from alternate system id.
    name: get-agent-object-id-by-alternate-system-id
    outputs:
    - contextPath: CommandStatus.status
      description: Status of request.
      type: string
    - contextPath: CommandStatus.errorCode
      description: Error Code of request.
      type: string
    - contextPath: CommandStatus.errorDescription
      description: Error description of request.
      type: string
    - contextPath: CimTrak.Object.agentObjectId
      description: Object Id of agent.
      type: number
  - arguments:
    - description: Agent name.
      name: agentName
    description: Get agent object from agent name.
    name: get-agent-object-by-name
    outputs:
    - contextPath: CommandStatus.status
      description: Status of request.
      type: string
    - contextPath: CommandStatus.errorCode
      description: Error Code of request.
      type: string
    - contextPath: CommandStatus.errorDescription
      description: Error description of request.
      type: string
    - contextPath: CimTrak.Object.agentIsFilesystem
      description: Agent Is Filesystem.
      type: boolean
    - contextPath: CimTrak.Object.cancel
      description: Cancel.
      type: boolean
    - contextPath: CimTrak.Object.connected
      description: Connected.
      type: boolean
    - contextPath: CimTrak.Object.logsByDays
      description: Logs By Days.
      type: boolean
    - contextPath: CimTrak.Object.requireNotes
      description: Require Notes.
      type: boolean
    - contextPath: CimTrak.Object.inService
      description: In Service.
      type: string
    - contextPath: CimTrak.Object.children
      description: Children.
      type: number
    - contextPath: CimTrak.Object.events
      description: Events.
      type: number
    - contextPath: CimTrak.Object.intrusions
      description: Intrusions.
      type: number
    - contextPath: CimTrak.Object.intrusionSize
      description: Intrusion Size.
      type: number
    - contextPath: CimTrak.Object.objectId
      description: Object Id.
      type: number
    - contextPath: CimTrak.Object.objectStatus
      description: Object Status.
      type: number
    - contextPath: CimTrak.Object.objectSubType
      description: Object SubType.
      type: number
    - contextPath: CimTrak.Object.objectType
      description: Object Type.
      type: number
    - contextPath: CimTrak.Object.parentId
      description: Parent Id.
      type: number
    - contextPath: CimTrak.Object.revisions
      description: Revisions.
      type: number
    - contextPath: CimTrak.Object.templateId
      description: Template Id.
      type: number
    - contextPath: CimTrak.Object.securityAdd
      description: Security Add.
      type: boolean
    - contextPath: CimTrak.Object.securityEdit
      description: Security Edit.
      type: boolean
    - contextPath: CimTrak.Object.securityLock
      description: Security Lock.
      type: boolean
    - contextPath: CimTrak.Object.securityReport
      description: Security Report.
      type: boolean
    - contextPath: CimTrak.Object.securityUnlock
      description: Security Unlock.
      type: boolean
    - contextPath: CimTrak.Object.securityView
      description: Security View.
      type: boolean
    - contextPath: CimTrak.Object.warnMinutes
      description: Warn Minutes.
      type: number
    - contextPath: CimTrak.Object.contact
      description: Contact.
      type: string
    - contextPath: CimTrak.Object.createDate
      description: Create Date.
      type: string
    - contextPath: CimTrak.Object.description
      description: Description.
      type: string
    - contextPath: CimTrak.Object.location
      description: Location.
      type: string
    - contextPath: CimTrak.Object.name
      description: Name.
      type: string
    - contextPath: CimTrak.Object.objectPath
      description: Object Path.
      type: string
    - contextPath: CimTrak.Object.url
      description: URL.
      type: string
    - contextPath: CimTrak.Object.agentObjectId
      description: Agent Object Id.
      type: number
  - arguments:
    - description: Agent alternate id.
      name: alternateSystemId
    description: Get agent object from alternate id.
    name: get-agent-object-by-alternate-id
    outputs:
    - contextPath: CommandStatus.status
      description: Status of request.
      type: string
    - contextPath: CommandStatus.errorCode
      description: Error Code of request.
      type: string
    - contextPath: CommandStatus.errorDescription
      description: Error description of request.
      type: string
    - contextPath: CimTrak.Object.agentIsFilesystem
      description: Agent Is Filesystem.
      type: boolean
    - contextPath: CimTrak.Object.cancel
      description: Cancel.
      type: boolean
    - contextPath: CimTrak.Object.connected
      description: Connected.
      type: boolean
    - contextPath: CimTrak.Object.logsByDays
      description: Logs By Days.
      type: boolean
    - contextPath: CimTrak.Object.requireNotes
      description: Require Notes.
      type: boolean
    - contextPath: CimTrak.Object.inService
      description: In Service.
      type: string
    - contextPath: CimTrak.Object.children
      description: Children.
      type: number
    - contextPath: CimTrak.Object.events
      description: Events.
      type: number
    - contextPath: CimTrak.Object.intrusions
      description: Intrusions.
      type: number
    - contextPath: CimTrak.Object.intrusionSize
      description: Intrusion Size.
      type: number
    - contextPath: CimTrak.Object.objectId
      description: Object Id.
      type: number
    - contextPath: CimTrak.Object.objectStatus
      description: Object Status.
      type: number
    - contextPath: CimTrak.Object.objectSubType
      description: Object SubType.
      type: number
    - contextPath: CimTrak.Object.objectType
      description: Object Type.
      type: number
    - contextPath: CimTrak.Object.parentId
      description: Parent Id.
      type: number
    - contextPath: CimTrak.Object.revisions
      description: Revisions.
      type: number
    - contextPath: CimTrak.Object.templateId
      description: Template Id.
      type: number
    - contextPath: CimTrak.Object.securityAdd
      description: Security Add.
      type: boolean
    - contextPath: CimTrak.Object.securityEdit
      description: Security Edit.
      type: boolean
    - contextPath: CimTrak.Object.securityLock
      description: Security Lock.
      type: boolean
    - contextPath: CimTrak.Object.securityReport
      description: Security Report.
      type: boolean
    - contextPath: CimTrak.Object.securityUnlock
      description: Security Unlock.
      type: boolean
    - contextPath: CimTrak.Object.securityView
      description: Security View.
      type: boolean
    - contextPath: CimTrak.Object.warnMinutes
      description: Warn Minutes.
      type: number
    - contextPath: CimTrak.Object.contact
      description: Contact.
      type: string
    - contextPath: CimTrak.Object.createDate
      description: Create Date.
      type: string
    - contextPath: CimTrak.Object.description
      description: Description.
      type: string
    - contextPath: CimTrak.Object.location
      description: Location.
      type: string
    - contextPath: CimTrak.Object.name
      description: Name.
      type: string
    - contextPath: CimTrak.Object.objectPath
      description: Object Path.
      type: string
    - contextPath: CimTrak.Object.url
      description: URL.
      type: string
    - contextPath: CimTrak.Object.agentObjectId
      description: Agent Object Id.
      type: number
  - arguments:
    - description: Agent alternate id.
      name: ip
    description: Get agent object from ip address.
    name: get-agent-object-by-ip
    outputs:
    - contextPath: CommandStatus.status
      description: Status of request.
      type: string
    - contextPath: CommandStatus.errorCode
      description: Error Code of request.
      type: string
    - contextPath: CommandStatus.errorDescription
      description: Error description of request.
      type: string
    - contextPath: CimTrak.Object.agentIsFilesystem
      description: Agent Is Filesystem.
      type: boolean
    - contextPath: CimTrak.Object.cancel
      description: Cancel.
      type: boolean
    - contextPath: CimTrak.Object.connected
      description: Connected.
      type: boolean
    - contextPath: CimTrak.Object.logsByDays
      description: Logs By Days.
      type: boolean
    - contextPath: CimTrak.Object.requireNotes
      description: Require Notes.
      type: boolean
    - contextPath: CimTrak.Object.inService
      description: In Service.
      type: string
    - contextPath: CimTrak.Object.children
      description: Children.
      type: number
    - contextPath: CimTrak.Object.events
      description: Events.
      type: number
    - contextPath: CimTrak.Object.intrusions
      description: Intrusions.
      type: number
    - contextPath: CimTrak.Object.intrusionSize
      description: Intrusion Size.
      type: number
    - contextPath: CimTrak.Object.objectId
      description: Object Id.
      type: number
    - contextPath: CimTrak.Object.objectStatus
      description: Object Status.
      type: number
    - contextPath: CimTrak.Object.objectSubType
      description: Object SubType.
      type: number
    - contextPath: CimTrak.Object.objectType
      description: Object Type.
      type: number
    - contextPath: CimTrak.Object.parentId
      description: Parent Id.
      type: number
    - contextPath: CimTrak.Object.revisions
      description: Revisions.
      type: number
    - contextPath: CimTrak.Object.templateId
      description: Template Id.
      type: number
    - contextPath: CimTrak.Object.securityAdd
      description: Security Add.
      type: boolean
    - contextPath: CimTrak.Object.securityEdit
      description: Security Edit.
      type: boolean
    - contextPath: CimTrak.Object.securityLock
      description: Security Lock.
      type: boolean
    - contextPath: CimTrak.Object.securityReport
      description: Security Report.
      type: boolean
    - contextPath: CimTrak.Object.securityUnlock
      description: Security Unlock.
      type: boolean
    - contextPath: CimTrak.Object.securityView
      description: Security View.
      type: boolean
    - contextPath: CimTrak.Object.warnMinutes
      description: Warn Minutes.
      type: number
    - contextPath: CimTrak.Object.contact
      description: Contact.
      type: string
    - contextPath: CimTrak.Object.createDate
      description: Create Date.
      type: string
    - contextPath: CimTrak.Object.description
      description: Description.
      type: string
    - contextPath: CimTrak.Object.location
      description: Location.
      type: string
    - contextPath: CimTrak.Object.name
      description: Name.
      type: string
    - contextPath: CimTrak.Object.objectPath
      description: Object Path.
      type: string
    - contextPath: CimTrak.Object.url
      description: URL.
      type: string
    - contextPath: CimTrak.Object.agentObjectId
      description: Agent Object Id.
      type: number
<<<<<<< HEAD
  dockerimage: demisto/python3:3.10.12.66339
=======
  dockerimage: demisto/python3:3.10.13.84405
>>>>>>> 90cf3b88
  isfetch: true
  longRunning: true
  script: ''
  subtype: python3
  type: python
fromversion: 6.0.0
tests:
- No tests (auto formatted)<|MERGE_RESOLUTION|>--- conflicted
+++ resolved
@@ -55,12 +55,7 @@
   defaultvalue: '50'
   required: false
 description: >-
-<<<<<<< HEAD
-  The CimTrak integration helps you detect unexpected system/device/config
-  modifications and automatically respond/react to threats
-=======
   The CimTrak integration helps you detect unexpected system/device/config modifications and automatically respond/react to threats.
->>>>>>> 90cf3b88
 detaileddescription: "# CimTrak Integration to SOAR:\n  The CimTrak integration with Palo Alto XSOAR allows you further vet and respond to emerging threats to your infrastructure.  CimTrak performs realtime detection of unauthorized modifications to servers and network devices, while also levering CIS Benchmarks to ensure that your key servers and devices are always in a hardened state. In addition, CimTrak can perform advanced remediation actions such as rolling back to a previous version of critical files. By combining CimTrak & Palo Alto XSOAR, via this integration, you now have the power to further analyze certain security events using CimTrak''s rich file assessment engines and/or verify them against a curated allow-list.   In addition, this integration will allow you to leverage CimTrak to integrate your your existing ITSM system such as ServiceNow, BMC Remedy, and Jira.     By unlocking dozens of new capabilities, this integration truly unlocks the orchestration and response capabilities of the Palo Alto SOAR.\n\n1.) Fill in the URL to your App Server\n   - Example URL -- https://192.168.1.1\n   \n2.) Fill the in API Key with your CimTrak API Key\n   - To create an API Key, right click the top node in the Tree View\n      - Click Properties\n      - Click the \"CimTrak Repo API Keys\" Tab\n      - Generate API Key\n\n3.) Fill in Repository IP relative to the CimTrak AppServer (Management Console)\n   - Typically they are installed on the same machine and you can use 127.0.0.1\n   \n4.) Fill in Repository Port\n   - Default is 3749\n   \n5.) Once configured all unreconciled items from each CimTrak FIM Policies will be brought into XSOAR as an Incident as well as the ability to initiate Compliance Scans manually or based off a playbook as part of the Incident investigation.\n\n# Additional CimTrak Resources & Documentation:\n\nIf you need any help please do not hesitate to reach out to our support team by submitting a ticket at https://www.cimcor.com/support\nYou can also call our support team at 1-877-424-6267 or 1-219-736-4400 and then press #2 for support.\n\nYou can find CimTrak Installation Guide and User Guide in your primary download package you received in the CimTrak_Enterprise_Server.zip file.\n\nFor more information and documentation on the CimTrak API navigate to your Management Console with the example link below:\n- Note: Replace 192.168.1.1 with your CimTrak Server IP Address or FQDN\n- https://192.168.1.1/cmc/#/apidoc"
 display: CimTrak - System Integrity Assurance
 name: CimTrak
@@ -2307,11 +2302,7 @@
     - contextPath: CimTrak.Object.agentObjectId
       description: Agent Object Id.
       type: number
-<<<<<<< HEAD
-  dockerimage: demisto/python3:3.10.12.66339
-=======
   dockerimage: demisto/python3:3.10.13.84405
->>>>>>> 90cf3b88
   isfetch: true
   longRunning: true
   script: ''
