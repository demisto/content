--- conflicted
+++ resolved
@@ -2,11 +2,7 @@
     "name": "PAN-OS to Strata Logging Service Monitoring",
     "description": "Monitor the PAN-OS FW log upload to the Strata Logging Service in a reoccurring job. The key pre-requisite is the configuration of the Strata Logging Service integration.",
     "support": "community",
-<<<<<<< HEAD
-    "currentVersion": "1.0.13",
-=======
     "currentVersion": "1.0.14",
->>>>>>> 90cf3b88
     "fromversion": "6.0.0",
     "author": "Brice RENAUD",
     "url": "",
