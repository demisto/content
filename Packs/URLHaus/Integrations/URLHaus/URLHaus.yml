category: Data Enrichment & Threat Intelligence
commonfields:
  id: URLhaus
  version: -1
configuration:
- defaultvalue: https://urlhaus-api.abuse.ch/v1/
  display: Server URL (e.g. https://192.168.0.1)
  name: url
  required: false
  type: 0
- additionalinfo: Reliability of the source providing the intelligence data.
  defaultvalue: C - Fairly reliable
  display: Source Reliability
  name: integrationReliability
  options:
  - A+ - 3rd party enrichment
  - A - Completely reliable
  - B - Usually reliable
  - C - Fairly reliable
  - D - Not usually reliable
  - E - Unreliable
  - F - Reliability cannot be judged
  required: true
  type: 15
- display: Trust any certificate (not secure)
  name: insecure
  required: false
  type: 8
- display: Use system proxy settings
  name: proxy
  required: false
  type: 8
- defaultvalue: 'true'
  display: Create relationships
  name: create_relationships
  required: false
  type: 8
- additionalinfo: Maximal value is 1000.
  defaultvalue: '10'
  display: Maximum number of relationships to fetch per indicator
  name: max_num_of_relationships
  required: false
  type: 0
- defaultvalue: '1'
  hidden: true
  display: Blacklists appearances threshold
  name: threshold
  required: false
  type: 0
- display: Compromised (is malicious)
  hidden: true
  name: compromised_is_malicious
  required: false
  type: 8
- additionalinfo: Determines how many times a command should be retried before raising an error.
  defaultvalue: '3'
  display: Number of retries
  name: retry
  required: false
  type: 0
description: URLhaus has the goal of sharing malicious URLs that are being used for malware distribution.
display: URLhaus
name: URLhaus
script:
  commands:
  - arguments:
    - default: true
      description: A comma-separated list of URLs to query.
      isArray: true
      name: url
      required: true
      secret: false
    deprecated: false
    description: Retrieves URL information from URLhaus.
    execution: false
    name: url
    outputs:
    - contextPath: URL.Data
      description: The URL.
      type: string
    - contextPath: URL.Malicious.Vendor
      description: Vendor that reported the URL as malicious.
      type: string
    - contextPath: URL.Malicious.Description
      description: Description of the malicious URL.
      type: string
    - contextPath: URL.Tags
      description: A list of tags associated with the queried malware URL.
      type: string
    - contextPath: URL.Relationships.EntityA
      description: The source of the relationship.
      type: String
    - contextPath: URL.Relationships.EntityB
      description: The destination of the relationship.
      type: String
    - contextPath: URL.Relationships.Relationship
      description: The name of the relationship.
      type: String
    - contextPath: URL.Relationships.EntityAType
      description: The type of the source of the relationship.
      type: String
    - contextPath: URL.Relationships.EntityBType
      description: The type of the destination of the relationship.
      type: String
    - contextPath: URLhaus.URL.ID
      description: Unique identifier of the URLhaus database entry.
      type: String
    - contextPath: URLhaus.URL.Status
      description: The current status of the URL.
      type: String
    - contextPath: URLhaus.URL.Host
      description: The extracted host of the malware URL (IP address or domain name/FQDN).
      type: String
    - contextPath: URLhaus.URL.DateAdded
      description: Date the URL was added to URLhaus.
      type: date
    - contextPath: URLhaus.URL.Threat
      description: The threat corresponding to this malware URL.
      type: String
    - contextPath: URLhaus.URL.Blacklist.Name
      description: Name of the block list.
      type: String
    - contextPath: URLhaus.URL.Tags
      description: A list of tags associated with the queried malware URL.
      type: String
    - contextPath: URLhaus.URL.Payload.Name
      description: Payload file name.
      type: String
    - contextPath: URLhaus.URL.Payload.Type
      description: Payload file type.
      type: String
    - contextPath: URLhaus.URL.Payload.MD5
      description: MD5 hash of the HTTP response body (payload).
      type: String
    - contextPath: URLhaus.URL.Payload.VT.Result
      description: VirusTotal results for the payload.
      type: Number
    - contextPath: DBotScore.Indicator
      description: The indicator that was tested.
      type: String
    - contextPath: DBotScore.Type
      description: The indicator type.
      type: String
    - contextPath: DBotScore.Vendor
      description: The vendor used to calculate the score.
      type: String
    - contextPath: DBotScore.Score
      description: The actual score.
      type: Number
    - contextPath: DBotScore.Reliability
      description: Reliability of the source providing the intelligence data.
      type: String
    - contextPath: URLhaus.URL.Blacklist.Status
      description: Status of the URL in the block list.
      type: String
    - contextPath: URLhaus.URL.Payload.VT.Link
      description: Link to the VirusTotal report.
      type: String
  - arguments:
    - default: true
      description: A comma-separated list of domains to query.
      isArray: true
      name: domain
      required: true
      secret: false
    deprecated: false
    description: Retrieves domain information from URLhaus.
    execution: false
    name: domain
    outputs:
    - contextPath: Domain.Name
      description: The domain name, for example, google.com.
      type: String
    - contextPath: Domain.Tags
      description: A list of tags associated with the queried malware domain.
      type: string
    - contextPath: Domain.Relationships.EntityA
      description: The source of the relationship.
      type: String
    - contextPath: Domain.Relationships.EntityB
      description: The destination of the relationship.
      type: String
    - contextPath: Domain.Relationships.Relationship
      description: The name of the relationship.
      type: String
    - contextPath: Domain.Relationships.EntityAType
      description: The type of the source of the relationship.
      type: String
    - contextPath: Domain.Relationships.EntityBType
      description: The type of the destination of the relationship.
      type: String
    - contextPath: DBotScore.Indicator
      description: The indicator that was tested.
      type: String
    - contextPath: DBotScore.Type
      description: The indicator type.
      type: String
    - contextPath: DBotScore.Vendor
      description: The vendor used to calculate the score.
      type: String
    - contextPath: DBotScore.Score
      description: The actual score.
      type: Number
    - contextPath: DBotScore.Reliability
      description: Reliability of the source providing the intelligence data.
      type: String
    - contextPath: URLhaus.Domain.FirstSeen
      description: Date that the IP address was seen for the first time (UTC).
      type: Date
    - contextPath: URLhaus.Domain.Blacklist.Name
      description: The status of the domain in different block lists.
      type: String
    - contextPath: URLhaus.Domain.URL
      description: URLs observed on this domain.
      type: String
    - contextPath: Domain.Malicious.Vendor
      description: Vendor that reported the domain as malicious.
      type: String
    - contextPath: Domain.Malicious.Description
      description: Description of the malicious domain.
      type: String
    - contextPath: URLhaus.Domain.Blacklist.Status
      description: Status of the domain in the block list.
      type: String
  - arguments:
    - default: true
      description: A comma-separated list of MD5 or SHA256 hashes of the file to query.
      isArray: true
      name: file
      required: true
      secret: false
    deprecated: false
    description: Retrieves file information from URLhaus.
    execution: false
    name: file
    outputs:
    - contextPath: File.Size
      description: File size (in bytes).
      type: Number
    - contextPath: File.MD5
      description: MD5 hash of the file.
      type: String
    - contextPath: File.SHA256
      description: SHA256 hash of the file.
      type: String
    - contextPath: File.SSDeep
      description: SSDeep of the file.
      type: String
    - contextPath: File.Type
      description: Type of the file.
      type: String
    - contextPath: File.Relationships.EntityA
      description: The source of the relationship.
      type: String
    - contextPath: File.Relationships.EntityB
      description: The destination of the relationship.
      type: String
    - contextPath: File.Relationships.Relationship
      description: The name of the relationship.
      type: String
    - contextPath: File.Relationships.EntityAType
      description: The type of the source of the relationship.
      type: String
    - contextPath: File.Relationships.EntityBType
      description: The type of the destination of the relationship.
      type: String
    - contextPath: URLhaus.File.MD5
      description: MD5 hash of the file.
      type: String
    - contextPath: URLhaus.File.SHA256
      description: SHA256 hash of the file.
      type: String
    - contextPath: URLhaus.File.Type
      description: 'File type guessed by URLhaus, for example: .exe, .doc.'
      type: String
    - contextPath: URLhaus.File.Size
      description: File size (in bytes).
      type: Number
    - contextPath: URLhaus.File.Signature
      description: Malware family.
      type: String
    - contextPath: URLhaus.File.FirstSeen
      description: Date and time (UTC) that URLhaus first saw this file (payload).
      type: Date
    - contextPath: URLhaus.File.LastSeen
      description: Date and time (UTC) that URLhaus last saw this file (payload).
      type: Date
    - contextPath: URLhaus.File.DownloadLink
      description: Location (URL) where you can download a copy of this file.
      type: String
    - contextPath: URLhaus.File.VirusTotal.Percent
      description: 'AV detection (percentage), for example: 24.14.'
      type: Number
    - contextPath: URLhaus.File.VirusTotal.Link
      description: Link to the VirusTotal report.
      type: String
    - contextPath: URLhaus.File.URL
      description: A list of malware URLs associated with this payload (max. 100).
      type: Unknown
    - contextPath: DBotScore.Indicator
      description: The indicator that was tested.
      type: String
    - contextPath: DBotScore.Type
      description: The indicator type.
      type: String
    - contextPath: DBotScore.Vendor
      description: The vendor used to calculate the score.
      type: String
    - contextPath: DBotScore.Score
      description: The actual score.
      type: Number
    - contextPath: DBotScore.Reliability
      description: Reliability of the source providing the intelligence data.
      type: String
  - arguments:
    - default: true
      description: SHA256 hash of the file to download.
      isArray: false
      name: file
      required: true
      secret: false
    deprecated: false
    description: Downloads a malware sample from URLhaus.
    execution: true
    name: urlhaus-download-sample
    outputs:
    - contextPath: File.Size
      description: File size.
      type: number
    - contextPath: File.SHA1
      description: SHA1 hash of the file.
      type: string
    - contextPath: File.SHA256
      description: SHA256 hash of the file.
      type: string
    - contextPath: File.Name
      description: File name.
      type: string
    - contextPath: File.SSDeep
      description: SSDeep hash of the file.
      type: string
    - contextPath: File.EntryID
      description: File entry ID.
      type: string
    - contextPath: File.Info
      description: File information.
      type: string
    - contextPath: File.Type
      description: File type.
      type: string
    - contextPath: File.MD5
      description: MD5 hash of the file.
      type: string
    - contextPath: File.Extension
      description: File extension.
      type: string
<<<<<<< HEAD
  dockerimage: demisto/python3:3.10.11.61265
=======
  dockerimage: demisto/python3:3.10.12.63474
>>>>>>> a56da0f6
  feed: false
  isfetch: false
  longRunning: false
  longRunningPort: false
  runonce: false
  script: '-'
  subtype: python3
  type: python
tests:
- Test_URLhaus
fromversion: 5.0.0<|MERGE_RESOLUTION|>--- conflicted
+++ resolved
@@ -354,11 +354,7 @@
     - contextPath: File.Extension
       description: File extension.
       type: string
-<<<<<<< HEAD
-  dockerimage: demisto/python3:3.10.11.61265
-=======
   dockerimage: demisto/python3:3.10.12.63474
->>>>>>> a56da0f6
   feed: false
   isfetch: false
   longRunning: false
