--- conflicted
+++ resolved
@@ -3,9 +3,5 @@
 
 ##### URLhaus
 
-<<<<<<< HEAD
 - Updated the Docker image to: *demisto/python3:3.12.8.1983910*.
-- Added support for *Return Error* parameter. If set to False, executing the ***file*** command with an unsupported hash will raise a warning instead of an error.
-=======
-- Added support for *Return Error* parameter. If set to False, executing the ***file*** command with an unsupported hash will raise a warning instead of an error. By default is set to True.
->>>>>>> 5922c589
+- Added support for *Return Error* parameter. If set to False, executing the ***file*** command with an unsupported hash will raise a warning instead of an error.