--- conflicted
+++ resolved
@@ -110,11 +110,7 @@
   script: '-'
   type: python
   subtype: python3
-<<<<<<< HEAD
-  dockerimage: demisto/graphql:1.0.0.73476
-=======
   dockerimage: demisto/graphql:1.0.0.80136
->>>>>>> 6f77591c
 fromversion: 6.2.0
 tests:
 - No tests (auto formatted)