--- conflicted
+++ resolved
@@ -110,11 +110,7 @@
   script: '-'
   type: python
   subtype: python3
-<<<<<<< HEAD
-  dockerimage: demisto/graphql:1.0.0.80136
-=======
   dockerimage: demisto/graphql:1.0.0.84263
->>>>>>> 9d6c5180
 fromversion: 6.2.0
 tests:
 - No tests (auto formatted)