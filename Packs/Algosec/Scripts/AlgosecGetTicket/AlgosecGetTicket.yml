commonfields:
  id: AlgosecGetTicket
  version: -1
name: AlgosecGetTicket
script: ''
type: python
subtype: python3
tags:
- Algosec
comment: Retrieves a FireFlow change request by its ID
system: true
args:
- name: ticketId
  required: true
  default: true
  description: ID of requested change request
scripttarget: 0
timeout: 0s
dependson:
  must:
  - algosec-get-ticket
fromversion: 5.0.0
<<<<<<< HEAD
dockerimage: demisto/python3:3.10.12.63474
=======
dockerimage: demisto/python3:3.10.13.86272
>>>>>>> 90cf3b88
tests:
- No tests (auto formatted)<|MERGE_RESOLUTION|>--- conflicted
+++ resolved
@@ -20,10 +20,6 @@
   must:
   - algosec-get-ticket
 fromversion: 5.0.0
-<<<<<<< HEAD
-dockerimage: demisto/python3:3.10.12.63474
-=======
 dockerimage: demisto/python3:3.10.13.86272
->>>>>>> 90cf3b88
 tests:
 - No tests (auto formatted)