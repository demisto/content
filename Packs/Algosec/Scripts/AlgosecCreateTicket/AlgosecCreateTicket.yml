commonfields:
  id: AlgosecCreateTicket
  version: -1
name: AlgosecCreateTicket
script: ''
type: python
subtype: python3
tags:
- Algosec
comment: Creates a new FireFlow change request.
system: true
args:
- name: description
  description: A free text description of the issue.
- name: devices
  description: A list of device names, on which the change should be made.
- name: action
  required: true
  auto: PREDEFINED
  predefined:
  - "0"
  - "1"
  description: 'The device action to perform for the traffic. This can be either of the following: 1 - Allow the traffic, 0 - Block the traffic.'
- name: destAddress
  required: true
  description: The destination address to perform the action on.
- name: sourceAddress
  required: true
  description: The source address to perform the action on.
- name: requestor
  required: true
  description: The email address of the requestor.
- name: subject
  required: true
  description: The change request's title.
- name: service
  required: true
  description: The device service or port for the connection, for example, "http" or "tcp/123".
- name: user
  required: true
  description: The user for the connection.
- name: application
  required: true
  description: The application for the connection.
scripttarget: 0
timeout: 0s
dependson:
  must:
  - algosec-create-ticket
fromversion: 5.0.0
<<<<<<< HEAD
dockerimage: demisto/python3:3.10.12.63474
=======
dockerimage: demisto/python3:3.10.13.83255
>>>>>>> 9d6c5180
tests:
- No tests (auto formatted)<|MERGE_RESOLUTION|>--- conflicted
+++ resolved
@@ -48,10 +48,6 @@
   must:
   - algosec-create-ticket
 fromversion: 5.0.0
-<<<<<<< HEAD
-dockerimage: demisto/python3:3.10.12.63474
-=======
 dockerimage: demisto/python3:3.10.13.83255
->>>>>>> 9d6c5180
 tests:
 - No tests (auto formatted)