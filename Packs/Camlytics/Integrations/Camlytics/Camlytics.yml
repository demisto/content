category: Utilities
commonfields:
  id: Camlytics
  version: -1
configuration:
- defaultvalue: http://www.example.com
  display: Server URL
  name: url
  required: true
  type: 0
- display: Use system proxy settings
  name: proxy
  type: 8
- display: Trust any certificate (not secure)
  name: insecure
  type: 8
description: You can use this integration to automate different Camlytics surveillance analysis actions.
display: Camlytics
name: Camlytics
script:
  commands:
  - description: Retrieve video channels
    name: camlytics-get-channels
    outputs:
    - contextPath: Camlytics.Channels.channel_id
      description: The channel ID.
      type: String
    - contextPath: Camlytics.Channels.name
      description: The channel name.
      type: String
    - contextPath: Camlytics.Channels.type
      description: The channel type.
      type: String
    - contextPath: Camlytics.Channels.stream_uri
      description: The channel stream_ur.
      type: String
    - contextPath: Camlytics.Channels.login
      description: The channel login.
      type: String
    - contextPath: Camlytics.Channels.password
      description: The channel password.
      type: String
    - contextPath: Camlytics.Channels.uri
      description: The channel uri.
      type: String
    - contextPath: Camlytics.Channels.profile_name
      description: The channel profile.
      type: String
    - contextPath: Camlytics.Channels.profile_token
      description: The channel profile token.
      type: String
  - arguments:
    - description: The channel ID.
      name: channelid
    - description: The since time.
      name: sincetime
    - description: The until time.
      name: untiltime
    - auto: PREDEFINED
      description: The origin that generated the events. For example, if you want to display only vehicles events and skip pedestrians in your report, choose Vehicle.
      name: origin
      predefined:
      - Pedestrians
      - Vehicle
      - Uknown
    description: Retrieve video analytics events totals grouped by calibration rules, these rules can be defined using zones and lines to set areas where different camera events will be generated. For example, you can add zone where you want signalize all of all entered objects, line where you want to count people, etc.
    name: camlytics-get-events-totals-by-rule
    outputs:
    - contextPath: Camlytics.EventsTotalsRule.channel_id
      description: The channel ID.
      type: String
    - contextPath: Camlytics.EventsTotalsRule.rule_count
      description: The rule count.
      type: Number
    - contextPath: Camlytics.EventsTotalsRule.rule_id
      description: The rule ID.
      type: String
    - contextPath: Camlytics.EventsTotalsRule.rule_name
      description: The rule name.
      type: String
  - arguments:
    - description: The channel ID.
      name: channelid
    - description: The since time.
      name: sincetime
    - description: The until time.
      name: untiltime
    - auto: PREDEFINED
      description: The origin that generated the events. For example, if you want to display only vehicles events and skip pedestrians in your report, choose Vehicle.
      name: origin
      predefined:
      - Pedestrians
      - Vehicle
      - Uknown
    description: 'Retrieve video analytics events totals grouped by analytics event type. For example: ObjectAppear, Tailgating, Sabotage and TripwireCrossed.'
    name: camlytics-get-events-totals-by-type
    outputs:
    - contextPath: Camlytics.EventsTotalsType.channel_id
      description: The channel ID.
      type: String
    - contextPath: Camlytics.EventsTotalsType.type
      description: 'The event type. For example: ObjectAppear, Tailgating, Sabotage and TripwireCrossed.'
      type: String
    - contextPath: Camlytics.EventsTotalsType.type_count
      description: The type count.
      type: Number
  - arguments:
    - description: The channel ID.
      name: channelid
    - description: The since ID.
      name: sinceid
    - description: The since time.
      name: sincetime
    - description: The until ID.
      name: untilid
    - description: The until time.
      name: untiltime
    - description: The limit.
      name: limit
    - description: The order.
      name: order
    - description: The timeout.
      name: timeout
    description: Retrieve video analytics events ordered by event id.
    name: camlytics-get-events
    outputs:
    - contextPath: Camlytics.Events.event_id
      description: The event ID.
      type: String
    - contextPath: Camlytics.Events.type
      description: The event type.
      type: String
    - contextPath: Camlytics.Events.time
      description: The event time.
      type: String
    - contextPath: Camlytics.Events.timestamp
      description: The event timestamp.
      type: String
    - contextPath: Camlytics.Events.channel_id
      description: The event channel id.
      type: String
    - contextPath: Camlytics.Events.channel_name
      description: The event channel name.
      type: String
    - contextPath: Camlytics.Events.object_id
      description: The event object id.
      type: String
    - contextPath: Camlytics.Events.origin
      description: The event origin.
      type: String
    - contextPath: Camlytics.Events.rule_id
      description: The event rule id.
      type: String
    - contextPath: Camlytics.Events.rule_name
      description: The event rule name.
      type: String
    - contextPath: Camlytics.Events.snapshot_path
      description: The event snapshot path.
      type: String
    - contextPath: Camlytics.Events.recording_path
      description: The event recording path.
      type: String
    - contextPath: Camlytics.Events.video_file_name
      description: The event video file name.
      type: String
    - contextPath: Camlytics.Events.video_file_time
      description: The event video file time.
      type: Date
  dockerimage: demisto/python3:3.10.11.54132
<<<<<<< HEAD
=======
  runonce: false
>>>>>>> 9ddafcfd
  script: '-'
  subtype: python3
  type: python
tests:
- No tests (auto formatted)
fromversion: 6.0.0<|MERGE_RESOLUTION|>--- conflicted
+++ resolved
@@ -167,10 +167,7 @@
       description: The event video file time.
       type: Date
   dockerimage: demisto/python3:3.10.11.54132
-<<<<<<< HEAD
-=======
   runonce: false
->>>>>>> 9ddafcfd
   script: '-'
   subtype: python3
   type: python
