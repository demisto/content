--- conflicted
+++ resolved
@@ -2,11 +2,7 @@
     "name": "Azure Storage Queue",
     "description": "Create and Manage Azure Storage Queues and Messages.",
     "support": "xsoar",
-<<<<<<< HEAD
-    "currentVersion": "1.0.17",
-=======
     "currentVersion": "1.0.19",
->>>>>>> 90cf3b88
     "author": "Cortex XSOAR",
     "url": "https://www.paloaltonetworks.com/cortex",
     "email": "",
