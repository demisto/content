--- conflicted
+++ resolved
@@ -2,11 +2,7 @@
     "name": "Azure Storage Queue",
     "description": "Create and Manage Azure Storage Queues and Messages.",
     "support": "xsoar",
-<<<<<<< HEAD
-    "currentVersion": "1.0.3",
-=======
     "currentVersion": "1.0.4",
->>>>>>> 72338dde
     "author": "Cortex XSOAR",
     "url": "https://www.paloaltonetworks.com/cortex",
     "email": "",
