--- conflicted
+++ resolved
@@ -362,10 +362,7 @@
       description: Attribute to label an IoC.
       type: String
   dockerimage: demisto/python3:3.10.12.63474
-<<<<<<< HEAD
-=======
   runonce: false
->>>>>>> 9ddafcfd
   script: '-'
   subtype: python3
   type: python
