import demistomock as demisto
from CommonServerPython import *
from CommonServerUserPython import *
from datetime import datetime, timezone
from typing import Any
from dateparser import parse

import urllib3
import traceback

# Disable insecure warnings
urllib3.disable_warnings()

''' GLOBAL VARIABLES '''

MALICIOUS_DICTIONARY: dict[Any, int] = {
    'low': Common.DBotScore.GOOD,
    'medium': Common.DBotScore.SUSPICIOUS,
    'high': Common.DBotScore.BAD
}

MALICIOUS_THRESHOLD = MALICIOUS_DICTIONARY.get(demisto.params().get('threshold', 'high'))

''' CLIENT '''


class Client:
    """
    The integration's client
    """

    def __init__(self, params: dict[str, str], reliability: Optional[DBotScoreReliability] = None):
        self.cs_client: CrowdStrikeClient = CrowdStrikeClient(params=params)
        self.reliability = reliability
        self.query_params: dict[str, str] = {'offset': 'offset', 'limit': 'limit', 'sort': 'sort', 'free_search': 'q'}
        self.date_params: dict[str, dict[str, str]] = {
            'created_date': {'operator': '', 'api_key': 'created_date'},
            'last_updated_date': {'operator': '', 'api_key': 'last_updated'},
            'max_last_modified_date': {'operator': '<=', 'api_key': 'last_modified_date'},
            'min_last_activity_date': {'operator': '>=', 'api_key': 'first_activity_date'},
            'max_last_activity_date': {'operator': '<=', 'api_key': 'last_activity_date'},
        }

    def build_request_params(self, args: dict[str, Any]) -> dict[str, Any]:
        """
        Build the params dict for the request
        :param args: Cortex XSOAR args
        :return: The params dict
        """
        params: dict[str, Any] = {key: args.get(arg) for arg, key in self.query_params.items()}
        query = args.get('query')
        params['filter'] = query if query else self.build_filter_query(args)
        return assign_params(**params)

    def build_filter_query(self, args: dict[str, str]) -> str:
        """
        Builds the filter query in Falcon Query Language (FQL)
        :param args: Cortex XSOAR args
        :return: The query
        """
        filter_query: str = ''

        for key in args:
            if key not in self.query_params:
                if key not in self.date_params:
                    values: List[str] = argToList(args[key], ',')
                    for value in values:
                        filter_query += f"{key}:'{value}'+"
                else:
                    operator: Optional[str] = self.date_params.get(key, {}).get('operator')
                    api_key: Optional[str] = self.date_params.get(key, {}).get('api_key')
                    # Parsing date argument of ISO format or free language into datetime object,
                    # replacing TZ with UTC, taking its timestamp format and rounding it up.
                    parsed_date = parse(args[key])
                    assert parsed_date is not None
                    filter_query += f"{api_key}:" \
                                    f"{operator}{int(parsed_date.replace(tzinfo=timezone.utc).timestamp())}+"

        if filter_query.endswith('+'):
            filter_query = filter_query[:-1]

        return filter_query

    def get_indicator(self, indicator_value: str) -> dict[str, Any]:
        # crowdstrike do not allow passing single quotes - so we encode them
        # we are not encoding the entire indicator value, as the other reserved chars (such as + and &) are allowed
        indicator_value = indicator_value.replace("'", "%27")
        args: dict[str, Any] = {
            'indicator': indicator_value,
            'limit': 1
        }
        params: dict[str, Any] = self.build_request_params(args)
        return self.cs_client.http_request(method='GET', url_suffix='intel/combined/indicators/v1', params=params)

    def cs_actors(self, args: dict[str, str]) -> dict[str, Any]:
<<<<<<< HEAD
        url_suffix = 'intel/combined/actors/v1'
        if argToBoolean(args.pop('display_full_fields', False)):
            url_suffix += '?fields=__full__'
        params: dict[str, Any] = self.build_request_params(args)
        return self.cs_client.http_request(method='GET', url_suffix=url_suffix, params=params)
=======
        params: dict[str, Any] = self.build_request_params(args)
        return self.cs_client.http_request(method='GET', url_suffix='intel/combined/actors/v1', params=params)
>>>>>>> 0291be6a

    def cs_indicators(self, args: dict[str, str]) -> dict[str, Any]:
        params: dict[str, Any] = self.build_request_params(args)
        return self.cs_client.http_request(method='GET', url_suffix='intel/combined/indicators/v1', params=params)

    def cs_reports(self, args: dict[str, str]) -> dict[str, Any]:
<<<<<<< HEAD
        url_suffix = 'intel/combined/reports/v1'
        if args.pop('display_full_fields', False):
            url_suffix += '?fields=__full__'
        params: dict[str, Any] = self.build_request_params(args)
        return self.cs_client.http_request(method='GET', url_suffix=url_suffix, params=params)
=======
        params: dict[str, Any] = self.build_request_params(args)
        return self.cs_client.http_request(method='GET', url_suffix='intel/combined/reports/v1', params=params)
>>>>>>> 0291be6a


''' HELPER FUNCTIONS '''


def get_dbot_score_type(indicator_type: str) -> Exception | DBotScoreType | str:
    """
    Returns the dbot score type
    :param indicator_type: The indicator type
    :return: The dbot score type
    """
    if indicator_type == 'ip':
        return DBotScoreType.IP
    elif indicator_type == 'domain':
        return DBotScoreType.DOMAIN
    elif indicator_type == 'file' or indicator_type == 'hash':
        return DBotScoreType.FILE
    elif indicator_type == 'url':
        return DBotScoreType.URL
    else:
        raise DemistoException('Indicator type is not supported.')


def get_score_from_resource(r: dict[str, Any]) -> int:
    """
    Calculates the DBotScore for the resource
    :param r: The resource
    :return: The DBotScore
    """
    malicious_confidence: int = MALICIOUS_DICTIONARY.get(r.get('malicious_confidence'), 0)
    if malicious_confidence == 3 or MALICIOUS_THRESHOLD == 1:
        score = 3
    elif malicious_confidence == 2 or MALICIOUS_THRESHOLD == 2:
        score = 2
    else:
        score = 1
    return score


def get_indicator_hash_type(indicator_value: str) -> str | Exception:
    """
    Calculates the type of the hash
    :param indicator_value: The hash value
    :return: The hash type
    """
    length: int = len(indicator_value)
    if length == 32:
        return 'hash_md5'
    elif length == 40:
        return 'hash_sha1'
    elif length == 64:
        return 'hash_sha256'
    else:
        raise DemistoException(f'Invalid hash. Hash length is: {length}. Please provide either MD5 (32 length)'
                               f', SHA1 (40 length) or SHA256 (64 length) hash.')


def get_indicator_object(indicator_value: Any, indicator_type: str, dbot_score: Common.DBotScore) \
        -> Common.IP | Common.URL | Common.File | Common.Domain | None:
    """
    Returns the corresponding indicator common object
    :param indicator_value: The indicator value
    :param indicator_type: The indicator value
    :param dbot_score: The indicator DBotScore
    :return: The indicator common object
    """
    if indicator_type == 'ip':
        return Common.IP(
            ip=indicator_value,
            dbot_score=dbot_score
        )
    elif indicator_type == 'url':
        return Common.URL(
            url=indicator_value,
            dbot_score=dbot_score
        )
    elif indicator_type == 'hash':
        hash_type: str | Exception = get_indicator_hash_type(indicator_value)
        if hash_type == 'hash_md5':
            return Common.File(
                md5=indicator_value,
                dbot_score=dbot_score
            )
        elif hash_type == 'hash_sha1':
            return Common.File(
                sha1=indicator_value,
                dbot_score=dbot_score
            )
        else:
            return Common.File(
                sha256=indicator_value,
                dbot_score=dbot_score
            )
    elif indicator_type == 'domain':
        return Common.Domain(
            domain=indicator_value,
            dbot_score=dbot_score
        )
    else:
        return None


def should_filter_resource_by_type(resource, indicator_type, indicator_value):
    """
    checks if a resource should be filtered by his type.
    :param resource: The resource object
    :param indicator_type: The indicator type
    :param indicator_value: The indicator value
    :return: True if the resource should be filtered (don't match the indicator type) or False otherwise.
    """
    # indicator type was not filtered using the query due to a bug in the CrowdStrike API.
    if indicator_type == 'hash':
        filter_type = get_indicator_hash_type(indicator_value)
    elif indicator_type == 'ip':
        filter_type = 'ip_address'
    else:
        filter_type = indicator_type

    return resource.get('type') != filter_type


def build_indicator(indicator_value: str, indicator_type: str, title: str, client: Client) -> List[CommandResults]:
    """
    Builds an indicator entry
    :param indicator_value: The indicator value
    :param indicator_type: The indicator type
    :param title: The title to show to the user
    :param client: The integration's client
    :return: The indicator entry
    """
    res: dict[str, Any] = client.get_indicator(indicator_value)
    resources: List[Any] = res.get('resources', [])
    results: List[CommandResults] = []

    if resources:
        for r in resources:
            if should_filter_resource_by_type(r, indicator_type, indicator_value):
                continue
            output = get_indicator_outputs(r)
            score = get_score_from_resource(r)
            dbot_score = Common.DBotScore(
                indicator=indicator_value,
                indicator_type=get_dbot_score_type(indicator_type),
                integration_name='CrowdStrike Falcon Intel v2',
                malicious_description='High confidence',
                score=score,
                reliability=client.reliability
            )
            indicator = get_indicator_object(indicator_value, indicator_type, dbot_score)
            results.append(CommandResults(
                outputs=output,
                outputs_prefix='FalconIntel.Indicator',
                outputs_key_field='ID',
                indicator=indicator,
                readable_output=tableToMarkdown(name=title, t=output, headerTransform=pascalToSpace),
                raw_response=res
            ))

    else:
        results.append(create_indicator_result_with_dbotscore_unknown(indicator=indicator_value,
                                                                      indicator_type=DBotScoreType.FILE
                                                                      if indicator_type == 'hash' else indicator_type))

    return results


def get_values(items_list: List[Any], return_type: str = 'str', keys: str | List[Any] = 'value') \
        -> str | List[str | dict]:
    """
    Returns the values of list's items
    :param items_list: The items list
    :param return_type: Whether to return string or list
    :param keys: The key to get the data
    :return: The values list
    """
    new_list: List[Any] = []
<<<<<<< HEAD
    if not items_list:
        return new_list
=======
>>>>>>> 0291be6a
    if isinstance(keys, str):
        new_list = [item.get(keys) for item in items_list]
    elif isinstance(keys, list):
        new_list = [{underscoreToCamelCase(f): item.get(f) for f in item if f in keys} for item in items_list]
    if return_type == 'list':
        return new_list
    return ', '.join(str(item) for item in new_list)


def get_indicator_outputs(resource: dict[str, Any]) -> dict[str, Any]:
    """
    Build the output and extra context of an indicator
    :param resource: The indicator's object
    :return: The indicator's human readable
    """
    output: dict[str, Any] = {}

    if resource:
        indicator_id = resource.get('id')
        indicator_value = resource.get('indicator')
        indicator_type = resource.get('type')
        last_update = resource.get('last_update')
        publish_date = resource.get('publish_date')
        malicious_confidence = resource.get('malicious_confidence')
        reports = resource.get('reports')
        actors = resource.get('actors')
        malware_families = resource.get('malware_families')
        kill_chains = resource.get('kill_chains')
        domain_types = resource.get('domain_types')
        ip_address_types = resource.get('ip_address_types')
        relations: List[Any] = resource.get('relations', [])[:10]
        labels: List[Any] = resource.get('labels', [])[:10]

        output = assign_params(**{
            'ID': indicator_id,
            'Type': indicator_type,
            'Value': indicator_value,
            'LastUpdate': datetime.fromtimestamp(last_update, timezone.utc).isoformat() if last_update
            else None,
            'PublishDate': datetime.fromtimestamp(publish_date, timezone.utc).isoformat() if publish_date
            else None,
            'MaliciousConfidence': malicious_confidence,
            'Reports': reports,
            'Actors': actors,
            'MalwareFamilies': malware_families,
            'KillChains': kill_chains,
            'DomainTypes': domain_types,
            'IPAddressTypes': ip_address_types,
            'Relations': [f'{item.get("Type")}: {item.get("Indicator")}' for item in  # type: ignore
                          get_values(relations, return_type='list', keys=['indicator', 'type'])],
            'Labels': get_values(labels, return_type='list', keys='name')
        })

    return output


''' COMMANDS '''


def run_test_module(client: Client) -> str | Exception:
    """
    If a client is successfully constructed then an access token was successfully created,
    therefore the username and password are valid and a connection was made.
    On top of the above, this function validates the http request to indicators endpoint.
    :param client: the client object with an access token
    :return: ok if got a valid access token and not all the quota is used at the moment
    """
    client.cs_client.http_request('GET', 'intel/combined/indicators/v1', params={'limit': 1})
    return 'ok'


def file_command(files: List, client: Client) -> List[CommandResults]:
    results: List[CommandResults] = []
    for file in files:
        results += build_indicator(file, 'hash', 'Falcon Intel file reputation:\n', client)
    return results


def ip_command(ips: List, client: Client) -> List[CommandResults]:
    results: List[CommandResults] = []
    for ip in ips:
        results += build_indicator(ip, 'ip', 'Falcon Intel IP reputation:\n', client)
    return results


def url_command(urls: List, client: Client) -> List[CommandResults]:
    results: List[CommandResults] = []
    for url in urls:
        results += build_indicator(url, 'url', 'Falcon Intel URL reputation:\n', client)
    return results


def domain_command(domains: List, client: Client) -> List[CommandResults]:
    results: List[CommandResults] = []
    for domain in domains:
        results += build_indicator(domain, 'domain', 'Falcon Intel domain reputation:\n', client)
    return results


def cs_actors_command(client: Client, args: dict[str, str]) -> CommandResults:
    res: dict[str, Any] = client.cs_actors(args)
    resources: List[Any] = res.get('resources', [])
    outputs: List[dict[str, Any]] = []
    md_outputs: List[dict[str, Any]] = []
    md: str = ''
    title: str = 'Falcon Intel Actor search:'

    if resources:
        for r in resources:
            image_url = r.get('image', {}).get('url')
            name = r.get('name')
            actor_id = r.get('id')
            url = r.get('url')
            slug = r.get('slug')
            short_description = r.get('short_description')
            description = r.get('description')
            first_activity_date = r.get('first_activity_date')
            last_activity_date = r.get('last_activity_date')
            active = r.get('active')
            known_as = r.get('known_as')
            target_industries = r.get('target_industries') or []
            target_countries = r.get('target_countries') or []
            origins = r.get('origins') or []
            motivations = r.get('motivations') or []
            capability = r.get('capability', {}).get('value')
            group = r.get('group')
            region = r.get('region', {}).get('value')
            kill_chain = r.get('kill_chain')

            output: dict[str, Any] = assign_params(**{
                'ImageURL': image_url,
                'Name': name,
                'ID': actor_id,
                'URL': url,
                'Slug': slug,
                'ShortDescription': short_description,
                'Description': description,
                'FirstActivityDate': datetime.fromtimestamp(first_activity_date, timezone.utc).isoformat()
                if first_activity_date else None,
                'LastActivityDate': datetime.fromtimestamp(last_activity_date, timezone.utc).isoformat()
                if last_activity_date else None,
                'Active': active,
                'KnownAs': known_as,
                'TargetIndustries': get_values(target_industries, return_type='list'),
                'TargetCountries': get_values(target_countries, return_type='list'),
                'Origins': get_values(origins, return_type='list'),
                'Motivations': get_values(motivations, return_type='list'),
                'Capability': capability,
                'Group': group,
                'Region': region,
                'KillChains': kill_chain
            })
            outputs.append(output)

            md_output: dict[str, Any] = output
            for key in ('URL', 'ImageURL'):
                if key in md_output:
                    value = md_output[key]
                    md_output[key] = f'[{value}]({value})'

            md_outputs.append(md_output)
    else:
        md = 'No actors found.'

    results: CommandResults = CommandResults(
        outputs=outputs,
        outputs_key_field='ID',
        outputs_prefix='FalconIntel.Actor',
        readable_output=md if md else tableToMarkdown(name=title, t=md_outputs, headerTransform=pascalToSpace, removeNull=True),
        raw_response=res
    )

    return results


def cs_indicators_command(client: Client, args: dict[str, str]) -> List[CommandResults]:
    res: dict[str, Any] = client.cs_indicators(args)
    resources: List[Any] = res.get('resources', [])
    results: List[CommandResults] = []
    title: str = 'Falcon Intel Indicator search:'

    if resources:
        for r in resources:
            output = get_indicator_outputs(r)
            indicator_value = output.get('Value')
            indicator_type = output.get('Type')
            indicator: Optional[Common.Indicator] = None

            if indicator_type in ('hash_md5', 'hash_sha256', 'hash_sha1', 'ip_address', 'url', 'domain'):
                if indicator_type in ('hash_md5', 'hash_sha1', 'hash_sha256'):
                    indicator_type = 'hash'
                elif indicator_type == 'ip_address':
                    indicator_type = 'ip'
                score = get_score_from_resource(r)
                dbot_score = Common.DBotScore(
                    indicator=indicator_value,
                    indicator_type=get_dbot_score_type(indicator_type),
                    integration_name='CrowdStrike Falcon Intel v2',
                    malicious_description='High confidence',
                    score=score,
                    reliability=client.reliability
                )
                indicator = get_indicator_object(indicator_value, indicator_type, dbot_score)
            results.append(CommandResults(
                outputs=output,
                outputs_prefix='FalconIntel.Indicator',
                outputs_key_field='ID',
                readable_output=tableToMarkdown(name=title, t=output, headerTransform=pascalToSpace),
                raw_response=res,
                indicator=indicator
            ))
    else:
        results.append(CommandResults(
            readable_output='No indicators found.'
        ))

    return results


def cs_reports_command(client: Client, args: dict[str, str]) -> CommandResults:
    res: dict[str, Any] = client.cs_reports(args)
    resources: List[Any] = res.get('resources', [])
    outputs: List[dict[str, Any]] = []
    md_outputs: List[dict[str, Any]] = []
    md: str = ''
    title: str = 'Falcon Intel Report search:'

    if resources:
        for r in resources:
            report_id: int = r.get('id')
            url: str = r.get('url')
            name: str = r.get('name')
            report_type: str = r.get('type', {}).get('name')
            sub_type: str = r.get('sub_type', {}).get('name')
            slug: str = r.get('slug')
            created_date: int = r.get('created_date')
            last_modified_date: int = r.get('last_modified_date')
            short_description: str = r.get('short_description')
<<<<<<< HEAD
            description: str = r.get('description')
            target_industries: List[Any] = r.get('target_industries', [])
            target_countries: List[Any] = r.get('target_countries', [])
            motivations: List[Any] = r.get('motivations', [])
            tags: List[Any] = r.get('tags', [])
            actors: List[Any] = r.get('actors', [])
=======
            target_industries: List[Any] = r.get('target_industries') or []
            target_countries: List[Any] = r.get('target_countries') or []
            motivations: List[Any] = r.get('motivations') or []
            tags: List[Any] = r.get('tags') or []
            actors: List[Any] = r.get('actors') or []
>>>>>>> 0291be6a

            output: dict[str, Any] = assign_params(**{
                'ID': report_id,
                'URL': url,
                'Name': name,
                'Type': report_type,
                'SubType': sub_type,
                'Slug': slug,
                'CreatedDate': datetime.fromtimestamp(created_date, timezone.utc).isoformat()
                if created_date else None,
                'LastModifiedSate': datetime.fromtimestamp(last_modified_date, timezone.utc).isoformat()
                if last_modified_date else None,
                'ShortDescription': short_description,
                'Description': description,
                'TargetIndustries': get_values(target_industries, return_type='list'),
                'TargetCountries': get_values(target_countries, return_type='list'),
                'Motivations': get_values(motivations, return_type='list'),
                'Tags': get_values(tags, return_type='list'),
                'Actors': get_values(actors, return_type='list', keys='name')
            })
            outputs.append(output)

            md_output: dict[str, Any] = output
            if 'URL' in md_output:
                value = md_output['URL']
                md_output['URL'] = f'[{value}]({value})'

            md_outputs.append(md_output)

    else:
        md = 'No reports found.'

    results: CommandResults = CommandResults(
        outputs_prefix='FalconIntel.Report',
        outputs=outputs,
        outputs_key_field='ID',
        readable_output=md if md else tableToMarkdown(name=title, t=outputs, headerTransform=pascalToSpace, removeNull=True),
        raw_response=res
    )

    return results


def main():
    params: dict[str, str] = demisto.params()

    reliability = params.get('integrationReliability', 'C - Fairly reliable')
    reliability = DBotScoreReliability.get_dbot_score_reliability_from_str(reliability) if \
        DBotScoreReliability.is_valid_type(reliability) else None

    args: dict[str, str] = demisto.args()
    results: CommandResults | List[CommandResults]
    try:
        command: str = demisto.command()
        LOG(f'Command being called in CrowdStrike Falcon Intel v2 is: {command}')
        client: Client = Client(params=params, reliability=reliability)
        if command == 'test-module':
            result: str | Exception = run_test_module(client)
            return_results(result)
        elif command == 'file':
            results = file_command(argToList(args['file']), client)
            return_results(results)
        elif command == 'ip':
            results = ip_command(argToList(args['ip']), client)
            return_results(results)
        elif command == 'url':
            results = url_command(argToList(args['url']), client)
            return_results(results)
        elif command == 'domain':
            results = domain_command(argToList(args['domain']), client)
            return_results(results)
        elif command == 'cs-actors':
            results = cs_actors_command(client, args)
            return_results(results)
        elif command == 'cs-indicators':
            results = cs_indicators_command(client, args)
            return_results(results)
        elif command == 'cs-reports':
            results = cs_reports_command(client, args)
            return_results(results)
        else:
            raise NotImplementedError(f'{command} command is not an existing CrowdStrike Falcon Intel v2 integration')
    except Exception as err:
        return_error(f'Unexpected error:\n{str(err)}', error=traceback.format_exc())


from CrowdStrikeApiModule import *  # noqa: E402

if __name__ in ('__main__', 'builtin', 'builtins'):
    main()<|MERGE_RESOLUTION|>--- conflicted
+++ resolved
@@ -93,33 +93,22 @@
         return self.cs_client.http_request(method='GET', url_suffix='intel/combined/indicators/v1', params=params)
 
     def cs_actors(self, args: dict[str, str]) -> dict[str, Any]:
-<<<<<<< HEAD
         url_suffix = 'intel/combined/actors/v1'
         if argToBoolean(args.pop('display_full_fields', False)):
             url_suffix += '?fields=__full__'
         params: dict[str, Any] = self.build_request_params(args)
         return self.cs_client.http_request(method='GET', url_suffix=url_suffix, params=params)
-=======
-        params: dict[str, Any] = self.build_request_params(args)
-        return self.cs_client.http_request(method='GET', url_suffix='intel/combined/actors/v1', params=params)
->>>>>>> 0291be6a
 
     def cs_indicators(self, args: dict[str, str]) -> dict[str, Any]:
         params: dict[str, Any] = self.build_request_params(args)
         return self.cs_client.http_request(method='GET', url_suffix='intel/combined/indicators/v1', params=params)
 
     def cs_reports(self, args: dict[str, str]) -> dict[str, Any]:
-<<<<<<< HEAD
         url_suffix = 'intel/combined/reports/v1'
-        if args.pop('display_full_fields', False):
+        if argToBoolean(args.pop('display_full_fields', False)):
             url_suffix += '?fields=__full__'
         params: dict[str, Any] = self.build_request_params(args)
         return self.cs_client.http_request(method='GET', url_suffix=url_suffix, params=params)
-=======
-        params: dict[str, Any] = self.build_request_params(args)
-        return self.cs_client.http_request(method='GET', url_suffix='intel/combined/reports/v1', params=params)
->>>>>>> 0291be6a
-
 
 ''' HELPER FUNCTIONS '''
 
@@ -295,11 +284,8 @@
     :return: The values list
     """
     new_list: List[Any] = []
-<<<<<<< HEAD
     if not items_list:
         return new_list
-=======
->>>>>>> 0291be6a
     if isinstance(keys, str):
         new_list = [item.get(keys) for item in items_list]
     elif isinstance(keys, list):
@@ -538,20 +524,12 @@
             created_date: int = r.get('created_date')
             last_modified_date: int = r.get('last_modified_date')
             short_description: str = r.get('short_description')
-<<<<<<< HEAD
             description: str = r.get('description')
-            target_industries: List[Any] = r.get('target_industries', [])
-            target_countries: List[Any] = r.get('target_countries', [])
-            motivations: List[Any] = r.get('motivations', [])
-            tags: List[Any] = r.get('tags', [])
-            actors: List[Any] = r.get('actors', [])
-=======
             target_industries: List[Any] = r.get('target_industries') or []
             target_countries: List[Any] = r.get('target_countries') or []
             motivations: List[Any] = r.get('motivations') or []
             tags: List[Any] = r.get('tags') or []
             actors: List[Any] = r.get('actors') or []
->>>>>>> 0291be6a
 
             output: dict[str, Any] = assign_params(**{
                 'ID': report_id,
