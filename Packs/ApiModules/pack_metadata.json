--- conflicted
+++ resolved
@@ -2,11 +2,7 @@
     "name": "ApiModules",
     "description": "API Modules",
     "support": "xsoar",
-<<<<<<< HEAD
-    "currentVersion": "2.2.20",
-=======
     "currentVersion": "2.2.21",
->>>>>>> 6f77591c
     "author": "Cortex XSOAR",
     "url": "https://www.paloaltonetworks.com/cortex",
     "email": "",
