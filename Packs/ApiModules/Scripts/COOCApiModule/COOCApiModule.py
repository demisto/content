--- conflicted
+++ resolved
@@ -324,26 +324,17 @@
 def return_multiple_permissions_error(error_entries: list[Dict]) -> None:
     """
     Handles permission errors responses and exits the script execution.
-<<<<<<< HEAD
+
     This function logs permission errors, formats them as Demisto error entries,
     and terminates script execution. It's used when cloud operations fail due to
     insufficient permissions or authentication issues.
-=======
-
-    This function logs permission errors, formats them as Demisto error entries,
-    and terminates script execution. It's used when cloud operations fail due to
-    insufficient permissions or authentication issues.
-
->>>>>>> 29cfb2b2
+
     Args:
         error_entries (list): List of dictionaries containing error details with the following structure:
             - account_id (str): The cloud account identifier where the error occurred
             - message (str): The permission error message (including the name of the permission)
             - name (str): The RAW name of the permission itself that is missing, for example containers.list"
-<<<<<<< HEAD
-=======
-
->>>>>>> 29cfb2b2
+
     Returns:
         None: This function does not return as it calls sys.exit(0)
     """
@@ -371,25 +362,16 @@
 def create_permissions_error_entry(account_id: Optional[str], message: Optional[str], name: Optional[str]) -> dict:
     """
     Creates a standardized error entry dictionary for permission-related errors.
-<<<<<<< HEAD
+
     This function constructs a formatted error entry containing permission error details
     that can be used for logging and error handling in cloud operations. It validates
     input parameters and creates a consistent error structure.
-=======
-
-    This function constructs a formatted error entry containing permission error details
-    that can be used for logging and error handling in cloud operations. It validates
-    input parameters and creates a consistent error structure.
-
->>>>>>> 29cfb2b2
+
     Args:
         account_id (Optional[str]): The cloud account identifier where the error occurred
         message (Optional[str]): The permission error message (including the name of the permission)
         name (Optional[str]): The RAW name of the permission itself that is missing, for example containers.list
-<<<<<<< HEAD
-=======
-
->>>>>>> 29cfb2b2
+
     Returns:
         dict: A dictionary containing structured error information with keys:
             - account_id: The provided account identifier
