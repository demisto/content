import demistomock as demisto
from CommonServerPython import *
from CommonServerUserPython import *

''' IMPORTS '''
import urllib3
import requests
from typing import Optional, Pattern, List, Iterable

# disable insecure warnings
urllib3.disable_warnings()

''' GLOBALS '''
TAGS = 'tags'
TLP_COLOR = 'trafficlightprotocol'
DATE_FORMAT = '%Y-%m-%dT%H:%M:%SZ'


class Client(BaseClient):
    def __init__(self, url: str, feed_name: str = 'http', insecure: bool = False, credentials: dict = None,
                 ignore_regex: str = None, encoding: str = None, indicator_type: str = '',
                 indicator: str = '', fields: str = '{}', feed_url_to_config: dict = None, polling_timeout: int = 20,
                 headers: dict = None, proxy: bool = False, custom_fields_mapping: dict = None, **kwargs):
        """Implements class for miners of plain text feeds over HTTP.
        **Config parameters**
        :param: url: URL of the feed.
        :param: polling_timeout: timeout of the polling request in seconds.
            Default: 20
        :param feed_name: The name of the feed.
        :param: custom_fields_mapping: Dict, the "fields" to be used in the indicator - where the keys
        are the *current* keys of the fields returned feed data and the *values* are the *indicator fields in Demisto*.
        :param: headers: dict, Optional list of headers to send in the request.
        :param: ignore_regex: Python regular expression for lines that should be
            ignored. Default: *null*
        :param: insecure: boolean, if *false* feed HTTPS server certificate is
            verified. Default: *false*
        :param credentials: username and password used for basic authentication.
                            Can be also used as API key header and value by specifying _header in the username field.
        :param: encoding: encoding of the feed, if not UTF-8. See
            ``str.decode`` for options. Default: *null*, meaning do
            nothing, (Assumes UTF-8).
        :param: indicator_type: Default indicator type
        :param: indicator: an *extraction dictionary* to extract the indicator from
            the line. If *null*, the text until the first whitespace or newline
            character is used as indicator. Default: *null*
        :param: fields: a dictionary of *extraction dictionaries* to extract
            additional attributes from each line. Default: {}
        :param: feed_url_to_config: For each service, a dictionary to process indicators by.
        For example, ASN feed:
        'https://www.spamhaus.org/drop/asndrop.txt': {
            'indicator_type': ASN,
            'indicator': { (Regex to extract the indicator by, if empty - the whole line is extracted)
                'regex': r'^AS[0-9]+',
            },
            'fields': [{ (See Extraction dictionary below)
                'asndrop_country': {
                    'regex': '^.*;\\W([a-zA-Z]+)\\W+',
                    'transform: r'\1'
                }
            }]
        }
        :param: proxy: Use proxy in requests.
        **Extraction dictionary**
            Extraction dictionaries contain the following keys:
            :regex: Python regular expression for searching the text.
            :transform: template to generate the final value from the result
                of the regular expression. Default: the entire match of the regex
                is used as extracted value.
            See Python `re <https://docs.python.org/2/library/re.html>`_ module for
            details about Python regular expressions and templates.
        Example:
            Example config in YAML where extraction dictionaries are used to
            extract the indicator and additional fields::
                url: https://www.dshield.org/block.txt
                ignore_regex: "[#S].*"
                indicator:
                    regex: '^([0-9]{1,3}\\.[0-9]{1,3}\\.[0-9]{1,3}\\.[0-9]{1,3})\\t([0-9]
                    {1,3}\\.[0-9]{1,3}\\.[0-9]{1,3}\\.[0-9]{1,3})'
                    transform: '\\1-\\2'
                fields:
                    dshield_nattacks:
                        regex: '^.*\\t.*\\t[0-9]+\\t([0-9]+)'
                        transform: '\\1'
                    dshield_name:
                        regex: '^.*\\t.*\\t[0-9]+\\t[0-9]+\\t([^\\t]+)'
                        transform: '\\1'
                    dshield_country:
                        regex: '^.*\\t.*\\t[0-9]+\\t[0-9]+\\t[^\\t]+\\t([A-Z]+)'
                        transform: '\\1'
                    dshield_email:
                        regex: '^.*\\t.*\\t[0-9]+\\t[0-9]+\\t[^\\t]+\\t[A-Z]+\\t(\\S+)'
                        transform: '\\1'
            Example config in YAML where the text in each line until the first
            whitespace is used as indicator::
                url: https://ransomwaretracker.abuse.ch/downloads/CW_C2_URLBL.txt
                ignore_regex: '^#'
        """
        super().__init__(base_url=url, verify=not insecure, proxy=proxy)
        handle_proxy()
        try:
            self.polling_timeout = int(polling_timeout)
        except (ValueError, TypeError):
            raise ValueError('Please provide an integer value for "Request Timeout"')

        self.headers = headers
        self.encoding = encoding
        self.feed_name = feed_name
        if not credentials:
            credentials = {}
        self.username = None
        self.password = None

        username = credentials.get('identifier', '')
        if username.startswith('_header:'):
            if not self.headers:
                self.headers = {}
            header_field = username.split(':')
            if len(header_field) < 2:
                raise ValueError('An incorrect value was provided for an API key header.'
                                 ' The correct value is "_header:<header_name>"')
            header_name: str = header_field[1]
            header_value: str = credentials.get('password', '')
            self.headers[header_name] = header_value
        else:
            self.username = username
            self.password = credentials.get('password', None)

        self.indicator_type = indicator_type
        if feed_url_to_config:
            self.feed_url_to_config = feed_url_to_config
        else:
            self.feed_url_to_config = {url: self.get_feed_config(fields, indicator)}
        self.ignore_regex: Optional[Pattern] = None
        if ignore_regex is not None:
            self.ignore_regex = re.compile(ignore_regex)

        if custom_fields_mapping is None:
            custom_fields_mapping = {}
        self.custom_fields_mapping = custom_fields_mapping

    def get_feed_config(self, fields_json: str = '', indicator_json: str = ''):
        """
        Get the feed configuration from the indicator and field JSON strings.
        :param fields_json: JSON string of fields to extract, for example:
            {
                'fieldname': {
                    'regex': regex,
                    'transform': r'\1'
                }
            },
            {
                'asndrop_org': {
                    'regex': regex,
                    'transform': r'\1'
                }
            }
        :param indicator_json: JSON string of the indicator to extract, for example:
            {'regex': regex}
        :return: The feed configuration.
        """
        config = {}
        if indicator_json:
            indicator = json.loads(indicator_json)
            if 'regex' in indicator:
                indicator['regex'] = re.compile(indicator['regex'])
            else:
                raise ValueError(f'{self.feed_name} - indicator stanza should have a regex')
            if 'transform' not in indicator:
                if indicator['regex'].groups > 0:
                    LOG(f'{self.feed_name} - no transform string for indicator but pattern contains groups')
                indicator['transform'] = r'\g<0>'

            config['indicator'] = indicator
        if fields_json:
            fields = json.loads(fields_json)
            config['fields'] = []
            for f, fattrs in fields.items():
                if 'regex' in fattrs:
                    fattrs['regex'] = re.compile(fattrs['regex'])
                else:
                    raise ValueError(f'{self.feed_name} - {f} field does not have a regex')
                if 'transform' not in fattrs:
                    if fattrs['regex'].groups > 0:
                        LOG(f'{self.feed_name} - no transform string for field {f} but pattern contains groups')
                    fattrs['transform'] = r'\g<0>'
                config['fields'].append({
                    f: fattrs
                })

        return config

    def build_iterator(self, **kwargs):
        """
        For each URL (service), send an HTTP request to get indicators and return them after filtering by Regex
        :param kwargs: Arguments to send to the HTTP API endpoint
        :return: List of indicators
        """
        kwargs['stream'] = True
        kwargs['verify'] = self._verify
        kwargs['timeout'] = self.polling_timeout

        if self.headers is not None:
            kwargs['headers'] = self.headers

        if self.username is not None and self.password is not None:
            kwargs['auth'] = (self.username, self.password)
        try:
            urls = self._base_url
            url_to_response_list: List[dict] = []
            if not isinstance(urls, list):
                urls = [urls]
            for url in urls:
                # Set the If-None-Match and If-Modified-Since headers if we have etag or
                # last_modified values in the context.
                etag = get_integration_context().get(url, {}).get('etag')
                last_modified = get_integration_context().get(url, {}).get('last_modified')

                if etag:
                    if not kwargs.get('headers'):
                        kwargs['headers'] = {}
                    kwargs['headers']['If-None-Match'] = etag

                if last_modified:
                    if not kwargs.get('headers'):
                        kwargs['headers'] = {}
                    kwargs['headers']['If-Modified-Since'] = last_modified

                r = requests.get(
                    url,
                    **kwargs
                )
                try:
                    no_update = get_no_update_value(r, url)
                    if r.status_code != 304:
                        r.raise_for_status()
                except Exception:
                    LOG(f'{self.feed_name!r} - exception in request:'
                        f' {r.status_code!r} {r.content!r}')
                    raise
                url_to_response_list.append({url: {'response': r, 'no_update': no_update}})
        except requests.exceptions.ConnectTimeout as exception:
            err_msg = 'Connection Timeout Error - potential reasons might be that the Server URL parameter' \
                      ' is incorrect or that the Server is not accessible from your host.'
            raise DemistoException(err_msg, exception)
        except requests.exceptions.SSLError as exception:
            # in case the "Trust any certificate" is already checked
            if not self._verify:
                raise
            err_msg = 'SSL Certificate Verification Failed - try selecting \'Trust any certificate\' checkbox in' \
                      ' the integration configuration.'
            raise DemistoException(err_msg, exception)
        except requests.exceptions.ProxyError as exception:
            err_msg = 'Proxy Error - if the \'Use system proxy\' checkbox in the integration configuration is' \
                      ' selected, try clearing the checkbox.'
            raise DemistoException(err_msg, exception)
        except requests.exceptions.ConnectionError as exception:
            # Get originating Exception in Exception chain
            error_class = str(exception.__class__)
            err_type = '<' + error_class[error_class.find('\'') + 1: error_class.rfind('\'')] + '>'
            err_msg = 'Verify that the server URL parameter' \
                      ' is correct and that you have access to the server from your host.' \
                      '\nError Type: {}\nError Number: [{}]\nMessage: {}\n' \
                .format(err_type, exception.errno, exception.strerror)
            raise DemistoException(err_msg, exception)

        results = []
        for url_to_response in url_to_response_list:
            for url, res_data in url_to_response.items():
                result: Iterable = iter([])
                if not res_data.get('no_update'):
                    lines = res_data.get('response')
                    result = lines.iter_lines()
                    if self.encoding is not None:
                        result = map(
                            lambda x: x.decode(self.encoding).encode('utf_8'),
                            result
                        )
                    else:
                        result = map(
                            lambda x: x.decode('utf_8'),
                            result
                        )
                    if self.ignore_regex is not None:
                        result = filter(
                            lambda x: self.ignore_regex.match(x) is None,  # type: ignore[union-attr]
                            result
                        )
                results.append({url: result})
        return results

    def custom_fields_creator(self, attributes: dict):
        created_custom_fields = {}
        for attribute in attributes.keys():
            if attribute in self.custom_fields_mapping.keys() or attribute in [TAGS, TLP_COLOR]:
                if attribute in [TAGS, TLP_COLOR]:
                    created_custom_fields[attribute] = attributes[attribute]
                else:
                    created_custom_fields[self.custom_fields_mapping[attribute]] = attributes[attribute]

        return created_custom_fields


def get_no_update_value(response: requests.Response, url: str) -> bool:
    """
    detect if the feed response has been modified according to the headers etag and last_modified.
    For more information, see this:
    https://developer.mozilla.org/en-US/docs/Web/HTTP/Headers/Last-Modified
    https://developer.mozilla.org/en-US/docs/Web/HTTP/Headers/ETag
    Args:
        response: (requests.Response) The feed response.
        url: (str) The feed URL (service).
    Returns:
        boolean with the value for noUpdate argument.
        The value should be False if the response was modified.
    """
    if response.status_code == 304:
        demisto.debug('No new indicators fetched, createIndicators will be executed with noUpdate=True.')
        return True

    etag = response.headers.get('ETag')
    last_modified = response.headers.get('Last-Modified')

    if not etag and not last_modified:
        demisto.debug('Last-Modified and Etag headers are not exists,'
                      'createIndicators will be executed with noUpdate=False.')
        return False

    context = get_integration_context()
    context[url] = {'last_modified': last_modified, 'etag': etag}
    set_integration_context(context)

    demisto.debug('New indicators fetched - the Last-Modified value has been updated,'
                  ' createIndicators will be executed with noUpdate=False.')
    return False


def datestring_to_server_format(date_string: str) -> str:
    """
    formats a datestring to the ISO-8601 format which the server expects to recieve
    :param date_string: Date represented as a tring
    :return: ISO-8601 date string
    """
    parsed_date = dateparser.parse(date_string, settings={'TIMEZONE': 'UTC'})
    return parsed_date.strftime(DATE_FORMAT)    # type: ignore


def get_indicator_fields(line, url, feed_tags: list, tlp_color: Optional[str], client: Client):
    """
    Extract indicators according to the feed type
    :param line: The current line in the feed
    :param url: The feed URL
    :param client: The client
    :param feed_tags: The indicator tags.
    :param tlp_color: Traffic Light Protocol color.
    :return: The indicator
    """
    attributes = None
    value: str = ''
    indicator = None
    fields_to_extract = []
    feed_config = client.feed_url_to_config.get(url, {})
    if feed_config:
        if 'indicator' in feed_config:
            indicator = feed_config['indicator']
            if 'regex' in indicator:
                indicator['regex'] = re.compile(indicator['regex'])
            if 'transform' not in indicator:
                indicator['transform'] = r'\g<0>'

    if 'fields' in feed_config:
        fields = feed_config['fields']
        for field in fields:
            for f, fattrs in field.items():
                field = {f: {}}
                if 'regex' in fattrs:
                    field[f]['regex'] = re.compile(fattrs['regex'])
                if 'transform' not in fattrs:
                    field[f]['transform'] = r'\g<0>'
                else:
                    field[f]['transform'] = fattrs['transform']
                fields_to_extract.append(field)

    line = line.strip()
    if line:
        extracted_indicator = line.split()[0]
        if indicator:
            extracted_indicator = indicator['regex'].search(line)
            if extracted_indicator is None:
                return attributes, value
            if 'transform' in indicator:
                extracted_indicator = extracted_indicator.expand(indicator['transform'])
        attributes = {}
        for field in fields_to_extract:
            for f, fattrs in field.items():
                m = fattrs['regex'].search(line)

                if m is None:
                    continue

                attributes[f] = m.expand(fattrs['transform'])

                try:
                    i = int(attributes[f])
                except Exception:
                    pass
                else:
                    attributes[f] = i
        attributes['value'] = value = extracted_indicator
        attributes['type'] = feed_config.get('indicator_type', client.indicator_type)
        attributes['tags'] = feed_tags

        if tlp_color:
            attributes['trafficlightprotocol'] = tlp_color

    return attributes, value


def fetch_indicators_command(client, feed_tags, tlp_color, itype, auto_detect, create_relationships=False, **kwargs):
    iterators = client.build_iterator(**kwargs)
    indicators = []
    for iterator in iterators:
        for url, lines in iterator.items():
            for line in lines:
                attributes, value = get_indicator_fields(line, url, feed_tags, tlp_color, client)
                if value:
                    if 'lastseenbysource' in attributes.keys():
                        attributes['lastseenbysource'] = datestring_to_server_format(attributes['lastseenbysource'])

                    if 'firstseenbysource' in attributes.keys():
                        attributes['firstseenbysource'] = datestring_to_server_format(attributes['firstseenbysource'])
                    indicator_type = determine_indicator_type(
                        client.feed_url_to_config.get(url, {}).get('indicator_type'), itype, auto_detect, value)
                    indicator_data = {
                        "value": value,
                        "type": indicator_type,
                        "rawJSON": attributes,
                    }
                    if create_relationships and client.feed_url_to_config.get(url, {}).get('relationship_name'):
                        if attributes.get('relationship_entity_b'):
                            relationships_lst = EntityRelationship(
                                name=client.feed_url_to_config.get(url, {}).get('relationship_name'),
                                entity_a=value,
                                entity_a_type=indicator_type,
                                entity_b=attributes.get('relationship_entity_b'),
                                entity_b_type=FeedIndicatorType.indicator_type_by_server_version(
                                    client.feed_url_to_config.get(url, {}).get('relationship_entity_b_type')),
                            )
                            relationships_of_indicator = [relationships_lst.to_indicator()]
                            indicator_data['relationships'] = relationships_of_indicator

                    if len(client.custom_fields_mapping.keys()) > 0 or TAGS in attributes.keys():
                        custom_fields = client.custom_fields_creator(attributes)
                        indicator_data["fields"] = custom_fields

                    indicators.append(indicator_data)
    return indicators


def determine_indicator_type(indicator_type, default_indicator_type, auto_detect, value):
    """
    Detect the indicator type of the given value.
    Args:
        indicator_type: (str) Indicator type given in the config.
        default_indicator_type: Indicator type which was inserted as a param of the integration by user.
        auto_detect: (bool) True whether auto detection of the indicator type is wanted.
        value: (str) The value which we'd like to get indicator type of.
    Returns:
        Str which stands for the indicator type after detection.
    """
    if auto_detect:
        indicator_type = auto_detect_indicator_type(value)
    if not indicator_type:
        indicator_type = default_indicator_type
    return indicator_type


def get_indicators_command(client: Client, args):
    itype = args.get('indicator_type', client.indicator_type)
    limit = int(args.get('limit'))
    feed_tags = args.get('feedTags')
    tlp_color = args.get('tlp_color')
    auto_detect = demisto.params().get('auto_detect_type')
    create_relationships = demisto.params().get('create_relationships')
    indicators_list = fetch_indicators_command(client, feed_tags, tlp_color, itype, auto_detect, create_relationships)[:limit]
    entry_result = camelize(indicators_list)
    hr = tableToMarkdown('Indicators', entry_result, headers=['Value', 'Type', 'Rawjson'])
    return hr, {}, indicators_list


def test_module(client: Client, args):
    if not client.feed_url_to_config:
        indicator_type = args.get('indicator_type', demisto.params().get('indicator_type'))
        if not FeedIndicatorType.is_valid_type(indicator_type):
            indicator_types = []
            for key, val in vars(FeedIndicatorType).items():
                if not key.startswith('__') and type(val) == str:
                    indicator_types.append(val)
            supported_values = ', '.join(indicator_types)
            raise ValueError(f'Indicator type of {indicator_type} is not supported. Supported values are:'
                             f' {supported_values}')
    client.build_iterator()
    return 'ok', {}, {}


def feed_main(feed_name, params=None, prefix=''):
    if not params:
        params = assign_params(**demisto.params())
    if 'feed_name' not in params:
        params['feed_name'] = feed_name
    feed_tags = argToList(demisto.params().get('feedTags'))
    tlp_color = demisto.params().get('tlp_color')
    client = Client(**params)
    command = demisto.command()
    if command != 'fetch-indicators':
        demisto.info('Command being called is {}'.format(command))
    if prefix and not prefix.endswith('-'):
        prefix += '-'
    # Switch case
    commands: dict = {
        'test-module': test_module,
        f'{prefix}get-indicators': get_indicators_command
    }
    try:
        if command == 'fetch-indicators':
<<<<<<< HEAD
            indicators = fetch_indicators_command(client, feed_tags, tlp_color,
                                                  params.get('indicator_type'),
                                                  params.get('auto_detect_type'),
                                                  params.get('create_relationships'))
            # we submit the indicators in batches
            for b in batch(indicators, batch_size=2000):
                demisto.createIndicators(b)
=======
            indicators, no_update = fetch_indicators_command(client, feed_tags, tlp_color,
                                                             params.get('indicator_type'),
                                                             params.get('auto_detect_type'),
                                                             params.get('create_relationships'))

            # check if the version is higher than 6.5.0 so we can use noUpdate parameter
            if is_demisto_version_ge('6.5.0'):
                # we submit the indicators in batches
                for b in batch(indicators, batch_size=2000):
                    demisto.createIndicators(b, noUpdate=no_update)
            else:
                # call createIndicators without noUpdate arg
                for b in batch(indicators, batch_size=2000):
                    demisto.createIndicators(b)
>>>>>>> 584835bd

        else:
            args = demisto.args()
            args['feed_name'] = feed_name
            if feed_tags:
                args['feedTags'] = feed_tags
            if tlp_color:
                args['tlp_color'] = tlp_color
            readable_output, outputs, raw_response = commands[command](client, args)
            return_outputs(readable_output, outputs, raw_response)
    except Exception as e:
        err_msg = f'Error in {feed_name} integration [{e}]'
        return_error(err_msg, error=e)<|MERGE_RESOLUTION|>--- conflicted
+++ resolved
@@ -5,7 +5,7 @@
 ''' IMPORTS '''
 import urllib3
 import requests
-from typing import Optional, Pattern, List, Iterable
+from typing import Optional, Pattern, List
 
 # disable insecure warnings
 urllib3.disable_warnings()
@@ -210,34 +210,17 @@
             if not isinstance(urls, list):
                 urls = [urls]
             for url in urls:
-                # Set the If-None-Match and If-Modified-Since headers if we have etag or
-                # last_modified values in the context.
-                etag = get_integration_context().get(url, {}).get('etag')
-                last_modified = get_integration_context().get(url, {}).get('last_modified')
-
-                if etag:
-                    if not kwargs.get('headers'):
-                        kwargs['headers'] = {}
-                    kwargs['headers']['If-None-Match'] = etag
-
-                if last_modified:
-                    if not kwargs.get('headers'):
-                        kwargs['headers'] = {}
-                    kwargs['headers']['If-Modified-Since'] = last_modified
-
                 r = requests.get(
                     url,
                     **kwargs
                 )
                 try:
-                    no_update = get_no_update_value(r, url)
-                    if r.status_code != 304:
-                        r.raise_for_status()
+                    r.raise_for_status()
                 except Exception:
                     LOG(f'{self.feed_name!r} - exception in request:'
                         f' {r.status_code!r} {r.content!r}')
                     raise
-                url_to_response_list.append({url: {'response': r, 'no_update': no_update}})
+                url_to_response_list.append({url: r})
         except requests.exceptions.ConnectTimeout as exception:
             err_msg = 'Connection Timeout Error - potential reasons might be that the Server URL parameter' \
                       ' is incorrect or that the Server is not accessible from your host.'
@@ -265,28 +248,25 @@
 
         results = []
         for url_to_response in url_to_response_list:
-            for url, res_data in url_to_response.items():
-                result: Iterable = iter([])
-                if not res_data.get('no_update'):
-                    lines = res_data.get('response')
-                    result = lines.iter_lines()
-                    if self.encoding is not None:
-                        result = map(
-                            lambda x: x.decode(self.encoding).encode('utf_8'),
-                            result
-                        )
-                    else:
-                        result = map(
-                            lambda x: x.decode('utf_8'),
-                            result
-                        )
-                    if self.ignore_regex is not None:
-                        result = filter(
-                            lambda x: self.ignore_regex.match(x) is None,  # type: ignore[union-attr]
-                            result
-                        )
+            for url, lines in url_to_response.items():
+                result = lines.iter_lines()
+                if self.encoding is not None:
+                    result = map(
+                        lambda x: x.decode(self.encoding).encode('utf_8'),
+                        result
+                    )
+                else:
+                    result = map(
+                        lambda x: x.decode('utf_8'),
+                        result
+                    )
+                if self.ignore_regex is not None:
+                    result = filter(
+                        lambda x: self.ignore_regex.match(x) is None,  # type: ignore[union-attr]
+                        result
+                    )
                 results.append({url: result})
-        return results
+        return results, get_no_update_value(r)
 
     def custom_fields_creator(self, attributes: dict):
         created_custom_fields = {}
@@ -300,7 +280,7 @@
         return created_custom_fields
 
 
-def get_no_update_value(response: requests.Response, url: str) -> bool:
+def get_no_update_value(response: requests.Response) -> bool:
     """
     detect if the feed response has been modified according to the headers etag and last_modified.
     For more information, see this:
@@ -308,30 +288,32 @@
     https://developer.mozilla.org/en-US/docs/Web/HTTP/Headers/ETag
     Args:
         response: (requests.Response) The feed response.
-        url: (str) The feed URL (service).
     Returns:
         boolean with the value for noUpdate argument.
         The value should be False if the response was modified.
     """
-    if response.status_code == 304:
-        demisto.debug('No new indicators fetched, createIndicators will be executed with noUpdate=True.')
-        return True
+
+    context = get_integration_context()
+    old_etag = context.get('etag')
+    old_last_modified = context.get('last_modified')
 
     etag = response.headers.get('ETag')
     last_modified = response.headers.get('Last-Modified')
 
-    if not etag and not last_modified:
-        demisto.debug('Last-Modified and Etag headers are not exists,'
-                      'createIndicators will be executed with noUpdate=False.')
+    set_integration_context({'last_modified': last_modified, 'etag': etag})
+
+    if old_etag and old_etag != etag:
+        demisto.debug('New indicators fetched - the ETag value has been updated,'
+                      ' createIndicators will be executed with noUpdate=False.')
         return False
 
-    context = get_integration_context()
-    context[url] = {'last_modified': last_modified, 'etag': etag}
-    set_integration_context(context)
-
-    demisto.debug('New indicators fetched - the Last-Modified value has been updated,'
-                  ' createIndicators will be executed with noUpdate=False.')
-    return False
+    if old_last_modified and old_last_modified != last_modified:
+        demisto.debug('New indicators fetched - the Last-Modified value has been updated,'
+                      ' createIndicators will be executed with noUpdate=False.')
+        return False
+
+    demisto.debug('No new indicators fetched, createIndicators will be executed with noUpdate=True.')
+    return True
 
 
 def datestring_to_server_format(date_string: str) -> str:
@@ -416,7 +398,7 @@
 
 
 def fetch_indicators_command(client, feed_tags, tlp_color, itype, auto_detect, create_relationships=False, **kwargs):
-    iterators = client.build_iterator(**kwargs)
+    iterators, no_update = client.build_iterator(**kwargs)
     indicators = []
     for iterator in iterators:
         for url, lines in iterator.items():
@@ -453,7 +435,7 @@
                         indicator_data["fields"] = custom_fields
 
                     indicators.append(indicator_data)
-    return indicators
+    return indicators, no_update
 
 
 def determine_indicator_type(indicator_type, default_indicator_type, auto_detect, value):
@@ -481,7 +463,7 @@
     tlp_color = args.get('tlp_color')
     auto_detect = demisto.params().get('auto_detect_type')
     create_relationships = demisto.params().get('create_relationships')
-    indicators_list = fetch_indicators_command(client, feed_tags, tlp_color, itype, auto_detect, create_relationships)[:limit]
+    indicators_list, _ = fetch_indicators_command(client, feed_tags, tlp_color, itype, auto_detect, create_relationships)[:limit]
     entry_result = camelize(indicators_list)
     hr = tableToMarkdown('Indicators', entry_result, headers=['Value', 'Type', 'Rawjson'])
     return hr, {}, indicators_list
@@ -522,15 +504,6 @@
     }
     try:
         if command == 'fetch-indicators':
-<<<<<<< HEAD
-            indicators = fetch_indicators_command(client, feed_tags, tlp_color,
-                                                  params.get('indicator_type'),
-                                                  params.get('auto_detect_type'),
-                                                  params.get('create_relationships'))
-            # we submit the indicators in batches
-            for b in batch(indicators, batch_size=2000):
-                demisto.createIndicators(b)
-=======
             indicators, no_update = fetch_indicators_command(client, feed_tags, tlp_color,
                                                              params.get('indicator_type'),
                                                              params.get('auto_detect_type'),
@@ -545,7 +518,6 @@
                 # call createIndicators without noUpdate arg
                 for b in batch(indicators, batch_size=2000):
                     demisto.createIndicators(b)
->>>>>>> 584835bd
 
         else:
             args = demisto.args()
