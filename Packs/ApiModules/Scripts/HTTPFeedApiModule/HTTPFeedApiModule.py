--- conflicted
+++ resolved
@@ -514,23 +514,11 @@
     return indicators, no_update
 
 
-<<<<<<< HEAD
-def process_indicator_data(client,
-                           value,
-                           attributes,
-                           url,
-                           itype,
-                           auto_detect,
-                           create_relationships=False,
-                           enrichment_excluded: bool = False):
-    """
-    Builds the indicator data object.
-=======
 def process_indicator_data(
     client, value, attributes, url, itype, auto_detect, create_relationships=False, enrichment_excluded: bool = False
 ):
-    """_summary_
->>>>>>> c3a10d47
+    """
+    Builds the indicator data object.
 
     Args:
         client: The client object.
