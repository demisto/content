import demistomock as demisto
from CommonServerPython import *
from CommonServerUserPython import *


class IAMErrors(object):
    """
    An enum class to manually handle errors in IAM integrations
    :return: None
    :rtype: ``None``
    """
    BAD_REQUEST = 400, 'Bad request - failed to perform operation'
    USER_DOES_NOT_EXIST = 404, 'User does not exist'
    USER_ALREADY_EXISTS = 409, 'User already exists'


class IAMActions(object):
    """
    Enum: contains all the IAM actions (e.g. get, update, create, etc.)
    :return: None
    :rtype: ``None``
    """
    GET_USER = 'get'
    UPDATE_USER = 'update'
    CREATE_USER = 'create'
    DISABLE_USER = 'disable'
    ENABLE_USER = 'enable'


class IAMVendorActionResult:
    """ This class is used in IAMUserProfile class to represent actions data.
    :return: None
    :rtype: ``None``
    """

    def __init__(self, success=True, active=None, iden=None, username=None, email=None, error_code=None,
                 error_message=None, details=None, skip=False, skip_reason=None, action=None, return_error=False):
        """ Sets the outputs and readable outputs attributes according to the given arguments.

        :param success: (bool) whether or not the command succeeded.
        :param active:  (bool) whether or not the user status is active.
        :param iden: (str) the user ID.
        :param username: (str) the username of the user.
        :param email:  (str) the email of the user.
        :param error_code: (str or int) the error code of the response, if exists.
        :param error_message: (str) the error details of the response, if exists.
        :param details: (dict) the full response.
        :param skip: (bool) whether or not the command is skipped.
        :param skip_reason: (str) If the command is skipped, describes the reason.
        :param action: (IAMActions) An enum object represents the action taken (get, update, create, etc).
        :param return_error: (bool) Whether or not to return an error entry.
        """
        self._brand = demisto.callingContext.get('context', {}).get('IntegrationBrand')
        self._instance_name = demisto.callingContext.get('context', {}).get('IntegrationInstance')
        self._success = success
        self._active = active
        self._iden = iden
        self._username = username
        self._email = email
        self._error_code = error_code
        self._error_message = error_message
        self._details = details
        self._skip = skip
        self._skip_reason = skip_reason
        self._action = action
        self._return_error = return_error

    def should_return_error(self):
        return self._return_error

    def create_outputs(self):
        """ Sets the outputs in `_outputs` attribute.
        """
        outputs = {
            'brand': self._brand,
            'instanceName': self._instance_name,
            'action': self._action,
            'success': self._success,
            'active': self._active,
            'id': self._iden,
            'username': self._username,
            'email': self._email,
            'errorCode': self._error_code,
            'errorMessage': self._error_message,
            'details': self._details,
            'skipped': self._skip,
            'reason': self._skip_reason
        }
        return outputs

    def create_readable_outputs(self, outputs):
        """ Sets the human readable output in `_readable_output` attribute.

        :param outputs: (dict) the command outputs.
        """
        title = self._action.title() + ' User Results ({})'.format(self._brand)

        if not self._skip:
            headers = ["brand", "instanceName", "success", "active", "id", "username",
                       "email", "errorCode", "errorMessage", "details"]
        else:
            headers = ["brand", "instanceName", "skipped", "reason"]

        readable_output = tableToMarkdown(
            name=title,
            t=outputs,
            headers=headers,
            removeNull=True
        )

        return readable_output


class IAMUserProfile:
    """ A User Profile object class for IAM integrations.

    :type _user_profile: ``str``
    :param _user_profile: The user profile information.

    :type _user_profile_delta: ``str``
    :param _user_profile_delta: The user profile delta.

    :type _vendor_action_results: ``list``
    :param _vendor_action_results: A List of data returned from the vendor.

    :return: None
    :rtype: ``None``
    """

    DEFAULT_INCIDENT_TYPE = 'User Profile'
    CREATE_INCIDENT_TYPE = 'User Profile - Create'
    UPDATE_INCIDENT_TYPE = 'User Profile - Update'

    def __init__(self, user_profile, mapper, user_profile_delta=None):
        self._user_profile = safe_load_json(user_profile)
        # Mapping is added here for GET USER commands, where we need to map Cortex XSOAR fields to the given app fields.
        self.mapped_user_profile = self.map_object(mapper, self.UPDATE_INCIDENT_TYPE) if mapper else self._user_profile
        self._user_profile_delta = safe_load_json(user_profile_delta) if user_profile_delta else {}
        self._vendor_action_results = []

    def get_attribute(self, item, use_old_user_data=False, user_profile_data: Optional[Dict] = None):
        user_profile = user_profile_data if user_profile_data else self._user_profile
        if use_old_user_data and user_profile.get('olduserdata', {}).get(item):
            return user_profile.get('olduserdata', {}).get(item)
        return user_profile.get(item)

    def to_entry(self):
        """ Generates a XSOAR IAM entry from the data in _vendor_action_results.
        Note: Currently we are using only the first element of the list, in the future we will support multiple results.

        :return: A XSOAR entry.
        :rtype: ``dict``
        """

        outputs = self._vendor_action_results[0].create_outputs()
        readable_output = self._vendor_action_results[0].create_readable_outputs(outputs)

        entry_context = {
            'IAM.UserProfile(val.email && val.email == obj.email)': self._user_profile,
            'IAM.Vendor(val.instanceName && val.instanceName == obj.instanceName && '
            'val.email && val.email == obj.email)': outputs
        }

        return_entry = {
            'ContentsFormat': EntryFormat.JSON,
            'Contents': outputs,
            'EntryContext': entry_context
        }

        if self._vendor_action_results[0].should_return_error():
            return_entry['Type'] = EntryType.ERROR
        else:
            return_entry['Type'] = EntryType.NOTE
            return_entry['HumanReadable'] = readable_output

        return return_entry

    def return_outputs(self):
        return_results(self.to_entry())

    def set_result(self, success=True, active=None, iden=None, username=None, email=None, error_code=None,
                   error_message=None, details=None, skip=False, skip_reason=None, action=None, return_error=False):
        """ Sets the outputs and readable outputs attributes according to the given arguments.

        :param success: (bool) whether or not the command succeeded.
        :param active:  (bool) whether or not the user status is active.
        :param iden: (str) the user ID.
        :param username: (str) the username of the user.
        :param email:  (str) the email of the user.
        :param error_code: (str or int) the error code of the response, if exists.
        :param error_message: (str) the error details of the response, if exists.
        :param details: (dict) the full response.
        :param skip: (bool) whether or not the command is skipped.
        :param skip_reason: (str) If the command is skipped, describes the reason.
        :param action: (IAMActions) An enum object represents the action taken (get, update, create, etc).
        :param return_error: (bool) Whether or not to return an error entry.
        """
        if not email:
            email = self.get_attribute('email')

        if not details:
            details = self.mapped_user_profile

        vendor_action_result = IAMVendorActionResult(
            success=success,
            active=active,
            iden=iden,
            username=username,
            email=email,
            error_code=error_code,
            error_message=error_message if error_message else '',
            details=details,
            skip=skip,
            skip_reason=skip_reason if skip_reason else '',
            action=action,
            return_error=return_error
        )

        self._vendor_action_results.append(vendor_action_result)

    def map_object(self, mapper_name, incident_type):
        """ Returns the user data, in an application data format.

        :type mapper_name: ``str``
        :param mapper_name: The outgoing mapper from XSOAR to the application.

        :type incident_type: ``str``
        :param incident_type: The incident type used.

        :return: the user data, in the app data format.
        :rtype: ``dict``
        """
        if incident_type not in [IAMUserProfile.CREATE_INCIDENT_TYPE, IAMUserProfile.UPDATE_INCIDENT_TYPE]:
            raise DemistoException('You must provide a valid incident type to the map_object function.')
        if not self._user_profile:
            raise DemistoException('You must provide the user profile data.')
        app_data = demisto.mapObject(self._user_profile, mapper_name, incident_type)
        if 'olduserdata' in self._user_profile:
            app_data['olduserdata'] = demisto.mapObject(self._user_profile.get('olduserdata', {}), mapper_name,
                                                        incident_type)
        return app_data

    def update_with_app_data(self, app_data, mapper_name, incident_type=None):
        """ updates the user_profile attribute according to the given app_data

        :type app_data: ``dict``
        :param app_data: The user data in app

        :type mapper_name: ``str``
        :param mapper_name: Incoming mapper name

        :type incident_type: ``str``
        :param incident_type: Optional - incident type
        """
        if not incident_type:
            incident_type = IAMUserProfile.DEFAULT_INCIDENT_TYPE
        if not isinstance(app_data, dict):
            app_data = safe_load_json(app_data)
        self._user_profile = demisto.mapObject(app_data, mapper_name, incident_type)

    def get_first_available_iam_user_attr(self, iam_attrs: List[str], use_old_user_data: bool = True):
        # Special treatment for ID field, because he is not included in outgoing mappers.
        for iam_attr in iam_attrs:
            # Special treatment for ID field, because he is not included in outgoing mappers.
            if iam_attr == 'id':
                if attr_value := self.get_attribute(iam_attr, use_old_user_data):
                    return iam_attr, attr_value
            if attr_value := self.get_attribute(iam_attr, use_old_user_data, self.mapped_user_profile):
<<<<<<< HEAD
                # Special treatment for emails, as mapper maps it to a list object.
                if iam_attr == 'emails' and 'value' in attr_value:
                    return iam_attr, attr_value['value']
=======

                if iam_attr == 'emails' and not isinstance(attr_value, str):
                    if isinstance(attr_value, dict):
                        attr_value = attr_value.get('value')
                    elif isinstance(attr_value, list):
                        attr_value = [email for email in attr_value if email.get('primary', False)][0].get(
                            'value')
>>>>>>> 069a5cfb
                return iam_attr, attr_value

        raise DemistoException('Could not find any of the needed attributes. Please make sure you send one of the '
                               f'following attributes: {iam_attrs}, or have the outgoing mapper configured to map to'
                               'one of the listed attributes.')


class IAMUserAppData:
    """ Holds user attributes retrieved from an application.

    :type id: ``str``
    :param id: The ID of the user.

    :type username: ``str``
    :param username: The username of the user.

    :type is_active: ``bool``
    :param is_active: Whether or not the user is active in the application.

    :type full_data: ``dict``
    :param full_data: The full data of the user in the application.

    :return: None
    :rtype: ``None``
    """

    def __init__(self, user_id, username, is_active, app_data):
        self.id = user_id
        self.username = username
        self.is_active = is_active
        self.full_data = app_data


class IAMCommand:
    """ A class that implements the IAM CRUD commands - should be used.

    :type id: ``str``
    :param id: The ID of the user.

    :type username: ``str``
    :param username: The username of the user.

    :type is_active: ``bool``
    :param is_active: Whether or not the user is active in the application.

    :type full_data: ``dict``
    :param full_data: The full data of the user in the application.

    :return: None
    :rtype: ``None``
    """

    def __init__(self, is_create_enabled=True, is_enable_enabled=True, is_disable_enabled=True, is_update_enabled=True,
                 create_if_not_exists=True, mapper_in=None, mapper_out=None, get_user_iam_attrs=None):
        """ The IAMCommand c'tor

        :param is_create_enabled: (bool) Whether or not to allow creating users in the application.
        :param is_enable_enabled: (bool) Whether or not to allow enabling users in the application.
        :param is_disable_enabled: (bool) Whether or not to allow disabling users in the application.
        :param is_update_enabled: (bool) Whether or not to allow updating users in the application.
        :param create_if_not_exists: (bool) Whether or not to create a user if does not exist in the application.
        :param mapper_in: (str) Incoming mapper from the application to Cortex XSOAR
        :param mapper_out: (str) Outgoing mapper from the Cortex XSOAR to the application
        :param get_user_iam_attrs (List[str]): List of IAM attributes supported by integration by precedence
                                                        order to get user details.
        """
        if get_user_iam_attrs is None:
            get_user_iam_attrs = ['email']
        self.is_create_enabled = is_create_enabled
        self.is_enable_enabled = is_enable_enabled
        self.is_disable_enabled = is_disable_enabled
        self.is_update_enabled = is_update_enabled
        self.create_if_not_exists = create_if_not_exists
        self.mapper_in = mapper_in
        self.mapper_out = mapper_out
        self.get_user_iam_attrs = get_user_iam_attrs

    def get_user(self, client, args):
        """ Searches a user in the application and updates the user profile object with the data.
            If not found, the error details will be resulted instead.
        :param client: (Client) The integration Client object that implements a get_user() method
        :param args: (dict) The `iam-get-user` command arguments
        :return: (IAMUserProfile) The user profile object.
        """
        user_profile = IAMUserProfile(user_profile=args.get('user-profile'), mapper=self.mapper_out)
        try:
            iam_attribute, iam_attribute_val = user_profile.get_first_available_iam_user_attr(self.get_user_iam_attrs)
            user_app_data = client.get_user(iam_attribute, iam_attribute_val)
            if not user_app_data:
                error_code, error_message = IAMErrors.USER_DOES_NOT_EXIST
                user_profile.set_result(action=IAMActions.GET_USER,
                                        success=False,
                                        error_code=error_code,
                                        error_message=error_message)
            else:
                user_profile.update_with_app_data(user_app_data.full_data, self.mapper_in)
                user_profile.set_result(
                    action=IAMActions.GET_USER,
                    active=user_app_data.is_active,
                    iden=user_app_data.id,
                    email=user_profile.get_attribute('email'),
                    username=user_app_data.username,
                    details=user_app_data.full_data
                )

        except Exception as e:
            client.handle_exception(user_profile, e, IAMActions.GET_USER)

        return user_profile

    def disable_user(self, client, args):
        """ Disables a user in the application and updates the user profile object with the updated data.
            If not found, the command will be skipped.

        :param client: (Client) The integration Client object that implements get_user() and disable_user() methods
        :param args: (dict) The `iam-disable-user` command arguments
        :return: (IAMUserProfile) The user profile object.
        """
        user_profile = IAMUserProfile(user_profile=args.get('user-profile'), mapper=self.mapper_out)
        if not self.is_disable_enabled:
            user_profile.set_result(action=IAMActions.DISABLE_USER,
                                    skip=True,
                                    skip_reason='Command is disabled.')
        else:
            try:
                iam_attribute, iam_attribute_val = user_profile.get_first_available_iam_user_attr(
                    self.get_user_iam_attrs)
                user_app_data = client.get_user(iam_attribute, iam_attribute_val)
                if not user_app_data:
                    _, error_message = IAMErrors.USER_DOES_NOT_EXIST
                    user_profile.set_result(action=IAMActions.DISABLE_USER,
                                            skip=True,
                                            skip_reason=error_message)
                else:
                    if user_app_data.is_active:
                        user_app_data = client.disable_user(user_app_data.id)
                    user_profile.set_result(
                        action=IAMActions.DISABLE_USER,
                        active=False,
                        iden=user_app_data.id,
                        email=user_profile.get_attribute('email'),
                        username=user_app_data.username,
                        details=user_app_data.full_data
                    )

            except Exception as e:
                client.handle_exception(user_profile, e, IAMActions.DISABLE_USER)

        return user_profile

    def create_user(self, client, args):
        """ Creates a user in the application and updates the user profile object with the data.
            If a user in the app already holds the email in the given user profile, updates
            its data with the given data.

        :param client: (Client) A Client object that implements get_user(), create_user() and update_user() methods
        :param args: (dict) The `iam-create-user` command arguments
        :return: (IAMUserProfile) The user profile object.
        """
        user_profile = IAMUserProfile(user_profile=args.get('user-profile'), mapper=self.mapper_out)

        if not self.is_create_enabled:
            user_profile.set_result(action=IAMActions.CREATE_USER,
                                    skip=True,
                                    skip_reason='Command is disabled.')
        else:
            try:
                iam_attribute, iam_attribute_val = user_profile.get_first_available_iam_user_attr(
                    self.get_user_iam_attrs)
                user_app_data = client.get_user(iam_attribute, iam_attribute_val)
                if user_app_data:
                    # if user exists, update it
                    user_profile = self.update_user(client, args)

                else:
                    app_profile = user_profile.map_object(self.mapper_out, IAMUserProfile.CREATE_INCIDENT_TYPE)
                    created_user = client.create_user(app_profile)
                    user_profile.set_result(
                        action=IAMActions.CREATE_USER,
                        active=created_user.is_active,
                        iden=created_user.id,
                        email=user_profile.get_attribute('email'),
                        username=created_user.username,
                        details=created_user.full_data
                    )

            except Exception as e:
                client.handle_exception(user_profile, e, IAMActions.CREATE_USER)

        return user_profile

    def update_user(self, client, args):
        """ Creates a user in the application and updates the user profile object with the data.
            If the user is disabled and `allow-enable` argument is `true`, also enables the user.
            If the user does not exist in the app and the `create-if-not-exist` parameter is checked, creates the user.

        :param client: (Client) A Client object that implements get_user(), create_user() and update_user() methods
        :param args: (dict) The `iam-update-user` command arguments
        :return: (IAMUserProfile) The user profile object.
        """
        user_profile = IAMUserProfile(user_profile=args.get('user-profile'), mapper=self.mapper_out)
        allow_enable = args.get('allow-enable') == 'true' and self.is_enable_enabled
        if not self.is_update_enabled:
            user_profile.set_result(action=IAMActions.UPDATE_USER,
                                    skip=True,
                                    skip_reason='Command is disabled.')
        else:
            try:
                iam_attribute, iam_attribute_val = user_profile.get_first_available_iam_user_attr(
                    self.get_user_iam_attrs, use_old_user_data=True)
                user_app_data = client.get_user(iam_attribute, iam_attribute_val)
                if user_app_data:
                    app_profile = user_profile.map_object(self.mapper_out, IAMUserProfile.UPDATE_INCIDENT_TYPE)

                    if allow_enable and not user_app_data.is_active:
                        client.enable_user(user_app_data.id)

                    updated_user = client.update_user(user_app_data.id, app_profile)

                    if not updated_user.is_active:
                        updated_user.is_active = True if allow_enable else False

                    user_profile.set_result(
                        action=IAMActions.UPDATE_USER,
                        active=updated_user.is_active,
                        iden=updated_user.id,
                        email=user_profile.get_attribute('email'),
                        username=updated_user.username,
                        details=updated_user.full_data
                    )
                else:
                    if self.create_if_not_exists:
                        user_profile = self.create_user(client, args)
                    else:
                        _, error_message = IAMErrors.USER_DOES_NOT_EXIST
                        user_profile.set_result(action=IAMActions.UPDATE_USER,
                                                skip=True,
                                                skip_reason=error_message)

            except Exception as e:
                client.handle_exception(user_profile, e, IAMActions.UPDATE_USER)

        return user_profile<|MERGE_RESOLUTION|>--- conflicted
+++ resolved
@@ -266,19 +266,15 @@
                 if attr_value := self.get_attribute(iam_attr, use_old_user_data):
                     return iam_attr, attr_value
             if attr_value := self.get_attribute(iam_attr, use_old_user_data, self.mapped_user_profile):
-<<<<<<< HEAD
                 # Special treatment for emails, as mapper maps it to a list object.
-                if iam_attr == 'emails' and 'value' in attr_value:
-                    return iam_attr, attr_value['value']
-=======
-
                 if iam_attr == 'emails' and not isinstance(attr_value, str):
                     if isinstance(attr_value, dict):
                         attr_value = attr_value.get('value')
                     elif isinstance(attr_value, list):
-                        attr_value = [email for email in attr_value if email.get('primary', False)][0].get(
-                            'value')
->>>>>>> 069a5cfb
+                        if not attr_value:
+                            continue
+                        attr_value = next((email.get('value') for email in attr_value if email.get('primary', False)),
+                                          attr_value[0].get('value', ''))
                 return iam_attr, attr_value
 
         raise DemistoException('Could not find any of the needed attributes. Please make sure you send one of the '
