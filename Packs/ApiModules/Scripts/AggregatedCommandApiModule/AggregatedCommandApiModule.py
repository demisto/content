from abc import ABC
from collections import defaultdict
from dataclasses import dataclass
from enum import Enum
from functools import cached_property
import traceback
from typing import Any
from datetime import datetime, timedelta

from CommonServerPython import *
import demistomock as demisto

# Type alias for complex dictionary structures to improve readability
ContextResult = dict[str, Any]
DBotScoreList = list[ContextResult]
CommandProcessResults = list[tuple[ContextResult, str, str]]

# Calculating time interval for indicators freshness
STATUS_FRESHNESS_WINDOW = timedelta(weeks=1)

DBOT_SCORE_TO_VERDICT = {
    0: "Unknown",
    1: "Benign",
    2: "Suspicious",
    3: "Malicious",
}


# --- Core Enumerations and Data Classes ---
class Status(Enum):
    """Enum for command status."""

    SUCCESS = "Success"
    FAILURE = "Failure"


class IndicatorStatus(Enum):
    """Enum for indicator status.
    - FRESH: If the indicator modifiedTime is within the freshness window (default is one week).
    - STALE: If the indicator modifiedTime is outside the freshness window.
    - MANUAL: If the indicator was manually added.
    """

    FRESH = "Fresh"
    STALE = "Stale"
    MANUAL = "Manual"


class EntryResult:
    """
    Captures a single command's summarized outcome for the final HR table.

    Attributes:
        command_name (str): Executed command name. (Not visible in HR)
        args (Any): The args passed (dict or string); kept for HR visibility.
        brand (str): Integration brand (or TIM/Core/VirusTotal).
        status (Status): Success/Failure.
        message (str): Short message (e.g., error text or brand summary).
    """

    def __init__(self, command_name: str, args: Any, brand: str, status: Status, message: str):
        self.command_name = command_name
        self.args = args
        self.brand = brand
        self.status = status
        self.message = message

    def to_entry(self) -> dict[str, Any]:
        return {
            "Arguments": self.args,
            "Brand": self.brand,
            "Status": self.status.value,
            "Message": self.message,
        }


@dataclass
class IndicatorSchema:
    """
    Indicator schema + mapping rules.

    Attributes:
        type (str): Indicator type (e.g., "url", "ip", "cve").
        value_field (str | list[str]): Field name/ list of field name holding the indicator's value
        (e.g., "Data", "Address", ["MD5","SHA256"]).
        context_path_prefix (str): Context key prefix to extract (e.g., "URL(" or "IP(").
        context_output_mapping (dict[str, str]):
            Mapping rules from source context to target; the separator is `".."`.
            - {"Name": "Value"}             -> flat key rename.
            - {"Name..Value": "Value"}      -> nested extract {"Name":{"Value":x}} -> {"Value":x}.
            - Append "[]" to make the destination a list.
            - If "Score" is among mapped keys, we compute MaxScore/MaxVerdict/TIMScore.
            - If "CVSS" is among mapped keys, we Extract TIMCVSS.
    """

    type: str
    value_field: str | list[str]
    context_path_prefix: str
    context_output_mapping: dict[str, str]

    def get_all_values_from(self, data: dict[str, Any]) -> dict[str, Any]:
        """
        Collects all value fields from the given context entry based on this object's
        `value_field` definition. Supports single-field (e.g., "Address") and multi-field
        types (e.g., File hashes: ["MD5","SHA256"]).

        - For a single value_field (string), returns {"Value": <extracted_value>} using that key.
        - For multiple value_fields (list), returns only the matching fields with their original names.

        Example:
            get_all_values_from({"MD5": "aaa", "SHA256": "bbb", "Address": "ccc"})
            self.value_field = ["MD5", "SHA256"]
            → {"MD5": "aaa", "SHA256": "bbb"}

            get_all_values_from({"MD5": "aaa", "SHA256": "bbb", "Address": "ccc"})
            self.value_field = "Address"
            → {"Value": "ccc"}

        Args:
            data: The context dictionary to extract from.

        Returns:
            A dictionary of all found value fields.
        """
        out: dict[str, Any] = {}
        if isinstance(self.value_field, str):
            val = data.get(self.value_field)
            if val:
                out["Value"] = val
            return out

        lower_data = {k.lower(): v for k, v in data.items()}
        for candidate in self.value_field:
            if val := lower_data.get(candidate.lower()):
                out[candidate] = val
        return out


@dataclass
class IndicatorInstance:
    """
    Represents a single indicator undergoing the full enrichment pipeline.

    This object tracks the state of one input value across all stages of the
    enrichment flow (extract → create → enrich → TIM → final context).
    It centralizes the status, errors, enrichment results, and final outcome,
    making it easier to build the final context entries and human-readable output.

    Attributes:
        raw_input (str): The original input string provided by the user.
        extracted_value (str | None): The indicator value extracted by `extractIndicators`.
            None if extraction failed or returned no value of the expected type.
        created (bool): Whether the indicator was successfully created by `CreateNewIndicatorsOnly`.
        enriched (bool): Whether external enrichment (`enrichIndicators` or internal commands) succeeded for this indicator.
        tim_context (list[ContextResult] | None): List of TIM results (standardized enrichment results) returned from TIM search.
            None if no TIM results were found.
        error_message (str | None): Error message describing the failed step,
        message (str | None): Success message after findIndicator return results, describing the brands who successfully enriched.
            Used in the finalize Table HumanReadable.
        final_status (Status): The computed status of the indicator after all enrichment stages. 
            Typically SUCCESS unless any stage failed or an invalid input was detected.
    """
    raw_input: str
    extracted_value: str | None = None
    created: bool = False
    enriched: bool = False
    tim_context: list[ContextResult] | None = None
    error_message: str | None = None
    message: str | None = None
    final_status: Status = Status.SUCCESS




class CommandType(Enum):
    """
    Execution policy category:
      - INTERNAL: runs when no brands specified, or if its brand is requested (e.g., wildfire-get-verdict).
      - EXTERNAL: runs only if `external_enrichment` is True or specific brands were provided (e.g., enrichIndicator).
      - BUILTIN: server builtins (e.g., createNewIndicator) always run regardless of flags.
    """

    INTERNAL = "Internal"
    EXTERNAL = "External"
    BUILTIN = "Builtin"


class Command:
    """
    A single command spec for batch execution.
    Args:
        name (str): The command name (e.g., 'enrichIndicators', 'url').
        args (dict[str, Any]): Arguments for the command.
        brand (str): The specific integration brand to use. leave empty to exclude the command from the human readable entries.
        command_type (CommandType): The type of the command.
        ignore_using_brand (bool): Whether to add the using-brand parameter to the args.
        is_multi_input (bool): Whether the command accepts multiple inputs. Relevant for HumanReadable output.
        is_aggregated_output (bool): Whether the command return one output for multiple inputs. Relevant for HumanReadable output.
            When is_multi_input is True and not is_aggregated_output is True, will split the data list one per result entry.
        context_output_mapping (dict[str, str]):
            Mapping rules from source context to target; the separator is `".."`.
            - {"Name": "Value"}             -> flat key rename.
            - {"Name..Value": "Value"}      -> nested extract {"Name":{"Value":x}} -> {"Value":x}.
            - Append "[]" to make the destination a list.
            - If "Score" is among mapped keys, we compute MaxScore/MaxVerdict/TIMScore.
            - If "CVSS" is among mapped keys, we extract TIMCVSS.
    """

    def __init__(
        self,
        name: str,
        args: dict | None = None,
        brand: str = "",
        command_type: CommandType = CommandType.EXTERNAL,
        context_output_mapping: dict[str, str] | None = None,
        ignore_using_brand: bool = False,
        is_multi_input: bool = False,
        is_aggregated_output: bool = False,
    ):
        self.name = name
        self.args = args
        self.brand = brand
        self.command_type = command_type
        self.context_output_mapping = context_output_mapping
        self.ignore_using_brand = ignore_using_brand
        self.is_multi_input = is_multi_input
        self.is_aggregated_output = False if not is_multi_input else is_aggregated_output

    def __str__(self) -> str:
        """
        Returns a string representation of the Command object.
        """
        return f"Command(name='{self.name}', args={self.args}, type={self.command_type.value})"

    def to_batch_item(self, brands_to_run: list[str] | None = None) -> dict[str, dict[str, Any]]:
        """
        Converts the command object to the format required by `executeCommandBatch`.
        inject using-brand to args if brands_to_run is not empty and ignore_using_brand is False.
        """
        final_args = self.args.copy() if self.args else {}
        if brands_to_run and not self.ignore_using_brand:
            final_args["using-brand"] = ",".join(brands_to_run)
        return {self.name: final_args}

    def execute(self) -> list[dict[str, Any]]:
        """Executes the command and returns the results."""
        demisto.debug(f"[Command.execute] Executing command {self.name} with args: {self.args}")
        is_failed, results = execute_command(self.name, self.args, fail_on_error=False)
        if is_failed:
            demisto.debug(f"[Command.execute] Command {self.name} execution failed with error: {results}")

        demisto.debug(f"[Command.execute] Command {self.name} execution completed with {len(results)} results")
        return results


class BatchExecutor:
    """
    Executes commands in batch/batches and performs minimal, uniform result processing.
    """

    def process_results(
        self,
        results: list[list[ContextResult]],
        commands_list: list[Command],
        verbose: bool = False,
    ) -> list[CommandProcessResults]:
        """
        Normalize command results into `(result, hr_output, error_message)` tuples, skipping debug entries.

        Args:
            results (list[list[ContextResult]]): The results of the batch of commands.
            commands_list (list[Command]): The list of commands that were executed.
            verbose (bool): Whether to print verbose output.

        Returns:
            list[CommandProcessResults]: List of lists of tuples (result, hr_output, error_message).
        """
        demisto.debug("[BatchExecutor.process_results]")
        final_results = []
        for results_list, command in zip(results, commands_list):
            demisto.debug(f"Processing results for command {command.name} with {len(results_list)} results")
            processed_command_results = []
            for i, result in enumerate(results_list):
                if is_debug_entry(result):
                    demisto.debug(f"Result #{i+1} is debug")
                    continue
                hr_output = ""
                error_message = ""
                brand = result.get("Metadata", {}).get("brand") or command.brand or "Unknown"
                if is_error(result):
                    demisto.debug(f"Result #{i+1} is error")
                    error_message = get_error(result)
                    if verbose:
                        hr_output = (
                            f"#### Error for name={command.name} args={command.args} current brand={brand}\n{error_message}"
                        )
                    if human_readable := result.get("HumanReadable"):
                        hr_output += f"\n\n{human_readable}"

                elif verbose:
                    if human_readable := result.get("HumanReadable"):
                        hr_output = (
                            f"#### Result for name={command.name} args={command.args} current brand={brand}\n{human_readable}"
                        )
                demisto.debug(f"Result #{i+1} processed")
                processed_command_results.append((result, hr_output, error_message))
            final_results.append(processed_command_results)
        return final_results

    def execute_batch(
        self,
        commands: list[Command],
        brands_to_run: list[str] | None = None,
        verbose: bool = False,
    ) -> list[CommandProcessResults]:
        """
        Execute one batch (list of Command). Returns a list aligned to `commands`,
        where each item is a list of `(result, hr_output, error_message)` tuples.
        Args:
            commands (list[Command]): List of commands to execute.
            brands_to_run (list[str]): List of brands to run on.
            verbose (bool): Whether to print verbose output.
        Returns:
            list[CommandProcessResults]: List of lists of tuples (result, hr_output, error_message).
        """
        brands_to_run = brands_to_run or []
        commands_to_execute = [command.to_batch_item(brands_to_run) for command in commands]
        demisto.debug(f"Executing batch: {len(commands_to_execute)} commands; using-brands={brands_to_run or 'all'}")
        results = demisto.executeCommandBatch(commands_to_execute)  # Results is list of lists, for each command list of results
        demisto.debug("Batch returned [" + ", ".join(str(len(r)) for r in results) + "] results before processing")
        return self.process_results(results, commands, verbose)

    def execute_list_of_batches(
        self,
        list_of_batches: list[list[Command]],
        brands_to_run: list[str] | None = None,
        verbose: bool = False,
    ) -> list[list[CommandProcessResults]]:
        """
        Execute batches in order. See `execute_batch` for inner tuple shape.

        Args:
            list_of_batches (list[list[Command]]): A list of batches to execute. each batch is list of commands.
            brands_to_run (list[str]): A list of brands to run on.
            verbose (bool): Whether to print verbose output.

        Returns:
            List of corresponding results for each batch.
            Foreach batch list of results list per commands.
            Foreach command list of tuples (ContextResult, str, str) corresponding to (result, hr_output, error_message).
            Example:
            [
                [  # batch 0
                    [ (result, hr_output, error), ... ],  # command 0 results
                    [ (result, hr_output, error), ... ],  # command 1 results
                ],
                [  # batch 1
                    ...
                ]
            ]

        """
        out: list[list[list[tuple[ContextResult, str, str]]]] = []
        for i, batch in enumerate(list_of_batches):
            if not batch:
                demisto.debug(f"Skipping empty batch #{i+1} (no commands).")
                out.append([])  # keep alignment; process_results will just see nothing
                continue
            demisto.debug(f"Executing batch #{i+1} with {len(batch)} commands")
            out.append(self.execute_batch(batch, brands_to_run or [], verbose))
        return out


# --- Context Builder ---
class ContextBuilder:
    """
    A builder class to handle the aggregation and merging of context data.
    TIM data will be added under final_context_path(val.Value && val.Value == obj.Value) after some enrichments.
    DBot scores will be added to context under Common.DBotScore.CONTEXT_PATH.
    Other commands results will be added to context as is.
    Args:
        indicator (Indicator): The indicator object.
        final_context_path (str): The final context path.
    """

    def __init__(self, indicator_schema: IndicatorSchema, final_context_path: str):
        self.indicator_schema = indicator_schema
        self.final_context_path = final_context_path

        self.indicator_instances: list[IndicatorInstance] = []
        self.other_context: ContextResult = {}

    def add_indicator_instances(self, indicator_instances: list[IndicatorInstance]):
        """
        Adds TIM context to the final context.
        TIM context expected format:
        {"https://example.com": [{}, {}]}.
        Adds DBot scores to the final context.
        Args:
            tim_ctx (ContextResult): The TIM context.
            dbot_scores (DBotScoreList): The DBot scores.
        """
        self.indicator_instances.extend(indicator_instances)

    def add_other_commands_results(self, commands_ctx: ContextResult):
        """
        Adds context from non enrichment commands.
        Will be added to the final context as is.
        Args:
            commands_ctx (ContextResult): The commands context.
        """
        self.other_context.update(commands_ctx or {})

    def build(self) -> ContextResult:
        """
        Builds the final context by merging context and adding fields to indicators.
        TIM Context will be constructed as follows:
        {
            self.final_context_path(val.Value && val.Value == obj.Value):[
                {
                    "Value":"Example",
                    "MaxScore":1, //Optional
                    "MaxVerdict":"Malicious", //Optional
                    "TIMScore":1, //Optional
                    "TIMCVSS":1, //Optional
                    "Status": "Stale"/"Fresh"/"Manual",
                    "ModifiedTime": "2022-01-01T00:00:00Z",
                    "Results": [{
                        "Brand": "Brand1",
                        "Score": 1,
                        "DetectionEngines": 1,
                        "PositiveDetections": 1,
                        "Data": "Example",
                        "additionalFields": {}, //Optional
                        },
                        {
                        "Brand": "Brand2",
                        "Score": 2,
                        "DetectionEngines": 2,
                        "PositiveDetections": 2,
                        "Data": "Example",
                        }]
                },
            ],
            "OtherCommandsResults": ContextResult,
            }
        Returns:
            ContextResult: The final context.
        """
        final_context: ContextResult = {}
        if self.indicator_instances:
            indicator_list = self.create_indicator()
            self.enrich_final_indicator(indicator_list)
            final_context[f"{self.final_context_path}(val.Value && val.Value == obj.Value)"] = indicator_list
<<<<<<< HEAD
=======
        if self.dbot_context:
            final_context[Common.DBotScore.CONTEXT_PATH] = self.dbot_context
>>>>>>> 6885fc62
        final_context.update(self.other_context)

        return remove_empty_elements_with_exceptions(final_context, exceptions={"TIMCVSS", "Status", "ModifiedTime"})

    def create_indicator(self) -> list[dict]:
        """
        Constructs the final indicator list from the reputation context as follows:
        Input:
        {"https://example.com": [{"Brand": "Brand1","Data": "Example"},{"Brand": "Brand2","Data": "Example"}]}
        Result:
        [{
            "Value": "https://example.com",
            "Other Fields": ...
            "Results": [{"Brand": "Brand1","Data": "Example"},
                        {"Brand": "Brand2","Data": "Example"}]
        }]
        Returns:
            list[dict]: The final list structure.
        """
        results: list[dict] = []
        for indicator_instance in self.indicator_instances:
            value = indicator_instance.extracted_value
            raw = indicator_instance.raw_input

            valid = bool(value)
            created = indicator_instance.created
            enriched = indicator_instance.enriched
            found = bool(indicator_instance.tim_context)

            # Case 1 – Invalid indicator (highest priority)
            if not valid:
                results.append({
                    "Value": indicator_instance.raw_input,
                    "Status": "Error",
                    "Message": indicator_instance.error_message or "Invalid"
                })
                continue
            
            # Case 2 – Success: valid + enriched + found
            if enriched and indicator_instance.tim_context:
                current_indicator: dict[str, Any] = {"Value": value}
                
                # TIM section
                tim_indicator = [
                    indicator
                    for indicator in indicator_instance.tim_context
                    if indicator.get("Brand") == "TIM"
                ]
                if tim_indicator:
                    tim_obj = tim_indicator[0]
                    # Extract File hashing if file is hash
                    if self.indicator_schema.type == "file":
                        hashes_dict = (
                            self.indicator_schema.get_all_values_from(tim_obj)
                            or build_hash_dict(value)
                        )
                        current_indicator["Hashes"] = hashes_dict
                    # Main Indicator Fields
                    current_indicator["Status"] = pop_dict_value(tim_obj, "Status")
                    current_indicator["ModifiedTime"] = pop_dict_value(tim_obj, "ModifiedTime")

                    if "Score" in self.indicator_schema.context_output_mapping:
                        current_indicator["TIMScore"] = tim_obj.get("Score")
                        
                    if "CVSS" in self.indicator_schema.context_output_mapping:
                        current_indicator["TIMCVSS"] = tim_obj.get("CVSS")
                        
                current_indicator["Results"] = indicator_instance.tim_context
                results.append(current_indicator)
                continue
            
            # Remaining error cases (valid == True but success pattern did not match)
            # Case 3 – valid, not created, not enriched, not found -> Probably creation Failed
            elif not created and not enriched and not found:
                results.append({
                    "Value": raw,
                    "Status": "Error",
                    "Message": "Failed To Create Indicator using CreateNewIndicatorsOnly."
                })
            
            # Case 4 – valid, not created, not enriched, found
            # if found -> exists so enrich failed (this it the interesting failure)
            elif not created and not enriched and found:
                results.append({
                    "Value": raw,
                    "Status": "Error",
                    "Message": "Failed to Enrich using enrichIndicator."
                })
            
            # Case 5 – valid, created, not enriched, does not matter if found or not, enrichment failed
            elif created and not enriched:
                results.append({
                    "Value": raw,
                    "Status": "Error",
                    "Message": "Failed to Enrich using enrichIndicator."
                })
            
            # Case 6 – valid, enriched (created or already exists), not found -> Extraction Failed
            elif enriched and not found:
                results.append({
                    "Value": raw,
                    "Status": "Error",
                    "Message": "Enrichment succeeded but extracting from TIM failed."
                })
            indicator_instance.final_status = Status.FAILURE

            


        return results

    def enrich_final_indicator(self, indicator_list: list[dict]):
        """
        Adds enrichment fields to the final indicator objects depending on the context output mapping.
        Args:
            indicator_list (list[dict]): The list of indicators to enrich.
        """
        for indicator in indicator_list:
            if "Score" in self.indicator_schema.context_output_mapping and indicator.get("Status") != "Error":
                all_scores = [res.get("Score", 0) for res in indicator.get("Results", [])] + [indicator.get("TIMScore", 0)]
                max_score = max(all_scores or [0])
                indicator["MaxScore"] = max_score
                indicator["MaxVerdict"] = DBOT_SCORE_TO_VERDICT.get(max_score, "Unknown")


class BrandManager:
    """
    Centralizes brand management.
    - requested: brands the user asked for
    - enabled: brands with active instances
    - to_run: [] => all brands, else intersection(requested, enabled)
    - missing: requested but not enabled
    - unsupported_external(...): requested brands that are only meaningful via EXTERNAL enrichment
      but currently not enabled
    """

    def __init__(self, requested: list[str] | None):
        self.requested = requested
        demisto.debug(f"[BrandManager] requested={self.requested}")

    @cached_property
    def enabled(self) -> set[str]:
        """Return set of active integration brands."""
        return BrandManager.enabled_brands()

    @staticmethod
    def enabled_brands() -> set[str]:
        """Return set of active integration brands."""
        all_modules = demisto.getModules()
        enabled_brands = {module.get("brand") for module in all_modules.values() if module.get("state") == "active"}
        demisto.debug(f"[BrandManager] enabled={enabled_brands}")
        return enabled_brands

    @staticmethod
    def get_brands_by_type(command_batches: list[list[Command]] | None, command_type: CommandType) -> list[str]:
        """
        Returns all unique brands that appear in the given command batches
        for the specified command type.
        Help getting all Internal command brands to inject them to the brand variable.
        For example when WildFire-v2 is internal enrichment brand, we will add it to brands (when external_enrichment
        is false and no brands is given). in order to not skip other Internal commands such as core-get-hash-analytics-prevalence,
        we will call this function to append the internal brands to run them as well.
        Args:
            command_batches: A list of batches containing `Command` objects.
            command_type: The command type to filter by.

        Returns:
            A list of unique brand names.

        Example:
            Input: All command batches, one of them is Internal with brand 'Cortex Core-IR'.
            Calling: get_brands_by_type(batches, CommandType.INTERNAL)
            Returns: ['Cortex Core-IR']
        """
        if not command_batches:
            return []
        brands: set[str] = set()
        for batch in command_batches:
            for command in batch:
                if command.command_type == command_type:
                    brands.add(command.brand)
        return list(brands)

    @cached_property
    def to_run(self) -> list[str]:
        """
        Active brands to run based on user input.
        If none provided, returns empty -> means "all".
        """
        if not self.requested:
            demisto.debug("No specific brands provided; will run on all available brands.")
            return []

        brands_to_execute = list(set(self.requested) & set(self.enabled))
        if not brands_to_execute:
            raise DemistoException(
                "None of the provided brands correspond to an enabled integration instance. "
                "Please ensure brand names are correct and instances are enabled."
            )
        demisto.debug(f"[BrandManager] to_run={brands_to_execute}")
        return brands_to_execute

    @cached_property
    def missing(self) -> list[str]:
        """
        Returns a list of missing brands from the given brands.
        If no brands are given, returns empty list.
        Caches the result to avoid redundant calculations.
        """
        if not self.requested:
            return []

        missing_brands = list(set(self.requested) - self.enabled)
        demisto.debug(f"[BrandManager] missing={missing_brands}")
        return missing_brands

    def unsupported_external(self, commands: list[list["Command"]]) -> list[str]:
        """
        Returns a list of unsupported enrichment brands to run on from the given brands.
        If no brands are given, returns empty list.
        Caches the result to avoid redundant calculations.
        """
        if not self.requested:
            demisto.debug("No specific brands provided; will run on all available brands.")
            return []
        non_external_brands = {
            command.brand
            for command_list in commands
            for command in command_list
            if command.command_type != CommandType.EXTERNAL and command.command_type != CommandType.BUILTIN
        }
        demisto.debug(f"[BrandManager] non_external_brands={non_external_brands}")
        external_brands = set(self.requested) - non_external_brands
        demisto.debug(f"[BrandManager] external_brands={external_brands}")
        return list(external_brands - set(self.enabled))


# --- Main Framework Abstraction ---
class AggregatedCommand(ABC):
    def __init__(
        self,
        args: dict,
        brands: list[str],
        verbose: bool,
        commands: list[list[Command]] | None = None,
    ):
        """
        Initializes the module.

        Args:
            args (dict[str, Any]): The arguments from `demisto.args()`.
            brands (list[str]): A list of specific integration brands to run.
            verbose (bool): If True, include detailed command outputs.
            commands (list[list[Command]]): List of batches of commands to run.
        """
        self.args = args
        self.brands = brands
        self.verbose = verbose
        self.commands = commands or []
        self.brand_manager = BrandManager(brands)


class ReputationAggregatedCommand(AggregatedCommand):
    def __init__(
        self,
        args: dict[str, Any],
        brands: list[str],
        indicator_schema: IndicatorSchema,
        indicator_instances: list[IndicatorInstance],
        final_context_path: str,
        external_enrichment: bool = False,
        additional_fields: bool = False,
        internal_enrichment_brands: list[str] | None = None,
        verbose: bool = False,
        commands: list[list[Command]] | None = None,
        invalid_inputs: list[str] | None = None,
        verbose_outputs: list[str] | None = None,
        entry_results: list[EntryResult] | None = None,
    ):
        """
        Initializes the reputation aggregated command.

        Args:
            args (dict[str, Any]): The arguments from `demisto.args()`.
            brands (list[str]): List of brands to run on.
            indicator_schema (IndicatorSchema): IndicatorSchema object to use for reputation.
            data (list[str]): Data to enrich Example: ["https://example.com"].
            final_context_path (str): Path to the context to extract to for the indicators, will be added to the path
                                      ExampleEnrichment(val.Value && val.Value == obj.Value).
            external_enrichment (bool): Whether to run external enrichment (e.g enrichIndicators).
            additional_fields (bool): Whether to include additional fields in the output.
            internal_enrichment_brands (list[str]): A list of internal brands to use for enrichment when no brands are provided
                                                    and external_enrichment is False. Applied only if those brands are available;
                                                    ignored otherwise.
            verbose (bool): Whether to add verbose outputs.
            commands (list[list[Command]]): List of batches of commands to run.
        """
        self.external_enrichment = external_enrichment
        self.final_context_path = final_context_path
        self.additional_fields = additional_fields
        self.indicator_instances = indicator_instances
        self.indicator_mapping = {indicator_instance.extracted_value : indicator_instance
                                  for indicator_instance in indicator_instances}
        self.indicator_schema = indicator_schema
        self.internal_enrichment_brands = internal_enrichment_brands or []
        self.invalid_inputs = invalid_inputs or []
        self.verbose_outputs = verbose_outputs or []
        self.entry_results = entry_results or []
        # If no brands and external_enrichment is false, will insert internal enrichment if available
        # Addes internal command brands as well to make sure they also will run
        if not brands and not external_enrichment:
            active_internal_enrichment_brands = list(set(self.internal_enrichment_brands) & BrandManager.enabled_brands())
            if active_internal_enrichment_brands:
                brands = active_internal_enrichment_brands + BrandManager.get_brands_by_type(commands, CommandType.INTERNAL)
                demisto.debug("External enrichment false with no brands asked; using internal enrichment + commands")

        super().__init__(args, brands, verbose, commands)

    @cached_property
    def unsupported_enrichment_brands(self) -> list[str]:
        """Returns a list of brands that are not enabled but are required for external enrichment."""
        if not self.brands:
            return []
        return self.brand_manager.unsupported_external(self.commands)

    def run(self) -> CommandResults:
        """
        Main execution loop for the reputation aggregation.
        """
        demisto.debug("Aggregated reputation run: start")
        batch_results: list[list[list[tuple[ContextResult, str, str]]]] = []
        context_result: ContextResult = {}
        batch_verbose_outputs: list[str] = []

        demisto.debug("Step 1: Executing batch commands.")
        commands_to_execute = self.prepare_commands_batches(self.external_enrichment)
        if commands_to_execute:
            demisto.debug(
                f"Executing {sum(len(b) for b in commands_to_execute)} commands in " f"{len(commands_to_execute)} batch(es)"
            )
            batch_executor = BatchExecutor()
            batch_results = batch_executor.execute_list_of_batches(commands_to_execute, self.brand_manager.to_run, self.verbose)
            if batch_results:
                context_result, batch_verbose_outputs, entry_results = self.process_batch_results(batch_results,
                                                                                                  commands_to_execute)
                self.verbose_outputs += batch_verbose_outputs
                self.entry_results += entry_results
            else:
                demisto.debug("No batch results.")

        demisto.debug("Step 2: Finding indicators.")
        self.get_indicators_from_tim()
        self.update_indicator_instances_status()

        demisto.debug("Step 3: Building final context.")
        context_builder = ContextBuilder(self.indicator_schema, self.final_context_path)
        context_builder.add_other_commands_results(context_result)
        context_builder.add_indicator_instances(self.indicator_instances)
        final_context = context_builder.build()

        demisto.debug("Step 4: Summarizing command results.")
        return self.summarize_command_results(self.entry_results, final_context)
    
    def update_indicator_instances_status(self):
        """
        Updates each IndicatorInstance based on the EntryResults of CreateNewIndicatorsOnly and enrichIndicator Commands.
        The following IndicatorInstance attributes will be updated:
        - created (bool): If CreateNewIndicatorsOnly succeeded/failed.
        - enriched (bool) If enrichIndicator succeeded/failed.
            if enrichIndicator not exits (wasn't called) we will look at it as succeeded.
        - error_message (str): If one of the command failed will add the error message from the EntryResult Object.
        - final_status based on errors
        """
        for entry in self.entry_results:
            demisto.debug(f"name = {entry.command_name}, brand = {entry.brand}, status = {entry.status}, message = {entry.message}")
        create_entry = next(
            (e for e in self.entry_results if e.command_name == "CreateNewIndicatorsOnly"),
            None,
        )
        demisto.debug(f"Create Entry: {create_entry}")
        enrich_entry = next(
            (e for e in self.entry_results if e.command_name == "enrichIndicators"),
            None,
        )
        demisto.debug(f"Enrich Entry: {enrich_entry}")
        errors:list[str] = []
        # Determine CreateNewIndicatorsOnly status and error message
        is_created = bool(create_entry and create_entry.status == Status.SUCCESS)
        if not is_created and create_entry:
            errors.append(create_entry.message or "Creating indicator failed.")

        # Determine enrichIndicator status and error message
        # enrich_entry is None → enrichment stage not used → treat as success
        if enrich_entry is None:
            is_enriched = True
        else:
            is_enriched = enrich_entry.status == Status.SUCCESS
            if not is_enriched:
                msg = enrich_entry.message or "Enrichment failed."
                errors.append(msg)

        for inst in self.indicator_instances:
            if not inst.extracted_value:
                continue
            inst.created = is_created
            inst.enriched = is_enriched
            inst.error_message = " | ".join(errors) if errors else None
            inst.final_status = (
                Status.SUCCESS if not inst.error_message else Status.FAILURE
            )

                
            
    def prepare_commands_batches(self, external_enrichment: bool = False) -> list[list[Command]]:
        """
        The commands that will be added to execution are filtered as follow:
        1. external_enrichment=False, brands=[] → INTERNAL + BUILTIN.
        2. external_enrichment=True, brands=[] → INTERNAL + EXTERNAL + BUILTIN.
        3. external_enrichment=False, brands != []:
            - INTERNAL only if command.brand in self.brands.
            - EXTERNAL: all external commands are included (using-brand: {brands} injected to the command later).
            - BUILTIN included.
        Args:
            external_enrichment (bool): Flag to determine if external commands should run.
        Return:
            list[list[Command]]: The command batches after filtering.
        """
        demisto.debug(f"Preparing commands. External enrichment: {external_enrichment}")
        prepared_commands: list[list[Command]] = []
        for command_list in self.commands:
            current_command_list: list[Command] = []
            for command in command_list:
                if command.command_type == CommandType.INTERNAL and (command.brand in self.brands or not self.brands):
                    # If Command is internal and brand is in brands or brands is empty, add it to the list.
                    demisto.debug(f"Adding internal command {command}")
                    current_command_list.append(command)

                elif command.command_type == CommandType.EXTERNAL and (external_enrichment or self.brands):
                    # If Command is external and external_enrichment is True or brands is not empty, add it to the list.
                    demisto.debug(f"Adding external command {command}")
                    current_command_list.append(command)  # added using-brand argument on execution

                elif command.command_type == CommandType.BUILTIN:
                    # If Command is built-in, add it to the list.
                    demisto.debug(f"Adding Builtin command {command}")
                    current_command_list.append(command)

                else:
                    demisto.debug(f"Skipping command {command} | {command.command_type} | {self.brands}")
            prepared_commands.append(current_command_list)

        return prepared_commands

    def get_indicators_from_tim(self):
        """
        Searches TIM for indicators and processes the results.
        Returns:
            tuple[ContextResult: TIM Context Output,
            list[EntryResult]: Result Entries.
        """

        iocs = self.search_indicators_in_tim()
        if not iocs:
            demisto.debug("No Search Results")
            return

        self.process_tim_results(iocs)

    def search_indicators_in_tim(self) -> list[ContextResult]:
        """
        Performs the actual search against TIM using the IndicatorsSearcher class.
        Returns:
            list[ContextResult]: The search results.
        """
        indicator_values = " or ".join({f"value:{indicator_instance.extracted_value}"
                                  for indicator_instance in self.indicator_instances
                                  if indicator_instance.extracted_value})
        query = f"type:{self.indicator_schema.type} and ({indicator_values})"
        try:
            demisto.debug(f"Executing TIM search with query: {query}")
            searcher = IndicatorsSearcher(query=query)
            iocs = flatten_list([res.get("iocs", []) for res in searcher])
            demisto.debug(f"TIM search returned {len(iocs)} raw IOCs.")

            if not iocs:
                return []
            return iocs
        except Exception as e:
            msg = f"Error searching TIM: {e}\n{traceback.format_exc()}"
            demisto.debug(msg)
            for indicator_instance in self.indicator_instances:
                if indicator_instance.extracted_value:
                    indicator_instance.error_message = msg
            return []

    def process_tim_results(self, iocs: list[dict[str, Any]]):
        """Processes raw IOCs from a TIM search into structured context.
        Args:
            iocs (list[dict[str, Any]]): The IOC objects from the TIM search.
        Returns:
            tuple[ContextResult, list[EntryResult]]: The TIM context output and entry results.
            ContextResult: TIM Context Output.
                Example:
                {
                    "https://example.com": [
                        {"Data": "https://example.com", "Brand": "Brand1", "additionalFields": {..},}
                        {"Data": "https://example.com", "Brand": "Brand2", "additionalFields": {..},}
                    ]}

            list[EntryResult]: Result Entries.
        """
        demisto.debug(f"Processing {len(iocs)} IOCs from TIM.")

        for i, ioc in enumerate(iocs):
            demisto.debug(f"Processing #{i+1} TIM result")
            parsed_indicators, value, message = self._process_single_tim_ioc(ioc)
            indicator_instance = self.indicator_mapping[value]
            indicator_instance.tim_context = parsed_indicators
            indicator_instance.message = message


    def _process_single_tim_ioc(self, ioc: dict[str, Any]) -> tuple[list[dict], str, str]:
        """
        Processes a single IOC object returned from a TIM search.
        Extract Score and brand and add them to parsed indicators.
        Args:
            ioc (dict[str, Any]): The IOC object to process.
        Returns:
            tuple[list[dict], EntryResult, str]: The parsed indicators, entry result, and indicator value.
        """
        all_parsed_indicators:list[ContextResult] = []
        tim_indicator = self.create_tim_indicator(ioc)
        all_parsed_indicators.append(tim_indicator)

        value = tim_indicator.get("Value", "")

        found_brands = []
        demisto.debug(f"Extracting per brand information for {value}")
        for brand, brand_data in ioc.get("insightCache", {}).get("scores", {}).items():
            demisto.debug(f"Processing TIM indicators from brand: {brand}")
            score = brand_data.get("score", 0)
            context = brand_data.get("context", {})
            reliability = brand_data.get("reliability", "")
            parsed_indicators = self.parse_indicator(context, brand, reliability, score)
            if parsed_indicators:
                found_brands.append(brand)
            all_parsed_indicators.extend(parsed_indicators)

        message = f"Found indicator from brands: {', '.join(found_brands)}." if found_brands else "No matching indicators found."

        return all_parsed_indicators, value, message

    def create_tim_indicator(self, ioc: dict[str, Any]) -> dict[str, Any]:
        """
        Creates a TIM indicator from a TIM IOC CustomFields and Main Fields.
        Relevant for extracting the Score/Status/ModifiedTime from the TIM IOC to the main context.
        Args:
            ioc (dict[str, Any]): The TIM IOC to create a TIM indicator from.
        Returns:
            dict[str, Any]: The TIM indicator.
        """
        demisto.debug("Extracting Custom Fields")
        customFields = ioc.get("CustomFields", {})
        # all Keys under CustomFields are lowercase while the mapping are CamelCase, this insure we will find the right keys
        lower_mapping = {k.lower(): v for k, v in self.indicator_schema.context_output_mapping.items()}
        mapped_indicator = self.map_command_context(customFields.copy(), lower_mapping, is_indicator=True)

        if "Score" in self.indicator_schema.context_output_mapping:
            mapped_indicator.update({"Score": ioc.get("score", Common.DBotScore.NONE)})
        if "CVSS" in self.indicator_schema.context_output_mapping:
            mapped_indicator.update({"CVSS": customFields.get("cvssscore")})
        mapped_indicator.update(
            {
                "Brand": "TIM",
                "Status": self.get_indicator_status_from_ioc(ioc),
                "ModifiedTime": ioc.get("modifiedTime"),
            }
        )
        if self.indicator_schema.type == "file":
            value = map_back_to_input(self.data, self.indicator_schema.get_all_values_from(mapped_indicator)) or ioc.get("value")
        else:
            value = ioc.get("value", "")
        mapped_indicator.update({"Value": value})
        demisto.debug(f"Created TIM Indicator for {value}")
        return mapped_indicator

    def get_indicator_status_from_ioc(self, ioc: dict) -> str | None:
        """
        Determine the status of a dict based on manual edits and modification time.

        Rules:
        - If "Score" is in manuallyEditedFields → "manual"
        - Else if modifiedTime is less than STATUS_FRESHNESS_WINDOW ago → "fresh"
        - Else → "stale"
        """
        manually_edited_fields = ioc.get("manuallyEditedFields", {})
        if "Score" in manually_edited_fields or "score" in manually_edited_fields:
            return IndicatorStatus.MANUAL.value

        modified_time_str = ioc.get("modifiedTime")
        if modified_time_str:
            try:
                modified_time = datetime.fromisoformat(modified_time_str.replace("Z", "+00:00"))
            except ValueError:
                return None

            if modified_time >= datetime.now(modified_time.tzinfo) - STATUS_FRESHNESS_WINDOW:
                return IndicatorStatus.FRESH.value
            else:
                return IndicatorStatus.STALE.value

        return None

    def process_batch_results(
        self,
        all_results: list[list[list[tuple[ContextResult, str, str]]]],
        commands_to_execute: list[list[Command]],
    ) -> tuple[ContextResult, list[str], list[EntryResult]]:
        """
        Processes the results from the batch executor.
        runs through the execution results and processes each result according to the command parameters.
        Construct entry results and context results.

        Args:
            all_results (list[list[ContextResult]]): The results from the batch executor for all commands.
            commands_to_execute (list[Command]): The commands to execute.
        Returns:
            tuple[
                ContextResult, The non-reputation context output.
                list[str], The verbose command results.
                list[EntryResult], The entry results.
            ]
        """
        verbose_outputs: list[str] = []
        entry_results: list[EntryResult] = []
        context_result: ContextResult = defaultdict(lambda: defaultdict(list))

        demisto.debug(f"Processing {len(all_results)} batches.")
        for j, (command_batch, results_batch) in enumerate(zip(commands_to_execute, all_results)):
            demisto.debug(f"Processing batch {j}.")
            for command, processed_results_list in zip(command_batch, results_batch):
                demisto.debug(f"Processing result for command: {command} len: {len(processed_results_list)}")
                for i, result_tuple in enumerate(processed_results_list):
                    entry, mapped_ctx, verbose = self._process_single_command_result(result_tuple, command)
                    if not command.is_aggregated_output and command.is_multi_input and i < len(self.data):
                        # Only if the command input is list and the command return many Command results.
                        entry.args = self.data[i]

                    entry_results.append(entry)
                    deep_merge_in_place(context_result, mapped_ctx)
                    if verbose:
                        verbose_outputs.append(verbose)

                demisto.debug(f"Command {command} processed.")

        return context_result, verbose_outputs, entry_results

    def _process_single_command_result(
        self, result: tuple[ContextResult, str, str], command: Command
    ) -> tuple[EntryResult, ContextResult, str | None]:
        """
        Processes a single result from a batch command execution.
        Args:
            result (tuple[ContextResult, str, str]): The result from the batch command execution.
            command (Command): The command to execute.
        Returns:
            tuple[EntryResult, ContextResult, str | None]: The entry result, context result, and verbose output.
        """
        raw_result, hr_output, error = result

        entry = EntryResult(
            command_name=command.name,
            args=command.args,
            brand=command.brand,
            status=Status.SUCCESS if not error else Status.FAILURE,
            message=error or "No matching indicators found.",
        )

        mapped_context: ContextResult = {}
        if cmd_context := raw_result.get("EntryContext", {}):
            entry.message = error if error else ""
            demisto.debug(f"EntryContext found for command {command.name}")
            mapped_context = self.map_command_context(cmd_context.copy(), command.context_output_mapping)

        verbose_output = hr_output if self.verbose else None
        return entry, mapped_context, verbose_output

    def map_command_context(
        self, entry_context: dict[str, Any], context_output_mapping: dict[str, str] | None, is_indicator: bool = False
    ) -> dict[str, Any]:
        """
        Maps the entry context item to the final context using the mapping.
        Can add [] to transform the final path value to list.
        If mapping is empty, return entry_context.
        If mapping is None, return empty dict.
        Args:
            entry_context (dict[str, Any]): The entry context item.
            mapping (dict[str, str]): The mapping to use.
            Example1:
                mapping = {"result..value": "final_context..value"}
                {"results":{"value":value}} -> {"final_context":{"value":value}}
            Example2:
                mapping = {"result..value": "final_context..value[]"}
                {"results":{"value":value}} -> {"final_context":{"value":[value]}}
        Returns:
            dict[str, Any]: The mapped context.
        """
        if context_output_mapping is None:
            demisto.debug("Mapping is None, return Empty Dict.")
            return {}

        if not context_output_mapping:
            demisto.debug("Mapping is empty, return entry_context.")
            return entry_context

        if not entry_context:
            demisto.debug("No entry context provided, returning empty context.")
            return {}

        mapped_context: ContextResult = defaultdict()
        demisto.debug(f"Starting context mapping with {len(context_output_mapping)} rules. is_indicator: {is_indicator}")
        for src_path, dst_path in context_output_mapping.items():
            if (value := pop_dict_value(entry_context, src_path)) is not None:
                set_dict_value(mapped_context, dst_path, value)

        if self.additional_fields and is_indicator and entry_context:
            demisto.debug(f"Adding {len(entry_context)} remaining fields to AdditionalFields.")
            set_dict_value(mapped_context, "AdditionalFields", entry_context)

        return dict(mapped_context)

    def parse_indicator(
        self,
        entry_context: ContextResult,
        brand: str,
        reliability: str,
        score: int = Common.DBotScore.NONE,
    ) -> list[ContextResult]:
        """
        Parse the indicator context and complete missing fields such as brand, score, verdict if needed.
        self.indicator.context_output_mapping is used to map the indicator context to the final context.
        What is not mapped is added to the AdditionalFields if AdditionalFields is enabled.
        Final indicator is saved under the following structure:
        {indicator_value: {brand: [indicator]}}
        {"https://example.com":[
                {"indicator_value":"https://example.com",
                "brand":"brand",
                "score": 1,
                "verdict": "Good"},
                ]
        }
        Args:
            entry_context (ContextResult): The entry context item straight from the command result.entry_context.
            brand (str): The brand from the result.metadata.brand.
            score (int, optional): The score. Defaults to Common.DBotScore.NONE.
        Returns:
            list[ContextResult]: The parsed result.
        """
        demisto.debug(f"Starting parsing indicators from brand '{brand}'.")
        indicators_context: list[ContextResult] = []
        indicator_entries = flatten_list(
            [v for k, v in entry_context.items() if k.startswith(self.indicator_schema.context_path_prefix)]
        )
        demisto.debug(f"Extracted {len(indicator_entries)} indicators from {brand} entry context.")

        for indicator_data in indicator_entries:
            indicator_value = self.indicator_schema.get_all_values_from(indicator_data)
            demisto.debug(f"Parsing indicator: {indicator_value}")
            mapped_indicator = self.map_command_context(indicator_data, self.indicator_schema.context_output_mapping, is_indicator=True)
            if "Score" in self.indicator_schema.context_output_mapping:
                mapped_indicator["Score"] = score
                mapped_indicator["Verdict"] = DBOT_SCORE_TO_VERDICT.get(score, "Unknown")
            mapped_indicator["Brand"] = brand
            mapped_indicator["Reliability"] = reliability
            indicators_context.append(mapped_indicator)
            demisto.debug(f"Parsed indicator '{indicator_value}' from brand '{brand}'")

        return indicators_context

    def summarize_command_results(
        self, entries: list[EntryResult], final_context: dict[str, Any]
    ) -> CommandResults:
        """
        Construct the final Command Result with the appropriate readable output and context.
        Summarizes the human readable output.
        Adds verbose messages from all commands if verbose is True.
        If all commands failed, return an error message.
        If no indicator found and at least one command failed, return error message.
        If all commands succeeded with no indicators found, return a success message.
        If at least one command succeeded with indicators found, return a success message.

        Args:
            entries (list[EntryResult]): The entry results of the TIM.
            final_context (ContextResult): The final context.
        Returns:
            CommandResults: The command results.
        """
        demisto.debug(f"Summarizing final results from {len(entries)} command entries.")
        self.create_indicators_entry_results()
        if self.unsupported_enrichment_brands:
            # Add Entry with all requested unsupported brands.
            demisto.debug(f"Missing brands: {self.unsupported_enrichment_brands}")
            for unsupported_enrichment_brand in self.unsupported_enrichment_brands:
                entries.append(
                    EntryResult(
                        command_name=self.indicator_schema.type,
                        args="",
                        brand=unsupported_enrichment_brand,
                        status=Status.FAILURE,
                        message="Unsupported Command: Verify you have proper integrations enabled to support it",
                    )
                )
        human_readable = tableToMarkdown(
            "Final Results",
            # Remove Entries from non brands command such as CreateNewIndicator and EnrichIndicator
            t=[entry.to_entry() for entry in entries if entry.brand != ""],
            headers=["Brand", "Arguments", "Status", "Message"],
        )
        if self.verbose and self.verbose_outputs:
            demisto.debug("Adding verbose outputs to human readable.")
            human_readable += "\n\n".join(self.verbose_outputs)

        # Return an error only if there were no successes AND at least one of those was a hard failure.
        if all(entry.status == Status.FAILURE or entry.message == "No matching indicators found." for entry in entries) and any(
            entry.status == Status.FAILURE for entry in entries
        ):
            # Error when all failed, or some failed and the other had no indicators found.
            # If no indicators found, it is not an error.
            demisto.debug("All commands failed or no indicators found. Returning an error entry.")
            return CommandResults(
                readable_output="Error: All commands failed or no indicators found.\n" + human_readable,
                outputs=final_context,
                entry_type=EntryType.ERROR,
            )

        demisto.debug("All commands succeeded. Returning a success entry.")
        return CommandResults(readable_output=human_readable, outputs=final_context)
    
    def create_indicators_entry_results(self):
        entry_results:list[EntryResult] = []
        for indicator_instance in self.indicator_instances:
            entry_results.append(EntryResult(command_name="",
                                             brand="TIM",
                                             status=indicator_instance.final_status,
                                             args= indicator_instance.extracted_value or indicator_instance.raw_input,
                                             message=indicator_instance.message or indicator_instance.error_message or ""))
        self.entry_results[:0] = entry_results
            
        


"""HELPER FUNCTIONS"""


def build_hash_dict(value: str | None) -> dict[str, str]:
    """
    Constructs a dictionary mapping the hash type to the hash value.

    Args:
        value (str): The hash string to process.

    Returns:
        dict[str, str]: A dictionary where the key is the uppercase hash type
                        (e.g., "MD5") and the value is the original hash string.
    """
    if value:
        return {get_hash_type(value).upper(): value}
    return {}


def map_back_to_input(values: list[str], mapping: dict[str, str]) -> str:
    """
    Find the original input value that matches one of the mapped hash values.

    This compares `values` to `mapping.values()` case-insensitively and returns the first
    input value that appears in the mapping (e.g., to map back from TIM hash fields to the
    hash the user originally provided).

    Args:
        values: Original input values (e.g., hashes provided by the user).
        mapping: Hash field → value mapping (e.g., {"MD5": "...", "SHA256": "..."}).

    Returns:
        The matching original value, or an empty string if no match is found.
    """
    lower_mapping_values = [v.lower() for v in mapping.values()]
    for v in values:
        if v.lower() in lower_mapping_values:
            return v
    return ""


<<<<<<< HEAD
def create_and_extract_indicators(
    data: list[str],
    indicator_type: str,
    mark_mismatched_type_as_invalid: bool = False,
) -> tuple[list[IndicatorInstance], str]:
    """
    Extract indicators from the provided input list for a specific indicator type,
    using the `extractIndicators` command.

    Args:
        data (list[str]): Raw input values to validate/extract.
        indicator_type (str): Expected indicator type (e.g., "url", "file").
        mark_mismatched_type_as_invalid (bool): When True, inputs that are also
            extracted as additional types (e.g., URL + Domain) are treated as
            invalid for this call.

    Returns:
        tuple[list[IndicatorInstance], str]:
            - list[IndicatorInstance]: list of all created indicator instances.
            - str: Human-readable markdown summary of the extraction per input.

=======
def extract_indicators(data: list[str], type: str) -> list[str]:
    """
    Validate the provided `self.data` list to ensure all items are valid indicators
    of the configured `self.indicator.type`.
    Use `extractIndicators` command to validate the input.
>>>>>>> 6885fc62
    Raises:
        ValueError: If no valid indicators of the requested type are found at all.
    """
    if not data:
        raise ValueError("No data provided to enrich")

    indicators_instances:list[IndicatorInstance] = []
    hr:str = ""
    found_valid_input = False
    
    expected_type_lower = indicator_type.lower()

    for raw in data:
        demisto.debug(f"Validating input '{raw}' using extractIndicators")
        
        hr += f"\n\n### Result for name=extractIndicators args='text': {raw}\n\n"
        
        try:
            results = execute_command("extractIndicators", {"text": raw}, extract_contents=False)
            
            extracted_ctx = results[0].get("EntryContext", {}).get("ExtractedIndicators", {}) or {}
            demisto.debug(f"extractIndicators context for '{raw}': {extracted_ctx}")
            hr += tableToMarkdown(name="Extracted Indicators", t=extracted_ctx)
            
        except Exception as ex:
            msg = str(ex)
            demisto.debug(f"extractIndicators failed for '{raw}': {msg}")
            hr += f"Error Message: {msg}"
            indicators_instances.append(IndicatorInstance(raw_input=raw,
                                                          error_message=msg,
                                                          final_status=Status.FAILURE))
            continue
        
        if not extracted_ctx:
            demisto.debug("Invalid Input (no indicators extracted)")
            indicators_instances.append(IndicatorInstance(raw_input=raw,
                                                          final_status=Status.FAILURE,
                                                          message="Invalid Input"))
            
        else:
            expected_indicators = []
            has_other_types = False
            for key, indicators in extracted_ctx.items():
                if key.lower() == expected_type_lower:
                    expected_indicators = indicators
                else:
                    has_other_types = True
            demisto.debug(f"expected for '{raw}': {expected_indicators}, other types exits={has_other_types}")
            
            if not expected_indicators:
                # Extracted something, but not of the expected type -> invalid for this call
                demisto.debug("Invalid input (no indicators of expected type)")
                indicators_instances.append(IndicatorInstance(raw_input=raw,
                                                              error_message="Invalid Input",
                                                              final_status=Status.FAILURE))
            elif mark_mismatched_type_as_invalid and has_other_types:
                # We got expected type + other types and we choose to treat that as invalid
                demisto.debug("Invalid input (mismatched additional types present)")
                indicators_instances.append(IndicatorInstance(raw_input=raw,
                                                              error_message="Invalid Input",
                                                              final_status=Status.FAILURE))
            else:
                demisto.debug("Valid input")
                indicators_instances.extend([IndicatorInstance(raw_input=raw, extracted_value=expected_indicator)
                                             for expected_indicator in expected_indicators])
                found_valid_input = True
                
    if not found_valid_input:
        raise ValueError("No valid indicators found in the input data.")
<<<<<<< HEAD
    demisto.debug(f"Valid Inputs: {[indicators_instance.extracted_value
                  for indicators_instance in indicators_instances
                  if indicators_instance.extracted_value]}")
    demisto.debug(f"Invalid Inputs: {[indicators_instance.extracted_value
                  for indicators_instance in indicators_instances
                  if not indicators_instance.extracted_value]}")
    return indicators_instances, hr
=======
    return list(extracted_indicators)
>>>>>>> 6885fc62


def deep_merge_in_place(dst: dict, src: dict) -> None:
    """
    Recursively merges src into dst. If a key exists in both and the
    value is a list, it extends the list. For nested dicts, it recurses.
    This function modifies dst in place.

    Args:
        dst (dict): The first dictionary to merge to.
        src (dict): The second dictionary to merge from.
    """
    if not src:
        return
    for k, v in src.items():
        if k in dst and isinstance(dst[k], dict) and isinstance(v, dict):
            deep_merge_in_place(dst[k], v)
        elif k in dst and isinstance(dst[k], list) and isinstance(v, list):
            dst[k].extend(v)
        else:
            dst[k] = v


def flatten_list(nested_list: list[Any]) -> list[Any]:
    """
    Recursively flattens a nested list of lists.
    Args:
        nested_list (list): A list of that could have lists nested inside.
    Returns:
        list: A flattened list.
    """
    flattened: list[Any] = []

    for item in nested_list:
        if isinstance(item, list):
            flattened.extend(flatten_list(item))  # Recursive call for nested lists
        else:
            flattened.append(item)

    return flattened


def set_dict_value(d: dict[str, Any], path: str, value: Any) -> None:
    """
    Sets a value in a nested dictionary using a '..' separated path.
    Appends to a list if the path ends with '[]'.

    Args:
        d (dict[str, Any]): Dictionary to set nested key in.
        path (str): A double dot-separated key path (e.g "Signature.Copyright")
        value (Any): Value to set in the dictionary.
    """
    if path is None:
        return

    is_list = path.endswith("[]")
    if is_list:
        path = path[:-2]

    parts = path.split("..")
    current = d
    for part in parts[:-1]:
        current = current.setdefault(part, {})

    last_part = parts[-1]
    if is_list:
        current.setdefault(last_part, []).append(value)
    else:
        current[last_part] = value


def pop_dict_value(d: dict[str, Any], path: str) -> Any:
    """
    Retrieves a value from a nested dictionary given a ".." separated path.
    after getting remove the item from the dict.
    Returns `None` if any key along the path doesn’t exist.

    Args:
        d (Mapping[str, Any]): Dictionary to get nested key from.
        path (str): A ".." separated key path (e.g. "Signature..Copyright").
    """
    keys = path.split("..")
    current = d
    for key in keys[:-1]:
        if isinstance(current, dict) and key in current:
            current = current[key]
        else:
            return None  # Path not found

    last_key = keys[-1]
    if isinstance(current, dict) and last_key in current:
        return current.pop(last_key)

    return None


def is_debug_entry(execute_command_result) -> bool:
    """
    Check if the given execute_command_result is a debug entry.

    Args:
        execute_command_result: Demisto entry (required) or result of demisto.executeCommand()

    Returns:
        bool: True if the execute_command_result is a debug entry, false otherwise
    """
    if execute_command_result is None:
        return False

    if isinstance(execute_command_result, list) and len(execute_command_result) > 0:
        for entry in execute_command_result:
            if isinstance(entry, dict) and entry["Type"] == entryTypes["debug"]:
                return True

    return isinstance(execute_command_result, dict) and execute_command_result["Type"] == entryTypes["debug"]


def remove_empty_elements_with_exceptions(d, exceptions: set[str] | None = None) -> Any:
    """
    Recursively remove empty lists, empty dicts, or None elements from a dictionary,
    unless their key is in the `exceptions` set.
    Args:
        d (dict): The dictionary to remove empty elements from.
        exceptions (set[str], optional): A set of keys to keep even if their values are empty. Defaults to set().
    Returns:
        dict: The dictionary with empty elements removed.
    """
    exceptions: set[str] = exceptions or set()

    def empty(k, v) -> bool:
        """Check if a value is considered empty, unless the key is in exceptions."""
        if isinstance(v, dict | list):
            return not v  # empty dict or list
        return v is None and (k not in exceptions if exceptions else True)

    if isinstance(d, list):
        return [v for v in (remove_empty_elements_with_exceptions(v, exceptions) for v in d) if v not in (None, {}, [])]

    elif isinstance(d, dict):
        result = {}
        for k, v in d.items():
            cleaned = remove_empty_elements_with_exceptions(v, exceptions)
            if not empty(k, cleaned) or k in exceptions:
                result[k] = cleaned
        return result

    else:
        return d<|MERGE_RESOLUTION|>--- conflicted
+++ resolved
@@ -452,11 +452,6 @@
             indicator_list = self.create_indicator()
             self.enrich_final_indicator(indicator_list)
             final_context[f"{self.final_context_path}(val.Value && val.Value == obj.Value)"] = indicator_list
-<<<<<<< HEAD
-=======
-        if self.dbot_context:
-            final_context[Common.DBotScore.CONTEXT_PATH] = self.dbot_context
->>>>>>> 6885fc62
         final_context.update(self.other_context)
 
         return remove_empty_elements_with_exceptions(final_context, exceptions={"TIMCVSS", "Status", "ModifiedTime"})
@@ -1349,7 +1344,6 @@
     return ""
 
 
-<<<<<<< HEAD
 def create_and_extract_indicators(
     data: list[str],
     indicator_type: str,
@@ -1371,13 +1365,6 @@
             - list[IndicatorInstance]: list of all created indicator instances.
             - str: Human-readable markdown summary of the extraction per input.
 
-=======
-def extract_indicators(data: list[str], type: str) -> list[str]:
-    """
-    Validate the provided `self.data` list to ensure all items are valid indicators
-    of the configured `self.indicator.type`.
-    Use `extractIndicators` command to validate the input.
->>>>>>> 6885fc62
     Raises:
         ValueError: If no valid indicators of the requested type are found at all.
     """
@@ -1447,7 +1434,6 @@
                 
     if not found_valid_input:
         raise ValueError("No valid indicators found in the input data.")
-<<<<<<< HEAD
     demisto.debug(f"Valid Inputs: {[indicators_instance.extracted_value
                   for indicators_instance in indicators_instances
                   if indicators_instance.extracted_value]}")
@@ -1455,9 +1441,6 @@
                   for indicators_instance in indicators_instances
                   if not indicators_instance.extracted_value]}")
     return indicators_instances, hr
-=======
-    return list(extracted_indicators)
->>>>>>> 6885fc62
 
 
 def deep_merge_in_place(dst: dict, src: dict) -> None:
