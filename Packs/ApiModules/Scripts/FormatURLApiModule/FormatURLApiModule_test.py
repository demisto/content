--- conflicted
+++ resolved
@@ -170,15 +170,6 @@
 ]
 
 FORMAT_IPv4 = [
-<<<<<<< HEAD
-    ("https://1.2.3.4/path/to/file.html", "https://1.2.3.4/path/to/file.html"),  # disable-secrets-detection
-    ("1.2.3.4/path", "1.2.3.4/path"),  # disable-secrets-detection
-    ("1.2.3.4/path/to/file.html", "1.2.3.4/path/to/file.html"),  # disable-secrets-detection
-    ("http://142.42.1.1:8080/", "http://142.42.1.1:8080/"),  # disable-secrets-detection
-    ("http://142.42.1.1:8080", "http://142.42.1.1:8080"),  # disable-secrets-detection
-    ("http://223.255.255.254", "http://223.255.255.254"),  # disable-secrets-detection
-    ("https://86834311/test", "https://5.44.252.135/test"),  # disable-secrets-detection
-=======
     ('https://1.2.3.4/path/to/file.html', 'https://1.2.3.4/path/to/file.html'),  # disable-secrets-detection
     ('1.2.3.4/path', '1.2.3.4/path'),  # disable-secrets-detection
     ('1.2.3.4/path/to/file.html', '1.2.3.4/path/to/file.html'),  # disable-secrets-detection
@@ -187,7 +178,6 @@
     ('http://223.255.255.254', 'http://223.255.255.254'),  # disable-secrets-detection
     ('https://3232235777/test', 'https://192.168.1.1/test'),  # disable-secrets-detection
     ('https://0xC0.0250.257/test', 'https://192.168.1.1/test'),  # disable-secrets-detection
->>>>>>> 690076ee
 ]
 
 FORMAT_IPv6 = [
@@ -206,18 +196,11 @@
 ]
 
 FORMAT_PATH = [
-<<<<<<< HEAD
-    ("https://test.co.uk/test.html", "https://test.co.uk/test.html"),  # disable-secrets-detection
-    ("www.test.com/check", "www.test.com/check"),  # disable-secrets-detection
-    ('https://test.com/Test\\"', "https://test.com/Test"),  # disable-secrets-detection
-    ("https://www.test.com/a\\", "https://www.test.com/a"),  # disable-secrets-detection
-=======
     ('https://test.co.uk/test.html', 'https://test.co.uk/test.html'),  # disable-secrets-detection
     ('www.test.com/check', 'www.test.com/check'),  # disable-secrets-detection
     ('https://test.com/Test\\"', 'https://test.com/Test'),  # disable-secrets-detection
     ('https://www.test.com/a\\', 'https://www.test.com/a'),  # disable-secrets-detection
     ('https://aaa.aaa/test', 'https://aaa.aaa/test'),  # disable-secrets-detection
->>>>>>> 690076ee
 ]
 
 FORMAT_QUERY = [
