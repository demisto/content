The FireEye API handles the API Key generation from the user/pass authentication.
<<<<<<< HEAD
Manges the API Key and caches it for 10min, to avoid 401 errors for consecutive API Keys generation.
It holds the client command calls to the wsapis v2.0.0.
It also includes a few generally used static func converters.
=======
It holds the client command calls to the WSAPIs v2.0.0.
It also includes a few generally used static function converters.
>>>>>>> 0ec2a1b1
To use the common CrowdStrike API logic, attach the `from FireEyeApiModule import *  # noqa: E402` line of code in the following location to import it. After you import the module, the `FireEyeClient` will be available for use.

```python
def main():
    ...


from FireEyeApiModule import *  # noqa: E402

if __name__ in ('__main__', '__builtin__', 'builtins'):
    main()
```

For examples, see the [FireEye Central Mangagement](https://xsoar.pan.dev/docs/reference/integrations/fire-eye-central-management) integration.<|MERGE_RESOLUTION|>--- conflicted
+++ resolved
@@ -1,13 +1,8 @@
 The FireEye API handles the API Key generation from the user/pass authentication.
-<<<<<<< HEAD
-Manges the API Key and caches it for 10min, to avoid 401 errors for consecutive API Keys generation.
-It holds the client command calls to the wsapis v2.0.0.
-It also includes a few generally used static func converters.
-=======
+Manages the API Key and caches it for 10min, to avoid 401 errors for consecutive API Keys generation.
 It holds the client command calls to the WSAPIs v2.0.0.
 It also includes a few generally used static function converters.
->>>>>>> 0ec2a1b1
-To use the common CrowdStrike API logic, attach the `from FireEyeApiModule import *  # noqa: E402` line of code in the following location to import it. After you import the module, the `FireEyeClient` will be available for use.
+To use the common FireEye API logic, attach the `from FireEyeApiModule import *  # noqa: E402` line of code in the following location to import it. After you import the module, the `FireEyeClient` will be available for use.
 
 ```python
 def main():
@@ -20,4 +15,4 @@
     main()
 ```
 
-For examples, see the [FireEye Central Mangagement](https://xsoar.pan.dev/docs/reference/integrations/fire-eye-central-management) integration.+For examples, see the [FireEye Central Management](https://xsoar.pan.dev/docs/reference/integrations/fire-eye-central-management) integration.