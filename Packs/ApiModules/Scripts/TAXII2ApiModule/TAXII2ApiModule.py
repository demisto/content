import demistomock as demisto  # noqa: F401
from CommonServerPython import *  # noqa: F401
# pylint: disable=E9010, E9011
from CommonServerUserPython import *

from typing import Optional, Tuple
from requests.sessions import merge_setting, CaseInsensitiveDict
from requests.exceptions import HTTPError
import re
import copy
import logging
import traceback
import types
import urllib3
from taxii2client import v20, v21
from taxii2client.common import TokenAuth, _HTTPConnection
from taxii2client.exceptions import InvalidJSONError
import tempfile
import uuid
from dateutil.parser import parse

# disable insecure warnings
urllib3.disable_warnings()


class XsoarSuppressWarningFilter(logging.Filter):    # pragma: no cover
    def filter(self, record):
        # Suppress all logger records, but send the important ones to demisto logger
        if record.levelno == logging.WARNING:
            demisto.debug(record.getMessage())
        elif record.levelno in [logging.ERROR, logging.CRITICAL]:
            demisto.error(record.getMessage())
        return False


# Make sure we have only one XsoarSuppressWarningFilter
v21_logger = logging.getLogger("taxii2client.v21")
demisto.debug(f'Logging Filters before cleaning: {v21_logger.filters=}')
for current_filter in list(v21_logger.filters):    # pragma: no cover
    if 'XsoarSuppressWarningFilter' in type(current_filter).__name__:
        v21_logger.removeFilter(current_filter)
v21_logger.addFilter(XsoarSuppressWarningFilter())
demisto.debug(f'Logging Filters: {v21_logger.filters=}')

# CONSTANTS
TAXII_VER_2_0 = "2.0"
TAXII_VER_2_1 = "2.1"

DFLT_LIMIT_PER_REQUEST = 100
API_USERNAME = "_api_token_key"
HEADER_USERNAME = "_header:"
ALLOWED_VERSIONS = [TAXII_VER_2_0, TAXII_VER_2_1]
ERR_NO_COLL = "No collection is available for this user, please make sure you entered the configuration correctly"

# Pattern Regexes - used to extract indicator type and value
INDICATOR_OPERATOR_VAL_FORMAT_PATTERN = r"(\w.*?{value}{operator})'(.*?)'"
INDICATOR_EQUALS_VAL_PATTERN = INDICATOR_OPERATOR_VAL_FORMAT_PATTERN.format(
    value="value", operator="="
)
CIDR_ISSUBSET_VAL_PATTERN = INDICATOR_OPERATOR_VAL_FORMAT_PATTERN.format(
    value="value", operator="ISSUBSET"
)
CIDR_ISUPPERSET_VAL_PATTERN = INDICATOR_OPERATOR_VAL_FORMAT_PATTERN.format(
    value="value", operator="ISUPPERSET"
)
HASHES_EQUALS_VAL_PATTERN = INDICATOR_OPERATOR_VAL_FORMAT_PATTERN.format(
    value=r"hashes\..*?", operator="="
)

TAXII_TIME_FORMAT = "%Y-%m-%dT%H:%M:%S.%fZ"
TAXII_TIME_FORMAT_NO_MS = "%Y-%m-%dT%H:%M:%SZ"

STIX_2_TYPES_TO_CORTEX_TYPES = {       # pragma: no cover
    "mutex": FeedIndicatorType.MUTEX,
    "windows-registry-key": FeedIndicatorType.Registry,
    "user-account": FeedIndicatorType.Account,
    "email-addr": FeedIndicatorType.Email,
    "autonomous-system": FeedIndicatorType.AS,
    "ipv4-addr": FeedIndicatorType.IP,
    "ipv6-addr": FeedIndicatorType.IPv6,
    "domain": FeedIndicatorType.Domain,
    "domain-name": FeedIndicatorType.Domain,
    "url": FeedIndicatorType.URL,
    "file": FeedIndicatorType.File,
    "md5": FeedIndicatorType.File,
    "sha-1": FeedIndicatorType.File,
    "sha-256": FeedIndicatorType.File,
    "sha-512": FeedIndicatorType.File,
    "file:hashes": FeedIndicatorType.File,
    "attack-pattern": ThreatIntel.ObjectsNames.ATTACK_PATTERN,
    "malware": ThreatIntel.ObjectsNames.MALWARE,
    "tool": ThreatIntel.ObjectsNames.TOOL,
    "report": ThreatIntel.ObjectsNames.REPORT,
    "Threat-actor": ThreatIntel.ObjectsNames.THREAT_ACTOR,
    "course-of-action": ThreatIntel.ObjectsNames.COURSE_OF_ACTION,
    "campaign": ThreatIntel.ObjectsNames.CAMPAIGN,
    "infrastructure": ThreatIntel.ObjectsNames.INFRASTRUCTURE,
    "intrusion-set": ThreatIntel.ObjectsNames.INTRUSION_SET,
    "identity": FeedIndicatorType.Identity,
    "location": FeedIndicatorType.Location,
    "vulnerability": FeedIndicatorType.CVE,
    "x509-certificate": FeedIndicatorType.X509,
}

MITRE_CHAIN_PHASES_TO_DEMISTO_FIELDS = {       # pragma: no cover
    'build-capabilities': ThreatIntel.KillChainPhases.BUILD_CAPABILITIES,
    'privilege-escalation': ThreatIntel.KillChainPhases.PRIVILEGE_ESCALATION,
    'adversary-opsec': ThreatIntel.KillChainPhases.ADVERSARY_OPSEC,
    'credential-access': ThreatIntel.KillChainPhases.CREDENTIAL_ACCESS,
    'exfiltration': ThreatIntel.KillChainPhases.EXFILTRATION,
    'lateral-movement': ThreatIntel.KillChainPhases.LATERAL_MOVEMENT,
    'defense-evasion': ThreatIntel.KillChainPhases.DEFENSE_EVASION,
    'persistence': ThreatIntel.KillChainPhases.PERSISTENCE,
    'collection': ThreatIntel.KillChainPhases.COLLECTION,
    'impact': ThreatIntel.KillChainPhases.IMPACT,
    'initial-access': ThreatIntel.KillChainPhases.INITIAL_ACCESS,
    'discovery': ThreatIntel.KillChainPhases.DISCOVERY,
    'execution': ThreatIntel.KillChainPhases.EXECUTION,
    'installation': ThreatIntel.KillChainPhases.INSTALLATION,
    'delivery': ThreatIntel.KillChainPhases.DELIVERY,
    'weaponization': ThreatIntel.KillChainPhases.WEAPONIZATION,
    'act-on-objectives': ThreatIntel.KillChainPhases.ACT_ON_OBJECTIVES,
    'command-and-control': ThreatIntel.KillChainPhases.COMMAND_AND_CONTROL,
}

STIX_2_TYPES_TO_CORTEX_CIDR_TYPES = {          # pragma: no cover
    "ipv4-addr": FeedIndicatorType.CIDR,
    "ipv6-addr": FeedIndicatorType.IPv6CIDR,
}

THREAT_INTEL_TYPE_TO_DEMISTO_TYPES = {         # pragma: no cover
    'campaign': ThreatIntel.ObjectsNames.CAMPAIGN,
    'attack-pattern': ThreatIntel.ObjectsNames.ATTACK_PATTERN,
    'report': ThreatIntel.ObjectsNames.REPORT,
    'malware': ThreatIntel.ObjectsNames.MALWARE,
    'course-of-action': ThreatIntel.ObjectsNames.COURSE_OF_ACTION,
    'intrusion-set': ThreatIntel.ObjectsNames.INTRUSION_SET,
    'tool': ThreatIntel.ObjectsNames.TOOL,
    'threat-actor': ThreatIntel.ObjectsNames.THREAT_ACTOR,
    'infrastructure': ThreatIntel.ObjectsNames.INFRASTRUCTURE,
}

# marking definitions of TLPs are constant (marking definitions of statements can vary)
MARKING_DEFINITION_TO_TLP = {'marking-definition--613f2e26-407d-48c7-9eca-b8e91df99dc9': 'WHITE',
                             'marking-definition--34098fce-860f-48ae-8e50-ebd3cc5e41da': 'GREEN',
                             'marking-definition--f88d31f6-486f-44da-b317-01333bde0b82': 'AMBER',
                             'marking-definition--5e57c739-391a-4eb3-b6be-7d15ca92d5ed': 'RED'}

# country codes are in ISO-2 format
COUNTRY_CODES_TO_NAMES = {'AD': 'Andorra', 'AE': 'United Arab Emirates',        # pragma: no cover
                          'AF': 'Afghanistan', 'AG': 'Antigua and Barbuda',
                          'AI': 'Anguilla', 'AL': 'Albania', 'AM': 'Armenia', 'AO': 'Angola', 'AQ': 'Antarctica',
                          'AR': 'Argentina', 'AS': 'American Samoa', 'AT': 'Austria', 'AU': 'Australia', 'AW': 'Aruba',
                          'AX': 'Aland Islands', 'AZ': 'Azerbaijan', 'BA': 'Bosnia and Herzegovina', 'BB': 'Barbados',
                          'BD': 'Bangladesh', 'BE': 'Belgium', 'BF': 'Burkina Faso', 'BG': 'Bulgaria', 'BH': 'Bahrain',
                          'BI': 'Burundi', 'BJ': 'Benin', 'BL': 'Saint Barthelemy', 'BM': 'Bermuda', 'BN': 'Brunei',
                          'BO': 'Bolivia', 'BQ': 'Bonaire, Saint Eustatius and Saba ', 'BR': 'Brazil', 'BS': 'Bahamas',
                          'BT': 'Bhutan', 'BV': 'Bouvet Island', 'BW': 'Botswana', 'BY': 'Belarus', 'BZ': 'Belize',
                          'CA': 'Canada', 'CC': 'Cocos Islands', 'CD': 'Democratic Republic of the Congo',
                          'CF': 'Central African Republic', 'CG': 'Republic of the Congo', 'CH': 'Switzerland',
                          'CI': 'Ivory Coast', 'CK': 'Cook Islands', 'CL': 'Chile', 'CM': 'Cameroon', 'CN': 'China',
                          'CO': 'Colombia', 'CR': 'Costa Rica', 'CU': 'Cuba', 'CV': 'Cape Verde', 'CW': 'Curacao',
                          'CX': 'Christmas Island', 'CY': 'Cyprus', 'CZ': 'Czech Republic', 'DE': 'Germany', 'DJ': 'Djibouti',
                          'DK': 'Denmark', 'DM': 'Dominica', 'DO': 'Dominican Republic', 'DZ': 'Algeria', 'EC': 'Ecuador',
                          'EE': 'Estonia', 'EG': 'Egypt', 'EH': 'Western Sahara', 'ER': 'Eritrea', 'ES': 'Spain',
                          'ET': 'Ethiopia', 'FI': 'Finland', 'FJ': 'Fiji', 'FK': 'Falkland Islands', 'FM': 'Micronesia',
                          'FO': 'Faroe Islands', 'FR': 'France', 'GA': 'Gabon', 'GB': 'United Kingdom', 'GD': 'Grenada',
                          'GE': 'Georgia', 'GF': 'French Guiana', 'GG': 'Guernsey', 'GH': 'Ghana', 'GI': 'Gibraltar',
                          'GL': 'Greenland', 'GM': 'Gambia', 'GN': 'Guinea', 'GP': 'Guadeloupe', 'GQ': 'Equatorial Guinea',
                          'GR': 'Greece', 'GS': 'South Georgia and the South Sandwich Islands', 'GT': 'Guatemala', 'GU': 'Guam',
                          'GW': 'Guinea-Bissau', 'GY': 'Guyana', 'HK': 'Hong Kong', 'HM': 'Heard Island and McDonald Islands',
                          'HN': 'Honduras', 'HR': 'Croatia', 'HT': 'Haiti', 'HU': 'Hungary', 'ID': 'Indonesia', 'IE': 'Ireland',
                          'IL': 'Israel', 'IM': 'Isle of Man', 'IN': 'India', 'IO': 'British Indian Ocean Territory',
                          'IQ': 'Iraq', 'IR': 'Iran', 'IS': 'Iceland', 'IT': 'Italy', 'JE': 'Jersey', 'JM': 'Jamaica',
                          'JO': 'Jordan', 'JP': 'Japan', 'KE': 'Kenya', 'KG': 'Kyrgyzstan', 'KH': 'Cambodia', 'KI': 'Kiribati',
                          'KM': 'Comoros', 'KN': 'Saint Kitts and Nevis', 'KP': 'North Korea', 'KR': 'South Korea',
                          'KW': 'Kuwait', 'KY': 'Cayman Islands', 'KZ': 'Kazakhstan', 'LA': 'Laos', 'LB': 'Lebanon',
                          'LC': 'Saint Lucia', 'LI': 'Liechtenstein', 'LK': 'Sri Lanka', 'LR': 'Liberia', 'LS': 'Lesotho',
                          'LT': 'Lithuania', 'LU': 'Luxembourg', 'LV': 'Latvia', 'LY': 'Libya', 'MA': 'Morocco', 'MC': 'Monaco',
                          'MD': 'Moldova', 'ME': 'Montenegro', 'MF': 'Saint Martin', 'MG': 'Madagascar', 'MH': 'Marshall Islands',
                          'MK': 'Macedonia', 'ML': 'Mali', 'MM': 'Myanmar', 'MN': 'Mongolia', 'MO': 'Macao',
                          'MP': 'Northern Mariana Islands', 'MQ': 'Martinique', 'MR': 'Mauritania', 'MS': 'Montserrat',
                          'MT': 'Malta', 'MU': 'Mauritius', 'MV': 'Maldives', 'MW': 'Malawi', 'MX': 'Mexico', 'MY': 'Malaysia',
                          'MZ': 'Mozambique', 'NA': 'Namibia', 'NC': 'New Caledonia', 'NE': 'Niger', 'NF': 'Norfolk Island',
                          'NG': 'Nigeria', 'NI': 'Nicaragua', 'NL': 'Netherlands', 'NO': 'Norway', 'NP': 'Nepal', 'NR': 'Nauru',
                          'NU': 'Niue', 'NZ': 'New Zealand', 'OM': 'Oman', 'PA': 'Panama', 'PE': 'Peru', 'PF': 'French Polynesia',
                          'PG': 'Papua New Guinea', 'PH': 'Philippines', 'PK': 'Pakistan', 'PL': 'Poland',
                          'PM': 'Saint Pierre and Miquelon', 'PN': 'Pitcairn', 'PR': 'Puerto Rico', 'PS': 'Palestinian Territory',
                          'PT': 'Portugal', 'PW': 'Palau', 'PY': 'Paraguay', 'QA': 'Qatar', 'RE': 'Reunion', 'RO': 'Romania',
                          'RS': 'Serbia', 'RU': 'Russia', 'RW': 'Rwanda', 'SA': 'Saudi Arabia', 'SB': 'Solomon Islands',
                          'SC': 'Seychelles', 'SD': 'Sudan', 'SE': 'Sweden', 'SG': 'Singapore', 'SH': 'Saint Helena',
                          'SI': 'Slovenia', 'SJ': 'Svalbard and Jan Mayen', 'SK': 'Slovakia', 'SL': 'Sierra Leone',
                          'SM': 'San Marino', 'SN': 'Senegal', 'SO': 'Somalia', 'SR': 'Suriname', 'SS': 'South Sudan',
                          'ST': 'Sao Tome and Principe', 'SV': 'El Salvador', 'SX': 'Sint Maarten', 'SY': 'Syria',
                          'SZ': 'Swaziland', 'TC': 'Turks and Caicos Islands', 'TD': 'Chad', 'TF': 'French Southern Territories',
                          'TG': 'Togo', 'TH': 'Thailand', 'TJ': 'Tajikistan', 'TK': 'Tokelau', 'TL': 'East Timor',
                          'TM': 'Turkmenistan', 'TN': 'Tunisia', 'TO': 'Tonga', 'TR': 'Turkey', 'TT': 'Trinidad and Tobago',
                          'TV': 'Tuvalu', 'TW': 'Taiwan', 'TZ': 'Tanzania', 'UA': 'Ukraine', 'UG': 'Uganda',
                          'UM': 'United States Minor Outlying Islands', 'US': 'United States', 'UY': 'Uruguay',
                          'UZ': 'Uzbekistan', 'VA': 'Vatican', 'VC': 'Saint Vincent and the Grenadines', 'VE': 'Venezuela',
                          'VG': 'British Virgin Islands', 'VI': 'U.S. Virgin Islands', 'VN': 'Vietnam', 'VU': 'Vanuatu',
                          'WF': 'Wallis and Futuna', 'WS': 'Samoa', 'XK': 'Kosovo', 'YE': 'Yemen', 'YT': 'Mayotte',
                          'ZA': 'South Africa', 'ZM': 'Zambia', 'ZW': 'Zimbabwe'}


<<<<<<< HEAD
def reached_limit(limit: int, element_count: int):
    return element_count >= limit > -1


class Taxii2FeedClient:
    def __init__(
            self,
            url: str,
            collection_to_fetch,
            proxies,
            verify: bool,
            objects_to_fetch: list[str],
            skip_complex_mode: bool = False,
            username: Optional[str] = None,
            password: Optional[str] = None,
            field_map: Optional[dict] = None,
            tags: Optional[list] = None,
            tlp_color: Optional[str] = None,
            limit_per_request: int = DFLT_LIMIT_PER_REQUEST,
            certificate: str = None,
            key: str = None,
            default_api_root: str = None,
            update_custom_fields: bool = False
    ):
        """
        TAXII 2 Client used to poll and parse indicators in XSOAR formar
        :param url: discovery service URL
        :param collection_to_fetch: Collection to fetch objects from
        :param proxies: proxies used in request
        :param skip_complex_mode: if set to True will skip complex observations
        :param verify: verify https
        :param username: username used for basic authentication OR api_key used for authentication
        :param password: password used for basic authentication
        :param field_map: map used to create fields entry ({field_name: field_value})
        :param tags: custom tags to be added to the created indicator
        :param limit_per_request: Limit the objects requested per poll request
        :param tlp_color: Traffic Light Protocol color
        :param certificate: TLS Certificate
        :param key: TLS Certificate key
        :param default_api_root: The default API Root to use
        """
        self._conn = None
        self.server = None
        self.api_root = None
        self.collections = None
        self.last_fetched_indicator__modified = None
=======
STIX2_TYPES_TO_XSOAR: dict[str, Union[str, tuple[str, ...]]] = {        # pragma: no cover
    'campaign': ThreatIntel.ObjectsNames.CAMPAIGN,
    'attack-pattern': ThreatIntel.ObjectsNames.ATTACK_PATTERN,
    'report': ThreatIntel.ObjectsNames.REPORT,
    'malware': ThreatIntel.ObjectsNames.MALWARE,
    'course-of-action': ThreatIntel.ObjectsNames.COURSE_OF_ACTION,
    'intrusion-set': ThreatIntel.ObjectsNames.INTRUSION_SET,
    'tool': ThreatIntel.ObjectsNames.TOOL,
    'threat-actor': ThreatIntel.ObjectsNames.THREAT_ACTOR,
    'infrastructure': ThreatIntel.ObjectsNames.INFRASTRUCTURE,
    'vulnerability': FeedIndicatorType.CVE,
    'ipv4-addr': FeedIndicatorType.IP,
    'ipv6-addr': FeedIndicatorType.IPv6,
    'domain-name': (FeedIndicatorType.DomainGlob, FeedIndicatorType.Domain),
    'user-account': FeedIndicatorType.Account,
    'email-addr': FeedIndicatorType.Email,
    'url': FeedIndicatorType.URL,
    'file': FeedIndicatorType.File,
    'windows-registry-key': FeedIndicatorType.Registry,
    'indicator': (FeedIndicatorType.IP, FeedIndicatorType.IPv6, FeedIndicatorType.DomainGlob,
                  FeedIndicatorType.Domain, FeedIndicatorType.Account, FeedIndicatorType.Email,
                  FeedIndicatorType.URL, FeedIndicatorType.File, FeedIndicatorType.Registry),
    'software': FeedIndicatorType.Software,
    'autonomous-system': FeedIndicatorType.AS,
    'x509-certificate': FeedIndicatorType.X509,
}
>>>>>>> 90cf3b88


PAWN_UUID = uuid.uuid5(uuid.NAMESPACE_URL, 'https://www.paloaltonetworks.com')
XSOAR_TYPES_TO_STIX_SDO = {        # pragma: no cover
    ThreatIntel.ObjectsNames.ATTACK_PATTERN: 'attack-pattern',
    ThreatIntel.ObjectsNames.CAMPAIGN: 'campaign',
    ThreatIntel.ObjectsNames.COURSE_OF_ACTION: 'course-of-action',
    ThreatIntel.ObjectsNames.INFRASTRUCTURE: 'infrastructure',
    ThreatIntel.ObjectsNames.INTRUSION_SET: 'intrusion-set',
    ThreatIntel.ObjectsNames.REPORT: 'report',
    ThreatIntel.ObjectsNames.THREAT_ACTOR: 'threat-actor',
    ThreatIntel.ObjectsNames.TOOL: 'tool',
    ThreatIntel.ObjectsNames.MALWARE: 'malware',
    FeedIndicatorType.CVE: 'vulnerability',
    FeedIndicatorType.Identity: 'identity',
    FeedIndicatorType.Location: 'location'
}

XSOAR_TYPES_TO_STIX_SCO = {         # pragma: no cover
    FeedIndicatorType.CIDR: 'ipv4-addr',
    FeedIndicatorType.DomainGlob: 'domain-name',
    FeedIndicatorType.IPv6: 'ipv6-addr',
    FeedIndicatorType.IPv6CIDR: 'ipv6-addr',
    FeedIndicatorType.Account: 'user-account',
    FeedIndicatorType.Domain: 'domain-name',
    FeedIndicatorType.Email: 'email-addr',
    FeedIndicatorType.IP: 'ipv4-addr',
    FeedIndicatorType.Registry: 'windows-registry-key',
    FeedIndicatorType.File: 'file',
    FeedIndicatorType.URL: 'url',
    FeedIndicatorType.Software: 'software',
    FeedIndicatorType.AS: 'autonomous-system',
    FeedIndicatorType.X509: 'x509-certificate',
}

HASH_TYPE_TO_STIX_HASH_TYPE = {         # pragma: no cover
    'md5': 'MD5',
    'sha1': 'SHA-1',
    'sha256': 'SHA-256',
    'sha512': 'SHA-512',
}

<<<<<<< HEAD
        self.field_map = field_map if field_map else {}
        self.tags = tags if tags else []
        self.tlp_color = tlp_color
        self.indicator_regexes = [
            re.compile(INDICATOR_EQUALS_VAL_PATTERN),
            re.compile(HASHES_EQUALS_VAL_PATTERN),
        ]
        self.cidr_regexes = [
            re.compile(CIDR_ISSUBSET_VAL_PATTERN),
            re.compile(CIDR_ISUPPERSET_VAL_PATTERN),
        ]
        self.id_to_object: dict[str, Any] = {}
        self.objects_to_fetch = objects_to_fetch
        self.default_api_root = default_api_root
        self.update_custom_fields = update_custom_fields

    def init_server(self, version=TAXII_VER_2_1):
=======
STIX_DATE_FORMAT = '%Y-%m-%dT%H:%M:%S.%fZ'
SCO_DET_ID_NAMESPACE = uuid.UUID('00abedb4-aa42-466c-9c01-fed23315a9b7')


def reached_limit(limit: int, element_count: int):
    return element_count >= limit > -1


class XSOAR2STIXParser:
    def __init__(self, namespace_uuid, fields_to_present,
                 types_for_indicator_sdo, server_version=TAXII_VER_2_1):
        self.server_version = server_version
        if server_version not in ALLOWED_VERSIONS:
            raise Exception(f'Wrong TAXII 2 Server version: {server_version}. '
                            f'Possible values: {", ".join(ALLOWED_VERSIONS)}.')
        self.namespace_uuid = namespace_uuid
        self.fields_to_present = fields_to_present
        self.has_extension = fields_to_present != {'name', 'type'}
        self.types_for_indicator_sdo = types_for_indicator_sdo or []

    def create_indicators(self, indicator_searcher: IndicatorsSearcher, is_manifest: bool):
>>>>>>> 90cf3b88
        """
        Args:
            indicator_searcher: indicators list
            is_manifest: whether this call is for manifest or indicators

        Returns: Created indicators and its extensions.
        """
        total = 0
        extensions_dict: dict = {}
        iocs = []
        extensions = []
        for ioc in indicator_searcher:
            found_indicators = ioc.get('iocs') or []
            total = ioc.get('total')
            for xsoar_indicator in found_indicators:
                xsoar_type = xsoar_indicator.get('indicator_type')
                if is_manifest:
                    manifest_entry = self.create_manifest_entry(xsoar_indicator, xsoar_type)
                    if manifest_entry:
                        iocs.append(manifest_entry)
                else:
                    stix_ioc, extension_definition, extensions_dict = \
                        self.create_stix_object(xsoar_indicator, xsoar_type, extensions_dict)
                    if XSOAR_TYPES_TO_STIX_SCO.get(xsoar_type) in self.types_for_indicator_sdo:
                        stix_ioc = self.convert_sco_to_indicator_sdo(
                            stix_ioc, xsoar_indicator)
                    if self.has_extension and stix_ioc:
                        iocs.append(stix_ioc)
                        if extension_definition:
                            extensions.append(extension_definition)
                    elif stix_ioc:
                        iocs.append(stix_ioc)
        if not is_manifest and iocs \
                and is_demisto_version_ge('6.6.0') and \
                (relationships := self.create_relationships_objects(iocs, extensions)):
            total += len(relationships)
            iocs.extend(relationships)
            iocs = sorted(iocs, key=lambda k: k['modified'])
        return iocs, extensions, total

    def create_manifest_entry(self, xsoar_indicator: dict, xsoar_type: str) -> dict:
        """
<<<<<<< HEAD
        server_url = urljoin(self.base_url)
        self._conn = _HTTPConnection(
            verify=self.verify, proxies=self.proxies, version=version, auth=self.auth, cert=self.crt
        )
        if self.auth_header:
            # add auth_header to the session object
            self._conn.session.headers = merge_setting(self._conn.session.headers,    # type: ignore[attr-defined]
                                                       {self.auth_header: self.auth_key},
                                                       dict_class=CaseInsensitiveDict)

        if version is TAXII_VER_2_0:
            self.server = v20.Server(
                server_url, verify=self.verify, proxies=self.proxies, conn=self._conn,
            )
        else:
            self.server = v21.Server(
                server_url, verify=self.verify, proxies=self.proxies, conn=self._conn,
            )
=======
>>>>>>> 90cf3b88

        Args:
            xsoar_indicator: to create manifest entry from
            xsoar_type: type of indicator in xsoar system

        Returns:
            manifest entry for given indicator.
        """
<<<<<<< HEAD
        if not self.server:
            self.init_server()
        try:
            # disable logging as we might receive client error and try 2.0
            logging.disable(logging.ERROR)
            # try TAXII 2.1
            self.set_api_root()
        # (TAXIIServiceException, HTTPError) should suffice, but sometimes it raises another type of HTTPError
        except Exception as e:
            if "406 Client Error" not in str(e) and "version=2.0" not in str(e):
                raise e
            # switch to TAXII 2.0
            self.init_server(version=TAXII_VER_2_0)
            self.set_api_root()
        finally:
            # enable logging
            logging.disable(logging.NOTSET)

    def set_api_root(self):
        roots_to_api = {}
        for api_root in self.server.api_roots:  # type: ignore[attr-defined]
            # ApiRoots are initialized with wrong _conn because we are not providing auth or cert to Server
            # closing wrong unused connections
            api_root_name = str(api_root.url).split('/')[-2]
            demisto.debug(f'closing api_root._conn for {api_root_name}')
            api_root._conn.close()
            roots_to_api[api_root_name] = api_root

        if self.default_api_root:
            if not roots_to_api.get(self.default_api_root):
                raise DemistoException(f'The given default API root {self.default_api_root} doesn\'t exist. '
                                       f'Available API roots are {list(roots_to_api.keys())}.')
            self.api_root = roots_to_api.get(self.default_api_root)
=======
        if stix_type := XSOAR_TYPES_TO_STIX_SCO.get(xsoar_type):
            stix_id = self.create_sco_stix_uuid(xsoar_indicator, stix_type)
        elif stix_type := XSOAR_TYPES_TO_STIX_SDO.get(xsoar_type):
            stix_id = self.create_sdo_stix_uuid(xsoar_indicator, stix_type, self.namespace_uuid)
        else:
            demisto.debug(f'No such indicator type: {xsoar_type} in stix format.')
            return {}
        entry = {
            'id': stix_id,
            'date_added': parse(xsoar_indicator.get('timestamp')).strftime(STIX_DATE_FORMAT),  # type: ignore[arg-type]
        }
        if self.server_version == TAXII_VER_2_1:
            entry['version'] = parse(xsoar_indicator.get('modified')).strftime(STIX_DATE_FORMAT)  # type: ignore[arg-type]
        return entry

    def create_stix_object(self, xsoar_indicator: dict, xsoar_type: str, extensions_dict: dict = {}) -> tuple:
        """

        Args:
            xsoar_indicator: to create stix object entry from
            xsoar_type: type of indicator in xsoar system
            extensions_dict: dict contains all object types that already have their extension defined
        Returns:
            Stix object entry for given indicator, and extension. Format described here:
            (https://docs.google.com/document/d/1wE2JibMyPap9Lm5-ABjAZ02g098KIxlNQ7lMMFkQq44/edit#heading=h.naoy41lsrgt0)
            extensions_dict: dict contains all object types that already have their extension defined
        """
        is_sdo = False
        if stix_type := XSOAR_TYPES_TO_STIX_SCO.get(xsoar_type):
            stix_id = self.create_sco_stix_uuid(xsoar_indicator, stix_type)
            object_type = stix_type
        elif stix_type := XSOAR_TYPES_TO_STIX_SDO.get(xsoar_type):
            stix_id = self.create_sdo_stix_uuid(xsoar_indicator, stix_type, self.namespace_uuid)
            object_type = stix_type
            is_sdo = True
        else:
            demisto.debug(f'No such indicator type: {xsoar_type} in stix format.')
            return {}, {}
>>>>>>> 90cf3b88

        created_parsed = parse(xsoar_indicator.get('timestamp')).strftime(STIX_DATE_FORMAT)  # type: ignore[arg-type]

        try:
            modified_parsed = parse(xsoar_indicator.get('modified')).strftime(STIX_DATE_FORMAT)  # type: ignore[arg-type]
        except Exception:
            modified_parsed = ''
        # Properties required for STIX objects in all versions: id, type, created, modified.
        stix_object: Dict[str, Any] = {
            'id': stix_id,
            'type': object_type,
            'spec_version': self.server_version,
            'created': created_parsed,
            'modified': modified_parsed,
        }
        if xsoar_type == ThreatIntel.ObjectsNames.REPORT:
            stix_object['object_refs'] = [ref['objectstixid']
                                          for ref in xsoar_indicator['CustomFields'].get('reportobjectreferences', [])]
        if is_sdo:
            stix_object['name'] = xsoar_indicator.get('value')
            stix_object = self.add_sdo_required_field_2_1(stix_object, xsoar_indicator)
            stix_object = self.add_sdo_required_field_2_0(stix_object, xsoar_indicator)
        else:
            stix_object = self.build_sco_object(stix_object, xsoar_indicator)

        xsoar_indicator_to_return = {}

        # filter only requested fields
        if self.has_extension and self.fields_to_present:
            # if Server fields_to_present is None - no filters, return all. If Existing fields - filter
            for field in self.fields_to_present:
                value = xsoar_indicator.get(field)
                if not value:
                    value = (xsoar_indicator.get('CustomFields') or {}).get(field)
                xsoar_indicator_to_return[field] = value
        else:
            xsoar_indicator_to_return = xsoar_indicator
        extension_definition = {}

        if self.has_extension and object_type not in self.types_for_indicator_sdo:
            stix_object, extension_definition, extensions_dict = \
                self.create_extension_definition(object_type, extensions_dict, xsoar_type,
                                                 created_parsed, modified_parsed,
                                                 stix_object, xsoar_indicator_to_return)

<<<<<<< HEAD
    def init_collections(self):
        """
        Collects available taxii collections
        """
        self.collections = list(self.api_root.collections)  # type: ignore[union-attr, attr-defined, assignment]

    def init_collection_to_fetch(self, collection_to_fetch=None):
        """
        Tries to initialize `collection_to_fetch` if possible
        """
        if not collection_to_fetch and isinstance(self.collection_to_fetch, str):
            # self.collection_to_fetch will be changed from str -> Union[v20.Collection, v21.Collection]
            collection_to_fetch = self.collection_to_fetch
        if not self.collections:
            raise DemistoException(ERR_NO_COLL)
        if collection_to_fetch:
            collection_found = False
            for collection in self.collections:
                if collection.title == collection_to_fetch:
                    self.collection_to_fetch = collection
                    collection_found = True
                    break
            if not collection_found:
                raise DemistoException(
                    "Could not find the provided Collection name in the available collections. "
                    "Please make sure you entered the name correctly."
                )
=======
        if is_sdo:
            stix_object['description'] = (xsoar_indicator.get('CustomFields') or {}).get('description', "")
        return stix_object, extension_definition, extensions_dict

    def handle_report_relationships(self, relationships: list[dict[str, Any]], stix_iocs: list[dict[str, Any]]):
        """Handle specific behavior of report relationships.
>>>>>>> 90cf3b88

        Args:
            relationships (list[dict[str, Any]]): the created relationships list.
            stix_iocs (list[dict[str, Any]]): the ioc objects.
        """
        id_to_report_objects = {
            stix_ioc.get('id'): stix_ioc
            for stix_ioc in stix_iocs
            if stix_ioc.get('type') == 'report'}
        for relationship in relationships:
            if source_report := id_to_report_objects.get(relationship.get('source_ref')):
                object_refs = source_report.get('object_refs', [])
                object_refs.extend(
                    [relationship.get('target_ref'), relationship.get('id')]
                )
                source_report['object_refs'] = sorted(object_refs)
            if target_report := id_to_report_objects.get(relationship.get('target_ref')):
                object_refs = target_report.get('object_refs', [])
                object_refs.extend(
                    [relationship.get('source_ref'), relationship.get('id')]
                )
                target_report['object_refs'] = sorted(object_refs)

    @staticmethod
    def get_stix_object_value(stix_ioc):
        demisto.debug(f'{stix_ioc=}')
        if stix_ioc.get('type') == "file":
            for hash_type in ["SHA-256", "MD5", "SHA-1", "SHA-512"]:
                if hash_value := stix_ioc.get("hashes", {}).get(hash_type):
                    return hash_value
            return None

<<<<<<< HEAD
    @staticmethod
    def get_indicator_publication(indicator: dict[str, Any]):
=======
        else:
            return stix_ioc.get('value') or stix_ioc.get('name')

    def create_extension_definition(self, object_type, extensions_dict, xsoar_type,
                                    created_parsed, modified_parsed, stix_object, xsoar_indicator_to_return):
>>>>>>> 90cf3b88
        """
        Args:
            object_type: the type of the stix_object.
            xsoar_type: type of indicator in xsoar system.
            extensions_dict: dict contains all object types that already have their extension defined.
            created_parsed: the stix object creation time.
            modified_parsed: the stix object last modified time.
            stix_object: Stix object entry.
            xsoar_indicator_to_return: the xsoar indicator to return.

        Create an extension definition and update the stix object and extensions dict accordingly.

        Returns:
            the updated Stix object, its extension and updated extensions_dict.
        """
        extension_definition = {}
        xsoar_indicator_to_return['extension_type'] = 'property_extension'
        extension_id = f'extension-definition--{uuid.uuid4()}'
        if object_type not in extensions_dict:
            extension_definition = {
                'id': extension_id,
                'type': 'extension-definition',
                'spec_version': self.server_version,
                'name': f'Cortex XSOAR TIM {xsoar_type}',
                'description': 'This schema adds TIM data to the object',
                'created': created_parsed,
                'modified': modified_parsed,
                'created_by_ref': f'identity--{str(PAWN_UUID)}',
                'schema':
                    'https://github.com/demisto/content/blob/4265bd5c71913cd9d9ed47d9c37d0d4d3141c3eb/'
                    'Packs/TAXIIServer/doc_files/XSOAR_indicator_schema.json',
                'version': '1.0',
                'extension_types': ['property-extension']
            }
            extensions_dict[object_type] = True
        stix_object['extensions'] = {
            extension_id: xsoar_indicator_to_return
        }
        return stix_object, extension_definition, extensions_dict

    def convert_sco_to_indicator_sdo(self, stix_object: dict, xsoar_indicator: dict) -> dict:
        """
        Create a STIX domain object of 'indicator' type from a STIX Cyber Observable Objects.

        Args:
            stix_object: The STIX Cyber Observable Object
            xsoar_indicator: The stix object entry from which the 'stix_object' has been created.

        Returns:
            Stix indicator domain object for given indicator. Format described here:
            https://docs.oasis-open.org/cti/stix/v2.1/cs01/stix-v2.1-cs01.html#_muftrcpnf89v
        """
        try:
            expiration_parsed = parse(xsoar_indicator.get('expiration')).strftime(STIX_DATE_FORMAT)  # type: ignore[arg-type]
        except Exception:
            expiration_parsed = ''

<<<<<<< HEAD
    @staticmethod
    def change_attack_pattern_to_stix_attack_pattern(indicator: dict[str, Any]):
        indicator['type'] = f'STIX {indicator["type"]}'
        indicator['fields']['stixkillchainphases'] = indicator['fields'].pop('killchainphases', None)
        indicator['fields']['stixdescription'] = indicator['fields'].pop('description', None)
=======
        indicator_value = xsoar_indicator.get('value')
        if isinstance(indicator_value, str):
            indicator_pattern_value: Any = indicator_value.replace("'", "\\'")
        else:
            indicator_pattern_value = json.dumps(indicator_value)
>>>>>>> 90cf3b88

        object_type = stix_object['type']
        stix_type = 'indicator'

<<<<<<< HEAD
    @staticmethod
    def parse_report_relationships(report_obj: dict[str, Any],
                                   id_to_object: dict[str, dict[str, Any]]) -> Tuple[list[dict[str, Any]], list[dict[str, Any]]]:
        obj_refs = report_obj.get('object_refs', [])
        relationships: list[dict[str, Any]] = []
        obj_refs_excluding_relationships_prefix = []

        for related_obj in obj_refs:
            # relationship-- objects ref handled in parse_relationships
            if not related_obj.startswith('relationship--'):
                obj_refs_excluding_relationships_prefix.append(related_obj)
                if (entity_b_obj := id_to_object.get(related_obj, {})):
                    entity_b_type = STIX_2_TYPES_TO_CORTEX_TYPES.get(entity_b_obj.get('type', ''), '')
                    relationships.append(
                        EntityRelationship(
                            name='related-to',
                            entity_a=report_obj.get('name'),
                            entity_a_type=ThreatIntel.ObjectsNames.REPORT,
                            entity_b=entity_b_obj.get('name'),
                            entity_b_type=entity_b_type
                        ).to_indicator()
                    )
        return relationships, obj_refs_excluding_relationships_prefix

    @staticmethod
    def get_ioc_type(indicator: str, id_to_object: dict[str, dict[str, Any]]) -> str:
=======
        pattern = ''
        if object_type == 'file':
            hash_type = HASH_TYPE_TO_STIX_HASH_TYPE.get(get_hash_type(indicator_value), 'Unknown')
            pattern = f"[file:hashes.'{hash_type}' = '{indicator_pattern_value}']"
        else:
            pattern = f"[{object_type}:value = '{indicator_pattern_value}']"

        labels = self.get_labels_for_indicator(xsoar_indicator.get('score'))

        stix_domain_object: Dict[str, Any] = assign_params(
            type=stix_type,
            id=self.create_sdo_stix_uuid(xsoar_indicator, stix_type, self.namespace_uuid),
            pattern=pattern,
            valid_from=stix_object['created'],
            valid_until=expiration_parsed,
            description=(xsoar_indicator.get('CustomFields') or {}).get('description', ''),
            pattern_type='stix',
            labels=labels
        )
        return dict({k: v for k, v in stix_object.items()
                    if k in ('spec_version', 'created', 'modified')}, **stix_domain_object)

    @staticmethod
    def create_sdo_stix_uuid(xsoar_indicator: dict, stix_type: Optional[str],
                             uuid_value: uuid.UUID, value: Optional[str] = None) -> str:
>>>>>>> 90cf3b88
        """
        Create uuid for SDO objects.
        Args:
            xsoar_indicator: dict - The XSOAR representation of the indicator.
            stix_type: Optional[str] - The indicator type according to STIX.
            value: str - The value of the indicator.
        Returns:
            The uuid that represents the indicator according to STIX.
        """
        if stixid := xsoar_indicator.get('CustomFields', {}).get('stixid'):
            return stixid
        value = value if value else xsoar_indicator.get('value')
        if stix_type == 'attack-pattern':
            if mitre_id := xsoar_indicator.get('CustomFields', {}).get('mitreid'):
                unique_id = uuid.uuid5(uuid_value, f'{stix_type}:{mitre_id}')
            else:
                unique_id = uuid.uuid5(uuid_value, f'{stix_type}:{value}')
        else:
            unique_id = uuid.uuid5(uuid_value, f'{stix_type}:{value}')

        return f'{stix_type}--{unique_id}'

    @staticmethod
    def create_sco_stix_uuid(xsoar_indicator: dict, stix_type: Optional[str], value: Optional[str] = None) -> str:
        """
        Create uuid for sco objects.
        """
        if stixid := (xsoar_indicator.get('CustomFields') or {}).get('stixid'):
            return stixid
        if not value:
            value = xsoar_indicator.get('value')
        if stix_type == 'user-account':
            account_type = (xsoar_indicator.get('CustomFields') or {}).get('accounttype')
            user_id = (xsoar_indicator.get('CustomFields') or {}).get('userid')
            unique_id = uuid.uuid5(SCO_DET_ID_NAMESPACE,
                                   f'{{"account_login":"{value}","account_type":"{account_type}","user_id":"{user_id}"}}')
        elif stix_type == 'windows-registry-key':
            unique_id = uuid.uuid5(SCO_DET_ID_NAMESPACE, f'{{"key":"{value}"}}')
        elif stix_type == 'file':
            if get_hash_type(value) == 'md5':
                unique_id = uuid.uuid5(SCO_DET_ID_NAMESPACE, f'{{"hashes":{{"MD5":"{value}"}}}}')
            elif get_hash_type(value) == 'sha1':
                unique_id = uuid.uuid5(SCO_DET_ID_NAMESPACE, f'{{"hashes":{{"SHA-1":"{value}"}}}}')
            elif get_hash_type(value) == 'sha256':
                unique_id = uuid.uuid5(SCO_DET_ID_NAMESPACE, f'{{"hashes":{{"SHA-256":"{value}"}}}}')
            elif get_hash_type(value) == 'sha512':
                unique_id = uuid.uuid5(SCO_DET_ID_NAMESPACE, f'{{"hashes":{{"SHA-512":"{value}"}}}}')
            else:
                unique_id = uuid.uuid5(SCO_DET_ID_NAMESPACE, f'{{"value":"{value}"}}')
        else:
            unique_id = uuid.uuid5(SCO_DET_ID_NAMESPACE, f'{{"value":"{value}"}}')

        stix_id = f'{stix_type}--{unique_id}'
        return stix_id

<<<<<<< HEAD
    @staticmethod
    def get_tlp(indicator_json: dict) -> str:
        object_marking_definition_list = indicator_json.get('object_marking_refs', '')
        tlp_color: str = ''
        for object_marking_definition in object_marking_definition_list:
            if tlp := MARKING_DEFINITION_TO_TLP.get(object_marking_definition):
                tlp_color = tlp
                break
        return tlp_color

    def set_default_fields(self, obj_to_parse):
        fields = {
            'stixid': obj_to_parse.get('id', ''),
            'firstseenbysource': obj_to_parse.get('created', ''),
            'modified': obj_to_parse.get('modified', ''),
            'description': obj_to_parse.get('description', ''),
        }

        tlp_from_marking_refs = self.get_tlp(obj_to_parse)
        tlp_color = tlp_from_marking_refs if tlp_from_marking_refs else self.tlp_color

=======
    def create_entity_b_stix_objects(self, relationships: list[dict[str, Any]], iocs_value_to_id: dict, extensions: list) -> list:
        """
        Generates a list of STIX objects for the 'entityB' values in the provided 'relationships' list.
        :param relationships: A list of dictionaries representing relationships between entities
        :param iocs_value_to_id: A dictionary mapping IOC values to their corresponding ID values.
        :param extensions: A list of dictionaries representing extension properties to include in the generated STIX objects.
        :return: A list of dictionaries representing STIX objects for the 'entityB' values
        """
        entity_b_objects: list[dict[str, Any]] = []
        entity_b_values = ""
        for relationship in relationships:
            if relationship:
                if (relationship.get('CustomFields') or {}).get('revoked', False):
                    continue
                if (entity_b_value := relationship.get('entityB')) and entity_b_value not in iocs_value_to_id:
                    iocs_value_to_id[entity_b_value] = ""
                    entity_b_values += f'\"{entity_b_value}\" '
            else:
                demisto.debug(f'relationship is empty {relationship=}')
        if not entity_b_values:
            return entity_b_objects

        try:
            found_indicators = demisto.searchIndicators(query=f'value:({entity_b_values})').get('iocs') or []
        except AttributeError:
            demisto.debug(f'Could not find indicators from using query value:({entity_b_values})')
            found_indicators = []

        extensions_dict: dict = {}
        for xsoar_indicator in found_indicators:
            if xsoar_indicator:
                xsoar_type = xsoar_indicator.get('indicator_type')
                stix_ioc, extension_definition, extensions_dict = self.create_stix_object(
                    xsoar_indicator, xsoar_type, extensions_dict)
                if XSOAR_TYPES_TO_STIX_SCO.get(xsoar_type) in self.types_for_indicator_sdo:
                    stix_ioc = self.convert_sco_to_indicator_sdo(stix_ioc, xsoar_indicator)
                if self.has_extension and stix_ioc:
                    entity_b_objects.append(stix_ioc)
                    if extension_definition:
                        extensions.append(extension_definition)
                elif stix_ioc:
                    entity_b_objects.append(stix_ioc)
            else:
                demisto.debug(f"{xsoar_indicator=} is emtpy")

                iocs_value_to_id[(self.get_stix_object_value(stix_ioc))] = stix_ioc.get('id') if stix_ioc else None
        demisto.debug(f"Generated {len(entity_b_objects)} STIX objects for 'entityB' values.")
        return entity_b_objects

    def create_relationships_objects(self, stix_iocs: list[dict[str, Any]], extensions: list) -> list[dict[str, Any]]:
        """
        Create entries for the relationships returned by the searchRelationships command.
        :param stix_iocs: Entries for the Stix objects associated with given indicators
        :param extensions: A list of dictionaries representing extension properties to include in the generated STIX objects.
        :return: A list of dictionaries representing the relationships objects, including entityBs objects
        """
        relationships_list: list[dict[str, Any]] = []
        iocs_value_to_id = {self.get_stix_object_value(stix_ioc): stix_ioc.get('id') for stix_ioc in stix_iocs}
        search_relationships = demisto.searchRelationships({'entities': list(iocs_value_to_id.keys())}).get('data') or []
        demisto.debug(f"Found {len(search_relationships)} relationships for {len(iocs_value_to_id)} Stix IOC values.")

        relationships_list.extend(self.create_entity_b_stix_objects(search_relationships, iocs_value_to_id, extensions))

        for relationship in search_relationships:

            if demisto.get(relationship, 'CustomFields.revoked'):
                continue

            if not iocs_value_to_id.get(relationship.get('entityB')):
                demisto.debug(f'TAXII: {iocs_value_to_id=} When {relationship.get("entityB")=}')
                demisto.debug(f"WARNING: Invalid entity B - Relationships will not be created to entity A:"
                              f" {relationship.get('entityA')} with relationship name {relationship.get('name')}")
                continue
            try:
                created_parsed = parse(relationship.get('createdInSystem')).strftime(STIX_DATE_FORMAT)
                modified_parsed = parse(relationship.get('modified')).strftime(STIX_DATE_FORMAT)
            except Exception as e:
                created_parsed, modified_parsed = '', ''
                demisto.debug(f"Error parsing dates for relationship {relationship.get('id')}: {e}")

            relationship_unique_id = uuid.uuid5(self.namespace_uuid, f'relationship:{relationship.get("id")}')
            relationship_stix_id = f'relationship--{relationship_unique_id}'

            relationship_object: dict[str, Any] = {
                'type': "relationship",
                'spec_version': self.server_version,
                'id': relationship_stix_id,
                'created': created_parsed,
                'modified': modified_parsed,
                "relationship_type": relationship.get('name'),
                'source_ref': iocs_value_to_id.get(relationship.get('entityA')),
                'target_ref': iocs_value_to_id.get(relationship.get('entityB')),
            }
            if description := demisto.get(relationship, 'CustomFields.description'):
                relationship_object['Description'] = description

            relationships_list.append(relationship_object)
        self.handle_report_relationships(relationships_list, stix_iocs)
        return relationships_list

    def add_sdo_required_field_2_1(self, stix_object: Dict[str, Any], xsoar_indicator: Dict[str, Any]) -> Dict[str, Any]:
        """
        Args:
            stix_object: A stix object from
            xsoar_type: indicator from xsoar system
        Returns:
            Stix object entry for given indicator
        """
        if self.server_version == TAXII_VER_2_1:
            custom_fields = xsoar_indicator.get("CustomFields", {})
            stix_type = stix_object['type']
            if stix_type == 'malware':
                stix_object['is_family'] = custom_fields.get('ismalwarefamily', False)
            elif stix_type == 'report' and (published := custom_fields.get('published')):
                stix_object['published'] = published
        return stix_object

    def add_sdo_required_field_2_0(self, stix_object: Dict[str, Any], xsoar_indicator: Dict[str, Any]) -> Dict[str, Any]:
        """
        Args:
            stix_object: A stix object from
            xsoar_type: indicator from xsoar system
        Returns:
            Stix object entry for given indicator
        """
        if self.server_version == TAXII_VER_2_0:
            custom_fields = xsoar_indicator.get("CustomFields", {}) or {}
            stix_type = stix_object['type']
            if stix_type in {"indicator", "malware", "report", "threat-actor", "tool"}:
                tags = custom_fields.get('tags', []) if custom_fields.get('tags', []) != [] else [stix_object['type']]
                stix_object['labels'] = [x.lower().replace(" ", "-") for x in tags]
            if stix_type == 'identity' and (identity_class := custom_fields.get('identityclass', 'unknown')):
                stix_object['identity_class'] = identity_class
        return stix_object

    def create_x509_certificate_subject_issuer(self, list_dict_values: list) -> str:
        """
        Args:
            dict_values: A dict with keys and values for subject/issuer
            Example: [{'title': 'title', 'data': 'data'}, {'title': 'title1', 'data': 'data1'}]
        Returns:
            A string
            Example: 'title=data, title1=data1'
        """
        string_to_return = ""
        if list_dict_values:
            for dict_values in list_dict_values:
                title = dict_values.get("title")
                data = dict_values.get("data")
                if data is not None:
                    string_to_return += f"{title}={data}, "
            string_to_return = string_to_return.rstrip(", ")
            return string_to_return
        return ''

    def create_x509_certificate_object(self, stix_object: Dict[str, Any], xsoar_indicator: Dict[str, Any]) -> dict:
        """
        Builds a correct JSON object for specific x509 certificate.

        Args:
            stix_object (Dict[str, Any]): A JSON object of a STIX indicator
            xsoar_indicator (Dict[str, Any]): A JSON object of an XSOAR indicator

        Returns:
            Dict[str, Any]: A JSON object of a STIX indicator.
        """
        custom_fields = xsoar_indicator.get('CustomFields') or {}
        stix_object['validity_not_before'] = custom_fields.get('validitynotbefore')
        stix_object['validity_not_after'] = custom_fields.get('validitynotafter')
        stix_object['serial_number'] = xsoar_indicator.get('value')
        stix_object['subject'] = self.create_x509_certificate_subject_issuer(custom_fields.get('subject', []))
        stix_object['issuer'] = self.create_x509_certificate_subject_issuer(custom_fields.get('issuer', []))
        remove_nulls_from_dictionary(stix_object)
        return stix_object

    def build_sco_object(self, stix_object: Dict[str, Any], xsoar_indicator: Dict[str, Any]) -> Dict[str, Any]:
        """
        Builds a correct JSON object for specific SCO types

        Args:
            stix_object (Dict[str, Any]): A JSON object of a STIX indicator
            xsoar_indicator (Dict[str, Any]): A JSON object of an XSOAR indicator

        Returns:
            Dict[str, Any]: A JSON object of a STIX indicator
        """
        custom_fields = xsoar_indicator.get('CustomFields') or {}

        if stix_object['type'] == 'autonomous-system':
            # number is the only required field for autonomous-system
            stix_object['number'] = xsoar_indicator.get('value', '')
            stix_object['name'] = custom_fields.get('name', '')

        elif stix_object['type'] == 'file':
            # hashes is the only required field for file
            value = xsoar_indicator.get('value')
            stix_object['hashes'] = {HASH_TYPE_TO_STIX_HASH_TYPE[get_hash_type(value)]: value}
            for hash_type in ('md5', 'sha1', 'sha256', 'sha512'):
                try:
                    stix_object['hashes'][HASH_TYPE_TO_STIX_HASH_TYPE[hash_type]] = custom_fields[hash_type]

                except KeyError:
                    pass

        elif stix_object['type'] == 'windows-registry-key':
            # key is the only required field for windows-registry-key
            stix_object['key'] = xsoar_indicator.get('value')
            stix_object['values'] = []
            for keyvalue in custom_fields['keyvalue']:
                if keyvalue:
                    stix_object['values'].append(keyvalue)
                    stix_object['values'][-1]['data_type'] = stix_object['values'][-1]['type']
                    del stix_object['values'][-1]['type']
                else:
                    pass
        elif stix_object['type'] in ('mutex', 'software'):
            stix_object['name'] = xsoar_indicator.get('value')
        # user_id is the only required field for user-account
        elif stix_object['type'] == 'user-account':
            user_id = (xsoar_indicator.get('CustomFields') or {}).get('userid')
            if user_id:
                stix_object['user_id'] = user_id
        elif stix_object['type'] == 'x509-certificate':
            self.create_x509_certificate_object(stix_object, xsoar_indicator)
        # ipv4-addr or ipv6-addr or URL
        else:
            stix_object['value'] = xsoar_indicator.get('value')

        return stix_object

    @staticmethod
    def get_labels_for_indicator(score):
        """Get indicator label based on the DBot score"""
        if int(score) == 0:
            return ['']
        elif int(score) == 1:
            return ['benign']
        elif int(score) == 2:
            return ['anomalous-activity']
        elif int(score) == 3:
            return ['malicious-activity']
        return None


class STIX2XSOARParser(BaseClient):

    def __init__(self, id_to_object: dict[str, Any], verify: bool = True,
                 base_url: Optional[str] = None, proxy: bool = False,
                 tlp_color: Optional[str] = None,
                 field_map: Optional[dict] = None, skip_complex_mode: bool = False,
                 tags: Optional[list] = None, update_custom_fields: bool = False):

        super().__init__(base_url=base_url, verify=verify,
                         proxy=proxy)
        self.skip_complex_mode = skip_complex_mode
        self.indicator_regexes = [
            re.compile(INDICATOR_EQUALS_VAL_PATTERN),
            re.compile(HASHES_EQUALS_VAL_PATTERN),
        ]
        self.tlp_color = tlp_color
        self.id_to_object = id_to_object
        self.cidr_regexes = [
            re.compile(CIDR_ISSUBSET_VAL_PATTERN),
            re.compile(CIDR_ISUPPERSET_VAL_PATTERN),
        ]
        self.field_map = field_map if field_map else {}
        self.update_custom_fields = update_custom_fields
        self.tags = tags if tags else []
        self.last_fetched_indicator__modified = None

    @staticmethod
    def get_indicator_publication(indicator: dict[str, Any], ignore_external_id: bool = False):
        """
        Build publications grid field from the indicator external_references field

        Args:
            indicator: The indicator with publication field.
            ignore_external_id: Whether to ignore external_id or not.

        Returns:
            list. publications grid field
        """
        publications = []
        for external_reference in indicator.get('external_references', []):
            if ignore_external_id and external_reference.get('external_id'):
                continue
            url = external_reference.get('url', '')
            description = external_reference.get('description', '')
            source_name = external_reference.get('source_name', '')
            publications.append({'link': url, 'title': description, 'source': source_name})
        return publications

    @staticmethod
    def change_attack_pattern_to_stix_attack_pattern(indicator: dict[str, Any]):
        indicator['type'] = f'STIX {indicator["type"]}'
        indicator['fields']['stixkillchainphases'] = indicator['fields'].pop('killchainphases', None)
        indicator['fields']['stixdescription'] = indicator['fields'].pop('description', None)

        return indicator

    @staticmethod
    def parse_report_relationships(report_obj: dict[str, Any],
                                   id_to_object: dict[str, dict[str, Any]],
                                   relationships_prefix: str = '',
                                   ignore_reports_relationships: bool = False) \
            -> Tuple[list[dict[str, Any]], list[dict[str, Any]]]:
        obj_refs = report_obj.get('object_refs', [])
        relationships: list[dict[str, Any]] = []
        obj_refs_excluding_relationships_prefix = []

        for related_obj in obj_refs:
            # relationship-- objects ref handled in parse_relationships
            if not related_obj.startswith('relationship--'):
                if ignore_reports_relationships and related_obj.startswith('report--'):
                    continue
                obj_refs_excluding_relationships_prefix.append(related_obj)
                if (entity_b_obj := id_to_object.get(related_obj, {})):
                    entity_b_type = STIX_2_TYPES_TO_CORTEX_TYPES.get(entity_b_obj.get('type', ''), '')
                    relationships.append(
                        EntityRelationship(
                            name='related-to',
                            entity_a=f"{relationships_prefix}{report_obj.get('name')}",
                            entity_a_type=ThreatIntel.ObjectsNames.REPORT,
                            entity_b=entity_b_obj.get('name'),
                            entity_b_type=entity_b_type
                        ).to_indicator()
                    )
        return relationships, obj_refs_excluding_relationships_prefix

    @staticmethod
    def get_ioc_type(indicator: str, id_to_object: dict[str, dict[str, Any]]) -> str:
        """
        Get IOC type by extracting it from the pattern field.

        Args:
            indicator: the indicator to get information on.
            id_to_object: a dict in the form of - id: stix_object.

        Returns:
            str. the IOC type.
        """
        ioc_type = ''
        indicator_obj = id_to_object.get(indicator, {})
        pattern = indicator_obj.get('pattern', '')
        for stix_type in STIX_2_TYPES_TO_CORTEX_TYPES:
            if pattern.startswith(f'[{stix_type}'):
                ioc_type = STIX_2_TYPES_TO_CORTEX_TYPES.get(stix_type)  # type: ignore
                break
        return ioc_type

    @staticmethod
    def get_tlp(indicator_json: dict) -> str:
        object_marking_definition_list = indicator_json.get('object_marking_refs', '')
        tlp_color: str = ''
        for object_marking_definition in object_marking_definition_list:
            if tlp := MARKING_DEFINITION_TO_TLP.get(object_marking_definition):
                tlp_color = tlp
                break
        return tlp_color

    def set_default_fields(self, obj_to_parse):
        fields = {
            'stixid': obj_to_parse.get('id', ''),
            'firstseenbysource': obj_to_parse.get('created', ''),
            'modified': obj_to_parse.get('modified', ''),
            'description': obj_to_parse.get('description', ''),
        }

        tlp_from_marking_refs = self.get_tlp(obj_to_parse)
        tlp_color = tlp_from_marking_refs if tlp_from_marking_refs else self.tlp_color

        if obj_to_parse.get('confidence', ''):
            fields['confidence'] = obj_to_parse.get('confidence', '')

        if obj_to_parse.get('lang', ''):
            fields['languages'] = obj_to_parse.get('lang', '')

>>>>>>> 90cf3b88
        if tlp_color:
            fields['trafficlightprotocol'] = tlp_color

        return fields

    @staticmethod
    def parse_custom_fields(extensions):
        custom_fields = {}
        score = None
        for key, value in extensions.items():
            if key.startswith('extension-definition--'):
                custom_fields = value.get('CustomFields', {})
                if not custom_fields:
                    custom_fields = value
                score = value.get('score', None)
                break
        return custom_fields, score

    def parse_indicator(self, indicator_obj: dict[str, Any]) -> list[dict[str, Any]]:
        """
        Parses a single indicator object
        :param indicator_obj: indicator object
        :return: indicators extracted from the indicator object in cortex format
        """
        field_map = self.field_map if self.field_map else {}
        pattern = indicator_obj.get("pattern")
        indicators = []
        if pattern:
            # this is done in case the server doesn't properly space the operator,
            # supported indicators have no spaces, so this action shouldn't affect extracted values
            trimmed_pattern = pattern.replace(" ", "")

            indicator_groups = self.extract_indicator_groups_from_pattern(
                trimmed_pattern, self.indicator_regexes
            )

            indicators.extend(
                self.get_indicators_from_indicator_groups(
                    indicator_groups,
                    indicator_obj,
                    STIX_2_TYPES_TO_CORTEX_TYPES,
                    field_map,
                )
            )

            cidr_groups = self.extract_indicator_groups_from_pattern(
                trimmed_pattern, self.cidr_regexes
            )
            indicators.extend(
                self.get_indicators_from_indicator_groups(
                    cidr_groups,
                    indicator_obj,
                    STIX_2_TYPES_TO_CORTEX_CIDR_TYPES,
                    field_map,
                )
            )

        return indicators

<<<<<<< HEAD
    def parse_attack_pattern(self, attack_pattern_obj: dict[str, Any]) -> list[dict[str, Any]]:
=======
    def parse_attack_pattern(self, attack_pattern_obj: dict[str, Any], ignore_external_id: bool = False) -> list[dict[str, Any]]:
>>>>>>> 90cf3b88
        """
        Parses a single attack pattern object
        :param attack_pattern_obj: attack pattern object
        :return: attack pattern extracted from the attack pattern object in cortex format
        """
        publications = self.get_indicator_publication(attack_pattern_obj, ignore_external_id)

        kill_chain_mitre = [chain.get('phase_name', '') for chain in attack_pattern_obj.get('kill_chain_phases', [])]
        kill_chain_phases = [MITRE_CHAIN_PHASES_TO_DEMISTO_FIELDS.get(phase) for phase in kill_chain_mitre]

        attack_pattern = {
            "value": attack_pattern_obj.get('name'),
            "type": ThreatIntel.ObjectsNames.ATTACK_PATTERN,
            "score": ThreatIntel.ObjectsScore.ATTACK_PATTERN,
            "rawJSON": attack_pattern_obj,
        }

        fields = self.set_default_fields(attack_pattern_obj)
        fields.update({
            "killchainphases": kill_chain_phases,
            'operatingsystemrefs': attack_pattern_obj.get('x_mitre_platforms'),
            "publications": publications,
        })
        if self.update_custom_fields:
            custom_fields, score = self.parse_custom_fields(attack_pattern_obj.get('extensions', {}))
            fields.update(assign_params(**custom_fields))
            if score:
                attack_pattern['score'] = score
        fields['tags'] = list(set(list(fields.get('tags', [])) + self.tags))

        attack_pattern["fields"] = fields

        if not is_demisto_version_ge('6.2.0'):
            # For versions less than 6.2 - that only support STIX and not the newer types - Malware, Tool, etc.
            attack_pattern = self.change_attack_pattern_to_stix_attack_pattern(attack_pattern)

        return [attack_pattern]

<<<<<<< HEAD
    def parse_report(self, report_obj: dict[str, Any]) -> list[dict[str, Any]]:
=======
    def parse_report(self, report_obj: dict[str, Any],
                     relationships_prefix: str = '',
                     ignore_reports_relationships: bool = False) -> list[dict[str, Any]]:
>>>>>>> 90cf3b88
        """
        Parses a single report object
        :param report_obj: report object
        :return: report extracted from the report object in cortex format
        """
        report = {
            "type": ThreatIntel.ObjectsNames.REPORT,
            "value": report_obj.get('name'),
            "score": ThreatIntel.ObjectsScore.REPORT,
            "rawJSON": report_obj,
        }

        fields = self.set_default_fields(report_obj)
        fields.update({
            'published': report_obj.get('published'),
            "report_types": report_obj.get('report_types', []),
        })

        if self.update_custom_fields:
            custom_fields, score = self.parse_custom_fields(report_obj.get('extensions', {}))
            fields.update(assign_params(**custom_fields))
            if score:
                report['score'] = score

        tags = list((set(report_obj.get('labels', []))).union(set(self.tags)))
        fields['tags'] = list(set(list(fields.get('tags', [])) + tags))

<<<<<<< HEAD
        relationships, obj_refs_excluding_relationships_prefix = self.parse_report_relationships(report_obj, self.id_to_object)
=======
        relationships, obj_refs_excluding_relationships_prefix = self.parse_report_relationships(report_obj, self.id_to_object,
                                                                                                 relationships_prefix,
                                                                                                 ignore_reports_relationships)
>>>>>>> 90cf3b88
        report['relationships'] = relationships
        if obj_refs_excluding_relationships_prefix:
            fields['Report Object References'] = [{'objectstixid': object} for object in obj_refs_excluding_relationships_prefix]
        report["fields"] = fields
        return [report]

    def parse_threat_actor(self, threat_actor_obj: dict[str, Any]) -> list[dict[str, Any]]:
        """
        Parses a single threat actor object
        :param threat_actor_obj: report object
        :return: threat actor extracted from the threat actor object in cortex format
        """

        threat_actor = {
            "value": threat_actor_obj.get('name'),
            "type": ThreatIntel.ObjectsNames.THREAT_ACTOR,
            "score": ThreatIntel.ObjectsScore.THREAT_ACTOR,
            "rawJSON": threat_actor_obj
        }

        fields = self.set_default_fields(threat_actor_obj)
        fields.update({
            'aliases': threat_actor_obj.get("aliases", []),
            "threat_actor_types": threat_actor_obj.get('threat_actor_types', []),
            'roles': threat_actor_obj.get("roles", []),
            'goals': threat_actor_obj.get("goals", []),
            'sophistication': threat_actor_obj.get("sophistication", ''),
            "resource_level": threat_actor_obj.get('resource_level', ''),
            "primary_motivation": threat_actor_obj.get('primary_motivation', ''),
            "secondary_motivations": threat_actor_obj.get('secondary_motivations', []),
        })

        if self.update_custom_fields:
            custom_fields, score = self.parse_custom_fields(threat_actor_obj.get('extensions', {}))
            fields.update(assign_params(**custom_fields))
            if score:
                threat_actor['score'] = score

        tags = list((set(threat_actor_obj.get('labels', []))).union(set(self.tags)))
        fields['tags'] = list(set(list(fields.get('tags', [])) + tags))
        threat_actor["fields"] = fields

        return [threat_actor]

    def parse_infrastructure(self, infrastructure_obj: dict[str, Any]) -> list[dict[str, Any]]:
        """
        Parses a single infrastructure object
        :param infrastructure_obj: infrastructure object
        :return: infrastructure extracted from the infrastructure object in cortex format
        """
        kill_chain_mitre = [chain.get('phase_name', '') for chain in infrastructure_obj.get('kill_chain_phases', [])]
        kill_chain_phases = [MITRE_CHAIN_PHASES_TO_DEMISTO_FIELDS.get(phase) for phase in kill_chain_mitre]

        infrastructure = {
            "value": infrastructure_obj.get('name'),
            "type": ThreatIntel.ObjectsNames.INFRASTRUCTURE,
            "score": ThreatIntel.ObjectsScore.INFRASTRUCTURE,
            "rawJSON": infrastructure_obj

        }

        fields = self.set_default_fields(infrastructure_obj)
        fields.update({
            "infrastructure_types": infrastructure_obj.get("infrastructure_types", []),
            "aliases": infrastructure_obj.get('aliases', []),
            "kill_chain_phases": kill_chain_phases,
        })

        if self.update_custom_fields:
            custom_fields, score = self.parse_custom_fields(infrastructure_obj.get('extensions', {}))
            fields.update(assign_params(**custom_fields))
            if score:
                infrastructure['score'] = score

        fields['tags'] = list(set(list(fields.get('tags', [])) + self.tags))

        infrastructure["fields"] = fields

        return [infrastructure]

    def parse_malware(self, malware_obj: dict[str, Any]) -> list[dict[str, Any]]:
        """
        Parses a single malware object
        :param malware_obj: malware object
        :return: malware extracted from the malware object in cortex format
        """

        kill_chain_mitre = [chain.get('phase_name', '') for chain in malware_obj.get('kill_chain_phases', [])]
        kill_chain_phases = [MITRE_CHAIN_PHASES_TO_DEMISTO_FIELDS.get(phase) for phase in kill_chain_mitre]

        malware = {
            "value": malware_obj.get('name'),
            "type": ThreatIntel.ObjectsNames.MALWARE,
            "score": ThreatIntel.ObjectsScore.MALWARE,
            "rawJSON": malware_obj
        }

        fields = self.set_default_fields(malware_obj)
        fields.update({
            "malware_types": malware_obj.get('malware_types', []),
            "ismalwarefamily": malware_obj.get('is_family', False),
            "aliases": malware_obj.get('aliases', []),
            "kill_chain_phases": kill_chain_phases,
            "os_execution_envs": malware_obj.get('os_execution_envs', []),
            "architecture": malware_obj.get('architecture_execution_envs', []),
            "capabilities": malware_obj.get('capabilities', []),
<<<<<<< HEAD
            "sample_refs": malware_obj.get('sample_refs', [])
=======
            "samples": malware_obj.get('sample_refs', [])
>>>>>>> 90cf3b88
        })

        if self.update_custom_fields:
            custom_fields, score = self.parse_custom_fields(malware_obj.get('extensions', {}))
            fields.update(assign_params(**custom_fields))
            if score:
                malware['score'] = score

        tags = list((set(malware_obj.get('labels', []))).union(set(self.tags)))
        fields['tags'] = list(set(list(fields.get('tags', [])) + tags))

        malware["fields"] = fields

        return [malware]

    def parse_tool(self, tool_obj: dict[str, Any]) -> list[dict[str, Any]]:
        """
        Parses a single tool object
        :param tool_obj: tool object
        :return: tool extracted from the tool object in cortex format
        """
        kill_chain_mitre = [chain.get('phase_name', '') for chain in tool_obj.get('kill_chain_phases', [])]
        kill_chain_phases = [MITRE_CHAIN_PHASES_TO_DEMISTO_FIELDS.get(phase) for phase in kill_chain_mitre]

        tool = {
            "value": tool_obj.get('name'),
            "type": ThreatIntel.ObjectsNames.TOOL,
            "score": ThreatIntel.ObjectsScore.TOOL,
            "rawJSON": tool_obj
        }

        fields = self.set_default_fields(tool_obj)
        fields.update({
            "killchainphases": kill_chain_phases,
            "tool_types": tool_obj.get("tool_types", []),
            "aliases": tool_obj.get('aliases', []),
            "tool_version": tool_obj.get('tool_version', '')
        })
        if self.update_custom_fields:
            custom_fields, score = self.parse_custom_fields(tool_obj.get('extensions', {}))
            fields.update(assign_params(**custom_fields))
            if score:
                tool['score'] = score

        fields['tags'] = list(set(list(fields.get('tags', [])) + self.tags))

        tool["fields"] = fields

        return [tool]

<<<<<<< HEAD
    def parse_course_of_action(self, coa_obj: dict[str, Any]) -> list[dict[str, Any]]:
=======
    def parse_course_of_action(self, coa_obj: dict[str, Any], ignore_external_id: bool = False) -> list[dict[str, Any]]:
>>>>>>> 90cf3b88
        """
        Parses a single course of action object
        :param coa_obj: course of action object
        :return: course of action extracted from the course of action object in cortex format
        """
        publications = self.get_indicator_publication(coa_obj, ignore_external_id)

        course_of_action = {
            "value": coa_obj.get('name'),
            "type": ThreatIntel.ObjectsNames.COURSE_OF_ACTION,
            "score": ThreatIntel.ObjectsScore.COURSE_OF_ACTION,
            "rawJSON": coa_obj,
        }

        fields = self.set_default_fields(coa_obj)
        fields.update({
            "action_type": coa_obj.get('action_type', ''),
            "publications": publications,
        })

        if self.update_custom_fields:
            custom_fields, score = self.parse_custom_fields(coa_obj.get('extensions', {}))
            fields.update(assign_params(**custom_fields))
            if score:
                course_of_action['score'] = score

        fields['tags'] = list(set(list(fields.get('tags', [])) + self.tags))

        course_of_action["fields"] = fields

        return [course_of_action]

    def parse_campaign(self, campaign_obj: dict[str, Any]) -> list[dict[str, Any]]:
        """
        Parses a single campaign object
        :param campaign_obj: campaign object
        :return: campaign extracted from the campaign object in cortex format
        """
        campaign = {
            "value": campaign_obj.get('name'),
            "type": ThreatIntel.ObjectsNames.CAMPAIGN,
            "score": ThreatIntel.ObjectsScore.CAMPAIGN,
            "rawJSON": campaign_obj
        }

        fields = self.set_default_fields(campaign_obj)
        fields.update({
            "aliases": campaign_obj.get('aliases', []),
            "objective": campaign_obj.get('objective', ''),
        })
        if self.update_custom_fields:
            custom_fields, score = self.parse_custom_fields(campaign_obj.get('extensions', {}))
            fields.update(assign_params(**custom_fields))
            if score:
                campaign['score'] = score
        fields['tags'] = list(set(list(fields.get('tags', [])) + self.tags))
        campaign["fields"] = fields

        return [campaign]

<<<<<<< HEAD
    def parse_intrusion_set(self, intrusion_set_obj: dict[str, Any]) -> list[dict[str, Any]]:
=======
    def parse_intrusion_set(self, intrusion_set_obj: dict[str, Any], ignore_external_id: bool = False) -> list[dict[str, Any]]:
>>>>>>> 90cf3b88
        """
        Parses a single intrusion set object
        :param intrusion_set_obj: intrusion set object
        :return: intrusion set extracted from the intrusion set object in cortex format
        """
        publications = self.get_indicator_publication(intrusion_set_obj, ignore_external_id)

        intrusion_set = {
            "value": intrusion_set_obj.get('name'),
            "type": ThreatIntel.ObjectsNames.INTRUSION_SET,
            "score": ThreatIntel.ObjectsScore.INTRUSION_SET,
            "rawJSON": intrusion_set_obj
        }

        fields = self.set_default_fields(intrusion_set_obj)
        fields.update({
            "aliases": intrusion_set_obj.get('aliases', []),
            "goals": intrusion_set_obj.get('goals', []),
            "resource_level": intrusion_set_obj.get('resource_level', ''),
            "primary_motivation": intrusion_set_obj.get('primary_motivation', ''),
            "secondary_motivations": intrusion_set_obj.get('secondary_motivations', []),
            "publications": publications,
        })

        if self.update_custom_fields:
            custom_fields, score = self.parse_custom_fields(intrusion_set_obj.get('extensions', {}))
            fields.update(assign_params(**custom_fields))
            if score:
                intrusion_set['score'] = score
        fields['tags'] = list(set(list(fields.get('tags', [])) + self.tags))

        intrusion_set["fields"] = fields

        return [intrusion_set]

    def parse_general_sco_indicator(
<<<<<<< HEAD
            self, sco_object: dict[str, Any], value_mapping: str = 'value'
=======
        self, sco_object: dict[str, Any], value_mapping: str = 'value'
>>>>>>> 90cf3b88
    ) -> list[dict[str, Any]]:
        """
        Parses a single SCO indicator.

        Args:
            sco_object (dict): indicator as an observable object.
            value_mapping (str): the key that extracts the value from the indicator response.
        """
        sco_indicator = {
            'value': sco_object.get(value_mapping),
            'score': Common.DBotScore.NONE,
            'rawJSON': sco_object,
            'type': STIX_2_TYPES_TO_CORTEX_TYPES.get(sco_object.get('type'))  # type: ignore[arg-type]
        }

        fields = self.set_default_fields(sco_object)

        if self.update_custom_fields:
            custom_fields, score = self.parse_custom_fields(sco_object.get('extensions', {}))
            fields.update(assign_params(**custom_fields))
            if score:
                sco_indicator['score'] = score
        fields['tags'] = list(set(list(fields.get('tags', [])) + self.tags))

        sco_indicator['fields'] = fields

        return [sco_indicator]

    def parse_sco_autonomous_system_indicator(self, autonomous_system_obj: dict[str, Any]) -> list[dict[str, Any]]:
        """
        Parses autonomous_system indicator type to cortex format.

        Args:
            autonomous_system_obj (dict): indicator as an observable object of type autonomous-system.
        """
        autonomous_system_indicator = self.parse_general_sco_indicator(autonomous_system_obj, value_mapping='number')
        autonomous_system_indicator[0]['fields']['name'] = autonomous_system_obj.get('name')

        return autonomous_system_indicator

    def parse_sco_file_indicator(self, file_obj: dict[str, Any]) -> list[dict[str, Any]]:
        """
        Parses file indicator type to cortex format.

        Args:
            file_obj (dict): indicator as an observable object of file type.
        """
        file_hashes = file_obj.get('hashes', {})
        value = file_hashes.get('SHA-256') or file_hashes.get('SHA-1') or file_hashes.get('MD5')
        if not value:
            return []

        file_obj['value'] = value

        file_indicator = self.parse_general_sco_indicator(file_obj)
        file_indicator[0]['fields'].update(
            {
                'associatedfilenames': file_obj.get('name'),
                'size': file_obj.get('size'),
                'path': file_obj.get('parent_directory_ref'),
                'md5': file_hashes.get('MD5'),
                'sha1': file_hashes.get('SHA-1'),
                'sha256': file_hashes.get('SHA-256')
            }
        )

        return file_indicator

    def parse_sco_mutex_indicator(self, mutex_obj: dict[str, Any]) -> list[dict[str, Any]]:
        """
        Parses mutex indicator type to cortex format.

        Args:
            mutex_obj (dict): indicator as an observable object of mutex type.
        """
        return self.parse_general_sco_indicator(sco_object=mutex_obj, value_mapping='name')

    def parse_sco_account_indicator(self, account_obj: dict[str, Any]) -> list[dict[str, Any]]:
        """
        Parses account indicator type to cortex format.

        Args:
            account_obj (dict): indicator as an observable object of account type.
        """
        account_indicator = self.parse_general_sco_indicator(account_obj, value_mapping='user_id')
        account_indicator[0]['fields'].update(
            {
                'displayname': account_obj.get('user_id'),
                'accounttype': account_obj.get('account_type')
            }
        )
        return account_indicator

<<<<<<< HEAD
=======
    def create_keyvalue_dict(self, registry_key_obj_values: list[dict[str, Any]]) -> list:
        """
        Creates a grid field related to the keyvalue field of the registry key.

        Args:
            registry_key_obj_values (dict[str, Any]): A list of dict from the stix object.

        Returns:
            list: The return value. A list of dict.
        """
        returned_grid = []
        for stix_values_entry in registry_key_obj_values:
            returned_grid.append({"name": stix_values_entry.get("name", ''),
                                  "type": stix_values_entry.get("data_type"),
                                  "data": stix_values_entry.get("data")})
        return returned_grid

>>>>>>> 90cf3b88
    def parse_sco_windows_registry_key_indicator(self, registry_key_obj: dict[str, Any]) -> list[dict[str, Any]]:
        """
        Parses registry_key indicator type to cortex format.

        Args:
            registry_key_obj (dict): indicator as an observable object of registry_key type.
        """
        registry_key_indicator = self.parse_general_sco_indicator(registry_key_obj, value_mapping='key')
        registry_key_indicator[0]["fields"].update(
            {
                "keyvalue": self.create_keyvalue_dict(
                    registry_key_obj.get("values", [])
                ),
                "modified_time": registry_key_obj.get("modified_time"),
                "numberofsubkeys": registry_key_obj.get("number_of_subkeys"),
            }
        )
        return registry_key_indicator

    def parse_identity(self, identity_obj: dict[str, Any]) -> list[dict[str, Any]]:
        """
        Parses a single identity object
        :param identity_obj: identity object
        :return: identity extracted from the identity object in cortex format
        """
        identity = {
            'value': identity_obj.get('name'),
            'type': FeedIndicatorType.Identity,
            'score': Common.DBotScore.NONE,
            'rawJSON': identity_obj
        }
        fields = self.set_default_fields(identity_obj)
        fields.update({
            'identityclass': identity_obj.get('identity_class', ''),
            'industrysectors': identity_obj.get('sectors', [])
        })

        if self.update_custom_fields:
            custom_fields, score = self.parse_custom_fields(identity_obj.get('extensions', {}))
            fields.update(assign_params(**custom_fields))
            if score:
                identity['score'] = score

        tags = list((set(identity_obj.get('labels', []))).union(set(self.tags)))
        fields['tags'] = list(set(list(fields.get('tags', [])) + tags))

        identity['fields'] = fields

        return [identity]

    def parse_location(self, location_obj: dict[str, Any]) -> list[dict[str, Any]]:
        """
        Parses a single location object
        :param location_obj: location object
        :return: location extracted from the location object in cortex format
        """
        country_name = COUNTRY_CODES_TO_NAMES.get(str(location_obj.get('country', '')).upper(), '')

        location = {
            'value': location_obj.get('name') or country_name,
            'type': FeedIndicatorType.Location,
            'score': Common.DBotScore.NONE,
            'rawJSON': location_obj
        }

        fields = self.set_default_fields(location_obj)
        fields.update({
            'countrycode': location_obj.get('country', ''),
        })

        if self.update_custom_fields:
            custom_fields, score = self.parse_custom_fields(location_obj.get('extensions', {}))
            fields.update(assign_params(**custom_fields))
            if score:
                location['score'] = score

        tags = list((set(location_obj.get('labels', []))).union(set(self.tags)))
        fields['tags'] = list(set(list(fields.get('tags', [])) + tags))

        location['fields'] = fields

        return [location]

    def parse_vulnerability(self, vulnerability_obj: dict[str, Any]) -> list[dict[str, Any]]:
        """
        Parses a single vulnerability object
        :param vulnerability_obj: vulnerability object
        :return: vulnerability extracted from the vulnerability object in cortex format
        """
        name = ''
        for external_reference in vulnerability_obj.get('external_references', []):
            if external_reference.get('source_name') == 'cve':
                name = external_reference.get('external_id')
                break

        cve = {
            'value': name,
            'type': FeedIndicatorType.CVE,
            'score': Common.DBotScore.NONE,
            'rawJSON': vulnerability_obj
        }

        fields = self.set_default_fields(vulnerability_obj)

        if self.update_custom_fields:
            custom_fields, score = self.parse_custom_fields(vulnerability_obj.get('extensions', {}))
            fields.update(assign_params(**custom_fields))
            if score:
                cve['score'] = score

        tags = list((set(vulnerability_obj.get('labels', []))).union(set(self.tags), {name} if name else {}))
        fields['tags'] = list(set(list(fields.get('tags', [])) + tags))

        cve['fields'] = fields

        return [cve]

<<<<<<< HEAD
=======
    def create_x509_certificate_grids(self, string_object: Optional[str]) -> list:
        """
        Creates a grid field related to the subject and issuer field of the x509 certificate object.

        Args:
            string_object (Optional[str]): A str in format of C=ZA, ST=Western Cape, L=Cape Town, O=Thawte.

        Returns:
            list: The return value. A list of dict [{"title": "C", "data": "ZA"}].
        """
        result_grid_list = []
        if string_object:
            key_value_pairs = string_object.split(', ')
            for pair in key_value_pairs:
                result_grid = {}
                key, value = pair.split('=', 1)
                result_grid['title'] = key
                result_grid['data'] = value
                result_grid_list.append(result_grid)
        return result_grid_list

    def parse_x509_certificate(self, x509_certificate_obj: dict[str, Any]):
        """
        Parses a single x509_certificate object
        :param x509_certificate_obj: x509_certificate object
        :return: x509_certificate extracted from the x509_certificate object in cortex format.
        """
        if x509_certificate_obj.get('serial_number'):
            x509_certificate = {
                "value": x509_certificate_obj.get('serial_number'),
                'type': FeedIndicatorType.X509,
                'score': Common.DBotScore.NONE,
                "rawJSON": x509_certificate_obj,

            }
            fields = {"stixid": x509_certificate_obj.get('id', ''),
                      "validitynotbefore": x509_certificate_obj.get('validity_not_before'),
                      "validitynotafter": x509_certificate_obj.get('validity_not_after'),
                      "subject": self.create_x509_certificate_grids(x509_certificate_obj.get('subject')),
                      "issuer": self.create_x509_certificate_grids(x509_certificate_obj.get('issuer'))}
            if self.update_custom_fields:
                custom_fields, score = self.parse_custom_fields(x509_certificate.get('extensions', {}))
                fields.update(assign_params(**custom_fields))
                if score:
                    x509_certificate['score'] = score
            fields['tags'] = list(set(list(fields.get('tags', [])) + self.tags))
            x509_certificate["fields"] = fields

            return [x509_certificate]
        return []

>>>>>>> 90cf3b88
    def parse_relationships(self, relationships_lst: list[dict[str, Any]]) -> list[dict[str, Any]]:
        """Parse the Relationships objects retrieved from the feed.

        Returns:
            A list of processed relationships an indicator object.
        """
        relationships_list = []
        for relationships_object in relationships_lst:
            relationship_type = relationships_object.get('relationship_type')
            if relationship_type not in EntityRelationship.Relationships.RELATIONSHIPS_NAMES.keys():
                if relationship_type == 'indicates':
                    relationship_type = 'indicated-by'
                else:
                    demisto.debug(f"Invalid relation type: {relationship_type}")
                    continue

            a_threat_intel_type = relationships_object.get('source_ref', '').split('--')[0]
            a_type = THREAT_INTEL_TYPE_TO_DEMISTO_TYPES.get(
                a_threat_intel_type, '') or STIX_2_TYPES_TO_CORTEX_TYPES.get(a_threat_intel_type, '')  # type: ignore
            if a_threat_intel_type == 'indicator':
                id = relationships_object.get('source_ref', '')
                a_type = self.get_ioc_type(id, self.id_to_object)

            b_threat_intel_type = relationships_object.get('target_ref', '').split('--')[0]
            b_type = THREAT_INTEL_TYPE_TO_DEMISTO_TYPES.get(
                b_threat_intel_type, '') or STIX_2_TYPES_TO_CORTEX_TYPES.get(b_threat_intel_type, '')  # type: ignore
            if b_threat_intel_type == 'indicator':
                b_type = self.get_ioc_type(relationships_object.get('target_ref', ''), self.id_to_object)

            if not a_type or not b_type:
                continue

            mapping_fields = {
                'lastseenbysource': relationships_object.get('modified'),
                'firstseenbysource': relationships_object.get('created'),
            }

            entity_a = self.get_ioc_value(relationships_object.get('source_ref'), self.id_to_object)
            entity_b = self.get_ioc_value(relationships_object.get('target_ref'), self.id_to_object)

            entity_relation = EntityRelationship(name=relationship_type,
                                                 entity_a=entity_a,
                                                 entity_a_type=a_type,
                                                 entity_b=entity_b,
                                                 entity_b_type=b_type,
                                                 fields=mapping_fields)
            relationships_list.append(entity_relation.to_indicator())

        dummy_indicator = {
            "value": "$$DummyIndicator$$",
            "relationships": relationships_list
        }
        return [dummy_indicator] if dummy_indicator else []

<<<<<<< HEAD
    def build_iterator(self, limit: int = -1, **kwargs) -> list[dict[str, str]]:
=======
    @staticmethod
    def extract_indicators_from_stix_objects(
        stix_objs: list[dict[str, str]], required_objects: list[str]
    ) -> list[dict[str, str]]:
>>>>>>> 90cf3b88
        """
        Extracts indicators from taxii objects
        :param stix_objs: taxii objects
        :return: indicators in json format
        """
<<<<<<< HEAD
        if not isinstance(self.collection_to_fetch, (v20.Collection, v21.Collection)):
            raise DemistoException(
                "Could not find a collection to fetch from. "
                "Please make sure you provided a collection."
            )
        if limit is None:
            limit = -1

        page_size = self.get_page_size(limit, limit)
        if page_size <= 0:
            return []

        try:
            envelopes = self.poll_collection(page_size, **kwargs)  # got data from server
            indicators = self.load_stix_objects_from_envelope(envelopes, limit)
        except InvalidJSONError as e:
            demisto.debug(f'Excepted InvalidJSONError, continuing with empty result.\nError: {e}')
            # raised when the response is empty, because {} is parsed into '筽'
            indicators = []

        return indicators

    def load_stix_objects_from_envelope(self, envelopes: types.GeneratorType, limit: int = -1):

        parse_stix_2_objects = {
            "indicator": self.parse_indicator,
            "attack-pattern": self.parse_attack_pattern,
            "malware": self.parse_malware,
            "report": self.parse_report,
            "course-of-action": self.parse_course_of_action,
            "campaign": self.parse_campaign,
            "intrusion-set": self.parse_intrusion_set,
            "tool": self.parse_tool,
            "threat-actor": self.parse_threat_actor,
            "infrastructure": self.parse_infrastructure,
            "domain-name": self.parse_general_sco_indicator,
            "ipv4-addr": self.parse_general_sco_indicator,
            "ipv6-addr": self.parse_general_sco_indicator,
            "email-addr": self.parse_general_sco_indicator,
            "url": self.parse_general_sco_indicator,
            "autonomous-system": self.parse_sco_autonomous_system_indicator,
            "file": self.parse_sco_file_indicator,
            "mutex": self.parse_sco_mutex_indicator,
            "user-account": self.parse_sco_account_indicator,
            "windows-registry-key": self.parse_sco_windows_registry_key_indicator,
            "identity": self.parse_identity,
            "location": self.parse_location,
            "vulnerability": self.parse_vulnerability
        }

        indicators, relationships_lst = self.parse_generator_type_envelope(envelopes, parse_stix_2_objects, limit)
        if relationships_lst:
            indicators.extend(self.parse_relationships(relationships_lst))
        demisto.debug(
            f"TAXII 2 Feed has extracted {len(indicators)} indicators"
        )

        return indicators

    def parse_generator_type_envelope(self, envelopes: types.GeneratorType, parse_objects_func, limit: int = -1):
        indicators = []
        relationships_lst = []
        for envelope in envelopes:
            stix_objects = envelope.get("objects")
            if not stix_objects:
                # no fetched objects
                break

            # we should build the id_to_object dict before iteration as some object reference each other
            self.id_to_object.update(
                {
                    obj.get('id'): obj for obj in stix_objects
                    if obj.get('type') not in ['extension-definition', 'relationship']
                }
            )

            # now we have a list of objects, go over each obj, save id with obj, parse the obj
            for obj in stix_objects:
                obj_type = obj.get('type')

                # we currently don't support extension object
                if obj_type == 'extension-definition':
                    continue
                elif obj_type == 'relationship':
                    relationships_lst.append(obj)
                    continue

                if not parse_objects_func.get(obj_type):
                    demisto.debug(f'There is no parsing function for object type {obj_type}, '
                                  f'available parsing functions are for types: {",".join(parse_objects_func.keys())}.')
                    continue
                if result := parse_objects_func[obj_type](obj):
                    indicators.extend(result)
                    self.update_last_modified_indicator_date(obj.get("modified"))

                if reached_limit(limit, len(indicators)):
                    return indicators, relationships_lst

        return indicators, relationships_lst

    def poll_collection(
            self, page_size: int, **kwargs
    ) -> types.GeneratorType:
        """
        Polls a taxii collection
        :param page_size: size of the request page
        """
        get_objects = self.collection_to_fetch.get_objects
        if self.objects_to_fetch:
            if 'relationship' not in self.objects_to_fetch and \
                    len(self.objects_to_fetch) > 1:  # when fetching one type no need to fetch relationship
                self.objects_to_fetch.append('relationship')
            kwargs['type'] = self.objects_to_fetch
        if isinstance(self.collection_to_fetch, v20.Collection):
            return v20.as_pages(get_objects, per_request=page_size, **kwargs)
        return v21.as_pages(get_objects, per_request=page_size, **kwargs)

    def get_page_size(self, max_limit: int, cur_limit: int) -> int:
        """
        Get a page size given the limit on entries `max_limit` and the limit on the current poll
        :param max_limit: max amount of entries allowed overall
        :param cur_limit: max amount of entries allowed in a page
        :return: page size
        """
        return (
            min(self.limit_per_request, cur_limit)
            if max_limit > -1
            else self.limit_per_request
        )

    @staticmethod
    def extract_indicators_from_stix_objects(
            stix_objs: list[dict[str, str]], required_objects: list[str]
    ) -> list[dict[str, str]]:
        """
        Extracts indicators from taxii objects
        :param stix_objs: taxii objects
        :return: indicators in json format
        """
        extracted_objs = [
            item for item in stix_objs if item.get("type") in required_objects
        ]  # retrieve only required type

        return extracted_objs

    def get_indicators_from_indicator_groups(
            self,
            indicator_groups: list[tuple[str, str]],
            indicator_obj: dict[str, str],
            indicator_types: dict[str, str],
            field_map: dict[str, str],
=======
        extracted_objs = [
            item for item in stix_objs if item.get("type") in required_objects
        ]  # retrieve only required type
        demisto.debug(f'Extracted {len(list(extracted_objs))} out of {len(list(stix_objs))} Stix objects with the types: '
                      f'{required_objects}')

        return extracted_objs

    def get_indicators_from_indicator_groups(
        self,
        indicator_groups: list[tuple[str, str]],
        indicator_obj: dict[str, str],
        indicator_types: dict[str, str],
        field_map: dict[str, str],
>>>>>>> 90cf3b88
    ) -> list[dict[str, str]]:
        """
        Get indicators from indicator regex groups
        :param indicator_groups: caught regex group in pattern of: [`type`, `indicator`]
        :param indicator_obj: taxii indicator object
        :param indicator_types: supported indicator types -> cortex types
        :param field_map: map used to create fields entry ({field_name: field_value})
        :return: Indicators list
        """
        indicators = []
        if indicator_groups:
            for term in indicator_groups:
                for taxii_type in indicator_types:
                    # term should be list with 2 argument parsed with regex - [`type`, `indicator`]
                    if len(term) == 2 and taxii_type in term[0]:
                        type_ = indicator_types[taxii_type]
                        value = term[1]
                        indicator = self.create_indicator(
                            indicator_obj, type_, value, field_map
                        )
                        indicators.append(indicator)
                        break
        if self.skip_complex_mode and len(indicators) > 1:
            # we managed to pull more than a single indicator - indicating complex relationship
            return []
        return indicators

    def create_indicator(self, indicator_obj, type_, value, field_map):
        """
        Create a cortex indicator from a stix indicator
        :param indicator_obj: rawJSON value of the indicator
        :param type_: cortex type of the indicator
        :param value: indicator value
        :param field_map: field map used for mapping fields ({field_name: field_value})
        :return: Cortex indicator
        """
        ioc_obj_copy = copy.deepcopy(indicator_obj)
        ioc_obj_copy["value"] = value
        ioc_obj_copy["type"] = type_
        indicator = {
            "value": value,
            "type": type_,
            "rawJSON": ioc_obj_copy,
        }
        fields = self.set_default_fields(indicator_obj)
        tags = list(self.tags)
        # create tags from labels:
        for label in ioc_obj_copy.get("labels", []):
            tags.append(label)

        # add description if able
        if "description" in ioc_obj_copy:
            fields["description"] = ioc_obj_copy["description"]

        # add field_map fields
        for field_name, field_path in field_map.items():
            if field_path in ioc_obj_copy:
                fields[field_name] = ioc_obj_copy.get(field_path)

        if not fields.get('trafficlightprotocol'):
            tlp_from_marking_refs = self.get_tlp(ioc_obj_copy)
            fields["trafficlightprotocol"] = tlp_from_marking_refs if tlp_from_marking_refs else self.tlp_color

        if self.update_custom_fields:
            custom_fields, score = self.parse_custom_fields(ioc_obj_copy.get('extensions', {}))
            fields.update(assign_params(**custom_fields))
            if score:
                indicator['score'] = score

        # union of tags and labels
        if "tags" in fields:
            field_tag = fields.get("tags")
            if isinstance(field_tag, list):
                tags.extend(field_tag)
            else:
                tags.append(field_tag)

        fields["tags"] = list(set(tags))

        indicator["fields"] = fields
        fields["publications"] = self.get_indicator_publication(indicator_obj)
        return indicator

    @staticmethod
    def extract_indicator_groups_from_pattern(
<<<<<<< HEAD
            pattern: str, regexes: list
=======
        pattern: str, regexes: list
>>>>>>> 90cf3b88
    ) -> list[tuple[str, str]]:
        """
        Extracts indicator [`type`, `indicator`] groups from pattern
        :param pattern: stix pattern
        :param regexes: regexes to run to pattern
        :return: extracted indicators list from pattern
        """
        groups: list[tuple[str, str]] = []
        for regex in regexes:
            find_result = regex.findall(pattern)
            if find_result:
                groups.extend(find_result)
        return groups

    @staticmethod
    def stix_time_to_datetime(s_time):
        """
        Converts datetime to str in "%Y-%m-%dT%H:%M:%S.%fZ" format
        :param s_time: time in string format
        :return: datetime
        """
        try:
            return datetime.strptime(s_time, TAXII_TIME_FORMAT)
        except ValueError:
            return datetime.strptime(s_time, TAXII_TIME_FORMAT_NO_MS)

    @staticmethod
    def get_ioc_value(ioc, id_to_obj):
        """
        Get IOC value from the indicator name field.

        Args:
            ioc: the indicator to get information on.
            id_to_obj: a dict in the form of - id: stix_object.

        Returns:
            str. the IOC value. if its reports we add to it [Unit42 ATOM] prefix,
            if its attack pattern remove the id from the name.
        """
        ioc_obj = id_to_obj.get(ioc)
        if ioc_obj:
            name = ioc_obj.get('name', '') or ioc_obj.get('value', '')
            if "file:hashes.'SHA-256' = '" in name:
                return Taxii2FeedClient.get_ioc_value_from_ioc_name(ioc_obj)
            else:
                return name
        return None

    @staticmethod
    def get_ioc_value_from_ioc_name(ioc_obj):
        """
        Extract SHA-256 from string:
        ([file:name = 'blabla' OR file:name = 'blabla'] AND [file:hashes.'SHA-256' = '1111'])" -> 1111
        """
        ioc_value = ioc_obj.get('name', '')
        try:
            ioc_value_groups = re.search("(?<='SHA-256' = ').*?(?=')", ioc_value)
            if ioc_value_groups:
                ioc_value = ioc_value_groups.group(0)
        except AttributeError:
            ioc_value = None
        return ioc_value

    def update_last_modified_indicator_date(self, indicator_modified_str: str):
        if not indicator_modified_str:
            return
        if self.last_fetched_indicator__modified is None:
            self.last_fetched_indicator__modified = indicator_modified_str  # type: ignore[assignment]
        else:
            last_datetime = self.stix_time_to_datetime(
                self.last_fetched_indicator__modified
            )
            indicator_created_datetime = self.stix_time_to_datetime(
                indicator_modified_str
            )
            if indicator_created_datetime > last_datetime:
                self.last_fetched_indicator__modified = indicator_modified_str

    def load_stix_objects_from_envelope(self, envelopes: types.GeneratorType, limit: int = -1):

        parse_stix_2_objects = {
            "indicator": self.parse_indicator,
            "attack-pattern": self.parse_attack_pattern,
            "malware": self.parse_malware,
            "report": self.parse_report,
            "course-of-action": self.parse_course_of_action,
            "campaign": self.parse_campaign,
            "intrusion-set": self.parse_intrusion_set,
            "tool": self.parse_tool,
            "threat-actor": self.parse_threat_actor,
            "infrastructure": self.parse_infrastructure,
            "domain-name": self.parse_general_sco_indicator,
            "ipv4-addr": self.parse_general_sco_indicator,
            "ipv6-addr": self.parse_general_sco_indicator,
            "email-addr": self.parse_general_sco_indicator,
            "url": self.parse_general_sco_indicator,
            "autonomous-system": self.parse_sco_autonomous_system_indicator,
            "file": self.parse_sco_file_indicator,
            "mutex": self.parse_sco_mutex_indicator,
            "user-account": self.parse_sco_account_indicator,
            "windows-registry-key": self.parse_sco_windows_registry_key_indicator,
            "identity": self.parse_identity,
            "location": self.parse_location,
            "vulnerability": self.parse_vulnerability,
            "x509-certificate": self.parse_x509_certificate,
        }

        indicators, relationships_lst = self.parse_generator_type_envelope(envelopes, parse_stix_2_objects, limit)
        if relationships_lst:
            indicators.extend(self.parse_relationships(relationships_lst))
        demisto.debug(
            f"TAXII 2 Feed has extracted {len(list(indicators))} indicators"
        )

        return indicators

    def increase_count(self, counter: Dict[str, int], id: str):
        if id in counter:
            counter[id] = counter[id] + 1
        else:
            counter[id] = 1

    def parse_generator_type_envelope(self, envelopes: types.GeneratorType, parse_objects_func, limit: int = -1):
        indicators = []
        relationships_lst = []
        # Used mainly for logging
        parsed_objects_counter: Dict[str, int] = {}
        try:
            for envelope in envelopes:
                self.increase_count(parsed_objects_counter, 'envelope')
                try:
                    stix_objects = envelope.get("objects")
                    if not stix_objects:
                        # no fetched objects
                        self.increase_count(parsed_objects_counter, 'not-parsed-envelope-not-stix')
                        break
                except Exception as e:
                    demisto.info(f"Exception trying to get envelope objects: {e}, {traceback.format_exc()}")
                    self.increase_count(parsed_objects_counter, 'exception-envelope-get-objects')
                    continue

                # we should build the id_to_object dict before iteration as some object reference each other
                self.id_to_object.update(
                    {
                        obj.get('id'): obj for obj in stix_objects
                        if obj.get('type') not in ['extension-definition', 'relationship']
                    }
                )
                # now we have a list of objects, go over each obj, save id with obj, parse the obj
                for obj in stix_objects:
                    try:
                        obj_type = obj.get('type')
                    except Exception as e:
                        demisto.info(f"Exception trying to get stix_object-type: {e}, {traceback.format_exc()}")
                        self.increase_count(parsed_objects_counter, 'exception-stix-object-type')
                        continue

                    # we currently don't support extension object
                    if obj_type == 'extension-definition':
                        demisto.debug(f'There is no parsing function for object type "extension-definition", for object {obj}.')
                        self.increase_count(parsed_objects_counter, 'not-parsed-extension-definition')
                        continue
                    elif obj_type == 'relationship':
                        relationships_lst.append(obj)
                        self.increase_count(parsed_objects_counter, 'not-parsed-relationship')
                        continue

                    if not parse_objects_func.get(obj_type):
                        demisto.debug(f'There is no parsing function for object type {obj_type}, for object {obj}.')
                        self.increase_count(parsed_objects_counter, f'not-parsed-{obj_type}')
                        continue
                    try:
                        if result := parse_objects_func[obj_type](obj):
                            indicators.extend(result)
                            self.update_last_modified_indicator_date(obj.get("modified"))
                    except Exception as e:
                        demisto.info(f"Exception parsing stix_object-type {obj_type}: {e}, {traceback.format_exc()}")
                        self.increase_count(parsed_objects_counter, f'exception-parsing-{obj_type}')
                        continue
                    self.increase_count(parsed_objects_counter, f'parsed-{obj_type}')

                    if reached_limit(limit, len(indicators)):
                        demisto.debug(f"Reached the limit ({limit}) of indicators to fetch. Indicators len: {len(indicators)}."
                                      f' Got {len(indicators)} indicators and {len(list(relationships_lst))} relationships.'
                                      f' Objects counters: {parsed_objects_counter}')

                        return indicators, relationships_lst
        except Exception as e:
            demisto.info(f"Exception trying to parse envelope: {e}, {traceback.format_exc()}")
            if len(indicators) == 0:
                demisto.debug("No Indicator were parsed")
                raise e
            demisto.debug(f"Failed while parsing envelopes, succeeded to retrieve {len(indicators)} indicators.")
        demisto.debug(f'Finished parsing all objects. Got {len(list(indicators))} indicators '
                      f'and {len(list(relationships_lst))} relationships. Objects counters: {parsed_objects_counter}')
        return indicators, relationships_lst


class Taxii2FeedClient(STIX2XSOARParser):
    def __init__(
        self,
        url: str,
        collection_to_fetch,
        proxies,
        verify: bool,
        objects_to_fetch: list[str],
        skip_complex_mode: bool = False,
        username: Optional[str] = None,
        password: Optional[str] = None,
        field_map: Optional[dict] = None,
        tags: Optional[list] = None,
        tlp_color: Optional[str] = None,
        limit_per_request: int = DFLT_LIMIT_PER_REQUEST,
        certificate: str = None,
        key: str = None,
        default_api_root: str = None,
        update_custom_fields: bool = False
    ):
        """
        TAXII 2 Client used to poll and parse indicators in XSOAR formar
        :param url: discovery service URL
        :param collection_to_fetch: Collection to fetch objects from
        :param proxies: proxies used in request
        :param skip_complex_mode: if set to True will skip complex observations
        :param verify: verify https
        :param username: username used for basic authentication OR api_key used for authentication
        :param password: password used for basic authentication
        :param field_map: map used to create fields entry ({field_name: field_value})
        :param tags: custom tags to be added to the created indicator
        :param limit_per_request: Limit the objects requested per poll request
        :param tlp_color: Traffic Light Protocol color
        :param certificate: TLS Certificate
        :param key: TLS Certificate key
        :param default_api_root: The default API Root to use
        """

        super().__init__(
            tlp_color=tlp_color,
            id_to_object={},
            field_map=field_map if field_map else {},
            skip_complex_mode=skip_complex_mode,
            update_custom_fields=update_custom_fields,
            tags=tags if tags else [],
        )
        self._conn = None
        self.server = None
        self.api_root = None
        self.collections = None

        self.collection_to_fetch = collection_to_fetch
        if not limit_per_request:
            limit_per_request = DFLT_LIMIT_PER_REQUEST
        self.limit_per_request = limit_per_request

        self.base_url = url
        self.proxies = proxies
        self.verify = verify

        self.auth = None
        self.auth_header = None
        self.auth_key = None
        self.crt = None
        if username and password:
            # authentication methods:
            # 1. API Token
            # 2. Authentication Header
            # 3. Basic
            if username == API_USERNAME:
                self.auth = TokenAuth(key=password)
            elif username.startswith(HEADER_USERNAME):
                self.auth_header = username.split(HEADER_USERNAME)[1]
                self.auth_key = password
            else:
                self.auth = requests.auth.HTTPBasicAuth(username, password)

        if (certificate and not key) or (not certificate and key):
            raise DemistoException('Both certificate and key should be provided or neither should be.')
        if certificate and key:
            self.crt = (self.build_certificate(certificate), self.build_certificate(key))

        self.objects_to_fetch = objects_to_fetch
        self.default_api_root = default_api_root

    def init_server(self, version=TAXII_VER_2_1):
        """
        Initializes a server in the requested version
        :param version: taxii version key (either 2.0 or 2.1)
        """
        server_url = urljoin(self.base_url)
        self._conn = _HTTPConnection(
            verify=self.verify, proxies=self.proxies, version=version, auth=self.auth, cert=self.crt
        )
        if self.auth_header:
            # add auth_header to the session object
            self._conn.session.headers = merge_setting(self._conn.session.headers,  # type: ignore[attr-defined]
                                                       {self.auth_header: self.auth_key},
                                                       dict_class=CaseInsensitiveDict)

        if version is TAXII_VER_2_0:
            self.server = v20.Server(
                server_url, verify=self.verify, proxies=self.proxies, conn=self._conn,
            )
        else:
            self.server = v21.Server(
                server_url, verify=self.verify, proxies=self.proxies, conn=self._conn,
            )

    def init_roots(self):
        """
        Initializes the api roots (used to get taxii server objects)
        """
        if not self.server:
            self.init_server()
        try:
            # disable logging as we might receive client error and try 2.0
            logging.disable(logging.ERROR)
            # try TAXII 2.1
            self.set_api_root()
        # (TAXIIServiceException, HTTPError) should suffice, but sometimes it raises another type of HTTPError
        except HTTPError as e:
            if e.response.status_code != 406 and "version=2.0" not in str(e):
                raise e
            # switch to TAXII 2.0
            self.init_server(version=TAXII_VER_2_0)
            self.set_api_root()
        except Exception as e:
            if "406 Client Error" not in str(e) and "version=2.0" not in str(e):
                raise e
            # switch to TAXII 2.0
            self.init_server(version=TAXII_VER_2_0)
            self.set_api_root()
        finally:
            # enable logging
            logging.disable(logging.NOTSET)

    def set_api_root(self):
        roots_to_api = {}
        for api_root in self.server.api_roots:  # type: ignore[attr-defined]
            # ApiRoots are initialized with wrong _conn because we are not providing auth or cert to Server
            # closing wrong unused connections
            api_root_name = str(api_root.url).split('/')[-2]
            demisto.debug(f'closing api_root._conn for {api_root_name}')
            api_root._conn.close()
            roots_to_api[api_root_name] = api_root

        if self.default_api_root:
            if not roots_to_api.get(self.default_api_root):
                raise DemistoException(f'The given default API root {self.default_api_root} doesn\'t exist. '
                                       f'Available API roots are {list(roots_to_api.keys())}.')
            self.api_root = roots_to_api.get(self.default_api_root)

        elif server_default := self.server.default:  # type: ignore[attr-defined]
            self.api_root = server_default

        else:
            self.api_root = self.server.api_roots[0]  # type: ignore[attr-defined]

        # override _conn - api_root isn't initialized with the right _conn
        self.api_root._conn = self._conn  # type: ignore[union-attr]

    def init_collections(self):
        """
        Collects available taxii collections
        """
        self.collections = list(self.api_root.collections)  # type: ignore[union-attr, attr-defined, assignment]

    def init_collection_to_fetch(self, collection_to_fetch=None):
        """
        Tries to initialize `collection_to_fetch` if possible
        """
        if not collection_to_fetch and isinstance(self.collection_to_fetch, str):
            # self.collection_to_fetch will be changed from str -> Union[v20.Collection, v21.Collection]
            collection_to_fetch = self.collection_to_fetch
        if not self.collections:
            raise DemistoException(ERR_NO_COLL)
        if collection_to_fetch:
            collection_found = False
            for collection in self.collections:
                if collection.title == collection_to_fetch:
                    self.collection_to_fetch = collection
                    collection_found = True
                    break
            if not collection_found:
                raise DemistoException(
                    f"Could not find the provided Collection name {collection_to_fetch} in the available collections. "
                    "Please make sure you entered the name correctly."
                )

    def initialise(self):
        self.init_server()
        self.init_roots()
        self.init_collections()
        self.init_collection_to_fetch()

    @staticmethod
    def build_certificate(cert_var):
        var_list = cert_var.split('-----')
        # replace spaces with newline characters
        certificate_fixed = '-----'.join(
            var_list[:2] + [var_list[2].replace(' ', '\n')] + var_list[3:])
        cf = tempfile.NamedTemporaryFile(delete=False)
        cf.write(certificate_fixed.encode())
        cf.flush()
        return cf.name

    def build_iterator(self, limit: int = -1, **kwargs) -> list[dict[str, str]]:
        """
        Polls the taxii server and builds a list of cortex indicators objects from the result
        :param limit: max amount of indicators to fetch
        :return: Cortex indicators list
        """
        if not isinstance(self.collection_to_fetch, (v20.Collection, v21.Collection)):
            raise DemistoException(
                "Could not find a collection to fetch from. "
                "Please make sure you provided a collection."
            )
        if limit is None:
            limit = -1

        page_size = self.get_page_size(limit, limit)
        if page_size <= 0:
            return []

        try:
            demisto.debug(f"Fetching {page_size} objects from TAXII server")
            envelopes = self.poll_collection(page_size, **kwargs)  # got data from server
            indicators = self.load_stix_objects_from_envelope(envelopes, limit)
        except InvalidJSONError as e:
            demisto.debug(f'Excepted InvalidJSONError, continuing with empty result.\nError: {e}, {traceback.format_exc()}')
            # raised when the response is empty, because {} is parsed into '筽'
            indicators = []

        return indicators

    def poll_collection(
        self, page_size: int, **kwargs
    ) -> types.GeneratorType:
        """
        Polls a taxii collection
        :param page_size: size of the request page
        """
        get_objects = self.collection_to_fetch.get_objects
        if self.objects_to_fetch:
            if 'relationship' not in self.objects_to_fetch and \
                    len(self.objects_to_fetch) > 1:  # when fetching one type no need to fetch relationship
                self.objects_to_fetch.append('relationship')
            kwargs['type'] = self.objects_to_fetch
        if isinstance(self.collection_to_fetch, v20.Collection):
            demisto.debug(f'Collection is a v20 type collction, {self.collection_to_fetch}')
            return v20.as_pages(get_objects, per_request=page_size, **kwargs)
        demisto.debug(f'Collection is a v21 type collction, {self.collection_to_fetch}')
        return v21.as_pages(get_objects, per_request=page_size, **kwargs)

    def get_page_size(self, max_limit: int, cur_limit: int) -> int:
        """
        Get a page size given the limit on entries `max_limit` and the limit on the current poll
        :param max_limit: max amount of entries allowed overall
        :param cur_limit: max amount of entries allowed in a page
        :return: page size
        """
        return (
            min(self.limit_per_request, cur_limit)
            if max_limit > -1
            else self.limit_per_request
        )<|MERGE_RESOLUTION|>--- conflicted
+++ resolved
@@ -203,54 +203,6 @@
                           'ZA': 'South Africa', 'ZM': 'Zambia', 'ZW': 'Zimbabwe'}
 
 
-<<<<<<< HEAD
-def reached_limit(limit: int, element_count: int):
-    return element_count >= limit > -1
-
-
-class Taxii2FeedClient:
-    def __init__(
-            self,
-            url: str,
-            collection_to_fetch,
-            proxies,
-            verify: bool,
-            objects_to_fetch: list[str],
-            skip_complex_mode: bool = False,
-            username: Optional[str] = None,
-            password: Optional[str] = None,
-            field_map: Optional[dict] = None,
-            tags: Optional[list] = None,
-            tlp_color: Optional[str] = None,
-            limit_per_request: int = DFLT_LIMIT_PER_REQUEST,
-            certificate: str = None,
-            key: str = None,
-            default_api_root: str = None,
-            update_custom_fields: bool = False
-    ):
-        """
-        TAXII 2 Client used to poll and parse indicators in XSOAR formar
-        :param url: discovery service URL
-        :param collection_to_fetch: Collection to fetch objects from
-        :param proxies: proxies used in request
-        :param skip_complex_mode: if set to True will skip complex observations
-        :param verify: verify https
-        :param username: username used for basic authentication OR api_key used for authentication
-        :param password: password used for basic authentication
-        :param field_map: map used to create fields entry ({field_name: field_value})
-        :param tags: custom tags to be added to the created indicator
-        :param limit_per_request: Limit the objects requested per poll request
-        :param tlp_color: Traffic Light Protocol color
-        :param certificate: TLS Certificate
-        :param key: TLS Certificate key
-        :param default_api_root: The default API Root to use
-        """
-        self._conn = None
-        self.server = None
-        self.api_root = None
-        self.collections = None
-        self.last_fetched_indicator__modified = None
-=======
 STIX2_TYPES_TO_XSOAR: dict[str, Union[str, tuple[str, ...]]] = {        # pragma: no cover
     'campaign': ThreatIntel.ObjectsNames.CAMPAIGN,
     'attack-pattern': ThreatIntel.ObjectsNames.ATTACK_PATTERN,
@@ -277,7 +229,6 @@
     'autonomous-system': FeedIndicatorType.AS,
     'x509-certificate': FeedIndicatorType.X509,
 }
->>>>>>> 90cf3b88
 
 
 PAWN_UUID = uuid.uuid5(uuid.NAMESPACE_URL, 'https://www.paloaltonetworks.com')
@@ -320,25 +271,6 @@
     'sha512': 'SHA-512',
 }
 
-<<<<<<< HEAD
-        self.field_map = field_map if field_map else {}
-        self.tags = tags if tags else []
-        self.tlp_color = tlp_color
-        self.indicator_regexes = [
-            re.compile(INDICATOR_EQUALS_VAL_PATTERN),
-            re.compile(HASHES_EQUALS_VAL_PATTERN),
-        ]
-        self.cidr_regexes = [
-            re.compile(CIDR_ISSUBSET_VAL_PATTERN),
-            re.compile(CIDR_ISUPPERSET_VAL_PATTERN),
-        ]
-        self.id_to_object: dict[str, Any] = {}
-        self.objects_to_fetch = objects_to_fetch
-        self.default_api_root = default_api_root
-        self.update_custom_fields = update_custom_fields
-
-    def init_server(self, version=TAXII_VER_2_1):
-=======
 STIX_DATE_FORMAT = '%Y-%m-%dT%H:%M:%S.%fZ'
 SCO_DET_ID_NAMESPACE = uuid.UUID('00abedb4-aa42-466c-9c01-fed23315a9b7')
 
@@ -360,7 +292,6 @@
         self.types_for_indicator_sdo = types_for_indicator_sdo or []
 
     def create_indicators(self, indicator_searcher: IndicatorsSearcher, is_manifest: bool):
->>>>>>> 90cf3b88
         """
         Args:
             indicator_searcher: indicators list
@@ -403,27 +334,6 @@
 
     def create_manifest_entry(self, xsoar_indicator: dict, xsoar_type: str) -> dict:
         """
-<<<<<<< HEAD
-        server_url = urljoin(self.base_url)
-        self._conn = _HTTPConnection(
-            verify=self.verify, proxies=self.proxies, version=version, auth=self.auth, cert=self.crt
-        )
-        if self.auth_header:
-            # add auth_header to the session object
-            self._conn.session.headers = merge_setting(self._conn.session.headers,    # type: ignore[attr-defined]
-                                                       {self.auth_header: self.auth_key},
-                                                       dict_class=CaseInsensitiveDict)
-
-        if version is TAXII_VER_2_0:
-            self.server = v20.Server(
-                server_url, verify=self.verify, proxies=self.proxies, conn=self._conn,
-            )
-        else:
-            self.server = v21.Server(
-                server_url, verify=self.verify, proxies=self.proxies, conn=self._conn,
-            )
-=======
->>>>>>> 90cf3b88
 
         Args:
             xsoar_indicator: to create manifest entry from
@@ -432,41 +342,6 @@
         Returns:
             manifest entry for given indicator.
         """
-<<<<<<< HEAD
-        if not self.server:
-            self.init_server()
-        try:
-            # disable logging as we might receive client error and try 2.0
-            logging.disable(logging.ERROR)
-            # try TAXII 2.1
-            self.set_api_root()
-        # (TAXIIServiceException, HTTPError) should suffice, but sometimes it raises another type of HTTPError
-        except Exception as e:
-            if "406 Client Error" not in str(e) and "version=2.0" not in str(e):
-                raise e
-            # switch to TAXII 2.0
-            self.init_server(version=TAXII_VER_2_0)
-            self.set_api_root()
-        finally:
-            # enable logging
-            logging.disable(logging.NOTSET)
-
-    def set_api_root(self):
-        roots_to_api = {}
-        for api_root in self.server.api_roots:  # type: ignore[attr-defined]
-            # ApiRoots are initialized with wrong _conn because we are not providing auth or cert to Server
-            # closing wrong unused connections
-            api_root_name = str(api_root.url).split('/')[-2]
-            demisto.debug(f'closing api_root._conn for {api_root_name}')
-            api_root._conn.close()
-            roots_to_api[api_root_name] = api_root
-
-        if self.default_api_root:
-            if not roots_to_api.get(self.default_api_root):
-                raise DemistoException(f'The given default API root {self.default_api_root} doesn\'t exist. '
-                                       f'Available API roots are {list(roots_to_api.keys())}.')
-            self.api_root = roots_to_api.get(self.default_api_root)
-=======
         if stix_type := XSOAR_TYPES_TO_STIX_SCO.get(xsoar_type):
             stix_id = self.create_sco_stix_uuid(xsoar_indicator, stix_type)
         elif stix_type := XSOAR_TYPES_TO_STIX_SDO.get(xsoar_type):
@@ -505,7 +380,6 @@
         else:
             demisto.debug(f'No such indicator type: {xsoar_type} in stix format.')
             return {}, {}
->>>>>>> 90cf3b88
 
         created_parsed = parse(xsoar_indicator.get('timestamp')).strftime(STIX_DATE_FORMAT)  # type: ignore[arg-type]
 
@@ -551,42 +425,12 @@
                                                  created_parsed, modified_parsed,
                                                  stix_object, xsoar_indicator_to_return)
 
-<<<<<<< HEAD
-    def init_collections(self):
-        """
-        Collects available taxii collections
-        """
-        self.collections = list(self.api_root.collections)  # type: ignore[union-attr, attr-defined, assignment]
-
-    def init_collection_to_fetch(self, collection_to_fetch=None):
-        """
-        Tries to initialize `collection_to_fetch` if possible
-        """
-        if not collection_to_fetch and isinstance(self.collection_to_fetch, str):
-            # self.collection_to_fetch will be changed from str -> Union[v20.Collection, v21.Collection]
-            collection_to_fetch = self.collection_to_fetch
-        if not self.collections:
-            raise DemistoException(ERR_NO_COLL)
-        if collection_to_fetch:
-            collection_found = False
-            for collection in self.collections:
-                if collection.title == collection_to_fetch:
-                    self.collection_to_fetch = collection
-                    collection_found = True
-                    break
-            if not collection_found:
-                raise DemistoException(
-                    "Could not find the provided Collection name in the available collections. "
-                    "Please make sure you entered the name correctly."
-                )
-=======
         if is_sdo:
             stix_object['description'] = (xsoar_indicator.get('CustomFields') or {}).get('description', "")
         return stix_object, extension_definition, extensions_dict
 
     def handle_report_relationships(self, relationships: list[dict[str, Any]], stix_iocs: list[dict[str, Any]]):
         """Handle specific behavior of report relationships.
->>>>>>> 90cf3b88
 
         Args:
             relationships (list[dict[str, Any]]): the created relationships list.
@@ -619,16 +463,11 @@
                     return hash_value
             return None
 
-<<<<<<< HEAD
-    @staticmethod
-    def get_indicator_publication(indicator: dict[str, Any]):
-=======
         else:
             return stix_ioc.get('value') or stix_ioc.get('name')
 
     def create_extension_definition(self, object_type, extensions_dict, xsoar_type,
                                     created_parsed, modified_parsed, stix_object, xsoar_indicator_to_return):
->>>>>>> 90cf3b88
         """
         Args:
             object_type: the type of the stix_object.
@@ -686,51 +525,15 @@
         except Exception:
             expiration_parsed = ''
 
-<<<<<<< HEAD
-    @staticmethod
-    def change_attack_pattern_to_stix_attack_pattern(indicator: dict[str, Any]):
-        indicator['type'] = f'STIX {indicator["type"]}'
-        indicator['fields']['stixkillchainphases'] = indicator['fields'].pop('killchainphases', None)
-        indicator['fields']['stixdescription'] = indicator['fields'].pop('description', None)
-=======
         indicator_value = xsoar_indicator.get('value')
         if isinstance(indicator_value, str):
             indicator_pattern_value: Any = indicator_value.replace("'", "\\'")
         else:
             indicator_pattern_value = json.dumps(indicator_value)
->>>>>>> 90cf3b88
 
         object_type = stix_object['type']
         stix_type = 'indicator'
 
-<<<<<<< HEAD
-    @staticmethod
-    def parse_report_relationships(report_obj: dict[str, Any],
-                                   id_to_object: dict[str, dict[str, Any]]) -> Tuple[list[dict[str, Any]], list[dict[str, Any]]]:
-        obj_refs = report_obj.get('object_refs', [])
-        relationships: list[dict[str, Any]] = []
-        obj_refs_excluding_relationships_prefix = []
-
-        for related_obj in obj_refs:
-            # relationship-- objects ref handled in parse_relationships
-            if not related_obj.startswith('relationship--'):
-                obj_refs_excluding_relationships_prefix.append(related_obj)
-                if (entity_b_obj := id_to_object.get(related_obj, {})):
-                    entity_b_type = STIX_2_TYPES_TO_CORTEX_TYPES.get(entity_b_obj.get('type', ''), '')
-                    relationships.append(
-                        EntityRelationship(
-                            name='related-to',
-                            entity_a=report_obj.get('name'),
-                            entity_a_type=ThreatIntel.ObjectsNames.REPORT,
-                            entity_b=entity_b_obj.get('name'),
-                            entity_b_type=entity_b_type
-                        ).to_indicator()
-                    )
-        return relationships, obj_refs_excluding_relationships_prefix
-
-    @staticmethod
-    def get_ioc_type(indicator: str, id_to_object: dict[str, dict[str, Any]]) -> str:
-=======
         pattern = ''
         if object_type == 'file':
             hash_type = HASH_TYPE_TO_STIX_HASH_TYPE.get(get_hash_type(indicator_value), 'Unknown')
@@ -756,7 +559,6 @@
     @staticmethod
     def create_sdo_stix_uuid(xsoar_indicator: dict, stix_type: Optional[str],
                              uuid_value: uuid.UUID, value: Optional[str] = None) -> str:
->>>>>>> 90cf3b88
         """
         Create uuid for SDO objects.
         Args:
@@ -812,29 +614,6 @@
         stix_id = f'{stix_type}--{unique_id}'
         return stix_id
 
-<<<<<<< HEAD
-    @staticmethod
-    def get_tlp(indicator_json: dict) -> str:
-        object_marking_definition_list = indicator_json.get('object_marking_refs', '')
-        tlp_color: str = ''
-        for object_marking_definition in object_marking_definition_list:
-            if tlp := MARKING_DEFINITION_TO_TLP.get(object_marking_definition):
-                tlp_color = tlp
-                break
-        return tlp_color
-
-    def set_default_fields(self, obj_to_parse):
-        fields = {
-            'stixid': obj_to_parse.get('id', ''),
-            'firstseenbysource': obj_to_parse.get('created', ''),
-            'modified': obj_to_parse.get('modified', ''),
-            'description': obj_to_parse.get('description', ''),
-        }
-
-        tlp_from_marking_refs = self.get_tlp(obj_to_parse)
-        tlp_color = tlp_from_marking_refs if tlp_from_marking_refs else self.tlp_color
-
-=======
     def create_entity_b_stix_objects(self, relationships: list[dict[str, Any]], iocs_value_to_id: dict, extensions: list) -> list:
         """
         Generates a list of STIX objects for the 'entityB' values in the provided 'relationships' list.
@@ -1195,6 +974,16 @@
                 break
         return tlp_color
 
+    @staticmethod
+    def get_tlp(indicator_json: dict) -> str:
+        object_marking_definition_list = indicator_json.get('object_marking_refs', '')
+        tlp_color: str = ''
+        for object_marking_definition in object_marking_definition_list:
+            if tlp := MARKING_DEFINITION_TO_TLP.get(object_marking_definition):
+                tlp_color = tlp
+                break
+        return tlp_color
+
     def set_default_fields(self, obj_to_parse):
         fields = {
             'stixid': obj_to_parse.get('id', ''),
@@ -1212,7 +1001,6 @@
         if obj_to_parse.get('lang', ''):
             fields['languages'] = obj_to_parse.get('lang', '')
 
->>>>>>> 90cf3b88
         if tlp_color:
             fields['trafficlightprotocol'] = tlp_color
 
@@ -1272,11 +1060,7 @@
 
         return indicators
 
-<<<<<<< HEAD
-    def parse_attack_pattern(self, attack_pattern_obj: dict[str, Any]) -> list[dict[str, Any]]:
-=======
     def parse_attack_pattern(self, attack_pattern_obj: dict[str, Any], ignore_external_id: bool = False) -> list[dict[str, Any]]:
->>>>>>> 90cf3b88
         """
         Parses a single attack pattern object
         :param attack_pattern_obj: attack pattern object
@@ -1315,13 +1099,9 @@
 
         return [attack_pattern]
 
-<<<<<<< HEAD
-    def parse_report(self, report_obj: dict[str, Any]) -> list[dict[str, Any]]:
-=======
     def parse_report(self, report_obj: dict[str, Any],
                      relationships_prefix: str = '',
                      ignore_reports_relationships: bool = False) -> list[dict[str, Any]]:
->>>>>>> 90cf3b88
         """
         Parses a single report object
         :param report_obj: report object
@@ -1349,13 +1129,9 @@
         tags = list((set(report_obj.get('labels', []))).union(set(self.tags)))
         fields['tags'] = list(set(list(fields.get('tags', [])) + tags))
 
-<<<<<<< HEAD
-        relationships, obj_refs_excluding_relationships_prefix = self.parse_report_relationships(report_obj, self.id_to_object)
-=======
         relationships, obj_refs_excluding_relationships_prefix = self.parse_report_relationships(report_obj, self.id_to_object,
                                                                                                  relationships_prefix,
                                                                                                  ignore_reports_relationships)
->>>>>>> 90cf3b88
         report['relationships'] = relationships
         if obj_refs_excluding_relationships_prefix:
             fields['Report Object References'] = [{'objectstixid': object} for object in obj_refs_excluding_relationships_prefix]
@@ -1462,11 +1238,7 @@
             "os_execution_envs": malware_obj.get('os_execution_envs', []),
             "architecture": malware_obj.get('architecture_execution_envs', []),
             "capabilities": malware_obj.get('capabilities', []),
-<<<<<<< HEAD
-            "sample_refs": malware_obj.get('sample_refs', [])
-=======
             "samples": malware_obj.get('sample_refs', [])
->>>>>>> 90cf3b88
         })
 
         if self.update_custom_fields:
@@ -1517,11 +1289,7 @@
 
         return [tool]
 
-<<<<<<< HEAD
-    def parse_course_of_action(self, coa_obj: dict[str, Any]) -> list[dict[str, Any]]:
-=======
     def parse_course_of_action(self, coa_obj: dict[str, Any], ignore_external_id: bool = False) -> list[dict[str, Any]]:
->>>>>>> 90cf3b88
         """
         Parses a single course of action object
         :param coa_obj: course of action object
@@ -1582,11 +1350,7 @@
 
         return [campaign]
 
-<<<<<<< HEAD
-    def parse_intrusion_set(self, intrusion_set_obj: dict[str, Any]) -> list[dict[str, Any]]:
-=======
     def parse_intrusion_set(self, intrusion_set_obj: dict[str, Any], ignore_external_id: bool = False) -> list[dict[str, Any]]:
->>>>>>> 90cf3b88
         """
         Parses a single intrusion set object
         :param intrusion_set_obj: intrusion set object
@@ -1623,11 +1387,7 @@
         return [intrusion_set]
 
     def parse_general_sco_indicator(
-<<<<<<< HEAD
-            self, sco_object: dict[str, Any], value_mapping: str = 'value'
-=======
         self, sco_object: dict[str, Any], value_mapping: str = 'value'
->>>>>>> 90cf3b88
     ) -> list[dict[str, Any]]:
         """
         Parses a single SCO indicator.
@@ -1721,8 +1481,6 @@
         )
         return account_indicator
 
-<<<<<<< HEAD
-=======
     def create_keyvalue_dict(self, registry_key_obj_values: list[dict[str, Any]]) -> list:
         """
         Creates a grid field related to the keyvalue field of the registry key.
@@ -1740,7 +1498,6 @@
                                   "data": stix_values_entry.get("data")})
         return returned_grid
 
->>>>>>> 90cf3b88
     def parse_sco_windows_registry_key_indicator(self, registry_key_obj: dict[str, Any]) -> list[dict[str, Any]]:
         """
         Parses registry_key indicator type to cortex format.
@@ -1858,8 +1615,6 @@
 
         return [cve]
 
-<<<<<<< HEAD
-=======
     def create_x509_certificate_grids(self, string_object: Optional[str]) -> list:
         """
         Creates a grid field related to the subject and issuer field of the x509 certificate object.
@@ -1911,7 +1666,6 @@
             return [x509_certificate]
         return []
 
->>>>>>> 90cf3b88
     def parse_relationships(self, relationships_lst: list[dict[str, Any]]) -> list[dict[str, Any]]:
         """Parse the Relationships objects retrieved from the feed.
 
@@ -1966,172 +1720,15 @@
         }
         return [dummy_indicator] if dummy_indicator else []
 
-<<<<<<< HEAD
-    def build_iterator(self, limit: int = -1, **kwargs) -> list[dict[str, str]]:
-=======
     @staticmethod
     def extract_indicators_from_stix_objects(
         stix_objs: list[dict[str, str]], required_objects: list[str]
     ) -> list[dict[str, str]]:
->>>>>>> 90cf3b88
         """
         Extracts indicators from taxii objects
         :param stix_objs: taxii objects
         :return: indicators in json format
         """
-<<<<<<< HEAD
-        if not isinstance(self.collection_to_fetch, (v20.Collection, v21.Collection)):
-            raise DemistoException(
-                "Could not find a collection to fetch from. "
-                "Please make sure you provided a collection."
-            )
-        if limit is None:
-            limit = -1
-
-        page_size = self.get_page_size(limit, limit)
-        if page_size <= 0:
-            return []
-
-        try:
-            envelopes = self.poll_collection(page_size, **kwargs)  # got data from server
-            indicators = self.load_stix_objects_from_envelope(envelopes, limit)
-        except InvalidJSONError as e:
-            demisto.debug(f'Excepted InvalidJSONError, continuing with empty result.\nError: {e}')
-            # raised when the response is empty, because {} is parsed into '筽'
-            indicators = []
-
-        return indicators
-
-    def load_stix_objects_from_envelope(self, envelopes: types.GeneratorType, limit: int = -1):
-
-        parse_stix_2_objects = {
-            "indicator": self.parse_indicator,
-            "attack-pattern": self.parse_attack_pattern,
-            "malware": self.parse_malware,
-            "report": self.parse_report,
-            "course-of-action": self.parse_course_of_action,
-            "campaign": self.parse_campaign,
-            "intrusion-set": self.parse_intrusion_set,
-            "tool": self.parse_tool,
-            "threat-actor": self.parse_threat_actor,
-            "infrastructure": self.parse_infrastructure,
-            "domain-name": self.parse_general_sco_indicator,
-            "ipv4-addr": self.parse_general_sco_indicator,
-            "ipv6-addr": self.parse_general_sco_indicator,
-            "email-addr": self.parse_general_sco_indicator,
-            "url": self.parse_general_sco_indicator,
-            "autonomous-system": self.parse_sco_autonomous_system_indicator,
-            "file": self.parse_sco_file_indicator,
-            "mutex": self.parse_sco_mutex_indicator,
-            "user-account": self.parse_sco_account_indicator,
-            "windows-registry-key": self.parse_sco_windows_registry_key_indicator,
-            "identity": self.parse_identity,
-            "location": self.parse_location,
-            "vulnerability": self.parse_vulnerability
-        }
-
-        indicators, relationships_lst = self.parse_generator_type_envelope(envelopes, parse_stix_2_objects, limit)
-        if relationships_lst:
-            indicators.extend(self.parse_relationships(relationships_lst))
-        demisto.debug(
-            f"TAXII 2 Feed has extracted {len(indicators)} indicators"
-        )
-
-        return indicators
-
-    def parse_generator_type_envelope(self, envelopes: types.GeneratorType, parse_objects_func, limit: int = -1):
-        indicators = []
-        relationships_lst = []
-        for envelope in envelopes:
-            stix_objects = envelope.get("objects")
-            if not stix_objects:
-                # no fetched objects
-                break
-
-            # we should build the id_to_object dict before iteration as some object reference each other
-            self.id_to_object.update(
-                {
-                    obj.get('id'): obj for obj in stix_objects
-                    if obj.get('type') not in ['extension-definition', 'relationship']
-                }
-            )
-
-            # now we have a list of objects, go over each obj, save id with obj, parse the obj
-            for obj in stix_objects:
-                obj_type = obj.get('type')
-
-                # we currently don't support extension object
-                if obj_type == 'extension-definition':
-                    continue
-                elif obj_type == 'relationship':
-                    relationships_lst.append(obj)
-                    continue
-
-                if not parse_objects_func.get(obj_type):
-                    demisto.debug(f'There is no parsing function for object type {obj_type}, '
-                                  f'available parsing functions are for types: {",".join(parse_objects_func.keys())}.')
-                    continue
-                if result := parse_objects_func[obj_type](obj):
-                    indicators.extend(result)
-                    self.update_last_modified_indicator_date(obj.get("modified"))
-
-                if reached_limit(limit, len(indicators)):
-                    return indicators, relationships_lst
-
-        return indicators, relationships_lst
-
-    def poll_collection(
-            self, page_size: int, **kwargs
-    ) -> types.GeneratorType:
-        """
-        Polls a taxii collection
-        :param page_size: size of the request page
-        """
-        get_objects = self.collection_to_fetch.get_objects
-        if self.objects_to_fetch:
-            if 'relationship' not in self.objects_to_fetch and \
-                    len(self.objects_to_fetch) > 1:  # when fetching one type no need to fetch relationship
-                self.objects_to_fetch.append('relationship')
-            kwargs['type'] = self.objects_to_fetch
-        if isinstance(self.collection_to_fetch, v20.Collection):
-            return v20.as_pages(get_objects, per_request=page_size, **kwargs)
-        return v21.as_pages(get_objects, per_request=page_size, **kwargs)
-
-    def get_page_size(self, max_limit: int, cur_limit: int) -> int:
-        """
-        Get a page size given the limit on entries `max_limit` and the limit on the current poll
-        :param max_limit: max amount of entries allowed overall
-        :param cur_limit: max amount of entries allowed in a page
-        :return: page size
-        """
-        return (
-            min(self.limit_per_request, cur_limit)
-            if max_limit > -1
-            else self.limit_per_request
-        )
-
-    @staticmethod
-    def extract_indicators_from_stix_objects(
-            stix_objs: list[dict[str, str]], required_objects: list[str]
-    ) -> list[dict[str, str]]:
-        """
-        Extracts indicators from taxii objects
-        :param stix_objs: taxii objects
-        :return: indicators in json format
-        """
-        extracted_objs = [
-            item for item in stix_objs if item.get("type") in required_objects
-        ]  # retrieve only required type
-
-        return extracted_objs
-
-    def get_indicators_from_indicator_groups(
-            self,
-            indicator_groups: list[tuple[str, str]],
-            indicator_obj: dict[str, str],
-            indicator_types: dict[str, str],
-            field_map: dict[str, str],
-=======
         extracted_objs = [
             item for item in stix_objs if item.get("type") in required_objects
         ]  # retrieve only required type
@@ -2146,7 +1743,6 @@
         indicator_obj: dict[str, str],
         indicator_types: dict[str, str],
         field_map: dict[str, str],
->>>>>>> 90cf3b88
     ) -> list[dict[str, str]]:
         """
         Get indicators from indicator regex groups
@@ -2232,11 +1828,7 @@
 
     @staticmethod
     def extract_indicator_groups_from_pattern(
-<<<<<<< HEAD
-            pattern: str, regexes: list
-=======
         pattern: str, regexes: list
->>>>>>> 90cf3b88
     ) -> list[tuple[str, str]]:
         """
         Extracts indicator [`type`, `indicator`] groups from pattern
