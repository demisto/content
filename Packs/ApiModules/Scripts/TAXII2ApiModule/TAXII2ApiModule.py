--- conflicted
+++ resolved
@@ -68,12 +68,9 @@
     "campaign": ThreatIntel.ObjectsNames.CAMPAIGN,
     "infrastructure": ThreatIntel.ObjectsNames.INFRASTRUCTURE,
     "intrusion-set": ThreatIntel.ObjectsNames.INTRUSION_SET,
-<<<<<<< HEAD
-=======
     "identity": FeedIndicatorType.Identity,
     "location": FeedIndicatorType.Location,
     "vulnerability": FeedIndicatorType.CVE,
->>>>>>> 28cfc0a7
 }
 
 MITRE_CHAIN_PHASES_TO_DEMISTO_FIELDS = {
