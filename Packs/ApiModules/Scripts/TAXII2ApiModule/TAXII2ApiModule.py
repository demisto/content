--- conflicted
+++ resolved
@@ -382,7 +382,6 @@
         created_parsed = parse(xsoar_indicator.get('timestamp')).strftime(STIX_DATE_FORMAT)  # type: ignore[arg-type]
 
         try:
-<<<<<<< HEAD
             modified_parsed = parse(xsoar_indicator.get('modified')).strftime(STIX_DATE_FORMAT)  # type: ignore[arg-type]
         except Exception:
             modified_parsed = ''
@@ -417,28 +416,6 @@
         else:
             xsoar_indicator_to_return = xsoar_indicator
         extension_definition = {}
-=======
-            # disable logging as we might receive client error and try 2.0
-            logging.disable(logging.ERROR)
-            # try TAXII 2.1
-            self.set_api_root()
-        # (TAXIIServiceException, HTTPError) should suffice, but sometimes it raises another type of HTTPError
-        except HTTPError as e:
-            if e.response.status_code != 406 and "version=2.0" not in str(e):
-                raise e
-            # switch to TAXII 2.0
-            self.init_server(version=TAXII_VER_2_0)
-            self.set_api_root()
-        except Exception as e:
-            if "406 Client Error" not in str(e) and "version=2.0" not in str(e):
-                raise e
-            # switch to TAXII 2.0
-            self.init_server(version=TAXII_VER_2_0)
-            self.set_api_root()
-        finally:
-            # enable logging
-            logging.disable(logging.NOTSET)
->>>>>>> e24cdfc4
 
         if self.has_extension and object_type not in self.types_for_indicator_sdo:
             stix_object, extension_definition, extensions_dict = \
