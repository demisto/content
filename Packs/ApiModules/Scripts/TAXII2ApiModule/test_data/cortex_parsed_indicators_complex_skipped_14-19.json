--- conflicted
+++ resolved
@@ -27,9 +27,6 @@
       "spec_version": "2.1",
       "value": "23.129.64.217"
     },
-<<<<<<< HEAD
-    "fields": {"stixid": "indicator--8e19a19c-cd66-4278-8bfb-c05c64977d12", "firstseenbysource": "2020-06-10T01:14:19.858Z", "modified": "2020-06-10T01:14:19.858Z", "description": "TS ID: 55682983514; iType: bot_ip; Date First: 2020-06-02T07:26:46.206Z; State: active; Org: Emerald Onion; Source: Emerging Threats - Compromised; MoreDetail: imported by user 668", "confidence": 50, "languages": "en", "trafficlightprotocol": "GREEN", "tags": ["low"], "publications": []}
-=======
     "fields": {
       "stixid": "indicator--8e19a19c-cd66-4278-8bfb-c05c64977d12",
       "firstseenbysource": "2020-06-10T01:14:19.858Z",
@@ -43,7 +40,6 @@
       "publications": [],
       "trafficlightprotocol": "GREEN"
     }
->>>>>>> 7f7012e3
   },
   {
     "value": "45.142.213.11",
@@ -73,9 +69,6 @@
       "spec_version": "2.1",
       "value": "45.142.213.11"
     },
-<<<<<<< HEAD
-    "fields": {"stixid": "indicator--90a4f95d-1e35-4f47-b303-5651c93457f4", "firstseenbysource": "2020-06-10T01:14:10.753Z", "modified": "2020-06-10T01:14:10.753Z", "description": "TS ID: 55694549856; iType: bot_ip; Date First: 2020-06-05T08:45:37.178Z; State: active; Source: Emerging Threats - Compromised; MoreDetail: imported by user 668", "confidence": 85, "languages": "en", "trafficlightprotocol": "GREEN", "tags": ["low"], "publications": []}
-=======
     "fields": {
       "stixid": "indicator--90a4f95d-1e35-4f47-b303-5651c93457f4",
       "firstseenbysource": "2020-06-10T01:14:10.753Z",
@@ -89,7 +82,6 @@
       "publications": [],
       "trafficlightprotocol": "GREEN"
     }
->>>>>>> 7f7012e3
   },
   {
     "value": "157.245.250.190",
@@ -119,9 +111,6 @@
       "spec_version": "2.1",
       "value": "157.245.250.190"
     },
-<<<<<<< HEAD
-    "fields": {"stixid": "indicator--94f109aa-3ef2-4a8c-a847-dfb4c64f4f29", "firstseenbysource": "2020-06-10T01:14:15.950Z", "modified": "2020-06-10T01:14:15.950Z", "description": "TS ID: 55697907923; iType: bot_ip; Date First: 2020-06-06T09:32:01.051Z; State: active; Org: Datalogic ADC; Source: Emerging Threats - Compromised; MoreDetail: imported by user 668", "confidence": 50, "languages": "en", "trafficlightprotocol": "GREEN", "tags": ["low"], "publications": []}
-=======
     "fields": {
       "stixid": "indicator--94f109aa-3ef2-4a8c-a847-dfb4c64f4f29",
       "firstseenbysource": "2020-06-10T01:14:15.950Z",
@@ -135,7 +124,6 @@
       "publications": [],
       "trafficlightprotocol": "GREEN"
     }
->>>>>>> 7f7012e3
   },
   {
     "value": "144.91.106.47",
@@ -165,9 +153,6 @@
       "spec_version": "2.1",
       "value": "144.91.106.47"
     },
-<<<<<<< HEAD
-    "fields": {"stixid": "indicator--96d1737a-5565-49ac-8a91-52c2c7b38903", "firstseenbysource": "2020-06-10T01:15:00.764Z", "modified": "2020-06-10T01:15:00.764Z", "description": "TS ID: 55694549829; iType: bot_ip; Date First: 2020-06-05T08:44:22.790Z; State: active; Org: Mills College; Source: Emerging Threats - Compromised; MoreDetail: imported by user 668", "confidence": 50, "languages": "en", "trafficlightprotocol": "GREEN", "tags": ["low"], "publications": []}
-=======
     "fields": {
       "stixid": "indicator--96d1737a-5565-49ac-8a91-52c2c7b38903",
       "firstseenbysource": "2020-06-10T01:15:00.764Z",
@@ -181,7 +166,6 @@
       "publications": [],
       "trafficlightprotocol": "GREEN"
     }
->>>>>>> 7f7012e3
   },
   {
     "value": "141.98.81.208",
@@ -211,9 +195,6 @@
       "spec_version": "2.1",
       "value": "141.98.81.208"
     },
-<<<<<<< HEAD
-    "fields": {"stixid": "indicator--9c98d81b-b4a5-4b8d-8fd6-4b9beec0f1be", "firstseenbysource": "2020-06-10T01:14:39.995Z", "modified": "2020-06-10T01:14:39.995Z", "description": "TS ID: 55691320102; iType: bot_ip; Date First: 2020-06-04T10:33:13.398Z; State: active; Source: Emerging Threats - Compromised; MoreDetail: imported by user 668", "confidence": 50, "languages": "en", "trafficlightprotocol": "GREEN", "tags": ["low"], "publications": []}
-=======
     "fields": {
       "stixid": "indicator--9c98d81b-b4a5-4b8d-8fd6-4b9beec0f1be",
       "firstseenbysource": "2020-06-10T01:14:39.995Z",
@@ -227,7 +208,6 @@
       "publications": [],
       "trafficlightprotocol": "GREEN"
     }
->>>>>>> 7f7012e3
   },
   {
     "value": "51.81.53.159",
@@ -257,9 +237,6 @@
       "spec_version": "2.1",
       "value": "51.81.53.159"
     },
-<<<<<<< HEAD
-    "fields": {"stixid": "indicator--9cbf82af-8a54-478a-af76-b88a73a33d37", "firstseenbysource": "2020-06-10T01:15:01.999Z", "modified": "2020-06-10T01:15:01.999Z", "description": "TS ID: 55694549861; iType: bot_ip; Date First: 2020-06-05T08:42:44.478Z; State: active; Org: OVH SAS; Source: Emerging Threats - Compromised; MoreDetail: imported by user 668", "confidence": 85, "languages": "en", "trafficlightprotocol": "GREEN", "tags": ["low"], "publications": []}
-=======
     "fields": {
       "stixid": "indicator--9cbf82af-8a54-478a-af76-b88a73a33d37",
       "firstseenbysource": "2020-06-10T01:15:01.999Z",
@@ -273,7 +250,6 @@
       "publications": [],
       "trafficlightprotocol": "GREEN"
     }
->>>>>>> 7f7012e3
   },
   {
     "value": "104.168.173.252",
@@ -303,9 +279,6 @@
       "spec_version": "2.1",
       "value": "104.168.173.252"
     },
-<<<<<<< HEAD
-    "fields": {"stixid": "indicator--9ee9aecd-89e6-4dd6-9a24-4c610b33ebbb", "firstseenbysource": "2020-06-10T01:14:58.530Z", "modified": "2020-06-10T01:14:58.530Z", "description": "TS ID: 55691320097; iType: bot_ip; Date First: 2020-06-04T10:32:46.612Z; State: active; Org: Hostwinds LLC.; Source: Emerging Threats - Compromised; MoreDetail: imported by user 668", "confidence": 50, "languages": "en", "trafficlightprotocol": "GREEN", "tags": ["low"], "publications": []}
-=======
     "fields": {
       "stixid": "indicator--9ee9aecd-89e6-4dd6-9a24-4c610b33ebbb",
       "firstseenbysource": "2020-06-10T01:14:58.530Z",
@@ -319,7 +292,6 @@
       "publications": [],
       "trafficlightprotocol": "GREEN"
     }
->>>>>>> 7f7012e3
   },
   {
     "value": "173.212.206.89",
@@ -349,9 +321,6 @@
       "spec_version": "2.1",
       "value": "173.212.206.89"
     },
-<<<<<<< HEAD
-    "fields": {"stixid": "indicator--9febf107-dd82-4727-bcb7-199291ec474c", "firstseenbysource": "2020-06-10T01:14:34.822Z", "modified": "2020-06-10T01:14:34.822Z", "description": "TS ID: 55697907953; iType: bot_ip; Date First: 2020-06-06T09:31:54.190Z; State: active; Org: Contabo GmbH; Source: Emerging Threats - Compromised; MoreDetail: imported by user 668", "confidence": 50, "languages": "en", "trafficlightprotocol": "GREEN", "tags": ["low"], "publications": []}
-=======
     "fields": {
       "stixid": "indicator--9febf107-dd82-4727-bcb7-199291ec474c",
       "firstseenbysource": "2020-06-10T01:14:34.822Z",
@@ -365,7 +334,6 @@
       "publications": [],
       "trafficlightprotocol": "GREEN"
     }
->>>>>>> 7f7012e3
   },
   {
     "value": "67.207.94.201",
@@ -395,9 +363,6 @@
       "spec_version": "2.1",
       "value": "67.207.94.201"
     },
-<<<<<<< HEAD
-    "fields": {"stixid": "indicator--a25904c8-0270-4d57-add5-64f5ed1485b5", "firstseenbysource": "2020-06-10T01:14:29.751Z", "modified": "2020-06-10T01:14:29.751Z", "description": "TS ID: 55697908164; iType: bot_ip; Date First: 2020-06-06T09:32:30.450Z; State: active; Org: Digital Ocean; Source: Emerging Threats - Compromised; MoreDetail: imported by user 668", "confidence": 15, "languages": "en", "trafficlightprotocol": "GREEN", "tags": ["low"], "publications": []}
-=======
     "fields": {
       "stixid": "indicator--a25904c8-0270-4d57-add5-64f5ed1485b5",
       "firstseenbysource": "2020-06-10T01:14:29.751Z",
@@ -411,7 +376,6 @@
       "publications": [],
       "trafficlightprotocol": "GREEN"
     }
->>>>>>> 7f7012e3
   },
   {
     "value": "89.163.242.76",
@@ -441,9 +405,6 @@
       "spec_version": "2.1",
       "value": "89.163.242.76"
     },
-<<<<<<< HEAD
-    "fields": {"stixid": "indicator--a5a1408d-ff8b-41b2-8c57-6678aa0c8688", "firstseenbysource": "2020-06-10T01:14:35.839Z", "modified": "2020-06-10T01:14:35.839Z", "description": "TS ID: 55694549874; iType: bot_ip; Date First: 2020-06-05T08:45:20.346Z; State: active; Org: myLoc managed IT AG; Source: Emerging Threats - Compromised; MoreDetail: imported by user 668", "confidence": 50, "languages": "en", "trafficlightprotocol": "GREEN", "tags": ["low"], "publications": []}
-=======
     "fields": {
       "stixid": "indicator--a5a1408d-ff8b-41b2-8c57-6678aa0c8688",
       "firstseenbysource": "2020-06-10T01:14:35.839Z",
@@ -457,7 +418,6 @@
       "publications": [],
       "trafficlightprotocol": "GREEN"
     }
->>>>>>> 7f7012e3
   },
   {
     "value": "51.75.71.205",
@@ -487,9 +447,6 @@
       "spec_version": "2.1",
       "value": "51.75.71.205"
     },
-<<<<<<< HEAD
-    "fields": {"stixid": "indicator--a8cc5b11-3bbb-4fb2-970c-31a6f58e1374", "firstseenbysource": "2020-06-10T01:14:41.919Z", "modified": "2020-06-10T01:14:41.919Z", "description": "TS ID: 55686993979; iType: bot_ip; Date First: 2020-06-03T07:29:11.148Z; State: active; Org: OVH SAS; Source: Emerging Threats - Compromised; MoreDetail: imported by user 668", "confidence": 85, "languages": "en", "trafficlightprotocol": "GREEN", "tags": ["low"], "publications": []}
-=======
     "fields": {
       "stixid": "indicator--a8cc5b11-3bbb-4fb2-970c-31a6f58e1374",
       "firstseenbysource": "2020-06-10T01:14:41.919Z",
@@ -503,7 +460,6 @@
       "publications": [],
       "trafficlightprotocol": "GREEN"
     }
->>>>>>> 7f7012e3
   },
   {
     "value": "140.224.183.58",
@@ -533,9 +489,6 @@
       "spec_version": "2.1",
       "value": "140.224.183.58"
     },
-<<<<<<< HEAD
-    "fields": {"stixid": "indicator--a8ee1e5f-8c08-4135-878c-4973179cbac5", "firstseenbysource": "2020-06-10T01:14:11.651Z", "modified": "2020-06-10T01:14:11.651Z", "description": "TS ID: 55694549823; iType: bot_ip; Date First: 2020-06-05T08:45:24.055Z; State: active; Org: China Telecom FUJIAN NETWORK; Source: Emerging Threats - Compromised; MoreDetail: imported by user 668", "confidence": 85, "languages": "en", "trafficlightprotocol": "GREEN", "tags": ["low"], "publications": []}
-=======
     "fields": {
       "stixid": "indicator--a8ee1e5f-8c08-4135-878c-4973179cbac5",
       "firstseenbysource": "2020-06-10T01:14:11.651Z",
@@ -549,7 +502,6 @@
       "publications": [],
       "trafficlightprotocol": "GREEN"
     }
->>>>>>> 7f7012e3
   },
   {
     "value": "161.35.22.86",
@@ -579,9 +531,6 @@
       "spec_version": "2.1",
       "value": "161.35.22.86"
     },
-<<<<<<< HEAD
-    "fields": {"stixid": "indicator--aa4ec99f-3c54-4e60-ab47-83ff78d76570", "firstseenbysource": "2020-06-10T01:14:49.620Z", "modified": "2020-06-10T01:14:49.620Z", "description": "TS ID: 55697907934; iType: bot_ip; Date First: 2020-06-06T09:32:22.615Z; State: active; Org: Racal-Redac; Source: Emerging Threats - Compromised; MoreDetail: imported by user 668", "confidence": 85, "languages": "en", "trafficlightprotocol": "GREEN", "tags": ["low"], "publications": []}
-=======
     "fields": {
       "stixid": "indicator--aa4ec99f-3c54-4e60-ab47-83ff78d76570",
       "firstseenbysource": "2020-06-10T01:14:49.620Z",
@@ -595,7 +544,6 @@
       "publications": [],
       "trafficlightprotocol": "GREEN"
     }
->>>>>>> 7f7012e3
   },
   {
     "value": "45.143.220.246",
@@ -625,9 +573,6 @@
       "spec_version": "2.1",
       "value": "45.143.220.246"
     },
-<<<<<<< HEAD
-    "fields": {"stixid": "indicator--ac4a9ca5-9f6e-4072-b568-46dbb03a3ace", "firstseenbysource": "2020-06-10T01:15:10.905Z", "modified": "2020-06-10T01:15:10.905Z", "description": "TS ID: 55691320117; iType: bot_ip; Date First: 2020-06-04T10:32:46.584Z; State: active; Source: Emerging Threats - Compromised; MoreDetail: imported by user 668", "confidence": 50, "languages": "en", "trafficlightprotocol": "GREEN", "tags": ["low"], "publications": []}
-=======
     "fields": {
       "stixid": "indicator--ac4a9ca5-9f6e-4072-b568-46dbb03a3ace",
       "firstseenbysource": "2020-06-10T01:15:10.905Z",
@@ -641,6 +586,5 @@
       "publications": [],
       "trafficlightprotocol": "GREEN"
     }
->>>>>>> 7f7012e3
   }
 ]