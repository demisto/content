--- conflicted
+++ resolved
@@ -418,8 +418,6 @@
         assert last_run.call_count == 0
 
 
-<<<<<<< HEAD
-=======
 @pytest.mark.parametrize('remove_ports, expected_result', [
     (True, "192.168.1.1"),
     (False, "192.168.1.1:443")
@@ -467,7 +465,6 @@
         assert indicators[0][0]["value"] == expected_result
 
 
->>>>>>> 90cf3b88
 def test_json_feed_with_config_mapping_with_aws_feed_with_update(mocker):
     """
     Given
@@ -520,9 +517,6 @@
         fetch_indicators_command(client=client, indicator_type='CIDR', feedTags=['test'], auto_detect=False)
         assert demisto.debug.call_args[0][0] == 'New indicators fetched - the Last-Modified value has been updated,' \
             ' createIndicators will be executed with noUpdate=False.'
-<<<<<<< HEAD
-        assert "AMAZON$$CIDR" in last_run.call_args[0][0]
-=======
         assert "AMAZON$$CIDR" in last_run.call_args[0][0]
 
 
@@ -556,5 +550,4 @@
         credentials={'identifier': 'user', 'password': 'password'})
 
     client.build_iterator(feed={}, feed_name="https://api.github.com/meta")
-    assert mock_session.call_args[1].get('headers') == expected_result
->>>>>>> 90cf3b88
+    assert mock_session.call_args[1].get('headers') == expected_result