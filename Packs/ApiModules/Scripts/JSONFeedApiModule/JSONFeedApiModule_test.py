from unittest.mock import patch

from freezegun import freeze_time
from JSONFeedApiModule import Client, fetch_indicators_command, jmespath, get_no_update_value
from CommonServerPython import *
import pytest
import requests_mock
import demistomock as demisto
import requests


def test_json_feed_no_config():
    with open('test_data/amazon_ip_ranges.json') as ip_ranges_json:
        ip_ranges = json.load(ip_ranges_json)

    with requests_mock.Mocker() as m:
        m.get('https://ip-ranges.amazonaws.com/ip-ranges.json', json=ip_ranges)

        client = Client(
            url='https://ip-ranges.amazonaws.com/ip-ranges.json',
            credentials={'username': 'test', 'password': 'test'},
            extractor="prefixes[?service=='AMAZON']",
            indicator='ip_prefix',
            fields=['region', 'service'],
            insecure=True
        )

        indicators, _ = fetch_indicators_command(client=client, indicator_type='CIDR', feedTags=['test'],
                                                 auto_detect=False)
        assert len(jmespath.search(expression="[].rawJSON.service", data=indicators)) == 1117


CONFIG_PARAMETERS = [
    (
        {
            'AMAZON$$CIDR': {
                'url': 'https://ip-ranges.amazonaws.com/ip-ranges.json',
                'extractor': "prefixes[?service=='AMAZON']",
                'indicator': 'ip_prefix',
                'indicator_type': FeedIndicatorType.CIDR,
                'fields': ['region', 'service']
            }
        },
        1117,
        0
    ),
    (
        {
            'AMAZON$$CIDR': {
                'url': 'https://ip-ranges.amazonaws.com/ip-ranges.json',
                'extractor': "prefixes[?service=='AMAZON']",
                'indicator': 'ip_prefix',
                'indicator_type': FeedIndicatorType.CIDR,
                'fields': ['region', 'service']
            },
            'AMAZON$$IPV6': {
                'url': 'https://ip-ranges.amazonaws.com/ip-ranges.json',
                'extractor': "ipv6_prefixes[?service=='AMAZON']",
                'indicator': 'ipv6_prefix',
                'indicator_type': FeedIndicatorType.IPv6,
                'fields': ['region', 'service']
            },
            'CLOUDFRONT': {
                'url': 'https://ip-ranges.amazonaws.com/ip-ranges.json',
                'extractor': "prefixes[?service=='CLOUDFRONT']",
                'indicator': 'ip_prefix',
                'indicator_type': FeedIndicatorType.CIDR,
                'fields': ['region', 'service']
            }
        },
        1465,
        36
    )
]


@pytest.mark.parametrize('config, total_indicators, indicator_with_several_tags', CONFIG_PARAMETERS)
def test_json_feed_with_config(config, total_indicators, indicator_with_several_tags):
    with open('test_data/amazon_ip_ranges.json') as ip_ranges_json:
        ip_ranges = json.load(ip_ranges_json)

    with requests_mock.Mocker() as m:
        m.get('https://ip-ranges.amazonaws.com/ip-ranges.json', json=ip_ranges)

        client = Client(
            url='https://ip-ranges.amazonaws.com/ip-ranges.json',
            credentials={'username': 'test', 'password': 'test'},
            feed_name_to_config=config,
            insecure=True
        )

        indicators, _ = fetch_indicators_command(client=client, indicator_type='CIDR', feedTags=['test'],
                                                 auto_detect=False)
        assert len(jmespath.search(expression="[].rawJSON.service", data=indicators)) == total_indicators
        assert len([i for i in indicators if ',' in i.get('rawJSON').get('service', '')]) == indicator_with_several_tags


def test_json_feed_with_config_mapping():
    with open('test_data/amazon_ip_ranges.json') as ip_ranges_json:
        ip_ranges = json.load(ip_ranges_json)

    feed_name_to_config = {
        'AMAZON$$CIDR': {
            'url': 'https://ip-ranges.amazonaws.com/ip-ranges.json',
            'extractor': "prefixes[?service=='AMAZON']",
            'indicator': 'ip_prefix',
            'indicator_type': FeedIndicatorType.CIDR,
            'fields': ['region', 'service'],
            'mapping': {
                'region': 'Region'
            }
        }
    }

    with requests_mock.Mocker() as m:
        m.get('https://ip-ranges.amazonaws.com/ip-ranges.json', json=ip_ranges)

        client = Client(
            url='https://ip-ranges.amazonaws.com/ip-ranges.json',
            credentials={'username': 'test', 'password': 'test'},
            feed_name_to_config=feed_name_to_config,
            insecure=True
        )

        indicators, _ = fetch_indicators_command(client=client, indicator_type='CIDR', feedTags=['test'],
                                                 auto_detect=False)
        assert len(jmespath.search(expression="[].rawJSON.service", data=indicators)) == 1117
        indicator = indicators[0]
        custom_fields = indicator['fields']
        assert 'Region' in custom_fields
        assert 'region' in indicator['rawJSON']


FLAT_LIST_OF_INDICATORS = '''{
    "hooks": [
    "1.1.1.1:8080",
    "2.2.2.2",
    "3.3.3.3"
    ]
}'''


def test_list_of_indicators_with_no_json_object():
    feed_name_to_config = {
        'Github': {
            'url': 'https://api.github.com/meta',
            'extractor': "hooks",
            'indicator': None,
            'remove_ports': "true"
        }
    }

    with requests_mock.Mocker() as m:
        m.get('https://api.github.com/meta', json=json.loads(FLAT_LIST_OF_INDICATORS))

        client = Client(
            url='https://api.github.com/meta',
            feed_name_to_config=feed_name_to_config,
            insecure=True
        )

        indicators, _ = fetch_indicators_command(client=client, indicator_type=None, feedTags=['test'],
                                                 auto_detect=True, remove_ports=True)
        assert len(indicators) == 3
        assert indicators[0].get('value') == '1.1.1.1'
        assert indicators[0].get('type') == 'IP'
        assert indicators[1].get('rawJSON') == {'indicator': '2.2.2.2'}


def test_fetch_indicators_with_exclude_enrichment():
    """
    Given:
        - Exclude enrichment parameter is used
    When:
        - Calling the fetch_indicators_command
    Then:
        - The indicators should include the enrichmentExcluded field if exclude is True.
    """

    feed_name_to_config = {
        'Github': {
            'url': 'https://api.github.com/meta',
            'extractor': "hooks",
            'indicator': None,
            'remove_ports': "true"
        }
    }

    with requests_mock.Mocker() as m:
        m.get('https://api.github.com/meta', json=json.loads(FLAT_LIST_OF_INDICATORS))

        client = Client(
            url='https://api.github.com/meta',
            feed_name_to_config=feed_name_to_config,
            insecure=True
        )

        indicators, _ = fetch_indicators_command(client=client, indicator_type=None, feedTags=['test'],
                                                 auto_detect=True, remove_ports=True, enrichment_excluded=True)

        assert len(indicators) == 3
        assert indicators[0].get('value') == '1.1.1.1'
        assert indicators[0].get('type') == 'IP'
        assert indicators[1].get('rawJSON') == {'indicator': '2.2.2.2'}

        for ind in indicators:
            assert ind['enrichmentExcluded']


def test_post_of_indicators_with_no_json_object():
    feed_name_to_config = {
        'Github': {
            'url': 'https://api.github.com/meta',
            'extractor': "hooks",
            'indicator': None,
            'remove_ports': "false"
        }
    }

    with requests_mock.Mocker() as m:
        matcher = m.post('https://api.github.com/meta', json=json.loads(FLAT_LIST_OF_INDICATORS),
                         request_headers={'content-type': 'application/x-www-form-urlencoded'})

        client = Client(
            url='https://api.github.com/meta',
            feed_name_to_config=feed_name_to_config,
            insecure=True, data='test=1'
        )

        indicators, _ = fetch_indicators_command(client=client, indicator_type=None, feedTags=['test'], auto_detect=True)
        assert matcher.last_request.text == 'test=1'
        assert len(indicators) == 3
        assert indicators[0].get('value') == '1.1.1.1:8080'
        assert indicators[0].get('type') == 'IP'
        assert indicators[1].get('rawJSON') == {'indicator': '2.2.2.2'}


def test_parse_headers():
    headers = """Authorization: Bearer X
User-Agent:test

Stam : Ba
"""
    res = Client.parse_headers(headers)
    assert res['Authorization'] == 'Bearer X'
    assert res['User-Agent'] == 'test'
    assert res['Stam'] == 'Ba'
    assert len(res) == 3


@freeze_time("2023-11-30T13:00:44Z")
def test_get_no_update_value(mocker):
    """
    Given
    - valid response with last_modified and etag headers.

    When
    - Running get_no_update_value method.

    Then
    - Ensure that the response is False
    - Ensure that the last run is saved as expected
    """
    mocker.patch.object(demisto, 'debug')
    mocker.patch.object(demisto, 'setLastRun')

    expected_last_run = {
        'lastRun': '2018-10-24T14:13:20+00:00',
        'feed_name': {
            'last_modified': 'Fri, 30 Jul 2021 00:24:13 GMT',
            'etag': 'd309ab6e51ed310cf869dab0dfd0d34b',
            'last_updated': '2023-11-30T13:00:44Z'}
    }

    class MockResponse:
        headers = {'Last-Modified': 'Fri, 30 Jul 2021 00:24:13 GMT',  # guardrails-disable-line
                   'ETag': 'd309ab6e51ed310cf869dab0dfd0d34b'}  # guardrails-disable-line
        status_code = 200

    no_update = get_no_update_value(MockResponse(), 'feed_name')
    assert not no_update
    assert demisto.debug.call_args[0][0] == 'New indicators fetched - the Last-Modified value has been updated,' \
                                            ' createIndicators will be executed with noUpdate=False.'
    assert demisto.setLastRun.call_args[0][0] == expected_last_run


def test_build_iterator_not_modified_header(mocker):
    """
    Given
    - Last run has etag and last_modified in it
    - response with status code 304(Not Modified)

    When
    - Running build_iterator method.

    Then
    - Ensure that the no_update value is True
    - Request is called with the headers "If-None-Match" and "If-Modified-Since"
    """
    feed_name = 'mock_feed_name'
    mocker.patch.object(demisto, 'debug')
    mocker.patch.object(demisto, 'getLastRun', return_value={feed_name: {'etag': '0', 'last_modified': 'now'}})
    mocker.patch('CommonServerPython.get_demisto_version', return_value={"version": "6.5.0"})

    with requests_mock.Mocker() as m:
        m.get('https://api.github.com/meta', status_code=304)

        client = Client(
            url='https://api.github.com/meta'
        )
        result, no_update = client.build_iterator(feed={'url': 'https://api.github.com/meta'}, feed_name=feed_name)
        assert not result
        assert no_update
        assert demisto.debug.call_args[0][0] == 'No new indicators fetched, ' \
                                                'createIndicators will be executed with noUpdate=True.'
        assert 'If-None-Match' in client.headers
        assert 'If-Modified-Since' in client.headers


def test_build_iterator_with_version_6_2_0(mocker):
    """
    Given
    - server version 6.2.0

    When
    - Running build_iterator method.

    Then
    - Ensure that the no_update value is True
    - Request is called without headers "If-None-Match" and "If-Modified-Since"
    """
    feed_name = 'mock_feed_name'
    mocker.patch.object(demisto, 'debug')
    mocker.patch('CommonServerPython.get_demisto_version', return_value={"version": "6.2.0"})

    with requests_mock.Mocker() as m:
        m.get('https://api.github.com/meta', status_code=304)

        client = Client(
            url='https://api.github.com/meta',
            headers={}
        )
        result, no_update = client.build_iterator(feed={'url': 'https://api.github.com/meta'}, feed_name=feed_name)
        assert not result
        assert no_update
        assert 'If-None-Match' not in client.headers
        assert 'If-Modified-Since' not in client.headers


def test_get_no_update_value_without_headers(mocker):
    """
    Given
    - response without last_modified and etag headers.

    When
    - Running get_no_update_value.

    Then
    - Ensure that the response is False.
    """
    mocker.patch.object(demisto, 'debug')
    mocker.patch('CommonServerPython.get_demisto_version', return_value={"version": "6.5.0"})

    class MockResponse:
        headers = {}
        status_code = 200

    no_update = get_no_update_value(MockResponse(), 'feed_name')
    assert not no_update
    assert demisto.debug.call_args[0][0] == 'Last-Modified and Etag headers are not exists, ' \
                                            'createIndicators will be executed with noUpdate=False.'


def test_version_6_2_0(mocker):
    mocker.patch('CommonServerPython.get_demisto_version', return_value={"version": "6.2.0"})


def test_fetch_indicators_command_google_ip_ranges(mocker):
    """
    Given
    - indicators response from google ip feed

    When
    - Running fetch indicators command

    Then
    - Ensure that all indicators values exist and are not 'None'
    """
    from JSONFeedApiModule import fetch_indicators_command
    client = Client(
        url='',
        headers={},
        feed_name_to_config={
            'CIDR': {
                'url': 'https://www.test.com/ipranges/goog.json',
                'extractor': 'prefixes[]', 'indicator': 'ipv4Prefix', 'indicator_type': 'CIDR'
            }
        }
    )

    mocker.patch.object(
        client, 'build_iterator', return_value=(
            [{'ipv4Prefix': '1.1.1.1'}, {'ipv4Prefix': '1.2.3.4'}, {'ipv6Prefix': '1111:1111::/28'}], True
        ),
    )

    indicators, _ = fetch_indicators_command(client, indicator_type=None, feedTags=[], auto_detect=None, limit=100)
    for indicator in indicators:
        assert indicator.get('value')


def test_json_feed_with_config_mapping_with_aws_feed_no_update(mocker):
    """
    Given
    - Feed config from AWS feed, with last_run from the same feed, emulating the first
      fetch after updating the AWS Feed integration when there is no update to the feed.
      (the last_run object contains an 'AMAZON' entry)

    When
    - Running fetch indicators command

    Then
    - Ensure that the correct message displays in demisto.debug, and the last_run object
     remained the same, and continue to have the previous AWS feed config name 'AMAZON'.
     (the last_run object contains an 'AMAZON' entry)
    """
    with open('test_data/amazon_ip_ranges.json') as ip_ranges_json:
        ip_ranges = json.load(ip_ranges_json)

    mocker.patch.object(demisto, 'debug')
    last_run = mocker.patch.object(demisto, 'setLastRun')

    feed_name_to_config = {
        'AMAZON$$CIDR': {
            'url': 'https://ip-ranges.amazonaws.com/ip-ranges.json',
            'extractor': "prefixes[?service=='AMAZON']",
            'indicator': 'ip_prefix',
            'indicator_type': FeedIndicatorType.CIDR,
            'fields': ['region', 'service'],
            'mapping': {
                'region': 'Region'
            }
        }
    }
    mocker.patch('CommonServerPython.is_demisto_version_ge', return_value=True)
    mocker.patch('JSONFeedApiModule.is_demisto_version_ge', return_value=True)
    mock_last_run = {"AMAZON": {"last_modified": '2019-12-17-23-03-10', "etag": "etag"}}
    mocker.patch.object(demisto, 'getLastRun', return_value=mock_last_run)

    with requests_mock.Mocker() as m:
        m.get('https://ip-ranges.amazonaws.com/ip-ranges.json', json=ip_ranges, status_code=304, )

        client = Client(
            url='https://ip-ranges.amazonaws.com/ip-ranges.json',
            credentials={'username': 'test', 'password': 'test'},
            feed_name_to_config=feed_name_to_config,
            insecure=True
        )

        fetch_indicators_command(client=client, indicator_type='CIDR', feedTags=['test'], auto_detect=False)
        assert demisto.debug.call_args[0][0] == 'No new indicators fetched, createIndicators will be executed with noUpdate=True.'
        assert last_run.call_count == 0


@pytest.mark.parametrize('remove_ports, expected_result', [
    (True, "192.168.1.1"),
    (False, "192.168.1.1:443")
])
def test_remove_ports_threatfox(mocker, remove_ports, expected_result):
    """
    Given
    - Fetch indicators command calling a server with type IPv4 indicators with ports.

    When
    - Running fetch indicators command

    Then
    - Ports are either included or removed based on the `remove_ports` parameter.
    """
    with open('test_data/threatfox_recent.json') as iocs:
        iocs = json.load(iocs)

    mocker.patch.object(demisto, 'debug')

    feed_name_to_config = {
        'THREATFOX': {
            'url': 'https://threatfox.abuse.ch/export/json/recent/',
            'extractor': "*[0].ioc_value",
            'indicator_type': FeedIndicatorType.IP,
        }
    }
    mocker.patch('CommonServerPython.is_demisto_version_ge', return_value=True)
    mocker.patch('JSONFeedApiModule.is_demisto_version_ge', return_value=True)

    with requests_mock.Mocker() as m:
        m.get('https://threatfox.abuse.ch/export/json/recent/', json=iocs, status_code=200)

        client = Client(
            url='https://threatfox.abuse.ch/export/json/recent/',
            feed_name_to_config=feed_name_to_config,
            insecure=True
        )

        indicators = fetch_indicators_command(client=client,
                                              indicator_type='IP',
                                              auto_detect=True,
                                              remove_ports=remove_ports,
                                              feedTags=["ThreatFox"])
        assert indicators[0][0]["value"] == expected_result


def test_json_feed_with_config_mapping_with_aws_feed_with_update(mocker):
    """
    Given
    - Feed config from AWS feed, with last_run from the same feed, emulating the first
      fetch after updating the AWS Feed, when there is an update to the indicators
      (the last_run object contains an 'AMAZON' entry)

    When
    - Running fetch indicators command

    Then
    - Ensure that the correct message displays in demisto.debug, and the last_run object
      contains the new feed config name 'AMAZON$$CIDR'
    """
    with open('test_data/amazon_ip_ranges.json') as ip_ranges_json:
        ip_ranges = json.load(ip_ranges_json)

    mocker.patch.object(demisto, 'debug')
    last_run = mocker.patch.object(demisto, 'setLastRun')

    feed_name_to_config = {
        'AMAZON$$CIDR': {
            'url': 'https://ip-ranges.amazonaws.com/ip-ranges.json',
            'extractor': "prefixes[?service=='AMAZON']",
            'indicator': 'ip_prefix',
            'indicator_type': FeedIndicatorType.CIDR,
            'fields': ['region', 'service'],
            'mapping': {
                'region': 'Region'
            }
        }
    }
    mocker.patch('CommonServerPython.is_demisto_version_ge', return_value=True)
    mocker.patch('JSONFeedApiModule.is_demisto_version_ge', return_value=True)
    mock_last_run = {"AMAZON": {"last_modified": '2019-12-17-23-03-10', "etag": "etag"}}
    mocker.patch.object(demisto, 'getLastRun', return_value=mock_last_run)

    with requests_mock.Mocker() as m:
        m.get('https://ip-ranges.amazonaws.com/ip-ranges.json', json=ip_ranges, status_code=200,
              headers={'Last-Modified': 'Fri, 30 Jul 2021 00:24:13 GMT',  # guardrails-disable-line
                       'ETag': 'd309ab6e51ed310cf869dab0dfd0d34b'})  # guardrails-disable-line)

        client = Client(
            url='https://ip-ranges.amazonaws.com/ip-ranges.json',
            credentials={'username': 'test', 'password': 'test'},
            feed_name_to_config=feed_name_to_config,
            insecure=True
        )

        fetch_indicators_command(client=client, indicator_type='CIDR', feedTags=['test'], auto_detect=False)
        assert demisto.debug.call_args[0][0] == 'New indicators fetched - the Last-Modified value has been updated,' \
                                                ' createIndicators will be executed with noUpdate=False.'
        assert "AMAZON$$CIDR" in last_run.call_args[0][0]


@pytest.mark.parametrize('has_passed_time_threshold_response, expected_result', [
    (True, {}),
    (False, {'If-None-Match': 'etag', 'If-Modified-Since': '2023-05-29T12:34:56Z'})
])
def test_build_iterator__with_and_without_passed_time_threshold(mocker, has_passed_time_threshold_response, expected_result):
    """
    Given
    - A boolean result from the has_passed_time_threshold function
    When
    - Running build_iterator method.
    Then
    - Ensure the next request headers will be as expected:
        case 1: has_passed_time_threshold_response is True, no headers will be added
        case 2: has_passed_time_threshold_response is False, headers containing 'last_modified' and 'etag' will be added
    """
    mocker.patch('CommonServerPython.get_demisto_version', return_value={"version": "6.5.0"})
    mock_session = mocker.patch.object(requests, 'get')
    mocker.patch('JSONFeedApiModule.jmespath.search')
    mocker.patch('JSONFeedApiModule.has_passed_time_threshold', return_value=has_passed_time_threshold_response)
    mocker.patch('demistomock.getLastRun', return_value={
        'https://api.github.com/meta': {
            'etag': 'etag',
            'last_modified': '2023-05-29T12:34:56Z',
            'last_updated': '2023-05-05T09:09:06Z'
        }})
    client = Client(
        url='https://api.github.com/meta',
        credentials={'identifier': 'user', 'password': 'password'})

    client.build_iterator(feed={}, feed_name="https://api.github.com/meta")
    assert mock_session.call_args[1].get('headers') == expected_result

<<<<<<< HEAD
def test_build_iterator__result_is_none(mocker):
    """
    Given
        - A mock response of the JSONFeedApiModule.jmespath.search function with no indicators (response = None)
    When
        - Running the build_iterator method.
    Then
        - Verify that the returned result is an empty list and that a debug log of "no results found" is added.

    """
    feed_name = 'mock_feed_name'
    mocker.patch.object(demisto, 'debug')
    mocker.patch('CommonServerPython.get_demisto_version', return_value={"version": "6.2.0"})
    mocker.patch('JSONFeedApiModule.jmespath.search', return_value=None)
    
    with requests_mock.Mocker() as m:
        m.get('https://api.github.com/meta', status_code=200, json="{'test':'1'}")

        client = Client(
            url='https://api.github.com/meta'
        )
        result, _ = client.build_iterator(feed={'url': 'https://api.github.com/meta'}, feed_name=feed_name)
        assert result == []
        assert "No results found - retrieved data is: {'test':'1'}" in demisto.debug.call_args[0][0]
=======

def test_feed_main_enrichment_excluded(mocker):
    """
        Given: params with tlp_color set to RED and enrichmentExcluded set to False
        When: Calling feed_main
        Then: validate enrichment_excluded is set to True
    """
    from JSONFeedApiModule import feed_main

    params = {
        'tlp_color': 'RED',
        'enrichmentExcluded': False
    }
    feed_name = 'test_feed'
    prefix = 'test_prefix'

    with patch('JSONFeedApiModule.Client') as client_mock:
        client_instance = mocker.Mock()
        client_mock.return_value = client_instance
        fetch_indicators_command_mock = mocker.patch('JSONFeedApiModule.fetch_indicators_command', return_value=([], []))
        mocker.patch('JSONFeedApiModule.is_xsiam_or_xsoar_saas', return_value=True)
        mocker.patch.object(demisto, 'command', return_value='fetch-indicators')

        # Call the function under test
        feed_main(params, feed_name, prefix)

        # Assertion - verify that enrichment_excluded is set to True
        assert fetch_indicators_command_mock.call_args.kwargs['enrichment_excluded'] is True
>>>>>>> 973e9edd
<|MERGE_RESOLUTION|>--- conflicted
+++ resolved
@@ -596,33 +596,6 @@
     client.build_iterator(feed={}, feed_name="https://api.github.com/meta")
     assert mock_session.call_args[1].get('headers') == expected_result
 
-<<<<<<< HEAD
-def test_build_iterator__result_is_none(mocker):
-    """
-    Given
-        - A mock response of the JSONFeedApiModule.jmespath.search function with no indicators (response = None)
-    When
-        - Running the build_iterator method.
-    Then
-        - Verify that the returned result is an empty list and that a debug log of "no results found" is added.
-
-    """
-    feed_name = 'mock_feed_name'
-    mocker.patch.object(demisto, 'debug')
-    mocker.patch('CommonServerPython.get_demisto_version', return_value={"version": "6.2.0"})
-    mocker.patch('JSONFeedApiModule.jmespath.search', return_value=None)
-    
-    with requests_mock.Mocker() as m:
-        m.get('https://api.github.com/meta', status_code=200, json="{'test':'1'}")
-
-        client = Client(
-            url='https://api.github.com/meta'
-        )
-        result, _ = client.build_iterator(feed={'url': 'https://api.github.com/meta'}, feed_name=feed_name)
-        assert result == []
-        assert "No results found - retrieved data is: {'test':'1'}" in demisto.debug.call_args[0][0]
-=======
-
 def test_feed_main_enrichment_excluded(mocker):
     """
         Given: params with tlp_color set to RED and enrichmentExcluded set to False
@@ -650,4 +623,28 @@
 
         # Assertion - verify that enrichment_excluded is set to True
         assert fetch_indicators_command_mock.call_args.kwargs['enrichment_excluded'] is True
->>>>>>> 973e9edd
+        
+def test_build_iterator__result_is_none(mocker):
+    """
+      Given
+          - A mock response of the JSONFeedApiModule.jmespath.search function with no indicators (response = None)
+      When
+          - Running the build_iterator method.
+      Then
+          - Verify that the returned result is an empty list and that a debug log of "no results found" is added.
+
+    """
+    feed_name = 'mock_feed_name'
+    mocker.patch.object(demisto, 'debug')
+    mocker.patch('CommonServerPython.get_demisto_version', return_value={"version": "6.2.0"})
+    mocker.patch('JSONFeedApiModule.jmespath.search', return_value=None)
+    
+    with requests_mock.Mocker() as m:
+        m.get('https://api.github.com/meta', status_code=200, json="{'test':'1'}")
+
+        client = Client(
+            url='https://api.github.com/meta'
+        )
+        result, _ = client.build_iterator(feed={'url': 'https://api.github.com/meta'}, feed_name=feed_name)
+        assert result == []
+        assert "No results found - retrieved data is: {'test':'1'}" in demisto.debug.call_args[0][0]