from CommonServerPython import *

''' IMPORTS '''
import urllib3
import jmespath
from typing import List, Dict, Union, Optional, Callable, Tuple
from distutils.version import LooseVersion

# disable insecure warnings
urllib3.disable_warnings()


class Client:
    def __init__(self, url: str = '', credentials: dict = None,
                 feed_name_to_config: Dict[str, dict] = None, source_name: str = 'JSON',
                 extractor: str = '', indicator: str = 'indicator',
                 insecure: bool = False, cert_file: str = None, key_file: str = None, headers: Union[dict, str] = None,
                 tlp_color: Optional[str] = None, data: Union[str, dict] = None, **_):
        """
        Implements class for miners of JSON feeds over http/https.
        :param url: URL of the feed.
        :param credentials: username and password used for basic authentication.
         Can be also used as API key header and value by specifying _header in the username field.
        :param extractor: JMESPath expression for extracting the indicators from
        :param indicator: the JSON attribute to use as indicator. Default: indicator
        :param source_name: feed source name
        If None no additional attributes will be extracted.
        :param insecure: if *False* feed HTTPS server certificate will be verified
        Hidden parameters:
        :param: cert_file: client certificate
        :param: key_file: private key of the client certificate
        :param: headers: Header parameters are optional to specify a user-agent or an api-token.
            Support also a multiline string where each line contains a header of the format 'Name: Value'
            Example: headers = {'user-agent': 'my-app/0.0.1'} or "Authorization: Bearer"
            (curl -H "Authorization: Bearer " "https://api-url.com/api/v1/iocs?first_seen_since=2016-1-1")
        :param tlp_color: Traffic Light Protocol color.
        :param data: Data to post. If not specified will do a GET request. May also be passed as dict as
            supported by requests. If passed as a string will set content-type to
            application/x-www-form-urlencoded if not specified in the headers.

         Example:
            Example feed config:
            'AMAZON': {
                'url': 'https://ip-ranges.amazonaws.com/ip-ranges.json',
                'extractor': "prefixes[?service=='AMAZON']",
                'indicator': 'ip_prefix',
            }
        """

        self.source_name = source_name or 'JSON'
        if feed_name_to_config:
            self.feed_name_to_config = feed_name_to_config
        else:
            self.feed_name_to_config = {
                self.source_name: {
                    'url': url,
                    'indicator': indicator or 'indicator',
                    'extractor': extractor or '@',
                }}

        # Request related attributes
        self.url = url
        self.verify = not insecure
        self.auth: Optional[tuple] = None
        self.headers = self.parse_headers(headers)

        if credentials:
            username = credentials.get('identifier', '')
            if username.startswith('_header:'):
                header_name = username.split(':')[1]
                header_value = credentials.get('password', '')
                self.headers[header_name] = header_value
            else:
                password = credentials.get('password', '')
                if username is not None and password is not None:
                    self.auth = (username, password)

        self.cert = (cert_file, key_file) if cert_file and key_file else None
        self.tlp_color = tlp_color
        self.post_data = data

        if isinstance(self.post_data, str):
            content_type_header = 'Content-Type'
            if content_type_header.lower() not in [k.lower() for k in self.headers.keys()]:
                self.headers[content_type_header] = 'application/x-www-form-urlencoded'

    @staticmethod
    def parse_headers(headers: Optional[Union[dict, str]]) -> dict:
        """Parse headers if passed as a string. Support a multiline string where each line contains a header
        of the format 'Name: Value'

        Args:
            headers (Optional[Union[dict, str]]): either dict or string to parse

        Returns:
            dict: returns a headers dict or None
        """
        if not headers:
            return {}
        if isinstance(headers, str):
            res = {}
            for line in headers.splitlines():
                if line.strip():  # ignore empty lines
                    key_val = line.split(':', 1)
                    res[key_val[0].strip()] = key_val[1].strip()
            return res
        else:
            return headers

    def build_iterator(self, feed: dict, **kwargs) -> Tuple[List, bool]:
        url = feed.get('url', self.url)

        # Set the If-None-Match and If-Modified-Since headers if we have etag or last_modified values in the context.
        etag = get_integration_context().get('etag')
        if etag:
            self.headers['If-None-Match'] = etag

        last_modified = get_integration_context().get('last_modified')
        if last_modified:
            self.headers['If-Modified-Since'] = last_modified

        result = []
        if not self.post_data:
            r = requests.get(
                url=url,
                verify=self.verify,
                auth=self.auth,
                cert=self.cert,
                headers=self.headers,
                **kwargs
            )
        else:
            r = requests.post(
                url=url,
                data=self.post_data,
                verify=self.verify,
                auth=self.auth,
                cert=self.cert,
                headers=self.headers,
                **kwargs
            )

        try:
            no_update = get_no_update_value(r)
            if not no_update:
                r.raise_for_status()
                data = r.json()
                result = jmespath.search(expression=feed.get('extractor'), data=data)

        except ValueError as VE:
            raise ValueError(f'Could not parse returned data to Json. \n\nError massage: {VE}')

        return result, no_update


def get_no_update_value(response: requests.Response) -> bool:
    """
    detect if the feed response has been modified according to the headers etag and last_modified.
    For more information, see this:
    https://developer.mozilla.org/en-US/docs/Web/HTTP/Headers/Last-Modified
    https://developer.mozilla.org/en-US/docs/Web/HTTP/Headers/ETag
    Args:
        response: (requests.Response) The feed response.
    Returns:
        boolean with the value for noUpdate argument.
        The value should be False if the response was modified.
    """

    # HTTP status code 304 (Not Modified) set noUpdate to True.
    if response.status_code == 304:
        demisto.debug('No new indicators fetched, createIndicators will be executed with noUpdate=True.')
        return True

    etag = response.headers.get('ETag')
    last_modified = response.headers.get('Last-Modified')

    if not etag and not last_modified:
        demisto.debug('Last-Modified and Etag headers are not exists,'
                      'createIndicators will be executed with noUpdate=False.')
        return False

    set_integration_context({'last_modified': last_modified, 'etag': etag})
    demisto.debug('New indicators fetched - the Last-Modified value has been updated,'
                  ' createIndicators will be executed with noUpdate=False.')
    return False


def test_module(client: Client, limit) -> str:
    for feed_name, feed in client.feed_name_to_config.items():
        custom_build_iterator = feed.get('custom_build_iterator')
        if custom_build_iterator:
            custom_build_iterator(client, feed, limit)
        else:
            client.build_iterator(feed)
    return 'ok'


def fetch_indicators_command(client: Client, indicator_type: str, feedTags: list, auto_detect: bool,
                             create_relationships: bool = False, limit: int = 0, **kwargs) -> Tuple[List[dict], bool]:
    """
    Fetches the indicators from client.
    :param client: Client of a JSON Feed
    :param indicator_type: the default indicator type
    :param feedTags: the indicator tags
    :param auto_detect: a boolean indicates if we should automatically detect the indicator_type
    :param limit: given only when get-indicators command is running. function will return number indicators as the limit
    :param create_relationships: whether to add connected indicators
    """
    indicators: List[dict] = []
    feeds_results = {}
    no_update = False
    for feed_name, feed in client.feed_name_to_config.items():
        custom_build_iterator = feed.get('custom_build_iterator')
        if custom_build_iterator:
            indicators_from_feed = custom_build_iterator(client, feed, limit, **kwargs)
            if not isinstance(indicators_from_feed, list):
                raise Exception("Custom function to handle with pagination must return a list type")
            feeds_results[feed_name] = indicators_from_feed
        else:
            feeds_results[feed_name], no_update = client.build_iterator(feed, **kwargs)

    for service_name, items in feeds_results.items():
        feed_config = client.feed_name_to_config.get(service_name, {})
        indicator_field = str(feed_config.get('indicator') if feed_config.get('indicator') else 'indicator')
        indicator_type = str(feed_config.get('indicator_type', indicator_type))
        use_prefix_flat = bool(feed_config.get('flat_json_with_prefix', False))
        mapping_function = feed_config.get('mapping_function', indicator_mapping)
        handle_indicator_function = feed_config.get('handle_indicator_function', handle_indicator)
        create_relationships_function = feed_config.get('create_relations_function')

        for item in items:
            if isinstance(item, str):
                item = {indicator_field: item}

            indicators.extend(
                handle_indicator_function(client, item, feed_config, service_name, indicator_type, indicator_field,
                                          use_prefix_flat, feedTags, auto_detect, mapping_function,
                                          create_relationships, create_relationships_function))

            if limit and len(indicators) >= limit:  # We have a limitation only when get-indicators command is
                # called, and then we return for each service_name "limit" of indicators
                break
    return indicators, no_update


def indicator_mapping(mapping: Dict, indicator: Dict, attributes: Dict):
    for map_key in mapping:
        if map_key in attributes:
            fields = mapping[map_key].split(".")
            if len(fields) > 1:
                if indicator['fields'].get(fields[0]):
                    indicator['fields'][fields[0]][0].update({fields[1]: attributes.get(map_key)})
                else:
                    indicator['fields'][fields[0]] = [{fields[1]: attributes.get(map_key)}]
            else:
                indicator['fields'][mapping[map_key]] = attributes.get(map_key)  # type: ignore


def handle_indicator(client: Client, item: Dict, feed_config: Dict, service_name: str,
                     indicator_type: str, indicator_field: str, use_prefix_flat: bool,
                     feedTags: list, auto_detect: bool, mapping_function: Callable = indicator_mapping,
                     create_relationships: bool = False, relationships_func: Callable = None) -> List[dict]:
    indicator_list = []
    mapping = feed_config.get('mapping')
    take_value_from_flatten = False
    indicator_value = item.get(indicator_field)
    if not indicator_value:
        take_value_from_flatten = True
    current_indicator_type = determine_indicator_type(indicator_type, auto_detect, indicator_value)

    if not current_indicator_type:
        demisto.debug(f'Could not determine indicator type for value: {indicator_value} from field: {indicator_field}.'
                      f' Skipping item: {item}')
        return []

    indicator = {
        'type': current_indicator_type,
        'fields': {
            'tags': feedTags,
        }
    }

    if client.tlp_color:
        indicator['fields']['trafficlightprotocol'] = client.tlp_color

    attributes = {'source_name': service_name, 'type': current_indicator_type}
    attributes.update(extract_all_fields_from_indicator(item, indicator_field,
                                                        flat_with_prefix=use_prefix_flat))

    if take_value_from_flatten:
        indicator_value = attributes.get(indicator_field)
    indicator['value'] = indicator_value
    attributes['value'] = indicator_value

    if mapping:
        mapping_function(mapping, indicator, attributes)

    if create_relationships and relationships_func and feed_config.get('relation_name'):
        indicator['relationships'] = relationships_func(feed_config, mapping, attributes)

    if feed_config.get('rawjson_include_indicator_type'):
        item['_indicator_type'] = current_indicator_type

    indicator['rawJSON'] = item

    indicator_list.append(indicator)

    return indicator_list


def determine_indicator_type(indicator_type, auto_detect, value):
    """
    Detect the indicator type of the given value.
    Args:
        indicator_type: (str) Given indicator type.
        auto_detect: (bool) True whether auto detection of the indicator type is wanted.
        value: (str) The value which we'd like to get indicator type of.
    Returns:
        Str which stands for the indicator type after detection.
    """
    if auto_detect:
        indicator_type = auto_detect_indicator_type(value)
    return indicator_type


def extract_all_fields_from_indicator(indicator: Dict, indicator_key: str, flat_with_prefix: bool = False) -> Dict:
    """Flattens the JSON object to create one dictionary of values
    Args:
        indicator(dict): JSON object that holds indicator full data.
        indicator_key(str): The key that holds the indicator value.
        flat_with_prefix(bool): Indicates whether should add the inner json path as part of the keys in the flatten json
    Returns:
        dict. A dictionary of the fields in the JSON object.
    """
    fields = {}  # type: dict

    def insert_value_to_fields(key, value):
        if key in fields:
            if not isinstance(fields[key], list):
                fields[key] = [fields[key]]
            fields[key].append(value)
        else:
            fields[key] = value

    def extract(json_element, prefix_field="", use_prefix=False):
        if isinstance(json_element, dict):
            for key, value in json_element.items():
                if value and isinstance(value, dict):
                    if use_prefix:
                        extract(value, prefix_field=f"{prefix_field}_{key}" if prefix_field else key,
                                use_prefix=use_prefix)
                    else:
                        extract(value)
                elif key != indicator_key:
                    if use_prefix:
                        insert_value_to_fields(f"{prefix_field}_{key}" if prefix_field else key, value)
                    else:
                        insert_value_to_fields(key, value)
        elif json_element and indicator_key not in json_element:
            for key, value in json_element:
                insert_value_to_fields(key, value)

    extract(indicator, use_prefix=flat_with_prefix)

    return fields


def feed_main(params, feed_name, prefix):
    handle_proxy()
    client = Client(**params)
    indicator_type = params.get('indicator_type')
    auto_detect = params.get('auto_detect_type')
    feedTags = argToList(params.get('feedTags'))
    limit = int(demisto.args().get('limit', 10))
    command = demisto.command()
    if prefix and not prefix.endswith('-'):
        prefix += '-'
    if command != 'fetch-indicators':
        demisto.info(f'Command being called is {demisto.command()}')
    try:
        if command == 'test-module':
            return_results(test_module(client, limit))

        elif command == 'fetch-indicators':
            create_relationships = params.get('create_relationships')
            indicators, no_update = fetch_indicators_command(client, indicator_type, feedTags, auto_detect,
                                                             create_relationships)

<<<<<<< HEAD
            # get demisto version
            demisto_version = get_demisto_version().get('version', '5.5.0')

            # check if the version is higher than 6.5.0 so we can use noUpdate parameter
            if LooseVersion(demisto_version) >= LooseVersion('6.5.0'):
                if not len(indicators):
                    demisto.createIndicators([], noUpdate=no_update)
                else:
                    for b in batch(indicators, batch_size=2000):
                        demisto.createIndicators(b, noUpdate=no_update)
            else:
                if not len(indicators):
                    demisto.createIndicators([])
=======
            # check if the version is higher than 6.5.0 so we can use noUpdate parameter
            if is_demisto_version_ge('6.5.0'):
                if not indicators:
                    demisto.createIndicators(indicators, noUpdate=no_update)
                else:
                    for b in batch(indicators, batch_size=2000):
                        demisto.createIndicators(b, noUpdate=no_update)

            else:
                # call createIndicators without noUpdate arg
                if not indicators:
                    demisto.createIndicators(indicators)
>>>>>>> 584835bd
                else:
                    for b in batch(indicators, batch_size=2000):
                        demisto.createIndicators(b)

        elif command == f'{prefix}get-indicators':
            # dummy command for testing
            create_relationships = params.get('create_relationships')
            indicators, _ = fetch_indicators_command(client, indicator_type, feedTags, auto_detect, create_relationships, limit)
            hr = tableToMarkdown('Indicators', indicators, headers=['value', 'type', 'rawJSON'])
            return_results(CommandResults(readable_output=hr, raw_response=indicators))

    except Exception as err:
        err_msg = f'Error in {feed_name} integration [{err}]'
        return_error(err_msg)<|MERGE_RESOLUTION|>--- conflicted
+++ resolved
@@ -4,7 +4,6 @@
 import urllib3
 import jmespath
 from typing import List, Dict, Union, Optional, Callable, Tuple
-from distutils.version import LooseVersion
 
 # disable insecure warnings
 urllib3.disable_warnings()
@@ -109,17 +108,6 @@
 
     def build_iterator(self, feed: dict, **kwargs) -> Tuple[List, bool]:
         url = feed.get('url', self.url)
-
-        # Set the If-None-Match and If-Modified-Since headers if we have etag or last_modified values in the context.
-        etag = get_integration_context().get('etag')
-        if etag:
-            self.headers['If-None-Match'] = etag
-
-        last_modified = get_integration_context().get('last_modified')
-        if last_modified:
-            self.headers['If-Modified-Since'] = last_modified
-
-        result = []
         if not self.post_data:
             r = requests.get(
                 url=url,
@@ -141,16 +129,14 @@
             )
 
         try:
-            no_update = get_no_update_value(r)
-            if not no_update:
-                r.raise_for_status()
-                data = r.json()
-                result = jmespath.search(expression=feed.get('extractor'), data=data)
+            r.raise_for_status()
+            data = r.json()
+            result = jmespath.search(expression=feed.get('extractor'), data=data)
 
         except ValueError as VE:
             raise ValueError(f'Could not parse returned data to Json. \n\nError massage: {VE}')
 
-        return result, no_update
+        return result, get_no_update_value(r)
 
 
 def get_no_update_value(response: requests.Response) -> bool:
@@ -166,23 +152,27 @@
         The value should be False if the response was modified.
     """
 
-    # HTTP status code 304 (Not Modified) set noUpdate to True.
-    if response.status_code == 304:
-        demisto.debug('No new indicators fetched, createIndicators will be executed with noUpdate=True.')
-        return True
+    context = get_integration_context()
+    old_etag = context.get('etag')
+    old_last_modified = context.get('last_modified')
 
     etag = response.headers.get('ETag')
     last_modified = response.headers.get('Last-Modified')
 
-    if not etag and not last_modified:
-        demisto.debug('Last-Modified and Etag headers are not exists,'
-                      'createIndicators will be executed with noUpdate=False.')
+    set_integration_context({'last_modified': last_modified, 'etag': etag})
+
+    if old_etag and old_etag != etag:
+        demisto.debug('New indicators fetched - the ETag value has been updated,'
+                      ' createIndicators will be executed with noUpdate=False.')
         return False
 
-    set_integration_context({'last_modified': last_modified, 'etag': etag})
-    demisto.debug('New indicators fetched - the Last-Modified value has been updated,'
-                  ' createIndicators will be executed with noUpdate=False.')
-    return False
+    if old_last_modified and old_last_modified != last_modified:
+        demisto.debug('New indicators fetched - the Last-Modified value has been updated,'
+                      ' createIndicators will be executed with noUpdate=False.')
+        return False
+
+    demisto.debug('No new indicators fetched, createIndicators will be executed with noUpdate=True.')
+    return True
 
 
 def test_module(client: Client, limit) -> str:
@@ -386,21 +376,6 @@
             indicators, no_update = fetch_indicators_command(client, indicator_type, feedTags, auto_detect,
                                                              create_relationships)
 
-<<<<<<< HEAD
-            # get demisto version
-            demisto_version = get_demisto_version().get('version', '5.5.0')
-
-            # check if the version is higher than 6.5.0 so we can use noUpdate parameter
-            if LooseVersion(demisto_version) >= LooseVersion('6.5.0'):
-                if not len(indicators):
-                    demisto.createIndicators([], noUpdate=no_update)
-                else:
-                    for b in batch(indicators, batch_size=2000):
-                        demisto.createIndicators(b, noUpdate=no_update)
-            else:
-                if not len(indicators):
-                    demisto.createIndicators([])
-=======
             # check if the version is higher than 6.5.0 so we can use noUpdate parameter
             if is_demisto_version_ge('6.5.0'):
                 if not indicators:
@@ -413,7 +388,6 @@
                 # call createIndicators without noUpdate arg
                 if not indicators:
                     demisto.createIndicators(indicators)
->>>>>>> 584835bd
                 else:
                     for b in batch(indicators, batch_size=2000):
                         demisto.createIndicators(b)
