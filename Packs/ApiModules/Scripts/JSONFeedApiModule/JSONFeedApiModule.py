--- conflicted
+++ resolved
@@ -260,17 +260,14 @@
     if mapping:
         mapping_function(mapping, indicator, attributes)
 
-<<<<<<< HEAD
+    if feed_config.get('rawjson_include_indicator_type'):
+        item['_indicator_type'] = current_indicator_type
+
     # if relations param is True and also the url returns relations
     relationships = []
     if create_relationships and feed_config.get('relation_name'):
         relationships = relations_function(feed_config, mapping, attributes)
     indicator['relationships'] = relationships
-=======
-    if feed_config.get('rawjson_include_indicator_type'):
-        item['_indicator_type'] = current_indicator_type
-
->>>>>>> 706ad013
     indicator['rawJSON'] = item
 
     indicator_list.append(indicator)
