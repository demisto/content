# pylint: disable=E9010
from CommonServerPython import *

''' IMPORTS '''
import urllib3
import jmespath
from typing import List, Dict, Union, Optional, Callable, Tuple

# disable insecure warnings
urllib3.disable_warnings()

DATE_FORMAT = '%Y-%m-%dT%H:%M:%SZ'
THRESHOLD_IN_SECONDS = 43200        # 12 hours in seconds


class Client:
    def __init__(self, url: str = '', credentials: dict = None,
                 feed_name_to_config: Dict[str, dict] = None, source_name: str = 'JSON',
                 extractor: str = '', indicator: str = 'indicator',
                 insecure: bool = False, cert_file: str = None, key_file: str = None, headers: Union[dict, str] = None,
                 tlp_color: Optional[str] = None, data: Union[str, dict] = None, **_):
        """
        Implements class for miners of JSON feeds over http/https.
        :param url: URL of the feed.
        :param credentials: username and password used for basic authentication.
         Can be also used as API key header and value by specifying _header in the username field.
        :param extractor: JMESPath expression for extracting the indicators from
        :param indicator: the JSON attribute to use as indicator. Default: indicator
        :param source_name: feed source name
        If None no additional attributes will be extracted.
        :param insecure: if *False* feed HTTPS server certificate will be verified
        Hidden parameters:
        :param: cert_file: client certificate
        :param: key_file: private key of the client certificate
        :param: headers: Header parameters are optional to specify a user-agent or an api-token.
            Support also a multiline string where each line contains a header of the format 'Name: Value'
            Example: headers = {'user-agent': 'my-app/0.0.1'} or "Authorization: Bearer"
            (curl -H "Authorization: Bearer " "https://api-url.com/api/v1/iocs?first_seen_since=2016-1-1")
        :param tlp_color: Traffic Light Protocol color.
        :param data: Data to post. If not specified will do a GET request. May also be passed as dict as
            supported by requests. If passed as a string will set content-type to
            application/x-www-form-urlencoded if not specified in the headers.

         Example:
            Example feed config:
            'AMAZON': {
                'url': 'https://ip-ranges.amazonaws.com/ip-ranges.json',
                'extractor': "prefixes[?service=='AMAZON']",
                'indicator': 'ip_prefix',
            }
        """

        self.source_name = source_name or 'JSON'
        if feed_name_to_config:
            self.feed_name_to_config = feed_name_to_config
        else:
            self.feed_name_to_config = {
                self.source_name: {
                    'url': url,
                    'indicator': indicator or 'indicator',
                    'extractor': extractor or '@',
                }}

        # Request related attributes
        self.url = url
        self.verify = not insecure
        self.auth: Optional[tuple[str, str]] = None
        self.headers = self.parse_headers(headers)

        if credentials:
            username = credentials.get('identifier', '')
            if username.startswith('_header:'):
                header_name = username.split(':')[1]
                header_value = credentials.get('password', '')
                self.headers[header_name] = header_value
            else:
                password = credentials.get('password', '')
                if username is not None and password is not None:
                    self.auth = (username, password)

        self.cert = (cert_file, key_file) if cert_file and key_file else None
        self.tlp_color = tlp_color
        self.post_data = data

        if isinstance(self.post_data, str):
            content_type_header = 'Content-Type'
            if content_type_header.lower() not in [k.lower() for k in self.headers]:
                self.headers[content_type_header] = 'application/x-www-form-urlencoded'

    @staticmethod
    def parse_headers(headers: Optional[Union[dict, str]]) -> dict:
        """Parse headers if passed as a string. Support a multiline string where each line contains a header
        of the format 'Name: Value'

        Args:
            headers (Optional[Union[dict, str]]): either dict or string to parse

        Returns:
            dict: returns a headers dict or None
        """
        if not headers:
            return {}
        if isinstance(headers, str):
            res = {}
            for line in headers.splitlines():
                if line.strip():  # ignore empty lines
                    key_val = line.split(':', 1)
                    res[key_val[0].strip()] = key_val[1].strip()
            return res
        else:
            return headers

    def build_iterator(self, feed: dict, feed_name: str, **kwargs) -> Tuple[List, bool]:
        url = feed.get('url', self.url)

        if is_demisto_version_ge('6.5.0'):
            prefix_feed_name = get_formatted_feed_name(feed_name)  # Support for AWS feed

            # Set the If-None-Match and If-Modified-Since headers
            # if we have etag or last_modified values in the context, with server version higher than 6.5.0.
            last_run = demisto.getLastRun()
            etag = last_run.get(prefix_feed_name, {}).get('etag') or last_run.get(feed_name, {}).get('etag')
            last_modified = last_run.get(prefix_feed_name, {}).get('last_modified') or last_run.get(feed_name, {}).get('last_modified')  # noqa: E501
<<<<<<< HEAD
=======
            last_updated = last_run.get(prefix_feed_name, {}).get('last_updated') or last_run.get(feed_name, {}).get('last_updated')  # noqa: E501
            # To avoid issues with indicators expiring, if 'last_updated' is over X hours old,
            # we'll refresh the indicators to ensure their expiration time is updated.
            # For further details, refer to : https://confluence-dc.paloaltonetworks.com/display/DemistoContent/Json+Api+Module
            if last_updated and has_passed_time_threshold(timestamp_str=last_updated, seconds_threshold=THRESHOLD_IN_SECONDS):
                last_modified = None
                etag = None
                demisto.debug("Since it's been a long time with no update, to make sure we are keeping the indicators alive, \
                    we will refetch them from scratch")
>>>>>>> 5cfcc708

            if etag:
                self.headers['If-None-Match'] = etag

            if last_modified:
                self.headers['If-Modified-Since'] = last_modified

        result = []
        if not self.post_data:
            r = requests.get(
                url=url,
                verify=self.verify,
                auth=self.auth,
                cert=self.cert,
                headers=self.headers,
                **kwargs
            )
        else:
            r = requests.post(
                url=url,
                data=self.post_data,
                verify=self.verify,
                auth=self.auth,
                cert=self.cert,
                headers=self.headers,
                **kwargs
            )

        try:
            r.raise_for_status()
            if r.content:
                demisto.debug(f'JSON: found content for {feed_name}')
                data = r.json()
                result = jmespath.search(expression=feed.get('extractor'), data=data)

        except ValueError as VE:
            raise ValueError(f'Could not parse returned data to Json. \n\nError massage: {VE}')
        if is_demisto_version_ge('6.5.0'):
            return result, get_no_update_value(r, feed_name)
        return result, True


def get_no_update_value(response: requests.Response, feed_name: str) -> bool:
    """
    detect if the feed response has been modified according to the headers etag and last_modified.
    For more information, see this:
    https://developer.mozilla.org/en-US/docs/Web/HTTP/Headers/Last-Modified
    https://developer.mozilla.org/en-US/docs/Web/HTTP/Headers/ETag
    Args:
        response: (requests.Response) The feed response.
        feed_name: (str) the name of the feed.
    Returns:
        boolean with the value for noUpdate argument.
        The value should be False if the response was modified.
    """
    # HTTP status code 304 (Not Modified) set noUpdate to True.
    if response.status_code == 304:
        demisto.debug('No new indicators fetched, createIndicators will be executed with noUpdate=True.')
        return True

    etag = response.headers.get('ETag')
    last_modified = response.headers.get('Last-Modified')
    current_time = datetime.utcnow()
    # Save the current time as the last updated time. This will be used to indicate the last time the feed was updated in XSOAR.
    last_updated = current_time.strftime(DATE_FORMAT)

    if not etag and not last_modified:
        demisto.debug('Last-Modified and Etag headers are not exists,'
                      'createIndicators will be executed with noUpdate=False.')
        return False

    last_run = demisto.getLastRun()
    last_run[feed_name] = {
        'last_modified': last_modified,
        'etag': etag,
        'last_updated': last_updated
    }
    demisto.setLastRun(last_run)
    demisto.debug(f'JSON: The new last run is: {last_run}')
    demisto.debug('New indicators fetched - the Last-Modified value has been updated,'
                  ' createIndicators will be executed with noUpdate=False.')
    return False


def get_formatted_feed_name(feed_name: str):
    """support for AWS Feed config name, that contains $$ in the name.
        example: AMAZON$$CIDR
    Args:
        feed_name (str): The feed config name
    """
    prefix_feed_name = ''
    if '$$' in feed_name:
        prefix_feed_name = feed_name.split('$$')[0]
        return prefix_feed_name

    return feed_name


def test_module(client: Client, limit) -> str:
    for feed_name, feed in client.feed_name_to_config.items():
        custom_build_iterator = feed.get('custom_build_iterator')
        if custom_build_iterator:
            custom_build_iterator(client, feed, limit)
        else:
            client.build_iterator(feed, feed_name)
    return 'ok'


def fetch_indicators_command(client: Client, indicator_type: str, feedTags: list, auto_detect: bool,
                             create_relationships: bool = False, limit: int = 0, **kwargs) -> Tuple[List[dict], bool]:
    """
    Fetches the indicators from client.
    :param client: Client of a JSON Feed
    :param indicator_type: the default indicator type
    :param feedTags: the indicator tags
    :param auto_detect: a boolean indicates if we should automatically detect the indicator_type
    :param limit: given only when get-indicators command is running. function will return number indicators as the limit
    :param create_relationships: whether to add connected indicators
    """
    indicators: List[dict] = []
    feeds_results = {}
    no_update = False
    for feed_name, feed in client.feed_name_to_config.items():
        custom_build_iterator = feed.get('custom_build_iterator')
        if custom_build_iterator:
            indicators_from_feed = custom_build_iterator(client, feed, limit, **kwargs)
            if not isinstance(indicators_from_feed, list):
                raise Exception("Custom function to handle with pagination must return a list type")
            feeds_results[feed_name] = indicators_from_feed
        else:
            feeds_results[feed_name], no_update = client.build_iterator(feed, feed_name, **kwargs)

    indicators_values: Set[str] = set()
    indicators_values_indexes = {}

    for service_name, items in feeds_results.items():
        feed_config = client.feed_name_to_config.get(service_name, {})
        indicator_field = str(feed_config.get('indicator') if feed_config.get('indicator') else 'indicator')
        indicator_type = str(feed_config.get('indicator_type', indicator_type))
        use_prefix_flat = bool(feed_config.get('flat_json_with_prefix', False))
        mapping_function = feed_config.get('mapping_function', indicator_mapping)
        handle_indicator_function = feed_config.get('handle_indicator_function', handle_indicator)
        create_relationships_function = feed_config.get('create_relations_function')
        service_name = get_formatted_feed_name(service_name)

        for item in items:
            if isinstance(item, str):
                item = {indicator_field: item}

            indicator_value = item.get(indicator_field)
            if indicator_value is None:
                continue
            if indicator_value not in indicators_values:
                indicators_values_indexes[indicator_value] = len(indicators_values)
                indicators_values.add(indicator_value)
            else:
                service = indicators[indicators_values_indexes[indicator_value]].get('rawJSON', {}).get('service', '')
                if service and service_name not in service.split(','):
                    service_name += f', {service}'
                indicators[indicators_values_indexes[indicator_value]]['rawJSON']['service'] = service_name
                continue

            indicators.extend(
                handle_indicator_function(client, item, feed_config, service_name, indicator_type, indicator_field,
                                          use_prefix_flat, feedTags, auto_detect, mapping_function,
                                          create_relationships, create_relationships_function))

            if limit and len(indicators) >= limit:  # We have a limitation only when get-indicators command is
                # called, and then we return for each service_name "limit" of indicators
                break
    return indicators, no_update


def indicator_mapping(mapping: Dict, indicator: Dict, attributes: Dict):
    for map_key in mapping:
        if map_key in attributes:
            fields = mapping[map_key].split(".")
            if len(fields) > 1:
                if indicator['fields'].get(fields[0]):
                    indicator['fields'][fields[0]][0].update({fields[1]: attributes.get(map_key)})
                else:
                    indicator['fields'][fields[0]] = [{fields[1]: attributes.get(map_key)}]
            else:
                indicator['fields'][mapping[map_key]] = attributes.get(map_key)  # type: ignore


def handle_indicator(client: Client, item: Dict, feed_config: Dict, service_name: str,
                     indicator_type: str, indicator_field: str, use_prefix_flat: bool,
                     feedTags: list, auto_detect: bool, mapping_function: Callable = indicator_mapping,
                     create_relationships: bool = False, relationships_func: Callable = None) -> List[dict]:
    indicator_list = []
    mapping = feed_config.get('mapping')
    take_value_from_flatten = False
    indicator_value = item.get(indicator_field)
    if not indicator_value:
        take_value_from_flatten = True
    current_indicator_type = determine_indicator_type(indicator_type, auto_detect, indicator_value)

    if not current_indicator_type:
        demisto.debug(f'Could not determine indicator type for value: {indicator_value} from field: {indicator_field}.'
                      f' Skipping item: {item}')
        return []

    indicator = {
        'type': current_indicator_type,
        'fields': {
            'tags': feedTags,
        }
    }

    if client.tlp_color:
        indicator['fields']['trafficlightprotocol'] = client.tlp_color

    attributes = {'source_name': service_name, 'type': current_indicator_type}
    attributes.update(extract_all_fields_from_indicator(item, indicator_field,
                                                        flat_with_prefix=use_prefix_flat))

    if take_value_from_flatten:
        indicator_value = attributes.get(indicator_field)
    indicator['value'] = indicator_value
    attributes['value'] = indicator_value

    if mapping:
        mapping_function(mapping, indicator, attributes)

    if create_relationships and relationships_func and feed_config.get('relation_name'):
        indicator['relationships'] = relationships_func(feed_config, mapping, attributes)

    if feed_config.get('rawjson_include_indicator_type'):
        item['_indicator_type'] = current_indicator_type

    indicator['rawJSON'] = item

    indicator_list.append(indicator)

    return indicator_list


def determine_indicator_type(indicator_type, auto_detect, value):
    """
    Detect the indicator type of the given value.
    Args:
        indicator_type: (str) Given indicator type.
        auto_detect: (bool) True whether auto detection of the indicator type is wanted.
        value: (str) The value which we'd like to get indicator type of.
    Returns:
        Str which stands for the indicator type after detection.
    """
    if auto_detect:
        indicator_type = auto_detect_indicator_type(value)
    return indicator_type


def extract_all_fields_from_indicator(indicator: Dict, indicator_key: str, flat_with_prefix: bool = False) -> Dict:
    """Flattens the JSON object to create one dictionary of values
    Args:
        indicator(dict): JSON object that holds indicator full data.
        indicator_key(str): The key that holds the indicator value.
        flat_with_prefix(bool): Indicates whether should add the inner json path as part of the keys in the flatten json
    Returns:
        dict. A dictionary of the fields in the JSON object.
    """
    fields = {}  # type: dict

    def insert_value_to_fields(key, value):
        if key in fields:
            if not isinstance(fields[key], list):
                fields[key] = [fields[key]]
            fields[key].append(value)
        else:
            fields[key] = value

    def extract(json_element, prefix_field="", use_prefix=False):
        if isinstance(json_element, dict):
            for key, value in json_element.items():
                if value and isinstance(value, dict):
                    if use_prefix:
                        extract(value, prefix_field=f"{prefix_field}_{key}" if prefix_field else key,
                                use_prefix=use_prefix)
                    else:
                        extract(value)
                elif key != indicator_key:
                    if use_prefix:
                        insert_value_to_fields(f"{prefix_field}_{key}" if prefix_field else key, value)
                    else:
                        insert_value_to_fields(key, value)
        elif json_element and indicator_key not in json_element:
            for key, value in json_element:
                insert_value_to_fields(key, value)

    extract(indicator, use_prefix=flat_with_prefix)

    return fields


def feed_main(params, feed_name, prefix):
    handle_proxy()
    client = Client(**params)
    indicator_type = params.get('indicator_type')
    auto_detect = params.get('auto_detect_type')
    feedTags = argToList(params.get('feedTags'))
    limit = int(demisto.args().get('limit', 10))
    command = demisto.command()
    if prefix and not prefix.endswith('-'):
        prefix += '-'
    if command != 'fetch-indicators':
        demisto.info(f'Command being called is {demisto.command()}')
    try:
        if command == 'test-module':
            return_results(test_module(client, limit))

        elif command == 'fetch-indicators':
            create_relationships = params.get('create_relationships')
            indicators, no_update = fetch_indicators_command(client, indicator_type, feedTags, auto_detect,
                                                             create_relationships)

            # check if the version is higher than 6.5.0 so we can use noUpdate parameter
            if is_demisto_version_ge('6.5.0'):
                if not indicators:
                    demisto.createIndicators(indicators, noUpdate=no_update)
                else:
                    for b in batch(indicators, batch_size=2000):
                        demisto.createIndicators(b, noUpdate=no_update)

            else:
                # call createIndicators without noUpdate arg
                if not indicators:
                    demisto.createIndicators(indicators)
                else:
                    for b in batch(indicators, batch_size=2000):
                        demisto.createIndicators(b)

        elif command == f'{prefix}get-indicators':
            # dummy command for testing
            create_relationships = params.get('create_relationships')
            indicators, _ = fetch_indicators_command(client, indicator_type, feedTags, auto_detect, create_relationships, limit)
            hr = tableToMarkdown('Indicators', indicators, headers=['value', 'type', 'rawJSON'])
            return_results(CommandResults(readable_output=hr, raw_response=indicators))

    except Exception as err:
        err_msg = f'Error in {feed_name} integration [{err}]'
        return_error(err_msg)<|MERGE_RESOLUTION|>--- conflicted
+++ resolved
@@ -121,8 +121,6 @@
             last_run = demisto.getLastRun()
             etag = last_run.get(prefix_feed_name, {}).get('etag') or last_run.get(feed_name, {}).get('etag')
             last_modified = last_run.get(prefix_feed_name, {}).get('last_modified') or last_run.get(feed_name, {}).get('last_modified')  # noqa: E501
-<<<<<<< HEAD
-=======
             last_updated = last_run.get(prefix_feed_name, {}).get('last_updated') or last_run.get(feed_name, {}).get('last_updated')  # noqa: E501
             # To avoid issues with indicators expiring, if 'last_updated' is over X hours old,
             # we'll refresh the indicators to ensure their expiration time is updated.
@@ -132,7 +130,6 @@
                 etag = None
                 demisto.debug("Since it's been a long time with no update, to make sure we are keeping the indicators alive, \
                     we will refetch them from scratch")
->>>>>>> 5cfcc708
 
             if etag:
                 self.headers['If-None-Match'] = etag
