from CommonServerPython import *  # noqa: F401
import demistomock as demisto  # noqa: F401
import urllib3
import copy
import re
from operator import itemgetter

from typing import Tuple, Callable

# Disable insecure warnings
urllib3.disable_warnings()
TIME_FORMAT = "%Y-%m-%dT%H:%M:%S"

XSOAR_RESOLVED_STATUS_TO_XDR = {
    'Other': 'resolved_other',
    'Duplicate': 'resolved_duplicate',
    'False Positive': 'resolved_false_positive',
    'Resolved': 'resolved_true_positive',
}

XDR_RESOLVED_STATUS_TO_XSOAR = {
    'resolved_known_issue': 'Other',
    'resolved_duplicate': 'Duplicate',
    'resolved_false_positive': 'False Positive',
    'resolved_true_positive': 'Resolved',
    'resolved_security_testing': 'Other',
    'resolved_other': 'Other',
    'resolved_auto': 'Resolved'
}

ALERT_GENERAL_FIELDS = {
    'detection_modules',
    'alert_full_description',
    'matching_service_rule_id',
    'variation_rule_id',
    'content_version',
    'detector_id',
    'mitre_technique_id_and_name',
    'silent',
    'mitre_technique_ids',
    'activity_first_seet_at',
    '_type',
    'dst_association_strength',
    'alert_description',
}

ALERT_EVENT_GENERAL_FIELDS = {
    "_time",
    "vendor",
    "event_timestamp",
    "event_type",
    "event_id",
    "cloud_provider",
    "project",
    "cloud_provider_event_id",
    "cloud_correlation_id",
    "operation_name_orig",
    "operation_name",
    "identity_orig",
    "identity_name",
    "identity_uuid",
    "identity_type",
    "identity_sub_type",
    "identity_invoked_by_name",
    "identity_invoked_by_uuid",
    "identity_invoked_by_type",
    "identity_invoked_by_sub_type",
    "operation_status",
    "operation_status_orig",
    "operation_status_orig_code",
    "operation_status_reason_provided",
    "resource_type",
    "resource_type_orig",
    "resource_sub_type",
    "resource_sub_type_orig",
    "region",
    "zone",
    "referenced_resource",
    "referenced_resource_name",
    "referenced_resources_count",
    "user_agent",
    "caller_ip",
    'caller_ip_geolocation',
    "caller_ip_asn",
    'caller_project',
    'raw_log',
    "log_name",
    "caller_ip_asn_org",
    "event_base_id",
    "ingestion_time",
}

ALERT_EVENT_AWS_FIELDS = {
    "eventVersion",
    "userIdentity",
    "eventTime",
    "eventSource",
    "eventName",
    "awsRegion",
    "sourceIPAddress",
    "userAgent",
    "requestID",
    "eventID",
    "readOnly",
    "eventType",
    "apiVersion",
    "managementEvent",
    "recipientAccountId",
    "eventCategory",
    "errorCode",
    "errorMessage",
    "resources",
}

ALERT_EVENT_GCP_FIELDS = {
    "labels",
    "operation",
    "protoPayload",
    "resource",
    "severity",
    "timestamp",
}

ALERT_EVENT_AZURE_FIELDS = {
    "time",
    "resourceId",
    "category",
    "operationName",
    "operationVersion",
    "schemaVersion",
    "statusCode",
    "statusText",
    "callerIpAddress",
    "correlationId",
    "identity",
    "level",
    "properties",
    "uri",
    "protocol",
    "resourceType",
    "tenantId",
}


class CoreClient(BaseClient):

    def __init__(self, base_url: str, headers: dict, timeout: int = 120, proxy: bool = False, verify: bool = False):
        super().__init__(base_url=base_url, headers=headers, proxy=proxy, verify=verify)
        self.timeout = timeout

    def get_endpoints(self,
                      endpoint_id_list=None,
                      dist_name=None,
                      ip_list=None,
                      group_name=None,
                      platform=None,
                      alias_name=None,
                      isolate=None,
                      hostname=None,
                      page_number=0,
                      limit=30,
                      first_seen_gte=None,
                      first_seen_lte=None,
                      last_seen_gte=None,
                      last_seen_lte=None,
                      sort_by_first_seen=None,
                      sort_by_last_seen=None,
                      status=None,
                      username=None
                      ):

        search_from = page_number * limit
        search_to = search_from + limit

        request_data = {
            'search_from': search_from,
            'search_to': search_to,
        }

        filters = create_request_filters(
            status=status, username=username, endpoint_id_list=endpoint_id_list, dist_name=dist_name,
            ip_list=ip_list, group_name=group_name, platform=platform, alias_name=alias_name, isolate=isolate,
            hostname=hostname, first_seen_gte=first_seen_gte, first_seen_lte=first_seen_lte,
            last_seen_gte=last_seen_gte, last_seen_lte=last_seen_lte
        )

        if search_from:
            request_data['search_from'] = search_from

        if search_to:
            request_data['search_to'] = search_to

        if sort_by_first_seen:
            request_data['sort'] = {
                'field': 'first_seen',
                'keyword': sort_by_first_seen
            }
        elif sort_by_last_seen:
            request_data['sort'] = {
                'field': 'last_seen',
                'keyword': sort_by_last_seen
            }

        request_data['filters'] = filters

        reply = self._http_request(
            method='POST',
            url_suffix='/endpoints/get_endpoint/',
            json_data={'request_data': request_data},
            timeout=self.timeout
        )
        demisto.debug(f"get_endpoints response = {reply}")

        endpoints = reply.get('reply').get('endpoints', [])
        return endpoints

    def set_endpoints_alias(self, filters: list[dict[str, str]], new_alias_name: str | None) -> dict:      # pragma: no cover
        """
        This func is used to set the alias name of an endpoint.

        args:
            filters: list of filters to get the endpoints
            new_alias_name: the new alias name to set

        returns: dict of the response(True if success else error message)
        """

        request_data = {'filters': filters, 'alias': new_alias_name}

        return self._http_request(
            method='POST',
            url_suffix='/endpoints/update_agent_name/',
            json_data={'request_data': request_data},
            timeout=self.timeout,
        )

    def isolate_endpoint(self, endpoint_id, incident_id=None):
        request_data = {
            'endpoint_id': endpoint_id,
        }
        if incident_id:
            request_data['incident_id'] = incident_id

        reply = self._http_request(
            method='POST',
            url_suffix='/endpoints/isolate',
            json_data={'request_data': request_data},
            timeout=self.timeout
        )
        return reply.get('reply')

    def unisolate_endpoint(self, endpoint_id, incident_id=None):
        request_data = {
            'endpoint_id': endpoint_id,
        }
        if incident_id:
            request_data['incident_id'] = incident_id

        reply = self._http_request(
            method='POST',
            url_suffix='/endpoints/unisolate',
            json_data={'request_data': request_data},
            timeout=self.timeout
        )
        return reply.get('reply')

    def insert_alerts(self, alerts):
        self._http_request(
            method='POST',
            url_suffix='/alerts/insert_parsed_alerts/',
            json_data={
                'request_data': {
                    'alerts': alerts
                }
            },
            timeout=self.timeout
        )

    def insert_cef_alerts(self, alerts):
        self._http_request(
            method='POST',
            url_suffix='/alerts/insert_cef_alerts/',
            json_data={
                'request_data': {
                    'alerts': alerts
                }
            },
            timeout=self.timeout
        )

    def get_distribution_url(self, distribution_id, package_type):
        reply = self._http_request(
            method='POST',
            url_suffix='/distributions/get_dist_url/',
            json_data={
                'request_data': {
                    'distribution_id': distribution_id,
                    'package_type': package_type
                }
            },
            timeout=self.timeout
        )

        return reply.get('reply').get('distribution_url')

    def get_distribution_status(self, distribution_id):
        reply = self._http_request(
            method='POST',
            url_suffix='/distributions/get_status/',
            json_data={
                'request_data': {
                    'distribution_id': distribution_id
                }
            },
            timeout=self.timeout
        )

        return reply.get('reply').get('status')

    def get_distribution_versions(self):
        reply = self._http_request(
            method='POST',
            url_suffix='/distributions/get_versions/',
            json_data={},
            timeout=self.timeout
        )

        return reply.get('reply')

    def create_distribution(self, name, platform, package_type, agent_version, description):
        request_data = {}
        if package_type == 'standalone':
            request_data = {
                'name': name,
                'platform': platform,
                'package_type': package_type,
                'agent_version': agent_version,
                'description': description,
            }
        elif package_type == 'upgrade':
            request_data = {
                'name': name,
                'package_type': package_type,
                'description': description,
            }

            if platform == 'windows':
                request_data['windows_version'] = agent_version
            elif platform == 'linux':
                request_data['linux_version'] = agent_version
            elif platform == 'macos':
                request_data['macos_version'] = agent_version

        reply = self._http_request(
            method='POST',
            url_suffix='/distributions/create/',
            json_data={
                'request_data': request_data
            },
            timeout=self.timeout
        )

        return reply.get('reply').get('distribution_id')

    def audit_management_logs(self, email, result, _type, sub_type, search_from, search_to, timestamp_gte,
                              timestamp_lte, sort_by, sort_order):

        request_data: Dict[str, Any] = {}
        filters = []
        if email:
            filters.append({
                'field': 'email',
                'operator': 'in',
                'value': email
            })
        if result:
            filters.append({
                'field': 'result',
                'operator': 'in',
                'value': result
            })
        if _type:
            filters.append({
                'field': 'type',
                'operator': 'in',
                'value': _type
            })
        if sub_type:
            filters.append({
                'field': 'sub_type',
                'operator': 'in',
                'value': sub_type
            })
        if timestamp_gte:
            filters.append({
                'field': 'timestamp',
                'operator': 'gte',
                'value': timestamp_gte
            })
        if timestamp_lte:
            filters.append({
                'field': 'timestamp',
                'operator': 'lte',
                'value': timestamp_lte
            })

        if filters:
            request_data['filters'] = filters

        if search_from > 0:
            request_data['search_from'] = search_from

        if search_to:
            request_data['search_to'] = search_to

        if sort_by:
            request_data['sort'] = {
                'field': sort_by,
                'keyword': sort_order
            }

        reply = self._http_request(
            method='POST',
            url_suffix='/audits/management_logs/',
            json_data={'request_data': request_data},
            timeout=self.timeout
        )

        return reply.get('reply').get('data', [])

    def get_audit_agent_reports(self, endpoint_ids, endpoint_names, result, _type, sub_type, search_from, search_to,
                                timestamp_gte, timestamp_lte, sort_by, sort_order):
        request_data: Dict[str, Any] = {}
        filters = []
        if endpoint_ids:
            filters.append({
                'field': 'endpoint_id',
                'operator': 'in',
                'value': endpoint_ids
            })
        if endpoint_names:
            filters.append({
                'field': 'endpoint_name',
                'operator': 'in',
                'value': endpoint_names
            })
        if result:
            filters.append({
                'field': 'result',
                'operator': 'in',
                'value': result
            })
        if _type:
            filters.append({
                'field': 'type',
                'operator': 'in',
                'value': _type
            })
        if sub_type:
            filters.append({
                'field': 'sub_type',
                'operator': 'in',
                'value': sub_type
            })
        if timestamp_gte:
            filters.append({
                'field': 'timestamp',
                'operator': 'gte',
                'value': timestamp_gte
            })
        if timestamp_lte:
            filters.append({
                'field': 'timestamp',
                'operator': 'lte',
                'value': timestamp_lte
            })

        if filters:
            request_data['filters'] = filters

        if search_from > 0:
            request_data['search_from'] = search_from

        if search_to:
            request_data['search_to'] = search_to

        if sort_by:
            request_data['sort'] = {
                'field': sort_by,
                'keyword': sort_order
            }

        reply = self._http_request(
            method='POST',
            url_suffix='/audits/agents_reports/',
            json_data={'request_data': request_data},
            timeout=self.timeout
        )

        return reply.get('reply').get('data', [])

    def blocklist_files(self, hash_list, comment=None, incident_id=None, detailed_response=False):
        request_data: Dict[str, Any] = {"hash_list": hash_list}
        if comment:
            request_data["comment"] = comment
        if incident_id:
            request_data['incident_id'] = incident_id
        if detailed_response:
            request_data['detailed_response'] = detailed_response

        self._headers['content-type'] = 'application/json'
        reply = self._http_request(
            method='POST',
            url_suffix='/hash_exceptions/blocklist/',
            json_data={'request_data': request_data},
            ok_codes=(200, 201, 500,),
            timeout=self.timeout
        )
        return reply.get('reply')

    def remove_blocklist_files(self, hash_list, comment=None, incident_id=None):
        request_data: Dict[str, Any] = {"hash_list": hash_list}
        if comment:
            request_data["comment"] = comment
        if incident_id:
            request_data['incident_id'] = incident_id

        self._headers['content-type'] = 'application/json'
        reply = self._http_request(
            method='POST',
            url_suffix='/hash_exceptions/blocklist/remove/',
            json_data={'request_data': request_data},
            timeout=self.timeout
        )
        return reply.get('reply')

    def allowlist_files(self, hash_list, comment=None, incident_id=None, detailed_response=False):
        request_data: Dict[str, Any] = {"hash_list": hash_list}
        if comment:
            request_data["comment"] = comment
        if incident_id:
            request_data['incident_id'] = incident_id
        if detailed_response:
            request_data['detailed_response'] = detailed_response

        self._headers['content-type'] = 'application/json'
        reply = self._http_request(
            method='POST',
            url_suffix='/hash_exceptions/allowlist/',
            json_data={'request_data': request_data},
            ok_codes=(201, 200),
            timeout=self.timeout
        )
        return reply.get('reply')

    def remove_allowlist_files(self, hash_list, comment=None, incident_id=None):
        request_data: Dict[str, Any] = {"hash_list": hash_list}
        if comment:
            request_data["comment"] = comment
        if incident_id:
            request_data['incident_id'] = incident_id

        self._headers['content-type'] = 'application/json'
        reply = self._http_request(
            method='POST',
            url_suffix='/hash_exceptions/allowlist/remove/',
            json_data={'request_data': request_data},
            timeout=self.timeout
        )
        return reply.get('reply')

    def quarantine_files(self, endpoint_id_list, file_path, file_hash, incident_id):
        request_data: Dict[str, Any] = {}
        filters = []
        if endpoint_id_list:
            filters.append({
                'field': 'endpoint_id_list',
                'operator': 'in',
                'value': endpoint_id_list
            })

        if filters:
            request_data['filters'] = filters

        request_data['file_path'] = file_path
        request_data['file_hash'] = file_hash
        if incident_id:
            request_data['incident_id'] = incident_id

        self._headers['content-type'] = 'application/json'
        reply = self._http_request(
            method='POST',
            url_suffix='/endpoints/quarantine/',
            json_data={'request_data': request_data},
            ok_codes=(200, 201),
            timeout=self.timeout
        )

        return reply.get('reply')

    def restore_file(self, file_hash, endpoint_id=None, incident_id=None):
        request_data: Dict[str, Any] = {'file_hash': file_hash}
        if incident_id:
            request_data['incident_id'] = incident_id
        if endpoint_id:
            request_data['endpoint_id'] = endpoint_id

        self._headers['content-type'] = 'application/json'
        reply = self._http_request(
            method='POST',
            url_suffix='/endpoints/restore/',
            json_data={'request_data': request_data},
            ok_codes=(200, 201),
            timeout=self.timeout
        )
        return reply.get('reply')

    def endpoint_scan(self, url_suffix, endpoint_id_list=None, dist_name=None, gte_first_seen=None, gte_last_seen=None,
                      lte_first_seen=None,
                      lte_last_seen=None, ip_list=None, group_name=None, platform=None, alias=None, isolate=None,
                      hostname: list = None, incident_id=None):
        request_data: Dict[str, Any] = {}
        filters = []

        if endpoint_id_list:
            filters.append({
                'field': 'endpoint_id_list',
                'operator': 'in',
                'value': endpoint_id_list
            })

        if dist_name:
            filters.append({
                'field': 'dist_name',
                'operator': 'in',
                'value': dist_name
            })

        if ip_list:
            filters.append({
                'field': 'ip_list',
                'operator': 'in',
                'value': ip_list
            })

        if group_name:
            filters.append({
                'field': 'group_name',
                'operator': 'in',
                'value': group_name
            })

        if platform:
            filters.append({
                'field': 'platform',
                'operator': 'in',
                'value': platform
            })

        if alias:
            filters.append({
                'field': 'alias',
                'operator': 'in',
                'value': alias
            })

        if isolate:
            filters.append({
                'field': 'isolate',
                'operator': 'in',
                'value': [isolate]
            })

        if hostname:
            filters.append({
                'field': 'hostname',
                'operator': 'in',
                'value': hostname
            })

        if gte_first_seen:
            filters.append({
                'field': 'first_seen',
                'operator': 'gte',
                'value': gte_first_seen
            })

        if lte_first_seen:
            filters.append({
                'field': 'first_seen',
                'operator': 'lte',
                'value': lte_first_seen
            })

        if gte_last_seen:
            filters.append({
                'field': 'last_seen',
                'operator': 'gte',
                'value': gte_last_seen
            })

        if lte_last_seen:
            filters.append({
                'field': 'last_seen',
                'operator': 'lte',
                'value': lte_last_seen
            })

        if filters:
            request_data['filters'] = filters
        else:
            request_data['filters'] = 'all'
        if incident_id:
            request_data['incident_id'] = incident_id

        self._headers['content-type'] = 'application/json'
        reply = self._http_request(
            method='POST',
            url_suffix=url_suffix,
            json_data={'request_data': request_data},
            ok_codes=(200, 201),
            timeout=self.timeout
        )
        return reply.get('reply')

    def get_quarantine_status(self, file_path, file_hash, endpoint_id):
        request_data: Dict[str, Any] = {'files': [{
            'endpoint_id': endpoint_id,
            'file_path': file_path,
            'file_hash': file_hash
        }]}
        self._headers['content-type'] = 'application/json'
        reply = self._http_request(
            method='POST',
            url_suffix='/quarantine/status/',
            json_data={'request_data': request_data},
            timeout=self.timeout
        )

        reply_content = reply.get('reply')
        if isinstance(reply_content, list):
            return reply_content[0]
        else:
            raise TypeError(f'got unexpected response from api: {reply_content}\n')

    def delete_endpoints(self, endpoint_ids: list):
        request_data: Dict[str, Any] = {
            'filters': [
                {
                    'field': 'endpoint_id_list',
                    'operator': 'in',
                    'value': endpoint_ids
                }
            ]
        }

        self._http_request(
            method='POST',
            url_suffix='/endpoints/delete/',
            json_data={'request_data': request_data},
            timeout=self.timeout
        )

    def get_policy(self, endpoint_id) -> Dict[str, Any]:
        request_data: Dict[str, Any] = {
            'endpoint_id': endpoint_id
        }

        reply = self._http_request(
            method='POST',
            url_suffix='/endpoints/get_policy/',
            json_data={'request_data': request_data},
            timeout=self.timeout
        )

        return reply.get('reply')

    def get_original_alerts(self, alert_id_list):
        res = self._http_request(
            method='POST',
            url_suffix='/alerts/get_original_alerts/',
            json_data={
                'request_data': {
                    'alert_id_list': alert_id_list,
                }
            },
        )
        return res.get('reply', {})

    def get_alerts_by_filter_data(self, request_data: dict):
        res = self._http_request(
            method='POST',
            url_suffix='/alerts/get_alerts_by_filter_data/',
            json_data={
                'request_data': request_data
            },
        )
        return res.get('reply', {})

    def get_endpoint_device_control_violations(self, endpoint_ids: list, type_of_violation, timestamp_gte: int,
                                               timestamp_lte: int,
                                               ip_list: list, vendor: list, vendor_id: list, product: list,
                                               product_id: list,
                                               serial: list,
                                               hostname: list, violation_ids: list, username: list) \
            -> Dict[str, Any]:
        arg_list = {'type': type_of_violation,
                    'endpoint_id_list': endpoint_ids,
                    'ip_list': ip_list,
                    'vendor': vendor,
                    'vendor_id': vendor_id,
                    'product': product,
                    'product_id': product_id,
                    'serial': serial,
                    'hostname': hostname,
                    'violation_id_list': violation_ids,
                    'username': username
                    }

        filters: list = [{
            'field': arg_key,
            'operator': 'in',
            'value': arg_val
        } for arg_key, arg_val in arg_list.items() if arg_val and arg_val[0]]

        if timestamp_lte:
            filters.append({
                'field': 'timestamp',
                'operator': 'lte',
                'value': timestamp_lte
            })
        if timestamp_gte:
            filters.append({
                'field': 'timestamp',
                'operator': 'gte',
                'value': timestamp_gte})

        request_data: Dict[str, Any] = {
            'filters': filters
        }

        reply = self._http_request(
            method='POST',
            url_suffix='/device_control/get_violations/',
            json_data={'request_data': request_data},
            timeout=self.timeout
        )

        return reply.get('reply')

    def generate_files_dict_with_specific_os(self, windows: list, linux: list, macos: list) -> Dict[str, list]:
        if not windows and not linux and not macos:
            raise ValueError('You should enter at least one path.')

        files = {}
        if windows:
            files['windows'] = windows
        if linux:
            files['linux'] = linux
        if macos:
            files['macos'] = macos

        return files

    def retrieve_file(self, endpoint_id_list: list, windows: list, linux: list, macos: list, file_path_list: list,
                      incident_id: Optional[int]) -> Dict[str, Any]:
        # there are 2 options, either the paths are given with separation to a specific os or without
        # it using generic_file_path
        if file_path_list:
            files = self.generate_files_dict(
                endpoint_id_list=endpoint_id_list,
                file_path_list=file_path_list
            )
        else:
            files = self.generate_files_dict_with_specific_os(windows=windows, linux=linux, macos=macos)

        request_data: Dict[str, Any] = {
            'filters': [
                {
                    'field': 'endpoint_id_list',
                    'operator': 'in',
                    'value': endpoint_id_list
                }
            ],
            'files': files,
        }
        if incident_id:
            request_data['incident_id'] = incident_id

        reply = self._http_request(
            method='POST',
            url_suffix='/endpoints/file_retrieval/',
            json_data={'request_data': request_data},
            timeout=self.timeout
        )
        demisto.debug(f"retrieve_file = {reply}")

        return reply.get('reply')

    def generate_files_dict(self, endpoint_id_list: list, file_path_list: list) -> Dict[str, Any]:
        files: dict = {"windows": [], "linux": [], "macos": []}

        if len(endpoint_id_list) != len(file_path_list):
            raise ValueError("The endpoint_ids list must be in the same length as the generic_file_path")

        for endpoint_id, file_path in zip(endpoint_id_list, file_path_list):
            endpoints = self.get_endpoints(endpoint_id_list=[endpoint_id])

            if len(endpoints) == 0 or not isinstance(endpoints, list):
                raise ValueError(f'Error: Endpoint {endpoint_id} was not found')

            endpoint = endpoints[0]
            endpoint_os_type = endpoint.get('os_type')

            if 'windows' in endpoint_os_type.lower():
                files['windows'].append(file_path)
            elif 'linux' in endpoint_os_type.lower():
                files['linux'].append(file_path)
            elif 'mac' in endpoint_os_type.lower():
                files['macos'].append(file_path)

        # remove keys with no value
        files = {k: v for k, v in files.items() if v}

        return files

    def retrieve_file_details(self, action_id: int) -> Dict[str, Any]:
        request_data: Dict[str, Any] = {
            'group_action_id': action_id
        }

        reply = self._http_request(
            method='POST',
            url_suffix='/actions/file_retrieval_details/',
            json_data={'request_data': request_data},
            timeout=self.timeout
        )
        demisto.debug(f"retrieve_file_details = {reply}")

        return reply.get('reply').get('data')

    @logger
    def get_scripts(self, name: list, description: list, created_by: list, windows_supported,
                    linux_supported, macos_supported, is_high_risk) -> Dict[str, Any]:

        arg_list = {'name': name,
                    'description': description,
                    'created_by': created_by,
                    'windows_supported': windows_supported,
                    'linux_supported': linux_supported,
                    'macos_supported': macos_supported,
                    'is_high_risk': is_high_risk
                    }

        filters: list = [{
            'field': arg_key,
            'operator': 'in',
            'value': arg_val
        } for arg_key, arg_val in arg_list.items() if arg_val and arg_val[0]]

        request_data: Dict[str, Any] = {
            'filters': filters
        }

        reply = self._http_request(
            method='POST',
            url_suffix='/scripts/get_scripts/',
            json_data={'request_data': request_data},
            timeout=self.timeout
        )

        return reply.get('reply')

    def get_script_metadata(self, script_uid) -> Dict[str, Any]:
        request_data: Dict[str, Any] = {
            'script_uid': script_uid
        }

        reply = self._http_request(
            method='POST',
            url_suffix='/scripts/get_script_metadata/',
            json_data={'request_data': request_data},
            timeout=self.timeout
        )

        return reply.get('reply')

    def get_script_code(self, script_uid) -> Dict[str, Any]:
        request_data: Dict[str, Any] = {
            'script_uid': script_uid
        }

        reply = self._http_request(
            method='POST',
            url_suffix='/scripts/get_script_code/',
            json_data={'request_data': request_data},
            timeout=self.timeout
        )

        return reply.get('reply')

    @logger
    def run_script(self,
                   script_uid: str, endpoint_ids: list, parameters: Dict[str, Any], timeout: int, incident_id: Optional[int],
                   ) -> Dict[str, Any]:
        filters: list = [{
            'field': 'endpoint_id_list',
            'operator': 'in',
            'value': endpoint_ids
        }]
        request_data: Dict[str, Any] = {'script_uid': script_uid, 'timeout': timeout, 'filters': filters,
                                        'parameters_values': parameters}
        if incident_id:
            request_data['incident_id'] = incident_id

        return self._http_request(
            method='POST',
            url_suffix='/scripts/run_script/',
            json_data={'request_data': request_data},
            timeout=self.timeout
        )

    @logger
    def run_snippet_code_script(self, snippet_code: str, endpoint_ids: list,
                                incident_id: Optional[int] = None) -> Dict[str, Any]:
        request_data: Dict[str, Any] = {
            'filters': [{
                'field': 'endpoint_id_list',
                'operator': 'in',
                'value': endpoint_ids
            }],
            'snippet_code': snippet_code,
        }

        if incident_id:
            request_data['incident_id'] = incident_id

        return self._http_request(
            method='POST',
            url_suffix='/scripts/run_snippet_code_script',
            json_data={
                'request_data': request_data
            },
            timeout=self.timeout,
        )

    @logger
    def get_script_execution_status(self, action_id: str) -> Dict[str, Any]:
        request_data: Dict[str, Any] = {
            'action_id': action_id
        }

        return self._http_request(
            method='POST',
            url_suffix='/scripts/get_script_execution_status/',
            json_data={'request_data': request_data},
            timeout=self.timeout
        )

    @logger
    def get_script_execution_results(self, action_id: str) -> Dict[str, Any]:
        return self._http_request(
            method='POST',
            url_suffix='/scripts/get_script_execution_results',
            json_data={
                'request_data': {
                    'action_id': action_id
                }
            },
            timeout=self.timeout,
        )

    @logger
    def get_script_execution_result_files(self, action_id: str, endpoint_id: str) -> Dict[str, Any]:
        response = self._http_request(
            method='POST',
            url_suffix='/scripts/get_script_execution_results_files',
            json_data={
                'request_data': {
                    'action_id': action_id,
                    'endpoint_id': endpoint_id,
                }
            },
            timeout=self.timeout,
        )
        link = response.get('reply', {}).get('DATA')
        demisto.debug(f"From the previous API call, this link was returned {link=}")
        # If the link is None, the API call will result in a 'Connection Timeout Error', so we raise an exception
        if not link:
            raise DemistoException(f'Failed getting response files for {action_id=}, {endpoint_id=}')
        return self._http_request(
            method='GET',
            url_suffix=re.findall('download.*', link)[0],
            resp_type='response',
        )

    def action_status_get(self, action_id) -> Dict[str, Any]:
        request_data: Dict[str, Any] = {
            'group_action_id': action_id,
        }

        reply = self._http_request(
            method='POST',
            url_suffix='/actions/get_action_status/',
            json_data={'request_data': request_data},
            timeout=self.timeout
        )
        demisto.debug(f"action_status_get = {reply}")

        return reply.get('reply').get('data')

    @logger
    def get_file(self, file_link):
        reply = self._http_request(
            method='GET',
            full_url=file_link,
            timeout=self.timeout,
            resp_type='content'
        )
        return reply

    def get_file_by_url_suffix(self, url_suffix):
        reply = self._http_request(
            method='GET',
            url_suffix=url_suffix,
            timeout=self.timeout,
            resp_type='content'
        )
        return reply

    @logger
    def get_endpoints_by_status(self, status, last_seen_gte=None, last_seen_lte=None):
        filters = []

        if not isinstance(status, list):
            status = [status]

        filters.append({
            'field': 'endpoint_status',
            'operator': 'IN',
            'value': status
        })

        if last_seen_gte:
            filters.append({
                'field': 'last_seen',
                'operator': 'gte',
                'value': last_seen_gte
            })

        if last_seen_lte:
            filters.append({
                'field': 'last_seen',
                'operator': 'lte',
                'value': last_seen_lte
            })

        reply = self._http_request(
            method='POST',
            url_suffix='/endpoints/get_endpoint/',
            json_data={'request_data': {'filters': filters}},
            timeout=self.timeout
        )

        endpoints_count = reply.get('reply').get('total_count', 0)
        return endpoints_count, reply

    def add_exclusion(self, indicator, name, status="ENABLED", comment=None):
        request_data: Dict[str, Any] = {
            'indicator': indicator,
            'status': status,
            'name': name
        }

        res = self._http_request(
            method='POST',
            url_suffix='/alerts_exclusion/add/',
            json_data={'request_data': request_data},
            timeout=self.timeout
        )
        return res.get("reply")

    def delete_exclusion(self, alert_exclusion_id: int):
        request_data: Dict[str, Any] = {
            'alert_exclusion_id': alert_exclusion_id,
        }

        res = self._http_request(
            method='POST',
            url_suffix='/alerts_exclusion/delete/',
            json_data={'request_data': request_data},
            timeout=self.timeout
        )
        return res.get("reply")

    def get_exclusion(self, limit, tenant_id=None, filter=None):
        request_data: Dict[str, Any] = {}
        if tenant_id:
            request_data['tenant_id'] = tenant_id
        if filter:
            request_data['filter_data'] = filter
        res = self._http_request(
            method='POST',
            url_suffix='/alerts_exclusion/',
            json_data={'request_data': request_data},
            timeout=self.timeout
        )
        reply = res.get("reply")
        return reply[:limit]

    def add_tag_endpoint(self, endpoint_ids, tag, args):
        """
        Add tag to an endpoint
        """
        return self.call_tag_endpoint(endpoint_ids=endpoint_ids, tag=tag, args=args, url_suffix='/tags/agents/assign/')

    def remove_tag_endpoint(self, endpoint_ids, tag, args):
        """
        Remove tag from an endpoint.
        """
        return self.call_tag_endpoint(endpoint_ids=endpoint_ids, tag=tag, args=args, url_suffix='/tags/agents/remove/')

    def call_tag_endpoint(self, endpoint_ids, tag, args, url_suffix):
        """
        Add or remove a tag from an endpoint.
        """
        filters = args_to_request_filters(args)

        body_request = {
            'context': {
                'lcaas_id': endpoint_ids,
            },
            'request_data': {
                'filters': filters,
                'tag': tag
            },
        }

        return self._http_request(
            method='POST',
            url_suffix=url_suffix,
            json_data=body_request,
            timeout=self.timeout
        )

    def list_users(self) -> dict[str, list[dict[str, Any]]]:
        return self._http_request(
            method='POST',
            url_suffix='/rbac/get_users/',
            json_data={"request_data": {}},
        )

    def risk_score_user_or_host(self, user_or_host_id: str) -> dict[str, dict[str, Any]]:
        return self._http_request(
            method='POST',
            url_suffix='/get_risk_score/',
            json_data={"request_data": {"id": user_or_host_id}},
        )

    def list_risky_users(self) -> dict[str, list[dict[str, Any]]]:
        return self._http_request(
            method='POST',
            url_suffix='/get_risky_users/',
        )

    def list_risky_hosts(self) -> dict[str, list[dict[str, Any]]]:
        return self._http_request(
            method='POST',
            url_suffix='/get_risky_hosts/',
        )

    def list_user_groups(self, group_names: list[str]) -> dict[str, list[dict[str, Any]]]:
        return self._http_request(
            method='POST',
            url_suffix='/rbac/get_user_group/',
            json_data={"request_data": {"group_names": group_names}},
        )

    def list_roles(self, role_names: list[str]) -> dict[str, list[list[dict[str, Any]]]]:
        return self._http_request(
            method='POST',
            url_suffix='/rbac/get_roles/',
            json_data={"request_data": {"role_names": role_names}},
        )

    def set_user_role(self, user_emails: list[str], role_name: str) -> dict[str, dict[str, str]]:
        return self._http_request(
            method='POST',
            url_suffix='/rbac/set_user_role/',
            json_data={"request_data": {
                "user_emails": user_emails,
                "role_name": role_name
            }},
        )

    def remove_user_role(self, user_emails: list[str]) -> dict[str, dict[str, str]]:
        return self._http_request(
            method='POST',
            url_suffix='/rbac/set_user_role/',
            json_data={"request_data": {
                "user_emails": user_emails,
                "role_name": ""
            }},
        )


class AlertFilterArg:
    def __init__(self, search_field: str, search_type: Optional[str], arg_type: str, option_mapper: dict = None):
        self.search_field = search_field
        self.search_type = search_type
        self.arg_type = arg_type
        self.option_mapper = option_mapper


def catch_and_exit_gracefully(e):
    """

    Args:
        e: DemistoException caught while running a command.

    Returns:
        CommandResult if the error is internal XDR error, else, the exception.
    """
    if e.res.status_code == 500 and 'no endpoint was found for creating the requested action' in str(e).lower():
        return CommandResults(readable_output="The operation executed is not supported on the given machine.")
    else:
        raise e


def init_filter_args_options():
    array = 'array'
    dropdown = 'dropdown'
    time_frame = 'time_frame'

    return {
        'alert_id': AlertFilterArg('internal_id', 'EQ', array),
        'severity': AlertFilterArg('severity', 'EQ', dropdown, {
            'low': 'SEV_020_LOW',
            'medium': 'SEV_030_MEDIUM',
            'high': 'SEV_040_HIGH'
        }),
        'starred': AlertFilterArg('starred', 'EQ', dropdown, {
            'true': True,
            'False': False,
        }),
        'Identity_type': AlertFilterArg('Identity_type', 'EQ', dropdown),
        'alert_action_status': AlertFilterArg('alert_action_status', 'EQ', dropdown, ALERT_STATUS_TYPES_REVERSE_DICT),
        'agent_id': AlertFilterArg('agent_id', 'EQ', array),
        'action_external_hostname': AlertFilterArg('action_external_hostname', 'CONTAINS', array),
        'rule_id': AlertFilterArg('matching_service_rule_id', 'EQ', array),
        'rule_name': AlertFilterArg('fw_rule', 'EQ', array),
        'alert_name': AlertFilterArg('alert_name', 'CONTAINS', array),
        'alert_source': AlertFilterArg('alert_source', 'CONTAINS', array),
        'time_frame': AlertFilterArg('source_insert_ts', None, time_frame),
        'user_name': AlertFilterArg('actor_effective_username', 'CONTAINS', array),
        'actor_process_image_name': AlertFilterArg('actor_process_image_name', 'CONTAINS', array),
        'causality_actor_process_image_command_line': AlertFilterArg('causality_actor_process_command_line', 'EQ',
                                                                     array),
        'actor_process_image_command_line': AlertFilterArg('actor_process_command_line', 'EQ', array),
        'action_process_image_command_line': AlertFilterArg('action_process_image_command_line', 'EQ', array),
        'actor_process_image_sha256': AlertFilterArg('actor_process_image_sha256', 'EQ', array),
        'causality_actor_process_image_sha256': AlertFilterArg('causality_actor_process_image_sha256', 'EQ', array),
        'action_process_image_sha256': AlertFilterArg('action_process_image_sha256', 'EQ', array),
        'action_file_image_sha256': AlertFilterArg('action_file_sha256', 'EQ', array),
        'action_registry_name': AlertFilterArg('action_registry_key_name', 'EQ', array),
        'action_registry_key_data': AlertFilterArg('action_registry_data', 'CONTAINS', array),
        'host_ip': AlertFilterArg('agent_ip_addresses', 'IPLIST_MATCH', array),
        'action_local_ip': AlertFilterArg('action_local_ip', 'IP_MATCH', array),
        'action_remote_ip': AlertFilterArg('action_remote_ip', 'IP_MATCH', array),
        'action_local_port': AlertFilterArg('action_local_port', 'EQ', array),
        'action_remote_port': AlertFilterArg('action_remote_port', 'EQ', array),
        'dst_action_external_hostname': AlertFilterArg('dst_action_external_hostname', 'CONTAINS', array),
        'mitre_technique_id_and_name': AlertFilterArg('mitre_technique_id_and_name', 'CONTAINS', array),
    }


def run_polling_command(client: CoreClient,
                        args: dict,
                        cmd: str,
                        command_function: Callable,
                        command_decision_field: str,
                        results_function: Callable,
                        polling_field: str,
                        polling_value: List,
                        stop_polling: bool = False) -> CommandResults:
    """
    Arguments:
    args: args
    cmd: the scheduled command's name (as appears in the yml file) to run in the following polling.
    command_function: the pythonic function that executes the command.
    command_decision_field: the field that is retrieved from the command_function's response that indicates
    the command_function status.
    results_function: the pythonic result function which we want to poll on.
    polling_field: the field that is retrieved from the results_function's response and indicates the polling status.
    polling_value: list of values of the polling_field we want to check. The list can contain values to stop or
    continue polling on, not both.
    stop_polling: True - polling_value stops the polling. False - polling_value does not stop the polling.

    Return:
    command_results(CommandResults)
    """

    ScheduledCommand.raise_error_if_not_supported()
    interval_in_secs = int(args.get('interval_in_seconds', 60))
    timeout_in_seconds = int(args.get('timeout_in_seconds', 600))
    if command_decision_field not in args:
        # create new command run
        command_results = command_function(client, args)
        if isinstance(command_results, CommandResults):
            outputs = [command_results.raw_response] if command_results.raw_response else []
        else:
            outputs = [c.raw_response for c in command_results]
        command_decision_values = [o.get(command_decision_field) for o in outputs] if outputs else []  # type: ignore
        if outputs and command_decision_values:
            polling_args = {
                command_decision_field: command_decision_values,
                'interval_in_seconds': interval_in_secs,
                **args
            }
            scheduled_command = ScheduledCommand(
                command=cmd,
                next_run_in_seconds=interval_in_secs,
                args=polling_args,
                timeout_in_seconds=timeout_in_seconds)
            if isinstance(command_results, list):
                command_results = command_results[0]
            command_results.scheduled_command = scheduled_command
            return command_results
        else:
            if command_results.readable_output:
                demisto.error(f"{command_results.readable_output}")
            else:
                demisto.error(f"Command {command_function} didn't succeeded, returned {outputs}")
            return command_results
    # get polling result
    command_results = results_function(client, args)
    outputs_result_func = command_results.raw_response
    if not outputs_result_func:
        return_error(f"Command {cmd} didn't succeeded, received empty response.")
    result = outputs_result_func.get(polling_field) if isinstance(outputs_result_func, dict) else \
        outputs_result_func[0].get(polling_field)
    cond = result not in polling_value if stop_polling else result in polling_value
    if cond:
        # schedule next poll
        polling_args = {
            'interval_in_seconds': interval_in_secs,
            **args
        }
        scheduled_command = ScheduledCommand(
            command=cmd,
            next_run_in_seconds=interval_in_secs,
            args=polling_args,
            timeout_in_seconds=timeout_in_seconds)

        # result with scheduled_command only - no update to the war room
        command_results = CommandResults(scheduled_command=scheduled_command, raw_response=outputs_result_func)
    return command_results


def convert_time_to_epoch(time_to_convert: str) -> int:
    """
    Converts time in epoch UNIX timestamp format or date in '%Y-%m-%dT%H:%M:%S' format to timestamp format.
    :param time_to_convert:
    :return: converted_timestamp
    """
    try:
        timestamp = int(time_to_convert)
        return timestamp
    except Exception:
        try:
            return date_to_timestamp(time_to_convert)
        except Exception:
            raise DemistoException('the time_frame format is invalid. Valid formats: %Y-%m-%dT%H:%M:%S or '
                                   'epoch UNIX timestamp (example: 1651505482)')


def create_filter_from_args(args: dict) -> dict:
    """
    Builds an XDR format filter dict for the xdr-get-alert command.
    :param args: The arguments provided by the user
    :return: The filter format built from args
    """
    valid_args = init_filter_args_options()
    and_operator_list = []
    start_time = args.pop('start_time', None)
    end_time = args.pop('end_time', None)

    if (start_time or end_time) and ('time_frame' not in args):
        raise DemistoException('Please choose "custom" under time_frame argument when using start_time and end_time '
                               'arguments')

    for arg_name, arg_value in args.items():
        if arg_name not in valid_args:
            raise DemistoException(f'Argument {arg_name} is not valid.')
        arg_properties = valid_args.get(arg_name)

        # handle time frame
        if arg_name == 'time_frame':
            # custom time frame
            if arg_value == 'custom':
                if not start_time or not end_time:
                    raise DemistoException(
                        'Please provide start_time and end_time arguments when using time_frame as custom.')
                start_time = convert_time_to_epoch(start_time)
                end_time = convert_time_to_epoch(end_time)
                search_type = 'RANGE'
                search_value: Union[dict, Optional[str]] = {
                    'from': start_time,
                    'to': end_time
                }

            # relative time frame
            else:
                search_value = None
                search_type = 'RELATIVE_TIMESTAMP'
                relative_date = dateparser.parse(arg_value)
                if relative_date:
                    delta_in_milliseconds = int((datetime.now() - relative_date).total_seconds() * 1000)
                    search_value = str(delta_in_milliseconds)

            and_operator_list.append({
                'SEARCH_FIELD': arg_properties.search_field,
                'SEARCH_TYPE': search_type,
                'SEARCH_VALUE': search_value
            })

        # handle array args, array elements should be seperated with 'or' op
        elif arg_properties.arg_type == 'array':
            or_operator_list = []
            arg_list = argToList(arg_value)
            for arg_item in arg_list:
                or_operator_list.append({
                    'SEARCH_FIELD': arg_properties.search_field,
                    'SEARCH_TYPE': arg_properties.search_type,
                    'SEARCH_VALUE': arg_item
                })
            and_operator_list.append({'OR': or_operator_list})
        else:
            and_operator_list.append({
                'SEARCH_FIELD': arg_properties.search_field,
                'SEARCH_TYPE': arg_properties.search_type,
                'SEARCH_VALUE': arg_properties.option_mapper.get(arg_value) if arg_properties.option_mapper else arg_value
            })

    return {'AND': and_operator_list}


def arg_to_int(arg, arg_name: str, required: bool = False):
    if arg is None:
        if required is True:
            raise ValueError(f'Missing "{arg_name}"')
        return None
    if isinstance(arg, str):
        if arg.isdigit():
            return int(arg)
        raise ValueError(f'Invalid number: "{arg_name}"="{arg}"')
    if isinstance(arg, int):
        return arg
    return ValueError(f'Invalid number: "{arg_name}"')


def validate_args_scan_commands(args):
    endpoint_id_list = argToList(args.get('endpoint_id_list'))
    dist_name = argToList(args.get('dist_name'))
    gte_first_seen = args.get('gte_first_seen')
    gte_last_seen = args.get('gte_last_seen')
    lte_first_seen = args.get('lte_first_seen')
    lte_last_seen = args.get('lte_last_seen')
    ip_list = argToList(args.get('ip_list'))
    group_name = argToList(args.get('group_name'))
    platform = argToList(args.get('platform'))
    alias = argToList(args.get('alias'))
    hostname = argToList(args.get('hostname'))
    all_ = argToBoolean(args.get('all', 'false'))

    # to prevent the case where an empty filtered command will trigger by default a scan on all the endpoints.
    err_msg = 'To scan/abort scan all the endpoints run this command with the \'all\' argument as True ' \
              'and without any other filters. This may cause performance issues.\n' \
              'To scan/abort scan some of the endpoints, please use the filter arguments.'
    if all_:
        if endpoint_id_list or dist_name or gte_first_seen or gte_last_seen or lte_first_seen or lte_last_seen \
                or ip_list or group_name or platform or alias or hostname:
            raise Exception(err_msg)
    elif not endpoint_id_list and not dist_name and not gte_first_seen and not gte_last_seen \
            and not lte_first_seen and not lte_last_seen and not ip_list and not group_name and not platform \
            and not alias and not hostname:
        raise Exception(err_msg)


def endpoint_scan_command(client: CoreClient, args) -> CommandResults:
    endpoint_id_list = argToList(args.get('endpoint_id_list'))
    dist_name = argToList(args.get('dist_name'))
    gte_first_seen = args.get('gte_first_seen')
    gte_last_seen = args.get('gte_last_seen')
    lte_first_seen = args.get('lte_first_seen')
    lte_last_seen = args.get('lte_last_seen')
    ip_list = argToList(args.get('ip_list'))
    group_name = argToList(args.get('group_name'))
    platform = argToList(args.get('platform'))
    alias = argToList(args.get('alias'))
    isolate = args.get('isolate')
    hostname = argToList(args.get('hostname'))
    incident_id = arg_to_number(args.get('incident_id'))

    validate_args_scan_commands(args)

    reply = client.endpoint_scan(
        url_suffix='/endpoints/scan/',
        endpoint_id_list=argToList(endpoint_id_list),
        dist_name=dist_name,
        gte_first_seen=gte_first_seen,
        gte_last_seen=gte_last_seen,
        lte_first_seen=lte_first_seen,
        lte_last_seen=lte_last_seen,
        ip_list=ip_list,
        group_name=group_name,
        platform=platform,
        alias=alias,
        isolate=isolate,
        hostname=hostname,
        incident_id=incident_id
    )

    action_id = reply.get("action_id")

    context = {
        "actionId": action_id,
        "aborted": False
    }

    return CommandResults(
        readable_output=tableToMarkdown('Endpoint scan', {'Action Id': action_id}, ['Action Id']),
        outputs={f'{args.get("integration_context_brand", "CoreApiModule")}.endpointScan(val.actionId == obj.actionId)': context},
        raw_response=reply
    )


def action_status_get_command(client: CoreClient, args) -> CommandResults:
    action_id_list = argToList(args.get('action_id', ''))
    action_id_list = [arg_to_int(arg=item, arg_name=str(item)) for item in action_id_list]

    result = []
    for action_id in action_id_list:
        data = client.action_status_get(action_id)

        for endpoint_id, status in data.items():
            result.append({
                'action_id': action_id,
                'endpoint_id': endpoint_id,
                'status': status
            })

    return CommandResults(
        readable_output=tableToMarkdown(name='Get Action Status', t=result, removeNull=True),
        outputs_prefix=f'{args.get("integration_context_brand", "CoreApiModule")}.'
                       f'GetActionStatus(val.action_id == obj.action_id)',
        outputs=result,
        raw_response=result
    )


def isolate_endpoint_command(client: CoreClient, args) -> CommandResults:
    endpoint_id = args.get('endpoint_id')
    disconnected_should_return_error = not argToBoolean(args.get('suppress_disconnected_endpoint_error', False))
    incident_id = arg_to_number(args.get('incident_id'))
    endpoint = client.get_endpoints(endpoint_id_list=[endpoint_id])
    if len(endpoint) == 0:
        raise ValueError(f'Error: Endpoint {endpoint_id} was not found')

    endpoint = endpoint[0]
    endpoint_status = endpoint.get('endpoint_status')
    is_isolated = endpoint.get('is_isolated')
    if is_isolated == 'AGENT_ISOLATED':
        return CommandResults(
            readable_output=f'Endpoint {endpoint_id} already isolated.'
        )
    if is_isolated == 'AGENT_PENDING_ISOLATION':
        return CommandResults(
            readable_output=f'Endpoint {endpoint_id} pending isolation.'
        )
    if endpoint_status == 'UNINSTALLED':
        raise ValueError(f'Error: Endpoint {endpoint_id}\'s Agent is uninstalled and therefore can not be isolated.')
    if endpoint_status == 'DISCONNECTED':
        if disconnected_should_return_error:
            raise ValueError(f'Error: Endpoint {endpoint_id} is disconnected and therefore can not be isolated.')
        else:
            return CommandResults(
                readable_output=f'Warning: isolation action is pending for the following disconnected endpoint: {endpoint_id}.',
                outputs={f'{args.get("integration_context_brand", "CoreApiModule")}.'
                         f'Isolation.endpoint_id(val.endpoint_id == obj.endpoint_id)': endpoint_id}
            )
    if is_isolated == 'AGENT_PENDING_ISOLATION_CANCELLATION':
        raise ValueError(
            f'Error: Endpoint {endpoint_id} is pending isolation cancellation and therefore can not be isolated.'
        )
    try:
        result = client.isolate_endpoint(endpoint_id=endpoint_id, incident_id=incident_id)

        return CommandResults(
            readable_output=f'The isolation request has been submitted successfully on Endpoint {endpoint_id}.\n',
            outputs={f'{args.get("integration_context_brand", "CoreApiModule")}.'
                     f'Isolation.endpoint_id(val.endpoint_id == obj.endpoint_id)': endpoint_id},
            raw_response=result
        )
    except Exception as e:
        return catch_and_exit_gracefully(e)


def arg_to_timestamp(arg, arg_name: str, required: bool = False):
    if arg is None:
        if required is True:
            raise ValueError(f'Missing "{arg_name}"')
        return None

    if isinstance(arg, str) and arg.isdigit():
        # timestamp that str - we just convert it to int
        return int(arg)
    if isinstance(arg, str):
        # if the arg is string of date format 2019-10-23T00:00:00 or "3 days", etc
        date = dateparser.parse(arg, settings={'TIMEZONE': 'UTC'})
        if date is None:
            # if d is None it means dateparser failed to parse it
            raise ValueError(f'Invalid date: {arg_name}')

        return int(date.timestamp() * 1000)
    if isinstance(arg, (int, float)):
        return arg


def create_account_context(endpoints):
    account_context = []
    for endpoint in endpoints:
        domain = endpoint.get('domain')
        if domain:
            users = endpoint.get('users', [])  # in case the value of 'users' is None
            if users and isinstance(users, list):
                for user in users:
                    account_context.append({
                        'Username': user,
                        'Domain': domain,
                    })

    return account_context


def get_endpoint_properties(single_endpoint):
    status = 'Online' if single_endpoint.get('endpoint_status', '').lower() == 'connected' else 'Offline'
    is_isolated = 'No' if 'unisolated' in single_endpoint.get('is_isolated', '').lower() else 'Yes'
    hostname = single_endpoint['host_name'] if single_endpoint.get('host_name') else single_endpoint.get(
        'endpoint_name')
    ip = single_endpoint.get('ip')
    return status, is_isolated, hostname, ip


def convert_os_to_standard(endpoint_os):
    os_type = ''
    endpoint_os = endpoint_os.lower()
    if 'windows' in endpoint_os:
        os_type = "Windows"
    elif 'linux' in endpoint_os:
        os_type = "Linux"
    elif 'mac' in endpoint_os:
        os_type = "Macos"
    elif 'android' in endpoint_os:
        os_type = "Android"
    return os_type


def generate_endpoint_by_contex_standard(endpoints, ip_as_string, integration_name="CoreApiModule"):
    standard_endpoints = []
    for single_endpoint in endpoints:
        status, is_isolated, hostname, ip = get_endpoint_properties(single_endpoint)
        # in the `-get-endpoints` command the ip is returned as list, in order not to break bc we will keep it
        # in the `endpoint` command we use the standard
        if ip_as_string and isinstance(ip, list):
            ip = ip[0]
        os_type = convert_os_to_standard(single_endpoint.get('os_type', ''))
        endpoint = Common.Endpoint(
            id=single_endpoint.get('endpoint_id'),
            hostname=hostname,
            ip_address=ip,
            os=os_type,
            status=status,
            is_isolated=is_isolated,
            mac_address=single_endpoint.get('mac_address'),
            domain=single_endpoint.get('domain'),
            vendor=integration_name)

        standard_endpoints.append(endpoint)
    return standard_endpoints


def get_endpoints_command(client, args):
    integration_context_brand = args.pop('integration_context_brand', 'CoreApiModule')
    integration_name = args.pop("integration_name", "CoreApiModule")
    page_number = arg_to_int(
        arg=args.get('page', '0'),
        arg_name='Failed to parse "page". Must be a number.',
        required=True
    )

    limit = arg_to_int(
        arg=args.get('limit', '30'),
        arg_name='Failed to parse "limit". Must be a number.',
        required=True
    )

    endpoint_id_list = argToList(args.get('endpoint_id_list'))
    dist_name = argToList(args.get('dist_name'))
    ip_list = argToList(args.get('ip_list'))
    group_name = argToList(args.get('group_name'))
    platform = argToList(args.get('platform'))
    alias_name = argToList(args.get('alias_name'))
    isolate = args.get('isolate')
    hostname = argToList(args.get('hostname'))
    status = args.get('status')

    first_seen_gte = arg_to_timestamp(
        arg=args.get('first_seen_gte'),
        arg_name='first_seen_gte'
    )

    first_seen_lte = arg_to_timestamp(
        arg=args.get('first_seen_lte'),
        arg_name='first_seen_lte'
    )

    last_seen_gte = arg_to_timestamp(
        arg=args.get('last_seen_gte'),
        arg_name='last_seen_gte'
    )

    last_seen_lte = arg_to_timestamp(
        arg=args.get('last_seen_lte'),
        arg_name='last_seen_lte'
    )

    sort_by_first_seen = args.get('sort_by_first_seen')
    sort_by_last_seen = args.get('sort_by_last_seen')

    username = argToList(args.get('username'))

    endpoints = client.get_endpoints(
        endpoint_id_list=endpoint_id_list,
        dist_name=dist_name,
        ip_list=ip_list,
        group_name=group_name,
        platform=platform,
        alias_name=alias_name,
        isolate=isolate,
        hostname=hostname,
        page_number=page_number,
        limit=limit,
        first_seen_gte=first_seen_gte,
        first_seen_lte=first_seen_lte,
        last_seen_gte=last_seen_gte,
        last_seen_lte=last_seen_lte,
        sort_by_first_seen=sort_by_first_seen,
        sort_by_last_seen=sort_by_last_seen,
        status=status,
        username=username
    )

    standard_endpoints = generate_endpoint_by_contex_standard(endpoints, False, integration_name)
    endpoint_context_list = []
    for endpoint in standard_endpoints:
        endpoint_context = endpoint.to_context().get(Common.Endpoint.CONTEXT_PATH)
        endpoint_context_list.append(endpoint_context)

    context = {
        f'{integration_context_brand}.Endpoint(val.endpoint_id == obj.endpoint_id)': endpoints,
        Common.Endpoint.CONTEXT_PATH: endpoint_context_list,
        f'{integration_context_brand}.Endpoint.count': len(standard_endpoints)
    }
    account_context = create_account_context(endpoints)
    if account_context:
        context[Common.Account.CONTEXT_PATH] = account_context

    return CommandResults(
        readable_output=tableToMarkdown('Endpoints', endpoints),
        outputs=context,
        raw_response=endpoints
    )


def endpoint_alias_change_command(client: CoreClient, **args) -> CommandResults:
    # get arguments
    endpoint_id_list = argToList(args.get('endpoint_id_list'))
    dist_name_list = argToList(args.get('dist_name'))
    ip_list = argToList(args.get('ip_list'))
    group_name_list = argToList(args.get('group_name'))
    platform_list = argToList(args.get('platform'))
    alias_name_list = argToList(args.get('alias_name'))
    isolate = args.get('isolate')
    hostname_list = argToList(args.get('hostname'))
    status = args.get('status')
    scan_status = args.get('scan_status')
    username_list = argToList(args.get('username'))
    new_alias_name = args.get('new_alias_name')

    # This is a workaround that is needed because of a specific behaviour of the system
    # that converts an empty string to a string with double quotes.
    if new_alias_name == '""':
        new_alias_name = ""

    first_seen_gte = arg_to_timestamp(
        arg=args.get('first_seen_gte'),
        arg_name='first_seen_gte'
    )

    first_seen_lte = arg_to_timestamp(
        arg=args.get('first_seen_lte'),
        arg_name='first_seen_lte'
    )

    last_seen_gte = arg_to_timestamp(
        arg=args.get('last_seen_gte'),
        arg_name='last_seen_gte'
    )

    last_seen_lte = arg_to_timestamp(
        arg=args.get('last_seen_lte'),
        arg_name='last_seen_lte'
    )

    # create filters
    filters: list[dict[str, str]] = create_request_filters(
        status=status, username=username_list, endpoint_id_list=endpoint_id_list, dist_name=dist_name_list,
        ip_list=ip_list, group_name=group_name_list, platform=platform_list, alias_name=alias_name_list, isolate=isolate,
        hostname=hostname_list, first_seen_gte=first_seen_gte, first_seen_lte=first_seen_lte,
        last_seen_gte=last_seen_gte, last_seen_lte=last_seen_lte, scan_status=scan_status
    )
    if not filters:
        raise DemistoException('Please provide at least one filter.')
    # importent: the API will return True even if the endpoint does not exist, so its a good idea to check
    # the results by a get_endpoints command
    client.set_endpoints_alias(filters=filters, new_alias_name=new_alias_name)

    return CommandResults(
        readable_output="The endpoint alias was changed successfully.")


def unisolate_endpoint_command(client, args):
    endpoint_id = args.get('endpoint_id')
    incident_id = arg_to_number(args.get('incident_id'))

    disconnected_should_return_error = not argToBoolean(args.get('suppress_disconnected_endpoint_error', False))
    endpoint = client.get_endpoints(endpoint_id_list=[endpoint_id])
    if len(endpoint) == 0:
        raise ValueError(f'Error: Endpoint {endpoint_id} was not found')

    endpoint = endpoint[0]
    endpoint_status = endpoint.get('endpoint_status')
    is_isolated = endpoint.get('is_isolated')
    if is_isolated == 'AGENT_UNISOLATED':
        return CommandResults(
            readable_output=f'Endpoint {endpoint_id} already unisolated.'
        )
    if is_isolated == 'AGENT_PENDING_ISOLATION_CANCELLATION':
        return CommandResults(
            readable_output=f'Endpoint {endpoint_id} pending isolation cancellation.'
        )
    if endpoint_status == 'UNINSTALLED':
        raise ValueError(f'Error: Endpoint {endpoint_id}\'s Agent is uninstalled and therefore can not be un-isolated.')
    if endpoint_status == 'DISCONNECTED':
        if disconnected_should_return_error:
            raise ValueError(f'Error: Endpoint {endpoint_id} is disconnected and therefore can not be un-isolated.')
        else:
            return CommandResults(
                readable_output=f'Warning: un-isolation action is pending for the following disconnected '
                                f'endpoint: {endpoint_id}.',
                outputs={
                    f'{args.get("integration_context_brand", "CoreApiModule")}.'
                    f'UnIsolation.endpoint_id(val.endpoint_id == obj.endpoint_id)'
                    f'': endpoint_id}
            )
    if is_isolated == 'AGENT_PENDING_ISOLATION':
        raise ValueError(
            f'Error: Endpoint {endpoint_id} is pending isolation and therefore can not be un-isolated.'
        )
    result = client.unisolate_endpoint(endpoint_id=endpoint_id, incident_id=incident_id)

    return CommandResults(
        readable_output=f'The un-isolation request has been submitted successfully on Endpoint {endpoint_id}.\n',
        outputs={f'{args.get("integration_context_brand", "CoreApiModule")}.'
                 f'UnIsolation.endpoint_id(val.endpoint_id == obj.endpoint_id)': endpoint_id},
        raw_response=result
    )


def retrieve_files_command(client: CoreClient, args: Dict[str, str]) -> CommandResults:
    endpoint_id_list: list = argToList(args.get('endpoint_ids'))
    windows: list = argToList(args.get('windows_file_paths'))
    linux: list = argToList(args.get('linux_file_paths'))
    macos: list = argToList(args.get('mac_file_paths'))
    file_path_list: list = argToList(args.get('generic_file_path'))
    incident_id: Optional[int] = arg_to_number(args.get('incident_id'))

    reply = client.retrieve_file(
        endpoint_id_list=endpoint_id_list,
        windows=windows,
        linux=linux,
        macos=macos,
        file_path_list=file_path_list,
        incident_id=incident_id
    )
    result = {'action_id': reply.get('action_id')}

    return CommandResults(
        readable_output=tableToMarkdown(name='Retrieve files', t=result, headerTransform=string_to_table_header),
        outputs_prefix=f'{args.get("integration_context_brand", "CoreApiModule")}'
                       f'.RetrievedFiles(val.action_id == obj.action_id)',
        outputs=result,
        raw_response=reply
    )


def run_snippet_code_script_command(client: CoreClient, args: Dict) -> CommandResults:
    snippet_code = args.get('snippet_code')
    endpoint_ids = argToList(args.get('endpoint_ids'))
    incident_id = arg_to_number(args.get('incident_id'))
    response = client.run_snippet_code_script(snippet_code=snippet_code, endpoint_ids=endpoint_ids, incident_id=incident_id)
    reply = response.get('reply')
    return CommandResults(
        readable_output=tableToMarkdown('Run Snippet Code Script', reply),
        outputs_prefix=f'{args.get("integration_context_brand", "CoreApiModule")}.ScriptRun',
        outputs_key_field='action_id',
        outputs=reply,
        raw_response=reply,
    )


def run_script_execute_commands_command(client: CoreClient, args: Dict) -> CommandResults:
    endpoint_ids = argToList(args.get('endpoint_ids'))
    incident_id = arg_to_number(args.get('incident_id'))
    timeout = arg_to_number(args.get('timeout', 600)) or 600
    parameters = {'commands_list': argToList(args.get('commands'))}
    response = client.run_script('a6f7683c8e217d85bd3c398f0d3fb6bf', endpoint_ids, parameters, timeout, incident_id)
    reply = response.get('reply')
    return CommandResults(
        readable_output=tableToMarkdown('Run Script Execute Commands', reply),
        outputs_prefix=f'{args.get("integration_context_brand", "CoreApiModule")}.ScriptRun',
        outputs_key_field='action_id',
        outputs=reply,
        raw_response=reply,
    )


def run_script_kill_process_command(client: CoreClient, args: Dict) -> List[CommandResults]:
    endpoint_ids = argToList(args.get('endpoint_ids'))
    incident_id = arg_to_number(args.get('incident_id'))
    timeout = arg_to_number(args.get('timeout', 600)) or 600
    processes_names = argToList(args.get('process_name'))
    all_processes_response = []
    for process_name in processes_names:
        parameters = {'process_name': process_name}
        response = client.run_script('fd0a544a99a9421222b4f57a11839481', endpoint_ids, parameters, timeout, incident_id)
        reply = response.get('reply')
        all_processes_response.append(CommandResults(
            readable_output=tableToMarkdown(f'Run Script Kill Process on {process_name}', reply),
            outputs_prefix=f'{args.get("integration_context_brand", "CoreApiModule")}.ScriptRun',
            outputs_key_field='action_id',
            outputs=reply,
            raw_response=reply,
        ))

    return all_processes_response


def run_script_file_exists_command(client: CoreClient, args: Dict) -> List[CommandResults]:
    endpoint_ids = argToList(args.get('endpoint_ids'))
    incident_id = arg_to_number(args.get('incident_id'))
    timeout = arg_to_number(args.get('timeout', 600)) or 600
    file_paths = argToList(args.get('file_path'))
    all_files_response = []
    for file_path in file_paths:
        parameters = {'path': file_path}
        response = client.run_script('414763381b5bfb7b05796c9fe690df46', endpoint_ids, parameters, timeout, incident_id)
        reply = response.get('reply')
        all_files_response.append(CommandResults(
            readable_output=tableToMarkdown(f'Run Script File Exists on {file_path}', reply),
            outputs_prefix=f'{args.get("integration_context_brand", "CoreApiModule")}.ScriptRun',
            outputs_key_field='action_id',
            outputs=reply,
            raw_response=reply,
        ))
    return all_files_response


def run_script_delete_file_command(client: CoreClient, args: Dict) -> List[CommandResults]:
    endpoint_ids = argToList(args.get('endpoint_ids'))
    incident_id = arg_to_number(args.get('incident_id'))
    timeout = arg_to_number(args.get('timeout', 600)) or 600
    file_paths = argToList(args.get('file_path'))
    all_files_response = []
    for file_path in file_paths:
        parameters = {'file_path': file_path}
        response = client.run_script('548023b6e4a01ec51a495ba6e5d2a15d', endpoint_ids, parameters, timeout, incident_id)
        reply = response.get('reply')
        all_files_response.append(CommandResults(
            readable_output=tableToMarkdown(f'Run Script Delete File on {file_path}', reply),
            outputs_prefix=f'{args.get("integration_context_brand", "CoreApiModule")}.ScriptRun',
            outputs_key_field='action_id',
            outputs=reply,
            raw_response=reply,
        ))
    return all_files_response


def quarantine_files_command(client, args):
    endpoint_id_list = argToList(args.get("endpoint_id_list"))
    file_path = args.get("file_path")
    file_hash = args.get("file_hash")
    incident_id = arg_to_number(args.get('incident_id'))

    try:
        reply = client.quarantine_files(
            endpoint_id_list=endpoint_id_list,
            file_path=file_path,
            file_hash=file_hash,
            incident_id=incident_id
        )
        output = {
            'endpointIdList': endpoint_id_list,
            'filePath': file_path,
            'fileHash': file_hash,
            'actionId': reply.get("action_id")
        }

        return CommandResults(
            readable_output=tableToMarkdown('Quarantine files', output, headers=[*output],
                                            headerTransform=pascalToSpace),
            outputs={f'{args.get("integration_context_brand", "CoreApiModule")}.'
                     f'quarantineFiles.actionIds(val.actionId === obj.actionId)': output},
            raw_response=reply
        )
    except Exception as e:
        return catch_and_exit_gracefully(e)


def restore_file_command(client, args):
    file_hash = args.get('file_hash')
    endpoint_id = args.get('endpoint_id')
    incident_id = arg_to_number(args.get('incident_id'))

    reply = client.restore_file(
        file_hash=file_hash,
        endpoint_id=endpoint_id,
        incident_id=incident_id
    )
    action_id = reply.get("action_id")

    return CommandResults(
        readable_output=tableToMarkdown('Restore files', {'Action Id': action_id}, ['Action Id']),
        outputs={f'{args.get("integration_context_brand", "CoreApiModule")}.'
                 f'restoredFiles.actionId(val.actionId == obj.actionId)': action_id},
        raw_response=reply
    )


def blocklist_files_command(client, args):
    hash_list = argToList(args.get('hash_list'))
    comment = args.get('comment')
    incident_id = arg_to_number(args.get('incident_id'))
    detailed_response = argToBoolean(args.get('detailed_response', False))

    res = client.blocklist_files(hash_list=hash_list,
                                 comment=comment,
                                 incident_id=incident_id,
                                 detailed_response=detailed_response)

    if detailed_response:
        return CommandResults(
            readable_output=tableToMarkdown('Blocklist Files', res),
            outputs_prefix=f'{args.get("integration_context_brand", "CoreApiModule")}.blocklist',
            outputs=res,
            raw_response=res
        )

    markdown_data = [{'added_hashes': file_hash} for file_hash in hash_list]

    return CommandResults(
        readable_output=tableToMarkdown('Blocklist Files',
                                        markdown_data,
                                        headers=['added_hashes'],
                                        headerTransform=pascalToSpace),
        outputs={f'{args.get("integration_context_brand", "CoreApiModule")}.'
                 f'{args.get("prefix", "blocklist")}.added_hashes.fileHash(val.fileHash == obj.fileHash)': hash_list},
        raw_response=res
    )


def remove_blocklist_files_command(client: CoreClient, args: Dict) -> CommandResults:
    hash_list = argToList(args.get('hash_list'))
    comment = args.get('comment')
    incident_id = arg_to_number(args.get('incident_id'))

    res = client.remove_blocklist_files(hash_list=hash_list, comment=comment, incident_id=incident_id)
    markdown_data = [{'removed_hashes': file_hash} for file_hash in hash_list]

    return CommandResults(
        readable_output=tableToMarkdown('Blocklist Files Removed',
                                        markdown_data,
                                        headers=['removed_hashes'],
                                        headerTransform=pascalToSpace),
        outputs_prefix=f'{args.get("integration_context_brand", "CoreApiModule")}.blocklist',
        outputs=markdown_data,
        raw_response=res
    )


def allowlist_files_command(client, args):
    hash_list = argToList(args.get('hash_list'))
    comment = args.get('comment')
    incident_id = arg_to_number(args.get('incident_id'))
    detailed_response = argToBoolean(args.get('detailed_response', False))

    res = client.allowlist_files(hash_list=hash_list,
                                 comment=comment,
                                 incident_id=incident_id,
                                 detailed_response=detailed_response)
    if detailed_response:
        return CommandResults(
            readable_output=tableToMarkdown('Allowlist Files', res),
            outputs_prefix=f'{args.get("integration_context_brand", "CoreApiModule")}.allowlist',
            outputs=res,
            raw_response=res
        )

    markdown_data = [{'added_hashes': file_hash} for file_hash in hash_list]

    return CommandResults(
        readable_output=tableToMarkdown('Allowlist Files',
                                        markdown_data,
                                        headers=['added_hashes'],
                                        headerTransform=pascalToSpace),
        outputs={f'{args.get("integration_context_brand", "CoreApiModule")}.'
                 f'{args.get("prefix", "allowlist")}.added_hashes.fileHash(val.fileHash == obj.fileHash)': hash_list},
        raw_response=res
    )


def remove_allowlist_files_command(client, args):
    hash_list = argToList(args.get('hash_list'))
    comment = args.get('comment')
    incident_id = arg_to_number(args.get('incident_id'))
    res = client.remove_allowlist_files(hash_list=hash_list, comment=comment, incident_id=incident_id)
    markdown_data = [{'removed_hashes': file_hash} for file_hash in hash_list]
    return CommandResults(
        readable_output=tableToMarkdown('Allowlist Files Removed',
                                        markdown_data,
                                        headers=['removed_hashes'],
                                        headerTransform=pascalToSpace),
        outputs_prefix=f'{args.get("integration_context_brand", "CoreApiModule")}.allowlist',
        outputs=markdown_data,
        raw_response=res
    )


def create_endpoint_context(audit_logs):
    endpoints = []
    for log in audit_logs:
        endpoint_details = {
            'ID': log.get('ENDPOINTID'),
            'Hostname': log.get('ENDPOINTNAME'),
            'Domain': log.get('DOMAIN'),
        }
        remove_nulls_from_dictionary(endpoint_details)
        if endpoint_details:
            endpoints.append(endpoint_details)

    return endpoints


def get_audit_agent_reports_command(client, args):
    endpoint_ids = argToList(args.get('endpoint_ids'))
    endpoint_names = argToList(args.get('endpoint_names'))
    result = argToList(args.get('result'))
    _type = argToList(args.get('type'))
    sub_type = argToList(args.get('sub_type'))

    timestamp_gte = arg_to_timestamp(
        arg=args.get('timestamp_gte'),
        arg_name='timestamp_gte'
    )

    timestamp_lte = arg_to_timestamp(
        arg=args.get('timestamp_lte'),
        arg_name='timestamp_lte'
    )

    page_number = arg_to_int(
        arg=args.get('page', 0),
        arg_name='Failed to parse "page". Must be a number.',
        required=True
    )
    limit = arg_to_int(
        arg=args.get('limit', 20),
        arg_name='Failed to parse "limit". Must be a number.',
        required=True
    )
    search_from = page_number * limit
    search_to = search_from + limit

    sort_by = args.get('sort_by')
    sort_order = args.get('sort_order', 'asc')

    audit_logs = client.get_audit_agent_reports(
        endpoint_ids=endpoint_ids,
        endpoint_names=endpoint_names,
        result=result,
        _type=_type,
        sub_type=sub_type,
        timestamp_gte=timestamp_gte,
        timestamp_lte=timestamp_lte,

        search_from=search_from,
        search_to=search_to,
        sort_by=sort_by,
        sort_order=sort_order
    )
    integration_context = {
        f'{args.get("integration_context_brand", "CoreApiModule")}.AuditAgentReports': audit_logs}
    endpoint_context = create_endpoint_context(audit_logs)
    if endpoint_context:
        integration_context[Common.Endpoint.CONTEXT_PATH] = endpoint_context
    return (
        tableToMarkdown('Audit Agent Reports', audit_logs),
        integration_context,
        audit_logs
    )


def get_distribution_url_command(client, args):
    distribution_id = args.get('distribution_id')
    package_type = args.get('package_type')

    url = client.get_distribution_url(distribution_id, package_type)

    return (
        f'[Distribution URL]({url})',
        {
            f'{args.get("integration_context_brand", "CoreApiModule")}.Distribution(val.id == obj.id)': {
                'id': distribution_id,
                'url': url
            }
        },
        url
    )


def get_distribution_status_command(client, args):
    distribution_ids = argToList(args.get('distribution_ids'))

    distribution_list = []
    for distribution_id in distribution_ids:
        status = client.get_distribution_status(distribution_id)

        distribution_list.append({
            'id': distribution_id,
            'status': status
        })

    return (
        tableToMarkdown('Distribution Status', distribution_list, ['id', 'status']),
        {
            f'{args.get("integration_context_brand", "CoreApiModule")}.Distribution(val.id == obj.id)': distribution_list
        },
        distribution_list
    )


def get_process_context(alert, process_type):
    process_context = {
        'Name': alert.get(f'{process_type}_process_image_name'),
        'MD5': alert.get(f'{process_type}_process_image_md5'),
        'SHA256': alert.get(f'{process_type}_process_image_sha256'),
        'PID': alert.get(f'{process_type}_process_os_pid'),
        'CommandLine': alert.get(f'{process_type}_process_command_line'),
        'Path': alert.get(f'{process_type}_process_image_path'),
        'Start Time': alert.get(f'{process_type}_process_execution_time'),
        'Hostname': alert.get('host_name'),
    }

    remove_nulls_from_dictionary(process_context)

    # If the process contains only 'HostName' , don't create an indicator
    if len(process_context.keys()) == 1 and 'Hostname' in process_context.keys():
        return {}
    return process_context


def add_to_ip_context(alert, ip_context):
    action_local_ip = alert.get('action_local_ip')
    action_remote_ip = alert.get('action_remote_ip')
    if action_local_ip:
        ip_context.append({
            'Address': action_local_ip,
        })

    if action_remote_ip:
        ip_context.append({
            'Address': action_remote_ip,
        })


def create_context_from_network_artifacts(network_artifacts, ip_context):
    domain_context = []

    if network_artifacts:
        for artifact in network_artifacts:
            domain = artifact.get('network_domain')
            if domain:
                domain_context.append({
                    'Name': domain,
                })

            network_ip_details = {
                'Address': artifact.get('network_remote_ip'),
                'GEO': {
                    'Country': artifact.get('network_country')},
            }

            remove_nulls_from_dictionary(network_ip_details)

            if network_ip_details:
                ip_context.append(network_ip_details)

    return domain_context


def get_indicators_context(incident):
    file_context: List[Any] = []
    process_context: List[Any] = []
    ip_context: List[Any] = []
    for alert in incident.get('alerts', []):
        # file context
        file_details = {
            'Name': alert.get('action_file_name'),
            'Path': alert.get('action_file_path'),
            'SHA265': alert.get('action_file_sha256'),  # Here for backward compatibility
            'SHA256': alert.get('action_file_sha256'),
            'MD5': alert.get('action_file_md5'),
        }
        remove_nulls_from_dictionary(file_details)

        if file_details:
            file_context.append(file_details)

        # process context
        process_types = ['actor', 'os_actor', 'causality_actor', 'action']
        for process_type in process_types:
            single_process_context = get_process_context(alert, process_type)
            if single_process_context:
                process_context.append(single_process_context)

        # ip context
        add_to_ip_context(alert, ip_context)

    network_artifacts = incident.get('network_artifacts', [])

    domain_context = create_context_from_network_artifacts(network_artifacts, ip_context)

    file_artifacts = incident.get('file_artifacts', [])
    for file in file_artifacts:
        file_details = {
            'Name': file.get('file_name'),
            'SHA256': file.get('file_sha256'),
        }
        remove_nulls_from_dictionary(file_details)
        if file_details:
            file_context.append(file_details)

    return file_context, process_context, domain_context, ip_context


def endpoint_command(client, args):
    endpoint_id_list = argToList(args.get('id'))
    endpoint_ip_list = argToList(args.get('ip'))
    endpoint_hostname_list = argToList(args.get('hostname'))

    if not any((endpoint_id_list, endpoint_ip_list, endpoint_hostname_list)):
        raise DemistoException(f'{args.get("integration_name", "CoreApiModule")} -'
                               f' In order to run this command, please provide a valid id, ip or hostname')

    endpoints = client.get_endpoints(
        endpoint_id_list=endpoint_id_list,
        ip_list=endpoint_ip_list,
        hostname=endpoint_hostname_list,
    )
    standard_endpoints = generate_endpoint_by_contex_standard(endpoints, True, args.get("integration_name", "CoreApiModule"))
    command_results = []
    if standard_endpoints:
        for endpoint in standard_endpoints:
            endpoint_context = endpoint.to_context().get(Common.Endpoint.CONTEXT_PATH)
            hr = tableToMarkdown('Cortex Endpoint', endpoint_context)

            command_results.append(CommandResults(
                readable_output=hr,
                raw_response=endpoints,
                indicator=endpoint
            ))

    else:
        command_results.append(CommandResults(
            readable_output="No endpoints were found",
            raw_response=endpoints,
        ))
    return command_results


def get_audit_management_logs_command(client, args):
    email = argToList(args.get('email'))
    result = argToList(args.get('result'))
    _type = argToList(args.get('type'))
    sub_type = argToList(args.get('sub_type'))

    timestamp_gte = arg_to_timestamp(
        arg=args.get('timestamp_gte'),
        arg_name='timestamp_gte'
    )

    timestamp_lte = arg_to_timestamp(
        arg=args.get('timestamp_lte'),
        arg_name='timestamp_lte'
    )

    page_number = arg_to_int(
        arg=args.get('page', 0),
        arg_name='Failed to parse "page". Must be a number.',
        required=True
    )
    limit = arg_to_int(
        arg=args.get('limit', 20),
        arg_name='Failed to parse "limit". Must be a number.',
        required=True
    )
    search_from = page_number * limit
    search_to = search_from + limit

    sort_by = args.get('sort_by')
    sort_order = args.get('sort_order', 'asc')

    audit_logs = client.audit_management_logs(
        email=email,
        result=result,
        _type=_type,
        sub_type=sub_type,
        timestamp_gte=timestamp_gte,
        timestamp_lte=timestamp_lte,
        search_from=search_from,
        search_to=search_to,
        sort_by=sort_by,
        sort_order=sort_order
    )

    return (
        tableToMarkdown('Audit Management Logs', audit_logs, [
            'AUDIT_ID',
            'AUDIT_RESULT',
            'AUDIT_DESCRIPTION',
            'AUDIT_OWNER_NAME',
            'AUDIT_OWNER_EMAIL',
            'AUDIT_ASSET_JSON',
            'AUDIT_ASSET_NAMES',
            'AUDIT_HOSTNAME',
            'AUDIT_REASON',
            'AUDIT_ENTITY',
            'AUDIT_ENTITY_SUBTYPE',
            'AUDIT_SESSION_ID',
            'AUDIT_CASE_ID',
            'AUDIT_INSERT_TIME'
        ]),
        {
            f'{args.get("integration_context_brand", "CoreApiModule")}.'
            f'AuditManagementLogs(val.AUDIT_ID == obj.AUDIT_ID)': audit_logs
        },
        audit_logs
    )


def get_quarantine_status_command(client, args):
    file_path = args.get('file_path')
    file_hash = args.get('file_hash')
    endpoint_id = args.get('endpoint_id')

    reply = client.get_quarantine_status(
        file_path=file_path,
        file_hash=file_hash,
        endpoint_id=endpoint_id
    )
    output = {
        'status': reply['status'],
        'endpointId': reply['endpoint_id'],
        'filePath': reply['file_path'],
        'fileHash': reply['file_hash']
    }

    return CommandResults(
        readable_output=tableToMarkdown('Quarantine files status', output, headers=[*output], headerTransform=pascalToSpace),
        outputs={f'{args.get("integration_context_brand", "CoreApiModule")}.'
                 f'quarantineFiles.status(val.fileHash === obj.fileHash &&'
                 f'val.endpointId === obj.endpointId && val.filePath === obj.filePath)': output},
        raw_response=reply
    )


def endpoint_scan_abort_command(client, args):
    endpoint_id_list = argToList(args.get('endpoint_id_list'))
    dist_name = argToList(args.get('dist_name'))
    gte_first_seen = args.get('gte_first_seen')
    gte_last_seen = args.get('gte_last_seen')
    lte_first_seen = args.get('lte_first_seen')
    lte_last_seen = args.get('lte_last_seen')
    ip_list = argToList(args.get('ip_list'))
    group_name = argToList(args.get('group_name'))
    platform = argToList(args.get('platform'))
    alias = argToList(args.get('alias'))
    isolate = args.get('isolate')
    hostname = argToList(args.get('hostname'))
    incident_id = arg_to_number(args.get('incident_id'))

    validate_args_scan_commands(args)

    reply = client.endpoint_scan(
        url_suffix='endpoints/abort_scan/',
        endpoint_id_list=argToList(endpoint_id_list),
        dist_name=dist_name,
        gte_first_seen=gte_first_seen,
        gte_last_seen=gte_last_seen,
        lte_first_seen=lte_first_seen,
        lte_last_seen=lte_last_seen,
        ip_list=ip_list,
        group_name=group_name,
        platform=platform,
        alias=alias,
        isolate=isolate,
        hostname=hostname,
        incident_id=incident_id
    )

    action_id = reply.get("action_id")

    context = {
        "actionId": action_id,
        "aborted": True
    }

    return CommandResults(
        readable_output=tableToMarkdown('Endpoint abort scan', {'Action Id': action_id}, ['Action Id']),
        outputs={f'{args.get("integration_context_brand", "CoreApiModule")}.'
                 f'endpointScan(val.actionId == obj.actionId)': context},
        raw_response=reply
    )


def sort_by_key(list_to_sort, main_key, fallback_key):
    """Sorts a given list elements by main_key for all elements with the key,
    uses sorting by fallback_key on all elements that dont have the main_key"""
    list_elements_with_main_key = [element for element in list_to_sort if element.get(main_key)]
    sorted_list = sorted(list_elements_with_main_key, key=itemgetter(main_key))
    if len(list_to_sort) == len(sorted_list):
        return sorted_list

    list_elements_with_fallback_without_main = [element for element in list_to_sort
                                                if element.get(fallback_key) and not element.get(main_key)]
    sorted_list.extend(sorted(list_elements_with_fallback_without_main, key=itemgetter(fallback_key)))

    if len(sorted_list) == len(list_to_sort):
        return sorted_list

    list_elements_without_fallback_and_main = [element for element in list_to_sort
                                               if not element.get(fallback_key) and not element.get(main_key)]

    sorted_list.extend(list_elements_without_fallback_and_main)
    return sorted_list


def drop_field_underscore(section):
    section_copy = section.copy()
    for field in section_copy.keys():
        if '_' in field:
            section[field.replace('_', '')] = section.get(field)


def reformat_sublist_fields(sublist):
    for section in sublist:
        drop_field_underscore(section)


def handle_outgoing_incident_owner_sync(update_args):
    if 'owner' in update_args and demisto.params().get('sync_owners'):
        if update_args.get('owner'):
            user_info = demisto.findUser(username=update_args.get('owner'))
            if user_info:
                update_args['assigned_user_mail'] = user_info.get('email')
        else:
            # handle synced unassignment
            update_args['assigned_user_mail'] = None


def handle_user_unassignment(update_args):
    if ('assigned_user_mail' in update_args and update_args.get('assigned_user_mail') in ['None', 'null', '', None]) \
            or ('assigned_user_pretty_name' in update_args
                and update_args.get('assigned_user_pretty_name') in ['None', 'null', '', None]):
        update_args['unassign_user'] = 'true'
        update_args['assigned_user_mail'] = None
        update_args['assigned_user_pretty_name'] = None


def handle_outgoing_issue_closure(remote_args):
    update_args = remote_args.delta
    current_remote_status = remote_args.data.get('status') if remote_args.data else None
    # force closing remote incident only if:
    #   The XSOAR incident is closed
    #   and the remote incident isn't already closed
    if remote_args.inc_status == 2 and \
       current_remote_status not in XDR_RESOLVED_STATUS_TO_XSOAR:

        if close_notes := update_args.get('closeNotes'):
            update_args['resolve_comment'] = close_notes
        update_args['status'] = XSOAR_RESOLVED_STATUS_TO_XDR.get(update_args.get('closeReason', 'Other'))
        demisto.debug(f"Closing Remote incident with status {update_args['status']}")


def get_update_args(remote_args):
    """Change the updated field names to fit the update command"""

    handle_outgoing_issue_closure(remote_args)
    handle_outgoing_incident_owner_sync(remote_args.delta)
    handle_user_unassignment(remote_args.delta)
    return remote_args.delta


def get_distribution_versions_command(client, args):
    versions = client.get_distribution_versions()

    readable_output = []
    for operation_system in versions.keys():
        os_versions = versions[operation_system]

        readable_output.append(
            tableToMarkdown(operation_system, os_versions or [], ['versions'])
        )

    return (
        '\n\n'.join(readable_output),
        {
            f'{args.get("integration_context_brand", "CoreApiModule")}.DistributionVersions': versions
        },
        versions
    )


def create_distribution_command(client, args):
    name = args.get('name')
    platform = args.get('platform')
    package_type = args.get('package_type')
    description = args.get('description')
    agent_version = args.get('agent_version')
    if not platform == 'android' and not agent_version:
        # agent_version must be provided for all the platforms except android
        raise ValueError(f'Missing argument "agent_version" for platform "{platform}"')

    distribution_id = client.create_distribution(
        name=name,
        platform=platform,
        package_type=package_type,
        agent_version=agent_version,
        description=description
    )

    distribution = {
        'id': distribution_id,
        'name': name,
        'platform': platform,
        'package_type': package_type,
        'agent_version': agent_version,
        'description': description
    }

    return (
        f'Distribution {distribution_id} created successfully',
        {
            f'{args.get("integration_context_brand", "CoreApiModule")}.Distribution(val.id == obj.id)': distribution
        },
        distribution
    )


def delete_endpoints_command(client: CoreClient, args: Dict[str, str]) -> Tuple[str, Any, Any]:
    endpoint_id_list: list = argToList(args.get('endpoint_ids'))

    client.delete_endpoints(endpoint_id_list)

    return f'Successfully deleted the following endpoints: {args.get("endpoint_ids")}', None, None


def get_policy_command(client: CoreClient, args: Dict[str, str]) -> Tuple[str, dict, Any]:
    endpoint_id = args.get('endpoint_id')

    reply = client.get_policy(endpoint_id)
    context = {'endpoint_id': endpoint_id,
               'policy_name': reply.get('policy_name')}

    return (
        f'The policy name of endpoint: {endpoint_id} is: {reply.get("policy_name")}.',
        {
            f'{args.get("integration_context_brand", "CoreApiModule")}.Policy(val.endpoint_id == obj.endpoint_id)': context
        },
        reply
    )


def get_endpoint_device_control_violations_command(client: CoreClient, args: Dict[str, str]) -> Tuple[str, dict, Any]:
    endpoint_ids: list = argToList(args.get('endpoint_ids'))
    type_of_violation = args.get('type')
    timestamp_gte: int = arg_to_timestamp(
        arg=args.get('timestamp_gte'),
        arg_name='timestamp_gte'
    )
    timestamp_lte: int = arg_to_timestamp(
        arg=args.get('timestamp_lte'),
        arg_name='timestamp_lte'
    )
    ip_list: list = argToList(args.get('ip_list'))
    vendor: list = argToList(args.get('vendor'))
    vendor_id: list = argToList(args.get('vendor_id'))
    product: list = argToList(args.get('product'))
    product_id: list = argToList(args.get('product_id'))
    serial: list = argToList(args.get('serial'))
    hostname: list = argToList(args.get('hostname'))
    violation_id_list: list = argToList(args.get('violation_id_list', ''))
    username: list = argToList(args.get('username'))

    violation_ids = [arg_to_int(arg=item, arg_name=str(item)) for item in violation_id_list]

    reply = client.get_endpoint_device_control_violations(
        endpoint_ids=endpoint_ids,
        type_of_violation=[type_of_violation],
        timestamp_gte=timestamp_gte,
        timestamp_lte=timestamp_lte,
        ip_list=ip_list,
        vendor=vendor,
        vendor_id=vendor_id,
        product=product,
        product_id=product_id,
        serial=serial,
        hostname=hostname,
        violation_ids=violation_ids,
        username=username
    )

    headers = ['date', 'hostname', 'platform', 'username', 'ip', 'type', 'violation_id', 'vendor', 'product',
               'serial']
    violations: list = copy.deepcopy(reply.get('violations'))  # type: ignore
    for violation in violations:
        timestamp: str = violation.get('timestamp')
        violation['date'] = timestamp_to_datestring(timestamp, TIME_FORMAT)

    return (
        tableToMarkdown(name='Endpoint Device Control Violation', t=violations, headers=headers,
                        headerTransform=string_to_table_header, removeNull=True),
        {
            f'{args.get("integration_context_brand", "CoreApiModule")}.'
            f'EndpointViolations(val.violation_id==obj.violation_id)': violations
        },
        reply
    )


def retrieve_file_details_command(client: CoreClient, args, add_to_context):
    action_id_list = argToList(args.get('action_id', ''))
    action_id_list = [arg_to_int(arg=item, arg_name=str(item)) for item in action_id_list]

    result = []
    raw_result = []
    file_results = []
    endpoints_count = 0
    retrived_files_count = 0

    for action_id in action_id_list:
        data = client.retrieve_file_details(action_id)
        raw_result.append(data)

        for endpoint, link in data.items():
            endpoints_count += 1
            obj = {
                'action_id': action_id,
                'endpoint_id': endpoint
            }
            if link:
                retrived_files_count += 1
                obj['file_link'] = link
                file_link = "download" + link.split("download")[1]
                file = client.get_file_by_url_suffix(url_suffix=file_link)
                file_results.append(fileResult(filename=f'{endpoint}_{retrived_files_count}.zip', data=file))
            result.append(obj)

    hr = f'### Action id : {args.get("action_id", "")} \n Retrieved {retrived_files_count} files from ' \
         f'{endpoints_count} endpoints. \n To get the exact action status run the core-action-status-get command'
    context = {f'{args.get("integration_context_brand", "CoreApiModule")}'
               f'.RetrievedFiles(val.action_id == obj.action_id)': result}
    return_entry = {'Type': entryTypes['note'],
                    'ContentsFormat': formats['json'],
                    'Contents': raw_result,
                    'HumanReadable': hr,
                    'ReadableContentsFormat': formats['markdown'],
                    'EntryContext': context if add_to_context else {}
                    }
    return return_entry, file_results


def get_scripts_command(client: CoreClient, args: Dict[str, str]) -> Tuple[str, dict, Any]:
    script_name: list = argToList(args.get('script_name'))
    description: list = argToList(args.get('description'))
    created_by: list = argToList(args.get('created_by'))
    windows_supported = args.get('windows_supported')
    linux_supported = args.get('linux_supported')
    macos_supported = args.get('macos_supported')
    is_high_risk = args.get('is_high_risk')
    offset = arg_to_int(arg=args.get('offset', 0), arg_name='offset')
    limit = arg_to_int(arg=args.get('limit', 50), arg_name='limit')

    result = client.get_scripts(
        name=script_name,
        description=description,
        created_by=created_by,
        windows_supported=[windows_supported],
        linux_supported=[linux_supported],
        macos_supported=[macos_supported],
        is_high_risk=[is_high_risk]
    )
    scripts = copy.deepcopy(result.get('scripts')[offset:(offset + limit)])  # type: ignore
    for script in scripts:
        timestamp = script.get('modification_date')
        script['modification_date_timestamp'] = timestamp
        script['modification_date'] = timestamp_to_datestring(timestamp, TIME_FORMAT)
    headers: list = ['name', 'description', 'script_uid', 'modification_date', 'created_by',
                     'windows_supported', 'linux_supported', 'macos_supported', 'is_high_risk']

    return (
        tableToMarkdown(name='Scripts', t=scripts, headers=headers, removeNull=True,
                        headerTransform=string_to_table_header),
        {
            f'{args.get("integration_context_brand", "CoreApiModule")}.Scripts(val.script_uid == obj.script_uid)': scripts
        },
        result
    )


def get_script_metadata_command(client: CoreClient, args: Dict[str, str]) -> Tuple[str, dict, Any]:
    script_uid = args.get('script_uid')

    reply = client.get_script_metadata(script_uid)
    script_metadata = copy.deepcopy(reply)

    timestamp = script_metadata.get('modification_date')
    script_metadata['modification_date_timestamp'] = timestamp
    script_metadata['modification_date'] = timestamp_to_datestring(timestamp, TIME_FORMAT)

    return (
        tableToMarkdown(name='Script Metadata', t=script_metadata, removeNull=True,
                        headerTransform=string_to_table_header),
        {
            f'{args.get("integration_context_brand", "CoreApiModule")}.ScriptMetadata(val.script_uid == obj.script_uid)': reply
        },
        reply
    )


def get_script_code_command(client: CoreClient, args: Dict[str, str]) -> Tuple[str, dict, Any]:
    script_uid = args.get('script_uid')

    reply = client.get_script_code(script_uid)
    context = {
        'script_uid': script_uid,
        'code': reply
    }

    return (
        f'### Script code: \n ``` {str(reply)} ```',
        {
            f'{args.get("integration_context_brand", "CoreApiModule")}.ScriptCode(val.script_uid == obj.script_uid)': context
        },
        reply
    )


@polling_function(
    name=demisto.command(),
    interval=arg_to_number(demisto.args().get('polling_interval_in_seconds', 10)),
    timeout=arg_to_number(demisto.args().get('polling_timeout', 600)),
    requires_polling_arg=False  # means it will always be default to poll, poll=true
)
def script_run_polling_command(args: dict, client: CoreClient) -> PollResult:

    if action_id := args.get('action_id'):
        response = client.get_script_execution_status(action_id)
        general_status = response.get('reply', {}).get('general_status') or ''

        return PollResult(
            response=get_script_execution_results_command(
                client, {'action_id': action_id, 'integration_context_brand': 'PaloAltoNetworksXDR'}
            ),
            continue_to_poll=general_status.upper() in ('PENDING', 'IN_PROGRESS')
        )

    else:
        endpoint_ids = argToList(args.get('endpoint_ids'))
        response = get_run_script_execution_response(client, args)
        reply = response.get('reply')
        action_id = reply.get('action_id')

        args['action_id'] = action_id

        return PollResult(
            response=None,  # since polling defaults to true, no need to deliver response here
            continue_to_poll=True,  # if an error is raised from the api, an exception will be raised
            partial_result=CommandResults(
                readable_output=f'Waiting for the script to finish running '
                                f'on the following endpoints: {endpoint_ids}...'
            ),
            args_for_next_run=args
        )


def get_run_script_execution_response(client: CoreClient, args: Dict):
    script_uid = args.get('script_uid')
    endpoint_ids = argToList(args.get('endpoint_ids'))
    timeout = arg_to_number(args.get('timeout', 600)) or 600
    incident_id = arg_to_number(args.get('incident_id'))
    if parameters := args.get('parameters'):
        try:
            parameters = json.loads(parameters)
        except json.decoder.JSONDecodeError as e:
            raise ValueError(f'The parameters argument is not in a valid JSON structure:\n{e}')
    else:
        parameters = {}
    return client.run_script(script_uid, endpoint_ids, parameters, timeout, incident_id=incident_id)


def run_script_command(client: CoreClient, args: Dict) -> CommandResults:
    response = get_run_script_execution_response(client, args)
    reply = response.get('reply')
    return CommandResults(
        readable_output=tableToMarkdown('Run Script', reply),
        outputs_prefix=f'{args.get("integration_context_brand", "CoreApiModule")}.ScriptRun',
        outputs_key_field='action_id',
        outputs=reply,
        raw_response=response,
    )


def get_script_execution_status_command(client: CoreClient, args: Dict) -> List[CommandResults]:
    action_ids = argToList(args.get('action_id', ''))
    command_results = []
    for action_id in action_ids:
        response = client.get_script_execution_status(action_id)
        reply = response.get('reply')
        reply['action_id'] = int(action_id)
        command_results.append(CommandResults(
            readable_output=tableToMarkdown(f'Script Execution Status - {action_id}', reply),
            outputs_prefix=f'{args.get("integration_context_brand", "CoreApiModule")}.ScriptStatus',
            outputs_key_field='action_id',
            outputs=reply,
            raw_response=response,
        ))
    return command_results


def parse_get_script_execution_results(results: List[Dict]) -> List[Dict]:
    parsed_results = []
    api_keys = ['endpoint_name',
                'endpoint_ip_address',
                'endpoint_status',
                'domain',
                'endpoint_id',
                'execution_status',
                'return_value',
                'standard_output',
                'retrieved_files',
                'failed_files',
                'retention_date']
    for result in results:
        result_keys = result.keys()
        difference_keys = list(set(result_keys) - set(api_keys))
        if difference_keys:
            for key in difference_keys:
                parsed_res = result.copy()
                parsed_res['command'] = key
                parsed_res['command_output'] = result[key]
                parsed_results.append(parsed_res)
        else:
            parsed_results.append(result.copy())
    return parsed_results


def get_script_execution_results_command(client: CoreClient, args: Dict) -> List[CommandResults]:
    action_ids = argToList(args.get('action_id', ''))
    command_results = []
    for action_id in action_ids:
        response = client.get_script_execution_results(action_id)
        results = response.get('reply', {}).get('results')
        context = {
            'action_id': int(action_id),
            'results': parse_get_script_execution_results(results),
        }
        command_results.append(CommandResults(
            readable_output=tableToMarkdown(f'Script Execution Results - {action_id}', results),
            outputs_prefix=f'{args.get("integration_context_brand", "CoreApiModule")}.ScriptResult',
            outputs_key_field='action_id',
            outputs=context,
            raw_response=response,
        ))
    return command_results


def get_script_execution_result_files_command(client: CoreClient, args: Dict) -> Dict:
    action_id = args.get('action_id', '')
    endpoint_id = args.get('endpoint_id')
    file_response = client.get_script_execution_result_files(action_id, endpoint_id)
    try:
        filename = file_response.headers.get('Content-Disposition').split('attachment; filename=')[1]
    except Exception as e:
        demisto.debug(f'Failed extracting filename from response headers - [{str(e)}]')
        filename = action_id + '.zip'
    return fileResult(filename, file_response.content)


def add_exclusion_command(client: CoreClient, args: Dict) -> CommandResults:
    name = args.get('name')
    indicator = args.get('filterObject')
    if not indicator:
        raise DemistoException("Didn't get filterObject arg. This arg is required.")
    status = args.get('status', "ENABLED")
    comment = args.get('comment')

    res = client.add_exclusion(name=name,
                               status=status,
                               indicator=json.loads(indicator),
                               comment=comment)

    return CommandResults(
        readable_output=tableToMarkdown('Add Exclusion', res),
        outputs={
            f'{args.get("integration_context_brand", "CoreApiModule")}.exclusion.rule_id(val.rule_id == obj.rule_id)': res.get(
                "rule_id")},
        raw_response=res
    )


def delete_exclusion_command(client: CoreClient, args: Dict) -> CommandResults:
    alert_exclusion_id = arg_to_number(args.get('alert_exclusion_id'))
    if not alert_exclusion_id:
        raise DemistoException("Didn't get alert_exclusion_id arg. This arg is required.")
    res = client.delete_exclusion(alert_exclusion_id=alert_exclusion_id)
    return CommandResults(
        readable_output=f"Successfully deleted the following exclusion: {alert_exclusion_id}",
        outputs={
            f'{args.get("integration_context_brand", "CoreApiModule")}.'
            f'deletedExclusion.rule_id(val.rule_id == obj.rule_id)': res.get(
                "rule_id")},
        raw_response=res
    )


def get_exclusion_command(client: CoreClient, args: Dict) -> CommandResults:
    res = client.get_exclusion(tenant_id=args.get('tenant_ID'),
                               filter=args.get('filterObject'),
                               limit=arg_to_number(args.get('limit', 20)))

    return CommandResults(
        outputs_prefix=f'{args.get("integration_context_brand", "CoreApiModule")}.exclusion',
        outputs=res,
        readable_output=tableToMarkdown('Exclusion', res),
        raw_response=res
    )


def decode_dict_values(dict_to_decode: dict):
    """Decode JSON str values of a given dict.

    Args:
      dict_to_decode (dict): The dict to decode.

    """
    for key, value in dict_to_decode.items():
        # if value is a dictionary, we want to recursively decode it's values
        if isinstance(value, dict):
            decode_dict_values(value)
        # if value is a string, we want to try to decode it, if it cannot be decoded, we will move on.
        elif isinstance(value, str):
            try:
                dict_to_decode[key] = json.loads(value)
            except ValueError:
                continue


def filter_general_fields(alert: dict) -> dict:
    """filter only relevant general fields from a given alert.

    Args:
      alert (dict): The alert to filter

    Returns:
      dict: The filtered alert
    """

    updated_alert = {}
    updated_event = {}
    for field in ALERT_GENERAL_FIELDS:
        if field in alert:
            updated_alert[field] = alert.get(field)

    event = alert.get('raw_abioc', {}).get('event', {})
    if not event:
        return_warning('No XDR cloud analytics event.')
    else:
        for field in ALERT_EVENT_GENERAL_FIELDS:
            if field in event:
                updated_event[field] = event.get(field)
        updated_alert['event'] = updated_event
    return updated_alert


def filter_vendor_fields(alert: dict):
    """Remove non relevant fields from the alert event (filter by vendor: Amazon/google/Microsoft)

    Args:
      alert (dict): The alert to filter

    Returns:
      dict: The filtered alert
    """
    vendor_mapper = {
        'Amazon': ALERT_EVENT_AWS_FIELDS,
        'Google': ALERT_EVENT_GCP_FIELDS,
        'MSFT': ALERT_EVENT_AZURE_FIELDS,
    }
    event = alert.get('event', {})
    vendor = event.get('vendor')
    if vendor and vendor in vendor_mapper:
        raw_log = event.get('raw_log', {})
        if raw_log and isinstance(raw_log, dict):
            for key in list(raw_log):
                if key not in vendor_mapper[vendor]:
                    raw_log.pop(key)


def get_original_alerts_command(client: CoreClient, args: Dict) -> CommandResults:
    alert_id_list = argToList(args.get('alert_ids', []))
    raw_response = client.get_original_alerts(alert_id_list)
    reply = copy.deepcopy(raw_response)
    alerts = reply.get('alerts', [])
    filtered_alerts = []
    for i, alert in enumerate(alerts):
        # decode raw_response
        try:
            alert['original_alert_json'] = safe_load_json(alert.get('original_alert_json', ''))
            # some of the returned JSON fields are double encoded, so it needs to be double-decoded.
            # example: {"x": "someValue", "y": "{\"z\":\"anotherValue\"}"}
            decode_dict_values(alert)
        except Exception:
            continue
        # remove original_alert_json field and add its content to alert.
        alert.update(
            alert.pop('original_alert_json', None))
        updated_alert = filter_general_fields(alert)
        if 'event' in updated_alert:
            filter_vendor_fields(updated_alert)
        filtered_alerts.append(updated_alert)

    return CommandResults(
        outputs_prefix=f'{args.get("integration_context_brand", "CoreApiModule")}.OriginalAlert',
        outputs_key_field='internal_id',
        outputs=filtered_alerts,
        raw_response=raw_response,
    )


ALERT_STATUS_TYPES = {
    'DETECTED': 'detected',
    'DETECTED_0': 'detected (allowed the session)',
    'DOWNLOAD': 'detected (download)',
    'DETECTED_19': 'detected (forward)',
    'POST_DETECTED': 'detected (post detected)',
    'PROMPT_ALLOW': 'detected (prompt allow)',
    'DETECTED_4': 'detected (raised an alert)',
    'REPORTED': 'detected (reported)',
    'REPORTED_TRIGGER_4': 'detected (on write)',
    'SCANNED': 'detected (scanned)',
    'DETECTED_23': 'detected (sinkhole)',
    'DETECTED_18': 'detected (syncookie sent)',
    'DETECTED_21': 'detected (wildfire upload failure)',
    'DETECTED_20': 'detected (wildfire upload success)',
    'DETECTED_22': 'detected (wildfire upload skip)',
    'DETECTED_MTH': 'detected (xdr managed threat hunting)',
    'BLOCKED_25': 'prevented (block)',
    'BLOCKED': 'prevented (blocked)',
    'BLOCKED_14': 'prevented (block-override)',
    'BLOCKED_5': 'prevented (blocked the url)',
    'BLOCKED_6': 'prevented (blocked the ip)',
    'BLOCKED_13': 'prevented (continue)',
    'BLOCKED_1': 'prevented (denied the session)',
    'BLOCKED_8': 'prevented (dropped all packets)',
    'BLOCKED_2': 'prevented (dropped the session)',
    'BLOCKED_3': 'prevented (dropped the session and sent a tcp reset)',
    'BLOCKED_7': 'prevented (dropped the packet)',
    'BLOCKED_16': 'prevented (override)',
    'BLOCKED_15': 'prevented (override-lockout)',
    'BLOCKED_26': 'prevented (post detected)',
    'PROMPT_BLOCK': 'prevented (prompt block)',
    'BLOCKED_17': 'prevented (random-drop)',
    'BLOCKED_24': 'prevented (silently dropped the session with an icmp unreachable message to the host or application)',
    'BLOCKED_9': 'prevented (terminated the session and sent a tcp reset to both sides of the connection)',
    'BLOCKED_10': 'prevented (terminated the session and sent a tcp reset to the client)',
    'BLOCKED_11': 'prevented (terminated the session and sent a tcp reset to the server)',
    'BLOCKED_TRIGGER_4': 'prevented (on write)',
}

ALERT_STATUS_TYPES_REVERSE_DICT = {v: k for k, v in ALERT_STATUS_TYPES.items()}


def get_alerts_by_filter_command(client: CoreClient, args: Dict) -> CommandResults:
    # get arguments
    request_data: dict = {'filter_data': {}}
    filter_data = request_data['filter_data']
    sort_field = args.pop('sort_field', 'source_insert_ts')
    sort_order = args.pop('sort_order', 'DESC')
    prefix = args.pop("integration_context_brand", "CoreApiModule")
    args.pop("integration_name", None)
    custom_filter = {}
    filter_data['sort'] = [{
        'FIELD': sort_field,
        'ORDER': sort_order
    }]
    offset = args.pop('offset', 0)
    limit = args.pop('limit', 50)
    filter_data['paging'] = {
        'from': int(offset),
        'to': int(limit)
    }
    if not args:
        raise DemistoException('Please provide at least one filter argument.')

    # handle custom filter
    custom_filter_str = args.pop('custom_filter', None)

    if custom_filter_str:
        for arg in args:
            if arg not in ['time_frame', 'start_time', 'end_time']:
                raise DemistoException(
                    'Please provide either "custom_filter" argument or other filter arguments but not both.')
        try:
            custom_filter = json.loads(custom_filter_str)
        except Exception as e:
            raise DemistoException('custom_filter format is not valid.') from e

    filter_res = create_filter_from_args(args)
    if custom_filter:  # if exists, add custom filter to the built filter
        if 'AND' in custom_filter:
            filter_obj = custom_filter['AND']
            filter_res['AND'].extend(filter_obj)
        else:
            filter_res['AND'].append(custom_filter)

    filter_data['filter'] = filter_res
    demisto.debug(f'sending the following request data: {request_data}')
    raw_response = client.get_alerts_by_filter_data(request_data)

    context = []
    for alert in raw_response.get('alerts', []):
        alert = alert.get('alert_fields')
        if 'alert_action_status' in alert:
            # convert the status, if failed take the original status
            action_status = alert.get('alert_action_status')
            alert['alert_action_status_readable'] = ALERT_STATUS_TYPES.get(action_status, action_status)

        context.append(alert)

    human_readable = [{
        'Alert ID': alert.get('internal_id'),
        'Detection Timestamp': timestamp_to_datestring(alert.get('source_insert_ts')),
        'Name': alert.get('alert_name'),
        'Severity': alert.get('severity'),
        'Category': alert.get('alert_category'),
        'Action': alert.get('alert_action_status_readable'),
        'Description': alert.get('alert_description'),
        'Host IP': alert.get('agent_ip_addresses'),
        'Host Name': alert.get('agent_hostname'),
    } for alert in context]

    return CommandResults(
        outputs_prefix=f'{prefix}.Alert',
        outputs_key_field='internal_id',
        outputs=context,
        readable_output=tableToMarkdown('Alerts', human_readable),
        raw_response=raw_response,
    )


def get_dynamic_analysis_command(client: CoreClient, args: Dict) -> CommandResults:
    alert_id_list = argToList(args.get('alert_ids', []))
    raw_response = client.get_original_alerts(alert_id_list)
    reply = copy.deepcopy(raw_response)
    alerts = reply.get('alerts', [])
    filtered_alerts = []
    for i, alert in enumerate(alerts):
        # decode raw_response
        try:
            alert['original_alert_json'] = safe_load_json(alert.get('original_alert_json', ''))
            # some of the returned JSON fields are double encoded, so it needs to be double-decoded.
            # example: {"x": "someValue", "y": "{\"z\":\"anotherValue\"}"}
            decode_dict_values(alert)
        except Exception:
            continue
        # remove original_alert_json field and add its content to alert.
        alert.update(alert.pop('original_alert_json', None))
        if demisto.get(alert, 'messageData.dynamicAnalysis'):
            filtered_alerts.append(demisto.get(alert, 'messageData.dynamicAnalysis'))
    if not filtered_alerts:
        return CommandResults(
            readable_output="There is no dynamicAnalysis for these alert ids.",
            raw_response=raw_response
        )
    return CommandResults(
        outputs_prefix=f'{args.get("integration_context_brand", "CoreApiModule")}.DynamicAnalysis',
        outputs=filtered_alerts,
        raw_response=raw_response,
    )


def create_request_filters(
    status: Optional[str] = None,
    username: Optional[List] = None,
    endpoint_id_list: Optional[List] = None,
    dist_name: Optional[List] = None,
    ip_list: Optional[List] = None,
    group_name: Optional[List] = None,
    platform: Optional[List] = None,
    alias_name: Optional[List] = None,
    isolate: Optional[str] = None,
    hostname: Optional[List] = None,
    first_seen_gte=None,
    first_seen_lte=None,
    last_seen_gte=None,
    last_seen_lte=None,
    scan_status=None,
):
    filters = []

    if status:
        filters.append({
            'field': 'endpoint_status',
            'operator': 'IN',
            'value': [status]
        })

    if username:
        filters.append({
            'field': 'username',
            'operator': 'IN',
            'value': username
        })

    if endpoint_id_list:
        filters.append({
            'field': 'endpoint_id_list',
            'operator': 'in',
            'value': endpoint_id_list
        })

    if dist_name:
        filters.append({
            'field': 'dist_name',
            'operator': 'in',
            'value': dist_name
        })

    if ip_list:
        filters.append({
            'field': 'ip_list',
            'operator': 'in',
            'value': ip_list
        })

    if group_name:
        filters.append({
            'field': 'group_name',
            'operator': 'in',
            'value': group_name
        })

    if platform:
        filters.append({
            'field': 'platform',
            'operator': 'in',
            'value': platform
        })

    if alias_name:
        filters.append({
            'field': 'alias',
            'operator': 'in',
            'value': alias_name
        })

    if isolate:
        filters.append({
            'field': 'isolate',
            'operator': 'in',
            'value': [isolate]
        })

    if hostname:
        filters.append({
            'field': 'hostname',
            'operator': 'in',
            'value': hostname
        })

    if first_seen_gte:
        filters.append({
            'field': 'first_seen',
            'operator': 'gte',
            'value': first_seen_gte
        })

    if first_seen_lte:
        filters.append({
            'field': 'first_seen',
            'operator': 'lte',
            'value': first_seen_lte
        })

    if last_seen_gte:
        filters.append({
            'field': 'last_seen',
            'operator': 'gte',
            'value': last_seen_gte
        })

    if last_seen_lte:
        filters.append({
            'field': 'last_seen',
            'operator': 'lte',
            'value': last_seen_lte
        })

    if scan_status:
        filters.append({
            'field': 'scan_status',
            'operator': 'IN',
            'value': [scan_status]
        })

    return filters


def args_to_request_filters(args):

    if set(args.keys()) & {  # check if any filter argument was provided
        'endpoint_id_list', 'dist_name', 'ip_list', 'group_name', 'platform', 'alias_name',
        'isolate', 'hostname', 'status', 'first_seen_gte', 'first_seen_lte', 'last_seen_gte', 'last_seen_lte'
    }:
        endpoint_id_list = argToList(args.get('endpoint_id_list'))
        dist_name = argToList(args.get('dist_name'))
        ip_list = argToList(args.get('ip_list'))
        group_name = argToList(args.get('group_name'))
        platform = argToList(args.get('platform'))
        alias_name = argToList(args.get('alias_name'))
        isolate = args.get('isolate')
        hostname = argToList(args.get('hostname'))
        status = args.get('status')

        first_seen_gte = arg_to_timestamp(
            arg=args.get('first_seen_gte'),
            arg_name='first_seen_gte'
        )

        first_seen_lte = arg_to_timestamp(
            arg=args.get('first_seen_lte'),
            arg_name='first_seen_lte'
        )

        last_seen_gte = arg_to_timestamp(
            arg=args.get('last_seen_gte'),
            arg_name='last_seen_gte'
        )

        last_seen_lte = arg_to_timestamp(
            arg=args.get('last_seen_lte'),
            arg_name='last_seen_lte'
        )

        return create_request_filters(
            endpoint_id_list=endpoint_id_list, dist_name=dist_name, ip_list=ip_list,
            group_name=group_name, platform=platform, alias_name=alias_name, isolate=isolate, hostname=hostname,
            first_seen_lte=first_seen_lte, first_seen_gte=first_seen_gte,
            last_seen_lte=last_seen_lte, last_seen_gte=last_seen_gte, status=status
        )
    # a request must be sent with at least one filter parameter, so by default we will send the endpoint_id_list filter
    return create_request_filters(endpoint_id_list=argToList(args.get('endpoint_ids')))


def add_tag_to_endpoints_command(client: CoreClient, args: Dict):
    endpoint_ids = argToList(args.get('endpoint_ids', []))
    tag = args.get('tag')
    raw_response = {}
    for b in batch(endpoint_ids, 1000):
        raw_response.update(client.add_tag_endpoint(endpoint_ids=b, tag=tag, args=args))

    return CommandResults(
        readable_output=f'Successfully added tag {tag} to endpoint(s) {endpoint_ids}', raw_response=raw_response
    )


def remove_tag_from_endpoints_command(client: CoreClient, args: Dict):
    endpoint_ids = argToList(args.get('endpoint_ids', []))
    tag = args.get('tag')
    raw_response = {}
    for b in batch(endpoint_ids, 1000):
        raw_response.update(client.remove_tag_endpoint(endpoint_ids=b, tag=tag, args=args))

    return CommandResults(
        readable_output=f'Successfully removed tag {tag} from endpoint(s) {endpoint_ids}', raw_response=raw_response
    )


def parse_risky_users_or_hosts(user_or_host: dict[str, Any], table_title: str) -> dict[str, Any]:
    reasons = user_or_host.get('reasons', [])
    return {
        table_title: user_or_host.get('id'),
        'Score': user_or_host.get('score'),
        'Description': reasons[0].get('description') if reasons else None,
    }


def parse_user_groups(group: dict[str, Any]) -> list[dict[str, Any]]:
    return [
        {
            'User email': user,
            'Group Name': group.get('group_name'),
            'Group Description': group.get('description'),
        }
        for user in group.get("user_email", [])
    ]


def parse_role_names(role_data: dict[str, Any]) -> dict[str, Any]:
    return {
        "Role Name": role_data.get("pretty_name"),
        "Description": role_data.get("description"),
        "Permission": role_data.get("permissions", []),
        "Users": role_data.get("users", []),
        "Groups": role_data.get("groups", []),
    }


<<<<<<< HEAD
def enrich_error_message_id_group_role(e: DemistoException, type_: str | None, custom_message: str | None) -> str | None:
=======
def find_the_cause_error(err: Exception) -> str:
    """
    Finds the cause of an error message related to a missing ID, group or role.

    Args:
        err: A string containing the error message to parse.

    Returns:
        A string describing the cause of the error message.

    """
    pattern = r"(id|Group|Role) \\?'([/A-Za-z 0-9]+)\\?'"
    if match := re.search(pattern, str(err)):
        return f'Error: {match[1]} {match[2]} was not found'
    return "Error: "


def handle_error(e: Exception, type_: str | None, custom_msg: str | None) -> None:
>>>>>>> fd14ad31
    """
    Handles an error that may occur during a process.

    Args:
        e (Exception): The error that occurred.
        type (str | None): The type of resource associated with the error(Role id or Group), if applicable.
        custom_message (str | None): A custom error message to be included in the raised ValueError, if desired.

    Raises:
        ValueError: If the error message indicates that the resource was not found, a more detailed error message
            is constructed using the `find_the_cause_error` function and raised with the original error as the cause.
    """
    if (
        e.res is not None
        and e.res.status_code == 500
        and 'was not found' in str(e)
    ):
        pattern = r"(id|Group|Role) \\?'([/A-Za-z 0-9]+)\\?'"
        if match := re.search(pattern, str(e)):
            error_message = f'Error: {match[1]} {match[2]} was not found'

        return f'{error_message}{custom_message if type_ in ("Group", "Role") else ""}. Full error message: {e}'
    return None


def list_users_command(client: CoreClient, args: dict[str, str]) -> CommandResults:
    """
    Returns a list of all users using the Core API client.

    Args:
        client: A CoreClient instance used for connecting to the Core API.
        args: A dictionary containing additional arguments. Possible keys include:
            - integration_context_brand (str): The name of the integration context brand.

    Returns:
        A CommandResults object containing the readable_output and outputs fields.

    Raises:
        ValueError: If the API connection failed.
    """

    def parse_user(user: dict[str, Any]) -> dict[str, Any]:
        return {
            'User email': user.get('user_email'),
            'First Name': user.get('user_first_name'),
            'Last Name': user.get('user_last_name'),
            'Role': user.get('role_name'),
            'Type': user.get('user_type'),
            'Groups': user.get('groups'),
        }

    listed_users: list[dict[str, Any]] = client.list_users().get('reply', [])
    table_for_markdown = [parse_user(user) for user in listed_users]
    readable_output = tableToMarkdown(name='Users', t=table_for_markdown)

    return CommandResults(
        readable_output=readable_output,
        outputs_prefix=f'{args.get("integration_context_brand", "CoreApiModule")}.User',
        outputs_key_field='user_email',
        outputs=listed_users,
    )


def list_user_groups_command(client: CoreClient, args: dict[str, str]) -> CommandResults:
    """
     Retrieves a list of user groups from the Core API module based on the specified group names.

    Args:
        client: A CoreClient object used to communicate with the Core API module.
        args: A dictionary of arguments passed to the function. The following keys may be present:
            - group_names (required): A list of group names to retrieve details for.

    Returns:
        A CommandResults object containing the table of user groups.

    Raises:
        ValueError: If the API connection fails or the specified group name(s) is not found.
    """

    group_names = argToList(args['group_names'])
    try:
        outputs = client.list_user_groups(group_names).get("reply", [])
    except DemistoException as e:
        custom_message = ", Note: If you sent more than one group name, they may not exist either"
        error_message = enrich_error_message_id_group_role(e=e, type_="Group", custom_message=custom_message)
        raise DemistoException(error_message)

    table_for_markdown: list[dict[str, str | None]] = []
    for group in outputs:
        table_for_markdown.extend(parse_user_groups(group))
    readable_output = tableToMarkdown(name='Groups', t=table_for_markdown)
    return CommandResults(
        readable_output=readable_output,
        outputs_prefix=f'{args.get("integration_context_brand", "CoreApiModule")}.UserGroup',
        outputs_key_field='group_name',
        outputs=outputs,
    )


def list_roles_command(client: CoreClient, args: dict[str, str]) -> CommandResults:
    """
    Retrieves a list of roles with the provided role names from the Core API.

    Args:
        client: A CoreClient object used to communicate with the Core API module.
        args: A dictionary of arguments. The 'role_names' key should be present and contain a
              comma-separated string of role names to retrieve.

    Returns:
         A CommandResults object containing the table of roles.

    Raises:
        DemistoException: If an error occurs while retrieving the data from the Core API.
        ValueError: If the input argument is not valid.

    """
    role_names = argToList(args["role_names"])
    try:
        outputs = client.list_roles(role_names).get("reply", [])
    except DemistoException as e:
        custom_message = ", Note: If you sent more than one Role name, they may not exist either"
        error_message = enrich_error_message_id_group_role(e=e, type_="Role", custom_message=custom_message)
        raise DemistoException(error_message)

    headers = ["Role Name", "Description", "Permissions", "Users", "Groups"]
    table_for_markdown = [parse_role_names(role[0]) for role in outputs if len(role) == 1]
    readable_output = tableToMarkdown(
        name='Roles',
        t=table_for_markdown,
        headers=headers
    )
    return CommandResults(
        readable_output=readable_output,
        outputs_prefix=f'{args.get("integration_context_brand", "CoreApiModule")}.Role',
        outputs_key_field='pretty_name',
        outputs=outputs,
    )


def change_user_role_command(client: CoreClient, args: dict[str, str]) -> CommandResults:
    """
    Changes the role of user(s) in the system.

    Args:
        client (CoreClient): An instance of the CoreClient class used to interact with the system.
        args (dict[str, str]): A dictionary containing the command arguments.
            - 'user_emails' (str): A comma-separated string of user emails.
            - 'role_name' (str, optional): The name of the role to assign to the user(s).
              If not provided, the role for the user(s) will be removed.

    Returns:
        CommandResults: An object containing the result of the command execution.
    """
    user_emails = argToList(args['user_emails'])

    if role_name := args.get('role_name'):
        res = client.set_user_role(user_emails, role_name)["reply"]
        action_message = "updated"
    else:
        res = client.remove_user_role(user_emails)["reply"]
        action_message = "removed"

    count = res.get("update_count")
    plural_suffix = 's' if len(user_emails) > 1 else ''

    return CommandResults(
        readable_output=f"Role was {action_message} successfully for {count} user{plural_suffix}."
    )


def list_risky_users_or_host_command(client: CoreClient, command: str, args: dict[str, str]) -> CommandResults:
    """
    Retrieves a list of risky users or details about a specific user's risk score.

    Args:
        client: A CoreClient object used to communicate with the API.
        args: A dictionary containing the following headers (optional):
            - user_id [str]: ID of the user to retrieve risk score details for.
            - limit [str]: Specifying the maximum number of risky users to return.

    Returns:
        A CommandResults object

    Raises:
        ValueError: If the API connection fails or the specified user ID is not found.

    """

    match command:
        case "user":
            id_key = "user_id"
            table_title = "Risky Users"
            table_header = "User ID"
            outputs_prefix = "RiskyUser"
            get_func = client.list_risky_users
        case 'host':
            id_key = "host_id"
            table_title = "Risky Hosts"
            table_header = "Host ID"
            outputs_prefix = "RiskyHost"
            get_func = client.list_risky_hosts

    outputs: list[dict] | dict
    if id_ := args.get(id_key):
        try:
<<<<<<< HEAD
            outputs = client.risk_score_user_or_host(id).get('reply', {})
=======
            outputs = client.get_risk_score_user_or_host(id_).get('reply', {})
>>>>>>> fd14ad31
        except DemistoException as e:
            error_message = enrich_error_message_id_group_role(e=e, type_="id", custom_message="")
            raise DemistoException(error_message)

        table_for_markdown = [parse_risky_users_or_hosts(outputs, table_header)]  # type: ignore[arg-type]

    else:
        list_limit = int(args.get('limit', 50))
        outputs = get_func().get('reply', [])[:list_limit]

        table_for_markdown = [parse_risky_users_or_hosts(user, table_header) for user in outputs]

    readable_output = tableToMarkdown(name=table_title, t=table_for_markdown)

    return CommandResults(
        readable_output=readable_output,
        outputs_prefix=f'{args.get("integration_context_brand", "CoreApiModule")}.{outputs_prefix}',
        outputs_key_field='id',
        outputs=outputs,
    )<|MERGE_RESOLUTION|>--- conflicted
+++ resolved
@@ -3658,28 +3658,7 @@
     }
 
 
-<<<<<<< HEAD
 def enrich_error_message_id_group_role(e: DemistoException, type_: str | None, custom_message: str | None) -> str | None:
-=======
-def find_the_cause_error(err: Exception) -> str:
-    """
-    Finds the cause of an error message related to a missing ID, group or role.
-
-    Args:
-        err: A string containing the error message to parse.
-
-    Returns:
-        A string describing the cause of the error message.
-
-    """
-    pattern = r"(id|Group|Role) \\?'([/A-Za-z 0-9]+)\\?'"
-    if match := re.search(pattern, str(err)):
-        return f'Error: {match[1]} {match[2]} was not found'
-    return "Error: "
-
-
-def handle_error(e: Exception, type_: str | None, custom_msg: str | None) -> None:
->>>>>>> fd14ad31
     """
     Handles an error that may occur during a process.
 
@@ -3885,11 +3864,7 @@
     outputs: list[dict] | dict
     if id_ := args.get(id_key):
         try:
-<<<<<<< HEAD
-            outputs = client.risk_score_user_or_host(id).get('reply', {})
-=======
-            outputs = client.get_risk_score_user_or_host(id_).get('reply', {})
->>>>>>> fd14ad31
+            outputs = client.risk_score_user_or_host(id_).get('reply', {})
         except DemistoException as e:
             error_message = enrich_error_message_id_group_role(e=e, type_="id", custom_message="")
             raise DemistoException(error_message)
