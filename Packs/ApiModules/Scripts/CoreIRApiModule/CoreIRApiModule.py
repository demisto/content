import demistomock as demisto  # noqa: F401
from CommonServerPython import *  # noqa: F401
import urllib3
import copy
import re
from operator import itemgetter

from typing import Tuple, Callable

# Disable insecure warnings
urllib3.disable_warnings()
TIME_FORMAT = "%Y-%m-%dT%H:%M:%S"

XSOAR_RESOLVED_STATUS_TO_XDR = {
    'Other': 'resolved_other',
    'Duplicate': 'resolved_duplicate',
    'False Positive': 'resolved_false_positive',
    'Resolved': 'resolved_true_positive',
    'Security Testing': 'resolved_security_testing',
}

XDR_RESOLVED_STATUS_TO_XSOAR = {
    'resolved_known_issue': 'Other',
    'resolved_duplicate_incident': 'Duplicate',
    'resolved_duplicate': 'Duplicate',
    'resolved_false_positive': 'False Positive',
    'resolved_true_positive': 'Resolved',
    'resolved_security_testing': 'Security Testing',
    'resolved_other': 'Other',
    'resolved_auto': 'Resolved'
}

ALERT_GENERAL_FIELDS = {
    'detection_modules',
    'alert_full_description',
    'matching_service_rule_id',
    'variation_rule_id',
    'content_version',
    'detector_id',
    'mitre_technique_id_and_name',
    'silent',
    'mitre_technique_ids',
    'activity_first_seet_at',
    '_type',
    'dst_association_strength',
    'alert_description',
}

ALERT_EVENT_GENERAL_FIELDS = {
    "_time",
    "vendor",
    "event_timestamp",
    "event_type",
    "event_id",
    "cloud_provider",
    "project",
    "cloud_provider_event_id",
    "cloud_correlation_id",
    "operation_name_orig",
    "operation_name",
    "identity_orig",
    "identity_name",
    "identity_uuid",
    "identity_type",
    "identity_sub_type",
    "identity_invoked_by_name",
    "identity_invoked_by_uuid",
    "identity_invoked_by_type",
    "identity_invoked_by_sub_type",
    "operation_status",
    "operation_status_orig",
    "operation_status_orig_code",
    "operation_status_reason_provided",
    "resource_type",
    "resource_type_orig",
    "resource_sub_type",
    "resource_sub_type_orig",
    "region",
    "zone",
    "referenced_resource",
    "referenced_resource_name",
    "referenced_resources_count",
    "user_agent",
    "caller_ip",
    'caller_ip_geolocation',
    "caller_ip_asn",
    'caller_project',
    'raw_log',
    "log_name",
    "caller_ip_asn_org",
    "event_base_id",
    "ingestion_time",
}

ALERT_EVENT_AWS_FIELDS = {
    "eventVersion",
    "userIdentity",
    "eventTime",
    "eventSource",
    "eventName",
    "awsRegion",
    "sourceIPAddress",
    "userAgent",
    "requestID",
    "eventID",
    "readOnly",
    "eventType",
    "apiVersion",
    "managementEvent",
    "recipientAccountId",
    "eventCategory",
    "errorCode",
    "errorMessage",
    "resources",
}

ALERT_EVENT_GCP_FIELDS = {
    "labels",
    "operation",
    "protoPayload",
    "resource",
    "severity",
    "timestamp",
}

ALERT_EVENT_AZURE_FIELDS = {
    "time",
    "resourceId",
    "category",
    "operationName",
    "operationVersion",
    "schemaVersion",
    "statusCode",
    "statusText",
    "callerIpAddress",
    "correlationId",
    "identity",
    "level",
    "properties",
    "uri",
    "protocol",
    "resourceType",
    "tenantId",
}


class CoreClient(BaseClient):

    def __init__(self, base_url: str, headers: dict, timeout: int = 120, proxy: bool = False, verify: bool = False):
        super().__init__(base_url=base_url, headers=headers, proxy=proxy, verify=verify)
        self.timeout = timeout

<<<<<<< HEAD
=======
    def get_incidents(self, incident_id_list=None, lte_modification_time=None, gte_modification_time=None,
                      lte_creation_time=None, gte_creation_time=None, status=None, starred=None,
                      starred_incidents_fetch_window=None, sort_by_modification_time=None, sort_by_creation_time=None,
                      page_number=0, limit=100, gte_creation_time_milliseconds=0):
        """
        Filters and returns incidents

        :param incident_id_list: List of incident ids - must be list
        :param lte_modification_time: string of time format "2019-12-31T23:59:00"
        :param gte_modification_time: string of time format "2019-12-31T23:59:00"
        :param lte_creation_time: string of time format "2019-12-31T23:59:00"
        :param gte_creation_time: string of time format "2019-12-31T23:59:00"
        :param starred_incidents_fetch_window: string of time format "2019-12-31T23:59:00"
        :param starred: True if the incident is starred, else False
        :param status: string of status
        :param sort_by_modification_time: optional - enum (asc,desc)
        :param sort_by_creation_time: optional - enum (asc,desc)
        :param page_number: page number
        :param limit: maximum number of incidents to return per page
        :param gte_creation_time_milliseconds: greater than time in milliseconds
        :return:
        """
        search_from = page_number * limit
        search_to = search_from + limit

        request_data = {
            'search_from': search_from,
            'search_to': search_to,
        }

        if sort_by_creation_time and sort_by_modification_time:
            raise ValueError('Should be provide either sort_by_creation_time or '
                             'sort_by_modification_time. Can\'t provide both')
        if sort_by_creation_time:
            request_data['sort'] = {
                'field': 'creation_time',
                'keyword': sort_by_creation_time
            }
        elif sort_by_modification_time:
            request_data['sort'] = {
                'field': 'modification_time',
                'keyword': sort_by_modification_time
            }

        filters = []
        if incident_id_list is not None and len(incident_id_list) > 0:
            filters.append({
                'field': 'incident_id_list',
                'operator': 'in',
                'value': incident_id_list
            })

        if status:
            filters.append({
                'field': 'status',
                'operator': 'eq',
                'value': status
            })

        if starred and starred_incidents_fetch_window:
            filters.append({
                'field': 'starred',
                'operator': 'eq',
                'value': True
            })
            filters.append({
                'field': 'creation_time',
                'operator': 'gte',
                'value': starred_incidents_fetch_window
            })
            if demisto.command() == 'fetch-incidents':
                if len(filters) > 0:
                    request_data['filters'] = filters
                incidents = self.handle_fetch_starred_incidents(limit, page_number, request_data)
                return incidents

        else:
            if lte_creation_time:
                filters.append({
                    'field': 'creation_time',
                    'operator': 'lte',
                    'value': date_to_timestamp(lte_creation_time, TIME_FORMAT)
                })

            if gte_creation_time:
                filters.append({
                    'field': 'creation_time',
                    'operator': 'gte',
                    'value': date_to_timestamp(gte_creation_time, TIME_FORMAT)
                })

            if lte_modification_time:
                filters.append({
                    'field': 'modification_time',
                    'operator': 'lte',
                    'value': date_to_timestamp(lte_modification_time, TIME_FORMAT)
                })

            if gte_modification_time:
                filters.append({
                    'field': 'modification_time',
                    'operator': 'gte',
                    'value': date_to_timestamp(gte_modification_time, TIME_FORMAT)
                })

            if gte_creation_time_milliseconds > 0:
                filters.append({
                    'field': 'creation_time',
                    'operator': 'gte',
                    'value': gte_creation_time_milliseconds
                })

        if len(filters) > 0:
            request_data['filters'] = filters

        res = self._http_request(
            method='POST',
            url_suffix='/incidents/get_incidents/',
            json_data={'request_data': request_data},
            headers=self._headers,
            timeout=self.timeout
        )
        incidents = res.get('reply', {}).get('incidents', [])

        return incidents

    def handle_fetch_starred_incidents(self, limit: int, page_number: int, request_data: Dict[Any, Any]) -> List[Any]:
        """Called from get_incidents if the command is fetch-incidents. Implement in child classes."""
        return []

>>>>>>> 90cf3b88
    def get_endpoints(self,
                      endpoint_id_list=None,
                      dist_name=None,
                      ip_list=None,
                      public_ip_list=None,
                      group_name=None,
                      platform=None,
                      alias_name=None,
                      isolate=None,
                      hostname=None,
                      page_number=0,
                      limit=30,
                      first_seen_gte=None,
                      first_seen_lte=None,
                      last_seen_gte=None,
                      last_seen_lte=None,
                      sort_by_first_seen=None,
                      sort_by_last_seen=None,
                      status=None,
                      username=None
                      ):

        search_from = page_number * limit
        search_to = search_from + limit

        request_data = {
            'search_from': search_from,
            'search_to': search_to,
        }

        filters = create_request_filters(
            status=status, username=username, endpoint_id_list=endpoint_id_list, dist_name=dist_name,
            ip_list=ip_list, group_name=group_name, platform=platform, alias_name=alias_name, isolate=isolate,
            hostname=hostname, first_seen_gte=first_seen_gte, first_seen_lte=first_seen_lte,
            last_seen_gte=last_seen_gte, last_seen_lte=last_seen_lte, public_ip_list=public_ip_list
        )

        if search_from:
            request_data['search_from'] = search_from

        if search_to:
            request_data['search_to'] = search_to

        if sort_by_first_seen:
            request_data['sort'] = {
                'field': 'first_seen',
                'keyword': sort_by_first_seen
            }
        elif sort_by_last_seen:
            request_data['sort'] = {
                'field': 'last_seen',
                'keyword': sort_by_last_seen
            }

        request_data['filters'] = filters

        reply = self._http_request(
            method='POST',
            url_suffix='/endpoints/get_endpoint/',
            json_data={'request_data': request_data},
            timeout=self.timeout
        )
        demisto.debug(f"get_endpoints response = {reply}")

        endpoints = reply.get('reply').get('endpoints', [])
        return endpoints

<<<<<<< HEAD
    def set_endpoints_alias(self, filters: list[dict[str, str]], new_alias_name: str | None) -> dict:      # pragma: no cover
=======
    def set_endpoints_alias(self, filters: list[dict[str, str]], new_alias_name: str | None) -> dict:  # pragma: no cover
>>>>>>> 90cf3b88
        """
        This func is used to set the alias name of an endpoint.

        args:
            filters: list of filters to get the endpoints
            new_alias_name: the new alias name to set

        returns: dict of the response(True if success else error message)
        """

        request_data = {'filters': filters, 'alias': new_alias_name}

        return self._http_request(
            method='POST',
            url_suffix='/endpoints/update_agent_name/',
            json_data={'request_data': request_data},
            timeout=self.timeout,
        )

    def isolate_endpoint(self, endpoint_id, incident_id=None):
        request_data = {
            'endpoint_id': endpoint_id,
        }
        if incident_id:
            request_data['incident_id'] = incident_id

        reply = self._http_request(
            method='POST',
            url_suffix='/endpoints/isolate',
            json_data={'request_data': request_data},
            timeout=self.timeout
        )
        return reply.get('reply')

    def unisolate_endpoint(self, endpoint_id, incident_id=None):
        request_data = {
            'endpoint_id': endpoint_id,
        }
        if incident_id:
            request_data['incident_id'] = incident_id

        reply = self._http_request(
            method='POST',
            url_suffix='/endpoints/unisolate',
            json_data={'request_data': request_data},
            timeout=self.timeout
        )
        return reply.get('reply')

    def insert_alerts(self, alerts):
        self._http_request(
            method='POST',
            url_suffix='/alerts/insert_parsed_alerts/',
            json_data={
                'request_data': {
                    'alerts': alerts
                }
            },
            timeout=self.timeout
        )

    def insert_cef_alerts(self, alerts):
        self._http_request(
            method='POST',
            url_suffix='/alerts/insert_cef_alerts/',
            json_data={
                'request_data': {
                    'alerts': alerts
                }
            },
            timeout=self.timeout
        )

    def get_distribution_url(self, distribution_id, package_type):
        reply = self._http_request(
            method='POST',
            url_suffix='/distributions/get_dist_url/',
            json_data={
                'request_data': {
                    'distribution_id': distribution_id,
                    'package_type': package_type
                }
            },
            timeout=self.timeout
        )

        return reply.get('reply').get('distribution_url')

    def get_distribution_status(self, distribution_id):
        reply = self._http_request(
            method='POST',
            url_suffix='/distributions/get_status/',
            json_data={
                'request_data': {
                    'distribution_id': distribution_id
                }
            },
            timeout=self.timeout
        )

        return reply.get('reply').get('status')

    def get_distribution_versions(self):
        reply = self._http_request(
            method='POST',
            url_suffix='/distributions/get_versions/',
            json_data={},
            timeout=self.timeout
        )

        return reply.get('reply')

    def create_distribution(self, name, platform, package_type, agent_version, description):
        request_data = {}
        if package_type == 'standalone':
            request_data = {
                'name': name,
                'platform': platform,
                'package_type': package_type,
                'agent_version': agent_version,
                'description': description,
            }
        elif package_type == 'upgrade':
            request_data = {
                'name': name,
                'package_type': package_type,
                'description': description,
            }

            if platform == 'windows':
                request_data['windows_version'] = agent_version
            elif platform == 'linux':
                request_data['linux_version'] = agent_version
            elif platform == 'macos':
                request_data['macos_version'] = agent_version

        reply = self._http_request(
            method='POST',
            url_suffix='/distributions/create/',
            json_data={
                'request_data': request_data
            },
            timeout=self.timeout
        )

        return reply.get('reply').get('distribution_id')

    def audit_management_logs(self, email, result, _type, sub_type, search_from, search_to, timestamp_gte,
                              timestamp_lte, sort_by, sort_order):

        request_data: Dict[str, Any] = {}
        filters = []
        if email:
            filters.append({
                'field': 'email',
                'operator': 'in',
                'value': email
            })
        if result:
            filters.append({
                'field': 'result',
                'operator': 'in',
                'value': result
            })
        if _type:
            filters.append({
                'field': 'type',
                'operator': 'in',
                'value': _type
            })
        if sub_type:
            filters.append({
                'field': 'sub_type',
                'operator': 'in',
                'value': sub_type
            })
        if timestamp_gte:
            filters.append({
                'field': 'timestamp',
                'operator': 'gte',
                'value': timestamp_gte
            })
        if timestamp_lte:
            filters.append({
                'field': 'timestamp',
                'operator': 'lte',
                'value': timestamp_lte
            })

        if filters:
            request_data['filters'] = filters

        if search_from > 0:
            request_data['search_from'] = search_from

        if search_to:
            request_data['search_to'] = search_to

        if sort_by:
            request_data['sort'] = {
                'field': sort_by,
                'keyword': sort_order
            }

        reply = self._http_request(
            method='POST',
            url_suffix='/audits/management_logs/',
            json_data={'request_data': request_data},
            timeout=self.timeout
        )

        return reply.get('reply').get('data', [])

    def get_audit_agent_reports(self, endpoint_ids, endpoint_names, result, _type, sub_type, search_from, search_to,
                                timestamp_gte, timestamp_lte, sort_by, sort_order):
        request_data: Dict[str, Any] = {}
        filters = []
        if endpoint_ids:
            filters.append({
                'field': 'endpoint_id',
                'operator': 'in',
                'value': endpoint_ids
            })
        if endpoint_names:
            filters.append({
                'field': 'endpoint_name',
                'operator': 'in',
                'value': endpoint_names
            })
        if result:
            filters.append({
                'field': 'result',
                'operator': 'in',
                'value': result
            })
        if _type:
            filters.append({
                'field': 'type',
                'operator': 'in',
                'value': _type
            })
        if sub_type:
            filters.append({
                'field': 'sub_type',
                'operator': 'in',
                'value': sub_type
            })
        if timestamp_gte:
            filters.append({
                'field': 'timestamp',
                'operator': 'gte',
                'value': timestamp_gte
            })
        if timestamp_lte:
            filters.append({
                'field': 'timestamp',
                'operator': 'lte',
                'value': timestamp_lte
            })

        if filters:
            request_data['filters'] = filters

        if search_from > 0:
            request_data['search_from'] = search_from

        if search_to:
            request_data['search_to'] = search_to

        if sort_by:
            request_data['sort'] = {
                'field': sort_by,
                'keyword': sort_order
            }

        reply = self._http_request(
            method='POST',
            url_suffix='/audits/agents_reports/',
            json_data={'request_data': request_data},
            timeout=self.timeout
        )

        return reply.get('reply').get('data', [])

    def blocklist_files(self, hash_list, comment=None, incident_id=None, detailed_response=False):
        request_data: Dict[str, Any] = {"hash_list": hash_list}
        if comment:
            request_data["comment"] = comment
        if incident_id:
            request_data['incident_id'] = incident_id
        if detailed_response:
            request_data['detailed_response'] = detailed_response

        self._headers['content-type'] = 'application/json'
        reply = self._http_request(
            method='POST',
            url_suffix='/hash_exceptions/blocklist/',
            json_data={'request_data': request_data},
            ok_codes=(200, 201, 500,),
            timeout=self.timeout
        )
        return reply.get('reply')

    def remove_blocklist_files(self, hash_list, comment=None, incident_id=None):
        request_data: Dict[str, Any] = {"hash_list": hash_list}
        if comment:
            request_data["comment"] = comment
        if incident_id:
            request_data['incident_id'] = incident_id

        self._headers['content-type'] = 'application/json'
        reply = self._http_request(
            method='POST',
            url_suffix='/hash_exceptions/blocklist/remove/',
            json_data={'request_data': request_data},
            timeout=self.timeout
        )
        return reply.get('reply')

    def allowlist_files(self, hash_list, comment=None, incident_id=None, detailed_response=False):
        request_data: Dict[str, Any] = {"hash_list": hash_list}
        if comment:
            request_data["comment"] = comment
        if incident_id:
            request_data['incident_id'] = incident_id
        if detailed_response:
            request_data['detailed_response'] = detailed_response

        self._headers['content-type'] = 'application/json'
        reply = self._http_request(
            method='POST',
            url_suffix='/hash_exceptions/allowlist/',
            json_data={'request_data': request_data},
            ok_codes=(201, 200),
            timeout=self.timeout
        )
        return reply.get('reply')

    def remove_allowlist_files(self, hash_list, comment=None, incident_id=None):
        request_data: Dict[str, Any] = {"hash_list": hash_list}
        if comment:
            request_data["comment"] = comment
        if incident_id:
            request_data['incident_id'] = incident_id

        self._headers['content-type'] = 'application/json'
        reply = self._http_request(
            method='POST',
            url_suffix='/hash_exceptions/allowlist/remove/',
            json_data={'request_data': request_data},
            timeout=self.timeout
        )
        return reply.get('reply')

    def quarantine_files(self, endpoint_id_list, file_path, file_hash, incident_id):
        request_data: Dict[str, Any] = {}
        filters = []
        if endpoint_id_list:
            filters.append({
                'field': 'endpoint_id_list',
                'operator': 'in',
                'value': endpoint_id_list
            })

        if filters:
            request_data['filters'] = filters

        request_data['file_path'] = file_path
        request_data['file_hash'] = file_hash
        if incident_id:
            request_data['incident_id'] = incident_id

        self._headers['content-type'] = 'application/json'
        reply = self._http_request(
            method='POST',
            url_suffix='/endpoints/quarantine/',
            json_data={'request_data': request_data},
            ok_codes=(200, 201),
            timeout=self.timeout
        )

        return reply.get('reply')

    def restore_file(self, file_hash, endpoint_id=None, incident_id=None):
        request_data: Dict[str, Any] = {'file_hash': file_hash}
        if incident_id:
            request_data['incident_id'] = incident_id
        if endpoint_id:
            request_data['endpoint_id'] = endpoint_id

        self._headers['content-type'] = 'application/json'
        reply = self._http_request(
            method='POST',
            url_suffix='/endpoints/restore/',
            json_data={'request_data': request_data},
            ok_codes=(200, 201),
            timeout=self.timeout
        )
        return reply.get('reply')

    def endpoint_scan(self, url_suffix, endpoint_id_list=None, dist_name=None, gte_first_seen=None, gte_last_seen=None,
                      lte_first_seen=None,
                      lte_last_seen=None, ip_list=None, group_name=None, platform=None, alias=None, isolate=None,
                      hostname: list = None, incident_id=None):
        request_data: Dict[str, Any] = {}
        filters = []

        if endpoint_id_list:
            filters.append({
                'field': 'endpoint_id_list',
                'operator': 'in',
                'value': endpoint_id_list
            })

        if dist_name:
            filters.append({
                'field': 'dist_name',
                'operator': 'in',
                'value': dist_name
            })

        if ip_list:
            filters.append({
                'field': 'ip_list',
                'operator': 'in',
                'value': ip_list
            })

        if group_name:
            filters.append({
                'field': 'group_name',
                'operator': 'in',
                'value': group_name
            })

        if platform:
            filters.append({
                'field': 'platform',
                'operator': 'in',
                'value': platform
            })

        if alias:
            filters.append({
                'field': 'alias',
                'operator': 'in',
                'value': alias
            })

        if isolate:
            filters.append({
                'field': 'isolate',
                'operator': 'in',
                'value': [isolate]
            })

        if hostname:
            filters.append({
                'field': 'hostname',
                'operator': 'in',
                'value': hostname
            })

        if gte_first_seen:
            filters.append({
                'field': 'first_seen',
                'operator': 'gte',
                'value': gte_first_seen
            })

        if lte_first_seen:
            filters.append({
                'field': 'first_seen',
                'operator': 'lte',
                'value': lte_first_seen
            })

        if gte_last_seen:
            filters.append({
                'field': 'last_seen',
                'operator': 'gte',
                'value': gte_last_seen
            })

        if lte_last_seen:
            filters.append({
                'field': 'last_seen',
                'operator': 'lte',
                'value': lte_last_seen
            })

        if filters:
            request_data['filters'] = filters
        else:
            request_data['filters'] = 'all'
        if incident_id:
            request_data['incident_id'] = incident_id

        self._headers['content-type'] = 'application/json'
        reply = self._http_request(
            method='POST',
            url_suffix=url_suffix,
            json_data={'request_data': request_data},
            ok_codes=(200, 201),
            timeout=self.timeout
        )
        return reply.get('reply')

    def get_quarantine_status(self, file_path, file_hash, endpoint_id):
        request_data: Dict[str, Any] = {'files': [{
            'endpoint_id': endpoint_id,
            'file_path': file_path,
            'file_hash': file_hash
        }]}
        self._headers['content-type'] = 'application/json'
        reply = self._http_request(
            method='POST',
            url_suffix='/quarantine/status/',
            json_data={'request_data': request_data},
            timeout=self.timeout
        )

        reply_content = reply.get('reply')
        if isinstance(reply_content, list):
            return reply_content[0]
        else:
            raise TypeError(f'got unexpected response from api: {reply_content}\n')

    def delete_endpoints(self, endpoint_ids: list):
        request_data: Dict[str, Any] = {
            'filters': [
                {
                    'field': 'endpoint_id_list',
                    'operator': 'in',
                    'value': endpoint_ids
                }
            ]
        }

        self._http_request(
            method='POST',
            url_suffix='/endpoints/delete/',
            json_data={'request_data': request_data},
            timeout=self.timeout
        )

    def get_policy(self, endpoint_id) -> Dict[str, Any]:
        request_data: Dict[str, Any] = {
            'endpoint_id': endpoint_id
        }

        reply = self._http_request(
            method='POST',
            url_suffix='/endpoints/get_policy/',
            json_data={'request_data': request_data},
            timeout=self.timeout
        )

        return reply.get('reply')

    def get_original_alerts(self, alert_id_list):
        res = self._http_request(
            method='POST',
            url_suffix='/alerts/get_original_alerts/',
            json_data={
                'request_data': {
                    'alert_id_list': alert_id_list,
                }
            },
        )
        return res.get('reply', {})

    def get_alerts_by_filter_data(self, request_data: dict):
        res = self._http_request(
            method='POST',
            url_suffix='/alerts/get_alerts_by_filter_data/',
            json_data={
                'request_data': request_data
            },
        )
        return res.get('reply', {})

    def get_endpoint_device_control_violations(self, endpoint_ids: list, type_of_violation, timestamp_gte: int,
                                               timestamp_lte: int,
                                               ip_list: list, vendor: list, vendor_id: list, product: list,
                                               product_id: list,
                                               serial: list,
                                               hostname: list, violation_ids: list, username: list) -> Dict[str, Any]:
        arg_list = {'type': type_of_violation,
                    'endpoint_id_list': endpoint_ids,
                    'ip_list': ip_list,
                    'vendor': vendor,
                    'vendor_id': vendor_id,
                    'product': product,
                    'product_id': product_id,
                    'serial': serial,
                    'hostname': hostname,
                    'violation_id_list': violation_ids,
                    'username': username
                    }

        filters: list = [{
            'field': arg_key,
            'operator': 'in',
            'value': arg_val
        } for arg_key, arg_val in arg_list.items() if arg_val and arg_val[0]]

        if timestamp_lte:
            filters.append({
                'field': 'timestamp',
                'operator': 'lte',
                'value': timestamp_lte
            })
        if timestamp_gte:
            filters.append({
                'field': 'timestamp',
                'operator': 'gte',
                'value': timestamp_gte})

        request_data: Dict[str, Any] = {
            'filters': filters
        }

        reply = self._http_request(
            method='POST',
            url_suffix='/device_control/get_violations/',
            json_data={'request_data': request_data},
            timeout=self.timeout
        )

        return reply.get('reply')

    def generate_files_dict_with_specific_os(self, windows: list, linux: list, macos: list) -> Dict[str, list]:
        if not windows and not linux and not macos:
            raise ValueError('You should enter at least one path.')

        files = {}
        if windows:
            files['windows'] = windows
        if linux:
            files['linux'] = linux
        if macos:
            files['macos'] = macos

        return files

    def retrieve_file(self, endpoint_id_list: list, windows: list, linux: list, macos: list, file_path_list: list,
                      incident_id: Optional[int]) -> Dict[str, Any]:
        # there are 2 options, either the paths are given with separation to a specific os or without
        # it using generic_file_path
        if file_path_list:
            files = self.generate_files_dict(
                endpoint_id_list=endpoint_id_list,
                file_path_list=file_path_list
            )
        else:
            files = self.generate_files_dict_with_specific_os(windows=windows, linux=linux, macos=macos)

        request_data: Dict[str, Any] = {
            'filters': [
                {
                    'field': 'endpoint_id_list',
                    'operator': 'in',
                    'value': endpoint_id_list
                }
            ],
            'files': files,
        }
        if incident_id:
            request_data['incident_id'] = incident_id

        reply = self._http_request(
            method='POST',
            url_suffix='/endpoints/file_retrieval/',
            json_data={'request_data': request_data},
            timeout=self.timeout
        )
        demisto.debug(f"retrieve_file = {reply}")

        return reply.get('reply')

    def generate_files_dict(self, endpoint_id_list: list, file_path_list: list) -> Dict[str, Any]:
        files: dict = {"windows": [], "linux": [], "macos": []}

        if len(endpoint_id_list) != len(file_path_list):
            raise ValueError("The endpoint_ids list must be in the same length as the generic_file_path")

        for endpoint_id, file_path in zip(endpoint_id_list, file_path_list):
            endpoints = self.get_endpoints(endpoint_id_list=[endpoint_id])

            if len(endpoints) == 0 or not isinstance(endpoints, list):
                raise ValueError(f'Error: Endpoint {endpoint_id} was not found')

            endpoint = endpoints[0]
            endpoint_os_type = endpoint.get('os_type')

            if 'windows' in endpoint_os_type.lower():
                files['windows'].append(file_path)
            elif 'linux' in endpoint_os_type.lower():
                files['linux'].append(file_path)
            elif 'mac' in endpoint_os_type.lower():
                files['macos'].append(file_path)

        # remove keys with no value
        files = {k: v for k, v in files.items() if v}

        return files

    def retrieve_file_details(self, action_id: int) -> Dict[str, Any]:
        request_data: Dict[str, Any] = {
            'group_action_id': action_id
        }

        reply = self._http_request(
            method='POST',
            url_suffix='/actions/file_retrieval_details/',
            json_data={'request_data': request_data},
            timeout=self.timeout
        )
        demisto.debug(f"retrieve_file_details = {reply}")

        return reply.get('reply').get('data')

    @logger
    def get_scripts(self, name: list, description: list, created_by: list, windows_supported,
                    linux_supported, macos_supported, is_high_risk) -> Dict[str, Any]:

        arg_list = {'name': name,
                    'description': description,
                    'created_by': created_by,
                    'windows_supported': windows_supported,
                    'linux_supported': linux_supported,
                    'macos_supported': macos_supported,
                    'is_high_risk': is_high_risk
                    }

        filters: list = [{
            'field': arg_key,
            'operator': 'in',
            'value': arg_val
        } for arg_key, arg_val in arg_list.items() if arg_val and arg_val[0]]

        request_data: Dict[str, Any] = {
            'filters': filters
        }

        reply = self._http_request(
            method='POST',
            url_suffix='/scripts/get_scripts/',
            json_data={'request_data': request_data},
            timeout=self.timeout
        )

        return reply.get('reply')

    def get_script_metadata(self, script_uid) -> Dict[str, Any]:
        request_data: Dict[str, Any] = {
            'script_uid': script_uid
        }

        reply = self._http_request(
            method='POST',
            url_suffix='/scripts/get_script_metadata/',
            json_data={'request_data': request_data},
            timeout=self.timeout
        )

        return reply.get('reply')

    def get_script_code(self, script_uid) -> Dict[str, Any]:
        request_data: Dict[str, Any] = {
            'script_uid': script_uid
        }

        reply = self._http_request(
            method='POST',
            url_suffix='/scripts/get_script_code/',
            json_data={'request_data': request_data},
            timeout=self.timeout
        )

        return reply.get('reply')

    @logger
    def run_script(self,
                   script_uid: str, endpoint_ids: list, parameters: Dict[str, Any], timeout: int, incident_id: Optional[int],
                   ) -> Dict[str, Any]:
        filters: list = [{
            'field': 'endpoint_id_list',
            'operator': 'in',
            'value': endpoint_ids
        }]
        request_data: Dict[str, Any] = {'script_uid': script_uid, 'timeout': timeout, 'filters': filters,
                                        'parameters_values': parameters}
        if incident_id:
            request_data['incident_id'] = incident_id

        return self._http_request(
            method='POST',
            url_suffix='/scripts/run_script/',
            json_data={'request_data': request_data},
            timeout=self.timeout
        )

    @logger
    def run_snippet_code_script(self, snippet_code: str, endpoint_ids: list,
                                incident_id: Optional[int] = None) -> Dict[str, Any]:
        request_data: Dict[str, Any] = {
            'filters': [{
                'field': 'endpoint_id_list',
                'operator': 'in',
                'value': endpoint_ids
            }],
            'snippet_code': snippet_code,
        }

        if incident_id:
            request_data['incident_id'] = incident_id

        return self._http_request(
            method='POST',
            url_suffix='/scripts/run_snippet_code_script',
            json_data={
                'request_data': request_data
            },
            timeout=self.timeout,
        )

    @logger
    def get_script_execution_status(self, action_id: str) -> Dict[str, Any]:
        request_data: Dict[str, Any] = {
            'action_id': action_id
        }

        return self._http_request(
            method='POST',
            url_suffix='/scripts/get_script_execution_status/',
            json_data={'request_data': request_data},
            timeout=self.timeout
        )

    @logger
    def get_script_execution_results(self, action_id: str) -> Dict[str, Any]:
        return self._http_request(
            method='POST',
            url_suffix='/scripts/get_script_execution_results',
            json_data={
                'request_data': {
                    'action_id': action_id
                }
            },
            timeout=self.timeout,
        )

    @logger
    def get_script_execution_result_files(self, action_id: str, endpoint_id: str) -> Dict[str, Any]:
        response = self._http_request(
            method='POST',
            url_suffix='/scripts/get_script_execution_results_files',
            json_data={
                'request_data': {
                    'action_id': action_id,
                    'endpoint_id': endpoint_id,
                }
            },
            timeout=self.timeout,
        )
        link = response.get('reply', {}).get('DATA')
        demisto.debug(f"From the previous API call, this link was returned {link=}")
        # If the link is None, the API call will result in a 'Connection Timeout Error', so we raise an exception
        if not link:
            raise DemistoException(f'Failed getting response files for {action_id=}, {endpoint_id=}')
        return self._http_request(
            method='GET',
            url_suffix=re.findall('download.*', link)[0],
            resp_type='response',
        )

    def action_status_get(self, action_id) -> Dict[str, Any]:
        request_data: Dict[str, Any] = {
            'group_action_id': action_id,
        }

        reply = self._http_request(
            method='POST',
            url_suffix='/actions/get_action_status/',
            json_data={'request_data': request_data},
            timeout=self.timeout
        )
        demisto.debug(f"action_status_get = {reply}")

        return reply.get('reply').get('data')

    @logger
    def get_file(self, file_link):
        reply = self._http_request(
            method='GET',
            full_url=file_link,
            timeout=self.timeout,
            resp_type='content'
        )
        return reply

    def get_file_by_url_suffix(self, url_suffix):
        reply = self._http_request(
            method='GET',
            url_suffix=url_suffix,
            timeout=self.timeout,
            resp_type='content'
        )
        return reply

    @logger
    def get_endpoints_by_status(self, status, last_seen_gte=None, last_seen_lte=None):
        filters = []

        if not isinstance(status, list):
            status = [status]

        filters.append({
            'field': 'endpoint_status',
            'operator': 'IN',
            'value': status
        })

        if last_seen_gte:
            filters.append({
                'field': 'last_seen',
                'operator': 'gte',
                'value': last_seen_gte
            })

        if last_seen_lte:
            filters.append({
                'field': 'last_seen',
                'operator': 'lte',
                'value': last_seen_lte
            })

        reply = self._http_request(
            method='POST',
            url_suffix='/endpoints/get_endpoint/',
            json_data={'request_data': {'filters': filters}},
            timeout=self.timeout
        )

        endpoints_count = reply.get('reply').get('total_count', 0)
        return endpoints_count, reply

    def add_exclusion(self, indicator, name, status="ENABLED", comment=None):
        request_data: Dict[str, Any] = {
            'indicator': indicator,
            'status': status,
            'name': name
        }

        res = self._http_request(
            method='POST',
            url_suffix='/alerts_exclusion/add/',
            json_data={'request_data': request_data},
            timeout=self.timeout
        )
        return res.get("reply")

    def delete_exclusion(self, alert_exclusion_id: int):
        request_data: Dict[str, Any] = {
            'alert_exclusion_id': alert_exclusion_id,
        }

        res = self._http_request(
            method='POST',
            url_suffix='/alerts_exclusion/delete/',
            json_data={'request_data': request_data},
            timeout=self.timeout
        )
        return res.get("reply")

    def get_exclusion(self, limit, tenant_id=None, filter=None):
        request_data: Dict[str, Any] = {}
        if tenant_id:
            request_data['tenant_id'] = tenant_id
        if filter:
            request_data['filter_data'] = filter
        res = self._http_request(
            method='POST',
            url_suffix='/alerts_exclusion/',
            json_data={'request_data': request_data},
            timeout=self.timeout
        )
        reply = res.get("reply")
        return reply[:limit]

    def add_tag_endpoint(self, endpoint_ids, tag, args):
        """
        Add tag to an endpoint
        """
        return self.call_tag_endpoint(endpoint_ids=endpoint_ids, tag=tag, args=args, url_suffix='/tags/agents/assign/')

    def remove_tag_endpoint(self, endpoint_ids, tag, args):
        """
        Remove tag from an endpoint.
        """
        return self.call_tag_endpoint(endpoint_ids=endpoint_ids, tag=tag, args=args, url_suffix='/tags/agents/remove/')

    def call_tag_endpoint(self, endpoint_ids, tag, args, url_suffix):
        """
        Add or remove a tag from an endpoint.
        """
        filters = args_to_request_filters(args)

        body_request = {
            'context': {
                'lcaas_id': endpoint_ids,
            },
            'request_data': {
                'filters': filters,
                'tag': tag
            },
        }

        return self._http_request(
            method='POST',
            url_suffix=url_suffix,
            json_data=body_request,
            timeout=self.timeout
        )

    def list_users(self) -> dict[str, list[dict[str, Any]]]:
        return self._http_request(
            method='POST',
            url_suffix='/rbac/get_users/',
            json_data={"request_data": {}},
        )

    def risk_score_user_or_host(self, user_or_host_id: str) -> dict[str, dict[str, Any]]:
        return self._http_request(
            method='POST',
            url_suffix='/get_risk_score/',
            json_data={"request_data": {"id": user_or_host_id}},
        )

    def list_risky_users(self) -> dict[str, list[dict[str, Any]]]:
        return self._http_request(
            method='POST',
            url_suffix='/get_risky_users/',
        )

    def list_risky_hosts(self) -> dict[str, list[dict[str, Any]]]:
        return self._http_request(
            method='POST',
            url_suffix='/get_risky_hosts/',
        )

    def list_user_groups(self, group_names: list[str]) -> dict[str, list[dict[str, Any]]]:
        return self._http_request(
            method='POST',
            url_suffix='/rbac/get_user_group/',
            json_data={"request_data": {"group_names": group_names}},
        )

    def list_roles(self, role_names: list[str]) -> dict[str, list[list[dict[str, Any]]]]:
        return self._http_request(
            method='POST',
            url_suffix='/rbac/get_roles/',
            json_data={"request_data": {"role_names": role_names}},
        )

    def set_user_role(self, user_emails: list[str], role_name: str) -> dict[str, dict[str, str]]:
        return self._http_request(
            method='POST',
            url_suffix='/rbac/set_user_role/',
            json_data={"request_data": {
                "user_emails": user_emails,
                "role_name": role_name
            }},
        )

    def remove_user_role(self, user_emails: list[str]) -> dict[str, dict[str, str]]:
        return self._http_request(
            method='POST',
            url_suffix='/rbac/set_user_role/',
            json_data={"request_data": {
                "user_emails": user_emails,
                "role_name": ""
            }},
        )


class AlertFilterArg:
    def __init__(self, search_field: str, search_type: Optional[str], arg_type: str, option_mapper: dict = None):
        self.search_field = search_field
        self.search_type = search_type
        self.arg_type = arg_type
        self.option_mapper = option_mapper


def catch_and_exit_gracefully(e):
    """

    Args:
        e: DemistoException caught while running a command.

    Returns:
        CommandResult if the error is internal XDR error, else, the exception.
    """
    if e.res.status_code == 500 and 'no endpoint was found for creating the requested action' in str(e).lower():
        return CommandResults(readable_output="The operation executed is not supported on the given machine.")
    else:
        raise e


def init_filter_args_options():
    array = 'array'
    dropdown = 'dropdown'
    time_frame = 'time_frame'

    return {
        'alert_id': AlertFilterArg('internal_id', 'EQ', array),
        'severity': AlertFilterArg('severity', 'EQ', dropdown, {
            'low': 'SEV_020_LOW',
            'medium': 'SEV_030_MEDIUM',
            'high': 'SEV_040_HIGH'
        }),
        'starred': AlertFilterArg('starred', 'EQ', dropdown, {
            'true': True,
            'False': False,
        }),
        'Identity_type': AlertFilterArg('Identity_type', 'EQ', dropdown),
        'alert_action_status': AlertFilterArg('alert_action_status', 'EQ', dropdown, ALERT_STATUS_TYPES_REVERSE_DICT),
        'agent_id': AlertFilterArg('agent_id', 'EQ', array),
        'action_external_hostname': AlertFilterArg('action_external_hostname', 'CONTAINS', array),
        'rule_id': AlertFilterArg('matching_service_rule_id', 'EQ', array),
        'rule_name': AlertFilterArg('fw_rule', 'EQ', array),
        'alert_name': AlertFilterArg('alert_name', 'CONTAINS', array),
        'alert_source': AlertFilterArg('alert_source', 'CONTAINS', array),
        'time_frame': AlertFilterArg('source_insert_ts', None, time_frame),
        'user_name': AlertFilterArg('actor_effective_username', 'CONTAINS', array),
        'actor_process_image_name': AlertFilterArg('actor_process_image_name', 'CONTAINS', array),
        'causality_actor_process_image_command_line': AlertFilterArg('causality_actor_process_command_line', 'EQ',
                                                                     array),
        'actor_process_image_command_line': AlertFilterArg('actor_process_command_line', 'EQ', array),
        'action_process_image_command_line': AlertFilterArg('action_process_image_command_line', 'EQ', array),
        'actor_process_image_sha256': AlertFilterArg('actor_process_image_sha256', 'EQ', array),
        'causality_actor_process_image_sha256': AlertFilterArg('causality_actor_process_image_sha256', 'EQ', array),
        'action_process_image_sha256': AlertFilterArg('action_process_image_sha256', 'EQ', array),
        'action_file_image_sha256': AlertFilterArg('action_file_sha256', 'EQ', array),
        'action_registry_name': AlertFilterArg('action_registry_key_name', 'EQ', array),
        'action_registry_key_data': AlertFilterArg('action_registry_data', 'CONTAINS', array),
        'host_ip': AlertFilterArg('agent_ip_addresses', 'IPLIST_MATCH', array),
        'action_local_ip': AlertFilterArg('action_local_ip', 'IP_MATCH', array),
        'action_remote_ip': AlertFilterArg('action_remote_ip', 'IP_MATCH', array),
        'action_local_port': AlertFilterArg('action_local_port', 'EQ', array),
        'action_remote_port': AlertFilterArg('action_remote_port', 'EQ', array),
        'dst_action_external_hostname': AlertFilterArg('dst_action_external_hostname', 'CONTAINS', array),
        'mitre_technique_id_and_name': AlertFilterArg('mitre_technique_id_and_name', 'CONTAINS', array),
    }


def run_polling_command(client: CoreClient,
                        args: dict,
                        cmd: str,
                        command_function: Callable,
                        command_decision_field: str,
                        results_function: Callable,
                        polling_field: str,
                        polling_value: List,
                        stop_polling: bool = False) -> CommandResults:
    """
    Arguments:
    args: args
    cmd: the scheduled command's name (as appears in the yml file) to run in the following polling.
    command_function: the pythonic function that executes the command.
    command_decision_field: the field that is retrieved from the command_function's response that indicates
    the command_function status.
    results_function: the pythonic result function which we want to poll on.
    polling_field: the field that is retrieved from the results_function's response and indicates the polling status.
    polling_value: list of values of the polling_field we want to check. The list can contain values to stop or
    continue polling on, not both.
    stop_polling: True - polling_value stops the polling. False - polling_value does not stop the polling.

    Return:
    command_results(CommandResults)
    """

    ScheduledCommand.raise_error_if_not_supported()
    interval_in_secs = int(args.get('interval_in_seconds', 60))
    timeout_in_seconds = int(args.get('timeout_in_seconds', 600))
    if command_decision_field not in args:
        # create new command run
        command_results = command_function(client, args)
        outputs = command_results.raw_response
        if outputs and not isinstance(outputs, list):
            outputs = [outputs]
        command_decision_values = [o.get(command_decision_field) for o in outputs] if outputs else []  # type: ignore
        if outputs and command_decision_values:
            polling_args = {
                command_decision_field: command_decision_values,
                'interval_in_seconds': interval_in_secs,
                **args
            }
            scheduled_command = ScheduledCommand(
                command=cmd,
                next_run_in_seconds=interval_in_secs,
                args=polling_args,
                timeout_in_seconds=timeout_in_seconds)
            if isinstance(command_results, list):
                command_results = command_results[0]
            command_results.scheduled_command = scheduled_command
            return command_results
        else:
            if command_results.readable_output:
                demisto.error(f"{command_results.readable_output}")
            else:
                demisto.error(f"Command {command_function} didn't succeeded, returned {outputs}")
            return command_results
    # get polling result
    command_results = results_function(client, args)
    outputs_result_func = command_results.raw_response
    if not outputs_result_func:
        return_error(f"Command {cmd} didn't succeeded, received empty response.")
    result = outputs_result_func.get(polling_field) if isinstance(outputs_result_func, dict) else \
        outputs_result_func[0].get(polling_field)
    cond = result not in polling_value if stop_polling else result in polling_value
    if cond:
        # schedule next poll
        polling_args = {
            'interval_in_seconds': interval_in_secs,
            **args
        }
        scheduled_command = ScheduledCommand(
            command=cmd,
            next_run_in_seconds=interval_in_secs,
            args=polling_args,
            timeout_in_seconds=timeout_in_seconds)

        # result with scheduled_command only - no update to the war room
        command_results = CommandResults(scheduled_command=scheduled_command, raw_response=outputs_result_func)
    return command_results


def convert_time_to_epoch(time_to_convert: str) -> int:
    """
    Converts time in epoch UNIX timestamp format or date in '%Y-%m-%dT%H:%M:%S' format to timestamp format.
    :param time_to_convert:
    :return: converted_timestamp
    """
    try:
        timestamp = int(time_to_convert)
        return timestamp
    except Exception:
        try:
            return date_to_timestamp(time_to_convert)
        except Exception:
            raise DemistoException('the time_frame format is invalid. Valid formats: %Y-%m-%dT%H:%M:%S or '
                                   'epoch UNIX timestamp (example: 1651505482)')


def create_filter_from_args(args: dict) -> dict:
    """
    Builds an XDR format filter dict for the xdr-get-alert command.
    :param args: The arguments provided by the user
    :return: The filter format built from args
    """
    valid_args = init_filter_args_options()
    and_operator_list = []
    start_time = args.pop('start_time', None)
    end_time = args.pop('end_time', None)

    if (start_time or end_time) and ('time_frame' not in args):
        raise DemistoException('Please choose "custom" under time_frame argument when using start_time and end_time '
                               'arguments')

    for arg_name, arg_value in args.items():
        if arg_name not in valid_args:
            raise DemistoException(f'Argument {arg_name} is not valid.')
        arg_properties = valid_args.get(arg_name)

        # handle time frame
        if arg_name == 'time_frame':
            # custom time frame
            if arg_value == 'custom':
                if not start_time or not end_time:
                    raise DemistoException(
                        'Please provide start_time and end_time arguments when using time_frame as custom.')
                start_time = convert_time_to_epoch(start_time)
                end_time = convert_time_to_epoch(end_time)
                search_type = 'RANGE'
                search_value: Union[dict, Optional[str]] = {
                    'from': start_time,
                    'to': end_time
                }

            # relative time frame
            else:
                search_value = None
                search_type = 'RELATIVE_TIMESTAMP'
                relative_date = dateparser.parse(arg_value)
                if relative_date:
                    delta_in_milliseconds = int((datetime.now() - relative_date).total_seconds() * 1000)
                    search_value = str(delta_in_milliseconds)

            and_operator_list.append({
                'SEARCH_FIELD': arg_properties.search_field,
                'SEARCH_TYPE': search_type,
                'SEARCH_VALUE': search_value
            })

        # handle array args, array elements should be seperated with 'or' op
        elif arg_properties.arg_type == 'array':
            or_operator_list = []
            arg_list = argToList(arg_value)
            for arg_item in arg_list:
                or_operator_list.append({
                    'SEARCH_FIELD': arg_properties.search_field,
                    'SEARCH_TYPE': arg_properties.search_type,
                    'SEARCH_VALUE': arg_item
                })
            and_operator_list.append({'OR': or_operator_list})
        else:
            and_operator_list.append({
                'SEARCH_FIELD': arg_properties.search_field,
                'SEARCH_TYPE': arg_properties.search_type,
                'SEARCH_VALUE': arg_properties.option_mapper.get(arg_value) if arg_properties.option_mapper else arg_value
            })

    return {'AND': and_operator_list}


def arg_to_int(arg, arg_name: str, required: bool = False):
    if arg is None:
        if required is True:
            raise ValueError(f'Missing "{arg_name}"')
        return None
    if isinstance(arg, str):
        if arg.isdigit():
            return int(arg)
        raise ValueError(f'Invalid number: "{arg_name}"="{arg}"')
    if isinstance(arg, int):
        return arg
    return ValueError(f'Invalid number: "{arg_name}"')


def validate_args_scan_commands(args):
    endpoint_id_list = argToList(args.get('endpoint_id_list'))
    dist_name = argToList(args.get('dist_name'))
    gte_first_seen = args.get('gte_first_seen')
    gte_last_seen = args.get('gte_last_seen')
    lte_first_seen = args.get('lte_first_seen')
    lte_last_seen = args.get('lte_last_seen')
    ip_list = argToList(args.get('ip_list'))
    group_name = argToList(args.get('group_name'))
    platform = argToList(args.get('platform'))
    alias = argToList(args.get('alias'))
    hostname = argToList(args.get('hostname'))
    all_ = argToBoolean(args.get('all', 'false'))

    # to prevent the case where an empty filtered command will trigger by default a scan on all the endpoints.
    err_msg = 'To scan/abort scan all the endpoints run this command with the \'all\' argument as True ' \
              'and without any other filters. This may cause performance issues.\n' \
              'To scan/abort scan some of the endpoints, please use the filter arguments.'
    if all_:
<<<<<<< HEAD
        if endpoint_id_list or dist_name or gte_first_seen or gte_last_seen or lte_first_seen or lte_last_seen \
                or ip_list or group_name or platform or alias or hostname:
=======
        if (endpoint_id_list or dist_name or gte_first_seen or gte_last_seen or lte_first_seen or lte_last_seen
                or ip_list or group_name or platform or alias or hostname):
>>>>>>> 90cf3b88
            raise Exception(err_msg)
    elif not endpoint_id_list and not dist_name and not gte_first_seen and not gte_last_seen \
            and not lte_first_seen and not lte_last_seen and not ip_list and not group_name and not platform \
            and not alias and not hostname:
        raise Exception(err_msg)


def endpoint_scan_command(client: CoreClient, args) -> CommandResults:
    endpoint_id_list = argToList(args.get('endpoint_id_list'))
    dist_name = argToList(args.get('dist_name'))
    gte_first_seen = args.get('gte_first_seen')
    gte_last_seen = args.get('gte_last_seen')
    lte_first_seen = args.get('lte_first_seen')
    lte_last_seen = args.get('lte_last_seen')
    ip_list = argToList(args.get('ip_list'))
    group_name = argToList(args.get('group_name'))
    platform = argToList(args.get('platform'))
    alias = argToList(args.get('alias'))
    isolate = args.get('isolate')
    hostname = argToList(args.get('hostname'))
    incident_id = arg_to_number(args.get('incident_id'))

    validate_args_scan_commands(args)

    reply = client.endpoint_scan(
        url_suffix='/endpoints/scan/',
        endpoint_id_list=argToList(endpoint_id_list),
        dist_name=dist_name,
        gte_first_seen=gte_first_seen,
        gte_last_seen=gte_last_seen,
        lte_first_seen=lte_first_seen,
        lte_last_seen=lte_last_seen,
        ip_list=ip_list,
        group_name=group_name,
        platform=platform,
        alias=alias,
        isolate=isolate,
        hostname=hostname,
        incident_id=incident_id
    )

    action_id = reply.get("action_id")

    context = {
        "actionId": action_id,
        "aborted": False
    }

    return CommandResults(
        readable_output=tableToMarkdown('Endpoint scan', {'Action Id': action_id}, ['Action Id']),
        outputs={f'{args.get("integration_context_brand", "CoreApiModule")}.endpointScan(val.actionId == obj.actionId)': context},
        raw_response=reply
    )


def action_status_get_command(client: CoreClient, args) -> CommandResults:
    action_id_list = argToList(args.get('action_id', ''))
    action_id_list = [arg_to_int(arg=item, arg_name=str(item)) for item in action_id_list]

    result = []
    for action_id in action_id_list:
        data = client.action_status_get(action_id)

        for endpoint_id, status in data.items():
            result.append({
                'action_id': action_id,
                'endpoint_id': endpoint_id,
                'status': status
            })

    return CommandResults(
        readable_output=tableToMarkdown(name='Get Action Status', t=result, removeNull=True),
        outputs_prefix=f'{args.get("integration_context_brand", "CoreApiModule")}.'
                       f'GetActionStatus(val.action_id == obj.action_id)',
        outputs=result,
        raw_response=result
    )


def isolate_endpoint_command(client: CoreClient, args) -> CommandResults:
    endpoint_id = args.get('endpoint_id')
    disconnected_should_return_error = not argToBoolean(args.get('suppress_disconnected_endpoint_error', False))
    incident_id = arg_to_number(args.get('incident_id'))
    endpoint = client.get_endpoints(endpoint_id_list=[endpoint_id])
    if len(endpoint) == 0:
        raise ValueError(f'Error: Endpoint {endpoint_id} was not found')

    endpoint = endpoint[0]
    endpoint_status = endpoint.get('endpoint_status')
    is_isolated = endpoint.get('is_isolated')
    if is_isolated == 'AGENT_ISOLATED':
        return CommandResults(
            readable_output=f'Endpoint {endpoint_id} already isolated.'
        )
    if is_isolated == 'AGENT_PENDING_ISOLATION':
        return CommandResults(
            readable_output=f'Endpoint {endpoint_id} pending isolation.'
        )
    if endpoint_status == 'UNINSTALLED':
        raise ValueError(f'Error: Endpoint {endpoint_id}\'s Agent is uninstalled and therefore can not be isolated.')
    if endpoint_status == 'DISCONNECTED':
        if disconnected_should_return_error:
            raise ValueError(f'Error: Endpoint {endpoint_id} is disconnected and therefore can not be isolated.')
        else:
            return CommandResults(
                readable_output=f'Warning: isolation action is pending for the following disconnected endpoint: {endpoint_id}.',
                outputs={f'{args.get("integration_context_brand", "CoreApiModule")}.'
                         f'Isolation.endpoint_id(val.endpoint_id == obj.endpoint_id)': endpoint_id}
            )
    if is_isolated == 'AGENT_PENDING_ISOLATION_CANCELLATION':
        raise ValueError(
            f'Error: Endpoint {endpoint_id} is pending isolation cancellation and therefore can not be isolated.'
        )
    try:
        result = client.isolate_endpoint(endpoint_id=endpoint_id, incident_id=incident_id)

        return CommandResults(
            readable_output=f'The isolation request has been submitted successfully on Endpoint {endpoint_id}.\n',
            outputs={f'{args.get("integration_context_brand", "CoreApiModule")}.'
                     f'Isolation.endpoint_id(val.endpoint_id == obj.endpoint_id)': endpoint_id},
            raw_response=result
        )
    except Exception as e:
        return catch_and_exit_gracefully(e)


def arg_to_timestamp(arg, arg_name: str, required: bool = False):
    if arg is None:
        if required is True:
            raise ValueError(f'Missing "{arg_name}"')
        return None

    if isinstance(arg, str) and arg.isdigit():
        # timestamp that str - we just convert it to int
        return int(arg)
    if isinstance(arg, str):
        # if the arg is string of date format 2019-10-23T00:00:00 or "3 days", etc
        date = dateparser.parse(arg, settings={'TIMEZONE': 'UTC'})
        if date is None:
            # if d is None it means dateparser failed to parse it
            raise ValueError(f'Invalid date: {arg_name}')

        return int(date.timestamp() * 1000)
    if isinstance(arg, (int, float)):
        return arg
    return None


def create_account_context(endpoints):
    account_context = []
    for endpoint in endpoints:
        domain = endpoint.get('domain')
        if domain:
            users = endpoint.get('users', [])  # in case the value of 'users' is None
            if users and isinstance(users, list):
                for user in users:
                    account_context.append({
                        'Username': user,
                        'Domain': domain,
                    })

    return account_context


def get_endpoint_properties(single_endpoint):
    status = 'Online' if single_endpoint.get('endpoint_status', '').lower() == 'connected' else 'Offline'
    is_isolated = 'No' if 'unisolated' in single_endpoint.get('is_isolated', '').lower() else 'Yes'
    hostname = single_endpoint['host_name'] if single_endpoint.get('host_name') else single_endpoint.get(
        'endpoint_name')
    ip = single_endpoint.get('ip')
    return status, is_isolated, hostname, ip


def convert_os_to_standard(endpoint_os):
    os_type = ''
    endpoint_os = endpoint_os.lower()
    if 'windows' in endpoint_os:
        os_type = "Windows"
    elif 'linux' in endpoint_os:
        os_type = "Linux"
    elif 'mac' in endpoint_os:
        os_type = "Macos"
    elif 'android' in endpoint_os:
        os_type = "Android"
    return os_type


def generate_endpoint_by_contex_standard(endpoints, ip_as_string, integration_name="CoreApiModule"):
    standard_endpoints = []
    for single_endpoint in endpoints:
        status, is_isolated, hostname, ip = get_endpoint_properties(single_endpoint)
        # in the `-get-endpoints` command the ip is returned as list, in order not to break bc we will keep it
        # in the `endpoint` command we use the standard
        if ip_as_string and isinstance(ip, list):
            ip = ip[0]
        os_type = convert_os_to_standard(single_endpoint.get('os_type', ''))
        endpoint = Common.Endpoint(
            id=single_endpoint.get('endpoint_id'),
            hostname=hostname,
            ip_address=ip,
            os=os_type,
            status=status,
            is_isolated=is_isolated,
            mac_address=single_endpoint.get('mac_address'),
            domain=single_endpoint.get('domain'),
            vendor=integration_name)

        standard_endpoints.append(endpoint)
    return standard_endpoints


def get_endpoints_command(client, args):
    integration_context_brand = args.pop('integration_context_brand', 'CoreApiModule')
    integration_name = args.pop("integration_name", "CoreApiModule")
    page_number = arg_to_int(
        arg=args.get('page', '0'),
        arg_name='Failed to parse "page". Must be a number.',
        required=True
    )

    limit = arg_to_int(
        arg=args.get('limit', '30'),
        arg_name='Failed to parse "limit". Must be a number.',
        required=True
    )

    endpoint_id_list = argToList(args.get('endpoint_id_list'))
    dist_name = argToList(args.get('dist_name'))
    ip_list = argToList(args.get('ip_list'))
    public_ip_list = argToList(args.get('public_ip_list'))
    group_name = argToList(args.get('group_name'))
    platform = argToList(args.get('platform'))
    alias_name = argToList(args.get('alias_name'))
    isolate = args.get('isolate')
    hostname = argToList(args.get('hostname'))
    status = argToList(args.get('status'))

    first_seen_gte = arg_to_timestamp(
        arg=args.get('first_seen_gte'),
        arg_name='first_seen_gte'
    )

    first_seen_lte = arg_to_timestamp(
        arg=args.get('first_seen_lte'),
        arg_name='first_seen_lte'
    )

    last_seen_gte = arg_to_timestamp(
        arg=args.get('last_seen_gte'),
        arg_name='last_seen_gte'
    )

    last_seen_lte = arg_to_timestamp(
        arg=args.get('last_seen_lte'),
        arg_name='last_seen_lte'
    )

    sort_by_first_seen = args.get('sort_by_first_seen')
    sort_by_last_seen = args.get('sort_by_last_seen')

    username = argToList(args.get('username'))

    endpoints = client.get_endpoints(
        endpoint_id_list=endpoint_id_list,
        dist_name=dist_name,
        ip_list=ip_list,
        public_ip_list=public_ip_list,
        group_name=group_name,
        platform=platform,
        alias_name=alias_name,
        isolate=isolate,
        hostname=hostname,
        page_number=page_number,
        limit=limit,
        first_seen_gte=first_seen_gte,
        first_seen_lte=first_seen_lte,
        last_seen_gte=last_seen_gte,
        last_seen_lte=last_seen_lte,
        sort_by_first_seen=sort_by_first_seen,
        sort_by_last_seen=sort_by_last_seen,
        status=status,
        username=username
    )

    standard_endpoints = generate_endpoint_by_contex_standard(endpoints, False, integration_name)
    endpoint_context_list = []
    for endpoint in standard_endpoints:
        endpoint_context = endpoint.to_context().get(Common.Endpoint.CONTEXT_PATH)
        endpoint_context_list.append(endpoint_context)

    context = {
        f'{integration_context_brand}.Endpoint(val.endpoint_id == obj.endpoint_id)': endpoints,
        Common.Endpoint.CONTEXT_PATH: endpoint_context_list,
        f'{integration_context_brand}.Endpoint.count': len(standard_endpoints)
    }
    account_context = create_account_context(endpoints)
    if account_context:
        context[Common.Account.CONTEXT_PATH] = account_context

    return CommandResults(
        readable_output=tableToMarkdown('Endpoints', endpoints),
        outputs=context,
        raw_response=endpoints
    )


def endpoint_alias_change_command(client: CoreClient, **args) -> CommandResults:
    # get arguments
    endpoint_id_list = argToList(args.get('endpoint_id_list'))
    dist_name_list = argToList(args.get('dist_name'))
    ip_list = argToList(args.get('ip_list'))
    group_name_list = argToList(args.get('group_name'))
    platform_list = argToList(args.get('platform'))
    alias_name_list = argToList(args.get('alias_name'))
    isolate = args.get('isolate')
    hostname_list = argToList(args.get('hostname'))
    status = args.get('status')
    scan_status = args.get('scan_status')
    username_list = argToList(args.get('username'))
    new_alias_name = args.get('new_alias_name')

    # This is a workaround that is needed because of a specific behaviour of the system
    # that converts an empty string to a string with double quotes.
    if new_alias_name == '""':
        new_alias_name = ""

    first_seen_gte = arg_to_timestamp(
        arg=args.get('first_seen_gte'),
        arg_name='first_seen_gte'
    )

    first_seen_lte = arg_to_timestamp(
        arg=args.get('first_seen_lte'),
        arg_name='first_seen_lte'
    )

    last_seen_gte = arg_to_timestamp(
        arg=args.get('last_seen_gte'),
        arg_name='last_seen_gte'
    )

    last_seen_lte = arg_to_timestamp(
        arg=args.get('last_seen_lte'),
        arg_name='last_seen_lte'
    )

    # create filters
    filters: list[dict[str, str]] = create_request_filters(
        status=status, username=username_list, endpoint_id_list=endpoint_id_list, dist_name=dist_name_list,
        ip_list=ip_list, group_name=group_name_list, platform=platform_list, alias_name=alias_name_list, isolate=isolate,
        hostname=hostname_list, first_seen_gte=first_seen_gte, first_seen_lte=first_seen_lte,
        last_seen_gte=last_seen_gte, last_seen_lte=last_seen_lte, scan_status=scan_status
    )
    if not filters:
        raise DemistoException('Please provide at least one filter.')
    # importent: the API will return True even if the endpoint does not exist, so its a good idea to check
    # the results by a get_endpoints command
    client.set_endpoints_alias(filters=filters, new_alias_name=new_alias_name)

    return CommandResults(
        readable_output="The endpoint alias was changed successfully.")


def unisolate_endpoint_command(client, args):
    endpoint_id = args.get('endpoint_id')
    incident_id = arg_to_number(args.get('incident_id'))

    disconnected_should_return_error = not argToBoolean(args.get('suppress_disconnected_endpoint_error', False))
    endpoint = client.get_endpoints(endpoint_id_list=[endpoint_id])
    if len(endpoint) == 0:
        raise ValueError(f'Error: Endpoint {endpoint_id} was not found')

    endpoint = endpoint[0]
    endpoint_status = endpoint.get('endpoint_status')
    is_isolated = endpoint.get('is_isolated')
    if is_isolated == 'AGENT_UNISOLATED':
        return CommandResults(
            readable_output=f'Endpoint {endpoint_id} already unisolated.'
        )
    if is_isolated == 'AGENT_PENDING_ISOLATION_CANCELLATION':
        return CommandResults(
            readable_output=f'Endpoint {endpoint_id} pending isolation cancellation.'
        )
    if endpoint_status == 'UNINSTALLED':
        raise ValueError(f'Error: Endpoint {endpoint_id}\'s Agent is uninstalled and therefore can not be un-isolated.')
    if endpoint_status == 'DISCONNECTED':
        if disconnected_should_return_error:
            raise ValueError(f'Error: Endpoint {endpoint_id} is disconnected and therefore can not be un-isolated.')
        else:
            return CommandResults(
                readable_output=f'Warning: un-isolation action is pending for the following disconnected '
                                f'endpoint: {endpoint_id}.',
                outputs={
                    f'{args.get("integration_context_brand", "CoreApiModule")}.'
                    f'UnIsolation.endpoint_id(val.endpoint_id == obj.endpoint_id)'
                    f'': endpoint_id}
            )
    if is_isolated == 'AGENT_PENDING_ISOLATION':
        raise ValueError(
            f'Error: Endpoint {endpoint_id} is pending isolation and therefore can not be un-isolated.'
        )
    result = client.unisolate_endpoint(endpoint_id=endpoint_id, incident_id=incident_id)

    return CommandResults(
        readable_output=f'The un-isolation request has been submitted successfully on Endpoint {endpoint_id}.\n',
        outputs={f'{args.get("integration_context_brand", "CoreApiModule")}.'
                 f'UnIsolation.endpoint_id(val.endpoint_id == obj.endpoint_id)': endpoint_id},
        raw_response=result
    )


def retrieve_files_command(client: CoreClient, args: Dict[str, str]) -> CommandResults:
    endpoint_id_list: list = argToList(args.get('endpoint_ids'))
    windows: list = argToList(args.get('windows_file_paths'))
    linux: list = argToList(args.get('linux_file_paths'))
    macos: list = argToList(args.get('mac_file_paths'))
    file_path_list: list = argToList(args.get('generic_file_path'))
    incident_id: Optional[int] = arg_to_number(args.get('incident_id'))

    reply = client.retrieve_file(
        endpoint_id_list=endpoint_id_list,
        windows=windows,
        linux=linux,
        macos=macos,
        file_path_list=file_path_list,
        incident_id=incident_id
    )
    result = {'action_id': reply.get('action_id')}

    return CommandResults(
        readable_output=tableToMarkdown(name='Retrieve files', t=result, headerTransform=string_to_table_header),
        outputs_prefix=f'{args.get("integration_context_brand", "CoreApiModule")}'
                       f'.RetrievedFiles(val.action_id == obj.action_id)',
        outputs=result,
        raw_response=reply
    )


def run_snippet_code_script_command(client: CoreClient, args: Dict) -> CommandResults:
    snippet_code = args.get('snippet_code')
    endpoint_ids = argToList(args.get('endpoint_ids'))
    incident_id = arg_to_number(args.get('incident_id'))
    response = client.run_snippet_code_script(snippet_code=snippet_code, endpoint_ids=endpoint_ids, incident_id=incident_id)
    reply = response.get('reply')
    return CommandResults(
        readable_output=tableToMarkdown('Run Snippet Code Script', reply),
        outputs_prefix=f'{args.get("integration_context_brand", "CoreApiModule")}.ScriptRun',
        outputs_key_field='action_id',
        outputs=reply,
        raw_response=reply,
    )


def run_script_execute_commands_command(client: CoreClient, args: Dict) -> CommandResults:
    endpoint_ids = argToList(args.get('endpoint_ids'))
    incident_id = arg_to_number(args.get('incident_id'))
    timeout = arg_to_number(args.get('timeout', 600)) or 600
    parameters = {'commands_list': argToList(args.get('commands'))}
    response = client.run_script('a6f7683c8e217d85bd3c398f0d3fb6bf', endpoint_ids, parameters, timeout, incident_id)
    reply = response.get('reply')
    return CommandResults(
        readable_output=tableToMarkdown('Run Script Execute Commands', reply),
        outputs_prefix=f'{args.get("integration_context_brand", "CoreApiModule")}.ScriptRun',
        outputs_key_field='action_id',
        outputs=reply,
        raw_response=reply,
    )


def run_script_kill_process_command(client: CoreClient, args: Dict) -> CommandResults:
    endpoint_ids = argToList(args.get('endpoint_ids'))
    incident_id = arg_to_number(args.get('incident_id'))
    timeout = arg_to_number(args.get('timeout', 600)) or 600
    processes_names = argToList(args.get('process_name'))
    replies = []

    for process_name in processes_names:
        parameters = {'process_name': process_name}
        response = client.run_script('fd0a544a99a9421222b4f57a11839481', endpoint_ids, parameters, timeout, incident_id)
        reply = response.get('reply')
        replies.append(reply)

    command_result = CommandResults(
        readable_output=tableToMarkdown("Run Script Kill Process Results", replies),
        outputs_prefix=f'{args.get("integration_context_brand", "CoreApiModule")}.ScriptRun',
        outputs_key_field='action_id',
        outputs=replies,
        raw_response=replies,
    )

    return command_result


def run_script_file_exists_command(client: CoreClient, args: Dict) -> CommandResults:
    endpoint_ids = argToList(args.get('endpoint_ids'))
    incident_id = arg_to_number(args.get('incident_id'))
    timeout = arg_to_number(args.get('timeout', 600)) or 600
    file_paths = argToList(args.get('file_path'))
    replies = []
    for file_path in file_paths:
        parameters = {'path': file_path}
        response = client.run_script('414763381b5bfb7b05796c9fe690df46', endpoint_ids, parameters, timeout, incident_id)
        reply = response.get('reply')
        replies.append(reply)

    command_result = CommandResults(
        readable_output=tableToMarkdown(f'Run Script File Exists on {",".join(file_paths)}', replies),
        outputs_prefix=f'{args.get("integration_context_brand", "CoreApiModule")}.ScriptRun',
        outputs_key_field='action_id',
        outputs=replies,
        raw_response=replies,
    )
    return command_result


def run_script_delete_file_command(client: CoreClient, args: Dict) -> CommandResults:
    endpoint_ids = argToList(args.get('endpoint_ids'))
    incident_id = arg_to_number(args.get('incident_id'))
    timeout = arg_to_number(args.get('timeout', 600)) or 600
    file_paths = argToList(args.get('file_path'))
    replies = []
    for file_path in file_paths:
        parameters = {'file_path': file_path}
        response = client.run_script('548023b6e4a01ec51a495ba6e5d2a15d', endpoint_ids, parameters, timeout, incident_id)
        reply = response.get('reply')
        replies.append(reply)

    command_result = CommandResults(
        readable_output=tableToMarkdown(f'Run Script Delete File on {",".join(file_paths)}', replies),
        outputs_prefix=f'{args.get("integration_context_brand", "CoreApiModule")}.ScriptRun',
        outputs_key_field='action_id',
        outputs=replies,
        raw_response=replies,
    )
    return command_result


def quarantine_files_command(client, args):
    endpoint_id_list = argToList(args.get("endpoint_id_list"))
    file_path = args.get("file_path")
    file_hash = args.get("file_hash")
    incident_id = arg_to_number(args.get('incident_id'))

    try:
        reply = client.quarantine_files(
            endpoint_id_list=endpoint_id_list,
            file_path=file_path,
            file_hash=file_hash,
            incident_id=incident_id
        )
        output = {
            'endpointIdList': endpoint_id_list,
            'filePath': file_path,
            'fileHash': file_hash,
            'actionId': reply.get("action_id")
        }

        return CommandResults(
            readable_output=tableToMarkdown('Quarantine files', output, headers=[*output],
                                            headerTransform=pascalToSpace),
            outputs={f'{args.get("integration_context_brand", "CoreApiModule")}.'
                     f'quarantineFiles.actionIds(val.actionId === obj.actionId)': output},
            raw_response=reply
        )
    except Exception as e:
        return catch_and_exit_gracefully(e)


def restore_file_command(client, args):
    file_hash = args.get('file_hash')
    endpoint_id = args.get('endpoint_id')
    incident_id = arg_to_number(args.get('incident_id'))

    reply = client.restore_file(
        file_hash=file_hash,
        endpoint_id=endpoint_id,
        incident_id=incident_id
    )
    action_id = reply.get("action_id")

    return CommandResults(
        readable_output=tableToMarkdown('Restore files', {'Action Id': action_id}, ['Action Id']),
        outputs={f'{args.get("integration_context_brand", "CoreApiModule")}.'
                 f'restoredFiles.actionId(val.actionId == obj.actionId)': action_id},
        raw_response=reply
    )


def blocklist_files_command(client, args):
    hash_list = argToList(args.get('hash_list'))
    comment = args.get('comment')
    incident_id = arg_to_number(args.get('incident_id'))
    detailed_response = argToBoolean(args.get('detailed_response', False))

    res = client.blocklist_files(hash_list=hash_list,
                                 comment=comment,
                                 incident_id=incident_id,
                                 detailed_response=detailed_response)

    if detailed_response:
        return CommandResults(
            readable_output=tableToMarkdown('Blocklist Files', res),
            outputs_prefix=f'{args.get("integration_context_brand", "CoreApiModule")}.blocklist',
            outputs=res,
            raw_response=res
        )

    markdown_data = [{'added_hashes': file_hash} for file_hash in hash_list]

    return CommandResults(
        readable_output=tableToMarkdown('Blocklist Files',
                                        markdown_data,
                                        headers=['added_hashes'],
                                        headerTransform=pascalToSpace),
        outputs={f'{args.get("integration_context_brand", "CoreApiModule")}.'
                 f'{args.get("prefix", "blocklist")}.added_hashes.fileHash(val.fileHash == obj.fileHash)': hash_list},
        raw_response=res
    )


def remove_blocklist_files_command(client: CoreClient, args: Dict) -> CommandResults:
    hash_list = argToList(args.get('hash_list'))
    comment = args.get('comment')
    incident_id = arg_to_number(args.get('incident_id'))

    res = client.remove_blocklist_files(hash_list=hash_list, comment=comment, incident_id=incident_id)
    markdown_data = [{'removed_hashes': file_hash} for file_hash in hash_list]

    return CommandResults(
        readable_output=tableToMarkdown('Blocklist Files Removed',
                                        markdown_data,
                                        headers=['removed_hashes'],
                                        headerTransform=pascalToSpace),
        outputs_prefix=f'{args.get("integration_context_brand", "CoreApiModule")}.blocklist',
        outputs=markdown_data,
        raw_response=res
    )


def allowlist_files_command(client, args):
    hash_list = argToList(args.get('hash_list'))
    comment = args.get('comment')
    incident_id = arg_to_number(args.get('incident_id'))
    detailed_response = argToBoolean(args.get('detailed_response', False))

    res = client.allowlist_files(hash_list=hash_list,
                                 comment=comment,
                                 incident_id=incident_id,
                                 detailed_response=detailed_response)
    if detailed_response:
        return CommandResults(
            readable_output=tableToMarkdown('Allowlist Files', res),
            outputs_prefix=f'{args.get("integration_context_brand", "CoreApiModule")}.allowlist',
            outputs=res,
            raw_response=res
        )

    markdown_data = [{'added_hashes': file_hash} for file_hash in hash_list]

    return CommandResults(
        readable_output=tableToMarkdown('Allowlist Files',
                                        markdown_data,
                                        headers=['added_hashes'],
                                        headerTransform=pascalToSpace),
        outputs={f'{args.get("integration_context_brand", "CoreApiModule")}.'
                 f'{args.get("prefix", "allowlist")}.added_hashes.fileHash(val.fileHash == obj.fileHash)': hash_list},
        raw_response=res
    )


def remove_allowlist_files_command(client, args):
    hash_list = argToList(args.get('hash_list'))
    comment = args.get('comment')
    incident_id = arg_to_number(args.get('incident_id'))
    res = client.remove_allowlist_files(hash_list=hash_list, comment=comment, incident_id=incident_id)
    markdown_data = [{'removed_hashes': file_hash} for file_hash in hash_list]
    return CommandResults(
        readable_output=tableToMarkdown('Allowlist Files Removed',
                                        markdown_data,
                                        headers=['removed_hashes'],
                                        headerTransform=pascalToSpace),
        outputs_prefix=f'{args.get("integration_context_brand", "CoreApiModule")}.allowlist',
        outputs=markdown_data,
        raw_response=res
    )


def create_endpoint_context(audit_logs):
    endpoints = []
    for log in audit_logs:
        endpoint_details = {
            'ID': log.get('ENDPOINTID'),
            'Hostname': log.get('ENDPOINTNAME'),
            'Domain': log.get('DOMAIN'),
        }
        remove_nulls_from_dictionary(endpoint_details)
        if endpoint_details:
            endpoints.append(endpoint_details)

    return endpoints


def get_audit_agent_reports_command(client, args):
    endpoint_ids = argToList(args.get('endpoint_ids'))
    endpoint_names = argToList(args.get('endpoint_names'))
    result = argToList(args.get('result'))
    _type = argToList(args.get('type'))
    sub_type = argToList(args.get('sub_type'))

    timestamp_gte = arg_to_timestamp(
        arg=args.get('timestamp_gte'),
        arg_name='timestamp_gte'
    )

    timestamp_lte = arg_to_timestamp(
        arg=args.get('timestamp_lte'),
        arg_name='timestamp_lte'
    )

    page_number = arg_to_int(
        arg=args.get('page', 0),
        arg_name='Failed to parse "page". Must be a number.',
        required=True
    )
    limit = arg_to_int(
        arg=args.get('limit', 20),
        arg_name='Failed to parse "limit". Must be a number.',
        required=True
    )
    search_from = page_number * limit
    search_to = search_from + limit

    sort_by = args.get('sort_by')
    sort_order = args.get('sort_order', 'asc')

    audit_logs = client.get_audit_agent_reports(
        endpoint_ids=endpoint_ids,
        endpoint_names=endpoint_names,
        result=result,
        _type=_type,
        sub_type=sub_type,
        timestamp_gte=timestamp_gte,
        timestamp_lte=timestamp_lte,

        search_from=search_from,
        search_to=search_to,
        sort_by=sort_by,
        sort_order=sort_order
    )
    integration_context = {
        f'{args.get("integration_context_brand", "CoreApiModule")}.AuditAgentReports': audit_logs}
    endpoint_context = create_endpoint_context(audit_logs)
    if endpoint_context:
        integration_context[Common.Endpoint.CONTEXT_PATH] = endpoint_context
    return (
        tableToMarkdown('Audit Agent Reports', audit_logs),
        integration_context,
        audit_logs
    )


def get_distribution_url_command(client, args):
    distribution_id = args.get('distribution_id')
    package_type = args.get('package_type')

    url = client.get_distribution_url(distribution_id, package_type)

    return (
        f'[Distribution URL]({url})',
        {
            f'{args.get("integration_context_brand", "CoreApiModule")}.Distribution(val.id == obj.id)': {
                'id': distribution_id,
                'url': url
            }
        },
        url
    )


def get_distribution_status_command(client, args):
    distribution_ids = argToList(args.get('distribution_ids'))

    distribution_list = []
    for distribution_id in distribution_ids:
        status = client.get_distribution_status(distribution_id)

        distribution_list.append({
            'id': distribution_id,
            'status': status
        })

    return (
        tableToMarkdown('Distribution Status', distribution_list, ['id', 'status']),
        {
            f'{args.get("integration_context_brand", "CoreApiModule")}.Distribution(val.id == obj.id)': distribution_list
        },
        distribution_list
    )


def get_process_context(alert, process_type):
    process_context = {
        'Name': alert.get(f'{process_type}_process_image_name'),
        'MD5': alert.get(f'{process_type}_process_image_md5'),
        'SHA256': alert.get(f'{process_type}_process_image_sha256'),
        'PID': alert.get(f'{process_type}_process_os_pid'),
        'CommandLine': alert.get(f'{process_type}_process_command_line'),
        'Path': alert.get(f'{process_type}_process_image_path'),
        'Start Time': alert.get(f'{process_type}_process_execution_time'),
        'Hostname': alert.get('host_name'),
    }

    remove_nulls_from_dictionary(process_context)

    # If the process contains only 'HostName' , don't create an indicator
    if len(process_context.keys()) == 1 and 'Hostname' in process_context:
        return {}
    return process_context


def add_to_ip_context(alert, ip_context):
    action_local_ip = alert.get('action_local_ip')
    action_remote_ip = alert.get('action_remote_ip')
    if action_local_ip:
        ip_context.append({
            'Address': action_local_ip,
        })

    if action_remote_ip:
        ip_context.append({
            'Address': action_remote_ip,
        })


def create_context_from_network_artifacts(network_artifacts, ip_context):
    domain_context = []

    if network_artifacts:
        for artifact in network_artifacts:
            domain = artifact.get('network_domain')
            if domain:
                domain_context.append({
                    'Name': domain,
                })

            network_ip_details = {
                'Address': artifact.get('network_remote_ip'),
                'GEO': {
                    'Country': artifact.get('network_country')},
            }

            remove_nulls_from_dictionary(network_ip_details)

            if network_ip_details:
                ip_context.append(network_ip_details)

    return domain_context


def get_indicators_context(incident):
    file_context: List[Any] = []
    process_context: List[Any] = []
    ip_context: List[Any] = []
    for alert in incident.get('alerts', []):
        # file context
        file_details = {
            'Name': alert.get('action_file_name'),
            'Path': alert.get('action_file_path'),
            'SHA265': alert.get('action_file_sha256'),  # Here for backward compatibility
            'SHA256': alert.get('action_file_sha256'),
            'MD5': alert.get('action_file_md5'),
        }
        remove_nulls_from_dictionary(file_details)

        if file_details:
            file_context.append(file_details)

        # process context
        process_types = ['actor', 'os_actor', 'causality_actor', 'action']
        for process_type in process_types:
            single_process_context = get_process_context(alert, process_type)
            if single_process_context:
                process_context.append(single_process_context)

        # ip context
        add_to_ip_context(alert, ip_context)

    network_artifacts = incident.get('network_artifacts', [])

    domain_context = create_context_from_network_artifacts(network_artifacts, ip_context)

    file_artifacts = incident.get('file_artifacts', [])
    for file in file_artifacts:
        file_sha = file.get('file_sha256')
        file_details = {
            'Name': file.get('file_name'),
            'SHA256': file_sha,
        }
        remove_nulls_from_dictionary(file_details)
        is_malicious = file.get("is_malicious")

        if file_details:
            file_context.append(file_details)
            if file_sha:
                relevant_processes = filter(lambda p: p.get("SHA256") == file_sha, process_context)
                for process in relevant_processes:
                    process["is_malicious"] = is_malicious

    return file_context, process_context, domain_context, ip_context


def endpoint_command(client, args):
    endpoint_id_list = argToList(args.get('id'))
    endpoint_ip_list = argToList(args.get('ip'))
    endpoint_hostname_list = argToList(args.get('hostname'))

    if not any((endpoint_id_list, endpoint_ip_list, endpoint_hostname_list)):
        raise DemistoException(f'{args.get("integration_name", "CoreApiModule")} -'
                               f' In order to run this command, please provide a valid id, ip or hostname')

    endpoints = client.get_endpoints(
        endpoint_id_list=endpoint_id_list,
        ip_list=endpoint_ip_list,
        hostname=endpoint_hostname_list,
    )
    standard_endpoints = generate_endpoint_by_contex_standard(endpoints, True, args.get("integration_name", "CoreApiModule"))
    command_results = []
    if standard_endpoints:
        for endpoint in standard_endpoints:
            endpoint_context = endpoint.to_context().get(Common.Endpoint.CONTEXT_PATH)
            hr = tableToMarkdown('Cortex Endpoint', endpoint_context)

            command_results.append(CommandResults(
                readable_output=hr,
                raw_response=endpoints,
                indicator=endpoint
            ))

    else:
        command_results.append(CommandResults(
            readable_output="No endpoints were found",
            raw_response=endpoints,
        ))
    return command_results


def get_audit_management_logs_command(client, args):
    email = argToList(args.get('email'))
    result = argToList(args.get('result'))
    _type = argToList(args.get('type'))
    sub_type = argToList(args.get('sub_type'))

    timestamp_gte = arg_to_timestamp(
        arg=args.get('timestamp_gte'),
        arg_name='timestamp_gte'
    )

    timestamp_lte = arg_to_timestamp(
        arg=args.get('timestamp_lte'),
        arg_name='timestamp_lte'
    )

    page_number = arg_to_int(
        arg=args.get('page', 0),
        arg_name='Failed to parse "page". Must be a number.',
        required=True
    )
    limit = arg_to_int(
        arg=args.get('limit', 20),
        arg_name='Failed to parse "limit". Must be a number.',
        required=True
    )
    search_from = page_number * limit
    search_to = search_from + limit

    sort_by = args.get('sort_by')
    sort_order = args.get('sort_order', 'asc')

    audit_logs = client.audit_management_logs(
        email=email,
        result=result,
        _type=_type,
        sub_type=sub_type,
        timestamp_gte=timestamp_gte,
        timestamp_lte=timestamp_lte,
        search_from=search_from,
        search_to=search_to,
        sort_by=sort_by,
        sort_order=sort_order
    )

    return (
        tableToMarkdown('Audit Management Logs', audit_logs, [
            'AUDIT_ID',
            'AUDIT_RESULT',
            'AUDIT_DESCRIPTION',
            'AUDIT_OWNER_NAME',
            'AUDIT_OWNER_EMAIL',
            'AUDIT_ASSET_JSON',
            'AUDIT_ASSET_NAMES',
            'AUDIT_HOSTNAME',
            'AUDIT_REASON',
            'AUDIT_ENTITY',
            'AUDIT_ENTITY_SUBTYPE',
            'AUDIT_SESSION_ID',
            'AUDIT_CASE_ID',
            'AUDIT_INSERT_TIME'
        ]),
        {
            f'{args.get("integration_context_brand", "CoreApiModule")}.'
            f'AuditManagementLogs(val.AUDIT_ID == obj.AUDIT_ID)': audit_logs
        },
        audit_logs
    )


def get_quarantine_status_command(client, args):
    file_path = args.get('file_path')
    file_hash = args.get('file_hash')
    endpoint_id = args.get('endpoint_id')

    reply = client.get_quarantine_status(
        file_path=file_path,
        file_hash=file_hash,
        endpoint_id=endpoint_id
    )
    output = {
        'status': reply['status'],
        'endpointId': reply['endpoint_id'],
        'filePath': reply['file_path'],
        'fileHash': reply['file_hash']
    }

    return CommandResults(
        readable_output=tableToMarkdown('Quarantine files status', output, headers=[*output], headerTransform=pascalToSpace),
        outputs={f'{args.get("integration_context_brand", "CoreApiModule")}.'
                 f'quarantineFiles.status(val.fileHash === obj.fileHash &&'
                 f'val.endpointId === obj.endpointId && val.filePath === obj.filePath)': output},
        raw_response=reply
    )


def endpoint_scan_abort_command(client, args):
    endpoint_id_list = argToList(args.get('endpoint_id_list'))
    dist_name = argToList(args.get('dist_name'))
    gte_first_seen = args.get('gte_first_seen')
    gte_last_seen = args.get('gte_last_seen')
    lte_first_seen = args.get('lte_first_seen')
    lte_last_seen = args.get('lte_last_seen')
    ip_list = argToList(args.get('ip_list'))
    group_name = argToList(args.get('group_name'))
    platform = argToList(args.get('platform'))
    alias = argToList(args.get('alias'))
    isolate = args.get('isolate')
    hostname = argToList(args.get('hostname'))
    incident_id = arg_to_number(args.get('incident_id'))

    validate_args_scan_commands(args)

    reply = client.endpoint_scan(
        url_suffix='endpoints/abort_scan/',
        endpoint_id_list=argToList(endpoint_id_list),
        dist_name=dist_name,
        gte_first_seen=gte_first_seen,
        gte_last_seen=gte_last_seen,
        lte_first_seen=lte_first_seen,
        lte_last_seen=lte_last_seen,
        ip_list=ip_list,
        group_name=group_name,
        platform=platform,
        alias=alias,
        isolate=isolate,
        hostname=hostname,
        incident_id=incident_id
    )

    action_id = reply.get("action_id")

    context = {
        "actionId": action_id,
        "aborted": True
    }

    return CommandResults(
        readable_output=tableToMarkdown('Endpoint abort scan', {'Action Id': action_id}, ['Action Id']),
        outputs={f'{args.get("integration_context_brand", "CoreApiModule")}.'
                 f'endpointScan(val.actionId == obj.actionId)': context},
        raw_response=reply
    )


def sort_by_key(list_to_sort, main_key, fallback_key):
    """Sorts a given list elements by main_key for all elements with the key,
    uses sorting by fallback_key on all elements that dont have the main_key"""
    list_elements_with_main_key = [element for element in list_to_sort if element.get(main_key)]
    sorted_list = sorted(list_elements_with_main_key, key=itemgetter(main_key))
    if len(list_to_sort) == len(sorted_list):
        return sorted_list

    list_elements_with_fallback_without_main = [element for element in list_to_sort
                                                if element.get(fallback_key) and not element.get(main_key)]
    sorted_list.extend(sorted(list_elements_with_fallback_without_main, key=itemgetter(fallback_key)))

    if len(sorted_list) == len(list_to_sort):
        return sorted_list

    list_elements_without_fallback_and_main = [element for element in list_to_sort
                                               if not element.get(fallback_key) and not element.get(main_key)]

    sorted_list.extend(list_elements_without_fallback_and_main)
    return sorted_list


def drop_field_underscore(section):
    section_copy = section.copy()
    for field in section_copy:
        if '_' in field:
            section[field.replace('_', '')] = section.get(field)


def reformat_sublist_fields(sublist):
    for section in sublist:
        drop_field_underscore(section)


def handle_outgoing_incident_owner_sync(update_args):
    if 'owner' in update_args and demisto.params().get('sync_owners'):
        if update_args.get('owner'):
            user_info = demisto.findUser(username=update_args.get('owner'))
            if user_info:
                update_args['assigned_user_mail'] = user_info.get('email')
        else:
            # handle synced unassignment
            update_args['assigned_user_mail'] = None


def handle_user_unassignment(update_args):
    if ('assigned_user_mail' in update_args and update_args.get('assigned_user_mail') in ['None', 'null', '', None]) \
        or ('assigned_user_pretty_name' in update_args
            and update_args.get('assigned_user_pretty_name') in ['None', 'null', '', None]):
        update_args['unassign_user'] = 'true'
        update_args['assigned_user_mail'] = None
        update_args['assigned_user_pretty_name'] = None


def resolve_xdr_close_reason(xsoar_close_reason: str) -> str:
    """
    Resolving XDR close reason from possible custom XSOAR->XDR close-reason mapping or default mapping.
    :param xsoar_close_reason: XSOAR raw status/close reason e.g. 'False Positive'.
    :return: XDR close-reason in snake_case format e.g. 'resolved_false_positive'.
    """
    # Initially setting the close reason according to the default mapping.
    xdr_close_reason = XSOAR_RESOLVED_STATUS_TO_XDR.get(xsoar_close_reason, 'resolved_other')
    # Reading custom XSOAR->XDR close-reason mapping.
    custom_xsoar_to_xdr_close_reason_mapping = comma_separated_mapping_to_dict(
        demisto.params().get("custom_xsoar_to_xdr_close_reason_mapping")
    )

    # Overriding default close-reason mapping if there exists a custom one.
    if xsoar_close_reason in custom_xsoar_to_xdr_close_reason_mapping:
        xdr_close_reason_candidate = custom_xsoar_to_xdr_close_reason_mapping[xsoar_close_reason]
        # Transforming resolved close-reason into snake_case format with known prefix to match XDR status format.
        demisto.debug(
            f"resolve_xdr_close_reason XSOAR->XDR custom close-reason exists, using {xsoar_close_reason}={xdr_close_reason}")
        xdr_close_reason_candidate = "resolved_" + "_".join(xdr_close_reason_candidate.lower().split(" "))

        if xdr_close_reason_candidate not in XDR_RESOLVED_STATUS_TO_XSOAR:
            demisto.debug("Warning: Provided XDR close-reason does not exist. Using default XDR close-reason mapping. ")
        else:
            xdr_close_reason = xdr_close_reason_candidate
    else:
        demisto.debug(f"resolve_xdr_close_reason using default mapping {xsoar_close_reason}={xdr_close_reason}")

    return xdr_close_reason


def handle_outgoing_issue_closure(remote_args):
    incident_id = remote_args.remote_incident_id
    demisto.debug(f"handle_outgoing_issue_closure {incident_id=}")
    update_args = remote_args.delta
    current_remote_status = remote_args.data.get('status') if remote_args.data else None
    close_reason = update_args.get('close_reason') or update_args.get('closeReason')
    demisto.debug(f'{current_remote_status=} {remote_args.data=} {remote_args.inc_status=} {close_reason=}')
    # force closing remote incident only if:
    #   The XSOAR incident is closed
    #   and the remote incident isn't already closed
<<<<<<< HEAD
    if remote_args.inc_status == 2 and \
       current_remote_status not in XDR_RESOLVED_STATUS_TO_XSOAR:

        if close_notes := update_args.get('closeNotes'):
            update_args['resolve_comment'] = close_notes
        update_args['status'] = XSOAR_RESOLVED_STATUS_TO_XDR.get(update_args.get('closeReason', 'Other'))
        demisto.debug(f"Closing Remote incident with status {update_args['status']}")
=======
    if remote_args.inc_status == 2 and current_remote_status not in XDR_RESOLVED_STATUS_TO_XSOAR and close_reason:
        if close_notes := update_args.get('closeNotes'):
            demisto.debug(f"handle_outgoing_issue_closure {incident_id=} {close_notes=}")
            update_args['resolve_comment'] = close_notes

        xdr_close_reason = resolve_xdr_close_reason(close_reason)
        update_args['status'] = xdr_close_reason
        demisto.debug(f"handle_outgoing_issue_closure Closing Remote incident {incident_id=} with status {update_args['status']}")
>>>>>>> 90cf3b88


def get_update_args(remote_args):
    """Change the updated field names to fit the update command"""

    handle_outgoing_issue_closure(remote_args)
    handle_outgoing_incident_owner_sync(remote_args.delta)
    handle_user_unassignment(remote_args.delta)
    return remote_args.delta


def get_distribution_versions_command(client, args):
    versions = client.get_distribution_versions()

    readable_output = []
    for operation_system in versions:
        os_versions = versions[operation_system]

        readable_output.append(
            tableToMarkdown(operation_system, os_versions or [], ['versions'])
        )

    return (
        '\n\n'.join(readable_output),
        {
            f'{args.get("integration_context_brand", "CoreApiModule")}.DistributionVersions': versions
        },
        versions
    )


def create_distribution_command(client, args):
    name = args.get('name')
    platform = args.get('platform')
    package_type = args.get('package_type')
    description = args.get('description')
    agent_version = args.get('agent_version')
    if not platform == 'android' and not agent_version:
        # agent_version must be provided for all the platforms except android
        raise ValueError(f'Missing argument "agent_version" for platform "{platform}"')

    distribution_id = client.create_distribution(
        name=name,
        platform=platform,
        package_type=package_type,
        agent_version=agent_version,
        description=description
    )

    distribution = {
        'id': distribution_id,
        'name': name,
        'platform': platform,
        'package_type': package_type,
        'agent_version': agent_version,
        'description': description
    }

    return (
        f'Distribution {distribution_id} created successfully',
        {
            f'{args.get("integration_context_brand", "CoreApiModule")}.Distribution(val.id == obj.id)': distribution
        },
        distribution
    )


def delete_endpoints_command(client: CoreClient, args: Dict[str, str]) -> Tuple[str, Any, Any]:
    endpoint_id_list: list = argToList(args.get('endpoint_ids'))

    client.delete_endpoints(endpoint_id_list)

    return f'Successfully deleted the following endpoints: {args.get("endpoint_ids")}', None, None


def get_policy_command(client: CoreClient, args: Dict[str, str]) -> Tuple[str, dict, Any]:
    endpoint_id = args.get('endpoint_id')

    reply = client.get_policy(endpoint_id)
    context = {'endpoint_id': endpoint_id,
               'policy_name': reply.get('policy_name')}

    return (
        f'The policy name of endpoint: {endpoint_id} is: {reply.get("policy_name")}.',
        {
            f'{args.get("integration_context_brand", "CoreApiModule")}.Policy(val.endpoint_id == obj.endpoint_id)': context
        },
        reply
    )


def get_endpoint_device_control_violations_command(client: CoreClient, args: Dict[str, str]) -> Tuple[str, dict, Any]:
    endpoint_ids: list = argToList(args.get('endpoint_ids'))
    type_of_violation = args.get('type')
    timestamp_gte: int = arg_to_timestamp(
        arg=args.get('timestamp_gte'),
        arg_name='timestamp_gte'
    )
    timestamp_lte: int = arg_to_timestamp(
        arg=args.get('timestamp_lte'),
        arg_name='timestamp_lte'
    )
    ip_list: list = argToList(args.get('ip_list'))
    vendor: list = argToList(args.get('vendor'))
    vendor_id: list = argToList(args.get('vendor_id'))
    product: list = argToList(args.get('product'))
    product_id: list = argToList(args.get('product_id'))
    serial: list = argToList(args.get('serial'))
    hostname: list = argToList(args.get('hostname'))
    violation_id_list: list = argToList(args.get('violation_id_list', ''))
    username: list = argToList(args.get('username'))

    violation_ids = [arg_to_int(arg=item, arg_name=str(item)) for item in violation_id_list]

    reply = client.get_endpoint_device_control_violations(
        endpoint_ids=endpoint_ids,
        type_of_violation=[type_of_violation],
        timestamp_gte=timestamp_gte,
        timestamp_lte=timestamp_lte,
        ip_list=ip_list,
        vendor=vendor,
        vendor_id=vendor_id,
        product=product,
        product_id=product_id,
        serial=serial,
        hostname=hostname,
        violation_ids=violation_ids,
        username=username
    )

    headers = ['date', 'hostname', 'platform', 'username', 'ip', 'type', 'violation_id', 'vendor', 'product',
               'serial']
    violations: list = copy.deepcopy(reply.get('violations'))  # type: ignore
    for violation in violations:
        timestamp: str = violation.get('timestamp')
        violation['date'] = timestamp_to_datestring(timestamp, TIME_FORMAT)

    return (
        tableToMarkdown(name='Endpoint Device Control Violation', t=violations, headers=headers,
                        headerTransform=string_to_table_header, removeNull=True),
        {
            f'{args.get("integration_context_brand", "CoreApiModule")}.'
            f'EndpointViolations(val.violation_id==obj.violation_id)': violations
        },
        reply
    )


def retrieve_file_details_command(client: CoreClient, args, add_to_context):
    action_id_list = argToList(args.get('action_id', ''))
    action_id_list = [arg_to_int(arg=item, arg_name=str(item)) for item in action_id_list]

    result = []
    raw_result = []
    file_results = []
    endpoints_count = 0
    retrived_files_count = 0

    for action_id in action_id_list:
        data = client.retrieve_file_details(action_id)
        raw_result.append(data)

        for endpoint, link in data.items():
            endpoints_count += 1
            obj = {
                'action_id': action_id,
                'endpoint_id': endpoint
            }
            if link:
                retrived_files_count += 1
                obj['file_link'] = link
                file_link = "download" + link.split("download")[1]
                file = client.get_file_by_url_suffix(url_suffix=file_link)
                file_results.append(fileResult(filename=f'{endpoint}_{retrived_files_count}.zip', data=file))
            result.append(obj)

    hr = f'### Action id : {args.get("action_id", "")} \n Retrieved {retrived_files_count} files from ' \
         f'{endpoints_count} endpoints. \n To get the exact action status run the core-action-status-get command'
    context = {f'{args.get("integration_context_brand", "CoreApiModule")}'
               f'.RetrievedFiles(val.action_id == obj.action_id)': result}
    return_entry = {'Type': entryTypes['note'],
                    'ContentsFormat': formats['json'],
                    'Contents': raw_result,
                    'HumanReadable': hr,
                    'ReadableContentsFormat': formats['markdown'],
                    'EntryContext': context if add_to_context else {}
                    }
    return return_entry, file_results


def get_scripts_command(client: CoreClient, args: Dict[str, str]) -> Tuple[str, dict, Any]:
    script_name: list = argToList(args.get('script_name'))
    description: list = argToList(args.get('description'))
    created_by: list = argToList(args.get('created_by'))
    windows_supported = args.get('windows_supported')
    linux_supported = args.get('linux_supported')
    macos_supported = args.get('macos_supported')
    is_high_risk = args.get('is_high_risk')
    offset = arg_to_int(arg=args.get('offset', 0), arg_name='offset')
    limit = arg_to_int(arg=args.get('limit', 50), arg_name='limit')

    result = client.get_scripts(
        name=script_name,
        description=description,
        created_by=created_by,
        windows_supported=[windows_supported],
        linux_supported=[linux_supported],
        macos_supported=[macos_supported],
        is_high_risk=[is_high_risk]
    )
    scripts = copy.deepcopy(result.get('scripts')[offset:(offset + limit)])  # type: ignore
    for script in scripts:
        timestamp = script.get('modification_date')
        script['modification_date_timestamp'] = timestamp
        script['modification_date'] = timestamp_to_datestring(timestamp, TIME_FORMAT)
    headers: list = ['name', 'description', 'script_uid', 'modification_date', 'created_by',
                     'windows_supported', 'linux_supported', 'macos_supported', 'is_high_risk']

    return (
        tableToMarkdown(name='Scripts', t=scripts, headers=headers, removeNull=True,
                        headerTransform=string_to_table_header),
        {
            f'{args.get("integration_context_brand", "CoreApiModule")}.Scripts(val.script_uid == obj.script_uid)': scripts
        },
        result
    )


def get_script_metadata_command(client: CoreClient, args: Dict[str, str]) -> Tuple[str, dict, Any]:
    script_uid = args.get('script_uid')

    reply = client.get_script_metadata(script_uid)
    script_metadata = copy.deepcopy(reply)

    timestamp = script_metadata.get('modification_date')
    script_metadata['modification_date_timestamp'] = timestamp
    script_metadata['modification_date'] = timestamp_to_datestring(timestamp, TIME_FORMAT)

    return (
        tableToMarkdown(name='Script Metadata', t=script_metadata, removeNull=True,
                        headerTransform=string_to_table_header),
        {
            f'{args.get("integration_context_brand", "CoreApiModule")}.ScriptMetadata(val.script_uid == obj.script_uid)': reply
        },
        reply
    )


def get_script_code_command(client: CoreClient, args: Dict[str, str]) -> Tuple[str, dict, Any]:
    script_uid = args.get('script_uid')

    reply = client.get_script_code(script_uid)
    context = {
        'script_uid': script_uid,
        'code': reply
    }

    return (
        f'### Script code: \n ``` {str(reply)} ```',
        {
            f'{args.get("integration_context_brand", "CoreApiModule")}.ScriptCode(val.script_uid == obj.script_uid)': context
        },
        reply
    )


@polling_function(
    name=demisto.command(),
    interval=arg_to_number(demisto.args().get('polling_interval_in_seconds', 10)),
    # Check for both 'polling_timeout_in_seconds' and 'polling_timeout' to avoid breaking BC:
    timeout=arg_to_number(demisto.args().get('polling_timeout_in_seconds', demisto.args().get('polling_timeout', 600))),
    requires_polling_arg=False  # means it will always be default to poll, poll=true
)
def script_run_polling_command(args: dict, client: CoreClient) -> PollResult:
    if action_id := args.get('action_id'):
        response = client.get_script_execution_status(action_id)
        general_status = response.get('reply', {}).get('general_status') or ''

        return PollResult(
            response=get_script_execution_results_command(
                client, {'action_id': action_id, 'integration_context_brand': 'PaloAltoNetworksXDR'}
            ),
            continue_to_poll=general_status.upper() in ('PENDING', 'IN_PROGRESS')
        )

    else:
        endpoint_ids = argToList(args.get('endpoint_ids'))
        response = get_run_script_execution_response(client, args)
        reply = response.get('reply')
        action_id = reply.get('action_id')

        args['action_id'] = action_id

        return PollResult(
            response=None,  # since polling defaults to true, no need to deliver response here
            continue_to_poll=True,  # if an error is raised from the api, an exception will be raised
            partial_result=CommandResults(
                readable_output=f'Waiting for the script to finish running '
                                f'on the following endpoints: {endpoint_ids}...'
            ),
            args_for_next_run=args
        )


def get_run_script_execution_response(client: CoreClient, args: Dict):
    script_uid = args.get('script_uid')
    endpoint_ids = argToList(args.get('endpoint_ids'))
    timeout = arg_to_number(args.get('timeout', 600)) or 600
    incident_id = arg_to_number(args.get('incident_id'))
    if parameters := args.get('parameters'):
        try:
            parameters = json.loads(parameters)
        except json.decoder.JSONDecodeError as e:
            raise ValueError(f'The parameters argument is not in a valid JSON structure:\n{e}')
    else:
        parameters = {}
    return client.run_script(script_uid, endpoint_ids, parameters, timeout, incident_id=incident_id)


def run_script_command(client: CoreClient, args: Dict) -> CommandResults:
    response = get_run_script_execution_response(client, args)
    reply = response.get('reply')
    return CommandResults(
        readable_output=tableToMarkdown('Run Script', reply),
        outputs_prefix=f'{args.get("integration_context_brand", "CoreApiModule")}.ScriptRun',
        outputs_key_field='action_id',
        outputs=reply,
        raw_response=response,
    )


def get_script_execution_status_command(client: CoreClient, args: Dict) -> CommandResults:
    action_ids = argToList(args.get('action_id', ''))
    replies = []
    raw_responses = []
    for action_id in action_ids:
        response = client.get_script_execution_status(action_id)
        reply = response.get('reply')
        reply['action_id'] = int(action_id)
        replies.append(reply)
        raw_responses.append(response)

    command_result = CommandResults(
        readable_output=tableToMarkdown(f'Script Execution Status - {",".join(str(i) for i in action_ids)}', replies),
        outputs_prefix=f'{args.get("integration_context_brand", "CoreApiModule")}.ScriptStatus',
        outputs_key_field='action_id',
        outputs=replies,
        raw_response=raw_responses,
    )
    return command_result


def parse_get_script_execution_results(results: List[Dict]) -> List[Dict]:
    parsed_results = []
    api_keys = ['endpoint_name',
                'endpoint_ip_address',
                'endpoint_status',
                'domain',
                'endpoint_id',
                'execution_status',
                'return_value',
                'standard_output',
                'retrieved_files',
                'failed_files',
                'retention_date']
    for result in results:
        result_keys = result.keys()
        difference_keys = list(set(result_keys) - set(api_keys))
        if difference_keys:
            for key in difference_keys:
                parsed_res = result.copy()
                parsed_res['command'] = key
                parsed_res['command_output'] = result[key]
                parsed_results.append(parsed_res)
        else:
            parsed_results.append(result.copy())
    return parsed_results


def get_script_execution_results_command(client: CoreClient, args: Dict) -> List[CommandResults]:
    action_ids = argToList(args.get('action_id', ''))
    command_results = []
    for action_id in action_ids:
        response = client.get_script_execution_results(action_id)
        results = response.get('reply', {}).get('results')
        context = {
            'action_id': int(action_id),
            'results': parse_get_script_execution_results(results),
        }
        command_results.append(CommandResults(
            readable_output=tableToMarkdown(f'Script Execution Results - {action_id}', results),
            outputs_prefix=f'{args.get("integration_context_brand", "CoreApiModule")}.ScriptResult',
            outputs_key_field='action_id',
            outputs=context,
            raw_response=response,
        ))
    return command_results


def get_script_execution_result_files_command(client: CoreClient, args: Dict) -> Dict:
    action_id = args.get('action_id', '')
    endpoint_id = args.get('endpoint_id')
    file_response = client.get_script_execution_result_files(action_id, endpoint_id)
    try:
        filename = file_response.headers.get('Content-Disposition').split('attachment; filename=')[1]
    except Exception as e:
        demisto.debug(f'Failed extracting filename from response headers - [{str(e)}]')
        filename = action_id + '.zip'
    return fileResult(filename, file_response.content)


def add_exclusion_command(client: CoreClient, args: Dict) -> CommandResults:
    name = args.get('name')
    indicator = args.get('filterObject')
    if not indicator:
        raise DemistoException("Didn't get filterObject arg. This arg is required.")
    status = args.get('status', "ENABLED")
    comment = args.get('comment')

    res = client.add_exclusion(name=name,
                               status=status,
                               indicator=json.loads(indicator),
                               comment=comment)

    return CommandResults(
        readable_output=tableToMarkdown('Add Exclusion', res),
        outputs={
            f'{args.get("integration_context_brand", "CoreApiModule")}.exclusion.rule_id(val.rule_id == obj.rule_id)': res.get(
                "rule_id")},
        raw_response=res
    )


def delete_exclusion_command(client: CoreClient, args: Dict) -> CommandResults:
    alert_exclusion_id = arg_to_number(args.get('alert_exclusion_id'))
    if not alert_exclusion_id:
        raise DemistoException("Didn't get alert_exclusion_id arg. This arg is required.")
    res = client.delete_exclusion(alert_exclusion_id=alert_exclusion_id)
    return CommandResults(
        readable_output=f"Successfully deleted the following exclusion: {alert_exclusion_id}",
        outputs={
            f'{args.get("integration_context_brand", "CoreApiModule")}.'
            f'deletedExclusion.rule_id(val.rule_id == obj.rule_id)': res.get(
                "rule_id")},
        raw_response=res
    )


def get_exclusion_command(client: CoreClient, args: Dict) -> CommandResults:
    res = client.get_exclusion(tenant_id=args.get('tenant_ID'),
                               filter=args.get('filterObject'),
                               limit=arg_to_number(args.get('limit', 20)))

    return CommandResults(
        outputs_prefix=f'{args.get("integration_context_brand", "CoreApiModule")}.exclusion',
        outputs=res,
        readable_output=tableToMarkdown('Exclusion', res),
        raw_response=res
    )


def decode_dict_values(dict_to_decode: dict):
    """Decode JSON str values of a given dict.

    Args:
      dict_to_decode (dict): The dict to decode.

    """
    for key, value in dict_to_decode.items():
        # if value is a dictionary, we want to recursively decode it's values
        if isinstance(value, dict):
            decode_dict_values(value)
        # if value is a string, we want to try to decode it, if it cannot be decoded, we will move on.
        elif isinstance(value, str):
            try:
                dict_to_decode[key] = json.loads(value)
            except ValueError:
                continue


def filter_general_fields(alert: dict, filter_fields: bool = True) -> dict:
    """filter only relevant general fields from a given alert.

    Args:
      alert (dict): The alert to filter
      filter_fields (bool): Whether to return a subset of the fields.

    Returns:
      dict: The filtered alert
    """

    if filter_fields:
        result = {k: v for k, v in alert.items() if k in ALERT_GENERAL_FIELDS}
    else:
        result = alert

    if not (event := alert.get('raw_abioc', {}).get('event', {})):
        return_warning('No XDR cloud analytics event.')
        return result

    if filter_fields:
        updated_event = {k: v for k, v in event.items() if k in ALERT_EVENT_GENERAL_FIELDS}
    else:
        updated_event = event

    result['event'] = updated_event
    return result


def filter_vendor_fields(alert: dict):
    """Remove non relevant fields from the alert event (filter by vendor: Amazon/google/Microsoft)

    Args:
      alert (dict): The alert to filter

    Returns:
      dict: The filtered alert
    """
    vendor_mapper = {
        'Amazon': ALERT_EVENT_AWS_FIELDS,
        'Google': ALERT_EVENT_GCP_FIELDS,
        'MSFT': ALERT_EVENT_AZURE_FIELDS,
    }
    event = alert.get('event', {})
    vendor = event.get('vendor')
    if vendor and vendor in vendor_mapper:
        raw_log = event.get('raw_log', {})
        if raw_log and isinstance(raw_log, dict):
            for key in list(raw_log):
                if key not in vendor_mapper[vendor]:
                    raw_log.pop(key)


def get_original_alerts_command(client: CoreClient, args: Dict) -> CommandResults:
    alert_id_list = argToList(args.get('alert_ids', []))
    raw_response = client.get_original_alerts(alert_id_list)
    reply = copy.deepcopy(raw_response)
    alerts = reply.get('alerts', [])
    processed_alerts = []
    filtered_alerts = []

    filter_fields_argument = argToBoolean(args.get('filter_alert_fields', True))  # default, for BC, is True.

    for alert in alerts:
        # decode raw_response
        try:
            alert['original_alert_json'] = safe_load_json(alert.get('original_alert_json', ''))
            # some of the returned JSON fields are double encoded, so it needs to be double-decoded.
            # example: {"x": "someValue", "y": "{\"z\":\"anotherValue\"}"}
            decode_dict_values(alert)
        except Exception as e:
            demisto.debug("encountered the following while decoding dictionary values, skipping")
            demisto.debug(e)
            continue

        # Remove original_alert_json field and add its content to the alert body.
        alert.update(alert.pop('original_alert_json', {}))

        # Process the alert (with without filetring fields)
        processed_alerts.append(filter_general_fields(alert, filter_fields=False))

        # Create a filtered version (used either for output when filter_fields is False, or for readable output)
        filtered_alert = filter_general_fields(alert, filter_fields=True)
        filter_vendor_fields(filtered_alert)  # changes in-place

        filtered_alerts.append(filtered_alert)

    return CommandResults(
        outputs_prefix=f'{args.get("integration_context_brand", "CoreApiModule")}.OriginalAlert',
        outputs_key_field='internal_id',
        outputs=filtered_alerts if filter_fields_argument else processed_alerts,
        readable_output=tableToMarkdown("Alerts", t=filtered_alerts),  # Filtered are always used for readable output
        raw_response=raw_response,
    )


ALERT_STATUS_TYPES = {
    'DETECTED': 'detected',
    'DETECTED_0': 'detected (allowed the session)',
    'DOWNLOAD': 'detected (download)',
    'DETECTED_19': 'detected (forward)',
    'POST_DETECTED': 'detected (post detected)',
    'PROMPT_ALLOW': 'detected (prompt allow)',
    'DETECTED_4': 'detected (raised an alert)',
    'REPORTED': 'detected (reported)',
    'REPORTED_TRIGGER_4': 'detected (on write)',
    'SCANNED': 'detected (scanned)',
    'DETECTED_23': 'detected (sinkhole)',
    'DETECTED_18': 'detected (syncookie sent)',
    'DETECTED_21': 'detected (wildfire upload failure)',
    'DETECTED_20': 'detected (wildfire upload success)',
    'DETECTED_22': 'detected (wildfire upload skip)',
    'DETECTED_MTH': 'detected (xdr managed threat hunting)',
    'BLOCKED_25': 'prevented (block)',
    'BLOCKED': 'prevented (blocked)',
    'BLOCKED_14': 'prevented (block-override)',
    'BLOCKED_5': 'prevented (blocked the url)',
    'BLOCKED_6': 'prevented (blocked the ip)',
    'BLOCKED_13': 'prevented (continue)',
    'BLOCKED_1': 'prevented (denied the session)',
    'BLOCKED_8': 'prevented (dropped all packets)',
    'BLOCKED_2': 'prevented (dropped the session)',
    'BLOCKED_3': 'prevented (dropped the session and sent a tcp reset)',
    'BLOCKED_7': 'prevented (dropped the packet)',
    'BLOCKED_16': 'prevented (override)',
    'BLOCKED_15': 'prevented (override-lockout)',
    'BLOCKED_26': 'prevented (post detected)',
    'PROMPT_BLOCK': 'prevented (prompt block)',
    'BLOCKED_17': 'prevented (random-drop)',
    'BLOCKED_24': 'prevented (silently dropped the session with an icmp unreachable message to the host or application)',
    'BLOCKED_9': 'prevented (terminated the session and sent a tcp reset to both sides of the connection)',
    'BLOCKED_10': 'prevented (terminated the session and sent a tcp reset to the client)',
    'BLOCKED_11': 'prevented (terminated the session and sent a tcp reset to the server)',
    'BLOCKED_TRIGGER_4': 'prevented (on write)',
}

ALERT_STATUS_TYPES_REVERSE_DICT = {v: k for k, v in ALERT_STATUS_TYPES.items()}


def get_alerts_by_filter_command(client: CoreClient, args: Dict) -> CommandResults:
    # get arguments
    request_data: dict = {'filter_data': {}}
    filter_data = request_data['filter_data']
    sort_field = args.pop('sort_field', 'source_insert_ts')
    sort_order = args.pop('sort_order', 'DESC')
    prefix = args.pop("integration_context_brand", "CoreApiModule")
    args.pop("integration_name", None)
    custom_filter = {}
    filter_data['sort'] = [{
        'FIELD': sort_field,
        'ORDER': sort_order
    }]
    offset = args.pop('offset', 0)
    limit = args.pop('limit', 50)
    filter_data['paging'] = {
        'from': int(offset),
        'to': int(limit)
    }
    if not args:
        raise DemistoException('Please provide at least one filter argument.')

    # handle custom filter
    custom_filter_str = args.pop('custom_filter', None)

    if custom_filter_str:
        for arg in args:
            if arg not in ['time_frame', 'start_time', 'end_time']:
                raise DemistoException(
                    'Please provide either "custom_filter" argument or other filter arguments but not both.')
        try:
            custom_filter = json.loads(custom_filter_str)
        except Exception as e:
            raise DemistoException('custom_filter format is not valid.') from e

    filter_res = create_filter_from_args(args)
    if custom_filter:  # if exists, add custom filter to the built filter
        if 'AND' in custom_filter:
            filter_obj = custom_filter['AND']
            filter_res['AND'].extend(filter_obj)
        else:
            filter_res['AND'].append(custom_filter)

    filter_data['filter'] = filter_res
    demisto.debug(f'sending the following request data: {request_data}')
    raw_response = client.get_alerts_by_filter_data(request_data)

    context = []
    for alert in raw_response.get('alerts', []):
        alert = alert.get('alert_fields')
        if 'alert_action_status' in alert:
            # convert the status, if failed take the original status
            action_status = alert.get('alert_action_status')
            alert['alert_action_status_readable'] = ALERT_STATUS_TYPES.get(action_status, action_status)

        context.append(alert)

    human_readable = [{
        'Alert ID': alert.get('internal_id'),
        'Detection Timestamp': timestamp_to_datestring(alert.get('source_insert_ts')),
        'Name': alert.get('alert_name'),
        'Severity': alert.get('severity'),
        'Category': alert.get('alert_category'),
        'Action': alert.get('alert_action_status_readable'),
        'Description': alert.get('alert_description'),
        'Host IP': alert.get('agent_ip_addresses'),
        'Host Name': alert.get('agent_hostname'),
    } for alert in context]

    return CommandResults(
        outputs_prefix=f'{prefix}.Alert',
        outputs_key_field='internal_id',
        outputs=context,
        readable_output=tableToMarkdown('Alerts', human_readable),
        raw_response=raw_response,
    )


def get_dynamic_analysis_command(client: CoreClient, args: Dict) -> CommandResults:
    alert_id_list = argToList(args.get('alert_ids', []))
    raw_response = client.get_original_alerts(alert_id_list)
    reply = copy.deepcopy(raw_response)
    alerts = reply.get('alerts', [])
    filtered_alerts = []
    for alert in alerts:
        # decode raw_response
        try:
            alert['original_alert_json'] = safe_load_json(alert.get('original_alert_json', ''))
            # some of the returned JSON fields are double encoded, so it needs to be double-decoded.
            # example: {"x": "someValue", "y": "{\"z\":\"anotherValue\"}"}
            decode_dict_values(alert)
        except Exception as e:
            demisto.debug("encountered the following while decoding dictionary values, skipping")
            demisto.debug(e)
        # remove original_alert_json field and add its content to alert.
        alert.update(alert.pop('original_alert_json', {}))
        if demisto.get(alert, 'messageData.dynamicAnalysis'):
            filtered_alerts.append(demisto.get(alert, 'messageData.dynamicAnalysis'))
    if not filtered_alerts:
        return CommandResults(
            readable_output="There is no dynamicAnalysis for these alert ids.",
            raw_response=raw_response
        )
    return CommandResults(
        outputs_prefix=f'{args.get("integration_context_brand", "CoreApiModule")}.DynamicAnalysis',
        outputs=filtered_alerts,
        raw_response=raw_response,
    )


def create_request_filters(
    status: Optional[str] = None,
    username: Optional[List] = None,
    endpoint_id_list: Optional[List] = None,
    dist_name: Optional[List] = None,
    ip_list: Optional[List] = None,
    public_ip_list: Optional[List] = None,
    group_name: Optional[List] = None,
    platform: Optional[List] = None,
    alias_name: Optional[List] = None,
    isolate: Optional[str] = None,
    hostname: Optional[List] = None,
    first_seen_gte=None,
    first_seen_lte=None,
    last_seen_gte=None,
    last_seen_lte=None,
    scan_status=None,
):
    filters = []

    if status:
        filters.append({
            'field': 'endpoint_status',
            'operator': 'IN',
            'value': status if isinstance(status, list) else [status]
        })

    if username:
        filters.append({
            'field': 'username',
            'operator': 'IN',
            'value': username
        })

    if endpoint_id_list:
        filters.append({
            'field': 'endpoint_id_list',
            'operator': 'in',
            'value': endpoint_id_list
        })

    if dist_name:
        filters.append({
            'field': 'dist_name',
            'operator': 'in',
            'value': dist_name
        })

    if ip_list:
        filters.append({
            'field': 'ip_list',
            'operator': 'in',
            'value': ip_list
        })

    if public_ip_list:
        filters.append({
            'field': 'public_ip_list',
            'operator': 'in',
            'value': public_ip_list
        })

    if group_name:
        filters.append({
            'field': 'group_name',
            'operator': 'in',
            'value': group_name
        })

    if platform:
        filters.append({
            'field': 'platform',
            'operator': 'in',
            'value': platform
        })

    if alias_name:
        filters.append({
            'field': 'alias',
            'operator': 'in',
            'value': alias_name
        })

    if isolate:
        filters.append({
            'field': 'isolate',
            'operator': 'in',
            'value': [isolate]
        })

    if hostname:
        filters.append({
            'field': 'hostname',
            'operator': 'in',
            'value': hostname
        })

    if first_seen_gte:
        filters.append({
            'field': 'first_seen',
            'operator': 'gte',
            'value': first_seen_gte
        })

    if first_seen_lte:
        filters.append({
            'field': 'first_seen',
            'operator': 'lte',
            'value': first_seen_lte
        })

    if last_seen_gte:
        filters.append({
            'field': 'last_seen',
            'operator': 'gte',
            'value': last_seen_gte
        })

    if last_seen_lte:
        filters.append({
            'field': 'last_seen',
            'operator': 'lte',
            'value': last_seen_lte
        })

    if scan_status:
        filters.append({
            'field': 'scan_status',
            'operator': 'IN',
            'value': [scan_status]
        })

    return filters


def args_to_request_filters(args):
    if set(args.keys()) & {  # check if any filter argument was provided
        'endpoint_id_list', 'dist_name', 'ip_list', 'group_name', 'platform', 'alias_name',
        'isolate', 'hostname', 'status', 'first_seen_gte', 'first_seen_lte', 'last_seen_gte', 'last_seen_lte'
    }:
        endpoint_id_list = argToList(args.get('endpoint_id_list'))
        dist_name = argToList(args.get('dist_name'))
        ip_list = argToList(args.get('ip_list'))
        group_name = argToList(args.get('group_name'))
        platform = argToList(args.get('platform'))
        alias_name = argToList(args.get('alias_name'))
        isolate = args.get('isolate')
        hostname = argToList(args.get('hostname'))
        status = args.get('status')

        first_seen_gte = arg_to_timestamp(
            arg=args.get('first_seen_gte'),
            arg_name='first_seen_gte'
        )

        first_seen_lte = arg_to_timestamp(
            arg=args.get('first_seen_lte'),
            arg_name='first_seen_lte'
        )

        last_seen_gte = arg_to_timestamp(
            arg=args.get('last_seen_gte'),
            arg_name='last_seen_gte'
        )

        last_seen_lte = arg_to_timestamp(
            arg=args.get('last_seen_lte'),
            arg_name='last_seen_lte'
        )

        return create_request_filters(
            endpoint_id_list=endpoint_id_list, dist_name=dist_name, ip_list=ip_list,
            group_name=group_name, platform=platform, alias_name=alias_name, isolate=isolate, hostname=hostname,
            first_seen_lte=first_seen_lte, first_seen_gte=first_seen_gte,
            last_seen_lte=last_seen_lte, last_seen_gte=last_seen_gte, status=status
        )
    # a request must be sent with at least one filter parameter, so by default we will send the endpoint_id_list filter
    return create_request_filters(endpoint_id_list=argToList(args.get('endpoint_ids')))


def add_tag_to_endpoints_command(client: CoreClient, args: Dict):
    endpoint_ids = argToList(args.get('endpoint_ids', []))
    tag = args.get('tag')
    raw_response = {}
    for b in batch(endpoint_ids, 1000):
        raw_response.update(client.add_tag_endpoint(endpoint_ids=b, tag=tag, args=args))

    return CommandResults(
        readable_output=f'Successfully added tag {tag} to endpoint(s) {endpoint_ids}', raw_response=raw_response
    )


def remove_tag_from_endpoints_command(client: CoreClient, args: Dict):
    endpoint_ids = argToList(args.get('endpoint_ids', []))
    tag = args.get('tag')
    raw_response = {}
    for b in batch(endpoint_ids, 1000):
        raw_response.update(client.remove_tag_endpoint(endpoint_ids=b, tag=tag, args=args))

    return CommandResults(
        readable_output=f'Successfully removed tag {tag} from endpoint(s) {endpoint_ids}', raw_response=raw_response
    )


def parse_risky_users_or_hosts(user_or_host_data: dict[str, Any],
                               id_header: str,
                               score_header: str,
                               description_header: str
                               ) -> dict[str, Any]:
<<<<<<< HEAD

=======
>>>>>>> 90cf3b88
    reasons = user_or_host_data.get('reasons', [])
    return {
        id_header: user_or_host_data.get('id'),
        score_header: user_or_host_data.get('score'),
        description_header: reasons[0].get('description') if reasons else None,
    }


def parse_user_groups(group: dict[str, Any]) -> list[dict[str, Any]]:
    return [
        {
            'User email': user,
            'Group Name': group.get('group_name'),
            'Group Description': group.get('description'),
        }
        for user in group.get("user_email", [])
    ]


def parse_role_names(role_data: dict[str, Any]) -> dict[str, Any]:
    return {
        "Role Name": role_data.get("pretty_name"),
        "Description": role_data.get("description"),
        "Permissions": role_data.get("permissions", []),
        "Users": role_data.get("users", []),
        "Groups": role_data.get("groups", []),
    }


def enrich_error_message_id_group_role(e: DemistoException, type_: str | None, custom_message: str | None) -> str | None:
    """
    Attempts to parse additional info from an exception and return it as string. Returns `None` if it can't do that.

    Args:
        e (Exception): The error that occurred.
        type (str | None): The type of resource associated with the error(Role id or Group), if applicable.
        custom_message (str | None): A custom error message to be included in the raised ValueError, if desired.

    Raises:
        ValueError: If the error message indicates that the resource was not found, a more detailed error message
            is constructed using the `find_the_cause_error` function and raised with the original error as the cause.
    """
    if (
        e.res is not None
        and e.res.status_code == 500
        and 'was not found' in str(e)
    ):
        error_message: str = ''
        pattern = r"(id|Group|Role) \\?'([/A-Za-z 0-9_]+)\\?'"
        if match := re.search(pattern, str(e)):
            error_message = f'Error: {match[1]} {match[2]} was not found. '

        return (f'{error_message}{custom_message if custom_message and type_ in ("Group", "Role") else ""}'
                f'Full error message: {e}')
    return None


def list_users_command(client: CoreClient, args: dict[str, str]) -> CommandResults:
    """
    Returns a list of all users using the Core API client.

    Args:
        client: A CoreClient instance used for connecting to the Core API.
        args: A dictionary containing additional arguments. Possible keys include:
            - integration_context_brand (str): The name of the integration context brand.

    Returns:
        A CommandResults object containing the readable_output and outputs fields.

    Raises:
        ValueError: If the API connection failed.
    """

    def parse_user(user: dict[str, Any]) -> dict[str, Any]:
        return {
            'User email': user.get('user_email'),
            'First Name': user.get('user_first_name'),
            'Last Name': user.get('user_last_name'),
            'Role': user.get('role_name'),
            'Type': user.get('user_type'),
            'Groups': user.get('groups'),
        }

    listed_users: list[dict[str, Any]] = client.list_users().get('reply', [])
    table_for_markdown = [parse_user(user) for user in listed_users]
    readable_output = tableToMarkdown(name='Users', t=table_for_markdown)

    return CommandResults(
        readable_output=readable_output,
        outputs_prefix=f'{args.get("integration_context_brand", "CoreApiModule")}.User',
        outputs_key_field='user_email',
        outputs=listed_users,
    )


def list_user_groups_command(client: CoreClient, args: dict[str, str]) -> CommandResults:
    """
     Retrieves a list of user groups from the Core API module based on the specified group names.

    Args:
        client: A CoreClient object used to communicate with the Core API module.
        args: A dictionary of arguments passed to the function. The following keys may be present:
            - group_names (required): A list of group names to retrieve details for.

    Returns:
        A CommandResults object containing the table of user groups.

    Raises:
        ValueError: If the API connection fails or the specified group name(s) is not found.
    """

    group_names = argToList(args['group_names'])
    try:
        outputs = client.list_user_groups(group_names).get("reply", [])
    except DemistoException as e:
        custom_message = None
        if len(group_names) > 1:
            custom_message = "Note: If you sent more than one group name, they may not exist either. "

        if error_message := enrich_error_message_id_group_role(e=e, type_="Group", custom_message=custom_message):
            raise DemistoException(error_message)
        raise

    table_for_markdown: list[dict[str, str | None]] = []
    for group in outputs:
        table_for_markdown.extend(parse_user_groups(group))

    headers = ["Group Name", "Group Description", "User email"]
    readable_output = tableToMarkdown(name='Groups', t=table_for_markdown, headers=headers)
    return CommandResults(
        readable_output=readable_output,
        outputs_prefix=f'{args.get("integration_context_brand", "CoreApiModule")}.UserGroup',
        outputs_key_field='group_name',
        outputs=outputs,
    )


def list_roles_command(client: CoreClient, args: dict[str, str]) -> CommandResults:
    """
    Retrieves a list of roles with the provided role names from the Core API.

    Args:
        client: A CoreClient object used to communicate with the Core API module.
        args: A dictionary of arguments. The 'role_names' key should be present and contain a
              comma-separated string of role names to retrieve.

    Returns:
         A CommandResults object containing the table of roles.

    Raises:
        DemistoException: If an error occurs while retrieving the data from the Core API.
        ValueError: If the input argument is not valid.

    """
    role_names = argToList(args["role_names"])
    try:
        outputs = client.list_roles(role_names).get("reply", [])
    except DemistoException as e:
        custom_message = None
        if len(role_names) > 1:
            custom_message = "Note: If you sent more than one Role name, they may not exist either. "

        if error_message := enrich_error_message_id_group_role(e=e, type_="Role", custom_message=custom_message):
            raise DemistoException(error_message)
        raise

    headers = ["Role Name", "Description", "Permissions", "Users", "Groups"]
    table_for_markdown = [parse_role_names(role[0]) for role in outputs if len(role) == 1]
    readable_output = tableToMarkdown(
        name='Roles',
        t=table_for_markdown,
        headers=headers
    )
    return CommandResults(
        readable_output=readable_output,
        outputs_prefix=f'{args.get("integration_context_brand", "CoreApiModule")}.Role',
        outputs_key_field='pretty_name',
        outputs=outputs,
    )


def change_user_role_command(client: CoreClient, args: dict[str, str]) -> CommandResults:
    """
     Changes or removes the role of user(s) in the system.

    Args:
        client (CoreClient): An instance of the CoreClient class used to interact with the system.
        args (dict[str, str]): A dictionary containing the command arguments.
            - 'user_emails' (str): A comma-separated string of user emails.
            - 'role_name' (str, optional): The name of the role to assign to the user(s).
              If not provided, the role for the user(s) will be removed.

    Returns:
        CommandResults: An object containing the result of the command execution.
    """
    user_emails = argToList(args['user_emails'])

    if role_name := args.get('role_name'):
        res = client.set_user_role(user_emails, role_name)["reply"]
        action_message = "updated"
    else:
        res = client.remove_user_role(user_emails)["reply"]
        action_message = "removed"

    if not (count := int(res["update_count"])):
        raise DemistoException(f"No user role has been {action_message}.")

    plural_suffix = 's' if count > 1 else ''

    return CommandResults(
        readable_output=f"Role was {action_message} successfully for {count} user{plural_suffix}."
    )


def list_risky_users_or_host_command(client: CoreClient, command: str, args: dict[str, str]) -> CommandResults:
    """
    Retrieves a list of risky users or details about a specific user's risk score.

    Args:
        client: A CoreClient object used to communicate with the API.
        args: A dictionary containing the following headers (optional):
            - user_id [str]: ID of the user to retrieve risk score details for.
            - limit [str]: Specifying the maximum number of risky users to return.

    Returns:
        A CommandResults object, in case the user was not found, an appropriate message will be returend.

    Raises:
        ValueError: If the API connection fails.

    """
<<<<<<< HEAD
    def _warn_if_module_is_disabled(e: DemistoException) -> None:
        if (
                e is not None
                and e.res is not None
                and e.res.status_code == 500
                and 'No identity threat' in str(e)
                and "An error occurred while processing XDR public API" in e.message
=======

    def _warn_if_module_is_disabled(e: DemistoException) -> None:
        if (
            e is not None
            and e.res is not None
            and e.res.status_code == 500
            and 'No identity threat' in str(e)
            and "An error occurred while processing XDR public API" in e.message
>>>>>>> 90cf3b88
        ):
            return_warning(f'Please confirm the XDR Identity Threat Module is enabled.\nFull error message: {e}', exit=True)

    match command:
        case "user":
            id_key = "user_id"
            table_title = "Risky Users"
            outputs_prefix = "RiskyUser"
            get_func = client.list_risky_users
            table_headers = ["User ID", "Score", "Description"]
        case 'host':
            id_key = "host_id"
            table_title = "Risky Hosts"
            outputs_prefix = "RiskyHost"
            get_func = client.list_risky_hosts
            table_headers = ["Host ID", "Score", "Description"]

    outputs: list[dict] | dict
    if id_ := args.get(id_key):
        try:
            outputs = client.risk_score_user_or_host(id_).get('reply', {})
        except DemistoException as e:
            _warn_if_module_is_disabled(e)
            if error_message := enrich_error_message_id_group_role(e=e, type_="id", custom_message=""):
                not_found_message = 'was not found'
                if not_found_message in error_message:
                    return CommandResults(readable_output=f'The {command} {id_} {not_found_message}')
                else:
                    raise DemistoException(error_message)
            else:
                raise

        table_for_markdown = [parse_risky_users_or_hosts(outputs, *table_headers)]  # type: ignore[arg-type]

    else:
        list_limit = int(args.get('limit', 50))

        try:
            outputs = get_func().get('reply', [])[:list_limit]
        except DemistoException as e:
            _warn_if_module_is_disabled(e)
            raise
        table_for_markdown = [parse_risky_users_or_hosts(user, *table_headers) for user in outputs]

    readable_output = tableToMarkdown(name=table_title, t=table_for_markdown, headers=table_headers)

    return CommandResults(
        readable_output=readable_output,
        outputs_prefix=f'{args.get("integration_context_brand", "CoreApiModule")}.{outputs_prefix}',
        outputs_key_field='id',
        outputs=outputs,
<<<<<<< HEAD
=======
    )


def get_incidents_command(client, args):
    """
    Retrieve a list of incidents from XDR, filtered by some filters.
    """

    # sometimes incident id can be passed as integer from the playbook
    incident_id_list = args.get('incident_id_list')
    if isinstance(incident_id_list, int):
        incident_id_list = str(incident_id_list)

    incident_id_list = argToList(incident_id_list)
    # make sure all the ids passed are strings and not integers
    for index, id_ in enumerate(incident_id_list):
        if isinstance(id_, int | float):
            incident_id_list[index] = str(id_)

    lte_modification_time = args.get('lte_modification_time')
    gte_modification_time = args.get('gte_modification_time')
    since_modification_time = args.get('since_modification_time')

    if since_modification_time and gte_modification_time:
        raise ValueError('Can\'t set both since_modification_time and lte_modification_time')
    if since_modification_time:
        gte_modification_time, _ = parse_date_range(since_modification_time, TIME_FORMAT)

    lte_creation_time = args.get('lte_creation_time')
    gte_creation_time = args.get('gte_creation_time')
    since_creation_time = args.get('since_creation_time')

    if since_creation_time and gte_creation_time:
        raise ValueError('Can\'t set both since_creation_time and lte_creation_time')
    if since_creation_time:
        gte_creation_time, _ = parse_date_range(since_creation_time, TIME_FORMAT)

    statuses = argToList(args.get('status', ''))

    starred = args.get('starred')
    starred_incidents_fetch_window = args.get('starred_incidents_fetch_window', '3 days')
    starred_incidents_fetch_window, _ = parse_date_range(starred_incidents_fetch_window, to_timestamp=True)

    sort_by_modification_time = args.get('sort_by_modification_time')
    sort_by_creation_time = args.get('sort_by_creation_time')

    page = int(args.get('page', 0))
    limit = int(args.get('limit', 100))

    # If no filters were given, return a meaningful error message
    if not incident_id_list and (not lte_modification_time and not gte_modification_time and not since_modification_time
                                 and not lte_creation_time and not gte_creation_time and not since_creation_time
                                 and not statuses and not starred):
        raise ValueError("Specify a query for the incidents.\nFor example:"
                         " since_creation_time=\"1 year\" sort_by_creation_time=\"desc\" limit=10")

    if statuses:
        raw_incidents = []

        for status in statuses:
            raw_incidents += client.get_incidents(
                incident_id_list=incident_id_list,
                lte_modification_time=lte_modification_time,
                gte_modification_time=gte_modification_time,
                lte_creation_time=lte_creation_time,
                gte_creation_time=gte_creation_time,
                sort_by_creation_time=sort_by_creation_time,
                sort_by_modification_time=sort_by_modification_time,
                page_number=page,
                limit=limit,
                status=status,
                starred=starred,
                starred_incidents_fetch_window=starred_incidents_fetch_window,
            )

        if len(raw_incidents) > limit:
            raw_incidents = raw_incidents[:limit]
    else:
        raw_incidents = client.get_incidents(
            incident_id_list=incident_id_list,
            lte_modification_time=lte_modification_time,
            gte_modification_time=gte_modification_time,
            lte_creation_time=lte_creation_time,
            gte_creation_time=gte_creation_time,
            sort_by_creation_time=sort_by_creation_time,
            sort_by_modification_time=sort_by_modification_time,
            page_number=page,
            limit=limit,
            starred=starred,
            starred_incidents_fetch_window=starred_incidents_fetch_window,
        )

    return (
        tableToMarkdown('Incidents', raw_incidents),
        {
            f'{args.get("integration_context_brand", "CoreApiModule")}.Incident(val.incident_id==obj.incident_id)': raw_incidents
        },
        raw_incidents
>>>>>>> 90cf3b88
    )<|MERGE_RESOLUTION|>--- conflicted
+++ resolved
@@ -150,8 +150,6 @@
         super().__init__(base_url=base_url, headers=headers, proxy=proxy, verify=verify)
         self.timeout = timeout
 
-<<<<<<< HEAD
-=======
     def get_incidents(self, incident_id_list=None, lte_modification_time=None, gte_modification_time=None,
                       lte_creation_time=None, gte_creation_time=None, status=None, starred=None,
                       starred_incidents_fetch_window=None, sort_by_modification_time=None, sort_by_creation_time=None,
@@ -282,7 +280,6 @@
         """Called from get_incidents if the command is fetch-incidents. Implement in child classes."""
         return []
 
->>>>>>> 90cf3b88
     def get_endpoints(self,
                       endpoint_id_list=None,
                       dist_name=None,
@@ -350,11 +347,7 @@
         endpoints = reply.get('reply').get('endpoints', [])
         return endpoints
 
-<<<<<<< HEAD
-    def set_endpoints_alias(self, filters: list[dict[str, str]], new_alias_name: str | None) -> dict:      # pragma: no cover
-=======
     def set_endpoints_alias(self, filters: list[dict[str, str]], new_alias_name: str | None) -> dict:  # pragma: no cover
->>>>>>> 90cf3b88
         """
         This func is used to set the alias name of an endpoint.
 
@@ -1716,13 +1709,8 @@
               'and without any other filters. This may cause performance issues.\n' \
               'To scan/abort scan some of the endpoints, please use the filter arguments.'
     if all_:
-<<<<<<< HEAD
-        if endpoint_id_list or dist_name or gte_first_seen or gte_last_seen or lte_first_seen or lte_last_seen \
-                or ip_list or group_name or platform or alias or hostname:
-=======
         if (endpoint_id_list or dist_name or gte_first_seen or gte_last_seen or lte_first_seen or lte_last_seen
                 or ip_list or group_name or platform or alias or hostname):
->>>>>>> 90cf3b88
             raise Exception(err_msg)
     elif not endpoint_id_list and not dist_name and not gte_first_seen and not gte_last_seen \
             and not lte_first_seen and not lte_last_seen and not ip_list and not group_name and not platform \
@@ -2909,15 +2897,6 @@
     # force closing remote incident only if:
     #   The XSOAR incident is closed
     #   and the remote incident isn't already closed
-<<<<<<< HEAD
-    if remote_args.inc_status == 2 and \
-       current_remote_status not in XDR_RESOLVED_STATUS_TO_XSOAR:
-
-        if close_notes := update_args.get('closeNotes'):
-            update_args['resolve_comment'] = close_notes
-        update_args['status'] = XSOAR_RESOLVED_STATUS_TO_XDR.get(update_args.get('closeReason', 'Other'))
-        demisto.debug(f"Closing Remote incident with status {update_args['status']}")
-=======
     if remote_args.inc_status == 2 and current_remote_status not in XDR_RESOLVED_STATUS_TO_XSOAR and close_reason:
         if close_notes := update_args.get('closeNotes'):
             demisto.debug(f"handle_outgoing_issue_closure {incident_id=} {close_notes=}")
@@ -2926,7 +2905,6 @@
         xdr_close_reason = resolve_xdr_close_reason(close_reason)
         update_args['status'] = xdr_close_reason
         demisto.debug(f"handle_outgoing_issue_closure Closing Remote incident {incident_id=} with status {update_args['status']}")
->>>>>>> 90cf3b88
 
 
 def get_update_args(remote_args):
@@ -3865,10 +3843,6 @@
                                score_header: str,
                                description_header: str
                                ) -> dict[str, Any]:
-<<<<<<< HEAD
-
-=======
->>>>>>> 90cf3b88
     reasons = user_or_host_data.get('reasons', [])
     return {
         id_header: user_or_host_data.get('id'),
@@ -4100,15 +4074,6 @@
         ValueError: If the API connection fails.
 
     """
-<<<<<<< HEAD
-    def _warn_if_module_is_disabled(e: DemistoException) -> None:
-        if (
-                e is not None
-                and e.res is not None
-                and e.res.status_code == 500
-                and 'No identity threat' in str(e)
-                and "An error occurred while processing XDR public API" in e.message
-=======
 
     def _warn_if_module_is_disabled(e: DemistoException) -> None:
         if (
@@ -4117,7 +4082,6 @@
             and e.res.status_code == 500
             and 'No identity threat' in str(e)
             and "An error occurred while processing XDR public API" in e.message
->>>>>>> 90cf3b88
         ):
             return_warning(f'Please confirm the XDR Identity Threat Module is enabled.\nFull error message: {e}', exit=True)
 
@@ -4169,8 +4133,6 @@
         outputs_prefix=f'{args.get("integration_context_brand", "CoreApiModule")}.{outputs_prefix}',
         outputs_key_field='id',
         outputs=outputs,
-<<<<<<< HEAD
-=======
     )
 
 
@@ -4269,5 +4231,4 @@
             f'{args.get("integration_context_brand", "CoreApiModule")}.Incident(val.incident_id==obj.incident_id)': raw_incidents
         },
         raw_incidents
->>>>>>> 90cf3b88
     )