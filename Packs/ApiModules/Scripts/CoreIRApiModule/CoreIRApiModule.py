--- conflicted
+++ resolved
@@ -225,17 +225,12 @@
         headers = headers if headers else self._headers
         data = json.dumps(json_data) if json_data else data
         address = full_url if full_url else urljoin(self._base_url, url_suffix)
-<<<<<<< HEAD
-        demisto.debug(f"http_request: {method=} {address=} {data=} {headers=}")
-        response = demisto._apiCall(
-=======
         response_data_type = "bin" if resp_type == 'content' and ALLOW_RESPONSE_AS_BINARY else None
         if resp_type == 'content' and not ALLOW_RESPONSE_AS_BINARY:
             allowed_version = f'{ALLOW_BIN_CONTENT_RESPONSE_SERVER_VERSION}-{ALLOW_BIN_CONTENT_RESPONSE_BUILD_NUM}'
             raise DemistoException('getting binary data from server is allowed from '
                                    f'version: {allowed_version} and above')
         params = assign_params(
->>>>>>> 41f665f2
             method=method,
             path=address,
             data=data,
