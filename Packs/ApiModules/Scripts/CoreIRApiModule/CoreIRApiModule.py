--- conflicted
+++ resolved
@@ -3901,10 +3901,6 @@
         except DemistoException as e:
             _error_missing_license(e)
             if error_message := enrich_error_message_id_group_role(e=e, type_="id", custom_message=""):
-<<<<<<< HEAD
-                raise DemistoException(error_message) from e
-            raise
-=======
                 not_found_message = 'was not found'
                 if not_found_message in error_message:
                     return CommandResults(readable_output=f'The user {id_} {not_found_message}')
@@ -3912,7 +3908,6 @@
                     raise DemistoException(error_message)
             else:
                 raise
->>>>>>> 593bbad6
 
         table_for_markdown = [parse_risky_users_or_hosts(outputs, *table_headers)]  # type: ignore[arg-type]
 
