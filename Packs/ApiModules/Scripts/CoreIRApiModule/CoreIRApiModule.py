--- conflicted
+++ resolved
@@ -225,15 +225,11 @@
         )
         if ok_codes and response.get('status') not in ok_codes:
             self._handle_error(error_handler, response, with_metrics)
-<<<<<<< HEAD
-        return response['reply'].get('data', {})
-=======
         try:
             return json.loads(response['data'])
         except json.JSONDecodeError:
             demisto.debug(f"Converting data to json was failed. Return it as is. The data's type is {type(response['data'])}")
             return response['data']
->>>>>>> 4f559283
 
     def get_incidents(self, incident_id_list=None, lte_modification_time=None, gte_modification_time=None,
                       lte_creation_time=None, gte_creation_time=None, status=None, starred=None,
