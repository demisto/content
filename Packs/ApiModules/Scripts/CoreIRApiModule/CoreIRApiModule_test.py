import copy
import json
import os
import zipfile
from typing import Any
from unittest.mock import Mock, patch

import demistomock as demisto
import pytest
from CommonServerPython import Common, DemistoException, pascalToSpace, tableToMarkdown
from CoreIRApiModule import (
    XSOAR_RESOLVED_STATUS_TO_XDR,
    CoreClient,
    add_tag_to_endpoints_command,
    change_user_role_command,
    enrich_error_message_id_group_role,
    get_incidents_command,
    handle_outgoing_issue_closure,
    isolate_endpoint_command,
    list_risky_users_or_host_command,
    list_roles_command,
    list_user_groups_command,
    list_users_command,
    parse_user_groups,
    quarantine_files_command,
    remove_tag_from_endpoints_command,
)
from freezegun import freeze_time
from pytest_mock import MockerFixture

test_client = CoreClient(base_url="https://test_api.com/public_api/v1", headers={})

Core_URL = "https://api.xdrurl.com"

POWERSHELL_COMMAND_CASES = [
    pytest.param(
        "Write-Output 'Hello, world, it`s me!'",
        "powershell -Command \"Write-Output ''Hello, world, it`s me!''\"",
        id="Hello World message",
    ),
    pytest.param(
        r"New-Item -Path 'C:\Users\User\example.txt' -ItemType 'File'",
        "powershell -Command \"New-Item -Path ''C:\\Users\\User\\example.txt'' -ItemType ''File''\"",
        id="New file in path with backslashes",
    ),
    pytest.param(
        "$message = 'This is a test with special chars: `&^%$#@!'; Write-Output $message",
        "powershell -Command \"$message = ''This is a test with special chars: `&^%$#@!''; Write-Output $message\"",
        id="Special characters message",
    ),
    pytest.param(
        (
            "$users = @(JohnDoe) -split ';'; query user | Select-Object -Skip 1 | "
            "ForEach-Object { $sessionInfo = $_ -split '\s+' | "
            "Where-Object { $_ -ne '' -and $_ -notlike 'Disc' }; "
            "if ($sessionInfo.Length -ge 6) { $username = $sessionInfo[0].TrimStart('>'); "
            "$sessionId = $sessionInfo[2]; if ($users -contains $username) { logoff $sessionId } } }"
        ),
        (
            "powershell -Command \"$users = @(JohnDoe) -split '';''; query user | Select-Object -Skip 1 | "
            "ForEach-Object { $sessionInfo = $_ -split ''\\s+'' | "
            "Where-Object { $_ -ne '''' -and $_ -notlike ''Disc'' }; "
            "if ($sessionInfo.Length -ge 6) { $username = $sessionInfo[0].TrimStart(''>''); "
            '$sessionId = $sessionInfo[2]; if ($users -contains $username) { logoff $sessionId } } }"'
        ),
        id="End RDP session for users",
    ),
]

""" HELPER FUNCTIONS """


def load_test_data(json_path):
    with open(json_path) as f:
        return json.load(f)


def get_incident_extra_data_by_status(incident_id, alerts_limit):
    """
    The function simulate the client.get_incident_extra_data method for the test_fetch_incidents_filtered_by_status.
    The function got the incident_id, and return the json file by the incident id.
    """
    if incident_id == "1":
        incident_extra_data = load_test_data("./test_data/get_incident_extra_data.json")
    else:
        incident_extra_data = load_test_data("./test_data/get_incident_extra_data_new_status.json")
    return incident_extra_data["reply"]


""" TESTS FUNCTIONS """


# Note this test will fail when run locally (in pycharm/vscode)
# as it assumes the machine (docker image) has UTC timezone set


@pytest.mark.parametrize(
    argnames="time_to_convert, expected_value",
    argvalues=[("1322683200000", 1322683200000), ("2018-11-06T08:56:41", 1541494601000)],
)
def test_convert_time_to_epoch(time_to_convert, expected_value):
    from CoreIRApiModule import convert_time_to_epoch

    assert convert_time_to_epoch(time_to_convert) == expected_value


def return_extra_data_result(*args):
    if args[1].get("incident_id") == "2":
        raise Exception("Rate limit exceeded")
    else:
        incident_from_extra_data_command = load_test_data("./test_data/incident_example_from_extra_data_command.json")
        return {}, {}, {"incident": incident_from_extra_data_command}


def test_retrieve_all_endpoints(mocker):
    """
    Given:
    - endpoints is populated with the first round.
    When
        - Retrieve_all_endpoints is called.
    Then
        - Retrieve all endpoints.
    """
    from CoreIRApiModule import retrieve_all_endpoints

    mock_endpoints_page_1 = {"reply": {"endpoints": [{"id": 1, "hostname": "endpoint1"}]}}
    mock_endpoints_page_2 = {"reply": {"endpoints": [{"id": 2, "hostname": "endpoint2"}]}}
    mock_endpoints_page_3 = {"reply": {"endpoints": []}}
    http_request = mocker.patch.object(test_client, "_http_request")
    http_request.side_effect = [mock_endpoints_page_1, mock_endpoints_page_2, mock_endpoints_page_3]

    endpoints = retrieve_all_endpoints(
        client=test_client,
        endpoints=[{"id": 2, "hostname": "endpoint2"}],
        endpoint_id_list=[],
        dist_name=None,
        ip_list=[],
        public_ip_list=[],
        group_name=None,
        platform=None,
        alias_name=None,
        isolate=None,
        hostname=None,
        page_number=0,
        limit=10,
        first_seen_gte=None,
        first_seen_lte=None,
        last_seen_gte=None,
        last_seen_lte=None,
        sort_by_first_seen=None,
        sort_by_last_seen=None,
        status=None,
        username=None,
    )

    assert len(endpoints) == 3
    assert endpoints[1]["hostname"] == "endpoint1"


def test_get_endpoints_command(mocker):
    """
    When
        - Retrieve_all_endpoints is called.
    Then
        - Retrieve all endpoints.
    """
    from CoreIRApiModule import get_endpoints_command

    mock_endpoints_page_1 = {"reply": {"endpoints": [{"id": 1, "hostname": "endpoint1"}]}}
    mock_endpoints_page_2 = {"reply": {"endpoints": [{"id": 2, "hostname": "endpoint2"}]}}
    mock_endpoints_page_3 = {"reply": {"endpoints": []}}
    http_request = mocker.patch.object(test_client, "_http_request")
    http_request.side_effect = [mock_endpoints_page_1, mock_endpoints_page_2, mock_endpoints_page_3]
    args = {"all_results": "true"}
    result = get_endpoints_command(test_client, args)
    assert result.readable_output == "### Endpoints\n|hostname|id|\n|---|---|\n| endpoint1 | 1 |\n| endpoint2 | 2 |\n"
    assert result.raw_response == [{"id": 1, "hostname": "endpoint1"}, {"id": 2, "hostname": "endpoint2"}]


def test_convert_to_hr_timestamps():
    """
    Given
        - Endpoints results.
    When
        - convert_to_hr_timestamps is called.
    Then
        - Convert to an hr date.
    """
    from CoreIRApiModule import convert_timestamps_to_datestring

    expected_first_seen = "2019-12-08T09:06:09.000Z"
    expected_last_seen = "2019-12-09T07:10:04.000Z"
    endpoints_res = load_test_data("./test_data/get_endpoints.json").get("reply").get("endpoints")

    converted_endpoint = convert_timestamps_to_datestring(endpoints_res)[0]
    assert converted_endpoint.get("first_seen") == expected_first_seen
    assert converted_endpoint.get("last_seen") == expected_last_seen


def test_get_endpoints(requests_mock):
    from CoreIRApiModule import CoreClient, get_endpoints_command

    get_endpoints_response = load_test_data("./test_data/get_endpoints.json")
    requests_mock.post(f"{Core_URL}/public_api/v1/endpoints/get_endpoint/", json=get_endpoints_response)

    client = CoreClient(base_url=f"{Core_URL}/public_api/v1", headers={})
    args = {"hostname": "foo", "page": 1, "limit": 3}

    res = get_endpoints_command(client, args)
    assert (
        get_endpoints_response.get("reply").get("endpoints")
        == res.outputs["CoreApiModule.Endpoint(val.endpoint_id == obj.endpoint_id)"]
    )


def test_get_all_endpoints_using_limit(requests_mock):
    """
    Given:
        The default arguments for the get endpoints command: limit = 1, page = 0, sort_order = 'asc'.
    When:
        Calling the get_endpoints_command function
    Then:
        a. Make sure the 'get_endpoints' API is not called (not to be confused with get_endpoint - see last comment
            here: https://jira-hq.paloaltonetworks.local/browse/XSUP-15995)
        b. Make sure the returned result as in the expected format.
    """
    from CoreIRApiModule import CoreClient, get_endpoints_command

    get_endpoints_response = load_test_data("./test_data/get_all_endpoints.json")
    requests_mock.post(f"{Core_URL}/public_api/v1/endpoints/get_endpoint/", json=get_endpoints_response)
    get_endpoints_mock = requests_mock.post(f"{Core_URL}/public_api/v1/endpoints/get_endpoints/")

    client = CoreClient(base_url=f"{Core_URL}/public_api/v1", headers={})
    args = {"limit": 1, "page": 0, "sort_order": "asc"}
    res = get_endpoints_command(client, args)
    expected_endpoint = get_endpoints_response.get("reply").get("endpoints")

    assert not get_endpoints_mock.called
    assert res.outputs["CoreApiModule.Endpoint(val.endpoint_id == obj.endpoint_id)"] == expected_endpoint


def test_endpoint_command(requests_mock):
    from CoreIRApiModule import CoreClient, endpoint_command

    get_endpoints_response = load_test_data("./test_data/get_endpoints.json")
    requests_mock.post(f"{Core_URL}/public_api/v1/endpoints/get_endpoint/", json=get_endpoints_response)

    client = CoreClient(base_url=f"{Core_URL}/public_api/v1", headers={})
    args = {"id": "identifier"}

    outputs = endpoint_command(client, args)

    get_endpoints_response = {
        Common.Endpoint.CONTEXT_PATH: [
            {
                "ID": "1111",
                "Hostname": "ip-3.3.3.3",
                "IPAddress": ["3.3.3.3"],
                "OS": "Linux",
                "Vendor": "CoreApiModule",
                "Status": "Online",
                "IsIsolated": "No",
            }
        ]
    }

    results = outputs[0].to_context()
    for key, value in results.get("EntryContext", {}).items():
        assert get_endpoints_response[key] == value
    assert results.get("EntryContext") == get_endpoints_response


def test_isolate_endpoint(requests_mock):
    from CoreIRApiModule import CoreClient, isolate_endpoint_command

    requests_mock.post(
        f"{Core_URL}/public_api/v1/endpoints/get_endpoint/",
        json={"reply": {"endpoints": [{"endpoint_id": "1111", "endpoint_status": "CONNECTED"}]}},
    )

    isolate_endpoint_response = load_test_data("./test_data/isolate_endpoint.json")
    requests_mock.post(f"{Core_URL}/public_api/v1/endpoints/isolate", json=isolate_endpoint_response)

    client = CoreClient(base_url=f"{Core_URL}/public_api/v1", headers={})

    args = {"endpoint_id": "1111"}

    res = isolate_endpoint_command(client, args)
    assert res.readable_output == "The isolation request has been submitted successfully on Endpoint 1111.\n"


def test_isolate_endpoint_unconnected_machine(requests_mock, mocker):
    from CoreIRApiModule import CoreClient, isolate_endpoint_command
    #    return_error_mock = mocker.patch(RETURN_ERROR_TARGET)

    requests_mock.post(
        f"{Core_URL}/public_api/v1/endpoints/get_endpoint/",
        json={"reply": {"endpoints": [{"endpoint_id": "1111", "endpoint_status": "DISCONNECTED"}]}},
    )

    isolate_endpoint_response = load_test_data("./test_data/isolate_endpoint.json")
    requests_mock.post(f"{Core_URL}/public_api/v1/endpoints/isolate", json=isolate_endpoint_response)

    client = CoreClient(base_url=f"{Core_URL}/public_api/v1", headers={})

    args = {"endpoint_id": "1111", "suppress_disconnected_endpoint_error": False}
    with pytest.raises(ValueError, match="Error: Endpoint 1111 is disconnected and therefore can not be isolated."):
        isolate_endpoint_command(client, args)


def test_unisolate_endpoint(requests_mock):
    from CoreIRApiModule import CoreClient, unisolate_endpoint_command

    requests_mock.post(
        f"{Core_URL}/public_api/v1/endpoints/get_endpoint/",
        json={"reply": {"endpoints": [{"endpoint_id": "1111", "endpoint_status": "CONNECTED"}]}},
    )

    unisolate_endpoint_response = load_test_data("./test_data/unisolate_endpoint.json")
    requests_mock.post(f"{Core_URL}/public_api/v1/endpoints/unisolate", json=unisolate_endpoint_response)

    client = CoreClient(base_url=f"{Core_URL}/public_api/v1", headers={})

    args = {"endpoint_id": "1111"}

    res = unisolate_endpoint_command(client, args)
    assert res.readable_output == "The un-isolation request has been submitted successfully on Endpoint 1111.\n"


def test_unisolate_endpoint_unconnected_machine(requests_mock):
    from CoreIRApiModule import CoreClient, unisolate_endpoint_command

    requests_mock.post(
        f"{Core_URL}/public_api/v1/endpoints/get_endpoint/",
        json={"reply": {"endpoints": [{"endpoint_id": "1111", "endpoint_status": "DISCONNECTED"}]}},
    )

    unisolate_endpoint_response = load_test_data("./test_data/unisolate_endpoint.json")
    requests_mock.post(f"{Core_URL}/public_api/v1/endpoints/unisolate", json=unisolate_endpoint_response)

    client = CoreClient(base_url=f"{Core_URL}/public_api/v1", headers={})

    args = {"endpoint_id": "1111", "suppress_disconnected_endpoint_error": True}

    res = unisolate_endpoint_command(client, args)
    assert res.readable_output == "Warning: un-isolation action is pending for the following disconnected endpoint: 1111."


def test_unisolate_endpoint_pending_isolation(requests_mock):
    from CoreIRApiModule import CoreClient, unisolate_endpoint_command

    requests_mock.post(
        f"{Core_URL}/public_api/v1/endpoints/get_endpoint/",
        json={"reply": {"endpoints": [{"endpoint_id": "1111", "is_isolated": "AGENT_PENDING_ISOLATION"}]}},
    )

    unisolate_endpoint_response = load_test_data("./test_data/unisolate_endpoint.json")
    requests_mock.post(f"{Core_URL}/public_api/v1/endpoints/unisolate", json=unisolate_endpoint_response)

    client = CoreClient(base_url=f"{Core_URL}/public_api/v1", headers={})

    args = {"endpoint_id": "1111"}
    with pytest.raises(ValueError, match="Error: Endpoint 1111 is pending isolation and therefore can not be un-isolated."):
        unisolate_endpoint_command(client, args)


def test_get_distribution_url(requests_mock):
    from CoreIRApiModule import CoreClient, get_distribution_url_command

    get_distribution_url_response = load_test_data("./test_data/get_distribution_url.json")
    requests_mock.post(f"{Core_URL}/public_api/v1/distributions/get_dist_url/", json=get_distribution_url_response)

    client = CoreClient(base_url=f"{Core_URL}/public_api/v1", headers={})

    args = {"distribution_id": "1111", "package_type": "x86"}

    result = get_distribution_url_command(client, args)
    expected_url = get_distribution_url_response.get("reply").get("distribution_url")
    assert result.outputs == {"id": "1111", "url": expected_url}

    assert result.readable_output == f"[Distribution URL]({expected_url})"


def test_download_distribution(requests_mock):
    """
    Given:
        - Core client
        - Distribution ID and package type
    When
        - Running xdr-download-distribution command
    Then
        - Verify filename
        - Verify readable output is as expected
    """
    from CoreIRApiModule import CoreClient, get_distribution_url_command

    get_distribution_url_response = load_test_data("./test_data/get_distribution_url.json")
    dummy_url = "https://xdrdummyurl.com/11111-distributions/11111/sh"
    requests_mock.post(f"{Core_URL}/public_api/v1/distributions/get_dist_url/", json=get_distribution_url_response)
    requests_mock.get(dummy_url, content=b"\xd0\xcf\x11\xe0\xa1\xb1\x1a\xe1")
    installer_file_name = "xdr-agent-install-package.msi"

    client = CoreClient(base_url=f"{Core_URL}/public_api/v1", headers={})
    args = {"distribution_id": "1111", "package_type": "x86", "download_package": "true"}
    result = get_distribution_url_command(client, args)
    assert result[0]["File"] == installer_file_name
    assert result[1].readable_output == "Installation package downloaded successfully."


def test_get_audit_management_logs(requests_mock):
    from CoreIRApiModule import CoreClient, get_audit_management_logs_command

    get_audit_management_logs_response = load_test_data("./test_data/get_audit_management_logs.json")
    requests_mock.post(f"{Core_URL}/public_api/v1/audits/management_logs/", json=get_audit_management_logs_response)

    client = CoreClient(base_url=f"{Core_URL}/public_api/v1", headers={})

    args = {"email": "woo@demisto.com", "limit": "3", "timestamp_gte": "3 month"}

    readable_output, outputs, _ = get_audit_management_logs_command(client, args)

    expected_outputs = get_audit_management_logs_response.get("reply").get("data")
    assert outputs["CoreApiModule.AuditManagementLogs(val.AUDIT_ID == obj.AUDIT_ID)"] == expected_outputs


def test_get_audit_agent_reports(requests_mock):
    from CoreIRApiModule import CoreClient, get_audit_agent_reports_command

    get_audit_agent_reports_response = load_test_data("./test_data/get_audit_agent_report.json")
    requests_mock.post(f"{Core_URL}/public_api/v1/audits/agents_reports/", json=get_audit_agent_reports_response)

    client = CoreClient(base_url=f"{Core_URL}/public_api/v1", headers={})

    args = {"endpoint_names": "woo.demisto", "limit": "3", "timestamp_gte": "3 month"}

    readable_output, outputs, _ = get_audit_agent_reports_command(client, args)
    expected_outputs = get_audit_agent_reports_response.get("reply").get("data")
    assert outputs["CoreApiModule.AuditAgentReports"] == expected_outputs
    assert outputs["Endpoint(val.ID && val.ID == obj.ID && val.Vendor == obj.Vendor)"] == [
        {"ID": "1111", "Hostname": "1111.eu-central-1"},
        {"ID": "1111", "Hostname": "1111.eu-central-1"},
        {"ID": "1111", "Hostname": "1111.eu-central-1"},
    ]


def test_get_distribution_status(requests_mock):
    from CoreIRApiModule import CoreClient, get_distribution_status_command

    get_distribution_status_response = load_test_data("./test_data/get_distribution_status.json")
    requests_mock.post(f"{Core_URL}/public_api/v1/distributions/get_status/", json=get_distribution_status_response)

    client = CoreClient(base_url=f"{Core_URL}/public_api/v1", headers={})

    args = {"distribution_ids": "588a56de313549b49d70d14d4c1fd0e3"}

    readable_output, outputs, _ = get_distribution_status_command(client, args)

    assert outputs == {
        "CoreApiModule.Distribution(val.id == obj.id)": [{"id": "588a56de313549b49d70d14d4c1fd0e3", "status": "Completed"}]
    }


def test_get_distribution_versions(requests_mock):
    from CoreIRApiModule import CoreClient, get_distribution_versions_command

    get_distribution_versions_response = load_test_data("./test_data/get_distribution_versions.json")
    requests_mock.post(f"{Core_URL}/public_api/v1/distributions/get_versions/", json=get_distribution_versions_response)

    client = CoreClient(base_url=f"{Core_URL}/public_api/v1", headers={})

    readable_output, outputs, _ = get_distribution_versions_command(client, args={})

    assert outputs == {
        "CoreApiModule.DistributionVersions": {"windows": ["7.0.0.27797"], "linux": ["7.0.0.1915"], "macos": ["7.0.0.1914"]}
    }


def test_create_distribution(requests_mock):
    from CoreIRApiModule import CoreClient, create_distribution_command

    create_distribution_response = load_test_data("./test_data/create_distribution.json")
    requests_mock.post(f"{Core_URL}/public_api/v1/distributions/create/", json=create_distribution_response)

    client = CoreClient(base_url=f"{Core_URL}/public_api/v1", headers={})

    args = {"name": "dfslcxe", "platform": "windows", "package_type": "standalone", "agent_version": "7.0.0.28644"}

    readable_output, outputs, _ = create_distribution_command(client, args)

    expected_distribution_id = create_distribution_response.get("reply").get("distribution_id")
    assert outputs == {
        "CoreApiModule.Distribution(val.id == obj.id)": {
            "id": expected_distribution_id,
            "name": "dfslcxe",
            "platform": "windows",
            "package_type": "standalone",
            "agent_version": "7.0.0.28644",
            "description": None,
        }
    }
    assert readable_output == f"Distribution {expected_distribution_id} created successfully"


def test_blocklist_files_command_with_more_than_one_file(requests_mock):
    """
    Given:
        - List of files' hashes to put in blocklist
    When
        - A user desires to mark more than one file
    Then
        - returns markdown, context data and raw response.
    """

    from CoreIRApiModule import CoreClient, blocklist_files_command

    test_data = load_test_data("test_data/blocklist_allowlist_files_success.json")
    expected_command_result = {
        "CoreApiModule.blocklist.added_hashes.fileHash(val.fileHash == obj.fileHash)": test_data["multi_command_args"][
            "hash_list"
        ]
    }

    requests_mock.post(f"{Core_URL}/public_api/v1/hash_exceptions/blocklist/", json=test_data["api_response"])

    client = CoreClient(base_url=f"{Core_URL}/public_api/v1", headers={})
    client._headers = {}
    res = blocklist_files_command(client, test_data["multi_command_args"])

    assert expected_command_result == res.outputs


def test_blocklist_files_command_with_single_file(requests_mock):
    """
    Given:
        - List of a file hashes to put in blocklist.
    When
        - A user desires to blocklist one file.
    Then
        - returns markdown, context data and raw response.
    """

    from CoreIRApiModule import CoreClient, blocklist_files_command

    test_data = load_test_data("test_data/blocklist_allowlist_files_success.json")
    expected_command_result = {
        "CoreApiModule.blocklist.added_hashes.fileHash(val.fileHash == obj.fileHash)": test_data["single_command_args"][
            "hash_list"
        ]
    }
    requests_mock.post(f"{Core_URL}/public_api/v1/hash_exceptions/blocklist/", json=test_data["api_response"])

    client = CoreClient(base_url=f"{Core_URL}/public_api/v1", headers={})
    client._headers = {}
    res = blocklist_files_command(client, test_data["single_command_args"])

    assert expected_command_result == res.outputs


def test_blocklist_files_command_with_no_comment_file(requests_mock):
    """
    Given:
        - ￿List of files' hashes to put in blocklist without passing the comment argument.
    When
        - A user desires to blocklist files without adding a comment.
    Then
        - returns markdown, context data and raw response.
    """

    from CoreIRApiModule import CoreClient, blocklist_files_command

    test_data = load_test_data("test_data/blocklist_allowlist_files_success.json")
    expected_command_result = {
        "CoreApiModule.blocklist.added_hashes.fileHash(val.fileHash == obj.fileHash)": test_data["no_comment_command_args"][
            "hash_list"
        ]
    }
    requests_mock.post(f"{Core_URL}/public_api/v1/hash_exceptions/blocklist/", json=test_data["api_response"])

    client = CoreClient(base_url=f"{Core_URL}/public_api/v1", headers={})
    client._headers = {}
    res = blocklist_files_command(client, test_data["no_comment_command_args"])

    assert expected_command_result == res.outputs


def test_allowlist_files_command_with_more_than_one_file(requests_mock):
    """
    Given:
        - ￿List of files' hashes to put in allowlist
    When
        - A user desires to mark more than one file
    Then
        - returns markdown, context data and raw response.
    """

    from CoreIRApiModule import CoreClient, allowlist_files_command

    test_data = load_test_data("test_data/blocklist_allowlist_files_success.json")
    expected_command_result = {
        "CoreApiModule.allowlist.added_hashes.fileHash(val.fileHash == obj.fileHash)": test_data["multi_command_args"][
            "hash_list"
        ]
    }
    requests_mock.post(f"{Core_URL}/public_api/v1/hash_exceptions/allowlist/", json=test_data["api_response"])

    client = CoreClient(base_url=f"{Core_URL}/public_api/v1", headers={})
    client._headers = {}
    res = allowlist_files_command(client, test_data["multi_command_args"])

    assert expected_command_result == res.outputs


def test_allowlist_files_command_with_single_file(requests_mock):
    """
    Given:
        - List of a file hashes to put in allowlist.
    When
        - A user desires to allowlist one file.
    Then
        - returns markdown, context data and raw response.
    """

    from CoreIRApiModule import CoreClient, allowlist_files_command

    test_data = load_test_data("test_data/blocklist_allowlist_files_success.json")
    expected_command_result = {
        "CoreApiModule.allowlist.added_hashes.fileHash(val.fileHash == obj.fileHash)": test_data["single_command_args"][
            "hash_list"
        ]
    }
    requests_mock.post(f"{Core_URL}/public_api/v1/hash_exceptions/allowlist/", json=test_data["api_response"])

    client = CoreClient(base_url=f"{Core_URL}/public_api/v1", headers={})
    client._headers = {}
    res = allowlist_files_command(client, test_data["single_command_args"])

    assert expected_command_result == res.outputs


def test_allowlist_files_command_with_no_comment_file(requests_mock):
    """
    Given:
        - List of files' hashes to put in allowlist without passing the comment argument.
    When
        - A user desires to allowlist files without adding a comment.
    Then
        - returns markdown, context data and raw response.
    """

    from CoreIRApiModule import CoreClient, allowlist_files_command

    test_data = load_test_data("test_data/blocklist_allowlist_files_success.json")
    expected_command_result = {
        "CoreApiModule.allowlist.added_hashes.fileHash(val.fileHash == obj.fileHash)": test_data["no_comment_command_args"][
            "hash_list"
        ]
    }
    requests_mock.post(f"{Core_URL}/public_api/v1/hash_exceptions/allowlist/", json=test_data["api_response"])

    client = CoreClient(base_url=f"{Core_URL}/public_api/v1", headers={})
    client._headers = {}
    res = allowlist_files_command(client, test_data["no_comment_command_args"])

    assert expected_command_result == res.outputs


def test_quarantine_files_command(requests_mock):
    """
    Given:
        - List of files' hashes to put in quarantine
    When
        - A user desires to quarantine files.
    Then
        - returns markdown, context data and raw response.
    """
    from CoreIRApiModule import CoreClient, quarantine_files_command

    test_data = load_test_data("test_data/quarantine_files.json")
    quarantine_files_expected_tesult = {
        "CoreApiModule.quarantineFiles.actionIds(val.actionId === obj.actionId)": test_data["context_data"]
    }
    requests_mock.post(f"{Core_URL}/public_api/v1/endpoints/quarantine/", json=test_data["api_response"])

    client = CoreClient(base_url=f"{Core_URL}/public_api/v1", headers={})
    client._headers = {}
    res = quarantine_files_command(client, test_data["command_args"])

    assert quarantine_files_expected_tesult == res.outputs


def test_get_quarantine_status_command(requests_mock):
    """
    Given:
        - Endpoint_id, file_path, file_hash
    When
        - A user desires to check a file's quarantine status.
    Then
        - returns markdown, context data and raw response.
    """
    from CoreIRApiModule import CoreClient, get_quarantine_status_command

    test_data = load_test_data("test_data/get_quarantine_status.json")
    quarantine_files_expected_tesult = {
        "CoreApiModule.quarantineFiles.status(val.fileHash === obj.fileHash &&val.endpointId"
        " === obj.endpointId && val.filePath === obj.filePath)": test_data["context_data"]
    }
    requests_mock.post(f"{Core_URL}/public_api/v1/quarantine/status/", json=test_data["api_response"])

    client = CoreClient(base_url=f"{Core_URL}/public_api/v1", headers={})
    client._headers = {}
    res = get_quarantine_status_command(client, test_data["command_args"])

    assert quarantine_files_expected_tesult == res.outputs


def test_restore_file_command(requests_mock):
    """
    Given:
        - file_hash
    When
        - A user desires to restore a file.
    Then
        - returns markdown, context data and raw response.
    """
    from CoreIRApiModule import CoreClient, restore_file_command

    restore_expected_tesult = {"CoreApiModule.restoredFiles.actionId(val.actionId == obj.actionId)": 123}
    requests_mock.post(f"{Core_URL}/public_api/v1/endpoints/restore/", json={"reply": {"action_id": 123}})

    client = CoreClient(base_url=f"{Core_URL}/public_api/v1", headers={})
    client._headers = {}
    res = restore_file_command(client, {"file_hash": "123"})

    assert restore_expected_tesult == res.outputs


def test_endpoint_scan_command(requests_mock):
    """
    Given:
    -   endpoint_id_list, dist_name, gte_first_seen, gte_last_seen, lte_first_seen, lte_last_seen, ip_list,
    group_name, platform, alias, isolate, hostname
    When
        - A user desires to scan endpoint.
    Then
        - returns markdown, context data and raw response.
    """
    from CoreIRApiModule import CoreClient, endpoint_scan_command

    test_data = load_test_data("test_data/scan_endpoints.json")
    scan_expected_tesult = {"CoreApiModule.endpointScan(val.actionId == obj.actionId)": {"actionId": 123, "aborted": False}}
    requests_mock.post(f"{Core_URL}/public_api/v1/endpoints/scan/", json={"reply": {"action_id": 123}})

    client = CoreClient(base_url=f"{Core_URL}/public_api/v1", headers={})
    client._headers = {}
    res = endpoint_scan_command(client, test_data["command_args"])

    assert scan_expected_tesult == res.outputs


def test_endpoint_scan_command_scan_all_endpoints(requests_mock):
    """
    Given:
    -  the filter all as true.
    When
        - A user desires to scan all endpoints.
    Then
        - returns markdown, context data and raw response.
    """
    from CoreIRApiModule import CoreClient, endpoint_scan_command

    test_data = load_test_data("test_data/scan_all_endpoints.json")
    scan_expected_tesult = {"CoreApiModule.endpointScan(val.actionId == obj.actionId)": {"actionId": 123, "aborted": False}}
    requests_mock.post(f"{Core_URL}/public_api/v1/endpoints/scan/", json={"reply": {"action_id": 123}})

    client = CoreClient(base_url=f"{Core_URL}/public_api/v1", headers={})
    client._headers = {}
    res = endpoint_scan_command(client, test_data["command_args"])

    assert scan_expected_tesult == res.outputs


def test_endpoint_scan_command_scan_all_endpoints_no_filters_error(requests_mock):
    """
    Given:
    -  No filters.
    When
        - A user desires to scan all endpoints but without the correct argumetns.
    Then
        - raise a descriptive error.
    """
    from CoreIRApiModule import CoreClient, endpoint_scan_command

    requests_mock.post(f"{Core_URL}/public_api/v1/endpoints/scan/", json={"reply": {"action_id": 123}})

    client = CoreClient(base_url=f"{Core_URL}/public_api/v1", headers={})
    client._headers = {}
    err_msg = (
        "To scan/abort scan all the endpoints run this command with the 'all' argument as True "
        "and without any other filters. This may cause performance issues.\n"
        "To scan/abort scan some of the endpoints, please use the filter arguments."
    )
    with pytest.raises(Exception, match=err_msg):
        endpoint_scan_command(client, {})


def test_endpoint_scan_abort_command_scan_all_endpoints_no_filters_error(requests_mock):
    """
    Given:
    -  No filters.
    When
        - A user desires to abort scan on all endpoints but without the correct arguments.
    Then
        - raise a descriptive error.
    """
    from CoreIRApiModule import CoreClient, endpoint_scan_abort_command

    requests_mock.post(f"{Core_URL}/public_api/v1/endpoints/abort_scan/", json={"reply": {"action_id": 123}})

    client = CoreClient(base_url=f"{Core_URL}/public_api/v1", headers={})
    client._headers = {}
    err_msg = (
        "To scan/abort scan all the endpoints run this command with the 'all' argument as True "
        "and without any other filters. This may cause performance issues.\n"
        "To scan/abort scan some of the endpoints, please use the filter arguments."
    )
    with pytest.raises(Exception, match=err_msg):
        endpoint_scan_abort_command(client, {})


def test_endpoint_scan_abort_command(requests_mock):
    """
    Given:
    -   endpoint_id_list, dist_name, gte_first_seen, gte_last_seen, lte_first_seen, lte_last_seen, ip_list,
    group_name, platform, alias, isolate, hostname
    When
        - A user desires to abort scan endpoint.
    Then
        - returns markdown, context data and raw response.
    """
    from CoreIRApiModule import CoreClient, endpoint_scan_abort_command

    test_data = load_test_data("test_data/scan_endpoints.json")
    scan_expected_tesult = {"CoreApiModule.endpointScan(val.actionId == obj.actionId)": {"actionId": 123, "aborted": True}}
    requests_mock.post(f"{Core_URL}/public_api/v1/endpoints/abort_scan/", json={"reply": {"action_id": 123}})

    client = CoreClient(base_url=f"{Core_URL}/public_api/v1", headers={})
    client._headers = {}
    res = endpoint_scan_abort_command(client, test_data["command_args"])

    assert scan_expected_tesult == res.outputs


def test_endpoint_scan_abort_command_all_endpoints(requests_mock):
    """
    Given:
    -  the filter all as true.
    When
        - A user desires to abort scan for all endpoints.
    Then
        - returns markdown, context data and raw response.
    """
    from CoreIRApiModule import CoreClient, endpoint_scan_abort_command

    test_data = load_test_data("test_data/scan_all_endpoints.json")
    scan_expected_tesult = {"CoreApiModule.endpointScan(val.actionId == obj.actionId)": {"actionId": 123, "aborted": True}}
    requests_mock.post(f"{Core_URL}/public_api/v1/endpoints/abort_scan/", json={"reply": {"action_id": 123}})

    client = CoreClient(base_url=f"{Core_URL}/public_api/v1", headers={})
    client._headers = {}
    res = endpoint_scan_abort_command(client, test_data["command_args"])

    assert scan_expected_tesult == res.outputs


def test_get_update_args_unassgning_user(mocker):
    """
    Given:
        -  a dict indicating changed fields (delta) with assigned_user_mail set to "None"
        - the incident status - set to 1 == Active
    When
        - running get_update_args
    Then
        - update_args have assigned_user_mail and assigned_user_pretty_name set to None and unassign_user set to 'true'
    """
    from CommonServerPython import UpdateRemoteSystemArgs
    from CoreIRApiModule import get_update_args

    mocker.patch("CoreIRApiModule.handle_outgoing_issue_closure")
    remote_args = UpdateRemoteSystemArgs({"delta": {"assigned_user_mail": "None"}})
    update_args = get_update_args(remote_args)
    assert update_args.get("assigned_user_mail") is None
    assert update_args.get("assigned_user_pretty_name") is None
    assert update_args.get("unassign_user") == "true"


def test_handle_outgoing_issue_closure_close_reason(mocker):
    """
    Given:
        -  a dict indicating changed fields (delta)
        - the incident status - set to set to 2 == Closed
    When
        - running handle_outgoing_issue_closure
    Then
        - Closing the issue with the resolved_security_testing status
    """
    from CommonServerPython import UpdateRemoteSystemArgs
    from CoreIRApiModule import handle_outgoing_issue_closure

    remote_args = UpdateRemoteSystemArgs(
        {
            "delta": {"assigned_user_mail": "None", "closeReason": "Security Testing"},
            "status": 2,
            "inc_status": 2,
            "data": {"status": "other"},
        }
    )
    request_data_log = mocker.patch.object(demisto, "debug")
    handle_outgoing_issue_closure(remote_args)

    assert (
        "handle_outgoing_issue_closure Closing Remote incident ID: None with status resolved_security_testing"
        in request_data_log.call_args[  # noqa: E501
            0
        ][0]
    )


def test_get_update_args_close_incident():
    """
    Given:
        -  a dict indicating changed fields (delta) with closeReason set to Other and a closeNotes
        - the incident status - set to 2 == Closed
        - the current status of the remote incident are 'new'
    When
        - running get_update_args
    Then
        - update_args status has the correct status (resolved_other)
        - the resolve_comment is the same as the closeNotes
    """
    from CommonServerPython import UpdateRemoteSystemArgs
    from CoreIRApiModule import get_update_args

    remote_args = UpdateRemoteSystemArgs(
        {
            "delta": {"closeReason": "Other", "closeNotes": "Not Relevant", "closingUserId": "admin"},
            "data": {"status": "new"},
            "status": 2,
        }
    )
    update_args = get_update_args(remote_args)
    assert update_args.get("status") == "resolved_other"
    assert update_args.get("resolve_comment") == "Not Relevant"


def test_get_update_args_owner_sync(mocker):
    """
    Given:
        -  a dict indicating changed fields (delta) with a change in owner
        - the incident status - set to 2 == Close
    When
        - running get_update_args
    Then
        - update_args assigned_user_mail has the correct associated mail
    """
    from CommonServerPython import UpdateRemoteSystemArgs
    from CoreIRApiModule import get_update_args

    remote_args = UpdateRemoteSystemArgs({"delta": {"owner": "username"}, "data": {"status": "new"}})
    mocker.patch.object(demisto, "params", return_value={"sync_owners": True, "mirror_direction": "Incoming"})
    mocker.patch.object(demisto, "findUser", return_value={"email": "moo@demisto.com", "username": "username"})

    update_args = get_update_args(remote_args)

    assert update_args.get("assigned_user_mail") == "moo@demisto.com"


def test_get_policy(requests_mock):
    """
    Given:
        -endpoint_id

    When:
        -Retrieving the policy name of the requested actions according to the specific endpoint.

    Then:
        - Assert the returned markdown, context data and raw response are as expected.
    """
    from CoreIRApiModule import CoreClient, get_policy_command

    expected_context = {"endpoint_id": "aeec6a2cc92e46fab3b6f621722e9916", "policy_name": "test"}
    run_script_expected_result = {"CoreApiModule.Policy(val.endpoint_id == obj.endpoint_id)": expected_context}
    requests_mock.post(f"{Core_URL}/public_api/v1/endpoints/get_policy/", json={"reply": {"policy_name": "test"}})

    client = CoreClient(base_url=f"{Core_URL}/public_api/v1", headers={})
    args = {"endpoint_id": "aeec6a2cc92e46fab3b6f621722e9916"}

    hr, context, raw_response = get_policy_command(client, args)
    assert hr == "The policy name of endpoint: aeec6a2cc92e46fab3b6f621722e9916 is: test."
    assert run_script_expected_result == context
    assert raw_response == {"policy_name": "test"}


def test_get_endpoint_device_control_violations_command(requests_mock):
    """
    Given:
        - violation_id_list='100'
    When:
        - Request for list of device control violations filtered by selected fields.
          You can retrieve up to 100 violations.
    Then:
        - Assert the returned markdown, context data and raw response are as expected.
    """
    from CommonServerPython import string_to_table_header, tableToMarkdown, timestamp_to_datestring
    from CoreIRApiModule import CoreClient, get_endpoint_device_control_violations_command

    get_endpoint_violations_reply = load_test_data("./test_data/get_endpoint_violations.json")
    violations = get_endpoint_violations_reply.get("reply").get("violations")
    for violation in violations:
        timestamp = violation.get("timestamp")
        violation["date"] = timestamp_to_datestring(timestamp, "%Y-%m-%dT%H:%M:%S")
    get_endpoint_violations_expected_result = {"CoreApiModule.EndpointViolations(val.violation_id==obj.violation_id)": violations}
    headers = ["date", "hostname", "platform", "username", "ip", "type", "violation_id", "vendor", "product", "serial"]
    requests_mock.post(f"{Core_URL}/public_api/v1/device_control/get_violations/", json=get_endpoint_violations_reply)

    client = CoreClient(base_url=f"{Core_URL}/public_api/v1", headers={})
    args = {"violation_id_list": "100"}

    hr, context, raw_response = get_endpoint_device_control_violations_command(client, args)

    assert hr == tableToMarkdown(
        name="Endpoint Device Control Violation",
        t=violations,
        headers=headers,
        headerTransform=string_to_table_header,
        removeNull=True,
    )
    assert context == get_endpoint_violations_expected_result
    assert raw_response == get_endpoint_violations_reply.get("reply")


def test_retrieve_files_command(requests_mock):
    """
    Given:
        - endpoint_ids
        - windows_file_paths
    When
        - A user desires to retrieve a file.
    Then
        - Assert the returned markdown, context data and raw response are as expected.
    """
    from CommonServerPython import string_to_table_header, tableToMarkdown
    from CoreIRApiModule import CoreClient, retrieve_files_command

    retrieve_expected_result = {"action_id": 1773}
    requests_mock.post(f"{Core_URL}/public_api/v1/endpoints/file_retrieval/", json={"reply": {"action_id": 1773}})
    result = {"action_id": 1773}

    client = CoreClient(base_url=f"{Core_URL}/public_api/v1", headers={})
    res = retrieve_files_command(
        client,
        {"endpoint_ids": "aeec6a2cc92e46fab3b6f621722e9916", "windows_file_paths": "C:\\Users\\demisto\\Desktop\\demisto.txt"},
    )

    assert res.readable_output == tableToMarkdown(name="Retrieve files", t=result, headerTransform=string_to_table_header)
    assert res.outputs == retrieve_expected_result
    assert res.raw_response == {"action_id": 1773}


def test_retrieve_files_command_using_general_file_path(requests_mock):
    """
    Given:
        - endpoint_ids
        - generic_file_path
    When
        - A user desires to retrieve a file.
    Then
        - Assert the returned markdown, context data and raw response are as expected.
    """
    from CommonServerPython import string_to_table_header, tableToMarkdown
    from CoreIRApiModule import CoreClient, retrieve_files_command

    retrieve_expected_result = {"action_id": 1773}
    requests_mock.post(f"{Core_URL}/public_api/v1/endpoints/file_retrieval/", json={"reply": {"action_id": 1773}})
    result = {"action_id": 1773}

    get_endpoints_response = load_test_data("./test_data/get_endpoints.json")
    requests_mock.post(f"{Core_URL}/public_api/v1/endpoints/get_endpoint/", json=get_endpoints_response)

    client = CoreClient(base_url=f"{Core_URL}/public_api/v1", headers={})
    res = retrieve_files_command(
        client,
        {"endpoint_ids": "aeec6a2cc92e46fab3b6f621722e9916", "generic_file_path": "C:\\Users\\demisto\\Desktop\\demisto.txt"},
    )

    assert res.readable_output == tableToMarkdown(name="Retrieve files", t=result, headerTransform=string_to_table_header)
    assert res.outputs == retrieve_expected_result
    assert res.raw_response == {"action_id": 1773}


def test_retrieve_files_command_using_general_file_path_without_valid_endpint(requests_mock):
    """
    Given:
        - endpoint_ids
        - generic_file_path
    When
        - A user desires to retrieve a file.
        - The endpoint is invalid
    Then
        - Assert the returned markdown, context data and raw response are as expected.
    """
    from CoreIRApiModule import CoreClient, retrieve_files_command

    get_endpoints_response = {"reply": {"result_count": 1, "endpoints": []}}
    requests_mock.post(f"{Core_URL}/public_api/v1/endpoints/get_endpoint/", json=get_endpoints_response)
    client = CoreClient(base_url=f"{Core_URL}/public_api/v1", headers={})
    with pytest.raises(ValueError) as error:
        retrieve_files_command(
            client,
            {"endpoint_ids": "aeec6a2cc92e46fab3b6f621722e9916", "generic_file_path": "C:\\Users\\demisto\\Desktop\\demisto.txt"},
        )
    assert str(error.value) == "Error: Endpoint aeec6a2cc92e46fab3b6f621722e9916 was not found"


def test_retrieve_file_details_command(requests_mock):
    """
    Given:
        - action_id
    When
        - Requesting to view the file retrieved by the Retrieve File request according to the action ID.
    Then
        - Assert the returned markdown, file result are as expected.
    """
    from CoreIRApiModule import CoreClient, retrieve_file_details_command

    data = load_test_data("./test_data/retrieve_file_details.json")
    data1 = "test_file"
    retrieve_expected_hr = {
        "Type": 1,
        "ContentsFormat": "json",
        "Contents": [data.get("reply").get("data")],
        "HumanReadable": "### Action id : 1788 \n Retrieved 1 files from 1 endpoints. \n "
        "To get the exact action status run the core-action-status-get command",
        "ReadableContentsFormat": "markdown",
        "EntryContext": {},
    }

    requests_mock.post(f"{Core_URL}/public_api/v1/actions/file_retrieval_details/", json=data)
    requests_mock.get(f"{Core_URL}/public_api/v1/download/file_hash", json=data1)
    client = CoreClient(base_url=f"{Core_URL}/public_api/v1", headers={})
    args = {"action_id": "1788"}
    results, file_result = retrieve_file_details_command(client, args, False)
    assert results == retrieve_expected_hr
    assert file_result[0]["File"] == "endpoint_test_1.zip"


def test_get_scripts_command(requests_mock):
    """
    Given:
        - script_name
    When:
        - Requesting for a list of scripts available in the scripts library.
    Then:
        - Assert the returned markdown, context data and raw response are as expected.
    """
    from CommonServerPython import string_to_table_header, tableToMarkdown, timestamp_to_datestring
    from CoreIRApiModule import CoreClient, get_scripts_command

    get_scripts_response = load_test_data("./test_data/get_scripts.json")
    scripts = copy.deepcopy(get_scripts_response.get("reply").get("scripts")[0::50])
    for script in scripts:
        timestamp = script.get("modification_date")
        script["modification_date_timestamp"] = timestamp
        script["modification_date"] = timestamp_to_datestring(timestamp, "%Y-%m-%dT%H:%M:%S")
    headers: list = [
        "name",
        "description",
        "script_uid",
        "modification_date",
        "created_by",
        "windows_supported",
        "linux_supported",
        "macos_supported",
        "is_high_risk",
    ]
    get_scripts_expected_result = {"CoreApiModule.Scripts(val.script_uid == obj.script_uid)": scripts}
    requests_mock.post(f"{Core_URL}/public_api/v1/scripts/get_scripts/", json=get_scripts_response)

    client = CoreClient(base_url=f"{Core_URL}/public_api/v1", headers={})
    args = {"script_name": "process_get"}

    hr, context, raw_response = get_scripts_command(client, args)

    assert hr == tableToMarkdown(
        name="Scripts", t=scripts, headers=headers, removeNull=True, headerTransform=string_to_table_header
    )
    assert context == get_scripts_expected_result
    assert raw_response == get_scripts_response.get("reply")


def test_get_script_metadata_command(requests_mock):
    """
    Given:
        - A script_uid
    When:
        - Requesting for a given script metadata.
    Then:
        - Assert the returned markdown, context data and raw response are as expected.
    """
    from CommonServerPython import string_to_table_header, tableToMarkdown, timestamp_to_datestring
    from CoreIRApiModule import CoreClient, get_script_metadata_command

    get_script_metadata_response = load_test_data("./test_data/get_script_metadata.json")
    get_scripts_expected_result = {
        "CoreApiModule.ScriptMetadata(val.script_uid == obj.script_uid)": get_script_metadata_response.get("reply")
    }
    script_metadata = copy.deepcopy(get_script_metadata_response).get("reply")
    timestamp = script_metadata.get("modification_date")
    script_metadata["modification_date_timestamp"] = timestamp
    script_metadata["modification_date"] = timestamp_to_datestring(timestamp, "%Y-%m-%dT%H:%M:%S")

    requests_mock.post(f"{Core_URL}/public_api/v1/scripts/get_script_metadata/", json=get_script_metadata_response)

    client = CoreClient(base_url=f"{Core_URL}/public_api/v1", headers={})
    args = {"script_uid": "956e8989f67ebcb2c71c4635311e47e4"}

    hr, context, raw_response = get_script_metadata_command(client, args)

    assert hr == tableToMarkdown(
        name="Script Metadata", t=script_metadata, removeNull=True, headerTransform=string_to_table_header
    )
    assert context == get_scripts_expected_result
    assert raw_response == get_script_metadata_response.get("reply")


def test_get_script_code_command(requests_mock):
    """
    Given:
        - A script_uid.
    When:
        - Requesting the code of a specific script in the script library.
    Then:
        - Assert the returned markdown, context data and raw response are as expected.
    """
    from CoreIRApiModule import CoreClient, get_script_code_command

    get_script_code_command_reply = load_test_data("./test_data/get_script_code.json")
    context = {"script_uid": "548023b6e4a01ec51a495ba6e5d2a15d", "code": get_script_code_command_reply.get("reply")}
    get_script_code_command_expected_result = {"CoreApiModule.ScriptCode(val.script_uid == obj.script_uid)": context}
    requests_mock.post(f"{Core_URL}/public_api/v1/scripts/get_script_code/", json=get_script_code_command_reply)

    client = CoreClient(base_url=f"{Core_URL}/public_api/v1", headers={})
    args = {"script_uid": "548023b6e4a01ec51a495ba6e5d2a15d"}

    hr, context, raw_response = get_script_code_command(client, args)

    assert hr == f'### Script code: \n ``` {get_script_code_command_reply.get("reply")!s} ```'
    assert context == get_script_code_command_expected_result
    assert raw_response == get_script_code_command_reply.get("reply")


def test_action_status_get_command(mocker):
    """
    Given:
        - An action_id
    When:
        - Retrieving the status of the requested actions according to the action ID.
    Then:
        - Assert the returned markdown, context data and raw response are as expected.
    """
    from CommonServerPython import tableToMarkdown
    from CoreIRApiModule import CoreClient, action_status_get_command

    action_status_get_command_command_reply = load_test_data("./test_data/action_status_get.json")

    data = action_status_get_command_command_reply.get("reply").get("data")
    error_reasons = action_status_get_command_command_reply.get("reply").get("errorReasons") or {}
    result = []
    for item in data:
        result.append({"action_id": 1810, "endpoint_id": item, "status": data.get(item)})
        if error_reason := error_reasons.get(item):
            result[-1]["error_description"] = error_reason["errorDescription"]
            result[-1]["ErrorReasons"] = error_reason

    action_status_get_command_expected_result = result

    mocker.patch.object(CoreClient, "_http_request", return_value=action_status_get_command_command_reply)
    client = CoreClient(base_url=f"{Core_URL}/public_api/v1", headers={})
    args = {"action_id": "1810"}

    res = action_status_get_command(client, args)
    assert res.readable_output == tableToMarkdown(
        name="Get Action Status", t=result, removeNull=True, headers=["action_id", "endpoint_id", "status", "error_description"]
    )
    assert res.outputs == action_status_get_command_expected_result
    assert res.raw_response == result


def test_sort_by_key__only_main_key():
    """
    Given:
        -  a list of dicts to sort where main key is entered for all elements
        -  the main key to sort by
        -  the fallback key to sort by
    When
        - running sort_by_key
    Then
        - resulting list is sorted by main key only.
    """
    from CoreIRApiModule import sort_by_key

    list_to_sort = [
        {"name": "element2", "main_key": 2, "fallback_key": 4},
        {"name": "element1", "main_key": 1, "fallback_key": 3},
        {"name": "element4", "main_key": 4, "fallback_key": 2},
        {"name": "element3", "main_key": 3, "fallback_key": 1},
    ]

    expected_result = [
        {"name": "element1", "main_key": 1, "fallback_key": 3},
        {"name": "element2", "main_key": 2, "fallback_key": 4},
        {"name": "element3", "main_key": 3, "fallback_key": 1},
        {"name": "element4", "main_key": 4, "fallback_key": 2},
    ]

    assert expected_result == sort_by_key(list_to_sort, "main_key", "fallback_key")


def test_sort_by_key__main_key_and_fallback_key():
    """
    Given:
        -  a list of dicts to sort where some elements have main key and some don't but they have fallback key
        -  the main key to sort by
        -  the fallback key to sort by
    When
        - running sort_by_key
    Then
        - resulting list is sorted by main key on elements with the main key and
          then sorted by fallback key for elements who dont have it
    """
    from CoreIRApiModule import sort_by_key

    list_to_sort = [
        {"name": "element2", "fallback_key": 4},
        {"name": "element1", "main_key": 1, "fallback_key": 3},
        {"name": "element4", "main_key": None, "fallback_key": 2},
        {"name": "element3", "main_key": 3, "fallback_key": 1},
    ]

    expected_result = [
        {"name": "element1", "main_key": 1, "fallback_key": 3},
        {"name": "element3", "main_key": 3, "fallback_key": 1},
        {"name": "element4", "main_key": None, "fallback_key": 2},
        {"name": "element2", "fallback_key": 4},
    ]

    assert expected_result == sort_by_key(list_to_sort, "main_key", "fallback_key")


def test_sort_by_key__only_fallback_key():
    """
    Given:
        -  a list of dicts to sort where main key is not entered for all elements and fallback key is.
        -  the main key to sort by
        -  the fallback key to sort by
    When
        - running sort_by_key
    Then
        - resulting list is sorted by fallback key only.
    """
    from CoreIRApiModule import sort_by_key

    list_to_sort = [
        {"name": "element2", "fallback_key": 4},
        {"name": "element1", "fallback_key": 3},
        {"name": "element4", "fallback_key": 2},
        {"name": "element3", "fallback_key": 1},
    ]

    expected_result = [
        {"name": "element3", "fallback_key": 1},
        {"name": "element4", "fallback_key": 2},
        {"name": "element1", "fallback_key": 3},
        {"name": "element2", "fallback_key": 4},
    ]

    assert expected_result == sort_by_key(list_to_sort, "main_key", "fallback_key")


def test_sort_by_key__main_key_and_fallback_key_and_additional():
    """
    Given:
        -  a list of dicts to sort where main key is entered for some elements, fallback for others
           and some dont have either
        -  the main key to sort by
        -  the fallback key to sort by
    When
        - running sort_by_key
    Then
        - resulting list is sorted by main key for elements with main key,
          then by fallback key for those with fallback key and then the rest of the elements that dont have either key.
    """
    from CoreIRApiModule import sort_by_key

    list_to_sort = [
        {"name": "element2", "fallback_key": 4},
        {"name": "element1", "main_key": 1, "fallback_key": 3},
        {"name": "element4", "main_key": None, "fallback_key": None},
        {"name": "element3", "main_key": 3, "fallback_key": 1},
    ]

    expected_result = [
        {"name": "element1", "main_key": 1, "fallback_key": 3},
        {"name": "element3", "main_key": 3, "fallback_key": 1},
        {"name": "element2", "fallback_key": 4},
        {"name": "element4", "main_key": None, "fallback_key": None},
    ]

    assert expected_result == sort_by_key(list_to_sort, "main_key", "fallback_key")


def test_create_account_context_with_data():
    """
    Given:
        - get_endpoints command
    When
        - creating the account context from the response succeeds - which means there exists both domain
          and user in the response.
    Then
        - verify the context is created successfully.
    """
    from CoreIRApiModule import create_account_context

    get_endpoints_response = load_test_data("./test_data/get_endpoints.json")
    endpoints_list = get_endpoints_response.get("reply").get("endpoints")
    endpoints_list[0]["domain"] = "test.domain"

    account_context = create_account_context(endpoints_list)

    assert account_context == [{"Username": "ec2-user", "Domain": "test.domain"}]


def test_create_account_context_no_domain():
    """
    Given:
        - get_endpoints command
    When
        -  the endpoint is missing a domain - which means an account context can't be created.
    Then
        - verify the account context is an empty list and the method is finished with no errors.
    """
    from CoreIRApiModule import create_account_context

    get_endpoints_response = load_test_data("./test_data/get_endpoints.json")
    endpoints_list = get_endpoints_response.get("reply").get("endpoints")
    account_context = create_account_context(endpoints_list)

    assert account_context == []


def test_create_account_context_user_is_none():
    """
    Given:
        - get_endpoints command
    When
        -  the user value is None - which means an account context can't be created.
    Then
        - verify the account context is an empty list and the method is finished with no errors.
    """
    from CoreIRApiModule import create_account_context

    get_endpoints_response = load_test_data("./test_data/get_endpoints.json")
    endpoints_list = get_endpoints_response.get("reply").get("endpoints")
    endpoints_list[0]["user"] = None

    account_context = create_account_context(endpoints_list)

    assert account_context == []


def test_run_script_command(requests_mock):
    """
    Given:
        - Core client
        - Endpoint IDs, script UID, script parameters and incident ID
    When
        - Running run-script command
    Then
        - Verify expected output
        - Ensure request body sent as expected
    """
    from CoreIRApiModule import CoreClient, run_script_command

    api_response = load_test_data("./test_data/run_script.json")
    requests_mock.post(f"{Core_URL}/public_api/v1/scripts/run_script/", json=api_response)

    client = CoreClient(base_url=f"{Core_URL}/public_api/v1", headers={})
    script_uid = "script_uid"
    endpoint_ids = "endpoint_id1,endpoint_id2"
    timeout = "10"
    parameters = '{"param1":"value1","param2":2}'
    args = {
        "script_uid": script_uid,
        "endpoint_ids": endpoint_ids,
        "timeout": timeout,
        "parameters": parameters,
        "incident_id": "4",
    }

    response = run_script_command(client, args)

    assert response.outputs == api_response.get("reply")
    assert requests_mock.request_history[0].json() == {
        "request_data": {
            "script_uid": script_uid,
            "timeout": int(timeout),
            "filters": [{"field": "endpoint_id_list", "operator": "in", "value": endpoint_ids.split(",")}],
            "incident_id": 4,
            "parameters_values": json.loads(parameters),
        }
    }


def test_run_script_command_empty_params(requests_mock):
    """
    Given:
        - Core client
        - Endpoint IDs, script UID, empty params and incident ID
    When
        - Running run-script command
    Then
        - Verify expected output
        - Ensure request body sent as expected
    """
    from CoreIRApiModule import CoreClient, run_script_command

    api_response = load_test_data("./test_data/run_script.json")
    requests_mock.post(f"{Core_URL}/public_api/v1/scripts/run_script/", json=api_response)

    client = CoreClient(base_url=f"{Core_URL}/public_api/v1", headers={})
    script_uid = "script_uid"
    endpoint_ids = "endpoint_id1,endpoint_id2"
    timeout = "10"
    parameters = ""
    args = {
        "script_uid": script_uid,
        "endpoint_ids": endpoint_ids,
        "timeout": timeout,
        "parameters": parameters,
        "incident_id": "4",
    }

    response = run_script_command(client, args)

    assert response.outputs == api_response.get("reply")
    assert requests_mock.request_history[0].json() == {
        "request_data": {
            "script_uid": script_uid,
            "timeout": int(timeout),
            "filters": [{"field": "endpoint_id_list", "operator": "in", "value": endpoint_ids.split(",")}],
            "incident_id": 4,
            "parameters_values": {},
        }
    }


def test_run_snippet_code_script_command_no_incident_id(requests_mock):
    """
    Given:
        - Core client
        - Endpoint IDs and snippet code
    When
        - Running run-snippet-code-script command
    Then
        - Verify expected output
        - Ensure request body sent as expected
    """
    from CoreIRApiModule import CoreClient, run_snippet_code_script_command

    api_response = load_test_data("./test_data/run_script.json")
    requests_mock.post(f"{Core_URL}/public_api/v1/scripts/run_snippet_code_script", json=api_response)

    client = CoreClient(base_url=f"{Core_URL}/public_api/v1", headers={})
    snippet_code = 'print("hello world")'
    endpoint_ids = "endpoint_id1,endpoint_id2"
    timeout = "10"
    args = {
        "snippet_code": snippet_code,
        "endpoint_ids": endpoint_ids,
        "timeout": timeout,
    }

    response = run_snippet_code_script_command(client, args)

    assert response.outputs == api_response.get("reply")
    assert requests_mock.request_history[0].json() == {
        "request_data": {
            "snippet_code": snippet_code,
            "filters": [{"field": "endpoint_id_list", "operator": "in", "value": endpoint_ids.split(",")}],
        }
    }


def test_run_snippet_code_script_command(requests_mock):
    """
    Given:
        - Core client
        - Endpoint IDs snippet code and incident ID
    When
        - Running run-snippet-code-script command
    Then
        - Verify expected output
        - Ensure request body sent as expected
    """
    from CoreIRApiModule import CoreClient, run_snippet_code_script_command

    api_response = load_test_data("./test_data/run_script.json")
    requests_mock.post(f"{Core_URL}/public_api/v1/scripts/run_snippet_code_script", json=api_response)

    client = CoreClient(base_url=f"{Core_URL}/public_api/v1", headers={})
    snippet_code = 'print("hello world")'
    endpoint_ids = "endpoint_id1,endpoint_id2"
    timeout = "10"
    args = {
        "snippet_code": snippet_code,
        "endpoint_ids": endpoint_ids,
        "timeout": timeout,
        "incident_id": "4",
    }

    response = run_snippet_code_script_command(client, args)

    assert response.outputs == api_response.get("reply")
    assert requests_mock.request_history[0].json() == {
        "request_data": {
            "snippet_code": snippet_code,
            "filters": [{"field": "endpoint_id_list", "operator": "in", "value": endpoint_ids.split(",")}],
            "incident_id": 4,
        }
    }


def test_get_script_execution_status_command(requests_mock):
    """
    Given:
        - Core client
        - Action ID
    When
        - Running get-script-execution-status command
    Then
        - Verify expected output
        - Ensure request body sent as expected
    """
    from CoreIRApiModule import CoreClient, get_script_execution_status_command

    api_response = load_test_data("./test_data/get_script_execution_status.json")
    requests_mock.post(f"{Core_URL}/public_api/v1/scripts/get_script_execution_status/", json=api_response)

    client = CoreClient(base_url=f"{Core_URL}/public_api/v1", headers={})
    action_id = "1"
    args = {"action_id": action_id}

    response = get_script_execution_status_command(client, args)

    api_response["reply"]["action_id"] = int(action_id)
    assert response.outputs[0] == api_response.get("reply")
    assert requests_mock.request_history[0].json() == {"request_data": {"action_id": action_id}}


def test_get_script_execution_results_command(requests_mock):
    """
    Given:
        - Core client
        - Action ID
    When
        - Running get-script-execution-results command
    Then
        - Verify expected output
        - Ensure request body sent as expected
    """
    from CoreIRApiModule import CoreClient, get_script_execution_results_command

    api_response = load_test_data("./test_data/get_script_execution_results.json")
    requests_mock.post(f"{Core_URL}/public_api/v1/scripts/get_script_execution_results", json=api_response)

    client = CoreClient(base_url=f"{Core_URL}/public_api/v1", headers={})
    action_id = "1"
    args = {"action_id": action_id}

    response = get_script_execution_results_command(client, args)

    expected_output = {"action_id": int(action_id), "results": api_response.get("reply").get("results")}
    assert response[0].outputs == expected_output
    assert requests_mock.request_history[0].json() == {"request_data": {"action_id": action_id}}


def test_get_script_execution_files_command(requests_mock, mocker, request):
    """
    Given:
        - Core client
        - Action ID and endpoint ID
    When
        - Running get-script-execution-files command
    Then
        - Verify file name is extracted
        - Verify output ZIP file contains text file
    """
    from CoreIRApiModule import CoreClient, get_script_execution_result_files_command

    mocker.patch.object(demisto, "uniqueFile", return_value="test_file_result")
    mocker.patch.object(demisto, "investigation", return_value={"id": "1"})
    file_name = "1_test_file_result"

    def cleanup():
        try:
            os.remove(file_name)
        except OSError:
            pass

    request.addfinalizer(cleanup)
    zip_link = "https://download/example-link"
    zip_filename = "file.zip"
    requests_mock.post(f"{Core_URL}/public_api/v1/scripts/get_script_execution_results_files", json={"reply": {"DATA": zip_link}})
    requests_mock.get(
        f"{Core_URL}/public_api/v1/download/example-link",
        content=b"PK\x03\x04\x14\x00\x00\x00\x00\x00%\x98>R\x00\x00\x00\x00\x00\x00\x00\x00\x00\x00\x00\x00\r\x00\x00"
        b"\x00your_file.txtPK\x01\x02\x14\x00\x14\x00\x00\x00\x00\x00%\x98>R\x00\x00\x00\x00\x00\x00\x00\x00"
        b"\x00\x00\x00\x00\r\x00\x00\x00\x00\x00\x00\x00\x00\x00\x00\x00\xb6\x81\x00\x00\x00\x00your_file"
        b".txtPK\x05\x06\x00\x00\x00\x00\x01\x00\x01\x00;\x00\x00\x00+\x00\x00\x00\x00\x00",
        headers={"Content-Disposition": f"attachment; filename={zip_filename}"},
    )

    client = CoreClient(base_url=f"{Core_URL}/public_api/v1", headers={})
    action_id = "action_id"
    endpoint_id = "endpoint_id"
    args = {"action_id": action_id, "endpoint_id": endpoint_id}

    response = get_script_execution_result_files_command(client, args)
    assert response["File"] == zip_filename
    assert zipfile.ZipFile(file_name).namelist() == ["your_file.txt"]


@pytest.mark.parametrize("command_input, expected_command", POWERSHELL_COMMAND_CASES)
def test_form_powershell_command(command_input: str, expected_command: str):
    """
    Given:
        - An unescaped command containing characters like ', `, ", \

    When:
        - Calling the form_powershell_command function

    Assert:
        - Command starts with 'powershell -Command' and is properly escaped.
    """
    from CoreIRApiModule import form_powershell_command

    command = form_powershell_command(command_input)

    assert not command_input.startswith("powershell -Command ")
    assert command == expected_command


def test_run_script_execute_commands_command(requests_mock):
    """
    Given:
        - Core client
        - Endpoint IDs, shell commands and incident ID
    When
        - Running run-script-execute-commands command
    Then
        - Verify expected output
        - Ensure request body sent as expected
    """
    from CoreIRApiModule import CoreClient, run_script_execute_commands_command

    api_response = load_test_data("./test_data/run_script.json")
    requests_mock.post(f"{Core_URL}/public_api/v1/scripts/run_script/", json=api_response)

    client = CoreClient(base_url=f"{Core_URL}/public_api/v1", headers={})
    endpoint_ids = "endpoint_id1,endpoint_id2"
    timeout = "10"
    commands = "echo hi"
    args = {
        "endpoint_ids": endpoint_ids,
        "timeout": timeout,
        "commands": commands,
        "incident_id": "4",
    }

    response = run_script_execute_commands_command(client, args)

    assert response.outputs == api_response.get("reply")
    assert requests_mock.request_history[0].json() == {
        "request_data": {
            "script_uid": "a6f7683c8e217d85bd3c398f0d3fb6bf",
            "timeout": int(timeout),
            "filters": [{"field": "endpoint_id_list", "operator": "in", "value": endpoint_ids.split(",")}],
            "incident_id": 4,
            "parameters_values": {"commands_list": commands.split(",")},
        }
    }


def test_run_script_delete_file_command(requests_mock):
    """
    Given:
        - Core client
        - Endpoint IDs, file path and incident ID
    When
        - Running run-script-delete-file command
    Then
        - Verify expected output
        - Ensure request body sent as expected
    """
    from CoreIRApiModule import CoreClient, run_script_delete_file_command

    api_response = load_test_data("./test_data/run_script.json")
    requests_mock.post(f"{Core_URL}/public_api/v1/scripts/run_script/", json=api_response)

    client = CoreClient(base_url=f"{Core_URL}/public_api/v1", headers={})
    endpoint_ids = "endpoint_id1,endpoint_id2"
    timeout = "10"
    file_path = "my_file.txt"
    args = {
        "endpoint_ids": endpoint_ids,
        "timeout": timeout,
        "file_path": file_path,
        "incident_id": "4",
    }

    response = run_script_delete_file_command(client, args)

    assert response.outputs[0] == api_response.get("reply")
    assert requests_mock.request_history[0].json() == {
        "request_data": {
            "script_uid": "548023b6e4a01ec51a495ba6e5d2a15d",
            "timeout": int(timeout),
            "filters": [{"field": "endpoint_id_list", "operator": "in", "value": endpoint_ids.split(",")}],
            "incident_id": 4,
            "parameters_values": {"file_path": args.get("file_path")},
        }
    }


def test_run_script_delete_multiple_files_command(requests_mock):
    """
    Given:
        - Core client
        - Endpoint IDs, files paths and incident ID
    When
        - Running run-script-delete-file command
    Then
        - Verify expected output
        - Ensure request body sent as expected
    """
    from CoreIRApiModule import CoreClient, run_script_delete_file_command

    api_response = load_test_data("./test_data/run_script_multiple_inputs_and_endpoints.json")
    requests_mock.post(f"{Core_URL}/public_api/v1/scripts/run_script/", json=api_response)

    client = CoreClient(base_url=f"{Core_URL}/public_api/v1", headers={})
    endpoint_ids = "endpoint_id1,endpoint_id2"
    timeout = "10"
    file_path = "my_file.txt,test.txt"
    args = {
        "endpoint_ids": endpoint_ids,
        "timeout": timeout,
        "file_path": file_path,
        "incident_id": "4",
    }

    response = run_script_delete_file_command(client, args)

    assert response.outputs[0] == api_response.get("reply")
    assert requests_mock.request_history[0].json() == {
        "request_data": {
            "script_uid": "548023b6e4a01ec51a495ba6e5d2a15d",
            "timeout": int(timeout),
            "filters": [{"field": "endpoint_id_list", "operator": "in", "value": endpoint_ids.split(",")}],
            "incident_id": 4,
            "parameters_values": {"file_path": "my_file.txt"},
        }
    }
    assert requests_mock.request_history[1].json() == {
        "request_data": {
            "script_uid": "548023b6e4a01ec51a495ba6e5d2a15d",
            "timeout": int(timeout),
            "filters": [{"field": "endpoint_id_list", "operator": "in", "value": endpoint_ids.split(",")}],
            "incident_id": 4,
            "parameters_values": {"file_path": "test.txt"},
        }
    }


def test_run_script_file_exists_command(requests_mock):
    """
    Given:
        - Core client
        - Endpoint IDs, file path and incident ID
    When
        - Running run-script-file-exists command
    Then
        - Verify expected output
        - Ensure request body sent as expected
    """
    from CoreIRApiModule import CoreClient, run_script_file_exists_command

    api_response = load_test_data("./test_data/run_script.json")
    requests_mock.post(f"{Core_URL}/public_api/v1/scripts/run_script/", json=api_response)

    client = CoreClient(base_url=f"{Core_URL}/public_api/v1", headers={})
    endpoint_ids = "endpoint_id1,endpoint_id2"
    timeout = "10"
    file_path = "my_file.txt"
    args = {
        "endpoint_ids": endpoint_ids,
        "timeout": timeout,
        "file_path": file_path,
        "incident_id": "4",
    }

    response = run_script_file_exists_command(client, args)

    assert response.outputs[0] == api_response.get("reply")
    assert requests_mock.request_history[0].json() == {
        "request_data": {
            "script_uid": "414763381b5bfb7b05796c9fe690df46",
            "timeout": int(timeout),
            "filters": [{"field": "endpoint_id_list", "operator": "in", "value": endpoint_ids.split(",")}],
            "incident_id": 4,
            "parameters_values": {"path": args.get("file_path")},
        }
    }


def test_run_script_file_exists_multiple_files_command(requests_mock):
    """
    Given:
        - Core client
        - Endpoint IDs, files paths and incident ID
    When
        - Running run-script-file-exists command
    Then
        - Verify expected output
        - Ensure request body sent as expected
    """
    from CoreIRApiModule import CoreClient, run_script_file_exists_command

    api_response = load_test_data("./test_data/run_script_multiple_inputs_and_endpoints.json")
    requests_mock.post(f"{Core_URL}/public_api/v1/scripts/run_script/", json=api_response)

    client = CoreClient(base_url=f"{Core_URL}/public_api/v1", headers={})
    endpoint_ids = "endpoint_id1,endpoint_id2"
    timeout = "10"
    file_path = "my_file.txt,test.txt"
    args = {
        "endpoint_ids": endpoint_ids,
        "timeout": timeout,
        "file_path": file_path,
        "incident_id": "4",
    }

    response = run_script_file_exists_command(client, args)

    assert response.outputs[0] == api_response.get("reply")
    assert requests_mock.request_history[0].json() == {
        "request_data": {
            "script_uid": "414763381b5bfb7b05796c9fe690df46",
            "timeout": int(timeout),
            "filters": [{"field": "endpoint_id_list", "operator": "in", "value": endpoint_ids.split(",")}],
            "incident_id": 4,
            "parameters_values": {"path": "my_file.txt"},
        }
    }
    assert requests_mock.request_history[1].json() == {
        "request_data": {
            "script_uid": "414763381b5bfb7b05796c9fe690df46",
            "timeout": int(timeout),
            "filters": [{"field": "endpoint_id_list", "operator": "in", "value": endpoint_ids.split(",")}],
            "incident_id": 4,
            "parameters_values": {"path": "test.txt"},
        }
    }


def test_run_script_kill_process_command(requests_mock):
    """
    Given:
        - Core client
        - Endpoint IDs, process name and incident ID
    When
        - Running run-script-kill-process command
    Then
        - Verify expected output
        - Ensure request body sent as expected
    """
    from CoreIRApiModule import CoreClient, run_script_kill_process_command

    api_response = load_test_data("./test_data/run_script.json")
    requests_mock.post(f"{Core_URL}/public_api/v1/scripts/run_script/", json=api_response)

    client = CoreClient(base_url=f"{Core_URL}/public_api/v1", headers={})
    endpoint_ids = "endpoint_id1,endpoint_id2"
    timeout = "10"
    process_name = "process.exe"
    args = {
        "endpoint_ids": endpoint_ids,
        "timeout": timeout,
        "process_name": process_name,
        "incident_id": "4",
    }

    response = run_script_kill_process_command(client, args)

    assert response.outputs[0] == api_response.get("reply")
    assert requests_mock.request_history[0].json() == {
        "request_data": {
            "script_uid": "fd0a544a99a9421222b4f57a11839481",
            "timeout": int(timeout),
            "filters": [{"field": "endpoint_id_list", "operator": "in", "value": endpoint_ids.split(",")}],
            "incident_id": 4,
            "parameters_values": {"process_name": process_name},
        }
    }


def test_run_script_kill_multiple_processes_command(requests_mock):
    """
    Given:
        - Core client
        - Endpoint IDs, multiple processes names and incident ID
    When
        - Running run-script-kill-process command
    Then
        - Verify expected output
        - Ensure request body sent as expected
    """
    from CoreIRApiModule import CoreClient, run_script_kill_process_command

    api_response = load_test_data("./test_data/run_script_multiple_inputs_and_endpoints.json")
    requests_mock.post(f"{Core_URL}/public_api/v1/scripts/run_script/", json=api_response)

    client = CoreClient(base_url=f"{Core_URL}/public_api/v1", headers={})
    endpoint_ids = "endpoint_id1,endpoint_id2"
    timeout = "10"
    processes_names = "process1.exe,process2.exe"
    args = {
        "endpoint_ids": endpoint_ids,
        "timeout": timeout,
        "process_name": processes_names,
        "incident_id": "4",
    }

    response = run_script_kill_process_command(client, args)

    assert response.outputs[0] == api_response.get("reply")
    assert requests_mock.request_history[0].json() == {
        "request_data": {
            "script_uid": "fd0a544a99a9421222b4f57a11839481",
            "timeout": int(timeout),
            "filters": [{"field": "endpoint_id_list", "operator": "in", "value": endpoint_ids.split(",")}],
            "incident_id": 4,
            "parameters_values": {"process_name": "process1.exe"},
        }
    }
    assert requests_mock.request_history[1].json() == {
        "request_data": {
            "script_uid": "fd0a544a99a9421222b4f57a11839481",
            "timeout": int(timeout),
            "filters": [{"field": "endpoint_id_list", "operator": "in", "value": endpoint_ids.split(",")}],
            "incident_id": 4,
            "parameters_values": {"process_name": "process2.exe"},
        }
    }


CONNECTED_STATUS = {"endpoint_status": "Connected", "is_isolated": "Isolated", "host_name": "TEST", "ip": "1.1.1.1"}

NO_STATUS = {"is_isolated": "Isolated", "host_name": "TEST", "ip": "1.1.1.1"}

OFFLINE_STATUS = {"endpoint_status": "Offline", "is_isolated": "Isolated", "host_name": "TEST", "ip": "1.1.1.1"}
PUBLIC_IP = {"endpoint_status": "Connected", "is_isolated": "Isolated", "host_name": "TEST", "ip": [], "public_ip": ["1.1.1.1"]}
NO_IP = {"endpoint_status": "Connected", "is_isolated": "Isolated", "host_name": "TEST", "ip": [], "public_ip": []}


@pytest.mark.parametrize(
    "endpoint, expected_status, expected_ip",
    [
        (CONNECTED_STATUS, "Online", "1.1.1.1"),
        (NO_STATUS, "Offline", "1.1.1.1"),
        (OFFLINE_STATUS, "Offline", "1.1.1.1"),
        (PUBLIC_IP, "Online", ["1.1.1.1"]),
        (NO_IP, "Online", ""),
    ],
)
def test_get_endpoint_properties(endpoint, expected_status, expected_ip):
    """
    Given:
        - Endpoint data
    When
        - Case a: The status of the endpoint is 'Connected' with a capital C and ip is 1.1.1.1.
        - Case b: When no status is not given and ip is 1.1.1.1.
        - Case c: The status of the endpoint is offline and ip is 1.1.1.1.
        - Case d: The status of the endpoint is 'Connected' with a capital C ip is empty but public_ip is 1.1.1.1.
        - Case d: The status of the endpoint is 'Connected' with a capital C and both ip and public_ip are empty.
    Then
        - Case a: The status of the endpoint is determined to be 'Online' and the ip is set to 1.1.1.1.
        - Case b: The status of the endpoint is determined to be 'Offline' and the ip is set to 1.1.1.1.
        - Case c: The status of the endpoint is determined to be 'Offline' and the ip is set to 1.1.1.1.
        - Case d: The status of the endpoint is determined to be 'Online' and the ip is set to 1.1.1.1.
        - Case d: The status of the endpoint is determined to be 'Online' and the ip is set to empty.
    """
    from CoreIRApiModule import get_endpoint_properties

    status, is_isolated, hostname, ip = get_endpoint_properties(endpoint)
    assert status == expected_status
    assert ip == expected_ip


def test_remove_blocklist_files_command(requests_mock):
    """
    Given:
        - List of files' hashes to remove from blocklist.
    When
        - A user desires to remove blocklist files.
    Then
        - returns markdown, context data and raw response.
    """
    from CoreIRApiModule import CoreClient, remove_blocklist_files_command

    client = CoreClient(base_url=f"{Core_URL}/public_api/v1", headers={})

    remove_blocklist_files_response = load_test_data("./test_data/remove_blocklist_files.json")
    requests_mock.post(f"{Core_URL}/public_api/v1/hash_exceptions/blocklist/remove/", json=remove_blocklist_files_response)
    hash_list = [
        "11d69fb388ff59e5ba6ca217ca04ecde6a38fa8fb306aa5f1b72e22bb7c3a25b",
        "e5ab4d81607668baf7d196ae65c9cf56dd138e3fe74c4bace4765324a9e1c565",
    ]
    res = remove_blocklist_files_command(client=client, args={"hash_list": hash_list, "comment": "", "incident_id": 606})
    markdown_data = [{"removed_hashes": file_hash} for file_hash in hash_list]
    assert res.readable_output == tableToMarkdown(
        "Blocklist Files Removed", markdown_data, headers=["removed_hashes"], headerTransform=pascalToSpace
    )


def test_blocklist_files_command_with_detailed_response(requests_mock):
    """
    Given:
        - List of files' hashes to add in blocklist with detailed_response.
    When
        - A user desires to blocklist files with detailed_response.
    Then
        - returns markdown, context data and raw response.
    """
    from CoreIRApiModule import CoreClient, blocklist_files_command

    client = CoreClient(base_url=f"{Core_URL}/public_api/v1", headers={})

    blocklist_files_response = load_test_data("./test_data/add_blocklist_files_detailed_response.json")
    requests_mock.post(f"{Core_URL}/public_api/v1/hash_exceptions/blocklist/", json=blocklist_files_response)
    hash_list = [
        "11d69fb388ff59e5ba6ca217ca04ecde6a38fa8fb306aa5f1b72e22bb7c3a25b",
        "e5ab4d81607668baf7d196ae65c9cf56dd138e3fe74c4bace4765324a9e1c565",
    ]
    res = blocklist_files_command(
        client=client, args={"hash_list": hash_list, "comment": "", "incident_id": 606, "detailed_response": "true"}
    )
    assert res.readable_output == tableToMarkdown("Blocklist Files", res.raw_response)


def test_remove_allowlist_files_command(requests_mock):
    """
    Given:
        - List of files' hashes to remove from allowlist.
    When
        - A user desires to remove allowlist files.
    Then
        - returns markdown, context data and raw response.
    """
    from CoreIRApiModule import CoreClient, remove_allowlist_files_command

    client = CoreClient(base_url=f"{Core_URL}/public_api/v1", headers={})

    remove_allowlist_files_response = load_test_data("./test_data/remove_blocklist_files.json")
    requests_mock.post(f"{Core_URL}/public_api/v1/hash_exceptions/allowlist/remove/", json=remove_allowlist_files_response)
    hash_list = [
        "11d69fb388ff59e5ba6ca217ca04ecde6a38fa8fb306aa5f1b72e22bb7c3a25b",
        "e5ab4d81607668baf7d196ae65c9cf56dd138e3fe74c4bace4765324a9e1c565",
    ]
    res = remove_allowlist_files_command(client=client, args={"hash_list": hash_list, "comment": "", "incident_id": 606})
    markdown_data = [{"removed_hashes": file_hash} for file_hash in hash_list]
    assert res.readable_output == tableToMarkdown(
        "Allowlist Files Removed", markdown_data, headers=["removed_hashes"], headerTransform=pascalToSpace
    )


def test_allowlist_files_command_with_detailed_response(requests_mock):
    """
    Given:
        - List of files' hashes to add in allowlist with detailed_response.
    When
        - A user desires to allowlist files with detailed_response.
    Then
        - returns markdown, context data and raw response.
    """
    from CoreIRApiModule import CoreClient, allowlist_files_command

    client = CoreClient(base_url=f"{Core_URL}/public_api/v1", headers={})

    allowlist_files_response = load_test_data("./test_data/add_blocklist_files_detailed_response.json")
    requests_mock.post(f"{Core_URL}/public_api/v1/hash_exceptions/allowlist/", json=allowlist_files_response)
    hash_list = [
        "11d69fb388ff59e5ba6ca217ca04ecde6a38fa8fb306aa5f1b72e22bb7c3a25b",
        "e5ab4d81607668baf7d196ae65c9cf56dd138e3fe74c4bace4765324a9e1c565",
    ]
    res = allowlist_files_command(
        client=client, args={"hash_list": hash_list, "comment": "", "incident_id": 606, "detailed_response": "true"}
    )
    assert res.readable_output == tableToMarkdown("Allowlist Files", res.raw_response)


def test_decode_dict_values():
    """
    Given:
        - a dict to decode
    When
        - Running decode_dict_values command
    Then
        - Verify expected output
    """
    from CoreIRApiModule import decode_dict_values

    test_dict: dict = {
        "x": 1,
        "y": "test",
        "z": '{"a": "test1", "b": "test2"}',
        "w": {"t": '{"a": "test1", "b": "test2"}', "m": "test3"},
    }
    decode_dict_values(test_dict)
    assert test_dict == {
        "x": 1,
        "y": "test",
        "z": {"a": "test1", "b": "test2"},
        "w": {"t": {"a": "test1", "b": "test2"}, "m": "test3"},
    }


def test_filter_vendor_fields():
    """
    Given:
        - An alert dict to filter
    When
        - Running test_filter_vendor_fields command
    Then
        - Verify that the vendor fields were filtered properly
    """
    from CoreIRApiModule import filter_vendor_fields

    alert = {
        "x": 1,
        "event": {
            "vendor": "Amazon",
            "raw_log": {
                "eventSource": "test1",
                "requestID": "test2",
                "should_be_filter": "N",
            },
        },
    }
    filter_vendor_fields(alert)
    assert alert == {
        "x": 1,
        "event": {
            "vendor": "Amazon",
            "raw_log": {
                "eventSource": "test1",
                "requestID": "test2",
            },
        },
    }


def test_filter_general_fields():
    """
    Given:
        - An alert dict
    When
        - Running filter_general_fields command
    Then
        - Verify expected output
    """
    from CoreIRApiModule import filter_general_fields

    alert = {
        "detection_modules": "test1",
        "content_version": "version1",
        "detector_id": "ID",
        "should_be_filtered1": "N",
        "should_be_filtered2": "N",
        "should_be_filtered3": "N",
        "raw_abioc": {
            "event": {
                "event_type": "type",
                "event_id": "id",
                "identity_sub_type": "subtype",
                "should_be_filtered1": "N",
                "should_be_filtered2": "N",
                "should_be_filtered3": "N",
            }
        },
    }
    assert filter_general_fields(alert) == {
        "detection_modules": "test1",
        "content_version": "version1",
        "detector_id": "ID",
        "event": {
            "event_type": "type",
            "event_id": "id",
            "identity_sub_type": "subtype",
        },
    }


def test_filter_general_fields_with_stateful_raw_data():
    """
    Given:
        - An alert dict with stateful_raw_data section
    When
        - Running filter_general_fields command once with events_from_decider_as_list as False and once as True.
    Then
        - Verify expected output
    """
    from CoreIRApiModule import filter_general_fields

    alert = {
        "detection_modules": "test1",
        "content_version": "version1",
        "detector_id": "ID",
        "raw_abioc": {
            "event": {
                "event_type": "type",
                "event_id": "id",
                "identity_sub_type": "subtype",
            }
        },
        "stateful_raw_data": {
            "events_from_decider": {
                "test_1": {"story_id": "test_1", "additional_info": "this is a test."},
                "test_2": {"story_id": "test_2", "additional_info": "this is a test."},
            }
        },
    }
    assert filter_general_fields(alert, False, False) == {
        "detection_modules": "test1",
        "content_version": "version1",
        "detector_id": "ID",
        "raw_abioc": {
            "event": {
                "event_type": "type",
                "event_id": "id",
                "identity_sub_type": "subtype",
            }
        },
        "stateful_raw_data": {
            "events_from_decider": {
                "test_1": {"story_id": "test_1", "additional_info": "this is a test."},
                "test_2": {"story_id": "test_2", "additional_info": "this is a test."},
            }
        },
        "event": {
            "event_type": "type",
            "event_id": "id",
            "identity_sub_type": "subtype",
        },
    }
    assert filter_general_fields(alert, False, True) == {
        "detection_modules": "test1",
        "content_version": "version1",
        "detector_id": "ID",
        "raw_abioc": {
            "event": {
                "event_type": "type",
                "event_id": "id",
                "identity_sub_type": "subtype",
            }
        },
        "stateful_raw_data": {
            "events_from_decider": [
                {"story_id": "test_1", "additional_info": "this is a test."},
                {"story_id": "test_2", "additional_info": "this is a test."},
            ]
        },
        "event": {
            "event_type": "type",
            "event_id": "id",
            "identity_sub_type": "subtype",
        },
    }


def test_filter_general_fields_no_event(mocker):
    """
    Given:
        - An alert dict with no event
    When
        - Running filter_general_fields command
    Then
        - Verify a warning is printed and the program exits
    """
    from CoreIRApiModule import filter_general_fields

    alert = {
        "detection_modules": "test1",
        "content_version": "version1",
        "detector_id": "ID",
        "should_be_filtered1": "N",
        "should_be_filtered2": "N",
        "should_be_filtered3": "N",
        "raw_abioc": {},
    }
    err = mocker.patch("CoreIRApiModule.return_warning")
    filter_general_fields(alert)
    assert err.call_args[0][0] == "No XDR cloud analytics event."


def test_add_exclusion_command(requests_mock):
    """
    Given:
        - FilterObject and name to add to exclision.
    When
        - A user desires to add exclusion.
    Then
        - returns markdown, context data and raw response.
    """
    from CoreIRApiModule import CoreClient, add_exclusion_command

    client = CoreClient(base_url=f"{Core_URL}/public_api/v1", headers={})
    add_exclusion_response = load_test_data("./test_data/add_exclusion_response.json")
    requests_mock.post(f"{Core_URL}/public_api/v1/alerts_exclusion/add/", json=add_exclusion_response)
    res = add_exclusion_command(
        client=client,
        args={
            "filterObject": '{"filter":{"AND":[{"SEARCH_FIELD":"alert_category",'
            '"SEARCH_TYPE":"NEQ","SEARCH_VALUE":"Phishing"}]}}',
            "name": "test1",
        },
    )
    expected_res = add_exclusion_response.get("reply")
    assert res.readable_output == tableToMarkdown("Add Exclusion", expected_res)


def test_delete_exclusion_command(requests_mock):
    """
    Given:
        - alert_exclusion_id of the exclusion to delete.
    When
        - A user desires to delete exclusion.
    Then
        - returns markdown, context data and raw response.
    """
    from CoreIRApiModule import CoreClient, delete_exclusion_command

    client = CoreClient(base_url=f"{Core_URL}/public_api/v1", headers={})
    delete_exclusion_response = load_test_data("./test_data/delete_exclusion_response.json")
    alert_exclusion_id = 42
    requests_mock.post(f"{Core_URL}/public_api/v1/alerts_exclusion/delete/", json=delete_exclusion_response)
    res = delete_exclusion_command(client=client, args={"alert_exclusion_id": alert_exclusion_id})
    assert res.readable_output == f"Successfully deleted the following exclusion: {alert_exclusion_id}"


def test_get_exclusion_command(requests_mock):
    """
    Given:
        - FilterObject and name to get by exclisions.
    When
        - A user desires to get exclusions.
    Then
        - returns markdown, context data and raw response.
    """
    from CoreIRApiModule import CoreClient, get_exclusion_command

    client = CoreClient(base_url=f"{Core_URL}/public_api/v1", headers={})
    get_exclusion_response = load_test_data("./test_data/get_exclusion_response.json")
    requests_mock.post(f"{Core_URL}/public_api/v1/alerts_exclusion/", json=get_exclusion_response)
    res = get_exclusion_command(client=client, args={})
    expected_result = get_exclusion_response.get("reply")
    assert res.readable_output == tableToMarkdown("Exclusion", expected_result)


def test_get_original_alerts_command__with_filter(requests_mock):
    """
    Given:
        - Core client
        - Alert IDs
    When
        - Running get_original_alerts_command command
    Then
        - Verify expected output
        - Ensure request body sent as expected
    """
    from CoreIRApiModule import CoreClient, get_original_alerts_command

    api_response = load_test_data("./test_data/get_original_alerts_results.json")
    requests_mock.post(f"{Core_URL}/public_api/v1/alerts/get_original_alerts/", json=api_response)
    client = CoreClient(base_url=f"{Core_URL}/public_api/v1", headers={})
    args = {"alert_ids": "2", "filter_alert_fields": True}

    output = get_original_alerts_command(client, args).outputs[0]
    assert len(output) == 4  # make sure fields were filtered
    event = output["event"]
    assert len(event) == 23  # make sure fields were filtered
    assert event.get("_time") == "DATE"  # assert general filter is correct
    assert event.get("cloud_provider") == "AWS"  # assert general filter is correct
    assert event.get("raw_log", {}).get("userIdentity", {}).get("accountId") == "ID"  # assert vendor filter is correct


def test_get_original_alerts_command__without_filtering(requests_mock):
    """
    Given:
        - Core client
        - Alert IDs
    When
        - Running get_original_alerts_command command
    Then
        - Verify expected output length
        - Ensure request body sent as expected
    """
    from CoreIRApiModule import CoreClient, get_original_alerts_command

    api_response = load_test_data("./test_data/get_original_alerts_results.json")
    requests_mock.post(f"{Core_URL}/public_api/v1/alerts/get_original_alerts/", json=api_response)
    client = CoreClient(base_url=f"{Core_URL}/public_api/v1", headers={})
    args = {"alert_ids": "2", "filter_alert_fields": False}

    alert = get_original_alerts_command(client, args).outputs[0]
    event = alert["event"]
    assert len(alert) == 13  # make sure fields were not filtered
    assert len(event) == 41  # make sure fields were not filtered


@pytest.mark.parametrize(
    "alert_ids, raises_demisto_exception",
    [
        ("59cf36bbdedb8f05deabf00d9ae77ee5$&$A Successful login from TOR", True),
        ("b0e754480d79eb14cc9308613960b84b$&$A successful SSO sign-in from TOR", True),
        ("9d657d2dfd14e63d0b98c9dfc3647b4f$&$A successful SSO sign-in from TOR", True),
        ("561675a86f68413b6e7a3b12e48c6072$&$External Login Password Spray", True),
        ("fe925817cddbd11e6efe5a108cf4d4c5$&$SSO Password Spray", True),
        ("e2d2a0dd589e8ca97d468cdb0468e94d$&$SSO Brute Force", True),
        ("3978e33b76cc5b2503ba60efd4445603$&$A successful SSO sign-in from TOR", True),
        ("79", False),
    ],
)
def test_get_original_alerts_command_raises_exception_playbook_debugger_input(alert_ids, raises_demisto_exception, requests_mock):
    """
    Given:
        - A list of alert IDs with invalid formats for the alert ID of the form <GUID>$&$<Playbook name>
    When:
        - Running get_original_alerts_command command
    Then:
        - Verify that DemistoException is raised
    """
    from CoreIRApiModule import CoreClient, get_original_alerts_command

    client = CoreClient(base_url=f"{Core_URL}/public_api/v1", headers={})
    args = {"alert_ids": alert_ids}

    if raises_demisto_exception:
        with pytest.raises(DemistoException):
            get_original_alerts_command(client, args)
    else:
        api_response = load_test_data("./test_data/get_original_alerts_results.json")
        requests_mock.post(f"{Core_URL}/public_api/v1/alerts/get_original_alerts/", json=api_response)
        get_original_alerts_command(client, args)


def test_get_dynamic_analysis(requests_mock):
    """
    Given:
        - Core client
        - Alert IDs
    When
        - Running get_dynamic_analysis_command command
    Then
        - Verify expected output
        - Ensure request body sent as expected
    """
    from CoreIRApiModule import CoreClient, get_dynamic_analysis_command

    api_response = load_test_data("./test_data/get_dynamic_analysis.json")
    requests_mock.post(f"{Core_URL}/public_api/v1/alerts/get_original_alerts/", json=api_response)
    client = CoreClient(base_url=f"{Core_URL}/public_api/v1", headers={})
    args = {
        "alert_ids": "6536",
    }

    response = get_dynamic_analysis_command(client, args)
    dynamic_analysis = response.outputs[0]
    assert dynamic_analysis.get("causalityId") == "AAA"


def test_parse_get_script_execution_results():
    from CoreIRApiModule import parse_get_script_execution_results

    results = [
        {
            "endpoint_name": "endpoint_name",
            "endpoint_ip_address": ["1.1.1.1"],
            "endpoint_status": "endpoint_status",
            "domain": "env",
            "endpoint_id": "endpoint_id",
            "execution_status": "COMPLETED_SUCCESSFULLY",
            "standard_output": 'Running command "command_executed"',
            "retrieved_files": 0,
            "failed_files": 0,
            "retention_date": None,
            "command_executed": ["command_output"],
        }
    ]
    res = parse_get_script_execution_results(results)
    expected_res = [
        {
            "endpoint_name": "endpoint_name",
            "endpoint_ip_address": ["1.1.1.1"],
            "endpoint_status": "endpoint_status",
            "domain": "env",
            "endpoint_id": "endpoint_id",
            "execution_status": "COMPLETED_SUCCESSFULLY",
            "standard_output": 'Running command "command_executed"',
            "retrieved_files": 0,
            "failed_files": 0,
            "retention_date": None,
            "command_executed": ["command_output"],
            "command": "command_executed",
            "command_output": ["command_output"],
        }
    ]
    assert res == expected_res


class TestGetAlertByFilter:
    @freeze_time("2022-05-03 11:00:00 GMT")
    def test_get_alert_by_filter(self, requests_mock, mocker):
        """
        Given:
            - Core client
            - timeframe, start_time, end_time
        When
            - Running get_alerts_by_filter command
        Then
            - Verify expected output
            - Ensure request filter sent as expected
        """
        from CoreIRApiModule import CoreClient, get_alerts_by_filter_command

        api_response = load_test_data("./test_data/get_alerts_by_filter_results.json")
        requests_mock.post(f"{Core_URL}/public_api/v1/alerts/get_alerts_by_filter_data/", json=api_response)
        request_data_log = mocker.patch.object(demisto, "debug")
        client = CoreClient(base_url=f"{Core_URL}/public_api/v1", headers={})
        args = {
            "time_frame": "custom",
            "start_time": "2018-11-06T08:56:41",
            "end_time": "2018-11-06T08:56:41",
            "limit": "2",
        }
        response = get_alerts_by_filter_command(client, args)
        assert response.outputs[0].get("internal_id", {}) == 33333
        assert (
            "{'filter_data': {'sort': [{'FIELD': 'source_insert_ts', 'ORDER': 'DESC'}], 'paging': {'from': 0, "
            "'to': 2}, 'filter': {'AND': [{'SEARCH_FIELD': 'source_insert_ts', 'SEARCH_TYPE': 'RANGE', "
            "'SEARCH_VALUE': {'from': 1541494601000, 'to': 1541494601000}}]}}}" in request_data_log.call_args[0][0]
        )

    def test_get_alert_by_alert_action_status_filter(self, requests_mock, mocker):
        """
        Given:
            - Core client
            - Alert with action status of SCANNED
        When
            - Running get_alerts_by_filter command with alert_action_status="detected (scanned)"
        Then
            - Verify the alert in the output contains alert_action_status and alert_action_status_readable
            - Ensure request filter contains the alert_action_status as SCANNED
        """
        from CoreIRApiModule import CoreClient, get_alerts_by_filter_command

        api_response = load_test_data("./test_data/get_alerts_by_filter_results.json")
        requests_mock.post(f"{Core_URL}/public_api/v1/alerts/get_alerts_by_filter_data/", json=api_response)
        request_data_log = mocker.patch.object(demisto, "debug")
        client = CoreClient(base_url=f"{Core_URL}/public_api/v1", headers={})
        args = {"alert_action_status": "detected (scanned)"}
        response = get_alerts_by_filter_command(client, args)
        assert response.outputs[0].get("internal_id", {}) == 33333
        assert response.outputs[0].get("alert_action_status", {}) == "SCANNED"
        assert response.outputs[0].get("alert_action_status_readable", {}) == "detected (scanned)"
        assert (
            "{'SEARCH_FIELD': 'alert_action_status', 'SEARCH_TYPE': 'EQ', 'SEARCH_VALUE': "
            "'SCANNED'" in request_data_log.call_args[0][0]
        )

    def test_get_alert_by_filter_command_multiple_values_in_same_arg(self, requests_mock, mocker):
        """
        Given:
            - Core client
            - alert_source
        When
            - Running get_alerts_by_filter command
        Then
            - Verify expected output
            - Ensure request filter sent as expected (connected with OR operator)
        """
        from CoreIRApiModule import CoreClient, get_alerts_by_filter_command

        api_response = load_test_data("./test_data/get_alerts_by_filter_results.json")
        requests_mock.post(f"{Core_URL}/public_api/v1/alerts/get_alerts_by_filter_data/", json=api_response)
        request_data_log = mocker.patch.object(demisto, "debug")
        client = CoreClient(base_url=f"{Core_URL}/public_api/v1", headers={})
        args = {
            "alert_source": "first,second",
        }
        response = get_alerts_by_filter_command(client, args)
        assert response.outputs[0].get("internal_id", {}) == 33333
        assert (
            "{'filter_data': {'sort': [{'FIELD': 'source_insert_ts', 'ORDER': 'DESC'}], 'paging': {'from': 0, "
            "'to': 50}, 'filter': {'AND': [{'OR': [{'SEARCH_FIELD': 'alert_source', 'SEARCH_TYPE': 'CONTAINS', "
            "'SEARCH_VALUE': 'first'}, {'SEARCH_FIELD': 'alert_source', 'SEARCH_TYPE': 'CONTAINS', "
            "'SEARCH_VALUE': 'second'}]}]}}}" in request_data_log.call_args[0][0]
        )

    def test_get_alert_by_filter_command_multiple_args(self, requests_mock, mocker):
        """
        Given:
            - Core client
            - alert_source
            - user_name
        When
            - Running get_alerts_by_filter command
        Then
            - Verify expected output
            - Ensure request filter sent as expected (connected with AND operator)
        """
        from CoreIRApiModule import CoreClient, get_alerts_by_filter_command

        api_response = load_test_data("./test_data/get_alerts_by_filter_results.json")
        requests_mock.post(f"{Core_URL}/public_api/v1/alerts/get_alerts_by_filter_data/", json=api_response)
        request_data_log = mocker.patch.object(demisto, "debug")
        client = CoreClient(base_url=f"{Core_URL}/public_api/v1", headers={})
        args = {"alert_source": "first,second", "user_name": "N/A"}
        response = get_alerts_by_filter_command(client, args)
        assert response.outputs[0].get("internal_id", {}) == 33333
        assert (
            "{'AND': [{'OR': [{'SEARCH_FIELD': 'alert_source', 'SEARCH_TYPE': 'CONTAINS', "
            "'SEARCH_VALUE': 'first'}, {'SEARCH_FIELD': 'alert_source', 'SEARCH_TYPE': 'CONTAINS', "
            "'SEARCH_VALUE': 'second'}]}, {'OR': [{'SEARCH_FIELD': 'actor_effective_username', "
            "'SEARCH_TYPE': 'CONTAINS', 'SEARCH_VALUE': 'N/A'}]}]}" in request_data_log.call_args[0][0]
        )

    @freeze_time("2022-05-26T13:00:00Z")
    def test_get_alert_by_filter_complex_custom_filter_and_timeframe(self, requests_mock, mocker):
        """
        Given:
            - Core client
            - custom_filter (filters are connected with AND operator)
            - timeframe
        When
            - Running get_alerts_by_filter command
        Then
            - Verify expected output
            - Ensure request filter sent as expected (connected with AND operator)
        """
        from datetime import datetime as dt

        import dateparser
        from CoreIRApiModule import CoreClient, get_alerts_by_filter_command

        custom_filter = (
            '{"AND": [{"OR": [{"SEARCH_FIELD": "alert_source","SEARCH_TYPE": "EQ",'
            '"SEARCH_VALUE": "CORRELATION"},'
            '{"SEARCH_FIELD": "alert_source","SEARCH_TYPE": "EQ","SEARCH_VALUE": "IOC"}]},'
            '{"SEARCH_FIELD": "severity","SEARCH_TYPE": "EQ","SEARCH_VALUE": "SEV_040_HIGH"}]}'
        )
        api_response = load_test_data("./test_data/get_alerts_by_filter_results.json")
        requests_mock.post(f"{Core_URL}/public_api/v1/alerts/get_alerts_by_filter_data/", json=api_response)
        request_data_log = mocker.patch.object(demisto, "debug")
        mocker.patch.object(dateparser, "parse", return_value=dt(year=2022, month=5, day=24, hour=13, minute=0, second=0))
        client = CoreClient(base_url=f"{Core_URL}/public_api/v1", headers={})
        args = {"custom_filter": custom_filter, "time_frame": "2 days"}
        get_alerts_by_filter_command(client, args)
        assert (
            "{'filter_data': {'sort': [{'FIELD': 'source_insert_ts', 'ORDER': 'DESC'}], "
            "'paging': {'from': 0, 'to': 50}, "
            "'filter': {'AND': [{'SEARCH_FIELD': 'source_insert_ts', 'SEARCH_TYPE': 'RELATIVE_TIMESTAMP', "
            "'SEARCH_VALUE': '172800000'}, "
            "{'OR': [{'SEARCH_FIELD': 'alert_source', 'SEARCH_TYPE': 'EQ', 'SEARCH_VALUE': 'CORRELATION'}, "
            "{'SEARCH_FIELD': 'alert_source', 'SEARCH_TYPE': 'EQ', 'SEARCH_VALUE': 'IOC'}]}, "
            "{'SEARCH_FIELD': 'severity', 'SEARCH_TYPE': 'EQ', 'SEARCH_VALUE': 'SEV_040_HIGH'}]}}}"
            in request_data_log.call_args[0][0]
        )

    @freeze_time("2022-05-26T13:00:00Z")
    def test_get_alert_by_filter_custom_filter_and_timeframe_(self, requests_mock, mocker):
        """
        Given:
            - Core client
            - custom_filter (filters are connected with OR operator)
            - timeframe
        When
            - Running get_alerts_by_filter command
        Then
            - Verify expected output
            - Ensure request filter sent as expected (connected with AND operator)
        """
        from datetime import datetime as dt

        import dateparser
        from CoreIRApiModule import CoreClient, get_alerts_by_filter_command

        custom_filter = '{"OR": [{"SEARCH_FIELD": "actor_process_image_sha256","SEARCH_TYPE": "EQ","SEARCH_VALUE": "222"}]}'
        api_response = load_test_data("./test_data/get_alerts_by_filter_results.json")
        requests_mock.post(f"{Core_URL}/public_api/v1/alerts/get_alerts_by_filter_data/", json=api_response)
        request_data_log = mocker.patch.object(demisto, "debug")
        mocker.patch.object(dateparser, "parse", return_value=dt(year=2022, month=5, day=24, hour=13, minute=0, second=0))
        client = CoreClient(base_url=f"{Core_URL}/public_api/v1", headers={})
        args = {"custom_filter": custom_filter, "time_frame": "2 days"}
        get_alerts_by_filter_command(client, args)
        assert (
            "{'filter_data': {'sort': [{'FIELD': 'source_insert_ts', 'ORDER': 'DESC'}], "
            "'paging': {'from': 0, 'to': 50}, "
            "'filter': {'AND': [{'SEARCH_FIELD': 'source_insert_ts', 'SEARCH_TYPE': 'RELATIVE_TIMESTAMP', "
            "'SEARCH_VALUE': '172800000'}, "
            "{'OR': [{'SEARCH_FIELD': 'actor_process_image_sha256', 'SEARCH_TYPE': 'EQ',"
            " 'SEARCH_VALUE': '222'}]}]}" in request_data_log.call_args[0][0]
        )


class TestPollingCommands:
    @staticmethod
    def create_mocked_responses(status_count):
        response_queue = [  # xdr-run-script response
            {"reply": {"action_id": 1, "status": 1, "endpoints_count": 1}}
        ]

        for i in range(status_count):
            if i == status_count - 1:
                general_status = "COMPLETED_SUCCESSFULLY"
            elif i < 2:
                general_status = "PENDING"
            else:
                general_status = "IN_PROGRESS"

            response_queue.append(
                {
                    "reply": {  # get script status response
                        "general_status": general_status,
                        "endpoints_pending": 1 if i < 2 else 0,
                        "endpoints_in_progress": 0 if i < 2 else 1,
                    }
                }
            )
            response_queue.append(
                {
                    "reply": {  # get script execution result response
                        "script_name": "snippet script",
                        "error_message": "",
                        "results": [
                            {
                                "endpoint_name": "test endpoint",
                                "endpoint_ip_address": ["1.1.1.1"],
                                "endpoint_status": "STATUS_010_CONNECTED",
                                "domain": "aaaa",
                                "endpoint_id": "1",
                                "execution_status": "COMPLETED_SUCCESSFULLY",
                                "failed_files": 0,
                            }
                        ],
                    }
                }
            )

        return response_queue

    @pytest.mark.parametrize(argnames="status_count", argvalues=[1, 3, 7, 9, 12, 15])
    def test_script_run_command(self, mocker, status_count):
        """
        Given -
            xdr-script-run command arguments including polling true where each time a different amount of response
            is returned.

        When -
            Running the xdr-script-run

        Then
            - Make sure the readable output is returned to war-room only once indicating on polling.
            - Make sure the correct context output is returned once the command finished polling
            - Make sure context output is returned only at the end of polling.
            - Make sure the readable output is returned only in the first run.
            - Make sure the correct output prefix is returned.
        """
        from CommonServerPython import ScheduledCommand
        from CoreIRApiModule import script_run_polling_command

        client = CoreClient(base_url="https://test_api.com/public_api/v1", headers={})

        mocker.patch.object(client, "_http_request", side_effect=self.create_mocked_responses(status_count))
        mocker.patch.object(ScheduledCommand, "raise_error_if_not_supported", return_value=None)

        command_result = script_run_polling_command({"endpoint_ids": "1", "script_uid": "1"}, client)

        assert command_result.readable_output == "Waiting for the script to finish running on the following endpoints: ['1']..."
        assert command_result.outputs == {"action_id": 1, "endpoints_count": 1, "status": 1}

        polling_args = {"endpoint_ids": "1", "script_uid": "1", "action_id": "1", "hide_polling_output": True}

        command_result = script_run_polling_command(polling_args, client)
        # if scheduled_command is set, it means that command should still poll
        while not isinstance(command_result, list) and command_result.scheduled_command:
            # if command result is a list, it means command execution finished
            assert not command_result.readable_output  # make sure that indication of polling is printed only once
            # make sure no context output is being returned to war-room during polling
            assert not command_result.outputs
            command_result = script_run_polling_command(polling_args, client)

        assert command_result[0].outputs == {
            "action_id": 1,
            "results": [
                {
                    "endpoint_name": "test endpoint",
                    "endpoint_ip_address": ["1.1.1.1"],
                    "endpoint_status": "STATUS_010_CONNECTED",
                    "domain": "aaaa",
                    "endpoint_id": "1",
                    "execution_status": "COMPLETED_SUCCESSFULLY",
                    "failed_files": 0,
                }
            ],
        }
        assert command_result[0].outputs_prefix == "PaloAltoNetworksXDR.ScriptResult"


@pytest.mark.parametrize(
    "args, expected_filters, func, url_suffix, expected_human_readable",
    [
        (
            {"endpoint_ids": "1,2", "tag": "test"},
            [{"field": "endpoint_id_list", "operator": "in", "value": ["1", "2"]}],
            add_tag_to_endpoints_command,
            "/tags/agents/assign/",
            "Successfully added tag test to endpoint(s) ['1', '2']",
        ),
        (
            {"endpoint_ids": "1,2", "tag": "test", "status": "disconnected"},
            [{"field": "endpoint_status", "operator": "IN", "value": ["disconnected"]}],
            add_tag_to_endpoints_command,
            "/tags/agents/assign/",
            "Successfully added tag test to endpoint(s) ['1', '2']",
        ),
        (
            {"endpoint_ids": "1,2", "tag": "test", "hostname": "hostname", "group_name": "test_group"},
            [
                {"field": "group_name", "operator": "in", "value": ["test_group"]},
                {"field": "hostname", "operator": "in", "value": ["hostname"]},
            ],
            add_tag_to_endpoints_command,
            "/tags/agents/assign/",
            "Successfully added tag test to endpoint(s) ['1', '2']",
        ),
        (
            {"endpoint_ids": "1,2", "tag": "test"},
            [{"field": "endpoint_id_list", "operator": "in", "value": ["1", "2"]}],
            remove_tag_from_endpoints_command,
            "/tags/agents/remove/",
            "Successfully removed tag test from endpoint(s) ['1', '2']",
        ),
        (
            {"endpoint_ids": "1,2", "tag": "test", "platform": "linux"},
            [{"field": "platform", "operator": "in", "value": ["linux"]}],
            remove_tag_from_endpoints_command,
            "/tags/agents/remove/",
            "Successfully removed tag test from endpoint(s) ['1', '2']",
        ),
        (
            {"endpoint_ids": "1,2", "tag": "test", "isolate": "isolated", "alias_name": "alias_name"},
            [
                {"field": "alias", "operator": "in", "value": ["alias_name"]},
                {"field": "isolate", "operator": "in", "value": ["isolated"]},
            ],
            remove_tag_from_endpoints_command,
            "/tags/agents/remove/",
            "Successfully removed tag test from endpoint(s) ['1', '2']",
        ),
    ],
)
def test_add_or_remove_tag_endpoint_command(requests_mock, args, expected_filters, func, url_suffix, expected_human_readable):
    """
    Given:
      - command arguments
      - expected filters as a body request

    When:
      - executing the core-add-tag-endpoint command

    Then:
      - make sure the body request was sent as expected to the api request and that human readable is valid.
    """
    client = CoreClient(base_url=f"{Core_URL}/public_api/v1/", headers={})
    add_tag_mock = requests_mock.post(f"{Core_URL}/public_api/v1{url_suffix}", json={})

    result = func(client=client, args=args)

    assert result.readable_output == expected_human_readable
    assert add_tag_mock.last_request.json() == {
        "context": {
            "lcaas_id": ["1", "2"],
        },
        "request_data": {"filters": expected_filters, "tag": "test"},
    }


excepted_output_1 = {
    "filters": [{"field": "endpoint_status", "operator": "IN", "value": ["connected"]}],
    "new_alias_name": "test",
}
excepted_output_2 = {"filters": [{"field": "endpoint_status", "operator": "IN", "value": ["connected"]}], "new_alias_name": ""}


@pytest.mark.parametrize("input, expected_output", [("test", excepted_output_1), ('""', excepted_output_2)])
def test_endpoint_alias_change_command__diffrent_alias_new_names(mocker, input, expected_output):
    """
    Given:
    - valid new alias name as string - empty new alias name (due to xsoar limitation,
    represented by a string of double quote)

    When:
    - executing the endpoint-alias-change command

    Then:
    - Makes sure the request body is created correctly.

    """
    client = CoreClient(base_url=f"{Core_URL}/public_api/v1/", headers={})
    mocker_set = mocker.patch.object(client, "set_endpoints_alias")
    from CoreIRApiModule import endpoint_alias_change_command

    endpoint_alias_change_command(client=client, status="connected", new_alias_name=input)
    assert mocker_set.call_args[1] == expected_output


def test_endpoint_alias_change_command__no_filters(mocker):
    """
    Given:
    - command withot endpoint filters
    when:
    - executing the endpoint-alias-change command
    then:
    - make sure the correct error message wil raise.
    """
    client = CoreClient(base_url=f"{Core_URL}/public_api/v1/", headers={})
    mocker.patch.object(client, "set_endpoints_alias")
    from CoreIRApiModule import endpoint_alias_change_command

    with pytest.raises(Exception) as e:
        endpoint_alias_change_command(client=client, new_alias_name="test")
    assert e.value.message == "Please provide at least one filter."


GRACEFULLY_FAILING = [
    pytest.param(
        quarantine_files_command,
        {
            "endpoint_id_list": "123",
            "file_path": "C:\\Users\\test\\Desktop\\test_x64.msi",
            "file_hash": "123",
        },
        {
            "err_msg": "An error occurred while processing XDR public API - No endpoint "
            "was found "
            "for creating the requested action",
            "status_code": 500,
        },
        False,
        id="Success",
    ),
    pytest.param(
        isolate_endpoint_command,
        {"endpoint_id": "1111"},
        {"err_msg": "Other error", "status_code": 401},
        True,
        id="Failure",
    ),
]


@pytest.mark.parametrize("command_to_run, args, error, raises", GRACEFULLY_FAILING)
def test_core_commands_raise_exception(mocker, command_to_run, args, error, raises):
    """
    Given:
    - XDR API error.
    when:
    - executing the isolate-endpoint-command and quarantine-files-command command
    then:
    - make sure the correct error message wil raise.
    """

    class MockException:
        def __init__(self, status_code) -> None:
            self.status_code = status_code

    client = CoreClient(base_url=f"{Core_URL}/public_api/v1/", headers={})
    mocker.patch.object(
        client,
        "_http_request",
        side_effect=DemistoException(error.get("err_msg"), res=MockException(error.get("status_code"))),
    )

    if raises:
        with pytest.raises(Exception) as e:
            command_to_run(client, args)
            assert "Other error" in str(e)
    else:
        assert command_to_run(client, args).readable_output == "The operation executed is not supported on the given machine."


@pytest.mark.parametrize(
    "command, func_http, args, excepted_calls, path_test_data",
    [
        (
            "user",
            "list_risky_users",
            {"user_id": "test"},
            {"risk_score_user_or_host": 1, "list_risky_users": 0},
            "./test_data/list_risky_users_hosts.json",
        ),
        (
            "user",
            "list_risky_users",
            {},
            {"risk_score_user_or_host": 0, "list_risky_users": 1},
            "./test_data/list_risky_users.json",
        ),
        (
            "host",
            "list_risky_hosts",
            {"host_id": "test"},
            {"risk_score_user_or_host": 1, "list_risky_hosts": 0},
            "./test_data/list_risky_users_hosts.json",
        ),
        (
            "host",
            "list_risky_hosts",
            {},
            {"risk_score_user_or_host": 0, "list_risky_hosts": 1},
            "./test_data/list_risky_hosts.json",
        ),
    ],
)
def test_list_risky_users_or_hosts_command(
    mocker, command: str, func_http: str, args: dict[str, str], excepted_calls: dict[str, int], path_test_data: str
):
    """
    Test case to verify the behavior of the 'list_risky_users_or_hosts_command' function.

    Args:
        mocker (Any): The mocker object to patch the required methods.
        command (str): The command to be tested ('user' or 'host').
        func_http (str): The name of the HTTP function to be called.
        args (dict[str, str]): The arguments for the command.
        expected_calls (dict[str, int]): The expected number of calls for each mocked method.

    Returns:
        None
    """
    test_data = load_test_data(path_test_data)
    client = CoreClient("test", {})

    risk_by_user_or_host = mocker.patch.object(CoreClient, "risk_score_user_or_host", return_value=test_data)
    list_risky_users = mocker.patch.object(CoreClient, func_http, return_value=test_data)

    result = list_risky_users_or_host_command(client=client, command=command, args=args)

    assert result.outputs == test_data["reply"]
    assert risk_by_user_or_host.call_count == excepted_calls["risk_score_user_or_host"]
    assert list_risky_users.call_count == excepted_calls[func_http]


@pytest.mark.parametrize(
    "command ,id_",
    [
        ("user", "user_id"),
        ("host", "host_id"),
    ],
)
def test_list_risky_users_hosts_command_raise_exception(mocker, command: str, id_: str):
    """
    Given:
    - XDR API error indicating that the user / host was not found

    When:
    - executing the list_risky_users_or_host_command function

    Then:
    - make sure a message indicating that the user was not found is returned
    """

    client = CoreClient(
        base_url="test",
        headers={},
    )

    class MockException:
        def __init__(self, status_code) -> None:
            self.status_code = status_code

    mocker.patch.object(
        client,
        "risk_score_user_or_host",
        side_effect=DemistoException(message="id 'test' was not found", res=MockException(500)),
    )

    result = list_risky_users_or_host_command(client, command, {id_: "test"})
    assert result.readable_output == f"The {command} test was not found"


@pytest.mark.parametrize(
    "command ,args, client_func",
    [
        ("user", {"user_id": "test"}, "risk_score_user_or_host"),
        ("host", {"host_id": "test"}, "risk_score_user_or_host"),
        ("user", {}, "list_risky_users"),
        ("host", {}, "list_risky_hosts"),
    ],
    ids=["user_id", "host_id", "list_users", "list_hosts"],
)
def test_list_risky_users_hosts_command_no_license_warning(mocker: MockerFixture, command: str, args: dict, client_func: str):
    """
    Given:
    - XDR API error indicating that the user / host was not found

    When:
    - executing the list_risky_users_or_host_command function

    Then:
    - make sure a message indicating that the user was not found is returned
    """

    client = CoreClient(
        base_url="test",
        headers={},
    )

    class MockException:
        def __init__(self, status_code) -> None:
            self.status_code = status_code

    mocker.patch.object(
        client,
        client_func,
        side_effect=DemistoException(
            message="An error occurred while processing XDR public API, No identity threat", res=MockException(500)
        ),
    )
    import CoreIRApiModule

    warning = mocker.patch.object(CoreIRApiModule, "return_warning")

    with pytest.raises(DemistoException):
        list_risky_users_or_host_command(client, command, args)
    assert warning.call_args[0][0] == (
        "Please confirm the XDR Identity Threat Module is enabled.\n"
        "Full error message: An error occurred while processing XDR public API,"
        " No identity threat"
    )
    assert warning.call_args[1] == {"exit": True}


def test_list_user_groups_command(mocker):
    """
    Test function to validate the behavior of the `list_user_groups_command` function.

    Args:
        mocker: Pytest mocker object.
        args (dict): A dictionary containing optional `group_names` argument.

    Returns:
        None

    Raises:
        AssertionError: If the expected output doesn't match the actual output.
    """
    client = CoreClient("test", {})
    test_data = load_test_data("./test_data/get_list_user_groups.json")
    mocker.patch.object(CoreClient, "list_user_groups", return_value=test_data)

    results = list_user_groups_command(client=client, args={"group_names": "test"})
    assert test_data["reply"] == results.outputs


@pytest.mark.parametrize(
    "data, expected_results",
    [
        (
            {
                "group_name": "Group2",
                "description": None,
                "pretty_name": "dummy1",
                "insert_time": 1111111111111,
                "update_time": 2222222222222,
                "user_email": [
                    "dummy1@gmail.com",
                    "dummy2@gmail.com",
                ],
                "source": "Custom",
            },
            [
                {"User email": "dummy1@gmail.com", "Group Name": "Group2", "Group Description": None},
                {"User email": "dummy2@gmail.com", "Group Name": "Group2", "Group Description": None},
            ],
        )
    ],
)
def test_parse_user_groups(data: dict[str, Any], expected_results: list[dict[str, Any]]):
    """
    Test the 'parse_user_groups' function that parses user group information.

    Args:
        data (dict): A dictionary containing a sample user group data.

    Returns:
        None

    Raises:
        AssertionError: If the parsing of user groups data fails.
    """
    assert parse_user_groups(data) == expected_results


@pytest.mark.parametrize(
    "test_data, excepted_error",
    [
        ({"group_names": "test"}, "Error: Group test was not found. Full error message: Group 'test' was not found"),
        (
            {"group_names": "test, test2"},
            "Error: Group test was not found. Note: If you sent more than one group name, "
            "they may not exist either. Full error message: Group 'test' was not found",
        ),
    ],
)
def test_list_user_groups_command_raise_exception(mocker, test_data: dict[str, str], excepted_error: str):
    """
    Tests that the 'list_user_groups_command' function raises an exception when the 'list_user_groups' method of
    the 'CoreClient' class raises a 'DemistoException'.

    Args:
        mocker: The pytest mocker object.

    Raises:
        Exception: If the 'list_user_groups_command' function does not raise an exception when expected.

    Returns:
        None.
    """
    client = CoreClient(
        base_url="test",
        headers={},
    )

    class MockException:
        def __init__(self, status_code) -> None:
            self.status_code = status_code

    mocker.patch.object(
        client,
        "list_user_groups",
        side_effect=DemistoException(message="Group 'test' was not found", res=MockException(500)),
    )
    with pytest.raises(
        DemistoException,
        match=excepted_error,
    ):
        list_user_groups_command(client, test_data)


def test_list_users_command(mocker):
    """
    Tests the `list_users_command` function.

    Args:
        mocker: The pytest mocker object.

    Returns:
        None.

    Raises:
        AssertionError: If the test fails.
    """
    client = CoreClient("test", {})
    test_data = load_test_data("./test_data/get_list_users.json")
    mocker.patch.object(CoreClient, "list_users", return_value=test_data)

    results = list_users_command(client=client, args={})
    assert test_data["reply"] == results.outputs


@pytest.mark.parametrize(
    "role_data",
    [
        {
            "reply": [
                [
                    {
                        "pretty_name": "test",
                        "description": "test",
                        "permissions": "test",
                        "users": "test",
                        "groups": "test",
                    }
                ]
            ]
        },
    ],
)
def test_list_roles_command(mocker, role_data: dict[str, str]) -> None:
    """
    Tests the 'list_roles_command' function.

    Args:
        mocker: A pytest-mock object.
        role_data (dict): A dictionary containing the test data for the roles.
        expected_output (str): The expected output for the test.

    Raises:
        AssertionError: If the test fails.
    """
    client = CoreClient("test", {})

    mocker.patch.object(CoreClient, "list_roles", return_value=role_data)

    results = list_roles_command(client=client, args={"role_names": "test"})

    assert role_data["reply"] == results.outputs


@pytest.mark.parametrize(
    "func, args, update_count, expected_output",
    [
        (
            "remove_user_role",
            {"user_emails": "test1@example.com,test2@example.com"},
            {"reply": {"update_count": "2"}},
            "Role was removed successfully for 2 users.",
        ),
        (
            "remove_user_role",
            {"user_emails": "test1@example.com,test2@example.com"},
            {"reply": {"update_count": "1"}},
            "Role was removed successfully for 1 user.",
        ),
        (
            "set_user_role",
            {"user_emails": "test1@example.com,test2@example.com", "role_name": "admin"},
            {"reply": {"update_count": "2"}},
            "Role was updated successfully for 2 users.",
        ),
    ],
)
def test_change_user_role_command_happy_path(
    mocker, func: str, args: dict[str, str], update_count: dict[str, dict[str, str]], expected_output: str
):
    """
    Given:
    - Valid user emails and role name provided.

    When:
    - Running the change_user_role_command function.

    Then:
    - Ensure the function returns a CommandResults object with the expected readable output.
    """

    client = CoreClient("test", {})
    mocker.patch.object(CoreClient, func, return_value=update_count)

    result = change_user_role_command(client, args)

    assert result.readable_output == expected_output


@pytest.mark.parametrize(
    "func, args, update_count, expected_output",
    [
        (
            "remove_user_role",
            {"user_emails": "test1@example.com,test2@example.com"},
            {"reply": {"update_count": 0}},
            "No user role has been removed.",
        ),
        (
            "set_user_role",
            {"user_emails": "test1@example.com,test2@example.com", "role_name": "admin"},
            {"reply": {"update_count": 0}},
            "No user role has been updated.",
        ),
    ],
)
def test_change_user_role_command_with_raise(
    mocker, func: str, args: dict[str, str], update_count: dict[str, dict[str, int]], expected_output: str
):
    client = CoreClient("test", {})
    mocker.patch.object(CoreClient, func, return_value=update_count)

    with pytest.raises(DemistoException, match=expected_output):
        change_user_role_command(client, args)


def test_endpoint_command_fails(requests_mock):
    """
    Given:
    - no arguments
    When:
    - we mock the endpoint command
    Then:
    - Validate that there is a correct error
    """
    from CoreIRApiModule import CoreClient, endpoint_command

    get_endpoints_response = load_test_data("./test_data/get_endpoints.json")
    requests_mock.post(f"{Core_URL}/public_api/v1/endpoints/get_endpoint/", json=get_endpoints_response)

    client = CoreClient(base_url=f"{Core_URL}/public_api/v1", headers={})
    args: dict = {}
    with pytest.raises(DemistoException) as e:
        endpoint_command(client, args)
    assert "In order to run this command, please provide a valid id, ip or hostname" in str(e)


def test_generate_files_dict(mocker):
    """
    Given:
    - no arguments
    When:
    - we mock the get_endpoints command with mac, linux and windows endpoints
    Then:
    - Validate that the dict is generated right
    """

    mocker.patch.object(
        test_client,
        "get_endpoints",
        side_effect=[
            load_test_data("test_data/get_endpoints_mac_response.json"),
            load_test_data("test_data/get_endpoints_linux_response.json"),
            load_test_data("test_data/get_endpoints_windows_response.json"),
        ],
    )

    res = test_client.generate_files_dict(
        endpoint_id_list=["1", "2", "3"], file_path_list=["fake\\path1", "fake\\path2", "fake\\path3"]
    )

    assert res == {"macos": ["fake\\path1"], "linux": ["fake\\path2"], "windows": ["fake\\path3"]}


def test_get_script_execution_result_files(mocker):
    """
    Given:
    - no arguments
    When:
    - executing the get_script_execution_result_files command
    Then:
    - Validate that the url_suffix generated correctly
    """
    http_request = mocker.patch.object(
        test_client, "_http_request", return_value={"reply": {"DATA": "https://test_api/public_api/v1/download/test"}}
    )
    test_client.get_script_execution_result_files(action_id="1", endpoint_id="1")
    http_request.assert_called_with(method="GET", url_suffix="download/test", resp_type="response")


@pytest.mark.parametrize(
    "error_message, expected_error_message",
    [
        (
            "id 'test' was not found",
            ["Error: id test was not found. Full error message: id 'test' was not found"],
        ),
        ("some error", [None]),
    ],
)
def test_enrich_error_message_id_group_role(error_message: str, expected_error_message: list):
    """
    Test case for the enrich_error_message_id_group_role function.

    Args:
        error_message (str): The error message to be passed to the function.
        expected_error_message (str): The expected error message after enriching.

    Raises:
        AssertionError: If the error response from the function does not match the expected error message.
    """

    class MockException:
        def __init__(self, status_code) -> None:
            self.status_code = status_code

    error_response = enrich_error_message_id_group_role(
        DemistoException(message=error_message, res=MockException(500)), "test", "test"
    )
    assert error_response == expected_error_message[0]


def get_incident_by_status(
    incident_id_list=None,
    lte_modification_time=None,
    gte_modification_time=None,
    lte_creation_time=None,
    gte_creation_time=None,
    starred=None,
    starred_incidents_fetch_window=None,
    status=None,
    sort_by_modification_time=None,
    sort_by_creation_time=None,
    page_number=0,
    limit=100,
    gte_creation_time_milliseconds=0,
):
    """
    The function simulate the client.get_incidents method for the test_fetch_incidents_filtered_by_status
    and for the test_get_incident_list_by_status.
    The function got the status as a string, and return from the json file only the incidents
    that are in the given status.
    """
    incidents_list = load_test_data("./test_data/get_incidents_list.json")["reply"]["incidents"]
    return [incident for incident in incidents_list if incident["status"] == status]


class TestGetIncidents:
    def test_get_incident_list(self, requests_mock):
        """
        Given: Incidents returned from client.
        When: Running get_incidents_command.
        Then: Ensure the outputs contain the incidents from the client.
        """

        get_incidents_list_response = load_test_data("./test_data/get_incidents_list.json")
        requests_mock.post(f"{Core_URL}/public_api/v1/incidents/get_incidents/", json=get_incidents_list_response)

        client = CoreClient(base_url=f"{Core_URL}/public_api/v1", headers={})

        args = {"incident_id_list": "1 day"}
        _, outputs, _ = get_incidents_command(client, args)

        expected_output = {
            "CoreApiModule.Incident(val.incident_id==obj.incident_id)": get_incidents_list_response.get("reply").get("incidents")
        }
        assert expected_output == outputs

    def test_get_incident_list_by_status(self, mocker):
        """
        Given: A status query, and incidents filtered by the query.
        When: Running get_incidents_command.
        Then: Ensure outputs contain the incidents from the client.
        """

        get_incidents_list_response = load_test_data("./test_data/get_incidents_list.json")

        client = CoreClient(base_url=f"{Core_URL}/public_api/v1", headers={})

        args = {"incident_id_list": "1 day", "status": "under_investigation,new"}
        mocker.patch.object(client, "get_incidents", side_effect=get_incident_by_status)

        _, outputs, _ = get_incidents_command(client, args)

        expected_output = {
            "CoreApiModule.Incident(val.incident_id==obj.incident_id)": get_incidents_list_response.get("reply").get("incidents")
        }
        assert expected_output == outputs

    @freeze_time("2024-01-15 17:00:00 UTC")
    @pytest.mark.parametrize(
        "starred, expected_starred", [(True, True), (False, False), ("true", True), ("false", False), (None, None), ("", None)]
    )
    def test_get_starred_incident_list_from_get(self, mocker, requests_mock, starred, expected_starred):
        """
        Given: A query with starred parameters.
        When: Running get_incidents_command.
        Then: Ensure the starred output is returned and the request filters are set correctly.
        """

        get_incidents_list_response = load_test_data("./test_data/get_starred_incidents_list.json")
        get_incidents_request = requests_mock.post(
            f"{Core_URL}/public_api/v1/incidents/get_incidents/", json=get_incidents_list_response
        )
        mocker.patch.object(demisto, "command", return_value="get-incidents")

        client = CoreClient(base_url=f"{Core_URL}/public_api/v1", headers={})

        args = {"incident_id_list": "1 day", "starred": starred, "starred_incidents_fetch_window": "3 days"}

        starred_filter_true = {"field": "starred", "operator": "eq", "value": True}

        starred_filter_false = {"field": "starred", "operator": "eq", "value": False}

        starred_fetch_window_filter = {"field": "creation_time", "operator": "gte", "value": 1705078800000}

        _, outputs, _ = get_incidents_command(client, args)

        request_filters = get_incidents_request.last_request.json()["request_data"]["filters"]
        assert len(outputs["CoreApiModule.Incident(val.incident_id==obj.incident_id)"]) >= 1
        if expected_starred:
            assert starred_filter_true in request_filters
            assert starred_fetch_window_filter in request_filters
            assert outputs["CoreApiModule.Incident(val.incident_id==obj.incident_id)"][0]["starred"] is True
        elif expected_starred is False:
            assert starred_filter_false in request_filters
            assert starred_fetch_window_filter not in request_filters
        else:  # expected_starred is None
            assert starred_filter_true not in request_filters
            assert starred_filter_false not in request_filters
            assert starred_fetch_window_filter not in request_filters

    @freeze_time("2024-01-15 17:00:00 UTC")
    @pytest.mark.parametrize("starred", [False, "False", "false", None, ""])
    def test_get_starred_false_incident_list_from_fetch(self, mocker, requests_mock, starred):
        """
        Given: A query with starred=false parameter.
        When: Running get_incidents_command from fetch-incidents.
        Then: Ensure the request doesn't filter on starred incidents.
        """

        get_incidents_list_response = load_test_data("./test_data/get_starred_incidents_list.json")
        mocker.patch.object(demisto, "command", return_value="fetch-incidents")
        get_incidents_request = requests_mock.post(
            f"{Core_URL}/public_api/v1/incidents/get_incidents/", json=get_incidents_list_response
        )

        client = CoreClient(base_url=f"{Core_URL}/public_api/v1", headers={})

        args = {"incident_id_list": "1 day", "starred": starred, "starred_incidents_fetch_window": "3 days"}

        starred_filter_true = {"field": "starred", "operator": "eq", "value": True}

        starred_filter_false = {"field": "starred", "operator": "eq", "value": False}

        starred_fetch_window_filter = {"field": "creation_time", "operator": "gte", "value": 1705078800000}

        _, outputs, _ = get_incidents_command(client, args)

        request_filters = get_incidents_request.last_request.json()["request_data"]["filters"]
        assert len(outputs["CoreApiModule.Incident(val.incident_id==obj.incident_id)"]) >= 1
        assert starred_filter_true not in request_filters
        assert starred_filter_false not in request_filters
        assert starred_fetch_window_filter not in request_filters

    @freeze_time("2024-01-15 17:00:00 UTC")
    @pytest.mark.parametrize("starred", [True, "true", "True"])
    def test_get_starred_true_incident_list_from_fetch(self, mocker, starred):
        """
        Given: A query with starred=true parameter.
        When: Running get_incidents_command from fetch-incidents.
        Then: Ensure the request filters on starred incidents and contains the starred_fetch_window_filter filter.
        """

        get_incidents_list_response = load_test_data("./test_data/get_starred_incidents_list.json")
        mocker.patch.object(demisto, "command", return_value="fetch-incidents")
        handle_fetch_starred_mock = mocker.patch.object(
            CoreClient, "handle_fetch_starred_incidents", return_value=get_incidents_list_response["reply"]["incidents"]
        )

        client = CoreClient(base_url=f"{Core_URL}/public_api/v1", headers={})

        args = {"incident_id_list": "1 day", "starred": starred, "starred_incidents_fetch_window": "3 days"}

        starred_filter_true = {"field": "starred", "operator": "eq", "value": True}

        starred_fetch_window_filter = {"field": "creation_time", "operator": "gte", "value": 1705078800000}

        _, outputs, _ = get_incidents_command(client, args)

        handle_fetch_starred_mock.assert_called()
        request_filters = handle_fetch_starred_mock.call_args.args[2]["filters"]
        assert len(outputs["CoreApiModule.Incident(val.incident_id==obj.incident_id)"]) >= 1
        assert starred_filter_true in request_filters
        assert starred_fetch_window_filter in request_filters
        assert outputs["CoreApiModule.Incident(val.incident_id==obj.incident_id)"][0]["starred"] is True


INPUT_test_handle_outgoing_issue_closure = load_test_data("./test_data/handle_outgoing_issue_closure_input.json")


@pytest.mark.parametrize(
    "args, expected_delta",
    [
        # close an incident from xsoar ui, and the incident type isn't cortex xdr incident
        (
            INPUT_test_handle_outgoing_issue_closure["xsoar_ui_common_mapping"]["args"],
            INPUT_test_handle_outgoing_issue_closure["xsoar_ui_common_mapping"]["expected_delta"],
        ),
        # close an incident from xsoar ui, and the incident type is cortex xdr incident
        (
            INPUT_test_handle_outgoing_issue_closure["xsoar_ui_cortex_xdr_incident"]["args"],
            INPUT_test_handle_outgoing_issue_closure["xsoar_ui_cortex_xdr_incident"]["expected_delta"],
        ),
        # close an incident from XDR
        (
            INPUT_test_handle_outgoing_issue_closure["xdr"]["args"],
            INPUT_test_handle_outgoing_issue_closure["xdr"]["expected_delta"],
        ),
    ],
)
def test_handle_outgoing_issue_closure(args, expected_delta):
    """
    Given: An UpdateRemoteSystemArgs object.
    - case A: data & delta that match a case of closing an incident from xsoar ui, and the incident type isn't cortex xdr incident
    - case B: data & delta that match a case of closing an incident from xsoar ui, and the incident type is cortex xdr incident
    - case C: data & delta that match a case of closing an incident from XDR.
    When: Closing an incident.
    Then: Ensure the update_args has the expected value.
    - case A: a status is added with the correct value.
    - case B: a status is added with the correct value.
    - case C: a status isn't added. (If the closing status came from XDR, there is no need to update it again)
    """
    from CommonServerPython import UpdateRemoteSystemArgs

    remote_args = UpdateRemoteSystemArgs(args)
    handle_outgoing_issue_closure(remote_args)
    assert remote_args.delta == expected_delta


@pytest.mark.parametrize(
    "custom_mapping, expected_resolved_status",
    [
        (
            "Other=Other,Duplicate=Other,False Positive=False Positive,Resolved=True Positive",
            [
                "resolved_other",
                "resolved_other",
                "resolved_false_positive",
                "resolved_true_positive",
                "resolved_security_testing",
                "resolved_other",
            ],
        ),
        (
            "Other=True Positive,Duplicate=Other,False Positive=False Positive,Resolved=True Positive",
            [
                "resolved_true_positive",
                "resolved_other",
                "resolved_false_positive",
                "resolved_true_positive",
                "resolved_security_testing",
                "resolved_other",
            ],
        ),
        (
            "Duplicate=Other",
            [
                "resolved_other",
                "resolved_other",
                "resolved_false_positive",
                "resolved_true_positive",
                "resolved_security_testing",
                "resolved_other",
            ],
        ),
        # Expecting default mapping to be used when no mapping provided.
        (
            "",
            [
                "resolved_other",
                "resolved_duplicate",
                "resolved_false_positive",
                "resolved_true_positive",
                "resolved_security_testing",
                "resolved_other",
            ],
        ),
        # Expecting default mapping to be used when improper mapping is provided.
        (
            "Duplicate=RANDOM1, Other=Random2",
            [
                "resolved_other",
                "resolved_duplicate",
                "resolved_false_positive",
                "resolved_true_positive",
                "resolved_security_testing",
                "resolved_other",
            ],
        ),
        (
            "Random1=Duplicate Incident",
            [
                "resolved_other",
                "resolved_duplicate",
                "resolved_false_positive",
                "resolved_true_positive",
                "resolved_security_testing",
                "resolved_other",
            ],
        ),
        # Expecting default mapping to be used when improper mapping *format* is provided.
        (
            "Duplicate=Other False Positive=Other",
            [
                "resolved_other",
                "resolved_duplicate",
                "resolved_false_positive",
                "resolved_true_positive",
                "resolved_security_testing",
                "resolved_other",
            ],
        ),
        # Expecting default mapping to be used for when improper key-value pair *format* is provided.
        (
            "Duplicate=Other, False Positive=Other True Positive=Other, Other=True Positive",
            [
                "resolved_true_positive",
                "resolved_other",
                "resolved_false_positive",
                "resolved_true_positive",
                "resolved_security_testing",
                "resolved_other",
            ],
        ),
    ],
    ids=[
        "case-1",
        "case-2",
        "case-3",
        "empty-case",
        "improper-input-case-1",
        "improper-input-case-2",
        "improper-input-case-3",
        "improper-input-case-4",
    ],
)
def test_xsoar_to_xdr_flexible_close_reason_mapping(capfd, mocker, custom_mapping, expected_resolved_status):
    """
    Given:
        - A custom XSOAR->XDR close-reason mapping
        - Expected resolved XDR status according to the custom mapping.
    When
        - Handling outgoing issue closure (handle_outgoing_issue_closure(...) executed).
    Then
        - The resolved XDR statuses match the expected statuses for all possible XSOAR close-reasons.
    """
    from CommonServerPython import UpdateRemoteSystemArgs
    from CoreIRApiModule import handle_outgoing_issue_closure

    mocker.patch.object(
        demisto, "params", return_value={"mirror_direction": "Both", "custom_xsoar_to_xdr_close_reason_mapping": custom_mapping}
    )

    possible_xsoar_close_reasons = list(XSOAR_RESOLVED_STATUS_TO_XDR.keys()) + ["CUSTOM_CLOSE_REASON"]
    for i, close_reason in enumerate(possible_xsoar_close_reasons):
        remote_args = UpdateRemoteSystemArgs(
            {"delta": {"closeReason": close_reason}, "status": 2, "inc_status": 2, "data": {"status": "other"}}
        )
        # Overcoming expected non-empty stderr test failures (Errors are submitted to stderr when improper mapping is provided).
        with capfd.disabled():
            handle_outgoing_issue_closure(remote_args)

        assert remote_args.delta.get("status")
        assert remote_args.delta["status"] == expected_resolved_status[i]


@pytest.mark.parametrize(
    "data, expected_result",
    [('{"reply": {"container": ["1.1.1.1"]}}', {"reply": {"container": ["1.1.1.1"]}}), (b"XXXXXXX", b"XXXXXXX")],
)
def test_http_request_demisto_call(mocker, data, expected_result):
    """
    Given:
        - An XSIAM machine with a build version that supports demisto._apiCall() with RBAC validations.
    When:
        - Calling the http_request method.
    Then:
        - Make sure demisto._apiCall() is being called and the method returns the expected result.
        - converting to json is possible - do it and return json
        - converting to json is impossible - catch the error and return the data as is
    """
    from CoreIRApiModule import CoreClient

    client = CoreClient(
        base_url=f"{Core_URL}/public_api/v1",
        headers={},
    )
    mocker.patch("CoreIRApiModule.FORWARD_USER_RUN_RBAC", new=True)
    mocker.patch.object(
        demisto,
        "_apiCall",
        return_value={"name": "/api/webapp/public_api/v1/distributions/get_versions/", "status": 200, "data": data},
    )
    res = client._http_request(method="POST", url_suffix="/distributions/get_versions/")
    assert expected_result == res


@pytest.mark.parametrize("allow_bin_response", [True, False])
def test_request_for_bin_file_via_demisto_call(mocker, allow_bin_response):
    """
    Given:
        - An XSIAM machine with a build version that supports demisto._apiCall() with RBAC validations.
        - case 1 - build version that support response of binary files.
        - case 2 - build version that doesn't support response of binary files.
    When:
        - Calling the http_request method.
    Then:
        - case 1 - Make sure the response are as expected (base64 decoded).
        - case 2 - Make sure en DemistoException was thrown with details about the server version that allowed bin response.
    """
    import base64

    from CoreIRApiModule import ALLOW_BIN_CONTENT_RESPONSE_BUILD_NUM, ALLOW_BIN_CONTENT_RESPONSE_SERVER_VERSION, CoreClient

    test_bin_data = b"test bin data"
    client = CoreClient(
        base_url=f"{Core_URL}/public_api/v1",
        headers={},
    )
    mocker.patch("CoreIRApiModule.FORWARD_USER_RUN_RBAC", new=True)
    mocker.patch("CoreIRApiModule.ALLOW_RESPONSE_AS_BINARY", new=allow_bin_response)
    mocker.patch.object(
        demisto,
        "_apiCall",
        return_value={
            "name": "/api/webapp/public_api/v1/distributions/get_versions/",
            "status": 200,
            "data": base64.b64encode(test_bin_data),
        },
    )
    try:
        res = client._http_request(method="get", resp_type="content")
        assert res == test_bin_data
    except DemistoException as e:
        assert f"{ALLOW_BIN_CONTENT_RESPONSE_SERVER_VERSION}-{ALLOW_BIN_CONTENT_RESPONSE_BUILD_NUM}" in str(e)


def test_terminate_process_command(mocker):
    """
    Given:
        - An XSIAM machine with a build version that supports demisto._apiCall() with RBAC validations.
        - instance_id_1
        - instance_id_2
        - agent_id
    When:
        - Calling the terminate_process_command method.
    Then:
        - case 1 - Make sure the response are as expected (action_id).
    """
    from CoreIRApiModule import CoreClient, terminate_process_command

    client = CoreClient(
        base_url=f"{Core_URL}/public_api/v1",
        headers={},
    )

    mocker.patch("CoreIRApiModule.FORWARD_USER_RUN_RBAC", new=True)
    mocker.patch.object(
        demisto,
        "_apiCall",
        side_effect=[
            {
                "name": "/api/webapp/public_api/v1/endpoints/terminate_process",
                "status": 200,
                "data": json.dumps({"reply": {"group_action_id": 1}}),
            },
            {
                "name": "/api/webapp/public_api/v1/endpoints/terminate_process",
                "status": 200,
                "data": json.dumps({"reply": {"group_action_id": 2}}),
            },
        ],
    )

    result = terminate_process_command(client=client, args={"agent_id": "1", "instance_id": ["instance_id_1", "instance_id_2"]})
    assert result.readable_output == (
        "### Action terminate process created on instance ids:"
        " instance_id_1, instance_id_2\n|action_id|\n|---|\n| 1 |\n| 2 |\n"
    )
    assert result.raw_response == [{"action_id": 1}, {"action_id": 2}]


def test_terminate_causality_command(mocker):
    """
    Given:
        - An XSIAM machine with a build version that supports demisto._apiCall() with RBAC validations.
        - causality_id
        - agent_id
    When:
        - Calling the terminate_causality_command method.
    Then:
        - case 1 - Make sure the response are as expected (action_id).
    """
    from CoreIRApiModule import CoreClient, terminate_causality_command

    client = CoreClient(
        base_url=f"{Core_URL}/public_api/v1",
        headers={},
    )

    mocker.patch("CoreIRApiModule.FORWARD_USER_RUN_RBAC", new=True)
    mocker.patch.object(
        demisto,
        "_apiCall",
        side_effect=[
            {
                "name": "/api/webapp/public_api/v1/endpoints/terminate_causality",
                "status": 200,
                "data": json.dumps({"reply": {"group_action_id": 1}}),
            },
            {
                "name": "/api/webapp/public_api/v1/endpoints/terminate_causality",
                "status": 200,
                "data": json.dumps({"reply": {"group_action_id": 2}}),
            },
        ],
    )

    result = terminate_causality_command(
        client=client, args={"agent_id": "1", "causality_id": ["causality_id_1", "causality_id_2"]}
    )
    assert result.readable_output == (
        "### Action terminate causality created on causality_id_1,causality_id_2\n|action_id|\n|---|\n| 1 |\n| 2 |\n"
    )
    assert result.raw_response == [{"action_id": 1}, {"action_id": 2}]


def test_run_polling_command_values_raise_error(mocker):
    """
    Given -
        - run_polling_command arguments.

    When -
        - Running the run_polling_command

    Then
        - Make sure that an error is raised with the correct output.
    """
    from unittest.mock import Mock

    from CommonServerPython import DemistoException, ScheduledCommand
    from CoreIRApiModule import run_polling_command

    polling_args = {"endpoint_ids": "1", "command_decision_field": "action_id", "action_id": "1", "hide_polling_output": True}
    mocker.patch.object(ScheduledCommand, "raise_error_if_not_supported", return_value=None)
    client = Mock()
    mock_command_results = Mock()
    mock_command_results.raw_response = {"status": "TIMEOUT"}
    mock_command_results.return_value = mock_command_results
    client.get_command_results.return_value = mock_command_results
    mocker.patch("CoreIRApiModule.return_results")

    with pytest.raises(DemistoException) as e:
        run_polling_command(
            client=client,
            args=polling_args,
            cmd="core-terminate-causality",
            command_function=Mock(),
            command_decision_field="action_id",
            results_function=mock_command_results,
            polling_field="status",
            polling_value=["PENDING", "IN_PROGRESS", "PENDING_ABORT"],
            values_raise_error=["FAILED", "TIMEOUT", "ABORTED", "CANCELED"],
        )
    assert str(e.value) == "The command core-terminate-causality failed. Received status TIMEOUT"


@pytest.mark.parametrize(
    "exception_instance, command, expected_result",
    [
        (
            DemistoException("An error occurred while processing XDR public API: No identity threat", res=Mock(status_code=500)),
            "user",
            (
                "Please confirm the XDR Identity Threat Module is enabled.\nFull error message: "
                "An error occurred while processing XDR public API: No identity threat"
            ),
        ),
        (
            Exception('"err_code": 500: No identity threat. An error occurred while processing XDR public API'),
            "user",
            (
                'Please confirm the XDR Identity Threat Module is enabled.\nFull error message: "err_code": '
                "500: No identity threat. An error occurred while processing XDR public API"
            ),
        ),
        (
            DemistoException("500: The id 'test_user' was not found", res=Mock(status_code=500)),
            "user",
            "The user test_user was not found",
        ),
        (Exception("\"err_code\": 500: The id 'test_user' was not found"), "user", "The user test_user was not found"),
        (DemistoException("Some other error", res=Mock(status_code=500)), "user", None),
        (Exception("Some other error"), "user", None),
        (
            DemistoException("An error occurred while processing XDR public API: No identity threat", res=Mock(status_code=500)),
            "host",
            (
                "Please confirm the XDR Identity Threat Module is enabled.\nFull error message:"
                " An error occurred while processing XDR public API: No identity threat"
            ),
        ),
        (
            Exception('"err_code": 500: No identity threat. An error occurred while processing XDR public API'),
            "host",
            (
                'Please confirm the XDR Identity Threat Module is enabled.\nFull error message: "err_code":'
                " 500: No identity threat. An error occurred while processing XDR public API"
            ),
        ),
        (DemistoException("Some other error", res=Mock(status_code=500)), "host", None),
        (Exception("Some other error"), "host", None),
        (
            DemistoException("500: The id 'test_host' was not found", res=Mock(status_code=500)),
            "host",
            "The host test_host was not found",
        ),
        (Exception("\"err_code\": 500: The id 'test_host' was not found"), "host", "The host test_host was not found"),
    ],
)
def test_list_risky_users_or_host_command(exception_instance, command, expected_result):
    """
    Given -
        - Test case 1: raises DemistoException with user command, where the error is related to the XDR Identity Threat module
        being disabled.
        - Test case 2: raises Exception with user command, where the error is related to the XDR Identity Threat module being
        disabled.
        - Test case 3: raises DemistoException with user command, where the error is related to a missing user
        (based on the provided id).
        - Test case 4: raises Exception with user command, where the error is related to a missing user
        (based on the provided id).
        - Test case 5: raises DemistoException with user command, where the error is unrelated and no warning is expected.
        - Test case 6: Exception with user command, where the error is unrelated and no warning is expected.
        - Test case 7: raises DemistoException with host command, where the error is related to the XDR Identity Threat module
        being
        disabled.
        - Test case 8: raises Exception with host command, where the error is related to the XDR Identity Threat module being
        disabled.
        - Test case 9: raises DemistoException with host command, where the error is unrelated and no warning is expected.
        - Test case 10: raises Exception with host command, where the error is unrelated and no warning is expected.
        - Test case 11: raises DemistoException with host command, where the error is related to a missing host
        (based on the provided id).
        - Test case 12: raises Exception with host command, where the error is related to a missing host
        (based on the provided id).

    When -
        - The function `list_risky_users_or_host_command` is called with either a "user" or "host" command, and it encounters
          the provided exception instance. The function attempts to handle the exception and generate a warning if needed.

    Then -
        - The function should either trigger a warning or not trigger a warning, based on the type of exception and the expected
        result.
          The function's output should match the expected result:
            - If the error is related to the XDR module or missing resource, the warning message should be returned.
            - If the error is unrelated, no warning should be triggered.
    """
    client = Mock()
    args = {"user_id": "test_user"} if command == "user" else {"host_id": "test_host"}
    client.risk_score_user_or_host.side_effect = exception_instance
    with patch("CoreIRApiModule.return_warning") as mock_return_warning:
        try:
            result = list_risky_users_or_host_command(client, command, args)
            assert result.readable_output == expected_result
        except Exception:
            if expected_result:
                mock_return_warning.assert_called_once_with(expected_result, exit=True)
            else:
                mock_return_warning.assert_not_called()


<<<<<<< HEAD
def test_isolate_endpoint_disconnected_with_suppress_enabled(mocker):
    """
    Given:
        - An endpoint with status DISCONNECTED
        - suppress_disconnected_endpoint_error is True
    When:
        - Calling isolate_endpoint_command
    Then:
        - The client.isolate_endpoint method is called (no error is raised)
        - A warning message is returned
    """
    from CoreIRApiModule import isolate_endpoint_command

    # Mock the get_endpoint API to return a disconnected endpoint
    mocker.patch.object(
        test_client,
        "_http_request",
        side_effect=[
            {"reply": {"endpoints": [{"endpoint_id": "1111", "endpoint_status": "DISCONNECTED"}]}},
            {"reply": {"action_id": "fake_action_id"}},  # mock for isolate_endpoint
        ],
    )
    mocker.patch.object(test_client, "isolate_endpoint", return_value={"action_id": "fake_action_id"})

    args = {"endpoint_id": "1111", "suppress_disconnected_endpoint_error": True}
    result = isolate_endpoint_command(test_client, args)
    assert result.readable_output == "Warning: isolation action is pending for the following disconnected endpoint: 1111."
=======
def test_get_alert_by_filter_custom_filter_valid_json(requests_mock):
    """
    Given:
        - Core client
        - Valid JSON custom_filter with agent_id
    When
        - Running get_alerts_by_filter command
    Then
        - Verify the JSON is parsed correctly without any fixes applied
    """
    from CoreIRApiModule import CoreClient, get_alerts_by_filter_command

    api_response = load_test_data("./test_data/get_alerts_by_filter_results.json")
    requests_mock.post(f"{Core_URL}/public_api/v1/alerts/get_alerts_by_filter_data/", json=api_response)
    client = CoreClient(base_url=f"{Core_URL}/public_api/v1", headers={})

    # Valid JSON with agent_id
    custom_filter = '{"AND":[{"SEARCH_FIELD": "agent_id", "SEARCH_TYPE": "CONTAINS", "SEARCH_VALUE": "1.2.3.4"}]}'
    args = {"custom_filter": custom_filter}

    response = get_alerts_by_filter_command(client, args)
    assert response.outputs[0].get("internal_id", {}) == 33333


def test_get_alert_by_filter_custom_filter_malformed_json_fixed(requests_mock):
    """
    Given:
        - Core client
        - Malformed JSON custom_filter with agent_id containing array-like string values
    When
        - Running get_alerts_by_filter command
    Then
        - Verify the malformed JSON is automatically fixed and parsed correctly
    """
    from CoreIRApiModule import CoreClient, get_alerts_by_filter_command

    api_response = load_test_data("./test_data/get_alerts_by_filter_results.json")
    requests_mock.post(f"{Core_URL}/public_api/v1/alerts/get_alerts_by_filter_data/", json=api_response)
    client = CoreClient(base_url=f"{Core_URL}/public_api/v1", headers={})

    # Malformed JSON with agent_id - array values as string with unescaped quotes
    custom_filter = '{"AND":[{"SEARCH_FIELD": "agent_id", "SEARCH_TYPE": "CONTAINS", "SEARCH_VALUE": "[1.2.3.4, 5.6.7.8]"}]}'
    args = {"custom_filter": custom_filter}

    response = get_alerts_by_filter_command(client, args)
    assert response.outputs[0].get("internal_id", {}) == 33333
>>>>>>> 785723ec
<|MERGE_RESOLUTION|>--- conflicted
+++ resolved
@@ -4265,35 +4265,6 @@
                 mock_return_warning.assert_not_called()
 
 
-<<<<<<< HEAD
-def test_isolate_endpoint_disconnected_with_suppress_enabled(mocker):
-    """
-    Given:
-        - An endpoint with status DISCONNECTED
-        - suppress_disconnected_endpoint_error is True
-    When:
-        - Calling isolate_endpoint_command
-    Then:
-        - The client.isolate_endpoint method is called (no error is raised)
-        - A warning message is returned
-    """
-    from CoreIRApiModule import isolate_endpoint_command
-
-    # Mock the get_endpoint API to return a disconnected endpoint
-    mocker.patch.object(
-        test_client,
-        "_http_request",
-        side_effect=[
-            {"reply": {"endpoints": [{"endpoint_id": "1111", "endpoint_status": "DISCONNECTED"}]}},
-            {"reply": {"action_id": "fake_action_id"}},  # mock for isolate_endpoint
-        ],
-    )
-    mocker.patch.object(test_client, "isolate_endpoint", return_value={"action_id": "fake_action_id"})
-
-    args = {"endpoint_id": "1111", "suppress_disconnected_endpoint_error": True}
-    result = isolate_endpoint_command(test_client, args)
-    assert result.readable_output == "Warning: isolation action is pending for the following disconnected endpoint: 1111."
-=======
 def test_get_alert_by_filter_custom_filter_valid_json(requests_mock):
     """
     Given:
@@ -4339,5 +4310,4 @@
     args = {"custom_filter": custom_filter}
 
     response = get_alerts_by_filter_command(client, args)
-    assert response.outputs[0].get("internal_id", {}) == 33333
->>>>>>> 785723ec
+    assert response.outputs[0].get("internal_id", {}) == 33333