--- conflicted
+++ resolved
@@ -3251,23 +3251,6 @@
 ):
     """
     Given:
-<<<<<<< HEAD
-        mocker (MockerFixture): The pytest mocker fixture for creating mock objects.
-        type_ (str): The type of entity, either 'user' or 'host', for which the command is being tested.
-        args (dict): A dictionary of arguments to be passed to the command function.
-        api_function (str): The name of the API function being tested.
-        error_message (str): The error message that the mocked API function should raise.
-        expected_error_message (str): The expected error message that the test should match with the raised exception.
-
-    When:
-        the 'list_risky_users_or_host_command' function is called with the provided parameters.
-
-    Then:
-        For each parameter set provided in the test cases, this test ensures that calling the 'list_risky_users_or_host_command'
-        function with the given parameters results in an exception being raised, and the raised exception message matches
-        the 'expected_error_message'.
-
-=======
     - XDR API error indicating that the user / host was not found
 
     When:
@@ -3275,7 +3258,6 @@
 
     Then:
     - make sure a message indicating that the user was not found is returned
->>>>>>> 593bbad6
     """
     client = CoreClient(
         base_url="test",
@@ -3293,17 +3275,8 @@
             message=error_message, res=MockException(500)
         ),
     )
-<<<<<<< HEAD
-    with pytest.raises(
-        DemistoException,
-        match=expected_error_message
-    ):
-        list_risky_users_or_host_command(client, type_, args)
-=======
-
     result = list_risky_users_or_host_command(client, command, {id_: "test"})
     assert result.readable_output == 'The user test was not found'
->>>>>>> 593bbad6
 
 
 def test_list_user_groups_command(mocker):
