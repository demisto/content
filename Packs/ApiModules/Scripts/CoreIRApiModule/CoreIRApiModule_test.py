--- conflicted
+++ resolved
@@ -4076,34 +4076,7 @@
     mocker.patch("CoreIRApiModule.FORWARD_USER_RUN_RBAC", new=True)
     mocker.patch.object(demisto, "_apiCall", return_value={'name': '/api/webapp/public_api/v1/distributions/get_versions/',
                                                            'status': 200,
-<<<<<<< HEAD
-                                                           'reply': {"data": {"container": ["1.1.1.1"]}}})
-    res = client._http_request(method="POST",
-                               url_suffix="/distributions/get_versions/")
-    assert res == {"container": ["1.1.1.1"]}
-
-
-def test_http_request_base_client(mocker):
-    """
-    Given:
-        - An XSIAM machine with a build version that supports demisto._apiCall() with RBAC validations.
-    When
-        - Calling the http_request method.
-    Then
-        - Make sure demisto._apiCall() is being called and the method returns the expected result.
-    """
-    from CoreIRApiModule import CoreClient
-    client = CoreClient(
-        base_url=f'{Core_URL}/public_api/v1', headers={}
-    )
-    mocker.patch("CoreIRApiModule.FORWARD_USER_RUN_RBAC", new=False)
-    mocker.patch.object(BaseClient, "_http_request", return_value={'reply': {"data": {"container": ["1.1.1.1"]}}})
-    res = client._http_request(method="POST",
-                               url_suffix="/distributions/get_versions/")
-    assert res['reply'] == {"data": {"container": ["1.1.1.1"]}}
-=======
                                                            'data': data})
     res = client._http_request(method="POST",
                                url_suffix="/distributions/get_versions/")
-    assert expected_result == res
->>>>>>> 4f559283
+    assert expected_result == res