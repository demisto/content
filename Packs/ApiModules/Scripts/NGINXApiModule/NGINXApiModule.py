
import demistomock as demisto
from CommonServerPython import *
from CommonServerUserPython import *

from multiprocessing import Process
from gevent.pywsgi import WSGIServer
import subprocess
import gevent
from signal import SIGUSR1
import requests
from flask.logging import default_handler
from typing import Any, Dict
import os
import traceback
from string import Template


class Handler:
    @staticmethod
    def write(msg: str):
        demisto.info(msg)


class ErrorHandler:
    @staticmethod
    def write(msg: str):
        demisto.error(f'wsgi error: {msg}')


DEMISTO_LOGGER: Handler = Handler()
ERROR_LOGGER: ErrorHandler = ErrorHandler()


# nginx server params
NGINX_SERVER_ACCESS_LOG = '/var/log/nginx/access.log'
NGINX_SERVER_ERROR_LOG = '/var/log/nginx/error.log'
NGINX_SERVER_CONF_FILE = '/etc/nginx/conf.d/default.conf'
NGINX_SSL_KEY_FILE = '/etc/nginx/ssl/ssl.key'
NGINX_SSL_CRT_FILE = '/etc/nginx/ssl/ssl.crt'
NGINX_SSL_CERTS = f'''
    ssl_certificate {NGINX_SSL_CRT_FILE};
    ssl_certificate_key {NGINX_SSL_KEY_FILE};
'''
NGINX_SERVER_CONF = '''
server {

    listen $port default_server $ssl;

    $sslcerts

    proxy_cache_key $scheme$proxy_host$request_uri$extra_cache_key;
    $proxy_set_range_header

    # Static test file
    location = /nginx-test {
        alias /var/lib/nginx/html/index.html;
        default_type text/html;
    }

    # Proxy everything to python
    location / {
        proxy_pass http://localhost:$serverport/;
        add_header X-Proxy-Cache $upstream_cache_status;
        # allow bypassing the cache with an arg of nocache=1 ie http://server:7000/?nocache=1
        proxy_cache_bypass $arg_nocache;
        proxy_read_timeout $timeout;
        proxy_connect_timeout 1800;
        proxy_send_timeout 1800;
        send_timeout 1800;
    }
}

'''
NGINX_MAX_POLLING_TRIES = 5


def create_nginx_server_conf(file_path: str, port: int, params: Dict):
    """Create nginx conf file

    Args:
        file_path (str): path of server conf file
        port (int): listening port. server port to proxy to will be port+1
        params (Dict): additional nginx params

    Raises:
        DemistoException: raised if there is a detected config error
    """
    params = demisto.params() if not params else params
    template_str = params.get('nginx_server_conf') or NGINX_SERVER_CONF
    certificate: str = params.get('certificate', '')
    private_key: str = params.get('key', '')
    timeout: str = params.get('timeout') or '1800'
    ssl = ''
    sslcerts = ''
    serverport = port + 1
    proxy_set_range_header = ''
    extra_cache_keys = []
    if (certificate and not private_key) or (private_key and not certificate):
        raise DemistoException('If using HTTPS connection, both certificate and private key should be provided.')
    if certificate and private_key:
        demisto.debug('Using HTTPS for nginx conf')
        with open(NGINX_SSL_CRT_FILE, 'wt') as f:
            f.write(certificate)
        with open(NGINX_SSL_KEY_FILE, 'wt') as f:
            f.write(private_key)
        ssl = 'ssl'  # to be included in the listen directive
        sslcerts = NGINX_SSL_CERTS
    credentials = params.get('credentials') or {}
    if credentials.get('identifier'):
        extra_cache_keys.append("$http_authorization")
    if get_integration_name() == 'TAXII2 Server':
        extra_cache_keys.append("$http_accept")
        if params.get('version') == '2.0':
            proxy_set_range_header = 'proxy_set_header Range $http_range;'
            extra_cache_keys.extend(['$http_range', '$http_content_range'])

    extra_cache_keys_str = ''.join(extra_cache_keys)
    server_conf = Template(template_str).safe_substitute(port=port, serverport=serverport, ssl=ssl,
                                                         sslcerts=sslcerts, extra_cache_key=extra_cache_keys_str,
                                                         proxy_set_range_header=proxy_set_range_header, timeout=timeout)
    with open(file_path, mode='wt+') as f:
        f.write(server_conf)


def start_nginx_server(port: int, params: Dict = {}) -> subprocess.Popen:
    params = demisto.params() if not params else params
    create_nginx_server_conf(NGINX_SERVER_CONF_FILE, port, params)
    nginx_global_directives = 'daemon off;'
    global_directives_conf = params.get('nginx_global_directives')
    if global_directives_conf:
        nginx_global_directives = f'{nginx_global_directives} {global_directives_conf}'
    directive_args = ['-g', nginx_global_directives]
    # we first do a test that all config is good and log it
    try:
        nginx_test_command = ['nginx', '-T']
        nginx_test_command.extend(directive_args)
        test_output = subprocess.check_output(nginx_test_command, stderr=subprocess.STDOUT, text=True)
        demisto.info(f'ngnix test passed. command: [{nginx_test_command}]')
        demisto.debug(f'nginx test ouput:\n{test_output}')
    except subprocess.CalledProcessError as err:
        raise ValueError(f"Failed testing nginx conf. Return code: {err.returncode}. Output: {err.output}")
    nginx_command = ['nginx']
    nginx_command.extend(directive_args)
    res = subprocess.Popen(nginx_command, text=True, stdout=subprocess.DEVNULL, stderr=subprocess.DEVNULL)
    demisto.info(f'done starting nginx with pid: {res.pid}')
    return res


def nginx_log_process(nginx_process: subprocess.Popen):
    try:
        old_access = NGINX_SERVER_ACCESS_LOG + '.old'
        old_error = NGINX_SERVER_ERROR_LOG + '.old'
        log_access = False
        log_error = False
        # first check if one of the logs are missing. This may happen on rare ocations that we renamed and deleted the file
        # before nginx completed the role over of the logs
        missing_log = False
        if not os.path.isfile(NGINX_SERVER_ACCESS_LOG):
            missing_log = True
            demisto.info(f'Missing access log: {NGINX_SERVER_ACCESS_LOG}. Will send roll signal to nginx.')
        if not os.path.isfile(NGINX_SERVER_ERROR_LOG):
            missing_log = True
            demisto.info(f'Missing error log: {NGINX_SERVER_ERROR_LOG}. Will send roll signal to nginx.')
        if missing_log:
            nginx_process.send_signal(int(SIGUSR1))
            demisto.info(f'Done sending roll signal to nginx (pid: {nginx_process.pid}) after detecting missing log file.'
                         ' Will skip this iteration.')
            return
        if os.path.getsize(NGINX_SERVER_ACCESS_LOG):
            log_access = True
            os.rename(NGINX_SERVER_ACCESS_LOG, old_access)
        if os.path.getsize(NGINX_SERVER_ERROR_LOG):
            log_error = True
            os.rename(NGINX_SERVER_ERROR_LOG, old_error)
        if log_access or log_error:
            # nginx rolls the logs when getting sigusr1
            nginx_process.send_signal(int(SIGUSR1))
            gevent.sleep(0.5)  # sleep 0.5 to let nginx complete the roll
        if log_access:
            with open(old_access, 'rt') as f:
                start = 1
                for lines in batch(f.readlines(), 100):
                    end = start + len(lines)
                    demisto.info(f'nginx access log ({start}-{end-1}): ' + ''.join(lines))
                    start = end
            os.unlink(old_access)
        if log_error:
            with open(old_error, 'rt') as f:
                start = 1
                for lines in batch(f.readlines(), 100):
                    end = start + len(lines)
                    demisto.error(f'nginx error log ({start}-{end-1}): ' + ''.join(lines))
                    start = end
            os.unlink(old_error)
    except Exception as e:
        demisto.error(f'Failed nginx log processing: {e}. Exception: {traceback.format_exc()}')


def nginx_log_monitor_loop(nginx_process: subprocess.Popen):
    """An endless loop to monitor nginx logs. Meant to be spawned as a greenlet.
    Will run every minute and if needed will dump the nginx logs and roll them if needed.

    Args:
        nginx_process (subprocess.Popen): the nginx process. Will send signal for log rolling.
    """
    while True:
        gevent.sleep(60)
        nginx_log_process(nginx_process)


def test_nginx_web_server(port: int, params: Dict):
    polling_tries = 1
    is_test_done = False
    try:
        while polling_tries <= NGINX_MAX_POLLING_TRIES and not is_test_done:
            try:
                # let nginx startup
                time.sleep(0.5)
                protocol = 'https' if params.get('key') else 'http'
                res = requests.get(f'{protocol}://localhost:{port}/nginx-test',
                                   verify=False, proxies={"http": "", "https": ""})  # guardrails-disable-line nosec
                res.raise_for_status()
                welcome = 'Welcome to nginx'
                if welcome not in res.text:
                    raise ValueError(f'Unexpected response from nginx-test (does not contain "{welcome}"): {res.text}')
                is_test_done = True
            except Exception:
                if polling_tries == NGINX_MAX_POLLING_TRIES:
                    raise
                polling_tries += 1
    except Exception as ex:
        err_msg = f'Testing nginx server: {ex}'
        demisto.error(err_msg)
        raise DemistoException(err_msg) from ex


def test_nginx_server(port: int, params: Dict):
    nginx_process = start_nginx_server(port, params)
    try:
<<<<<<< HEAD
        test_nginx_web_server(port, params)
=======
        protocol = 'https' if params.get('key') else 'http'
        res = requests.get(f'{protocol}://localhost:{port}/nginx-test',
                           verify=False, proxies={"http": "", "https": ""})  # guardrails-disable-line # nosec
        res.raise_for_status()
        welcome = 'Welcome to nginx'
        if welcome not in res.text:
            raise ValueError(f'Unexpected response from nginx-text (does not contain "{welcome}"): {res.text}')
>>>>>>> bd3cdd97
    finally:
        try:
            nginx_process.terminate()
            nginx_process.wait(1.0)
        except Exception as ex:
            demisto.error(f'failed stoping test nginx process: {ex}')


def try_parse_integer(int_to_parse: Any, err_msg: str) -> int:
    """
    Tries to parse an integer, and if fails will throw DemistoException with given err_msg
    """
    try:
        res = int(int_to_parse)
    except (TypeError, ValueError):
        raise DemistoException(err_msg)
    return res


def get_params_port(params: Dict = None) -> int:
    """
    Gets port from the integration parameters
    """
    params = demisto.params() if not params else params
    port_mapping: str = params.get('longRunningPort', '')
    err_msg: str
    port: int
    if port_mapping:
        err_msg = f'Listen Port must be an integer. {port_mapping} is not valid.'
        if ':' in port_mapping:
            port = try_parse_integer(port_mapping.split(':')[1], err_msg)
        else:
            port = try_parse_integer(port_mapping, err_msg)
    else:
        raise ValueError('Please provide a Listen Port.')
    return port


def run_long_running(params: Dict = None, is_test: bool = False):
    """
    Start the long running server
    :param params: Demisto params
    :param is_test: Indicates whether it's test-module run or regular run
    :return: None
    """
    params = demisto.params() if not params else params
    nginx_process = None
    nginx_log_monitor = None

    try:

        nginx_port = get_params_port()
        server_port = nginx_port + 1
        # set our own log handlers
        APP.logger.removeHandler(default_handler)  # type: ignore[name-defined] # pylint: disable=E0602
        integration_logger = IntegrationLogger()
        integration_logger.buffering = False
        log_handler = DemistoHandler(integration_logger)
        log_handler.setFormatter(
            logging.Formatter("flask log: [%(asctime)s] %(levelname)s in %(module)s: %(message)s")
        )
        APP.logger.addHandler(log_handler)  # type: ignore[name-defined] # pylint: disable=E0602
        demisto.debug('done setting demisto handler for logging')
        server = WSGIServer(('0.0.0.0', server_port),
                            APP, log=DEMISTO_LOGGER,  # type: ignore[name-defined] # pylint: disable=E0602
                            error_log=ERROR_LOGGER)
        if is_test:
            test_nginx_server(nginx_port, params)
            server_process = Process(target=server.serve_forever)
            server_process.start()
            time.sleep(5)
            try:
                server_process.terminate()
                server_process.join(1.0)
            except Exception as ex:
                demisto.error(f'failed stoping test wsgi server process: {ex}')

        else:
            nginx_process = start_nginx_server(nginx_port, params)
            test_nginx_web_server(nginx_port, params)
            nginx_log_monitor = gevent.spawn(nginx_log_monitor_loop, nginx_process)
            demisto.updateModuleHealth('')
            server.serve_forever()
    except Exception as e:
        error_message = str(e)
        demisto.error(f'An error occurred: {error_message}. Exception: {traceback.format_exc()}')
        demisto.updateModuleHealth(f'An error occurred: {error_message}')
        raise ValueError(error_message)

    finally:
        if nginx_process:
            try:
                nginx_process.terminate()
            except Exception as ex:
                demisto.error(f'Failed stopping nginx process when exiting: {ex}')
        if nginx_log_monitor:
            try:
                nginx_log_monitor.kill(timeout=1.0)
            except Exception as ex:
                demisto.error(f'Failed stopping nginx_log_monitor when exiting: {ex}')<|MERGE_RESOLUTION|>--- conflicted
+++ resolved
@@ -219,7 +219,7 @@
                 time.sleep(0.5)
                 protocol = 'https' if params.get('key') else 'http'
                 res = requests.get(f'{protocol}://localhost:{port}/nginx-test',
-                                   verify=False, proxies={"http": "", "https": ""})  # guardrails-disable-line nosec
+                                   verify=False, proxies={"http": "", "https": ""})  # guardrails-disable-line # nosec
                 res.raise_for_status()
                 welcome = 'Welcome to nginx'
                 if welcome not in res.text:
@@ -238,17 +238,7 @@
 def test_nginx_server(port: int, params: Dict):
     nginx_process = start_nginx_server(port, params)
     try:
-<<<<<<< HEAD
         test_nginx_web_server(port, params)
-=======
-        protocol = 'https' if params.get('key') else 'http'
-        res = requests.get(f'{protocol}://localhost:{port}/nginx-test',
-                           verify=False, proxies={"http": "", "https": ""})  # guardrails-disable-line # nosec
-        res.raise_for_status()
-        welcome = 'Welcome to nginx'
-        if welcome not in res.text:
-            raise ValueError(f'Unexpected response from nginx-text (does not contain "{welcome}"): {res.text}')
->>>>>>> bd3cdd97
     finally:
         try:
             nginx_process.terminate()
