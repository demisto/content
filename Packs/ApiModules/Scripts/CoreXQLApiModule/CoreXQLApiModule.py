--- conflicted
+++ resolved
@@ -669,14 +669,8 @@
     Returns:
         CommandResults: The command results.
     """
-<<<<<<< HEAD
-    if not args.get('query_name'):
-        raise DemistoException('Please provide a query name')
-    demisto.error('DANF from start_xql_query_polling_command')
-=======
     if not args.get("query_name"):
         raise DemistoException("Please provide a query name")
->>>>>>> cd1938a0
     execution_id = start_xql_query(client, args)
     if execution_id == "FAILURE":
         demisto.debug("Did not succeed to start query, retrying.")
