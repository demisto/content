--- conflicted
+++ resolved
@@ -676,17 +676,10 @@
         # the 'start_xql_query' function failed because it reached the maximum allowed number of parallel running queries.
         # running the command again using polling with an interval of 'interval_in_secs' seconds.
         command_results = CommandResults()
-<<<<<<< HEAD
-        interval_in_secs = int(args.get("interval_in_seconds", 20))
-        scheduled_command = ScheduledCommand(
-            command="xdr-xql-generic-query", next_run_in_seconds=interval_in_secs, args=args, timeout_in_seconds=600
-        )
-=======
         interval_in_secs = int(args.get('interval_in_seconds', 20))
         timeout_in_secs = int(args.get('timeout_in_seconds', 600))
         scheduled_command = ScheduledCommand(command='xdr-xql-generic-query', next_run_in_seconds=interval_in_secs,
                                              args=args, timeout_in_seconds=timeout_in_secs)
->>>>>>> 48bb5b36
         command_results.scheduled_command = scheduled_command
         command_results.readable_output = (
             f"The maximum allowed number of parallel running queries has been reached."
@@ -714,18 +707,11 @@
         Union[CommandResults, dict]: The command results.
     """
     # get the query data either from the integration context (if its not the first run) or from the given args.
-<<<<<<< HEAD
-    parse_result_file_to_context = argToBoolean(args.get("parse_result_file_to_context", "false"))
-    command_name = args.get("command_name", demisto.command())
-    interval_in_secs = int(args.get("interval_in_seconds", 30))
-    max_fields = arg_to_number(args.get("max_fields", 20))
-=======
     parse_result_file_to_context = argToBoolean(args.get('parse_result_file_to_context', 'false'))
     command_name = args.get('command_name', demisto.command())
     interval_in_secs = int(args.get('interval_in_seconds', 30))
     timeout_in_secs = int(args.get('timeout_in_seconds', 600))
     max_fields = arg_to_number(args.get('max_fields', 20))
->>>>>>> 48bb5b36
     if max_fields is None:
         raise DemistoException("Please provide a valid number for max_fields argument.")
     outputs, file_data = get_xql_query_results(client, args)  # get query results with query_id
@@ -749,14 +735,8 @@
     # if status is pending, the command will be called again in the next run until success.
     if outputs.get("status") == "PENDING":
         demisto.debug(f"Returned status 'PENDING' for {args.get('query_id', '')}.")
-<<<<<<< HEAD
-        scheduled_command = ScheduledCommand(
-            command="xdr-xql-get-query-results", next_run_in_seconds=interval_in_secs, args=args, timeout_in_seconds=600
-        )
-=======
         scheduled_command = ScheduledCommand(command='xdr-xql-get-query-results', next_run_in_seconds=interval_in_secs,
                                              args=args, timeout_in_seconds=timeout_in_secs)
->>>>>>> 48bb5b36
         command_results.scheduled_command = scheduled_command
         command_results.readable_output = "Query is still running, it may take a little while..."
         return command_results
