import traceback

import demistomock as demisto
from CommonServerPython import *
from CommonServerUserPython import *
import requests
import re
import base64
from cryptography.hazmat.primitives.ciphers.aead import AESGCM
from typing import Dict, Tuple, List, Optional


class Scopes:
    graph = 'https://graph.microsoft.com/.default'
    security_center = 'https://api.securitycenter.windows.com/.default'
    security_center_apt_service = 'https://securitycenter.onmicrosoft.com/windowsatpservice/.default'
    management_azure = 'https://management.azure.com/.default'


# authorization types
OPROXY_AUTH_TYPE = 'oproxy'
SELF_DEPLOYED_AUTH_TYPE = 'self_deployed'

# grant types in self-deployed authorization
CLIENT_CREDENTIALS = 'client_credentials'
AUTHORIZATION_CODE = 'authorization_code'
REFRESH_TOKEN = 'refresh_token'  # guardrails-disable-line
DEVICE_CODE = 'urn:ietf:params:oauth:grant-type:device_code'
REGEX_SEARCH_URL = r'(?P<url>https?://[^\s]+)'
SESSION_STATE = 'session_state'
TOKEN_RETRIEVAL_ENDPOINTS = {
    'com': 'https://login.microsoftonline.com',
    'gcc-high': 'https://login.microsoftonline.us',
    'dod': 'https://login.microsoftonline.us',
    'de': 'https://login.microsoftonline.de',
    'cn': 'https://login.chinacloudapi.cn',
}
GRAPH_ENDPOINTS = {
    'com': 'https://graph.microsoft.com',
    'gcc-high': 'https://graph.microsoft.us',
    'dod': 'https://dod-graph.microsoft.us',
    'de': 'https://graph.microsoft.de',
    'cn': 'https://microsoftgraph.chinacloudapi.cn'
}


class MicrosoftClient(BaseClient):
    def __init__(self, tenant_id: str = '',
                 auth_id: str = '',
                 enc_key: str = '',
                 token_retrieval_url: str = '{endpoint}/{tenant_id}/oauth2/v2.0/token',
                 app_name: str = '',
                 refresh_token: str = '',
                 auth_code: str = '',
                 scope: str = '{graph_endpoint}/.default',
                 grant_type: str = CLIENT_CREDENTIALS,
                 redirect_uri: str = 'https://localhost/myapp',
                 resource: Optional[str] = '',
                 multi_resource: bool = False,
                 resources: List[str] = None,
                 verify: bool = True,
                 self_deployed: bool = False,
<<<<<<< HEAD
                 azure_ad_endpoint: str = '{endpoint}',
                 endpoint: str = 'com',
=======
                 azure_ad_endpoint: str = 'https://login.microsoftonline.com',
                 timeout: Optional[int] = None,
>>>>>>> 32f89a31
                 *args, **kwargs):
        """
        Microsoft Client class that implements logic to authenticate with oproxy or self deployed applications.
        It also provides common logic to handle responses from Microsoft.
        Args:
            tenant_id: If self deployed it's the tenant for the app url, otherwise (oproxy) it's the token
            auth_id: If self deployed it's the client id, otherwise (oproxy) it's the auth id and may also
            contain the token url
            enc_key: If self deployed it's the client secret, otherwise (oproxy) it's the encryption key
            scope: The scope of the application (only if self deployed)
            resource: The resource of the application (only if self deployed)
            multi_resource: Where or not module uses a multiple resources (self-deployed, auth_code grant type only)
            resources: Resources of the application (for multi-resource mode)
            verify: Demisto insecure parameter
            self_deployed: Indicates whether the integration mode is self deployed or oproxy
        """
        super().__init__(verify=verify, *args, **kwargs)  # type: ignore[misc]
        self.endpoint = endpoint
        if not self_deployed:
            auth_id_and_token_retrieval_url = auth_id.split('@')
            auth_id = auth_id_and_token_retrieval_url[0]
            if len(auth_id_and_token_retrieval_url) != 2:
                self.token_retrieval_url = 'https://oproxy.demisto.ninja/obtain-token'  # guardrails-disable-line
            else:
                self.token_retrieval_url = auth_id_and_token_retrieval_url[1]

            self.app_name = app_name
            self.auth_id = auth_id
            self.enc_key = enc_key
            self.tenant_id = tenant_id
            self.refresh_token = refresh_token

        else:
            self.token_retrieval_url = token_retrieval_url.format(tenant_id=tenant_id, endpoint=TOKEN_RETRIEVAL_ENDPOINTS[self.endpoint])
            self.client_id = auth_id
            self.client_secret = enc_key
            self.tenant_id = tenant_id
            self.auth_code = auth_code
            self.grant_type = grant_type
            self.resource = resource
            self.scope = scope.format(graph_endpoint=GRAPH_ENDPOINTS[self.endpoint])
            self.redirect_uri = redirect_uri

        self.auth_type = SELF_DEPLOYED_AUTH_TYPE if self_deployed else OPROXY_AUTH_TYPE
        self.verify = verify
<<<<<<< HEAD
        self.azure_ad_endpoint = azure_ad_endpoint.format(endpoint=TOKEN_RETRIEVAL_ENDPOINTS[self.endpoint])
=======
        self.azure_ad_endpoint = azure_ad_endpoint
        self.timeout = timeout
>>>>>>> 32f89a31

        self.multi_resource = multi_resource
        if self.multi_resource:
            self.resources = resources if resources else []
            self.resource_to_access_token: Dict[str, str] = {}

    def http_request(
            self, *args, resp_type='json', headers=None,
            return_empty_response=False, scope: Optional[str] = None,
            resource: str = '', **kwargs):
        """
        Overrides Base client request function, retrieves and adds to headers access token before sending the request.

        Args:
            resp_type: Type of response to return. will be ignored if `return_empty_response` is True.
            headers: Headers to add to the request.
            return_empty_response: Return the response itself if the return_code is 206.
            scope: A scope to request. Currently will work only with self-deployed app.
            resource (str): The resource identifier for which the generated token will have access to.
        Returns:
            Response from api according to resp_type. The default is `json` (dict or list).
        """
        if 'ok_codes' not in kwargs and not self._ok_codes:
            kwargs['ok_codes'] = (200, 201, 202, 204, 206, 404)
        token = self.get_access_token(resource=resource, scope=scope)
        default_headers = {
            'Authorization': f'Bearer {token}',
            'Content-Type': 'application/json',
            'Accept': 'application/json'
        }

        if headers:
            default_headers.update(headers)

        if self.timeout:
            kwargs['timeout'] = self.timeout

        response = super()._http_request(  # type: ignore[misc]
            *args, resp_type="response", headers=default_headers, **kwargs)

        # 206 indicates Partial Content, reason will be in the warning header.
        # In that case, logs with the warning header will be written.
        if response.status_code == 206:
            demisto.debug(str(response.headers))
        is_response_empty_and_successful = (response.status_code == 204)
        if is_response_empty_and_successful and return_empty_response:
            return response

        # Handle 404 errors instead of raising them as exceptions:
        if response.status_code == 404:
            try:
                error_message = response.json()
            except Exception:
                error_message = 'Not Found - 404 Response'
            raise NotFoundError(error_message)

        try:
            if resp_type == 'json':
                return response.json()
            if resp_type == 'text':
                return response.text
            if resp_type == 'content':
                return response.content
            if resp_type == 'xml':
                ET.parse(response.text)
            return response
        except ValueError as exception:
            raise DemistoException('Failed to parse json object from response: {}'.format(response.content), exception)

    def get_access_token(self, resource: str = '', scope: Optional[str] = None) -> str:
        """
        Obtains access and refresh token from oproxy server or just a token from a self deployed app.
        Access token is used and stored in the integration context
        until expiration time. After expiration, new refresh token and access token are obtained and stored in the
        integration context.

        Args:
            resource (str): The resource identifier for which the generated token will have access to.
            scope (str): A scope to get instead of the default on the API.

        Returns:
            str: Access token that will be added to authorization header.
        """
        integration_context = get_integration_context()
        refresh_token = integration_context.get('current_refresh_token', '')
        # Set keywords. Default without the scope prefix.
        access_token_keyword = f'{scope}_access_token' if scope else 'access_token'
        valid_until_keyword = f'{scope}_valid_until' if scope else 'valid_until'

        if self.multi_resource:
            access_token = integration_context.get(resource)
        else:
            access_token = integration_context.get(access_token_keyword)

        valid_until = integration_context.get(valid_until_keyword)

        if access_token and valid_until:
            if self.epoch_seconds() < valid_until:
                return access_token

        if self.auth_type == OPROXY_AUTH_TYPE:
            if self.multi_resource:
                for resource_str in self.resources:
                    access_token, expires_in, refresh_token = self._oproxy_authorize(resource_str)
                    self.resource_to_access_token[resource_str] = access_token
                    self.refresh_token = refresh_token
            else:
                access_token, expires_in, refresh_token = self._oproxy_authorize(scope=scope)

        else:
            access_token, expires_in, refresh_token = self._get_self_deployed_token(
                refresh_token, scope, integration_context)
        time_now = self.epoch_seconds()
        time_buffer = 5  # seconds by which to shorten the validity period
        if expires_in - time_buffer > 0:
            # err on the side of caution with a slightly shorter access token validity period
            expires_in = expires_in - time_buffer
        valid_until = time_now + expires_in
        integration_context.update({
            access_token_keyword: access_token,
            valid_until_keyword: valid_until,
            'current_refresh_token': refresh_token
        })

        # Add resource access token mapping
        if self.multi_resource:
            integration_context.update(self.resource_to_access_token)

        set_integration_context(integration_context)

        if self.multi_resource:
            return self.resource_to_access_token[resource]

        return access_token

    def _oproxy_authorize(self, resource: str = '', scope: Optional[str] = None) -> Tuple[str, int, str]:
        """
        Gets a token by authorizing with oproxy.
        Args:
            scope: A scope to add to the request. Do not use it.
            resource: Resource to get.
        Returns:
            tuple: An access token, its expiry and refresh token.
        """
        content = self.refresh_token or self.tenant_id
        headers = self._add_info_headers()
        oproxy_response = requests.post(
            self.token_retrieval_url,
            headers=headers,
            json={
                'app_name': self.app_name,
                'registration_id': self.auth_id,
                'encrypted_token': self.get_encrypted(content, self.enc_key),
                'scope': scope,
<<<<<<< HEAD
                'auth_endpoint': self.endpoint
=======
                'resource': resource
>>>>>>> 32f89a31
            },
            verify=self.verify
        )

        if not oproxy_response.ok:
            msg = 'Error in authentication. Try checking the credentials you entered.'
            try:
                demisto.info('Authentication failure from server: {} {} {}'.format(
                    oproxy_response.status_code, oproxy_response.reason, oproxy_response.text))
                err_response = oproxy_response.json()
                server_msg = err_response.get('message')
                if not server_msg:
                    title = err_response.get('title')
                    detail = err_response.get('detail')
                    if title:
                        server_msg = f'{title}. {detail}'
                    elif detail:
                        server_msg = detail
                if server_msg:
                    msg += ' Server message: {}'.format(server_msg)
            except Exception as ex:
                demisto.error('Failed parsing error response - Exception: {}'.format(ex))
            raise Exception(msg)
        try:
            gcloud_function_exec_id = oproxy_response.headers.get('Function-Execution-Id')
            demisto.info(f'Google Cloud Function Execution ID: {gcloud_function_exec_id}')
            parsed_response = oproxy_response.json()
        except ValueError:
            raise Exception(
                'There was a problem in retrieving an updated access token.\n'
                'The response from the Oproxy server did not contain the expected content.'
            )

        return (parsed_response.get('access_token', ''), parsed_response.get('expires_in', 3595),
                parsed_response.get('refresh_token', ''))

    def _get_self_deployed_token(self,
                                 refresh_token: str = '',
                                 scope: Optional[str] = None,
                                 integration_context: Optional[dict] = None
                                 ) -> Tuple[str, int, str]:
        if self.grant_type == AUTHORIZATION_CODE:
            if not self.multi_resource:
                return self._get_self_deployed_token_auth_code(refresh_token, scope=scope)
            else:
                expires_in = -1  # init variable as an int
                for resource in self.resources:
                    access_token, expires_in, refresh_token = self._get_self_deployed_token_auth_code(refresh_token,
                                                                                                      resource)
                    self.resource_to_access_token[resource] = access_token

                return '', expires_in, refresh_token
        elif self.grant_type == DEVICE_CODE:
            return self._get_token_device_code(refresh_token, scope, integration_context)
        else:
            # by default, grant_type is CLIENT_CREDENTIALS
            return self._get_self_deployed_token_client_credentials(scope=scope)

    def _get_self_deployed_token_client_credentials(self, scope: Optional[str] = None) -> Tuple[str, int, str]:
        """
        Gets a token by authorizing a self deployed Azure application in client credentials grant type.

        Args:
            scope; A scope to add to the headers. Else will get self.scope.

        Returns:
            tuple: An access token and its expiry.
        """
        data = {
            'client_id': self.client_id,
            'client_secret': self.client_secret,
            'grant_type': CLIENT_CREDENTIALS
        }

        # Set scope.
        if self.scope or scope:
            data['scope'] = scope if scope else self.scope

        if self.resource:
            data['resource'] = self.resource

        response_json: dict = {}
        try:
            response = requests.post(self.token_retrieval_url, data, verify=self.verify)
            if response.status_code not in {200, 201}:
                return_error(f'Error in Microsoft authorization. Status: {response.status_code},'
                             f' body: {self.error_parser(response)}')
            response_json = response.json()
        except Exception as e:
            return_error(f'Error in Microsoft authorization: {str(e)}')

        access_token = response_json.get('access_token', '')
        expires_in = int(response_json.get('expires_in', 3595))

        return access_token, expires_in, ''

    def _get_self_deployed_token_auth_code(
            self, refresh_token: str = '', resource: str = '', scope: Optional[str] = None) -> Tuple[str, int, str]:
        """
        Gets a token by authorizing a self deployed Azure application.
        Returns:
            tuple: An access token, its expiry and refresh token.
        """
        data = assign_params(
            client_id=self.client_id,
            client_secret=self.client_secret,
            resource=self.resource if not resource else resource,
            redirect_uri=self.redirect_uri
        )

        if scope:
            data['scope'] = scope

        refresh_token = refresh_token or self._get_refresh_token_from_auth_code_param()
        if refresh_token:
            data['grant_type'] = REFRESH_TOKEN
            data['refresh_token'] = refresh_token
        else:
            if SESSION_STATE in self.auth_code:
                raise ValueError('Malformed auth_code parameter: Please copy the auth code from the redirected uri '
                                 'without any additional info and without the "session_state" query parameter.')
            data['grant_type'] = AUTHORIZATION_CODE
            data['code'] = self.auth_code

        response_json: dict = {}
        try:
            response = requests.post(self.token_retrieval_url, data, verify=self.verify)
            if response.status_code not in {200, 201}:
                return_error(f'Error in Microsoft authorization. Status: {response.status_code},'
                             f' body: {self.error_parser(response)}')
            response_json = response.json()
        except Exception as e:
            return_error(f'Error in Microsoft authorization: {str(e)}')

        access_token = response_json.get('access_token', '')
        expires_in = int(response_json.get('expires_in', 3595))
        refresh_token = response_json.get('refresh_token', '')

        return access_token, expires_in, refresh_token

    def _get_token_device_code(
            self, refresh_token: str = '', scope: Optional[str] = None, integration_context: Optional[dict] = None
    ) -> Tuple[str, int, str]:
        """
        Gets a token by authorizing a self deployed Azure application.

        Returns:
            tuple: An access token, its expiry and refresh token.
        """
        data = {
            'client_id': self.client_id,
            'scope': scope
        }

        if refresh_token:
            data['grant_type'] = REFRESH_TOKEN
            data['refresh_token'] = refresh_token
        else:
            data['grant_type'] = DEVICE_CODE
            if integration_context:
                data['code'] = integration_context.get('device_code')

        response_json: dict = {}
        try:
            response = requests.post(self.token_retrieval_url, data, verify=self.verify)
            if response.status_code not in {200, 201}:
                return_error(f'Error in Microsoft authorization. Status: {response.status_code},'
                             f' body: {self.error_parser(response)}')
            response_json = response.json()
        except Exception as e:
            return_error(f'Error in Microsoft authorization: {str(e)}')

        access_token = response_json.get('access_token', '')
        expires_in = int(response_json.get('expires_in', 3595))
        refresh_token = response_json.get('refresh_token', '')

        return access_token, expires_in, refresh_token

    def _get_refresh_token_from_auth_code_param(self) -> str:
        refresh_prefix = "refresh_token:"
        if self.auth_code.startswith(refresh_prefix):  # for testing we allow setting the refresh token directly
            demisto.debug("Using refresh token set as auth_code")
            return self.auth_code[len(refresh_prefix):]
        return ''

    @staticmethod
    def error_parser(error: requests.Response) -> str:
        """

        Args:
            error (requests.Response): response with error

        Returns:
            str: string of error

        """
        try:
            response = error.json()
            demisto.error(str(response))
            inner_error = response.get('error', {})
            if isinstance(inner_error, dict):
                err_str = f"{inner_error.get('code')}: {inner_error.get('message')}"
            else:
                err_str = inner_error
            if err_str:
                return err_str
            # If no error message
            raise ValueError
        except ValueError:
            return error.text

    @staticmethod
    def epoch_seconds(d: datetime = None) -> int:
        """
        Return the number of seconds for given date. If no date, return current.

        Args:
            d (datetime): timestamp
        Returns:
             int: timestamp in epoch
        """
        if not d:
            d = MicrosoftClient._get_utcnow()
        return int((d - MicrosoftClient._get_utcfromtimestamp(0)).total_seconds())

    @staticmethod
    def _get_utcnow() -> datetime:
        return datetime.utcnow()

    @staticmethod
    def _get_utcfromtimestamp(_time) -> datetime:
        return datetime.utcfromtimestamp(_time)

    @staticmethod
    def get_encrypted(content: str, key: str) -> str:
        """
        Encrypts content with encryption key.
        Args:
            content: Content to encrypt
            key: encryption key from oproxy

        Returns:
            timestamp: Encrypted content
        """

        def create_nonce():
            return os.urandom(12)

        def encrypt(string, enc_key):
            """
            Encrypts string input with encryption key.
            Args:
                string: String to encrypt
                enc_key: Encryption key

            Returns:
                bytes: Encrypted value
            """
            # String to bytes
            try:
                enc_key = base64.b64decode(enc_key)
            except Exception as err:
                return_error(f"Error in Microsoft authorization: {str(err)}"
                             f" Please check authentication related parameters.", error=traceback.format_exc())

            # Create key
            aes_gcm = AESGCM(enc_key)
            # Create nonce
            nonce = create_nonce()
            # Create ciphered data
            data = string.encode()
            ct = aes_gcm.encrypt(nonce, data, None)
            return base64.b64encode(nonce + ct)

        now = MicrosoftClient.epoch_seconds()
        encrypted = encrypt(f'{now}:{content}', key).decode('utf-8')
        return encrypted

    @staticmethod
    def _add_info_headers() -> Dict[str, str]:
        # pylint: disable=no-member
        headers = {}
        try:
            headers = get_x_content_info_headers()
        except Exception as e:
            demisto.error('Failed getting integration info: {}'.format(str(e)))

        return headers

    def device_auth_request(self) -> dict:
        response_json = {}
        try:
            response = requests.post(
                url=f'{self.azure_ad_endpoint}/organizations/oauth2/v2.0/devicecode',
                data={
                    'client_id': self.client_id,
                    'scope': self.scope
                },
                verify=self.verify
            )
            if not response.ok:
                return_error(f'Error in Microsoft authorization. Status: {response.status_code},'
                             f' body: {self.error_parser(response)}')
            response_json = response.json()
        except Exception as e:
            return_error(f'Error in Microsoft authorization: {str(e)}')
        set_integration_context({'device_code': response_json.get('device_code')})
        return response_json

    def start_auth(self, complete_command: str) -> str:
        response = self.device_auth_request()
        message = response.get('message', '')
        re_search = re.search(REGEX_SEARCH_URL, message)
        url = re_search.group('url') if re_search else None
        user_code = response.get('user_code')

        return f"""### Authorization instructions
1. To sign in, use a web browser to open the page [{url}]({url})
and enter the code **{user_code}** to authenticate.
2. Run the **{complete_command}** command in the War Room."""


class NotFoundError(Exception):
    """Exception raised for 404 - Not Found errors.

    Attributes:
        message -- explanation of the error
    """

    def __init__(self, message):
        self.message = message<|MERGE_RESOLUTION|>--- conflicted
+++ resolved
@@ -60,13 +60,9 @@
                  resources: List[str] = None,
                  verify: bool = True,
                  self_deployed: bool = False,
-<<<<<<< HEAD
+                 timeout: Optional[int] = None,
                  azure_ad_endpoint: str = '{endpoint}',
                  endpoint: str = 'com',
-=======
-                 azure_ad_endpoint: str = 'https://login.microsoftonline.com',
-                 timeout: Optional[int] = None,
->>>>>>> 32f89a31
                  *args, **kwargs):
         """
         Microsoft Client class that implements logic to authenticate with oproxy or self deployed applications.
@@ -112,12 +108,8 @@
 
         self.auth_type = SELF_DEPLOYED_AUTH_TYPE if self_deployed else OPROXY_AUTH_TYPE
         self.verify = verify
-<<<<<<< HEAD
-        self.azure_ad_endpoint = azure_ad_endpoint.format(endpoint=TOKEN_RETRIEVAL_ENDPOINTS[self.endpoint])
-=======
         self.azure_ad_endpoint = azure_ad_endpoint
         self.timeout = timeout
->>>>>>> 32f89a31
 
         self.multi_resource = multi_resource
         if self.multi_resource:
@@ -272,11 +264,8 @@
                 'registration_id': self.auth_id,
                 'encrypted_token': self.get_encrypted(content, self.enc_key),
                 'scope': scope,
-<<<<<<< HEAD
+                'resource': resource,
                 'auth_endpoint': self.endpoint
-=======
-                'resource': resource
->>>>>>> 32f89a31
             },
             verify=self.verify
         )
