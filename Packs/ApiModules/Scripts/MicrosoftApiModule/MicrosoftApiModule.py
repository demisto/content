import demistomock as demisto  # noqa: F401
from CommonServerPython import *  # noqa: F401
# pylint: disable=E9010, E9011
import traceback

from CommonServerUserPython import *
import requests
import re
import base64
from cryptography.hazmat.primitives.ciphers.aead import AESGCM


class Scopes:
    graph = 'https://graph.microsoft.com/.default'
    security_center = 'https://api.securitycenter.windows.com/.default'
    security_center_apt_service = 'https://securitycenter.onmicrosoft.com/windowsatpservice/.default'
    management_azure = 'https://management.azure.com/.default'  # resource_manager


class Resources:
    graph = 'https://graph.microsoft.com/'
    security_center = 'https://api.securitycenter.microsoft.com/'
    management_azure = 'https://management.azure.com/'  # resource_manager
    manage_office = 'https://manage.office.com/'


# authorization types
OPROXY_AUTH_TYPE = 'oproxy'
SELF_DEPLOYED_AUTH_TYPE = 'self_deployed'

# grant types in self-deployed authorization
CLIENT_CREDENTIALS = 'client_credentials'
AUTHORIZATION_CODE = 'authorization_code'
REFRESH_TOKEN = 'refresh_token'  # guardrails-disable-line
DEVICE_CODE = 'urn:ietf:params:oauth:grant-type:device_code'
REGEX_SEARCH_URL = r'(?P<url>https?://[^\s]+)'
REGEX_SEARCH_ERROR_DESC = r"^.*?:\s(?P<desc>.*?\.)"
SESSION_STATE = 'session_state'

# Deprecated, prefer using AZURE_CLOUDS
TOKEN_RETRIEVAL_ENDPOINTS = {
    'com': 'https://login.microsoftonline.com',
    'gcc': 'https://login.microsoftonline.us',
    'gcc-high': 'https://login.microsoftonline.us',
    'dod': 'https://login.microsoftonline.us',
    'de': 'https://login.microsoftonline.de',
    'cn': 'https://login.chinacloudapi.cn',
}

# Deprecated, prefer using AZURE_CLOUDS
GRAPH_ENDPOINTS = {
    'com': 'https://graph.microsoft.com',
    'gcc': 'https://graph.microsoft.us',
    'gcc-high': 'https://graph.microsoft.us',
    'dod': 'https://dod-graph.microsoft.us',
    'de': 'https://graph.microsoft.de',
    'cn': 'https://microsoftgraph.chinacloudapi.cn'
}

# Deprecated, prefer using AZURE_CLOUDS
GRAPH_BASE_ENDPOINTS = {
    'https://graph.microsoft.com': 'com',
    # can't create an entry here for 'gcc' as the url is the same for both 'gcc' and 'gcc-high'
    'https://graph.microsoft.us': 'gcc-high',
    'https://dod-graph.microsoft.us': 'dod',
    'https://graph.microsoft.de': 'de',
    'https://microsoftgraph.chinacloudapi.cn': 'cn'
}

MICROSOFT_DEFENDER_FOR_ENDPOINT_TYPE = {
    "Worldwide": "com",
    "US Geo Proximity": "geo-us",
    "EU Geo Proximity": "geo-eu",
    "UK Geo Proximity": "geo-uk",
    "US GCC": "gcc",
    "US GCC-High": "gcc-high",
    "DoD": "dod",
}

MICROSOFT_DEFENDER_FOR_ENDPOINT_TYPE_CUSTOM = "Custom"
MICROSOFT_DEFENDER_FOR_ENDPOINT_DEFAULT_ENDPOINT_TYPE = "com"


# https://learn.microsoft.com/en-us/microsoft-365/security/defender/api-supported?view=o365-worldwide#endpoint-uris
# https://learn.microsoft.com/en-us/microsoft-365/security/defender-endpoint/gov?view=o365-worldwide#api
MICROSOFT_DEFENDER_FOR_ENDPOINT_API = {
    "com": "https://api.securitycenter.microsoft.com",
    "geo-us": "https://api.securitycenter.microsoft.com",
    "geo-eu": "https://api-eu.securitycenter.microsoft.com",
    "geo-uk": "https://api-uk.securitycenter.microsoft.com",
    "gcc": "https://api-gcc.securitycenter.microsoft.us",
    "gcc-high": "https://api-gcc.securitycenter.microsoft.us",
    "dod": "https://api-gov.securitycenter.microsoft.us",
}

# https://learn.microsoft.com/en-us/graph/deployments#app-registration-and-token-service-root-endpoints
MICROSOFT_DEFENDER_FOR_ENDPOINT_TOKEN_RETRIVAL_ENDPOINTS = {
    'com': 'https://login.microsoftonline.com',
    'geo-us': 'https://login.microsoftonline.com',
    'geo-eu': 'https://login.microsoftonline.com',
    'geo-uk': 'https://login.microsoftonline.com',
    'gcc': 'https://login.microsoftonline.us',
    'gcc-high': 'https://login.microsoftonline.us',
    'dod': 'https://login.microsoftonline.us',
}

# https://learn.microsoft.com/en-us/graph/deployments#microsoft-graph-and-graph-explorer-service-root-endpoints
MICROSOFT_DEFENDER_FOR_ENDPOINT_GRAPH_ENDPOINTS = {
    'com': 'https://graph.microsoft.com',
    'geo-us': 'https://graph.microsoft.com',
    'geo-eu': 'https://graph.microsoft.com',
    'geo-uk': 'https://graph.microsoft.com',
    'gcc': 'https://graph.microsoft.com',
    'gcc-high': 'https://graph.microsoft.us',
    'dod': 'https://dod-graph.microsoft.us',
}

MICROSOFT_DEFENDER_FOR_ENDPOINT_APT_SERVICE_ENDPOINTS = {
    'com': 'https://securitycenter.onmicrosoft.com',
    'geo-us': 'https://securitycenter.onmicrosoft.com',
    'geo-eu': 'https://securitycenter.onmicrosoft.com',
    'geo-uk': 'https://securitycenter.onmicrosoft.com',
    'gcc': 'https://securitycenter.onmicrosoft.us',
    'gcc-high': 'https://securitycenter.onmicrosoft.us',
    'dod': 'https://securitycenter.onmicrosoft.us',
}

MICROSOFT_DEFENDER_FOR_APPLICATION_API = {
    "com": "https://api.securitycenter.microsoft.com",
    "gcc": "https://api-gcc.securitycenter.microsoft.us",
    "gcc-high": "https://api-gcc.securitycenter.microsoft.us",
}


MICROSOFT_DEFENDER_FOR_APPLICATION_TYPE = {
    "Worldwide": "com",
    "US GCC": "gcc",
    "US GCC-High": "gcc-high",
}

MICROSOFT_DEFENDER_FOR_APPLICATION_TOKEN_RETRIEVAL_ENDPOINTS = {
    'com': 'https://login.microsoftonline.com',
    'gcc': 'https://login.microsoftonline.us',
    'gcc-high': 'https://login.microsoftonline.us',
}

# Azure Managed Identities
MANAGED_IDENTITIES_TOKEN_URL = 'http://169.254.169.254/metadata/identity/oauth2/token?api-version=2018-02-01'
MANAGED_IDENTITIES_SYSTEM_ASSIGNED = 'SYSTEM_ASSIGNED'
TOKEN_EXPIRED_ERROR_CODES = {50173, 700082, 70008, 54005, 7000222,
                             }  # See: https://login.microsoftonline.com/error?code=


class CloudEndpointNotSetException(Exception):
    pass


class CloudSuffixNotSetException(Exception):
    pass


class AzureCloudEndpoints:  # pylint: disable=too-few-public-methods,too-many-instance-attributes

    def __init__(self,  # pylint: disable=unused-argument
                 management=None,
                 resource_manager=None,
                 sql_management=None,
                 batch_resource_id=None,
                 gallery=None,
                 active_directory=None,
                 active_directory_resource_id=None,
                 active_directory_graph_resource_id=None,
                 microsoft_graph_resource_id=None,
                 active_directory_data_lake_resource_id=None,
                 vm_image_alias_doc=None,
                 media_resource_id=None,
                 ossrdbms_resource_id=None,
                 log_analytics_resource_id=None,
                 app_insights_resource_id=None,
                 app_insights_telemetry_channel_resource_id=None,
                 synapse_analytics_resource_id=None,
                 attestation_resource_id=None,
                 portal=None,
                 keyvault=None):
        # Attribute names are significant. They are used when storing/retrieving clouds from config
        self.management = management
        self.resource_manager = resource_manager
        self.sql_management = sql_management
        self.batch_resource_id = batch_resource_id
        self.gallery = gallery
        self.active_directory = active_directory
        self.active_directory_resource_id = active_directory_resource_id
        self.active_directory_graph_resource_id = active_directory_graph_resource_id
        self.microsoft_graph_resource_id = microsoft_graph_resource_id
        self.active_directory_data_lake_resource_id = active_directory_data_lake_resource_id
        self.vm_image_alias_doc = vm_image_alias_doc
        self.media_resource_id = media_resource_id
        self.ossrdbms_resource_id = ossrdbms_resource_id
        self.log_analytics_resource_id = log_analytics_resource_id
        self.app_insights_resource_id = app_insights_resource_id
        self.app_insights_telemetry_channel_resource_id = app_insights_telemetry_channel_resource_id
        self.synapse_analytics_resource_id = synapse_analytics_resource_id
        self.attestation_resource_id = attestation_resource_id
        self.portal = portal
        self.keyvault = keyvault

    def has_endpoint_set(self, endpoint_name):
        try:
            # Can't simply use hasattr here as we override __getattribute__ below.
            # Python 3 hasattr() only returns False if an AttributeError is raised, but we raise
            # CloudEndpointNotSetException. This exception is not a subclass of AttributeError.
            getattr(self, endpoint_name)
            return True
        except Exception:  # pylint: disable=broad-except
            return False

    def __getattribute__(self, name):
        val = object.__getattribute__(self, name)
        if val is None:
            raise CloudEndpointNotSetException("The endpoint '{}' for this cloud is not set but is used.")
        return val


class AzureCloudSuffixes:  # pylint: disable=too-few-public-methods,too-many-instance-attributes

    def __init__(self,  # pylint: disable=unused-argument
                 storage_endpoint=None,
                 storage_sync_endpoint=None,
                 keyvault_dns=None,
                 mhsm_dns=None,
                 sql_server_hostname=None,
                 azure_datalake_store_file_system_endpoint=None,
                 azure_datalake_analytics_catalog_and_job_endpoint=None,
                 acr_login_server_endpoint=None,
                 mysql_server_endpoint=None,
                 postgresql_server_endpoint=None,
                 mariadb_server_endpoint=None,
                 synapse_analytics_endpoint=None,
                 attestation_endpoint=None):
        # Attribute names are significant. They are used when storing/retrieving clouds from config
        self.storage_endpoint = storage_endpoint
        self.storage_sync_endpoint = storage_sync_endpoint
        self.keyvault_dns = keyvault_dns
        self.mhsm_dns = mhsm_dns
        self.sql_server_hostname = sql_server_hostname
        self.mysql_server_endpoint = mysql_server_endpoint
        self.postgresql_server_endpoint = postgresql_server_endpoint
        self.mariadb_server_endpoint = mariadb_server_endpoint
        self.azure_datalake_store_file_system_endpoint = azure_datalake_store_file_system_endpoint
        self.azure_datalake_analytics_catalog_and_job_endpoint = azure_datalake_analytics_catalog_and_job_endpoint
        self.acr_login_server_endpoint = acr_login_server_endpoint
        self.synapse_analytics_endpoint = synapse_analytics_endpoint
        self.attestation_endpoint = attestation_endpoint

    def __getattribute__(self, name):
        val = object.__getattribute__(self, name)
        if val is None:
            raise CloudSuffixNotSetException("The suffix '{}' for this cloud is not set but is used.")
        return val


class AzureCloud:  # pylint: disable=too-few-public-methods
    """ Represents an Azure Cloud instance """

    def __init__(self,
                 origin,
                 name,
                 abbreviation,
                 endpoints=None,
                 suffixes=None):
        self.name = name
        self.abbreviation = abbreviation
        self.origin = origin
        self.endpoints = endpoints or AzureCloudEndpoints()
        self.suffixes = suffixes or AzureCloudSuffixes()


AZURE_WORLDWIDE_CLOUD = AzureCloud(
    'Embedded',
    'AzureCloud',
    'com',
    endpoints=AzureCloudEndpoints(
        management='https://management.core.windows.net/',
        resource_manager='https://management.azure.com/',
        sql_management='https://management.core.windows.net:8443/',
        batch_resource_id='https://batch.core.windows.net/',
        gallery='https://gallery.azure.com/',
        active_directory='https://login.microsoftonline.com',
        active_directory_resource_id='https://management.core.windows.net/',
        active_directory_graph_resource_id='https://graph.windows.net/',
        microsoft_graph_resource_id='https://graph.microsoft.com/',
        active_directory_data_lake_resource_id='https://datalake.azure.net/',
        vm_image_alias_doc='https://raw.githubusercontent.com/Azure/azure-rest-api-specs/main/arm-compute/quickstart-templates/aliases.json',  # noqa: E501
        media_resource_id='https://rest.media.azure.net',
        ossrdbms_resource_id='https://ossrdbms-aad.database.windows.net',
        app_insights_resource_id='https://api.applicationinsights.io',
        log_analytics_resource_id='https://api.loganalytics.io',
        app_insights_telemetry_channel_resource_id='https://dc.applicationinsights.azure.com/v2/track',
        synapse_analytics_resource_id='https://dev.azuresynapse.net',
        attestation_resource_id='https://attest.azure.net',
        portal='https://portal.azure.com',
        keyvault='https://vault.azure.net',
    ),
    suffixes=AzureCloudSuffixes(
        storage_endpoint='core.windows.net',
        storage_sync_endpoint='afs.azure.net',
        keyvault_dns='.vault.azure.net',
        mhsm_dns='.managedhsm.azure.net',
        sql_server_hostname='.database.windows.net',
        mysql_server_endpoint='.mysql.database.azure.com',
        postgresql_server_endpoint='.postgres.database.azure.com',
        mariadb_server_endpoint='.mariadb.database.azure.com',
        azure_datalake_store_file_system_endpoint='azuredatalakestore.net',
        azure_datalake_analytics_catalog_and_job_endpoint='azuredatalakeanalytics.net',
        acr_login_server_endpoint='.azurecr.io',
        synapse_analytics_endpoint='.dev.azuresynapse.net',
        attestation_endpoint='.attest.azure.net'))

AZURE_US_GCC_CLOUD = AzureCloud(
    'Embedded',
    'AzureUSGovernment',
    'gcc',
    endpoints=AzureCloudEndpoints(
        management='https://management.core.usgovcloudapi.net/',
        resource_manager='https://management.usgovcloudapi.net/',
        sql_management='https://management.core.usgovcloudapi.net:8443/',
        batch_resource_id='https://batch.core.usgovcloudapi.net/',
        gallery='https://gallery.usgovcloudapi.net/',
        active_directory='https://login.microsoftonline.us',
        active_directory_resource_id='https://management.core.usgovcloudapi.net/',
        active_directory_graph_resource_id='https://graph.windows.net/',
        microsoft_graph_resource_id='https://graph.microsoft.us/',
        vm_image_alias_doc='https://raw.githubusercontent.com/Azure/azure-rest-api-specs/main/arm-compute/quickstart-templates/aliases.json',  # noqa: E501
        media_resource_id='https://rest.media.usgovcloudapi.net',
        ossrdbms_resource_id='https://ossrdbms-aad.database.usgovcloudapi.net',
        app_insights_resource_id='https://api.applicationinsights.us',
        log_analytics_resource_id='https://api.loganalytics.us',
        app_insights_telemetry_channel_resource_id='https://dc.applicationinsights.us/v2/track',
        synapse_analytics_resource_id='https://dev.azuresynapse.usgovcloudapi.net',
        portal='https://portal.azure.us',
        keyvault='https://vault.usgovcloudapi.net',
    ),
    suffixes=AzureCloudSuffixes(
        storage_endpoint='core.usgovcloudapi.net',
        storage_sync_endpoint='afs.azure.us',
        keyvault_dns='.vault.usgovcloudapi.net',
        mhsm_dns='.managedhsm.usgovcloudapi.net',
        sql_server_hostname='.database.usgovcloudapi.net',
        mysql_server_endpoint='.mysql.database.usgovcloudapi.net',
        postgresql_server_endpoint='.postgres.database.usgovcloudapi.net',
        mariadb_server_endpoint='.mariadb.database.usgovcloudapi.net',
        acr_login_server_endpoint='.azurecr.us',
        synapse_analytics_endpoint='.dev.azuresynapse.usgovcloudapi.net'))

AZURE_US_GCC_HIGH_CLOUD = AzureCloud(
    'Embedded',
    'AzureUSGovernment',
    'gcc-high',
    endpoints=AzureCloudEndpoints(
        management='https://management.core.usgovcloudapi.net/',
        resource_manager='https://management.usgovcloudapi.net/',
        sql_management='https://management.core.usgovcloudapi.net:8443/',
        batch_resource_id='https://batch.core.usgovcloudapi.net/',
        gallery='https://gallery.usgovcloudapi.net/',
        active_directory='https://login.microsoftonline.us',
        active_directory_resource_id='https://management.core.usgovcloudapi.net/',
        active_directory_graph_resource_id='https://graph.windows.net/',
        microsoft_graph_resource_id='https://graph.microsoft.us/',
        vm_image_alias_doc='https://raw.githubusercontent.com/Azure/azure-rest-api-specs/main/arm-compute/quickstart-templates/aliases.json',  # noqa: E501
        media_resource_id='https://rest.media.usgovcloudapi.net',
        ossrdbms_resource_id='https://ossrdbms-aad.database.usgovcloudapi.net',
        app_insights_resource_id='https://api.applicationinsights.us',
        log_analytics_resource_id='https://api.loganalytics.us',
        app_insights_telemetry_channel_resource_id='https://dc.applicationinsights.us/v2/track',
        synapse_analytics_resource_id='https://dev.azuresynapse.usgovcloudapi.net',
        portal='https://portal.azure.us',
        keyvault='https://vault.usgovcloudapi.net',
    ),
    suffixes=AzureCloudSuffixes(
        storage_endpoint='core.usgovcloudapi.net',
        storage_sync_endpoint='afs.azure.us',
        keyvault_dns='.vault.usgovcloudapi.net',
        mhsm_dns='.managedhsm.usgovcloudapi.net',
        sql_server_hostname='.database.usgovcloudapi.net',
        mysql_server_endpoint='.mysql.database.usgovcloudapi.net',
        postgresql_server_endpoint='.postgres.database.usgovcloudapi.net',
        mariadb_server_endpoint='.mariadb.database.usgovcloudapi.net',
        acr_login_server_endpoint='.azurecr.us',
        synapse_analytics_endpoint='.dev.azuresynapse.usgovcloudapi.net'))

AZURE_DOD_CLOUD = AzureCloud(
    'Embedded',
    'AzureUSGovernment',
    'dod',
    endpoints=AzureCloudEndpoints(
        management='https://management.core.usgovcloudapi.net/',
        resource_manager='https://management.usgovcloudapi.net/',
        sql_management='https://management.core.usgovcloudapi.net:8443/',
        batch_resource_id='https://batch.core.usgovcloudapi.net/',
        gallery='https://gallery.usgovcloudapi.net/',
        active_directory='https://login.microsoftonline.us',
        active_directory_resource_id='https://management.core.usgovcloudapi.net/',
        active_directory_graph_resource_id='https://graph.windows.net/',
        microsoft_graph_resource_id='https://dod-graph.microsoft.us/',
        vm_image_alias_doc='https://raw.githubusercontent.com/Azure/azure-rest-api-specs/main/arm-compute/quickstart-templates/aliases.json',  # noqa: E501
        media_resource_id='https://rest.media.usgovcloudapi.net',
        ossrdbms_resource_id='https://ossrdbms-aad.database.usgovcloudapi.net',
        app_insights_resource_id='https://api.applicationinsights.us',
        log_analytics_resource_id='https://api.loganalytics.us',
        app_insights_telemetry_channel_resource_id='https://dc.applicationinsights.us/v2/track',
        synapse_analytics_resource_id='https://dev.azuresynapse.usgovcloudapi.net',
        portal='https://portal.azure.us',
        keyvault='https://vault.usgovcloudapi.net',
    ),
    suffixes=AzureCloudSuffixes(
        storage_endpoint='core.usgovcloudapi.net',
        storage_sync_endpoint='afs.azure.us',
        keyvault_dns='.vault.usgovcloudapi.net',
        mhsm_dns='.managedhsm.usgovcloudapi.net',
        sql_server_hostname='.database.usgovcloudapi.net',
        mysql_server_endpoint='.mysql.database.usgovcloudapi.net',
        postgresql_server_endpoint='.postgres.database.usgovcloudapi.net',
        mariadb_server_endpoint='.mariadb.database.usgovcloudapi.net',
        acr_login_server_endpoint='.azurecr.us',
        synapse_analytics_endpoint='.dev.azuresynapse.usgovcloudapi.net'))


AZURE_GERMAN_CLOUD = AzureCloud(
    'Embedded',
    'AzureGermanCloud',
    'de',
    endpoints=AzureCloudEndpoints(
        management='https://management.core.cloudapi.de/',
        resource_manager='https://management.microsoftazure.de',
        sql_management='https://management.core.cloudapi.de:8443/',
        batch_resource_id='https://batch.cloudapi.de/',
        gallery='https://gallery.cloudapi.de/',
        active_directory='https://login.microsoftonline.de',
        active_directory_resource_id='https://management.core.cloudapi.de/',
        active_directory_graph_resource_id='https://graph.cloudapi.de/',
        microsoft_graph_resource_id='https://graph.microsoft.de',
        vm_image_alias_doc='https://raw.githubusercontent.com/Azure/azure-rest-api-specs/main/arm-compute/quickstart-templates/aliases.json',  # noqa: E501
        media_resource_id='https://rest.media.cloudapi.de',
        ossrdbms_resource_id='https://ossrdbms-aad.database.cloudapi.de',
        portal='https://portal.microsoftazure.de',
        keyvault='https://vault.microsoftazure.de'
    ),
    suffixes=AzureCloudSuffixes(
        storage_endpoint='core.cloudapi.de',
        keyvault_dns='.vault.microsoftazure.de',
        mhsm_dns='.managedhsm.microsoftazure.de',
        sql_server_hostname='.database.cloudapi.de',
        mysql_server_endpoint='.mysql.database.cloudapi.de',
        postgresql_server_endpoint='.postgres.database.cloudapi.de',
        mariadb_server_endpoint='.mariadb.database.cloudapi.de'))

AZURE_CHINA_CLOUD = AzureCloud(
    'Embedded',
    'AzureChinaCloud',
    'cn',
    endpoints=AzureCloudEndpoints(
        management='https://management.core.chinacloudapi.cn/',
        resource_manager='https://management.chinacloudapi.cn',
        sql_management='https://management.core.chinacloudapi.cn:8443/',
        batch_resource_id='https://batch.chinacloudapi.cn/',
        gallery='https://gallery.chinacloudapi.cn/',
        active_directory='https://login.chinacloudapi.cn',
        active_directory_resource_id='https://management.core.chinacloudapi.cn/',
        active_directory_graph_resource_id='https://graph.chinacloudapi.cn/',
        microsoft_graph_resource_id='https://microsoftgraph.chinacloudapi.cn',
        vm_image_alias_doc='https://raw.githubusercontent.com/Azure/azure-rest-api-specs/main/arm-compute/quickstart-templates/aliases.json',  # noqa: E501
        media_resource_id='https://rest.media.chinacloudapi.cn',
        ossrdbms_resource_id='https://ossrdbms-aad.database.chinacloudapi.cn',
        app_insights_resource_id='https://api.applicationinsights.azure.cn',
        log_analytics_resource_id='https://api.loganalytics.azure.cn',
        app_insights_telemetry_channel_resource_id='https://dc.applicationinsights.azure.cn/v2/track',
        synapse_analytics_resource_id='https://dev.azuresynapse.azure.cn',
        portal='https://portal.azure.cn',
        keyvault='https://vault.azure.cn',
    ),
    suffixes=AzureCloudSuffixes(
        storage_endpoint='core.chinacloudapi.cn',
        keyvault_dns='.vault.azure.cn',
        mhsm_dns='.managedhsm.azure.cn',
        sql_server_hostname='.database.chinacloudapi.cn',
        mysql_server_endpoint='.mysql.database.chinacloudapi.cn',
        postgresql_server_endpoint='.postgres.database.chinacloudapi.cn',
        mariadb_server_endpoint='.mariadb.database.chinacloudapi.cn',
        acr_login_server_endpoint='.azurecr.cn',
        synapse_analytics_endpoint='.dev.azuresynapse.azure.cn'))


AZURE_CLOUD_NAME_MAPPING = {
    "Worldwide": "com",
    "Germany": "de",
    "China": "cn",
    "US GCC": "gcc",
    "US GCC-High": "gcc-high",
    "DoD": "dod",
}

AZURE_CLOUD_NAME_CUSTOM = "Custom"

AZURE_CLOUDS = {
    "com": AZURE_WORLDWIDE_CLOUD,
    "gcc": AZURE_US_GCC_CLOUD,
    "gcc-high": AZURE_US_GCC_HIGH_CLOUD,
    "dod": AZURE_DOD_CLOUD,
    "de": AZURE_GERMAN_CLOUD,
    "cn": AZURE_CHINA_CLOUD,
}


class AzureCloudNames:
    WORLDWIDE = "com"
    GERMANY = "de"
    CHINA = "cn"
    US_GCC = "gcc"
    US_GCC_HIGH = "gcc-high"
    DOD = "dod"
    CUSTOM = "custom"


def create_custom_azure_cloud(origin: str,
                              name: str | None = None,
                              abbreviation: str | None = None,
                              defaults: AzureCloud | None = None,
                              endpoints: dict | None = None,
                              suffixes: dict | None = None):
    defaults = defaults or AzureCloud(origin, name, abbreviation)
    endpoints = endpoints or {}
    suffixes = suffixes or {}
    return AzureCloud(
        origin,
        name or defaults.name,
        abbreviation or defaults.abbreviation,
        endpoints=AzureCloudEndpoints(
            management=endpoints.get('management', defaults.endpoints.management),
            resource_manager=endpoints.get('resource_manager', defaults.endpoints.resource_manager),
            sql_management=endpoints.get('sql_management', defaults.endpoints.sql_management),
            batch_resource_id=endpoints.get('batch_resource_id', defaults.endpoints.batch_resource_id),
            gallery=endpoints.get('gallery', defaults.endpoints.gallery),
            active_directory=endpoints.get('active_directory', defaults.endpoints.active_directory),
            active_directory_resource_id=endpoints.get('active_directory_resource_id',
                                                       defaults.endpoints.active_directory_resource_id),
            active_directory_graph_resource_id=endpoints.get(
                'active_directory_graph_resource_id', defaults.endpoints.active_directory_graph_resource_id),
            microsoft_graph_resource_id=endpoints.get('microsoft_graph_resource_id',
                                                      defaults.endpoints.microsoft_graph_resource_id),
            active_directory_data_lake_resource_id=endpoints.get(
                'active_directory_data_lake_resource_id', defaults.endpoints.active_directory_data_lake_resource_id),
            vm_image_alias_doc=endpoints.get('vm_image_alias_doc', defaults.endpoints.vm_image_alias_doc),
            media_resource_id=endpoints.get('media_resource_id', defaults.endpoints.media_resource_id),
            ossrdbms_resource_id=endpoints.get('ossrdbms_resource_id', defaults.endpoints.ossrdbms_resource_id),
            app_insights_resource_id=endpoints.get('app_insights_resource_id', defaults.endpoints.app_insights_resource_id),
            log_analytics_resource_id=endpoints.get('log_analytics_resource_id', defaults.endpoints.log_analytics_resource_id),
            app_insights_telemetry_channel_resource_id=endpoints.get(
                'app_insights_telemetry_channel_resource_id', defaults.endpoints.app_insights_telemetry_channel_resource_id),
            synapse_analytics_resource_id=endpoints.get(
                'synapse_analytics_resource_id', defaults.endpoints.synapse_analytics_resource_id),
            attestation_resource_id=endpoints.get('attestation_resource_id', defaults.endpoints.attestation_resource_id),
            portal=endpoints.get('portal', defaults.endpoints.portal),
            keyvault=endpoints.get('keyvault', defaults.endpoints.keyvault),
        ),
        suffixes=AzureCloudSuffixes(
            storage_endpoint=suffixes.get('storage_endpoint', defaults.suffixes.storage_endpoint),
            storage_sync_endpoint=suffixes.get('storage_sync_endpoint', defaults.suffixes.storage_sync_endpoint),
            keyvault_dns=suffixes.get('keyvault_dns', defaults.suffixes.keyvault_dns),
            mhsm_dns=suffixes.get('mhsm_dns', defaults.suffixes.mhsm_dns),
            sql_server_hostname=suffixes.get('sql_server_hostname', defaults.suffixes.sql_server_hostname),
            mysql_server_endpoint=suffixes.get('mysql_server_endpoint', defaults.suffixes.mysql_server_endpoint),
            postgresql_server_endpoint=suffixes.get('postgresql_server_endpoint', defaults.suffixes.postgresql_server_endpoint),
            mariadb_server_endpoint=suffixes.get('mariadb_server_endpoint', defaults.suffixes.mariadb_server_endpoint),
            azure_datalake_store_file_system_endpoint=suffixes.get(
                'azure_datalake_store_file_system_endpoint', defaults.suffixes.azure_datalake_store_file_system_endpoint),
            azure_datalake_analytics_catalog_and_job_endpoint=suffixes.get(
                'azure_datalake_analytics_catalog_and_job_endpoint',
                defaults.suffixes.azure_datalake_analytics_catalog_and_job_endpoint),
            acr_login_server_endpoint=suffixes.get('acr_login_server_endpoint', defaults.suffixes.acr_login_server_endpoint),
            synapse_analytics_endpoint=suffixes.get('synapse_analytics_endpoint', defaults.suffixes.synapse_analytics_endpoint),
            attestation_endpoint=suffixes.get('attestation_endpoint', defaults.suffixes.attestation_endpoint),
        ))


def microsoft_defender_for_endpoint_get_base_url(endpoint_type, url, is_gcc=None):
    # Backward compatible argument parsing, preserve the url and is_gcc functionality if provided, otherwise use endpoint_type.
    log_message_append = ""
    if is_gcc:  # Backward compatible.
        endpoint_type = "US GCC"
        log_message_append = f" ,Overriding endpoint to {endpoint_type}, backward compatible."
    elif (endpoint_type == MICROSOFT_DEFENDER_FOR_ENDPOINT_TYPE_CUSTOM or not endpoint_type) and not url:
        # When the integration was configured before our Azure Cloud support, the value will be None.
        if endpoint_type == MICROSOFT_DEFENDER_FOR_ENDPOINT_TYPE_CUSTOM:
            raise DemistoException("Endpoint type is set to 'Custom' but no URL was provided.")
        raise DemistoException("'Endpoint Type' is not set and no URL was provided.")
    endpoint_type = MICROSOFT_DEFENDER_FOR_ENDPOINT_TYPE.get(endpoint_type, 'com')
    url = url or MICROSOFT_DEFENDER_FOR_ENDPOINT_API[endpoint_type]
    demisto.info(f"Using url:{url}, endpoint type:{endpoint_type}{log_message_append}")
    return endpoint_type, url


def get_azure_cloud(params, integration_name):
    azure_cloud_arg = params.get('azure_cloud')
    if not azure_cloud_arg or azure_cloud_arg == AZURE_CLOUD_NAME_CUSTOM:
        # Backward compatibility before the azure cloud settings.
        if 'server_url' in params:
            return create_custom_azure_cloud(integration_name, defaults=AZURE_WORLDWIDE_CLOUD,
                                             endpoints={'resource_manager': params.get('server_url')
                                                        or 'https://management.azure.com'})
        if 'azure_ad_endpoint' in params:
            return create_custom_azure_cloud(integration_name, defaults=AZURE_WORLDWIDE_CLOUD,
                                             endpoints={
                                                 'active_directory': params.get('azure_ad_endpoint')
                                                 or 'https://login.microsoftonline.com'
                                             })
        if 'url' in params:
            return create_custom_azure_cloud(integration_name, defaults=AZURE_WORLDWIDE_CLOUD,
                                             endpoints={'microsoft_graph_resource_id': params.get('url')
                                                        or 'https://graph.microsoft.com'})

    # There is no need for backward compatibility support, as the integration didn't support it to begin with.
<<<<<<< HEAD
    return AZURE_CLOUDS.get(AZURE_CLOUD_NAME_MAPPING[azure_cloud_arg], AZURE_WORLDWIDE_CLOUD)
=======
    return AZURE_CLOUDS.get(AZURE_CLOUD_NAME_MAPPING.get(azure_cloud_arg), AZURE_WORLDWIDE_CLOUD)  # type: ignore[arg-type]
>>>>>>> fc45565a


class MicrosoftClient(BaseClient):
    def __init__(self, tenant_id: str = '',
                 auth_id: str = '',
                 enc_key: str | None = '',
                 token_retrieval_url: str = '{endpoint}/{tenant_id}/oauth2/v2.0/token',
                 app_name: str = '',
                 refresh_token: str = '',
                 auth_code: str = '',
                 scope: str = '{graph_endpoint}/.default',
                 grant_type: str = CLIENT_CREDENTIALS,
                 redirect_uri: str = 'https://localhost/myapp',
                 resource: str | None = '',
                 multi_resource: bool = False,
                 resources: list[str] = None,
                 verify: bool = True,
                 self_deployed: bool = False,
                 timeout: int | None = None,
                 azure_ad_endpoint: str = '{endpoint}',
                 azure_cloud: AzureCloud = AZURE_WORLDWIDE_CLOUD,
                 endpoint: str = "__NA__",  # Deprecated
                 certificate_thumbprint: str | None = None,
                 retry_on_rate_limit: bool = False,
                 private_key: str | None = None,
                 managed_identities_client_id: str | None = None,
                 managed_identities_resource_uri: str | None = None,
                 base_url: str | None = None,
                 command_prefix: str | None = "command_prefix",
                 *args, **kwargs):
        """
        Microsoft Client class that implements logic to authenticate with oproxy or self deployed applications.
        It also provides common logic to handle responses from Microsoft.
        Args:
            tenant_id: If self deployed it's the tenant for the app url, otherwise (oproxy) it's the token
            auth_id: If self deployed it's the client id, otherwise (oproxy) it's the auth id and may also
            contain the token url
            enc_key: If self deployed it's the client secret, otherwise (oproxy) it's the encryption key
            refresh_token: The current used refresh token.
            scope: The scope of the application (only if self deployed)
            resource: The resource of the application (only if self deployed)
            multi_resource: Where or not module uses a multiple resources (self-deployed, auth_code grant type only)
            resources: Resources of the application (for multi-resource mode)
            verify: Demisto insecure parameter
            self_deployed: Indicates whether the integration mode is self deployed or oproxy
            timeout: Connection timeout
            azure_ad_endpoint: Custom endpoint to Azure Active Directory URL
            azure_cloud: Azure Cloud.
            certificate_thumbprint: Certificate's thumbprint that's associated to the app
            private_key: Private key of the certificate
            managed_identities_client_id: The Azure Managed Identities client id
            managed_identities_resource_uri: The resource uri to get token for by Azure Managed Identities
            retry_on_rate_limit: If the http request returns with a 429 - Rate limit reached response,
                                 retry the request using a scheduled command.
            base_url: Optionally override the calculated Azure endpoint, used for self-deployed and backward-compatibility with
                      integration that supported national cloud before the *azure_cloud* parameter.
            command_prefix: The prefix for all integration commands.
        """
        self.command_prefix = command_prefix
        if endpoint != "__NA__":
            # Backward compatible.
            self.azure_cloud = AZURE_CLOUDS.get(endpoint, AZURE_WORLDWIDE_CLOUD)
        else:
            self.azure_cloud = azure_cloud

        super().__init__(*args, verify=verify, base_url=base_url, **kwargs)  # type: ignore[misc]

        self.retry_on_rate_limit = retry_on_rate_limit
        if retry_on_rate_limit and (429 not in self._ok_codes):
            self._ok_codes = self._ok_codes + (429,)
        if not self_deployed:
            auth_id_and_token_retrieval_url = auth_id.split('@')
            auth_id = auth_id_and_token_retrieval_url[0]
            if len(auth_id_and_token_retrieval_url) != 2:
                self.token_retrieval_url = 'https://oproxy.demisto.ninja/obtain-token'  # guardrails-disable-line
            else:
                self.token_retrieval_url = auth_id_and_token_retrieval_url[1]

            self.app_name = app_name
            self.auth_id = auth_id
            self.enc_key = enc_key
            self.refresh_token = refresh_token

        else:
            self.token_retrieval_url = token_retrieval_url.format(tenant_id=tenant_id,
                                                                  endpoint=self.azure_cloud.endpoints.active_directory
                                                                  .rstrip("/"))
            self.client_id = auth_id
            self.client_secret = enc_key
            self.auth_code = auth_code
            self.grant_type = grant_type
            self.resource = resource
            self.scope = scope.format(graph_endpoint=self.azure_cloud.endpoints.microsoft_graph_resource_id.rstrip("/"))
            self.redirect_uri = redirect_uri
            if certificate_thumbprint and private_key:
                try:
                    import msal  # pylint: disable=E0401
                    self.jwt = msal.oauth2cli.assertion.JwtAssertionCreator(
                        private_key,
                        'RS256',
                        certificate_thumbprint
                    ).create_normal_assertion(audience=self.token_retrieval_url, issuer=self.client_id)
                except ModuleNotFoundError:
                    raise DemistoException('Unable to use certificate authentication because `msal` is missing.')
            else:
                self.jwt = None

        self.tenant_id = tenant_id
        self.auth_type = SELF_DEPLOYED_AUTH_TYPE if self_deployed else OPROXY_AUTH_TYPE
        self.verify = verify
        self.azure_ad_endpoint = azure_ad_endpoint.format(
            endpoint=self.azure_cloud.endpoints.active_directory.rstrip("/"))
        self.timeout = timeout  # type: ignore

        self.multi_resource = multi_resource
        if self.multi_resource:
            self.resources = resources if resources else []
            self.resource_to_access_token: dict[str, str] = {}

        # for Azure Managed Identities purpose
        self.managed_identities_client_id = managed_identities_client_id
        self.managed_identities_resource_uri = managed_identities_resource_uri

    @staticmethod
    def is_command_executed_from_integration():
        ctx = demisto.callingContext.get('context', {})
        executed_commands = ctx.get('ExecutedCommands', [{'moduleBrand': 'Scripts'}])

        if executed_commands:
            return executed_commands[0].get('moduleBrand', "") != 'Scripts'

        return True

    def http_request(
            self, *args, resp_type='json', headers=None,
            return_empty_response=False, scope: str | None = None,
            resource: str = '', overwrite_rate_limit_retry=False, **kwargs):
        """
        Overrides Base client request function, retrieves and adds to headers access token before sending the request.

        Args:
            resp_type: Type of response to return. will be ignored if `return_empty_response` is True.
            headers: Headers to add to the request.
            return_empty_response: Return the response itself if the return_code is 206.
            scope: A scope to request. Currently, will work only with self-deployed app.
            resource (str): The resource identifier for which the generated token will have access to.
            overwrite_rate_limit_retry : Skip rate limit retry
        Returns:
            Response from api according to resp_type. The default is `json` (dict or list).
        """
        if 'ok_codes' not in kwargs and not self._ok_codes:
            kwargs['ok_codes'] = (200, 201, 202, 204, 206, 404)
        token = self.get_access_token(resource=resource, scope=scope)
        default_headers = {
            'Authorization': f'Bearer {token}',
            'Content-Type': 'application/json',
            'Accept': 'application/json'
        }

        if headers:
            default_headers |= headers

        if self.timeout:
            kwargs['timeout'] = self.timeout

        should_http_retry_on_rate_limit = self.retry_on_rate_limit and not overwrite_rate_limit_retry
        if should_http_retry_on_rate_limit and not kwargs.get('error_handler'):
            kwargs['error_handler'] = self.handle_error_with_metrics

        response = super()._http_request(  # type: ignore[misc]
            *args, resp_type="response", headers=default_headers, **kwargs)

        if should_http_retry_on_rate_limit and MicrosoftClient.is_command_executed_from_integration():
            MicrosoftClient.create_api_metrics(response.status_code)
        # 206 indicates Partial Content, reason will be in the warning header.
        # In that case, logs with the warning header will be written.
        if response.status_code == 206:
            demisto.debug(str(response.headers))
        is_response_empty_and_successful = (response.status_code == 204)
        if is_response_empty_and_successful and return_empty_response:
            return response

        # Handle 404 errors instead of raising them as exceptions:
        if response.status_code == 404:
            try:
                error_message = response.json()
            except Exception:
                error_message = 'Not Found - 404 Response'
            raise NotFoundError(error_message)

        if should_http_retry_on_rate_limit and response.status_code == 429 and is_demisto_version_ge('6.2.0'):
            command_args = demisto.args()
            ran_once_flag = command_args.get('ran_once_flag')
            demisto.info(f'429 MS rate limit for command {demisto.command()}, where ran_once_flag is {ran_once_flag}')
            # We want to retry on rate limit only once
            if ran_once_flag:
                try:
                    error_message = response.json()
                except Exception:
                    error_message = 'Rate limit reached on retry - 429 Response'
                demisto.info(f'Error in retry for MS rate limit - {error_message}')
                raise DemistoException(error_message)

            else:
                demisto.info(f'Scheduling command {demisto.command()}')
                command_args['ran_once_flag'] = True
                return_results(MicrosoftClient.run_retry_on_rate_limit(command_args))
                sys.exit(0)

        try:
            if resp_type == 'json':
                return response.json()
            if resp_type == 'text':
                return response.text
            if resp_type == 'content':
                return response.content
            if resp_type == 'xml':
                try:
                    import defusedxml.ElementTree as defused_ET
                    defused_ET.fromstring(response.text)
                except ImportError:
                    demisto.debug('defused_ET is not supported, using ET instead.')
                    ET.fromstring(response.text)
            return response
        except ValueError as exception:
            raise DemistoException(f'Failed to parse json object from response: {response.content}', exception)

    def get_access_token(self, resource: str = '', scope: str | None = None) -> str:
        """
        Obtains access and refresh token from oproxy server or just a token from a self deployed app.
        Access token is used and stored in the integration context
        until expiration time. After expiration, new refresh token and access token are obtained and stored in the
        integration context.

        Args:
            resource: The resource identifier for which the generated token will have access to.
            scope: A scope to get instead of the default on the API.

        Returns:
            str: Access token that will be added to authorization header.
        """
        integration_context = get_integration_context()
        refresh_token = integration_context.get('current_refresh_token', '')
        # Set keywords. Default without the scope prefix.
        access_token_keyword = f'{scope}_access_token' if scope else 'access_token'
        valid_until_keyword = f'{scope}_valid_until' if scope else 'valid_until'

        access_token = integration_context.get(resource) if self.multi_resource else integration_context.get(access_token_keyword)

        valid_until = integration_context.get(valid_until_keyword)

        if access_token and valid_until and self.epoch_seconds() < valid_until:
            return access_token

        if self.auth_type == OPROXY_AUTH_TYPE:
            if self.multi_resource:
                expires_in = None
                for resource_str in self.resources:
                    access_token, current_expires_in, refresh_token = self._oproxy_authorize(resource_str)
                    self.resource_to_access_token[resource_str] = access_token
                    self.refresh_token = refresh_token
                    expires_in = current_expires_in if expires_in is None else \
                        min(expires_in, current_expires_in)  # type: ignore[call-overload]
                if expires_in is None:
                    raise DemistoException("No resource was provided to get access token from")
            else:
                access_token, expires_in, refresh_token = self._oproxy_authorize(scope=scope)

        else:
            access_token, expires_in, refresh_token = self._get_self_deployed_token(
                refresh_token, scope, integration_context)
        time_now = self.epoch_seconds()
        time_buffer = 5  # seconds by which to shorten the validity period
        if expires_in - time_buffer > 0:
            # err on the side of caution with a slightly shorter access token validity period
            expires_in = expires_in - time_buffer
        valid_until = time_now + expires_in
        integration_context.update({
            access_token_keyword: access_token,
            valid_until_keyword: valid_until,
            'current_refresh_token': refresh_token
        })

        # Add resource access token mapping
        if self.multi_resource:
            integration_context.update(self.resource_to_access_token)

        set_integration_context(integration_context)

        if self.multi_resource:
            return self.resource_to_access_token[resource]

        return access_token

    def _raise_authentication_error(self, oproxy_response: requests.Response):
        """
        Raises an exception for authentication error with the Oproxy server.
        Args:
            oproxy_response: Raw response from the Oproxy server to parse.
        """
        msg = 'Error in Microsoft authorization.'
        try:
            demisto.info(
                f'Authentication failure from server: {oproxy_response.status_code} {oproxy_response.reason} '
                f'{oproxy_response.text}'
            )
            msg += f" Status: {oproxy_response.status_code},"
            search_microsoft_response = re.search(r'{.*}', oproxy_response.text)
            microsoft_response = self.extract_microsoft_error(json.loads(search_microsoft_response.group())) \
                if search_microsoft_response else ""
            err_str = microsoft_response or oproxy_response.text
            if err_str:
                msg += f' body: {err_str}'
            err_response = oproxy_response.json()
            server_msg = err_response.get('message', '') or f'{err_response.get("title", "")}. {err_response.get("detail", "")}'
            if server_msg:
                msg += f' Server message: {server_msg}'
        except Exception as ex:
            demisto.error(f'Failed parsing error response - Exception: {ex}')
        raise Exception(msg)

    def _oproxy_authorize_build_request(self, headers: dict[str, str], content: str,
                                        scope: str | None = None, resource: str = ''
                                        ) -> requests.Response:
        """
        Build the Post request sent to the Oproxy server.
        Args:
            headers: The headers of the request.
            content: The content for the request (usually contains the refresh token).
            scope: A scope to add to the request. Do not use it.
            resource: Resource to get.

        Returns: The response from the Oproxy server.

        """
        return requests.post(
            self.token_retrieval_url,
            headers=headers,
            json={
                'app_name': self.app_name,
                'registration_id': self.auth_id,
                'encrypted_token': self.get_encrypted(content, self.enc_key),
                'scope': scope,
                'resource': resource
            },
            verify=self.verify
        )

    def _oproxy_authorize(self, resource: str = '', scope: str | None = None) -> tuple[str, int, str]:
        """
        Gets a token by authorizing with oproxy.
        Args:
            scope: A scope to add to the request. Do not use it.
            resource: Resource to get.
        Returns:
            tuple: An access token, its expiry and refresh token.
        """
        content = self.refresh_token or self.tenant_id
        headers = self._add_info_headers()
        oproxy_response = self._oproxy_authorize_build_request(headers, content, scope, resource)

        if not oproxy_response.ok:
            self._raise_authentication_error(oproxy_response)

        # Oproxy authentication succeeded
        try:
            gcloud_function_exec_id = oproxy_response.headers.get('Function-Execution-Id')
            demisto.info(f'Google Cloud Function Execution ID: {gcloud_function_exec_id}')
            parsed_response = oproxy_response.json()
        except ValueError:
            raise Exception(
                'There was a problem in retrieving an updated access token.\n'
                'The response from the Oproxy server did not contain the expected content.'
            )

        return (parsed_response.get('access_token', ''), parsed_response.get('expires_in', 3595),
                parsed_response.get('refresh_token', ''))

    def _get_self_deployed_token(self,
                                 refresh_token: str = '',
                                 scope: str | None = None,
                                 integration_context: dict | None = None
                                 ) -> tuple[str, int, str]:
        if self.managed_identities_client_id:

            if not self.multi_resource:
                return self._get_managed_identities_token()

            expires_in = -1  # init variable as an int
            for resource in self.resources:
                access_token, expires_in, refresh_token = self._get_managed_identities_token(resource=resource)
                self.resource_to_access_token[resource] = access_token
            return '', expires_in, refresh_token

        if self.grant_type == AUTHORIZATION_CODE:
            if not self.multi_resource:
                return self._get_self_deployed_token_auth_code(refresh_token, scope=scope)
            expires_in = -1  # init variable as an int
            for resource in self.resources:
                access_token, expires_in, refresh_token = self._get_self_deployed_token_auth_code(refresh_token,
                                                                                                  resource)
                self.resource_to_access_token[resource] = access_token

            return '', expires_in, refresh_token
        elif self.grant_type == DEVICE_CODE:
            return self._get_token_device_code(refresh_token, scope, integration_context)
        else:
            # by default, grant_type is CLIENT_CREDENTIALS
            if self.multi_resource:
                expires_in = -1  # init variable as an int
                for resource in self.resources:
                    access_token, expires_in, refresh_token = self._get_self_deployed_token_client_credentials(
                        resource=resource)
                    self.resource_to_access_token[resource] = access_token
                return '', expires_in, refresh_token
            return self._get_self_deployed_token_client_credentials(scope=scope)

    def _get_self_deployed_token_client_credentials(self, scope: str | None = None,
                                                    resource: str | None = None) -> tuple[str, int, str]:
        """
        Gets a token by authorizing a self deployed Azure application in client credentials grant type.

        Args:
            scope: A scope to add to the headers. Else will get self.scope.
            resource: A resource to add to the headers. Else will get self.resource.
        Returns:
            tuple: An access token and its expiry.
        """
        data = {
            'client_id': self.client_id,
            'client_secret': self.client_secret,
            'grant_type': CLIENT_CREDENTIALS
        }

        if self.jwt:
            data.pop('client_secret', None)
            data['client_assertion_type'] = "urn:ietf:params:oauth:client-assertion-type:jwt-bearer"
            data['client_assertion'] = self.jwt

        # Set scope.
        if self.scope or scope:
            data['scope'] = scope or self.scope

        if self.resource or resource:
            data['resource'] = resource or self.resource  # type: ignore

        response_json: dict = {}
        try:
            response = requests.post(self.token_retrieval_url, data, verify=self.verify)
            if response.status_code not in {200, 201}:
                return_error(f'Error in Microsoft authorization. Status: {response.status_code},'
                             f' body: {self.error_parser(response)}')
            response_json = response.json()
        except Exception as e:
            return_error(f'Error in Microsoft authorization: {str(e)}')

        access_token = response_json.get('access_token', '')
        expires_in = int(response_json.get('expires_in', 3595))

        return access_token, expires_in, ''

    def _get_self_deployed_token_auth_code(
            self, refresh_token: str = '', resource: str = '', scope: str | None = None) -> tuple[str, int, str]:
        """
        Gets a token by authorizing a self deployed Azure application.
        Returns:
            tuple: An access token, its expiry and refresh token.
        """
        data = assign_params(
            client_id=self.client_id,
            client_secret=self.client_secret,
            resource=resource if resource else self.resource,
            redirect_uri=self.redirect_uri
        )

        if self.jwt:
            data.pop('client_secret', None)
            data['client_assertion_type'] = "urn:ietf:params:oauth:client-assertion-type:jwt-bearer"
            data['client_assertion'] = self.jwt

        if scope:
            data['scope'] = scope

        refresh_token = refresh_token or self._get_refresh_token_from_auth_code_param()
        if refresh_token:
            data['grant_type'] = REFRESH_TOKEN
            data['refresh_token'] = refresh_token
        else:
            if SESSION_STATE in self.auth_code:
                raise ValueError('Malformed auth_code parameter: Please copy the auth code from the redirected uri '
                                 'without any additional info and without the "session_state" query parameter.')
            data['grant_type'] = AUTHORIZATION_CODE
            data['code'] = self.auth_code

        response_json: dict = {}
        try:
            response = requests.post(self.token_retrieval_url, data, verify=self.verify)
            if response.status_code not in {200, 201}:
                return_error(f'Error in Microsoft authorization. Status: {response.status_code},'
                             f' body: {self.error_parser(response)}')
            response_json = response.json()
        except Exception as e:
            return_error(f'Error in Microsoft authorization: {str(e)}')

        access_token = response_json.get('access_token', '')
        expires_in = int(response_json.get('expires_in', 3595))
        refresh_token = response_json.get('refresh_token', '')

        return access_token, expires_in, refresh_token

    def _get_managed_identities_token(self, resource=None):
        """
        Gets a token based on the Azure Managed Identities mechanism
        in case user was configured the Azure VM and the other Azure resource correctly
        """
        try:
            # system assigned are restricted to one per resource and is tied to the lifecycle of the Azure resource
            # see https://learn.microsoft.com/en-us/azure/active-directory/managed-identities-azure-resources/overview
            use_system_assigned = (self.managed_identities_client_id == MANAGED_IDENTITIES_SYSTEM_ASSIGNED)
            resource = resource or self.managed_identities_resource_uri

            demisto.debug('try to get Managed Identities token')

            params = {'resource': resource}
            if not use_system_assigned:
                params['client_id'] = self.managed_identities_client_id

            response_json = requests.get(MANAGED_IDENTITIES_TOKEN_URL, params=params, headers={'Metadata': 'True'}).json()
            access_token = response_json.get('access_token')
            expires_in = int(response_json.get('expires_in', 3595))
            if access_token:
                return access_token, expires_in, ''

            err = response_json.get('error_description')
        except Exception as e:
            err = f'{str(e)}'

        return_error(f'Error in Microsoft authorization with Azure Managed Identities: {err}')
        return None

    def _get_token_device_code(
        self, refresh_token: str = '', scope: str | None = None, integration_context: dict | None = None
    ) -> tuple[str, int, str]:
        """
        Gets a token by authorizing a self deployed Azure application.

        Returns:
            tuple: An access token, its expiry and refresh token.
        """
        data = {
            'client_id': self.client_id,
            'scope': scope
        }

        if refresh_token:
            data['grant_type'] = REFRESH_TOKEN
            data['refresh_token'] = refresh_token
        else:
            data['grant_type'] = DEVICE_CODE
            if integration_context:
                data['code'] = integration_context.get('device_code')

        response_json: dict = {}
        try:
            response = requests.post(self.token_retrieval_url, data, verify=self.verify)
            if response.status_code not in {200, 201}:
                return_error(f'Error in Microsoft authorization. Status: {response.status_code},'
                             f' body: {self.error_parser(response)}')
            response_json = response.json()
        except Exception as e:
            return_error(f'Error in Microsoft authorization: {str(e)}')

        access_token = response_json.get('access_token', '')
        expires_in = int(response_json.get('expires_in', 3595))
        refresh_token = response_json.get('refresh_token', '')

        return access_token, expires_in, refresh_token

    def _get_refresh_token_from_auth_code_param(self) -> str:
        refresh_prefix = "refresh_token:"
        if self.auth_code.startswith(refresh_prefix):  # for testing we allow setting the refresh token directly
            demisto.debug("Using refresh token set as auth_code")
            return self.auth_code[len(refresh_prefix):]
        return ''

    @staticmethod
    def run_retry_on_rate_limit(args_for_next_run: dict):
        return CommandResults(readable_output="Rate limit reached, rerunning the command in 1 min",
                              scheduled_command=ScheduledCommand(command=demisto.command(), next_run_in_seconds=60,
                                                                 args=args_for_next_run))

    def handle_error_with_metrics(self, res):
        MicrosoftClient.create_api_metrics(res.status_code)
        self.client_error_handler(res)

    @staticmethod
    def create_api_metrics(status_code):
        execution_metrics = ExecutionMetrics()
        ok_codes = (200, 201, 202, 204, 206)

        if not execution_metrics.is_supported() or demisto.command() in ['test-module', 'fetch-incidents']:
            return
        if status_code == 429:
            execution_metrics.quota_error += 1
        elif status_code in ok_codes:
            execution_metrics.success += 1
        else:
            execution_metrics.general_error += 1
        return_results(execution_metrics.metrics)

    def error_parser(self, error: requests.Response) -> str:
        """

        Args:
            error (requests.Response): response with error

        Returns:
            str: string of error

        """
        try:
            response = error.json()
            demisto.error(str(response))
            err_str = self.extract_microsoft_error(response)
            if err_str:
                return err_str
            # If no error message
            raise ValueError
        except ValueError:
            return error.text

    def extract_microsoft_error(self, response: dict) -> str | None:
        """
        Extracts the Microsoft error message from the JSON response.

        Args:
            response (dict): JSON response received from the microsoft server.

        Returns:
            str or None: Extracted Microsoft error message if found, otherwise returns None.
        """
        inner_error = response.get('error', {})
        error_codes = response.get("error_codes", [""])
        err_desc = response.get('error_description', '')

        if isinstance(inner_error, dict):
            err_str = f"{inner_error.get('code')}: {inner_error.get('message')}"
        else:
            err_str = inner_error
            re_search = re.search(REGEX_SEARCH_ERROR_DESC, err_desc)
            err_str += f". \n{re_search['desc']}" if re_search else ""

        if err_str:
            if set(error_codes).issubset(TOKEN_EXPIRED_ERROR_CODES):
                err_str += f"\nYou can run the ***{self.command_prefix}-auth-reset*** command " \
                           f"to reset the authentication process."
            return err_str
        # If no error message
        return None

    @staticmethod
    def epoch_seconds(d: datetime = None) -> int:
        """
        Return the number of seconds for given date. If no date, return current.

        Args:
            d (datetime): timestamp
        Returns:
             int: timestamp in epoch
        """
        if not d:
            d = MicrosoftClient._get_utcnow()
        return int((d - MicrosoftClient._get_utc_from_timestamp(0)).total_seconds())

    @staticmethod
    def _get_utcnow() -> datetime:
        return datetime.utcnow()

    @staticmethod
    def _get_utc_from_timestamp(_time) -> datetime:
        return datetime.utcfromtimestamp(_time)

    @staticmethod
    def get_encrypted(content: str, key: str | None) -> str:
        """
        Encrypts content with encryption key.
        Args:
            content: Content to encrypt
            key: encryption key from oproxy

        Returns:
            timestamp: Encrypted content
        """

        def create_nonce():
            return os.urandom(12)

        def encrypt(string, enc_key):
            """
            Encrypts string input with encryption key.
            Args:
                string: String to encrypt
                enc_key: Encryption key

            Returns:
                bytes: Encrypted value
            """
            # String to bytes
            try:
                enc_key = base64.b64decode(enc_key)
            except Exception as err:
                return_error(f"Error in Microsoft authorization: {str(err)}"
                             f" Please check authentication related parameters.", error=traceback.format_exc())

            # Create key
            aes_gcm = AESGCM(enc_key)
            # Create nonce
            nonce = create_nonce()
            # Create ciphered data
            data = string.encode()
            ct = aes_gcm.encrypt(nonce, data, None)
            return base64.b64encode(nonce + ct)

        now = MicrosoftClient.epoch_seconds()
        encrypted = encrypt(f'{now}:{content}', key).decode('utf-8')
        return encrypted

    @staticmethod
    def _add_info_headers() -> dict[str, str]:
        # pylint: disable=no-member
        headers = {}
        try:
            headers = get_x_content_info_headers()
        except Exception as e:
            demisto.error(f'Failed getting integration info: {str(e)}')

        return headers

    def device_auth_request(self) -> dict:
        response_json = {}
        try:
            response = requests.post(
                url=f'{self.azure_ad_endpoint}/organizations/oauth2/v2.0/devicecode',
                data={
                    'client_id': self.client_id,
                    'scope': self.scope
                },
                verify=self.verify
            )
            if not response.ok:
                return_error(f'Error in Microsoft authorization. Status: {response.status_code},'
                             f' body: {self.error_parser(response)}')
            response_json = response.json()
        except Exception as e:
            return_error(f'Error in Microsoft authorization: {str(e)}')
        set_integration_context({'device_code': response_json.get('device_code')})
        return response_json

    def start_auth(self, complete_command: str) -> str:
        response = self.device_auth_request()
        message = response.get('message', '')
        re_search = re.search(REGEX_SEARCH_URL, message)
        url = re_search['url'] if re_search else None
        user_code = response.get('user_code')

        return f"""### Authorization instructions
1. To sign in, use a web browser to open the page [{url}]({url})
and enter the code **{user_code}** to authenticate.
2. Run the **{complete_command}** command in the War Room."""


class NotFoundError(Exception):
    """Exception raised for 404 - Not Found errors.

    Attributes:
        message -- explanation of the error
    """

    def __init__(self, message):
        self.message = message


def get_azure_managed_identities_client_id(params: dict) -> str | None:
    """
    Extract the Azure Managed Identities from the demisto params

    Args:
        params (dict): the demisto params

    Returns:
        Optional[str]: if the use_managed_identities are True
        the managed_identities_client_id or MANAGED_IDENTITIES_SYSTEM_ASSIGNED
        will return, otherwise - None

    """
    auth_type = params.get('auth_type') or params.get('authentication_type')
    if params and (argToBoolean(params.get('use_managed_identities') or auth_type == 'Azure Managed Identities')):
        client_id = params.get('managed_identities_client_id', {}).get('password')
        return client_id or MANAGED_IDENTITIES_SYSTEM_ASSIGNED
    return None


def generate_login_url(client: MicrosoftClient,
                       login_url: str = "https://login.microsoftonline.com/") -> CommandResults:
    missing = []
    if not client.client_id:
        missing.append("client_id")
    if not client.tenant_id:
        missing.append("tenant_id")
    if not client.scope:
        missing.append("scope")
    if not client.redirect_uri:
        missing.append("redirect_uri")
    if missing:
        raise DemistoException("Please make sure you entered the Authorization configuration correctly. "
                               f"Missing:{','.join(missing)}")

    login_url = urljoin(login_url, f'{client.tenant_id}/oauth2/v2.0/authorize?'
                                   f'response_type=code&scope=offline_access%20{client.scope.replace(" ", "%20")}'
                                   f'&client_id={client.client_id}&redirect_uri={client.redirect_uri}')

    result_msg = f"""### Authorization instructions
1. Click on the [login URL]({login_url}) to sign in and grant Cortex XSOAR permissions for your Azure Service Management.
You will be automatically redirected to a link with the following structure:
```REDIRECT_URI?code=AUTH_CODE&session_state=SESSION_STATE```
2. Copy the `AUTH_CODE` (without the `code=` prefix, and the `session_state` parameter)
and paste it in your instance configuration under the **Authorization code** parameter.
    """
    return CommandResults(readable_output=result_msg)


def get_from_args_or_params(args: dict[str, Any], params: dict[str, Any], key: str) -> Any:
    """
    Get a value from args or params, if the value is provided in both args and params, the value from args will be used.
    if the value is not provided in args or params, an exception will be raised.
    this function is used in commands that have a value that can be provided in the instance parameters or in the command,
    e.g in azure-key-vault-delete 'subscription_id' can be provided in the instance parameters or in the command.
    Args:
        args (Dict[str, Any]): Demisto args.
        params (Dict[str, Any]): Demisto params
        key (str): Key to get.
    """
    if value := args.get(key, params.get(key)):
        return value
    else:
        raise Exception(f'No {key} was provided. Please provide a {key} either in the \
instance configuration or as a command argument.')


def azure_tag_formatter(arg):
    """
    Formats a tag argument to the Azure format
    Args:
        arg (str): Tag argument as string
    Returns:
        str: Tag argument in Azure format
    """
    try:
        tag = json.loads(arg)
        tag_name = next(iter(tag))
        tag_value = tag[tag_name]
        return f"tagName eq '{tag_name}' and tagValue eq '{tag_value}'"
    except Exception as e:
        raise Exception(
            """Invalid tag format, please use the following format: '{"key_name":"value_name"}'""",
            e,
        ) from e


def reset_auth() -> CommandResults:
    """
    This command resets the integration context.
    After running the command, a new token/auth-code will need to be given by the user to regenerate the access token.
    :return: Message about resetting the authorization process.
    """
    demisto.debug(f"Reset integration-context, before resetting {get_integration_context()=}")
    set_integration_context({})
    return CommandResults(readable_output='Authorization was reset successfully. Please regenerate the credentials, '
                                          'and then click **Test** to validate the credentials and connection.')<|MERGE_RESOLUTION|>--- conflicted
+++ resolved
@@ -619,11 +619,7 @@
                                                         or 'https://graph.microsoft.com'})
 
     # There is no need for backward compatibility support, as the integration didn't support it to begin with.
-<<<<<<< HEAD
-    return AZURE_CLOUDS.get(AZURE_CLOUD_NAME_MAPPING[azure_cloud_arg], AZURE_WORLDWIDE_CLOUD)
-=======
     return AZURE_CLOUDS.get(AZURE_CLOUD_NAME_MAPPING.get(azure_cloud_arg), AZURE_WORLDWIDE_CLOUD)  # type: ignore[arg-type]
->>>>>>> fc45565a
 
 
 class MicrosoftClient(BaseClient):
