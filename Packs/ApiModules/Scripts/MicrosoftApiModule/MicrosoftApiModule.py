import demistomock as demisto  # noqa: F401
from CommonServerPython import *  # noqa: F401
# pylint: disable=E9010, E9011
import traceback

from CommonServerUserPython import *
import requests
import re
import base64
from cryptography.hazmat.primitives.ciphers.aead import AESGCM


class Scopes:
    graph = 'https://graph.microsoft.com/.default'
    security_center = 'https://api.securitycenter.windows.com/.default'
    security_center_apt_service = 'https://securitycenter.onmicrosoft.com/windowsatpservice/.default'
    management_azure = 'https://management.azure.com/.default'  # resource_manager


class Resources:
    graph = 'https://graph.microsoft.com/'
    security_center = 'https://api.securitycenter.microsoft.com/'
    management_azure = 'https://management.azure.com/'  # resource_manager
    manage_office = 'https://manage.office.com/'


# authorization types
OPROXY_AUTH_TYPE = 'oproxy'
SELF_DEPLOYED_AUTH_TYPE = 'self_deployed'

# grant types in self-deployed authorization
CLIENT_CREDENTIALS = 'client_credentials'
AUTHORIZATION_CODE = 'authorization_code'
REFRESH_TOKEN = 'refresh_token'  # guardrails-disable-line
DEVICE_CODE = 'urn:ietf:params:oauth:grant-type:device_code'
REGEX_SEARCH_URL = r'(?P<url>https?://[^\s]+)'
REGEX_SEARCH_ERROR_DESC = r"^.*?:\s(?P<desc>.*?\.)"
SESSION_STATE = 'session_state'

# Deprecated, prefer using AZURE_CLOUDS
TOKEN_RETRIEVAL_ENDPOINTS = {
    'com': 'https://login.microsoftonline.com',
    'gcc': 'https://login.microsoftonline.us',
    'gcc-high': 'https://login.microsoftonline.us',
    'dod': 'https://login.microsoftonline.us',
    'de': 'https://login.microsoftonline.de',
    'cn': 'https://login.chinacloudapi.cn',
}

# Deprecated, prefer using AZURE_CLOUDS
GRAPH_ENDPOINTS = {
    'com': 'https://graph.microsoft.com',
    'gcc': 'https://graph.microsoft.us',
    'gcc-high': 'https://graph.microsoft.us',
    'dod': 'https://dod-graph.microsoft.us',
    'de': 'https://graph.microsoft.de',
    'cn': 'https://microsoftgraph.chinacloudapi.cn'
}

# Deprecated, prefer using AZURE_CLOUDS
GRAPH_BASE_ENDPOINTS = {
    'https://graph.microsoft.com': 'com',
    # can't create an entry here for 'gcc' as the url is the same for both 'gcc' and 'gcc-high'
    'https://graph.microsoft.us': 'gcc-high',
    'https://dod-graph.microsoft.us': 'dod',
    'https://graph.microsoft.de': 'de',
    'https://microsoftgraph.chinacloudapi.cn': 'cn'
}

MICROSOFT_DEFENDER_FOR_ENDPOINT_TYPE = {
    "Worldwide": "com",
    "US Geo Proximity": "geo-us",
    "EU Geo Proximity": "geo-eu",
    "UK Geo Proximity": "geo-uk",
    "US GCC": "gcc",
    "US GCC-High": "gcc-high",
    "DoD": "dod",
}

MICROSOFT_DEFENDER_FOR_ENDPOINT_TYPE_CUSTOM = "Custom"
MICROSOFT_DEFENDER_FOR_ENDPOINT_DEFAULT_ENDPOINT_TYPE = "com"
MICROSOFT_DEFENDER_FOR_APPLICATION_TYPE_CUSTOM = "Custom"


# https://learn.microsoft.com/en-us/microsoft-365/security/defender/api-supported?view=o365-worldwide#endpoint-uris
# https://learn.microsoft.com/en-us/microsoft-365/security/defender-endpoint/gov?view=o365-worldwide#api
MICROSOFT_DEFENDER_FOR_ENDPOINT_API = {
    "com": "https://api.securitycenter.microsoft.com",
    "geo-us": "https://api.securitycenter.microsoft.com",
    "geo-eu": "https://api-eu.securitycenter.microsoft.com",
    "geo-uk": "https://api-uk.securitycenter.microsoft.com",
    "gcc": "https://api-gcc.securitycenter.microsoft.us",
    "gcc-high": "https://api-gcc.securitycenter.microsoft.us",
    "dod": "https://api-gov.securitycenter.microsoft.us",
}

# https://learn.microsoft.com/en-us/graph/deployments#app-registration-and-token-service-root-endpoints
MICROSOFT_DEFENDER_FOR_ENDPOINT_TOKEN_RETRIVAL_ENDPOINTS = {
    'com': 'https://login.microsoftonline.com',
    'geo-us': 'https://login.microsoftonline.com',
    'geo-eu': 'https://login.microsoftonline.com',
    'geo-uk': 'https://login.microsoftonline.com',
    'gcc': 'https://login.microsoftonline.us',
    'gcc-high': 'https://login.microsoftonline.us',
    'dod': 'https://login.microsoftonline.us',
}

# https://learn.microsoft.com/en-us/graph/deployments#microsoft-graph-and-graph-explorer-service-root-endpoints
MICROSOFT_DEFENDER_FOR_ENDPOINT_GRAPH_ENDPOINTS = {
    'com': 'https://graph.microsoft.com',
    'geo-us': 'https://graph.microsoft.com',
    'geo-eu': 'https://graph.microsoft.com',
    'geo-uk': 'https://graph.microsoft.com',
    'gcc': 'https://graph.microsoft.com',
    'gcc-high': 'https://graph.microsoft.us',
    'dod': 'https://dod-graph.microsoft.us',
}

MICROSOFT_DEFENDER_FOR_ENDPOINT_APT_SERVICE_ENDPOINTS = {
    'com': 'https://securitycenter.onmicrosoft.com',
    'geo-us': 'https://securitycenter.onmicrosoft.com',
    'geo-eu': 'https://securitycenter.onmicrosoft.com',
    'geo-uk': 'https://securitycenter.onmicrosoft.com',
    'gcc': 'https://securitycenter.onmicrosoft.us',
    'gcc-high': 'https://securitycenter.onmicrosoft.us',
    'dod': 'https://securitycenter.onmicrosoft.us',
}

MICROSOFT_DEFENDER_FOR_APPLICATION_API = {
    "com": "https://api.securitycenter.microsoft.com",
    "gcc": "https://api-gcc.securitycenter.microsoft.us",
    "gcc-high": "https://api-gcc.securitycenter.microsoft.us",
}


MICROSOFT_DEFENDER_FOR_APPLICATION_TYPE = {
    "Worldwide": "com",
    "US GCC": "gcc",
    "US GCC-High": "gcc-high",
}

# Azure Managed Identities
MANAGED_IDENTITIES_TOKEN_URL = 'http://169.254.169.254/metadata/identity/oauth2/token?api-version=2018-02-01'
MANAGED_IDENTITIES_SYSTEM_ASSIGNED = 'SYSTEM_ASSIGNED'
TOKEN_EXPIRED_ERROR_CODES = {50173, 700082, 70008, 54005, 7000222,
                             }  # See: https://login.microsoftonline.com/error?code=


class CloudEndpointNotSetException(Exception):
    pass


class CloudSuffixNotSetException(Exception):
    pass


class AzureCloudEndpoints:  # pylint: disable=too-few-public-methods,too-many-instance-attributes

    def __init__(self,  # pylint: disable=unused-argument
                 management=None,
                 resource_manager=None,
                 sql_management=None,
                 batch_resource_id=None,
                 gallery=None,
                 active_directory=None,
                 active_directory_resource_id=None,
                 active_directory_graph_resource_id=None,
                 microsoft_graph_resource_id=None,
                 active_directory_data_lake_resource_id=None,
                 vm_image_alias_doc=None,
                 media_resource_id=None,
                 ossrdbms_resource_id=None,
                 log_analytics_resource_id=None,
                 app_insights_resource_id=None,
                 app_insights_telemetry_channel_resource_id=None,
                 synapse_analytics_resource_id=None,
                 attestation_resource_id=None,
                 portal=None,
                 keyvault=None):
        # Attribute names are significant. They are used when storing/retrieving clouds from config
        self.management = management
        self.resource_manager = resource_manager
        self.sql_management = sql_management
        self.batch_resource_id = batch_resource_id
        self.gallery = gallery
        self.active_directory = active_directory
        self.active_directory_resource_id = active_directory_resource_id
        self.active_directory_graph_resource_id = active_directory_graph_resource_id
        self.microsoft_graph_resource_id = microsoft_graph_resource_id
        self.active_directory_data_lake_resource_id = active_directory_data_lake_resource_id
        self.vm_image_alias_doc = vm_image_alias_doc
        self.media_resource_id = media_resource_id
        self.ossrdbms_resource_id = ossrdbms_resource_id
        self.log_analytics_resource_id = log_analytics_resource_id
        self.app_insights_resource_id = app_insights_resource_id
        self.app_insights_telemetry_channel_resource_id = app_insights_telemetry_channel_resource_id
        self.synapse_analytics_resource_id = synapse_analytics_resource_id
        self.attestation_resource_id = attestation_resource_id
        self.portal = portal
        self.keyvault = keyvault

    def has_endpoint_set(self, endpoint_name):
        try:
            # Can't simply use hasattr here as we override __getattribute__ below.
            # Python 3 hasattr() only returns False if an AttributeError is raised, but we raise
            # CloudEndpointNotSetException. This exception is not a subclass of AttributeError.
            getattr(self, endpoint_name)
            return True
        except Exception:  # pylint: disable=broad-except
            return False

    def __getattribute__(self, name):
        val = object.__getattribute__(self, name)
        if val is None:
            raise CloudEndpointNotSetException("The endpoint '{}' for this cloud is not set but is used.")
        return val


class AzureCloudSuffixes:  # pylint: disable=too-few-public-methods,too-many-instance-attributes

    def __init__(self,  # pylint: disable=unused-argument
                 storage_endpoint=None,
                 storage_sync_endpoint=None,
                 keyvault_dns=None,
                 mhsm_dns=None,
                 sql_server_hostname=None,
                 azure_datalake_store_file_system_endpoint=None,
                 azure_datalake_analytics_catalog_and_job_endpoint=None,
                 acr_login_server_endpoint=None,
                 mysql_server_endpoint=None,
                 postgresql_server_endpoint=None,
                 mariadb_server_endpoint=None,
                 synapse_analytics_endpoint=None,
                 attestation_endpoint=None):
        # Attribute names are significant. They are used when storing/retrieving clouds from config
        self.storage_endpoint = storage_endpoint
        self.storage_sync_endpoint = storage_sync_endpoint
        self.keyvault_dns = keyvault_dns
        self.mhsm_dns = mhsm_dns
        self.sql_server_hostname = sql_server_hostname
        self.mysql_server_endpoint = mysql_server_endpoint
        self.postgresql_server_endpoint = postgresql_server_endpoint
        self.mariadb_server_endpoint = mariadb_server_endpoint
        self.azure_datalake_store_file_system_endpoint = azure_datalake_store_file_system_endpoint
        self.azure_datalake_analytics_catalog_and_job_endpoint = azure_datalake_analytics_catalog_and_job_endpoint
        self.acr_login_server_endpoint = acr_login_server_endpoint
        self.synapse_analytics_endpoint = synapse_analytics_endpoint
        self.attestation_endpoint = attestation_endpoint

    def __getattribute__(self, name):
        val = object.__getattribute__(self, name)
        if val is None:
            raise CloudSuffixNotSetException("The suffix '{}' for this cloud is not set but is used.")
        return val


class AzureCloud:  # pylint: disable=too-few-public-methods
    """ Represents an Azure Cloud instance """

    def __init__(self,
                 origin,
                 name,
                 abbreviation,
                 endpoints=None,
                 suffixes=None):
        self.name = name
        self.abbreviation = abbreviation
        self.origin = origin
        self.endpoints = endpoints or AzureCloudEndpoints()
        self.suffixes = suffixes or AzureCloudSuffixes()


AZURE_WORLDWIDE_CLOUD = AzureCloud(
    'Embedded',
    'AzureCloud',
    'com',
    endpoints=AzureCloudEndpoints(
        management='https://management.core.windows.net/',
        resource_manager='https://management.azure.com/',
        sql_management='https://management.core.windows.net:8443/',
        batch_resource_id='https://batch.core.windows.net/',
        gallery='https://gallery.azure.com/',
        active_directory='https://login.microsoftonline.com',
        active_directory_resource_id='https://management.core.windows.net/',
        active_directory_graph_resource_id='https://graph.windows.net/',
        microsoft_graph_resource_id='https://graph.microsoft.com/',
        active_directory_data_lake_resource_id='https://datalake.azure.net/',
        vm_image_alias_doc='https://raw.githubusercontent.com/Azure/azure-rest-api-specs/main/arm-compute/quickstart-templates/aliases.json',  # noqa: E501
        media_resource_id='https://rest.media.azure.net',
        ossrdbms_resource_id='https://ossrdbms-aad.database.windows.net',
        app_insights_resource_id='https://api.applicationinsights.io',
        log_analytics_resource_id='https://api.loganalytics.io',
        app_insights_telemetry_channel_resource_id='https://dc.applicationinsights.azure.com/v2/track',
        synapse_analytics_resource_id='https://dev.azuresynapse.net',
        attestation_resource_id='https://attest.azure.net',
        portal='https://portal.azure.com',
        keyvault='https://vault.azure.net',
    ),
    suffixes=AzureCloudSuffixes(
        storage_endpoint='core.windows.net',
        storage_sync_endpoint='afs.azure.net',
        keyvault_dns='.vault.azure.net',
        mhsm_dns='.managedhsm.azure.net',
        sql_server_hostname='.database.windows.net',
        mysql_server_endpoint='.mysql.database.azure.com',
        postgresql_server_endpoint='.postgres.database.azure.com',
        mariadb_server_endpoint='.mariadb.database.azure.com',
        azure_datalake_store_file_system_endpoint='azuredatalakestore.net',
        azure_datalake_analytics_catalog_and_job_endpoint='azuredatalakeanalytics.net',
        acr_login_server_endpoint='.azurecr.io',
        synapse_analytics_endpoint='.dev.azuresynapse.net',
        attestation_endpoint='.attest.azure.net'))

AZURE_US_GCC_CLOUD = AzureCloud(
    'Embedded',
    'AzureUSGovernment',
    'gcc',
    endpoints=AzureCloudEndpoints(
        management='https://management.core.usgovcloudapi.net/',
        resource_manager='https://management.usgovcloudapi.net/',
        sql_management='https://management.core.usgovcloudapi.net:8443/',
        batch_resource_id='https://batch.core.usgovcloudapi.net/',
        gallery='https://gallery.usgovcloudapi.net/',
        active_directory='https://login.microsoftonline.us',
        active_directory_resource_id='https://management.core.usgovcloudapi.net/',
        active_directory_graph_resource_id='https://graph.windows.net/',
        microsoft_graph_resource_id='https://graph.microsoft.us/',
        vm_image_alias_doc='https://raw.githubusercontent.com/Azure/azure-rest-api-specs/main/arm-compute/quickstart-templates/aliases.json',  # noqa: E501
        media_resource_id='https://rest.media.usgovcloudapi.net',
        ossrdbms_resource_id='https://ossrdbms-aad.database.usgovcloudapi.net',
        app_insights_resource_id='https://api.applicationinsights.us',
        log_analytics_resource_id='https://api.loganalytics.us',
        app_insights_telemetry_channel_resource_id='https://dc.applicationinsights.us/v2/track',
        synapse_analytics_resource_id='https://dev.azuresynapse.usgovcloudapi.net',
        portal='https://portal.azure.us',
        keyvault='https://vault.usgovcloudapi.net',
    ),
    suffixes=AzureCloudSuffixes(
        storage_endpoint='core.usgovcloudapi.net',
        storage_sync_endpoint='afs.azure.us',
        keyvault_dns='.vault.usgovcloudapi.net',
        mhsm_dns='.managedhsm.usgovcloudapi.net',
        sql_server_hostname='.database.usgovcloudapi.net',
        mysql_server_endpoint='.mysql.database.usgovcloudapi.net',
        postgresql_server_endpoint='.postgres.database.usgovcloudapi.net',
        mariadb_server_endpoint='.mariadb.database.usgovcloudapi.net',
        acr_login_server_endpoint='.azurecr.us',
        synapse_analytics_endpoint='.dev.azuresynapse.usgovcloudapi.net'))

AZURE_US_GCC_HIGH_CLOUD = AzureCloud(
    'Embedded',
    'AzureUSGovernment',
    'gcc-high',
    endpoints=AzureCloudEndpoints(
        management='https://management.core.usgovcloudapi.net/',
        resource_manager='https://management.usgovcloudapi.net/',
        sql_management='https://management.core.usgovcloudapi.net:8443/',
        batch_resource_id='https://batch.core.usgovcloudapi.net/',
        gallery='https://gallery.usgovcloudapi.net/',
        active_directory='https://login.microsoftonline.us',
        active_directory_resource_id='https://management.core.usgovcloudapi.net/',
        active_directory_graph_resource_id='https://graph.windows.net/',
        microsoft_graph_resource_id='https://graph.microsoft.us/',
        vm_image_alias_doc='https://raw.githubusercontent.com/Azure/azure-rest-api-specs/main/arm-compute/quickstart-templates/aliases.json',  # noqa: E501
        media_resource_id='https://rest.media.usgovcloudapi.net',
        ossrdbms_resource_id='https://ossrdbms-aad.database.usgovcloudapi.net',
        app_insights_resource_id='https://api.applicationinsights.us',
        log_analytics_resource_id='https://api.loganalytics.us',
        app_insights_telemetry_channel_resource_id='https://dc.applicationinsights.us/v2/track',
        synapse_analytics_resource_id='https://dev.azuresynapse.usgovcloudapi.net',
        portal='https://portal.azure.us',
        keyvault='https://vault.usgovcloudapi.net',
    ),
    suffixes=AzureCloudSuffixes(
        storage_endpoint='core.usgovcloudapi.net',
        storage_sync_endpoint='afs.azure.us',
        keyvault_dns='.vault.usgovcloudapi.net',
        mhsm_dns='.managedhsm.usgovcloudapi.net',
        sql_server_hostname='.database.usgovcloudapi.net',
        mysql_server_endpoint='.mysql.database.usgovcloudapi.net',
        postgresql_server_endpoint='.postgres.database.usgovcloudapi.net',
        mariadb_server_endpoint='.mariadb.database.usgovcloudapi.net',
        acr_login_server_endpoint='.azurecr.us',
        synapse_analytics_endpoint='.dev.azuresynapse.usgovcloudapi.net'))

AZURE_DOD_CLOUD = AzureCloud(
    'Embedded',
    'AzureUSGovernment',
    'dod',
    endpoints=AzureCloudEndpoints(
        management='https://management.core.usgovcloudapi.net/',
        resource_manager='https://management.usgovcloudapi.net/',
        sql_management='https://management.core.usgovcloudapi.net:8443/',
        batch_resource_id='https://batch.core.usgovcloudapi.net/',
        gallery='https://gallery.usgovcloudapi.net/',
        active_directory='https://login.microsoftonline.us',
        active_directory_resource_id='https://management.core.usgovcloudapi.net/',
        active_directory_graph_resource_id='https://graph.windows.net/',
        microsoft_graph_resource_id='https://dod-graph.microsoft.us/',
        vm_image_alias_doc='https://raw.githubusercontent.com/Azure/azure-rest-api-specs/main/arm-compute/quickstart-templates/aliases.json',  # noqa: E501
        media_resource_id='https://rest.media.usgovcloudapi.net',
        ossrdbms_resource_id='https://ossrdbms-aad.database.usgovcloudapi.net',
        app_insights_resource_id='https://api.applicationinsights.us',
        log_analytics_resource_id='https://api.loganalytics.us',
        app_insights_telemetry_channel_resource_id='https://dc.applicationinsights.us/v2/track',
        synapse_analytics_resource_id='https://dev.azuresynapse.usgovcloudapi.net',
        portal='https://portal.azure.us',
        keyvault='https://vault.usgovcloudapi.net',
    ),
    suffixes=AzureCloudSuffixes(
        storage_endpoint='core.usgovcloudapi.net',
        storage_sync_endpoint='afs.azure.us',
        keyvault_dns='.vault.usgovcloudapi.net',
        mhsm_dns='.managedhsm.usgovcloudapi.net',
        sql_server_hostname='.database.usgovcloudapi.net',
        mysql_server_endpoint='.mysql.database.usgovcloudapi.net',
        postgresql_server_endpoint='.postgres.database.usgovcloudapi.net',
        mariadb_server_endpoint='.mariadb.database.usgovcloudapi.net',
        acr_login_server_endpoint='.azurecr.us',
        synapse_analytics_endpoint='.dev.azuresynapse.usgovcloudapi.net'))


AZURE_GERMAN_CLOUD = AzureCloud(
    'Embedded',
    'AzureGermanCloud',
    'de',
    endpoints=AzureCloudEndpoints(
        management='https://management.core.cloudapi.de/',
        resource_manager='https://management.microsoftazure.de',
        sql_management='https://management.core.cloudapi.de:8443/',
        batch_resource_id='https://batch.cloudapi.de/',
        gallery='https://gallery.cloudapi.de/',
        active_directory='https://login.microsoftonline.de',
        active_directory_resource_id='https://management.core.cloudapi.de/',
        active_directory_graph_resource_id='https://graph.cloudapi.de/',
        microsoft_graph_resource_id='https://graph.microsoft.de',
        vm_image_alias_doc='https://raw.githubusercontent.com/Azure/azure-rest-api-specs/main/arm-compute/quickstart-templates/aliases.json',  # noqa: E501
        media_resource_id='https://rest.media.cloudapi.de',
        ossrdbms_resource_id='https://ossrdbms-aad.database.cloudapi.de',
        portal='https://portal.microsoftazure.de',
        keyvault='https://vault.microsoftazure.de'
    ),
    suffixes=AzureCloudSuffixes(
        storage_endpoint='core.cloudapi.de',
        keyvault_dns='.vault.microsoftazure.de',
        mhsm_dns='.managedhsm.microsoftazure.de',
        sql_server_hostname='.database.cloudapi.de',
        mysql_server_endpoint='.mysql.database.cloudapi.de',
        postgresql_server_endpoint='.postgres.database.cloudapi.de',
        mariadb_server_endpoint='.mariadb.database.cloudapi.de'))

AZURE_CHINA_CLOUD = AzureCloud(
    'Embedded',
    'AzureChinaCloud',
    'cn',
    endpoints=AzureCloudEndpoints(
        management='https://management.core.chinacloudapi.cn/',
        resource_manager='https://management.chinacloudapi.cn',
        sql_management='https://management.core.chinacloudapi.cn:8443/',
        batch_resource_id='https://batch.chinacloudapi.cn/',
        gallery='https://gallery.chinacloudapi.cn/',
        active_directory='https://login.chinacloudapi.cn',
        active_directory_resource_id='https://management.core.chinacloudapi.cn/',
        active_directory_graph_resource_id='https://graph.chinacloudapi.cn/',
        microsoft_graph_resource_id='https://microsoftgraph.chinacloudapi.cn',
        vm_image_alias_doc='https://raw.githubusercontent.com/Azure/azure-rest-api-specs/main/arm-compute/quickstart-templates/aliases.json',  # noqa: E501
        media_resource_id='https://rest.media.chinacloudapi.cn',
        ossrdbms_resource_id='https://ossrdbms-aad.database.chinacloudapi.cn',
        app_insights_resource_id='https://api.applicationinsights.azure.cn',
        log_analytics_resource_id='https://api.loganalytics.azure.cn',
        app_insights_telemetry_channel_resource_id='https://dc.applicationinsights.azure.cn/v2/track',
        synapse_analytics_resource_id='https://dev.azuresynapse.azure.cn',
        portal='https://portal.azure.cn',
        keyvault='https://vault.azure.cn',
    ),
    suffixes=AzureCloudSuffixes(
        storage_endpoint='core.chinacloudapi.cn',
        keyvault_dns='.vault.azure.cn',
        mhsm_dns='.managedhsm.azure.cn',
        sql_server_hostname='.database.chinacloudapi.cn',
        mysql_server_endpoint='.mysql.database.chinacloudapi.cn',
        postgresql_server_endpoint='.postgres.database.chinacloudapi.cn',
        mariadb_server_endpoint='.mariadb.database.chinacloudapi.cn',
        acr_login_server_endpoint='.azurecr.cn',
        synapse_analytics_endpoint='.dev.azuresynapse.azure.cn'))


AZURE_CLOUD_NAME_MAPPING = {
    "Worldwide": "com",
    "Germany": "de",
    "China": "cn",
    "US GCC": "gcc",
    "US GCC-High": "gcc-high",
    "DoD": "dod",
}

AZURE_CLOUD_NAME_CUSTOM = "Custom"

AZURE_CLOUDS = {
    "com": AZURE_WORLDWIDE_CLOUD,
    "gcc": AZURE_US_GCC_CLOUD,
    "gcc-high": AZURE_US_GCC_HIGH_CLOUD,
    "dod": AZURE_DOD_CLOUD,
    "de": AZURE_GERMAN_CLOUD,
    "cn": AZURE_CHINA_CLOUD,
}


class AzureCloudNames:
    WORLDWIDE = "com"
    GERMANY = "de"
    CHINA = "cn"
    US_GCC = "gcc"
    US_GCC_HIGH = "gcc-high"
    DOD = "dod"
    CUSTOM = "custom"


def create_custom_azure_cloud(origin: str,
                              name: str | None = None,
                              abbreviation: str | None = None,
                              defaults: AzureCloud | None = None,
                              endpoints: dict | None = None,
                              suffixes: dict | None = None):
    defaults = defaults or AzureCloud(origin, name, abbreviation)
    endpoints = endpoints or {}
    suffixes = suffixes or {}
    return AzureCloud(
        origin,
        name or defaults.name,
        abbreviation or defaults.abbreviation,
        endpoints=AzureCloudEndpoints(
            management=endpoints.get('management', defaults.endpoints.management),
            resource_manager=endpoints.get('resource_manager', defaults.endpoints.resource_manager),
            sql_management=endpoints.get('sql_management', defaults.endpoints.sql_management),
            batch_resource_id=endpoints.get('batch_resource_id', defaults.endpoints.batch_resource_id),
            gallery=endpoints.get('gallery', defaults.endpoints.gallery),
            active_directory=endpoints.get('active_directory', defaults.endpoints.active_directory),
            active_directory_resource_id=endpoints.get('active_directory_resource_id',
                                                       defaults.endpoints.active_directory_resource_id),
            active_directory_graph_resource_id=endpoints.get(
                'active_directory_graph_resource_id', defaults.endpoints.active_directory_graph_resource_id),
            microsoft_graph_resource_id=endpoints.get('microsoft_graph_resource_id',
                                                      defaults.endpoints.microsoft_graph_resource_id),
            active_directory_data_lake_resource_id=endpoints.get(
                'active_directory_data_lake_resource_id', defaults.endpoints.active_directory_data_lake_resource_id),
            vm_image_alias_doc=endpoints.get('vm_image_alias_doc', defaults.endpoints.vm_image_alias_doc),
            media_resource_id=endpoints.get('media_resource_id', defaults.endpoints.media_resource_id),
            ossrdbms_resource_id=endpoints.get('ossrdbms_resource_id', defaults.endpoints.ossrdbms_resource_id),
            app_insights_resource_id=endpoints.get('app_insights_resource_id', defaults.endpoints.app_insights_resource_id),
            log_analytics_resource_id=endpoints.get('log_analytics_resource_id', defaults.endpoints.log_analytics_resource_id),
            app_insights_telemetry_channel_resource_id=endpoints.get(
                'app_insights_telemetry_channel_resource_id', defaults.endpoints.app_insights_telemetry_channel_resource_id),
            synapse_analytics_resource_id=endpoints.get(
                'synapse_analytics_resource_id', defaults.endpoints.synapse_analytics_resource_id),
            attestation_resource_id=endpoints.get('attestation_resource_id', defaults.endpoints.attestation_resource_id),
            portal=endpoints.get('portal', defaults.endpoints.portal),
            keyvault=endpoints.get('keyvault', defaults.endpoints.keyvault),
        ),
        suffixes=AzureCloudSuffixes(
            storage_endpoint=suffixes.get('storage_endpoint', defaults.suffixes.storage_endpoint),
            storage_sync_endpoint=suffixes.get('storage_sync_endpoint', defaults.suffixes.storage_sync_endpoint),
            keyvault_dns=suffixes.get('keyvault_dns', defaults.suffixes.keyvault_dns),
            mhsm_dns=suffixes.get('mhsm_dns', defaults.suffixes.mhsm_dns),
            sql_server_hostname=suffixes.get('sql_server_hostname', defaults.suffixes.sql_server_hostname),
            mysql_server_endpoint=suffixes.get('mysql_server_endpoint', defaults.suffixes.mysql_server_endpoint),
            postgresql_server_endpoint=suffixes.get('postgresql_server_endpoint', defaults.suffixes.postgresql_server_endpoint),
            mariadb_server_endpoint=suffixes.get('mariadb_server_endpoint', defaults.suffixes.mariadb_server_endpoint),
            azure_datalake_store_file_system_endpoint=suffixes.get(
                'azure_datalake_store_file_system_endpoint', defaults.suffixes.azure_datalake_store_file_system_endpoint),
            azure_datalake_analytics_catalog_and_job_endpoint=suffixes.get(
                'azure_datalake_analytics_catalog_and_job_endpoint',
                defaults.suffixes.azure_datalake_analytics_catalog_and_job_endpoint),
            acr_login_server_endpoint=suffixes.get('acr_login_server_endpoint', defaults.suffixes.acr_login_server_endpoint),
            synapse_analytics_endpoint=suffixes.get('synapse_analytics_endpoint', defaults.suffixes.synapse_analytics_endpoint),
            attestation_endpoint=suffixes.get('attestation_endpoint', defaults.suffixes.attestation_endpoint),
        ))


def microsoft_defender_for_endpoint_get_base_url(endpoint_type, url, is_gcc=None):
    # Backward compatible argument parsing, preserve the url and is_gcc functionality if provided, otherwise use endpoint_type.
    log_message_append = ""
    if is_gcc:  # Backward compatible.
        endpoint_type = "US GCC"
        log_message_append = f" ,Overriding endpoint to {endpoint_type}, backward compatible."
    elif endpoint_type == MICROSOFT_DEFENDER_FOR_ENDPOINT_TYPE_CUSTOM or not endpoint_type:
        # When the integration was configured before our Azure Cloud support, the value will be None.
        if not url:
            if endpoint_type == MICROSOFT_DEFENDER_FOR_ENDPOINT_TYPE_CUSTOM:
                raise DemistoException("Endpoint type is set to 'Custom' but no URL was provided.")
            raise DemistoException("'Endpoint Type' is not set and no URL was provided.")
    endpoint_type = MICROSOFT_DEFENDER_FOR_ENDPOINT_TYPE.get(endpoint_type, 'com')
    url = url or MICROSOFT_DEFENDER_FOR_ENDPOINT_API[endpoint_type]
    demisto.info(f"Using url:{url}, endpoint type:{endpoint_type}{log_message_append}")
    return endpoint_type, url


def get_azure_cloud(params, integration_name):
    azure_cloud_arg = params.get('azure_cloud')
    if not azure_cloud_arg or azure_cloud_arg == AZURE_CLOUD_NAME_CUSTOM:
        # Backward compatibility before the azure cloud settings.
        if 'server_url' in params:
            return create_custom_azure_cloud(integration_name, defaults=AZURE_WORLDWIDE_CLOUD,
                                             endpoints={'resource_manager': params.get('server_url')
                                                        or 'https://management.azure.com'})
        if 'azure_ad_endpoint' in params:
            return create_custom_azure_cloud(integration_name, defaults=AZURE_WORLDWIDE_CLOUD,
                                             endpoints={
                                                 'active_directory': params.get('azure_ad_endpoint')
                                                 or 'https://login.microsoftonline.com'
                                             })

    # There is no need for backward compatibility support, as the integration didn't support it to begin with.
    return AZURE_CLOUDS.get(azure_cloud_arg, AZURE_WORLDWIDE_CLOUD)


class MicrosoftClient(BaseClient):
    def __init__(self, tenant_id: str = '',
                 auth_id: str = '',
                 enc_key: str | None = '',
                 token_retrieval_url: str = '{endpoint}/{tenant_id}/oauth2/v2.0/token',
                 app_name: str = '',
                 refresh_token: str = '',
                 auth_code: str = '',
                 scope: str = '{graph_endpoint}/.default',
                 grant_type: str = CLIENT_CREDENTIALS,
                 redirect_uri: str = 'https://localhost/myapp',
                 resource: str | None = '',
                 multi_resource: bool = False,
                 resources: list[str] = None,
                 verify: bool = True,
                 self_deployed: bool = False,
                 timeout: int | None = None,
                 azure_ad_endpoint: str = '{endpoint}',
                 azure_cloud: AzureCloud = AZURE_WORLDWIDE_CLOUD,
                 endpoint: str = "__NA__",  # Deprecated
                 certificate_thumbprint: str | None = None,
                 retry_on_rate_limit: bool = False,
                 private_key: str | None = None,
                 managed_identities_client_id: str | None = None,
                 managed_identities_resource_uri: str | None = None,
                 base_url: str | None = None,
                 command_prefix: str | None = "command_prefix",
                 *args, **kwargs):
        """
        Microsoft Client class that implements logic to authenticate with oproxy or self deployed applications.
        It also provides common logic to handle responses from Microsoft.
        Args:
            tenant_id: If self deployed it's the tenant for the app url, otherwise (oproxy) it's the token
            auth_id: If self deployed it's the client id, otherwise (oproxy) it's the auth id and may also
            contain the token url
            enc_key: If self deployed it's the client secret, otherwise (oproxy) it's the encryption key
            refresh_token: The current used refresh token.
            scope: The scope of the application (only if self deployed)
            resource: The resource of the application (only if self deployed)
            multi_resource: Where or not module uses a multiple resources (self-deployed, auth_code grant type only)
            resources: Resources of the application (for multi-resource mode)
            verify: Demisto insecure parameter
            self_deployed: Indicates whether the integration mode is self deployed or oproxy
            timeout: Connection timeout
            azure_ad_endpoint: Custom endpoint to Azure Active Directory URL
            azure_cloud: Azure Cloud.
            certificate_thumbprint: Certificate's thumbprint that's associated to the app
            private_key: Private key of the certificate
            managed_identities_client_id: The Azure Managed Identities client id
            managed_identities_resource_uri: The resource uri to get token for by Azure Managed Identities
            retry_on_rate_limit: If the http request returns with a 429 - Rate limit reached response,
                                 retry the request using a scheduled command.
            base_url: Optionally override the calculated Azure endpoint, used for self-deployed and backward-compatibility with
                      integration that supported national cloud before the *azure_cloud* parameter.
            command_prefix: The prefix for all integration commands.
        """
        self.command_prefix = command_prefix
        if endpoint != "__NA__":
            # Backward compatible.
            self.azure_cloud = AZURE_CLOUDS.get(endpoint, AZURE_WORLDWIDE_CLOUD)
        else:
            self.azure_cloud = azure_cloud

        super().__init__(*args, verify=verify, base_url=base_url, **kwargs)  # type: ignore[misc]

        self.retry_on_rate_limit = retry_on_rate_limit
        if retry_on_rate_limit and (429 not in self._ok_codes):
            self._ok_codes = self._ok_codes + (429,)
        if not self_deployed:
            auth_id_and_token_retrieval_url = auth_id.split('@')
            auth_id = auth_id_and_token_retrieval_url[0]
            if len(auth_id_and_token_retrieval_url) != 2:
                self.token_retrieval_url = 'https://oproxy.demisto.ninja/obtain-token'  # guardrails-disable-line
            else:
                self.token_retrieval_url = auth_id_and_token_retrieval_url[1]

            self.app_name = app_name
            self.auth_id = auth_id
            self.enc_key = enc_key
            self.refresh_token = refresh_token

        else:
            self.token_retrieval_url = token_retrieval_url.format(tenant_id=tenant_id,
                                                                  endpoint=self.azure_cloud.endpoints.active_directory
                                                                  .rstrip("/"))
            self.client_id = auth_id
            self.client_secret = enc_key
            self.auth_code = auth_code
            self.grant_type = grant_type
            self.resource = resource
            self.scope = scope.format(graph_endpoint=self.azure_cloud.endpoints.microsoft_graph_resource_id.rstrip("/"))
            self.redirect_uri = redirect_uri
            if certificate_thumbprint and private_key:
                try:
                    import msal  # pylint: disable=E0401
                    self.jwt = msal.oauth2cli.assertion.JwtAssertionCreator(
                        private_key,
                        'RS256',
                        certificate_thumbprint
                    ).create_normal_assertion(audience=self.token_retrieval_url, issuer=self.client_id)
                except ModuleNotFoundError:
                    raise DemistoException('Unable to use certificate authentication because `msal` is missing.')
            else:
                self.jwt = None

        self.tenant_id = tenant_id
        self.auth_type = SELF_DEPLOYED_AUTH_TYPE if self_deployed else OPROXY_AUTH_TYPE
        self.verify = verify
        self.azure_ad_endpoint = azure_ad_endpoint.format(
            endpoint=self.azure_cloud.endpoints.active_directory.rstrip("/"))
        self.timeout = timeout  # type: ignore

        self.multi_resource = multi_resource
        if self.multi_resource:
<<<<<<< HEAD
            self.resources = resources or []
            self.resource_to_access_token: Dict[str, str] = {}
=======
            self.resources = resources if resources else []
            self.resource_to_access_token: dict[str, str] = {}
>>>>>>> b6b26d01

        # for Azure Managed Identities purpose
        self.managed_identities_client_id = managed_identities_client_id
        self.managed_identities_resource_uri = managed_identities_resource_uri

    @staticmethod
    def is_command_executed_from_integration():
        ctx = demisto.callingContext.get('context', {})
        executed_commands = ctx.get('ExecutedCommands', [{'moduleBrand': 'Scripts'}])

        if executed_commands:
            return executed_commands[0].get('moduleBrand', "") != 'Scripts'

        return True

    def http_request(
            self, *args, resp_type='json', headers=None,
            return_empty_response=False, scope: str | None = None,
            resource: str = '', overwrite_rate_limit_retry=False, **kwargs):
        """
        Overrides Base client request function, retrieves and adds to headers access token before sending the request.

        Args:
            resp_type: Type of response to return. will be ignored if `return_empty_response` is True.
            headers: Headers to add to the request.
            return_empty_response: Return the response itself if the return_code is 206.
            scope: A scope to request. Currently, will work only with self-deployed app.
            resource (str): The resource identifier for which the generated token will have access to.
            overwrite_rate_limit_retry : Skip rate limit retry
        Returns:
            Response from api according to resp_type. The default is `json` (dict or list).
        """
        if 'ok_codes' not in kwargs and not self._ok_codes:
            kwargs['ok_codes'] = (200, 201, 202, 204, 206, 404)
        token = self.get_access_token(resource=resource, scope=scope)
        default_headers = {
            'Authorization': f'Bearer {token}',
            'Content-Type': 'application/json',
            'Accept': 'application/json'
        }

        if headers:
            default_headers |= headers

        if self.timeout:
            kwargs['timeout'] = self.timeout

        should_http_retry_on_rate_limit = self.retry_on_rate_limit and not overwrite_rate_limit_retry
        if should_http_retry_on_rate_limit and not kwargs.get('error_handler'):
            kwargs['error_handler'] = self.handle_error_with_metrics

        response = super()._http_request(  # type: ignore[misc]
            *args, resp_type="response", headers=default_headers, **kwargs)

        if should_http_retry_on_rate_limit and MicrosoftClient.is_command_executed_from_integration():
            MicrosoftClient.create_api_metrics(response.status_code)
        # 206 indicates Partial Content, reason will be in the warning header.
        # In that case, logs with the warning header will be written.
        if response.status_code == 206:
            demisto.debug(str(response.headers))
        is_response_empty_and_successful = (response.status_code == 204)
        if is_response_empty_and_successful and return_empty_response:
            return response

        # Handle 404 errors instead of raising them as exceptions:
        if response.status_code == 404:
            try:
                error_message = response.json()
            except Exception:
                error_message = 'Not Found - 404 Response'
            raise NotFoundError(error_message)

        if should_http_retry_on_rate_limit and response.status_code == 429 and is_demisto_version_ge('6.2.0'):
            command_args = demisto.args()
            ran_once_flag = command_args.get('ran_once_flag')
            demisto.info(f'429 MS rate limit for command {demisto.command()}, where ran_once_flag is {ran_once_flag}')
            # We want to retry on rate limit only once
            if ran_once_flag:
                try:
                    error_message = response.json()
                except Exception:
                    error_message = 'Rate limit reached on retry - 429 Response'
                demisto.info(f'Error in retry for MS rate limit - {error_message}')
                raise DemistoException(error_message)

            else:
                demisto.info(f'Scheduling command {demisto.command()}')
                command_args['ran_once_flag'] = True
                return_results(MicrosoftClient.run_retry_on_rate_limit(command_args))
                sys.exit(0)

        try:
            if resp_type == 'json':
                return response.json()
            if resp_type == 'text':
                return response.text
            if resp_type == 'content':
                return response.content
            if resp_type == 'xml':
                try:
                    import defusedxml.ElementTree as defused_ET
                    defused_ET.fromstring(response.text)
                except ImportError:
                    demisto.debug('defused_ET is not supported, using ET instead.')
                    ET.fromstring(response.text)
            return response
        except ValueError as exception:
<<<<<<< HEAD
            raise DemistoException(
                f'Failed to parse json object from response: {response.content}',
                exception,
            )
=======
            raise DemistoException(f'Failed to parse json object from response: {response.content}', exception)
>>>>>>> b6b26d01

    def get_access_token(self, resource: str = '', scope: str | None = None) -> str:
        """
        Obtains access and refresh token from oproxy server or just a token from a self deployed app.
        Access token is used and stored in the integration context
        until expiration time. After expiration, new refresh token and access token are obtained and stored in the
        integration context.

        Args:
            resource: The resource identifier for which the generated token will have access to.
            scope: A scope to get instead of the default on the API.

        Returns:
            str: Access token that will be added to authorization header.
        """
        integration_context = get_integration_context()
        refresh_token = integration_context.get('current_refresh_token', '')
        # Set keywords. Default without the scope prefix.
        access_token_keyword = f'{scope}_access_token' if scope else 'access_token'
        valid_until_keyword = f'{scope}_valid_until' if scope else 'valid_until'

        access_token = integration_context.get(resource) if self.multi_resource else integration_context.get(access_token_keyword)

        valid_until = integration_context.get(valid_until_keyword)

        if access_token and valid_until and self.epoch_seconds() < valid_until:
            return access_token

        if self.auth_type == OPROXY_AUTH_TYPE:
            if self.multi_resource:
                expires_in = None
                for resource_str in self.resources:
                    access_token, current_expires_in, refresh_token = self._oproxy_authorize(resource_str)
                    self.resource_to_access_token[resource_str] = access_token
                    self.refresh_token = refresh_token
                    expires_in = current_expires_in if expires_in is None else \
                        min(expires_in, current_expires_in)  # type: ignore[call-overload]
                if expires_in is None:
                    raise DemistoException("No resource was provided to get access token from")
            else:
                access_token, expires_in, refresh_token = self._oproxy_authorize(scope=scope)

        else:
            access_token, expires_in, refresh_token = self._get_self_deployed_token(
                refresh_token, scope, integration_context)
        time_now = self.epoch_seconds()
        time_buffer = 5  # seconds by which to shorten the validity period
        if expires_in - time_buffer > 0:
            # err on the side of caution with a slightly shorter access token validity period
            expires_in = expires_in - time_buffer
        valid_until = time_now + expires_in
        integration_context.update({
            access_token_keyword: access_token,
            valid_until_keyword: valid_until,
            'current_refresh_token': refresh_token
        })

        # Add resource access token mapping
        if self.multi_resource:
            integration_context.update(self.resource_to_access_token)

        set_integration_context(integration_context)

        if self.multi_resource:
            return self.resource_to_access_token[resource]

        return access_token

    @staticmethod
    def _raise_authentication_error(oproxy_response: requests.Response):
        """
        Raises an exception for authentication error with the Oproxy server.
        Args:
            oproxy_response: Raw response from the Oproxy server to parse.
        """
        msg = 'Error in Microsoft authorization.'
        try:
<<<<<<< HEAD
            demisto.info(f'Authentication failure from server: {oproxy_response.status_code} '
                         f'{oproxy_response.reason} {oproxy_response.text}')
=======
            demisto.info(
                f'Authentication failure from server: {oproxy_response.status_code} {oproxy_response.reason} '
                f'{oproxy_response.text}'
            )
            msg += f" Status: {oproxy_response.status_code},"
            search_microsoft_response = re.search(r'{.*}', oproxy_response.text)
            microsoft_response = self.extract_microsoft_error(json.loads(search_microsoft_response.group())) \
                if search_microsoft_response else ""
            err_str = microsoft_response or oproxy_response.text
            if err_str:
                msg += f' body: {err_str}'
>>>>>>> b6b26d01
            err_response = oproxy_response.json()
            server_msg = err_response.get('message', '') or f'{err_response.get("title", "")}. {err_response.get("detail", "")}'
            if server_msg:
                msg += f' Server message: {server_msg}'
<<<<<<< HEAD
        except Exception as parsing_ex:
            demisto.error(f'Failed parsing error response - Exception: {parsing_ex}')
=======
        except Exception as ex:
            demisto.error(f'Failed parsing error response - Exception: {ex}')
>>>>>>> b6b26d01
        raise Exception(msg)

    def _oproxy_authorize_build_request(self, headers: dict[str, str], content: str,
                                        scope: str | None = None, resource: str = ''
                                        ) -> requests.Response:
        """
        Build the Post request sent to the Oproxy server.
        Args:
            headers: The headers of the request.
            content: The content for the request (usually contains the refresh token).
            scope: A scope to add to the request. Do not use it.
            resource: Resource to get.

        Returns: The response from the Oproxy server.

        """
        return requests.post(
            self.token_retrieval_url,
            headers=headers,
            json={
                'app_name': self.app_name,
                'registration_id': self.auth_id,
                'encrypted_token': self.get_encrypted(content, self.enc_key),
                'scope': scope,
                'resource': resource
            },
            verify=self.verify
        )

    def _oproxy_authorize(self, resource: str = '', scope: str | None = None) -> tuple[str, int, str]:
        """
        Gets a token by authorizing with oproxy.
        Args:
            scope: A scope to add to the request. Do not use it.
            resource: Resource to get.
        Returns:
            tuple: An access token, its expiry and refresh token.
        """
        content = self.refresh_token or self.tenant_id
        headers = self._add_info_headers()
        oproxy_response = self._oproxy_authorize_build_request(headers, content, scope, resource)

        if not oproxy_response.ok:
<<<<<<< HEAD
            # Try to send request to the Oproxy server with the refresh token from the integration parameters
            # (instance configuration).
            # Relevant for cases where the user re-generated his credentials therefore the refresh token was updated.
            if self.refresh_token_param:
                demisto.error('Error in authentication: Oproxy server returned error, perform a second attempt'
                              ' authorizing with the Oproxy, this time using the refresh token from the integration'
                              ' parameters (instance configuration).')
                content = self.refresh_token_param
                oproxy_second_try_response = self._oproxy_authorize_build_request(headers, content, scope, resource)

                if not oproxy_second_try_response.ok:
                    demisto.error(f'Authentication failure from server (second attempt - using refresh token from the '
                                  f'integration parameters: {oproxy_second_try_response.status_code} '
                                  f'{oproxy_second_try_response.reason} {oproxy_second_try_response.text}')
                    MicrosoftClient._raise_authentication_error(oproxy_response)

                else:  # Second try succeeded
                    oproxy_response = oproxy_second_try_response

            else:
                MicrosoftClient._raise_authentication_error(oproxy_response)
=======
            self._raise_authentication_error(oproxy_response)
>>>>>>> b6b26d01

        # Oproxy authentication succeeded
        try:
            gcloud_function_exec_id = oproxy_response.headers.get('Function-Execution-Id')
            demisto.info(f'Google Cloud Function Execution ID: {gcloud_function_exec_id}')
            parsed_response = oproxy_response.json()
        except ValueError:
            raise Exception(
                'There was a problem in retrieving an updated access token.\n'
                'The response from the Oproxy server did not contain the expected content.'
            )

        return (parsed_response.get('access_token', ''), parsed_response.get('expires_in', 3595),
                parsed_response.get('refresh_token', ''))

    def _get_self_deployed_token(self,
                                 refresh_token: str = '',
                                 scope: str | None = None,
                                 integration_context: dict | None = None
                                 ) -> tuple[str, int, str]:
        if self.managed_identities_client_id:

            if not self.multi_resource:
                return self._get_managed_identities_token()

            expires_in = -1  # init variable as an int
            for resource in self.resources:
                access_token, expires_in, refresh_token = self._get_managed_identities_token(resource=resource)
                self.resource_to_access_token[resource] = access_token
            return '', expires_in, refresh_token

        if self.grant_type == AUTHORIZATION_CODE:
            if not self.multi_resource:
                return self._get_self_deployed_token_auth_code(refresh_token, scope=scope)
            expires_in = -1  # init variable as an int
            for resource in self.resources:
                access_token, expires_in, refresh_token = self._get_self_deployed_token_auth_code(refresh_token,
                                                                                                  resource)
                self.resource_to_access_token[resource] = access_token

            return '', expires_in, refresh_token
        elif self.grant_type == DEVICE_CODE:
            return self._get_token_device_code(refresh_token, scope, integration_context)
        else:
            # by default, grant_type is CLIENT_CREDENTIALS
            if self.multi_resource:
                expires_in = -1  # init variable as an int
                for resource in self.resources:
                    access_token, expires_in, refresh_token = self._get_self_deployed_token_client_credentials(
                        resource=resource)
                    self.resource_to_access_token[resource] = access_token
                return '', expires_in, refresh_token
            return self._get_self_deployed_token_client_credentials(scope=scope)

    def _get_self_deployed_token_client_credentials(self, scope: str | None = None,
                                                    resource: str | None = None) -> tuple[str, int, str]:
        """
        Gets a token by authorizing a self deployed Azure application in client credentials grant type.

        Args:
            scope: A scope to add to the headers. Else will get self.scope.
            resource: A resource to add to the headers. Else will get self.resource.
        Returns:
            tuple: An access token and its expiry.
        """
        data = {
            'client_id': self.client_id,
            'client_secret': self.client_secret,
            'grant_type': CLIENT_CREDENTIALS
        }

        if self.jwt:
            data.pop('client_secret', None)
            data['client_assertion_type'] = "urn:ietf:params:oauth:client-assertion-type:jwt-bearer"
            data['client_assertion'] = self.jwt

        # Set scope.
        if self.scope or scope:
            data['scope'] = scope or self.scope

        if self.resource or resource:
            data['resource'] = resource or self.resource  # type: ignore

        response_json: dict = {}
        try:
            response = requests.post(self.token_retrieval_url, data, verify=self.verify)
            if response.status_code not in {200, 201}:
                return_error(f'Error in Microsoft authorization. Status: {response.status_code},'
                             f' body: {self.error_parser(response)}')
            response_json = response.json()
        except Exception as e:
            return_error(f'Error in Microsoft authorization: {str(e)}')

        access_token = response_json.get('access_token', '')
        expires_in = int(response_json.get('expires_in', 3595))

        return access_token, expires_in, ''

    def _get_self_deployed_token_auth_code(
            self, refresh_token: str = '', resource: str = '', scope: str | None = None) -> tuple[str, int, str]:
        """
        Gets a token by authorizing a self deployed Azure application.
        Returns:
            tuple: An access token, its expiry and refresh token.
        """
        data = assign_params(
            client_id=self.client_id,
            client_secret=self.client_secret,
<<<<<<< HEAD
            resource=resource or self.resource,
=======
            resource=resource if resource else self.resource,
>>>>>>> b6b26d01
            redirect_uri=self.redirect_uri
        )

        if self.jwt:
            data.pop('client_secret', None)
            data['client_assertion_type'] = "urn:ietf:params:oauth:client-assertion-type:jwt-bearer"
            data['client_assertion'] = self.jwt

        if scope:
            data['scope'] = scope

        refresh_token = refresh_token or self._get_refresh_token_from_auth_code_param()
        if refresh_token:
            data['grant_type'] = REFRESH_TOKEN
            data['refresh_token'] = refresh_token
        else:
            if SESSION_STATE in self.auth_code:
                raise ValueError('Malformed auth_code parameter: Please copy the auth code from the redirected uri '
                                 'without any additional info and without the "session_state" query parameter.')
            data['grant_type'] = AUTHORIZATION_CODE
            data['code'] = self.auth_code

        response_json: dict = {}
        try:
            response = requests.post(self.token_retrieval_url, data, verify=self.verify)
            if response.status_code not in {200, 201}:
                return_error(f'Error in Microsoft authorization. Status: {response.status_code},'
                             f' body: {self.error_parser(response)}')
            response_json = response.json()
        except Exception as e:
            return_error(f'Error in Microsoft authorization: {str(e)}')

        access_token = response_json.get('access_token', '')
        expires_in = int(response_json.get('expires_in', 3595))
        refresh_token = response_json.get('refresh_token', '')

        return access_token, expires_in, refresh_token

    def _get_managed_identities_token(self, resource=None):
        """
        Gets a token based on the Azure Managed Identities mechanism
        in case user was configured the Azure VM and the other Azure resource correctly
        """
        try:
            # system assigned are restricted to one per resource and is tied to the lifecycle of the Azure resource
            # see https://learn.microsoft.com/en-us/azure/active-directory/managed-identities-azure-resources/overview
            use_system_assigned = (self.managed_identities_client_id == MANAGED_IDENTITIES_SYSTEM_ASSIGNED)
            resource = resource or self.managed_identities_resource_uri

            demisto.debug('try to get Managed Identities token')

            params = {'resource': resource}
            if not use_system_assigned:
                params['client_id'] = self.managed_identities_client_id

            response_json = requests.get(MANAGED_IDENTITIES_TOKEN_URL, params=params, headers={'Metadata': 'True'}).json()
            access_token = response_json.get('access_token')
            expires_in = int(response_json.get('expires_in', 3595))
            if access_token:
                return access_token, expires_in, ''

            err = response_json.get('error_description')
        except Exception as e:
            err = f'{str(e)}'

        return_error(f'Error in Microsoft authorization with Azure Managed Identities: {err}')
        return None

    def _get_token_device_code(
        self, refresh_token: str = '', scope: str | None = None, integration_context: dict | None = None
    ) -> tuple[str, int, str]:
        """
        Gets a token by authorizing a self deployed Azure application.

        Returns:
            tuple: An access token, its expiry and refresh token.
        """
        data = {
            'client_id': self.client_id,
            'scope': scope
        }

        if refresh_token:
            data['grant_type'] = REFRESH_TOKEN
            data['refresh_token'] = refresh_token
        else:
            data['grant_type'] = DEVICE_CODE
            if integration_context:
                data['code'] = integration_context.get('device_code')

        response_json: dict = {}
        try:
            response = requests.post(self.token_retrieval_url, data, verify=self.verify)
            if response.status_code not in {200, 201}:
                return_error(f'Error in Microsoft authorization. Status: {response.status_code},'
                             f' body: {self.error_parser(response)}')
            response_json = response.json()
        except Exception as e:
            return_error(f'Error in Microsoft authorization: {str(e)}')

        access_token = response_json.get('access_token', '')
        expires_in = int(response_json.get('expires_in', 3595))
        refresh_token = response_json.get('refresh_token', '')

        return access_token, expires_in, refresh_token

    def _get_refresh_token_from_auth_code_param(self) -> str:
        refresh_prefix = "refresh_token:"
        if self.auth_code.startswith(refresh_prefix):  # for testing we allow setting the refresh token directly
            demisto.debug("Using refresh token set as auth_code")
            return self.auth_code[len(refresh_prefix):]
        return ''

    @staticmethod
    def run_retry_on_rate_limit(args_for_next_run: dict):
        return CommandResults(readable_output="Rate limit reached, rerunning the command in 1 min",
                              scheduled_command=ScheduledCommand(command=demisto.command(), next_run_in_seconds=60,
                                                                 args=args_for_next_run))

    def handle_error_with_metrics(self, res):
        MicrosoftClient.create_api_metrics(res.status_code)
        self.client_error_handler(res)

    @staticmethod
    def create_api_metrics(status_code):
        execution_metrics = ExecutionMetrics()
        ok_codes = (200, 201, 202, 204, 206)

        if not execution_metrics.is_supported() or demisto.command() in ['test-module', 'fetch-incidents']:
            return
        if status_code == 429:
            execution_metrics.quota_error += 1
        elif status_code in ok_codes:
            execution_metrics.success += 1
        else:
            execution_metrics.general_error += 1
        return_results(execution_metrics.metrics)

    def error_parser(self, error: requests.Response) -> str:
        """

        Args:
            error (requests.Response): response with error

        Returns:
            str: string of error

        """
        try:
            response = error.json()
            demisto.error(str(response))
            err_str = self.extract_microsoft_error(response)
            if err_str:
                return err_str
            # If no error message
            raise ValueError
        except ValueError:
            return error.text

    def extract_microsoft_error(self, response: dict) -> str | None:
        """
        Extracts the Microsoft error message from the JSON response.

        Args:
            response (dict): JSON response received from the microsoft server.

        Returns:
            str or None: Extracted Microsoft error message if found, otherwise returns None.
        """
        inner_error = response.get('error', {})
        error_codes = response.get("error_codes", [""])
        err_desc = response.get('error_description', '')

        if isinstance(inner_error, dict):
            err_str = f"{inner_error.get('code')}: {inner_error.get('message')}"
        else:
            err_str = inner_error
            re_search = re.search(REGEX_SEARCH_ERROR_DESC, err_desc)
            err_str += f". \n{re_search['desc']}" if re_search else ""

        if err_str:
            if set(error_codes).issubset(TOKEN_EXPIRED_ERROR_CODES):
                err_str += f"\nYou can run the ***{self.command_prefix}-auth-reset*** command " \
                           f"to reset the authentication process."
            return err_str
        # If no error message
        return None

    @staticmethod
    def epoch_seconds(d: datetime = None) -> int:
        """
        Return the number of seconds for given date. If no date, return current.

        Args:
            d (datetime): timestamp
        Returns:
             int: timestamp in epoch
        """
        if not d:
            d = MicrosoftClient._get_utcnow()
        return int((d - MicrosoftClient._get_utc_from_timestamp(0)).total_seconds())

    @staticmethod
    def _get_utcnow() -> datetime:
        return datetime.utcnow()

    @staticmethod
    def _get_utc_from_timestamp(_time) -> datetime:
        return datetime.utcfromtimestamp(_time)

    @staticmethod
    def get_encrypted(content: str, key: str | None) -> str:
        """
        Encrypts content with encryption key.
        Args:
            content: Content to encrypt
            key: encryption key from oproxy

        Returns:
            timestamp: Encrypted content
        """

        def create_nonce():
            return os.urandom(12)

        def encrypt(string, enc_key):
            """
            Encrypts string input with encryption key.
            Args:
                string: String to encrypt
                enc_key: Encryption key

            Returns:
                bytes: Encrypted value
            """
            # String to bytes
            try:
                enc_key = base64.b64decode(enc_key)
            except Exception as err:
                return_error(f"Error in Microsoft authorization: {str(err)}"
                             f" Please check authentication related parameters.", error=traceback.format_exc())

            # Create key
            aes_gcm = AESGCM(enc_key)
            # Create nonce
            nonce = create_nonce()
            # Create ciphered data
            data = string.encode()
            ct = aes_gcm.encrypt(nonce, data, None)
            return base64.b64encode(nonce + ct)

        now = MicrosoftClient.epoch_seconds()
        encrypted = encrypt(f'{now}:{content}', key).decode('utf-8')
        return encrypted

    @staticmethod
    def _add_info_headers() -> dict[str, str]:
        # pylint: disable=no-member
        headers = {}
        try:
            headers = get_x_content_info_headers()
        except Exception as e:
            demisto.error(f'Failed getting integration info: {str(e)}')

        return headers

    def device_auth_request(self) -> dict:
        response_json = {}
        try:
            response = requests.post(
                url=f'{self.azure_ad_endpoint}/organizations/oauth2/v2.0/devicecode',
                data={
                    'client_id': self.client_id,
                    'scope': self.scope
                },
                verify=self.verify
            )
            if not response.ok:
                return_error(f'Error in Microsoft authorization. Status: {response.status_code},'
                             f' body: {self.error_parser(response)}')
            response_json = response.json()
        except Exception as e:
            return_error(f'Error in Microsoft authorization: {str(e)}')
        set_integration_context({'device_code': response_json.get('device_code')})
        return response_json

    def start_auth(self, complete_command: str) -> str:
        response = self.device_auth_request()
        message = response.get('message', '')
        re_search = re.search(REGEX_SEARCH_URL, message)
        url = re_search['url'] if re_search else None
        user_code = response.get('user_code')

        return f"""### Authorization instructions
1. To sign in, use a web browser to open the page [{url}]({url})
and enter the code **{user_code}** to authenticate.
2. Run the **{complete_command}** command in the War Room."""


class NotFoundError(Exception):
    """Exception raised for 404 - Not Found errors.

    Attributes:
        message -- explanation of the error
    """

    def __init__(self, message):
        self.message = message


def get_azure_managed_identities_client_id(params: dict) -> str | None:
    """
    Extract the Azure Managed Identities from the demisto params

    Args:
        params (dict): the demisto params

    Returns:
        Optional[str]: if the use_managed_identities are True
        the managed_identities_client_id or MANAGED_IDENTITIES_SYSTEM_ASSIGNED
        will return, otherwise - None

    """
    auth_type = params.get('auth_type') or params.get('authentication_type')
    if params and (argToBoolean(params.get('use_managed_identities') or auth_type == 'Azure Managed Identities')):
        client_id = params.get('managed_identities_client_id', {}).get('password')
        return client_id or MANAGED_IDENTITIES_SYSTEM_ASSIGNED
    return None


def generate_login_url(client: MicrosoftClient,
                       login_url: str = "https://login.microsoftonline.com/") -> CommandResults:
    missing = []
    if not client.client_id:
        missing.append("client_id")
    if not client.tenant_id:
        missing.append("tenant_id")
    if not client.scope:
        missing.append("scope")
    if not client.redirect_uri:
        missing.append("redirect_uri")
    if missing:
        raise DemistoException("Please make sure you entered the Authorization configuration correctly. "
                               f"Missing:{','.join(missing)}")

    login_url = urljoin(login_url, f'{client.tenant_id}/oauth2/v2.0/authorize?'
                                   f'response_type=code&scope=offline_access%20{client.scope.replace(" ", "%20")}'
                                   f'&client_id={client.client_id}&redirect_uri={client.redirect_uri}')

    result_msg = f"""### Authorization instructions
1. Click on the [login URL]({login_url}) to sign in and grant Cortex XSOAR permissions for your Azure Service Management.
You will be automatically redirected to a link with the following structure:
```REDIRECT_URI?code=AUTH_CODE&session_state=SESSION_STATE```
2. Copy the `AUTH_CODE` (without the `code=` prefix, and the `session_state` parameter)
and paste it in your instance configuration under the **Authorization code** parameter.
    """
    return CommandResults(readable_output=result_msg)


def get_from_args_or_params(args: dict[str, Any], params: dict[str, Any], key: str) -> Any:
    """
    Get a value from args or params, if the value is provided in both args and params, the value from args will be used.
    if the value is not provided in args or params, an exception will be raised.
    this function is used in commands that have a value that can be provided in the instance parameters or in the command,
    e.g in azure-key-vault-delete 'subscription_id' can be provided in the instance parameters or in the command.
    Args:
        args (Dict[str, Any]): Demisto args.
        params (Dict[str, Any]): Demisto params
        key (str): Key to get.
    """
    if value := args.get(key, params.get(key)):
        return value
    else:
        raise Exception(f'No {key} was provided. Please provide a {key} either in the \
instance configuration or as a command argument.')


def azure_tag_formatter(arg):
    """
    Formats a tag argument to the Azure format
    Args:
        arg (str): Tag argument as string
    Returns:
        str: Tag argument in Azure format
    """
    try:
        tag = json.loads(arg)
        tag_name = next(iter(tag))
        tag_value = tag[tag_name]
        return f"tagName eq '{tag_name}' and tagValue eq '{tag_value}'"
    except Exception as e:
        raise Exception(
            """Invalid tag format, please use the following format: '{"key_name":"value_name"}'""",
            e,
        ) from e


def reset_auth() -> CommandResults:
    """
    This command resets the integration context.
    After running the command, a new token/auth-code will need to be given by the user to regenerate the access token.
    :return: Message about resetting the authorization process.
    """
    demisto.debug(f"Reset integration-context, before resetting {get_integration_context()=}")
    set_integration_context({})
    return CommandResults(readable_output='Authorization was reset successfully. Please regenerate the credentials, '
                                          'and then click **Test** to validate the credentials and connection.')<|MERGE_RESOLUTION|>--- conflicted
+++ resolved
@@ -728,13 +728,8 @@
 
         self.multi_resource = multi_resource
         if self.multi_resource:
-<<<<<<< HEAD
-            self.resources = resources or []
-            self.resource_to_access_token: Dict[str, str] = {}
-=======
             self.resources = resources if resources else []
             self.resource_to_access_token: dict[str, str] = {}
->>>>>>> b6b26d01
 
         # for Azure Managed Identities purpose
         self.managed_identities_client_id = managed_identities_client_id
@@ -842,14 +837,7 @@
                     ET.fromstring(response.text)
             return response
         except ValueError as exception:
-<<<<<<< HEAD
-            raise DemistoException(
-                f'Failed to parse json object from response: {response.content}',
-                exception,
-            )
-=======
             raise DemistoException(f'Failed to parse json object from response: {response.content}', exception)
->>>>>>> b6b26d01
 
     def get_access_token(self, resource: str = '', scope: str | None = None) -> str:
         """
@@ -927,10 +915,6 @@
         """
         msg = 'Error in Microsoft authorization.'
         try:
-<<<<<<< HEAD
-            demisto.info(f'Authentication failure from server: {oproxy_response.status_code} '
-                         f'{oproxy_response.reason} {oproxy_response.text}')
-=======
             demisto.info(
                 f'Authentication failure from server: {oproxy_response.status_code} {oproxy_response.reason} '
                 f'{oproxy_response.text}'
@@ -942,18 +926,12 @@
             err_str = microsoft_response or oproxy_response.text
             if err_str:
                 msg += f' body: {err_str}'
->>>>>>> b6b26d01
             err_response = oproxy_response.json()
             server_msg = err_response.get('message', '') or f'{err_response.get("title", "")}. {err_response.get("detail", "")}'
             if server_msg:
                 msg += f' Server message: {server_msg}'
-<<<<<<< HEAD
-        except Exception as parsing_ex:
-            demisto.error(f'Failed parsing error response - Exception: {parsing_ex}')
-=======
         except Exception as ex:
             demisto.error(f'Failed parsing error response - Exception: {ex}')
->>>>>>> b6b26d01
         raise Exception(msg)
 
     def _oproxy_authorize_build_request(self, headers: dict[str, str], content: str,
@@ -997,31 +975,7 @@
         oproxy_response = self._oproxy_authorize_build_request(headers, content, scope, resource)
 
         if not oproxy_response.ok:
-<<<<<<< HEAD
-            # Try to send request to the Oproxy server with the refresh token from the integration parameters
-            # (instance configuration).
-            # Relevant for cases where the user re-generated his credentials therefore the refresh token was updated.
-            if self.refresh_token_param:
-                demisto.error('Error in authentication: Oproxy server returned error, perform a second attempt'
-                              ' authorizing with the Oproxy, this time using the refresh token from the integration'
-                              ' parameters (instance configuration).')
-                content = self.refresh_token_param
-                oproxy_second_try_response = self._oproxy_authorize_build_request(headers, content, scope, resource)
-
-                if not oproxy_second_try_response.ok:
-                    demisto.error(f'Authentication failure from server (second attempt - using refresh token from the '
-                                  f'integration parameters: {oproxy_second_try_response.status_code} '
-                                  f'{oproxy_second_try_response.reason} {oproxy_second_try_response.text}')
-                    MicrosoftClient._raise_authentication_error(oproxy_response)
-
-                else:  # Second try succeeded
-                    oproxy_response = oproxy_second_try_response
-
-            else:
-                MicrosoftClient._raise_authentication_error(oproxy_response)
-=======
             self._raise_authentication_error(oproxy_response)
->>>>>>> b6b26d01
 
         # Oproxy authentication succeeded
         try:
@@ -1130,11 +1084,7 @@
         data = assign_params(
             client_id=self.client_id,
             client_secret=self.client_secret,
-<<<<<<< HEAD
-            resource=resource or self.resource,
-=======
             resource=resource if resource else self.resource,
->>>>>>> b6b26d01
             redirect_uri=self.redirect_uri
         )
 
