# pylint: disable=E9010, E9011
import traceback

import demistomock as demisto
from CommonServerPython import *
from CommonServerUserPython import *
import requests
import re
import base64
from cryptography.hazmat.primitives.ciphers.aead import AESGCM
from typing import Dict, Tuple, List, Optional


class Scopes:
    graph = 'https://graph.microsoft.com/.default'
    security_center = 'https://api.securitycenter.windows.com/.default'
    security_center_apt_service = 'https://securitycenter.onmicrosoft.com/windowsatpservice/.default'
    management_azure = 'https://management.azure.com/.default'   # resource_manager


class Resources:
    graph = 'https://graph.microsoft.com/'
    security_center = 'https://api.securitycenter.microsoft.com/'
    management_azure = 'https://management.azure.com/'  # resource_manager
    manage_office = 'https://manage.office.com/'


# authorization types
OPROXY_AUTH_TYPE = 'oproxy'
SELF_DEPLOYED_AUTH_TYPE = 'self_deployed'

# grant types in self-deployed authorization
CLIENT_CREDENTIALS = 'client_credentials'
AUTHORIZATION_CODE = 'authorization_code'
REFRESH_TOKEN = 'refresh_token'  # guardrails-disable-line
DEVICE_CODE = 'urn:ietf:params:oauth:grant-type:device_code'
REGEX_SEARCH_URL = r'(?P<url>https?://[^\s]+)'
SESSION_STATE = 'session_state'

# Deprecated, prefer using AZURE_CLOUDS
TOKEN_RETRIEVAL_ENDPOINTS = {
    'com': 'https://login.microsoftonline.com',
    'gcc': 'https://login.microsoftonline.us',
    'gcc-high': 'https://login.microsoftonline.us',
    'dod': 'https://login.microsoftonline.us',
    'de': 'https://login.microsoftonline.de',
    'cn': 'https://login.chinacloudapi.cn',
}

# Deprecated, prefer using AZURE_CLOUDS
GRAPH_ENDPOINTS = {
    'com': 'https://graph.microsoft.com',
    'gcc': 'https://graph.microsoft.us',
    'gcc-high': 'https://graph.microsoft.us',
    'dod': 'https://dod-graph.microsoft.us',
    'de': 'https://graph.microsoft.de',
    'cn': 'https://microsoftgraph.chinacloudapi.cn'
}

# Deprecated, prefer using AZURE_CLOUDS
GRAPH_BASE_ENDPOINTS = {
    'https://graph.microsoft.com': 'com',
    # can't create an entry here for 'gcc' as the url is the same for both 'gcc' and 'gcc-high'
    'https://graph.microsoft.us': 'gcc-high',
    'https://dod-graph.microsoft.us': 'dod',
    'https://graph.microsoft.de': 'de',
    'https://microsoftgraph.chinacloudapi.cn': 'cn'
}

MICROSOFT_DEFENDER_FOR_ENDPOINT_TYPE = {
    "Worldwide": "com",
    "US Geo Proximity": "geo-us",
    "EU Geo Proximity": "geo-eu",
    "UK Geo Proximity": "geo-uk",
    "US GCC": "gcc",
    "US GCC-High": "gcc-high",
    "DoD": "dod",
}

MICROSOFT_DEFENDER_FOR_ENDPOINT_TYPE_CUSTOM = "Custom"
MICROSOFT_DEFENDER_FOR_ENDPOINT_DEFAULT_ENDPOINT_TYPE = "com"

# https://learn.microsoft.com/en-us/microsoft-365/security/defender/api-supported?view=o365-worldwide#endpoint-uris
# https://learn.microsoft.com/en-us/microsoft-365/security/defender-endpoint/gov?view=o365-worldwide#api
MICROSOFT_DEFENDER_FOR_ENDPOINT_API = {
    "com": "https://api.securitycenter.microsoft.com",
    "geo-us": "https://api.securitycenter.microsoft.com",
    "geo-eu": "https://api-eu.securitycenter.microsoft.com",
    "geo-uk": "https://api-uk.securitycenter.microsoft.com",
    "gcc": "https://api-gcc.securitycenter.microsoft.us",
    "gcc-high": "https://api-gcc.securitycenter.microsoft.us",
    "dod": "https://api-gov.securitycenter.microsoft.us",
}

# https://learn.microsoft.com/en-us/graph/deployments#app-registration-and-token-service-root-endpoints
MICROSOFT_DEFENDER_FOR_ENDPOINT_TOKEN_RETRIVAL_ENDPOINTS = {
    'com': 'https://login.microsoftonline.com',
    'geo-us': 'https://login.microsoftonline.com',
    'geo-eu': 'https://login.microsoftonline.com',
    'geo-uk': 'https://login.microsoftonline.com',
    'gcc': 'https://login.microsoftonline.us',
    'gcc-high': 'https://login.microsoftonline.us',
    'dod': 'https://login.microsoftonline.us',
}

# https://learn.microsoft.com/en-us/graph/deployments#microsoft-graph-and-graph-explorer-service-root-endpoints
MICROSOFT_DEFENDER_FOR_ENDPOINT_GRAPH_ENDPOINTS = {
    'com': 'https://graph.microsoft.com',
    'geo-us': 'https://graph.microsoft.com',
    'geo-eu': 'https://graph.microsoft.com',
    'geo-uk': 'https://graph.microsoft.com',
    'gcc': 'https://graph.microsoft.com',
    'gcc-high': 'https://graph.microsoft.us',
    'dod': 'https://dod-graph.microsoft.us',
}

MICROSOFT_DEFENDER_FOR_ENDPOINT_APT_SERVICE_ENDPOINTS = {
    'com': 'https://securitycenter.onmicrosoft.com',
    'geo-us': 'https://securitycenter.onmicrosoft.com',
    'geo-eu': 'https://securitycenter.onmicrosoft.com',
    'geo-uk': 'https://securitycenter.onmicrosoft.com',
    'gcc': 'https://securitycenter.onmicrosoft.us',
    'gcc-high': 'https://securitycenter.onmicrosoft.us',
    'dod': 'https://securitycenter.onmicrosoft.us',
}

# Azure Managed Identities
MANAGED_IDENTITIES_TOKEN_URL = 'http://169.254.169.254/metadata/identity/oauth2/token?api-version=2018-02-01'
MANAGED_IDENTITIES_SYSTEM_ASSIGNED = 'SYSTEM_ASSIGNED'


class CloudEndpointNotSetException(Exception):
    pass


class CloudSuffixNotSetException(Exception):
    pass


class AzureCloudEndpoints:  # pylint: disable=too-few-public-methods,too-many-instance-attributes

    def __init__(self,  # pylint: disable=unused-argument
                 management=None,
                 resource_manager=None,
                 sql_management=None,
                 batch_resource_id=None,
                 gallery=None,
                 active_directory=None,
                 active_directory_resource_id=None,
                 active_directory_graph_resource_id=None,
                 microsoft_graph_resource_id=None,
                 active_directory_data_lake_resource_id=None,
                 vm_image_alias_doc=None,
                 media_resource_id=None,
                 ossrdbms_resource_id=None,
                 log_analytics_resource_id=None,
                 app_insights_resource_id=None,
                 app_insights_telemetry_channel_resource_id=None,
                 synapse_analytics_resource_id=None,
                 attestation_resource_id=None,
                 portal=None,
                 keyvault=None):
        # Attribute names are significant. They are used when storing/retrieving clouds from config
        self.management = management
        self.resource_manager = resource_manager
        self.sql_management = sql_management
        self.batch_resource_id = batch_resource_id
        self.gallery = gallery
        self.active_directory = active_directory
        self.active_directory_resource_id = active_directory_resource_id
        self.active_directory_graph_resource_id = active_directory_graph_resource_id
        self.microsoft_graph_resource_id = microsoft_graph_resource_id
        self.active_directory_data_lake_resource_id = active_directory_data_lake_resource_id
        self.vm_image_alias_doc = vm_image_alias_doc
        self.media_resource_id = media_resource_id
        self.ossrdbms_resource_id = ossrdbms_resource_id
        self.log_analytics_resource_id = log_analytics_resource_id
        self.app_insights_resource_id = app_insights_resource_id
        self.app_insights_telemetry_channel_resource_id = app_insights_telemetry_channel_resource_id
        self.synapse_analytics_resource_id = synapse_analytics_resource_id
        self.attestation_resource_id = attestation_resource_id
        self.portal = portal
        self.keyvault = keyvault

    def has_endpoint_set(self, endpoint_name):
        try:
            # Can't simply use hasattr here as we override __getattribute__ below.
            # Python 3 hasattr() only returns False if an AttributeError is raised, but we raise
            # CloudEndpointNotSetException. This exception is not a subclass of AttributeError.
            getattr(self, endpoint_name)
            return True
        except Exception:  # pylint: disable=broad-except
            return False

    def __getattribute__(self, name):
        val = object.__getattribute__(self, name)
        if val is None:
            raise CloudEndpointNotSetException("The endpoint '{}' for this cloud is not set but is used.")
        return val


class AzureCloudSuffixes:  # pylint: disable=too-few-public-methods,too-many-instance-attributes

    def __init__(self,  # pylint: disable=unused-argument
                 storage_endpoint=None,
                 storage_sync_endpoint=None,
                 keyvault_dns=None,
                 mhsm_dns=None,
                 sql_server_hostname=None,
                 azure_datalake_store_file_system_endpoint=None,
                 azure_datalake_analytics_catalog_and_job_endpoint=None,
                 acr_login_server_endpoint=None,
                 mysql_server_endpoint=None,
                 postgresql_server_endpoint=None,
                 mariadb_server_endpoint=None,
                 synapse_analytics_endpoint=None,
                 attestation_endpoint=None):
        # Attribute names are significant. They are used when storing/retrieving clouds from config
        self.storage_endpoint = storage_endpoint
        self.storage_sync_endpoint = storage_sync_endpoint
        self.keyvault_dns = keyvault_dns
        self.mhsm_dns = mhsm_dns
        self.sql_server_hostname = sql_server_hostname
        self.mysql_server_endpoint = mysql_server_endpoint
        self.postgresql_server_endpoint = postgresql_server_endpoint
        self.mariadb_server_endpoint = mariadb_server_endpoint
        self.azure_datalake_store_file_system_endpoint = azure_datalake_store_file_system_endpoint
        self.azure_datalake_analytics_catalog_and_job_endpoint = azure_datalake_analytics_catalog_and_job_endpoint
        self.acr_login_server_endpoint = acr_login_server_endpoint
        self.synapse_analytics_endpoint = synapse_analytics_endpoint
        self.attestation_endpoint = attestation_endpoint

    def __getattribute__(self, name):
        val = object.__getattribute__(self, name)
        if val is None:
            raise CloudSuffixNotSetException("The suffix '{}' for this cloud is not set but is used.")
        return val


class AzureCloud:  # pylint: disable=too-few-public-methods
    """ Represents an Azure Cloud instance """

    def __init__(self,
                 origin,
                 name,
                 abbreviation,
                 endpoints=None,
                 suffixes=None):
        self.name = name
        self.abbreviation = abbreviation
        self.origin = origin
        self.endpoints = endpoints or AzureCloudEndpoints()
        self.suffixes = suffixes or AzureCloudSuffixes()


AZURE_WORLDWIDE_CLOUD = AzureCloud(
    'Embedded',
    'AzureCloud',
    'com',
    endpoints=AzureCloudEndpoints(
        management='https://management.core.windows.net/',
        resource_manager='https://management.azure.com/',
        sql_management='https://management.core.windows.net:8443/',
        batch_resource_id='https://batch.core.windows.net/',
        gallery='https://gallery.azure.com/',
        active_directory='https://login.microsoftonline.com',
        active_directory_resource_id='https://management.core.windows.net/',
        active_directory_graph_resource_id='https://graph.windows.net/',
        microsoft_graph_resource_id='https://graph.microsoft.com/',
        active_directory_data_lake_resource_id='https://datalake.azure.net/',
        vm_image_alias_doc='https://raw.githubusercontent.com/Azure/azure-rest-api-specs/main/arm-compute/quickstart-templates/aliases.json',  # noqa: E501
        media_resource_id='https://rest.media.azure.net',
        ossrdbms_resource_id='https://ossrdbms-aad.database.windows.net',
        app_insights_resource_id='https://api.applicationinsights.io',
        log_analytics_resource_id='https://api.loganalytics.io',
        app_insights_telemetry_channel_resource_id='https://dc.applicationinsights.azure.com/v2/track',
        synapse_analytics_resource_id='https://dev.azuresynapse.net',
        attestation_resource_id='https://attest.azure.net',
        portal='https://portal.azure.com',
        keyvault='https://vault.azure.net',
    ),
    suffixes=AzureCloudSuffixes(
        storage_endpoint='core.windows.net',
        storage_sync_endpoint='afs.azure.net',
        keyvault_dns='.vault.azure.net',
        mhsm_dns='.managedhsm.azure.net',
        sql_server_hostname='.database.windows.net',
        mysql_server_endpoint='.mysql.database.azure.com',
        postgresql_server_endpoint='.postgres.database.azure.com',
        mariadb_server_endpoint='.mariadb.database.azure.com',
        azure_datalake_store_file_system_endpoint='azuredatalakestore.net',
        azure_datalake_analytics_catalog_and_job_endpoint='azuredatalakeanalytics.net',
        acr_login_server_endpoint='.azurecr.io',
        synapse_analytics_endpoint='.dev.azuresynapse.net',
        attestation_endpoint='.attest.azure.net'))

AZURE_US_GCC_CLOUD = AzureCloud(
    'Embedded',
    'AzureUSGovernment',
    'gcc',
    endpoints=AzureCloudEndpoints(
        management='https://management.core.usgovcloudapi.net/',
        resource_manager='https://management.usgovcloudapi.net/',
        sql_management='https://management.core.usgovcloudapi.net:8443/',
        batch_resource_id='https://batch.core.usgovcloudapi.net/',
        gallery='https://gallery.usgovcloudapi.net/',
        active_directory='https://login.microsoftonline.us',
        active_directory_resource_id='https://management.core.usgovcloudapi.net/',
        active_directory_graph_resource_id='https://graph.windows.net/',
        microsoft_graph_resource_id='https://graph.microsoft.us/',
        vm_image_alias_doc='https://raw.githubusercontent.com/Azure/azure-rest-api-specs/main/arm-compute/quickstart-templates/aliases.json',  # noqa: E501
        media_resource_id='https://rest.media.usgovcloudapi.net',
        ossrdbms_resource_id='https://ossrdbms-aad.database.usgovcloudapi.net',
        app_insights_resource_id='https://api.applicationinsights.us',
        log_analytics_resource_id='https://api.loganalytics.us',
        app_insights_telemetry_channel_resource_id='https://dc.applicationinsights.us/v2/track',
        synapse_analytics_resource_id='https://dev.azuresynapse.usgovcloudapi.net',
        portal='https://portal.azure.us',
        keyvault='https://vault.usgovcloudapi.net',
    ),
    suffixes=AzureCloudSuffixes(
        storage_endpoint='core.usgovcloudapi.net',
        storage_sync_endpoint='afs.azure.us',
        keyvault_dns='.vault.usgovcloudapi.net',
        mhsm_dns='.managedhsm.usgovcloudapi.net',
        sql_server_hostname='.database.usgovcloudapi.net',
        mysql_server_endpoint='.mysql.database.usgovcloudapi.net',
        postgresql_server_endpoint='.postgres.database.usgovcloudapi.net',
        mariadb_server_endpoint='.mariadb.database.usgovcloudapi.net',
        acr_login_server_endpoint='.azurecr.us',
        synapse_analytics_endpoint='.dev.azuresynapse.usgovcloudapi.net'))

AZURE_US_GCC_HIGH_CLOUD = AzureCloud(
    'Embedded',
    'AzureUSGovernment',
    'gcc-high',
    endpoints=AzureCloudEndpoints(
        management='https://management.core.usgovcloudapi.net/',
        resource_manager='https://management.usgovcloudapi.net/',
        sql_management='https://management.core.usgovcloudapi.net:8443/',
        batch_resource_id='https://batch.core.usgovcloudapi.net/',
        gallery='https://gallery.usgovcloudapi.net/',
        active_directory='https://login.microsoftonline.us',
        active_directory_resource_id='https://management.core.usgovcloudapi.net/',
        active_directory_graph_resource_id='https://graph.windows.net/',
        microsoft_graph_resource_id='https://graph.microsoft.us/',
        vm_image_alias_doc='https://raw.githubusercontent.com/Azure/azure-rest-api-specs/main/arm-compute/quickstart-templates/aliases.json',  # noqa: E501
        media_resource_id='https://rest.media.usgovcloudapi.net',
        ossrdbms_resource_id='https://ossrdbms-aad.database.usgovcloudapi.net',
        app_insights_resource_id='https://api.applicationinsights.us',
        log_analytics_resource_id='https://api.loganalytics.us',
        app_insights_telemetry_channel_resource_id='https://dc.applicationinsights.us/v2/track',
        synapse_analytics_resource_id='https://dev.azuresynapse.usgovcloudapi.net',
        portal='https://portal.azure.us',
        keyvault='https://vault.usgovcloudapi.net',
    ),
    suffixes=AzureCloudSuffixes(
        storage_endpoint='core.usgovcloudapi.net',
        storage_sync_endpoint='afs.azure.us',
        keyvault_dns='.vault.usgovcloudapi.net',
        mhsm_dns='.managedhsm.usgovcloudapi.net',
        sql_server_hostname='.database.usgovcloudapi.net',
        mysql_server_endpoint='.mysql.database.usgovcloudapi.net',
        postgresql_server_endpoint='.postgres.database.usgovcloudapi.net',
        mariadb_server_endpoint='.mariadb.database.usgovcloudapi.net',
        acr_login_server_endpoint='.azurecr.us',
        synapse_analytics_endpoint='.dev.azuresynapse.usgovcloudapi.net'))

AZURE_DOD_CLOUD = AzureCloud(
    'Embedded',
    'AzureUSGovernment',
    'dod',
    endpoints=AzureCloudEndpoints(
        management='https://management.core.usgovcloudapi.net/',
        resource_manager='https://management.usgovcloudapi.net/',
        sql_management='https://management.core.usgovcloudapi.net:8443/',
        batch_resource_id='https://batch.core.usgovcloudapi.net/',
        gallery='https://gallery.usgovcloudapi.net/',
        active_directory='https://login.microsoftonline.us',
        active_directory_resource_id='https://management.core.usgovcloudapi.net/',
        active_directory_graph_resource_id='https://graph.windows.net/',
        microsoft_graph_resource_id='https://dod-graph.microsoft.us/',
        vm_image_alias_doc='https://raw.githubusercontent.com/Azure/azure-rest-api-specs/main/arm-compute/quickstart-templates/aliases.json',  # noqa: E501
        media_resource_id='https://rest.media.usgovcloudapi.net',
        ossrdbms_resource_id='https://ossrdbms-aad.database.usgovcloudapi.net',
        app_insights_resource_id='https://api.applicationinsights.us',
        log_analytics_resource_id='https://api.loganalytics.us',
        app_insights_telemetry_channel_resource_id='https://dc.applicationinsights.us/v2/track',
        synapse_analytics_resource_id='https://dev.azuresynapse.usgovcloudapi.net',
        portal='https://portal.azure.us',
        keyvault='https://vault.usgovcloudapi.net',
    ),
    suffixes=AzureCloudSuffixes(
        storage_endpoint='core.usgovcloudapi.net',
        storage_sync_endpoint='afs.azure.us',
        keyvault_dns='.vault.usgovcloudapi.net',
        mhsm_dns='.managedhsm.usgovcloudapi.net',
        sql_server_hostname='.database.usgovcloudapi.net',
        mysql_server_endpoint='.mysql.database.usgovcloudapi.net',
        postgresql_server_endpoint='.postgres.database.usgovcloudapi.net',
        mariadb_server_endpoint='.mariadb.database.usgovcloudapi.net',
        acr_login_server_endpoint='.azurecr.us',
        synapse_analytics_endpoint='.dev.azuresynapse.usgovcloudapi.net'))


AZURE_GERMAN_CLOUD = AzureCloud(
    'Embedded',
    'AzureGermanCloud',
    'de',
    endpoints=AzureCloudEndpoints(
        management='https://management.core.cloudapi.de/',
        resource_manager='https://management.microsoftazure.de',
        sql_management='https://management.core.cloudapi.de:8443/',
        batch_resource_id='https://batch.cloudapi.de/',
        gallery='https://gallery.cloudapi.de/',
        active_directory='https://login.microsoftonline.de',
        active_directory_resource_id='https://management.core.cloudapi.de/',
        active_directory_graph_resource_id='https://graph.cloudapi.de/',
        microsoft_graph_resource_id='https://graph.microsoft.de',
        vm_image_alias_doc='https://raw.githubusercontent.com/Azure/azure-rest-api-specs/main/arm-compute/quickstart-templates/aliases.json',  # noqa: E501
        media_resource_id='https://rest.media.cloudapi.de',
        ossrdbms_resource_id='https://ossrdbms-aad.database.cloudapi.de',
        portal='https://portal.microsoftazure.de',
        keyvault='https://vault.microsoftazure.de'
    ),
    suffixes=AzureCloudSuffixes(
        storage_endpoint='core.cloudapi.de',
        keyvault_dns='.vault.microsoftazure.de',
        mhsm_dns='.managedhsm.microsoftazure.de',
        sql_server_hostname='.database.cloudapi.de',
        mysql_server_endpoint='.mysql.database.cloudapi.de',
        postgresql_server_endpoint='.postgres.database.cloudapi.de',
        mariadb_server_endpoint='.mariadb.database.cloudapi.de'))

AZURE_CHINA_CLOUD = AzureCloud(
    'Embedded',
    'AzureChinaCloud',
    'cn',
    endpoints=AzureCloudEndpoints(
        management='https://management.core.chinacloudapi.cn/',
        resource_manager='https://management.chinacloudapi.cn',
        sql_management='https://management.core.chinacloudapi.cn:8443/',
        batch_resource_id='https://batch.chinacloudapi.cn/',
        gallery='https://gallery.chinacloudapi.cn/',
        active_directory='https://login.chinacloudapi.cn',
        active_directory_resource_id='https://management.core.chinacloudapi.cn/',
        active_directory_graph_resource_id='https://graph.chinacloudapi.cn/',
        microsoft_graph_resource_id='https://microsoftgraph.chinacloudapi.cn',
        vm_image_alias_doc='https://raw.githubusercontent.com/Azure/azure-rest-api-specs/main/arm-compute/quickstart-templates/aliases.json',  # noqa: E501
        media_resource_id='https://rest.media.chinacloudapi.cn',
        ossrdbms_resource_id='https://ossrdbms-aad.database.chinacloudapi.cn',
        app_insights_resource_id='https://api.applicationinsights.azure.cn',
        log_analytics_resource_id='https://api.loganalytics.azure.cn',
        app_insights_telemetry_channel_resource_id='https://dc.applicationinsights.azure.cn/v2/track',
        synapse_analytics_resource_id='https://dev.azuresynapse.azure.cn',
        portal='https://portal.azure.cn',
        keyvault='https://vault.azure.cn',
    ),
    suffixes=AzureCloudSuffixes(
        storage_endpoint='core.chinacloudapi.cn',
        keyvault_dns='.vault.azure.cn',
        mhsm_dns='.managedhsm.azure.cn',
        sql_server_hostname='.database.chinacloudapi.cn',
        mysql_server_endpoint='.mysql.database.chinacloudapi.cn',
        postgresql_server_endpoint='.postgres.database.chinacloudapi.cn',
        mariadb_server_endpoint='.mariadb.database.chinacloudapi.cn',
        acr_login_server_endpoint='.azurecr.cn',
        synapse_analytics_endpoint='.dev.azuresynapse.azure.cn'))


AZURE_CLOUD_NAME_MAPPING = {
    "Worldwide": "com",
    "Germany": "de",
    "China": "cn",
    "US GCC": "gcc",
    "US GCC-High": "gcc-high",
    "DoD": "dod",
}

AZURE_CLOUD_NAME_CUSTOM = "Custom"

AZURE_CLOUDS = {
    "com": AZURE_WORLDWIDE_CLOUD,
    "gcc": AZURE_US_GCC_CLOUD,
    "gcc-high": AZURE_US_GCC_HIGH_CLOUD,
    "dod": AZURE_DOD_CLOUD,
    "de": AZURE_GERMAN_CLOUD,
    "cn": AZURE_CHINA_CLOUD,
}


class AzureCloudNames:
    WORLDWIDE = "com"
    GERMANY = "de"
    CHINA = "cn"
    US_GCC = "gcc"
    US_GCC_HIGH = "gcc-high"
    DOD = "dod"
    CUSTOM = "custom"


def create_custom_azure_cloud(origin: str,
                              name: Optional[str] = None,
                              abbreviation: Optional[str] = None,
                              defaults: Optional[AzureCloud] = None,
                              endpoints: Optional[Dict] = None,
                              suffixes: Optional[Dict] = None):
    defaults = defaults or AzureCloud(origin, name, abbreviation)
    endpoints = endpoints or {}
    suffixes = suffixes or {}
    return AzureCloud(
        origin,
        name or defaults.name,
        abbreviation or defaults.abbreviation,
        endpoints=AzureCloudEndpoints(
            management=endpoints.get('management', defaults.endpoints.management),
            resource_manager=endpoints.get('resource_manager', defaults.endpoints.resource_manager),
            sql_management=endpoints.get('sql_management', defaults.endpoints.sql_management),
            batch_resource_id=endpoints.get('batch_resource_id', defaults.endpoints.batch_resource_id),
            gallery=endpoints.get('gallery', defaults.endpoints.gallery),
            active_directory=endpoints.get('active_directory', defaults.endpoints.active_directory),
            active_directory_resource_id=endpoints.get('active_directory_resource_id',
                                                       defaults.endpoints.active_directory_resource_id),
            active_directory_graph_resource_id=endpoints.get(
                'active_directory_graph_resource_id', defaults.endpoints.active_directory_graph_resource_id),
            microsoft_graph_resource_id=endpoints.get('microsoft_graph_resource_id',
                                                      defaults.endpoints.microsoft_graph_resource_id),
            active_directory_data_lake_resource_id=endpoints.get(
                'active_directory_data_lake_resource_id', defaults.endpoints.active_directory_data_lake_resource_id),
            vm_image_alias_doc=endpoints.get('vm_image_alias_doc', defaults.endpoints.vm_image_alias_doc),
            media_resource_id=endpoints.get('media_resource_id', defaults.endpoints.media_resource_id),
            ossrdbms_resource_id=endpoints.get('ossrdbms_resource_id', defaults.endpoints.ossrdbms_resource_id),
            app_insights_resource_id=endpoints.get('app_insights_resource_id', defaults.endpoints.app_insights_resource_id),
            log_analytics_resource_id=endpoints.get('log_analytics_resource_id', defaults.endpoints.log_analytics_resource_id),
            app_insights_telemetry_channel_resource_id=endpoints.get(
                'app_insights_telemetry_channel_resource_id', defaults.endpoints.app_insights_telemetry_channel_resource_id),
            synapse_analytics_resource_id=endpoints.get(
                'synapse_analytics_resource_id', defaults.endpoints.synapse_analytics_resource_id),
            attestation_resource_id=endpoints.get('attestation_resource_id', defaults.endpoints.attestation_resource_id),
            portal=endpoints.get('portal', defaults.endpoints.portal),
            keyvault=endpoints.get('keyvault', defaults.endpoints.keyvault),
        ),
        suffixes=AzureCloudSuffixes(
            storage_endpoint=suffixes.get('storage_endpoint', defaults.suffixes.storage_endpoint),
            storage_sync_endpoint=suffixes.get('storage_sync_endpoint', defaults.suffixes.storage_sync_endpoint),
            keyvault_dns=suffixes.get('keyvault_dns', defaults.suffixes.keyvault_dns),
            mhsm_dns=suffixes.get('mhsm_dns', defaults.suffixes.mhsm_dns),
            sql_server_hostname=suffixes.get('sql_server_hostname', defaults.suffixes.sql_server_hostname),
            mysql_server_endpoint=suffixes.get('mysql_server_endpoint', defaults.suffixes.mysql_server_endpoint),
            postgresql_server_endpoint=suffixes.get('postgresql_server_endpoint', defaults.suffixes.postgresql_server_endpoint),
            mariadb_server_endpoint=suffixes.get('mariadb_server_endpoint', defaults.suffixes.mariadb_server_endpoint),
            azure_datalake_store_file_system_endpoint=suffixes.get(
                'azure_datalake_store_file_system_endpoint', defaults.suffixes.azure_datalake_store_file_system_endpoint),
            azure_datalake_analytics_catalog_and_job_endpoint=suffixes.get(
                'azure_datalake_analytics_catalog_and_job_endpoint',
                defaults.suffixes.azure_datalake_analytics_catalog_and_job_endpoint),
            acr_login_server_endpoint=suffixes.get('acr_login_server_endpoint', defaults.suffixes.acr_login_server_endpoint),
            synapse_analytics_endpoint=suffixes.get('synapse_analytics_endpoint', defaults.suffixes.synapse_analytics_endpoint),
            attestation_endpoint=suffixes.get('attestation_endpoint', defaults.suffixes.attestation_endpoint),
        ))


def microsoft_defender_for_endpoint_get_base_url(endpoint_type, url, is_gcc=None):
    # Backward compatible argument parsing, preserve the url and is_gcc functionality if provided, otherwise use endpoint_type.
    log_message_append = ""
    if is_gcc:  # Backward compatible.
        endpoint_type = "US GCC"
        log_message_append = f" ,Overriding endpoint to {endpoint_type}, backward compatible."
    elif endpoint_type == MICROSOFT_DEFENDER_FOR_ENDPOINT_TYPE_CUSTOM or not endpoint_type:
        # When the integration was configured before our Azure Cloud support, the value will be None.
        if not url:
            if endpoint_type == MICROSOFT_DEFENDER_FOR_ENDPOINT_TYPE_CUSTOM:
                raise DemistoException("Endpoint type is set to 'Custom' but no URL was provided.")
            raise DemistoException("'Endpoint Type' is not set and no URL was provided.")
    endpoint_type = MICROSOFT_DEFENDER_FOR_ENDPOINT_TYPE.get(endpoint_type, 'com')
    url = url or MICROSOFT_DEFENDER_FOR_ENDPOINT_API[endpoint_type]
    demisto.info(f"Using url:{url}, endpoint type:{endpoint_type}{log_message_append}")
    return endpoint_type, url


def get_azure_cloud(params, integration_name):
    azure_cloud_arg = params.get('azure_cloud')
    if not azure_cloud_arg or azure_cloud_arg == AZURE_CLOUD_NAME_CUSTOM:
        # Backward compatibility before the azure cloud settings.
        if 'server_url' in params:
            return create_custom_azure_cloud(integration_name, defaults=AZURE_WORLDWIDE_CLOUD,
                                             endpoints={'resource_manager': params.get('server_url')
                                                        or 'https://management.azure.com'})
        if 'azure_ad_endpoint' in params:
            return create_custom_azure_cloud(integration_name, defaults=AZURE_WORLDWIDE_CLOUD,
                                             endpoints={
                                                 'active_directory': params.get('azure_ad_endpoint')
                                                 or 'https://login.microsoftonline.com'
                                             })

    # There is no need for backward compatibility support, as the integration didn't support it to begin with.
    return AZURE_CLOUDS.get(azure_cloud_arg, AZURE_WORLDWIDE_CLOUD)


class MicrosoftClient(BaseClient):
    def __init__(self, tenant_id: str = '',
                 auth_id: str = '',
                 enc_key: Optional[str] = '',
                 token_retrieval_url: str = '{endpoint}/{tenant_id}/oauth2/v2.0/token',
                 app_name: str = '',
                 refresh_token: str = '',
                 refresh_token_param: Optional[str] = '',
                 auth_code: str = '',
                 scope: str = '{graph_endpoint}/.default',
                 grant_type: str = CLIENT_CREDENTIALS,
                 redirect_uri: str = 'https://localhost/myapp',
                 resource: Optional[str] = '',
                 multi_resource: bool = False,
                 resources: List[str] = None,
                 verify: bool = True,
                 self_deployed: bool = False,
                 timeout: Optional[int] = None,
                 azure_ad_endpoint: str = '{endpoint}',
                 azure_cloud: AzureCloud = AZURE_WORLDWIDE_CLOUD,
                 endpoint: str = "__NA__",  # Deprecated
                 certificate_thumbprint: Optional[str] = None,
                 retry_on_rate_limit: bool = False,
                 private_key: Optional[str] = None,
                 managed_identities_client_id: Optional[str] = None,
                 managed_identities_resource_uri: Optional[str] = None,
                 base_url: Optional[str] = None,
                 *args, **kwargs):
        """
        Microsoft Client class that implements logic to authenticate with oproxy or self deployed applications.
        It also provides common logic to handle responses from Microsoft.
        Args:
            tenant_id: If self deployed it's the tenant for the app url, otherwise (oproxy) it's the token
            auth_id: If self deployed it's the client id, otherwise (oproxy) it's the auth id and may also
            contain the token url
            enc_key: If self deployed it's the client secret, otherwise (oproxy) it's the encryption key
            refresh_token: The current used refresh token.
            refresh_token_param: The refresh token from the integration's parameters (i.e. instance configuration).
            scope: The scope of the application (only if self deployed)
            resource: The resource of the application (only if self deployed)
            multi_resource: Where or not module uses a multiple resources (self-deployed, auth_code grant type only)
            resources: Resources of the application (for multi-resource mode)
            verify: Demisto insecure parameter
            self_deployed: Indicates whether the integration mode is self deployed or oproxy
            timeout: Connection timeout
            azure_ad_endpoint: Custom endpoint to Azure Active Directory URL
            azure_cloud: Azure Cloud.
            certificate_thumbprint: Certificate's thumbprint that's associated to the app
            private_key: Private key of the certificate
            managed_identities_client_id: The Azure Managed Identities client id
            managed_identities_resource_uri: The resource uri to get token for by Azure Managed Identities
            retry_on_rate_limit: If the http request returns with a 429 - Rate limit reached response,
                                 retry the request using a scheduled command.
            base_url: Optionally override the calculated Azure endpoint, used for self-deployed and backward-compatibility with
                      integration that supported national cloud before the *azure_cloud* parameter.
        """
        if endpoint != "__NA__":
            # Backward compatible.
            self.azure_cloud = AZURE_CLOUDS.get(endpoint, AZURE_WORLDWIDE_CLOUD)
        else:
            self.azure_cloud = azure_cloud

        super().__init__(*args, verify=verify, base_url=base_url, **kwargs)  # type: ignore[misc]

        self.retry_on_rate_limit = retry_on_rate_limit
        if retry_on_rate_limit and (429 not in self._ok_codes):
            self._ok_codes = self._ok_codes + (429,)
        if not self_deployed:
            auth_id_and_token_retrieval_url = auth_id.split('@')
            auth_id = auth_id_and_token_retrieval_url[0]
            if len(auth_id_and_token_retrieval_url) != 2:
                self.token_retrieval_url = 'https://oproxy.demisto.ninja/obtain-token'  # guardrails-disable-line
            else:
                self.token_retrieval_url = auth_id_and_token_retrieval_url[1]

            self.app_name = app_name
            self.auth_id = auth_id
            self.enc_key = enc_key
            self.refresh_token = refresh_token
            self.refresh_token_param = refresh_token_param

        else:
            self.token_retrieval_url = token_retrieval_url.format(tenant_id=tenant_id,
                                                                  endpoint=self.azure_cloud.endpoints.active_directory
                                                                  .rstrip("/"))
            self.client_id = auth_id
            self.client_secret = enc_key
            self.auth_code = auth_code
            self.grant_type = grant_type
            self.resource = resource
            self.scope = scope.format(graph_endpoint=self.azure_cloud.endpoints.microsoft_graph_resource_id.rstrip("/"))
            self.redirect_uri = redirect_uri
            if certificate_thumbprint and private_key:
                try:
                    import msal  # pylint: disable=E0401
                    self.jwt = msal.oauth2cli.assertion.JwtAssertionCreator(
                        private_key,
                        'RS256',
                        certificate_thumbprint
                    ).create_normal_assertion(audience=self.token_retrieval_url, issuer=self.client_id)
                except ModuleNotFoundError:
                    raise DemistoException('Unable to use certificate authentication because `msal` is missing.')
            else:
                self.jwt = None

        self.tenant_id = tenant_id
        self.auth_type = SELF_DEPLOYED_AUTH_TYPE if self_deployed else OPROXY_AUTH_TYPE
        self.verify = verify
        self.azure_ad_endpoint = azure_ad_endpoint.format(
            endpoint=self.azure_cloud.endpoints.active_directory.rstrip("/"))
        self.timeout = timeout  # type: ignore

        self.multi_resource = multi_resource
        if self.multi_resource:
            self.resources = resources if resources else []
            self.resource_to_access_token: Dict[str, str] = {}

        # for Azure Managed Identities purpose
        self.managed_identities_client_id = managed_identities_client_id
        self.managed_identities_resource_uri = managed_identities_resource_uri

    def is_command_executed_from_integration(self):
        ctx = demisto.callingContext.get('context', {})
        executed_commands = ctx.get('ExecutedCommands', [{'moduleBrand': 'Scripts'}])

        if executed_commands:
            return executed_commands[0].get('moduleBrand', "") != 'Scripts'

        return True

    def http_request(
            self, *args, resp_type='json', headers=None,
            return_empty_response=False, scope: Optional[str] = None,
            resource: str = '', overwrite_rate_limit_retry=False, **kwargs):
        """
        Overrides Base client request function, retrieves and adds to headers access token before sending the request.

        Args:
            resp_type: Type of response to return. will be ignored if `return_empty_response` is True.
            headers: Headers to add to the request.
            return_empty_response: Return the response itself if the return_code is 206.
            scope: A scope to request. Currently, will work only with self-deployed app.
            resource (str): The resource identifier for which the generated token will have access to.
            overwrite_rate_limit_retry : Skip rate limit retry
        Returns:
            Response from api according to resp_type. The default is `json` (dict or list).
        """
        if 'ok_codes' not in kwargs and not self._ok_codes:
            kwargs['ok_codes'] = (200, 201, 202, 204, 206, 404)
        token = self.get_access_token(resource=resource, scope=scope)
        default_headers = {
            'Authorization': f'Bearer {token}',
            'Content-Type': 'application/json',
            'Accept': 'application/json'
        }

        if headers:
            default_headers.update(headers)

        if self.timeout:
            kwargs['timeout'] = self.timeout

        should_http_retry_on_rate_limit = self.retry_on_rate_limit and not overwrite_rate_limit_retry
        if should_http_retry_on_rate_limit and not kwargs.get('error_handler'):
            kwargs['error_handler'] = self.handle_error_with_metrics

        response = super()._http_request(  # type: ignore[misc]
            *args, resp_type="response", headers=default_headers, **kwargs)

        if should_http_retry_on_rate_limit and self.is_command_executed_from_integration():
            self.create_api_metrics(response.status_code)
        # 206 indicates Partial Content, reason will be in the warning header.
        # In that case, logs with the warning header will be written.
        if response.status_code == 206:
            demisto.debug(str(response.headers))
        is_response_empty_and_successful = (response.status_code == 204)
        if is_response_empty_and_successful and return_empty_response:
            return response

        # Handle 404 errors instead of raising them as exceptions:
        if response.status_code == 404:
            try:
                error_message = response.json()
            except Exception:
                error_message = 'Not Found - 404 Response'
            raise NotFoundError(error_message)

        if should_http_retry_on_rate_limit and response.status_code == 429 and is_demisto_version_ge('6.2.0'):
            command_args = demisto.args()
            ran_once_flag = command_args.get('ran_once_flag')
            demisto.info(f'429 MS rate limit for command {demisto.command()}, where ran_once_flag is {ran_once_flag}')
            # We want to retry on rate limit only once
            if ran_once_flag:
                try:
                    error_message = response.json()
                except Exception:
                    error_message = 'Rate limit reached on retry - 429 Response'
                demisto.info(f'Error in retry for MS rate limit - {error_message}')
                raise DemistoException(error_message)

            else:
                demisto.info(f'Scheduling command {demisto.command()}')
                command_args['ran_once_flag'] = True
                return_results(self.run_retry_on_rate_limit(command_args))
                sys.exit(0)

        try:
            if resp_type == 'json':
                return response.json()
            if resp_type == 'text':
                return response.text
            if resp_type == 'content':
                return response.content
            if resp_type == 'xml':
                try:
                    import defusedxml.ElementTree as defused_ET
                    defused_ET.fromstring(response.text)
                except ImportError:
                    demisto.debug('defused_ET is not supported, using ET instead.')
                    ET.fromstring(response.text)
            return response
        except ValueError as exception:
            raise DemistoException('Failed to parse json object from response: {}'.format(response.content), exception)

    def get_access_token(self, resource: str = '', scope: Optional[str] = None) -> str:
        """
        Obtains access and refresh token from oproxy server or just a token from a self deployed app.
        Access token is used and stored in the integration context
        until expiration time. After expiration, new refresh token and access token are obtained and stored in the
        integration context.

        Args:
            resource (str): The resource identifier for which the generated token will have access to.
            scope (str): A scope to get instead of the default on the API.

        Returns:
            str: Access token that will be added to authorization header.
        """
        integration_context = get_integration_context()
        refresh_token = integration_context.get('current_refresh_token', '')
        # Set keywords. Default without the scope prefix.
        access_token_keyword = f'{scope}_access_token' if scope else 'access_token'
        valid_until_keyword = f'{scope}_valid_until' if scope else 'valid_until'

        if self.multi_resource:
            access_token = integration_context.get(resource)
        else:
            access_token = integration_context.get(access_token_keyword)

        valid_until = integration_context.get(valid_until_keyword)

        if access_token and valid_until:
            if self.epoch_seconds() < valid_until:
                return access_token

        if self.auth_type == OPROXY_AUTH_TYPE:
            if self.multi_resource:
                for resource_str in self.resources:
                    access_token, expires_in, refresh_token = self._oproxy_authorize(resource_str)
                    self.resource_to_access_token[resource_str] = access_token
                    self.refresh_token = refresh_token
            else:
                access_token, expires_in, refresh_token = self._oproxy_authorize(scope=scope)

        else:
            access_token, expires_in, refresh_token = self._get_self_deployed_token(
                refresh_token, scope, integration_context)
        time_now = self.epoch_seconds()
        time_buffer = 5  # seconds by which to shorten the validity period
        if expires_in - time_buffer > 0:
            # err on the side of caution with a slightly shorter access token validity period
            expires_in = expires_in - time_buffer
        valid_until = time_now + expires_in
        integration_context.update({
            access_token_keyword: access_token,
            valid_until_keyword: valid_until,
            'current_refresh_token': refresh_token
        })

        # Add resource access token mapping
        if self.multi_resource:
            integration_context.update(self.resource_to_access_token)

        set_integration_context(integration_context)

        if self.multi_resource:
            return self.resource_to_access_token[resource]

        return access_token

    def _raise_authentication_error(self, oproxy_response: requests.Response):
        """
        Raises an exception for authentication error with the Oproxy server.
        Args:
            oproxy_response: Raw response from the Oproxy server to parse.
        """
        msg = 'Error in authentication. Try checking the credentials you entered.'
        try:
            demisto.info('Authentication failure from server: {} {} {}'.format(
                oproxy_response.status_code, oproxy_response.reason, oproxy_response.text))
            err_response = oproxy_response.json()
            server_msg = err_response.get('message')
            if not server_msg:
                title = err_response.get('title')
                detail = err_response.get('detail')
                if title:
                    server_msg = f'{title}. {detail}'
                elif detail:
                    server_msg = detail
            if server_msg:
                msg += ' Server message: {}'.format(server_msg)
        except Exception as ex:
            demisto.error('Failed parsing error response - Exception: {}'.format(ex))
        raise Exception(msg)

    def _oproxy_authorize_build_request(self, headers: Dict[str, str], content: str,
                                        scope: Optional[str] = None, resource: str = ''
                                        ) -> requests.Response:
        """
        Build the Post request sent to the Oproxy server.
        Args:
            headers: The headers of the request.
            content: The content for the request (usually contains the refresh token).
            scope: A scope to add to the request. Do not use it.
            resource: Resource to get.

        Returns: The response from the Oproxy server.

        """
        return requests.post(
            self.token_retrieval_url,
            headers=headers,
            json={
                'app_name': self.app_name,
                'registration_id': self.auth_id,
                'encrypted_token': self.get_encrypted(content, self.enc_key),
                'scope': scope,
                'resource': resource
            },
            verify=self.verify
        )

    def _oproxy_authorize(self, resource: str = '', scope: Optional[str] = None) -> Tuple[str, int, str]:
        """
        Gets a token by authorizing with oproxy.
        Args:
            scope: A scope to add to the request. Do not use it.
            resource: Resource to get.
        Returns:
            tuple: An access token, its expiry and refresh token.
        """
        content = self.refresh_token or self.tenant_id
        headers = self._add_info_headers()
        oproxy_response = self._oproxy_authorize_build_request(headers, content, scope, resource)

        if not oproxy_response.ok:
            # Try to send request to the Oproxy server with the refresh token from the integration parameters
            # (instance configuration).
            # Relevant for cases where the user re-generated his credentials therefore the refresh token was updated.
            if self.refresh_token_param:
                demisto.error('Error in authentication: Oproxy server returned error, perform a second attempt'
                              ' authorizing with the Oproxy, this time using the refresh token from the integration'
                              ' parameters (instance configuration).')
                content = self.refresh_token_param
                oproxy_second_try_response = self._oproxy_authorize_build_request(headers, content, scope, resource)

                if not oproxy_second_try_response.ok:
                    demisto.error('Authentication failure from server (second attempt - using refresh token from the'
                                  ' integration parameters: {} {} {}'.format(oproxy_second_try_response.status_code,
                                                                             oproxy_second_try_response.reason,
                                                                             oproxy_second_try_response.text))
                    self._raise_authentication_error(oproxy_response)

                else:  # Second try succeeded
                    oproxy_response = oproxy_second_try_response

            else:  # no refresh token for a second auth try
                self._raise_authentication_error(oproxy_response)

        # Oproxy authentication succeeded
        try:
            gcloud_function_exec_id = oproxy_response.headers.get('Function-Execution-Id')
            demisto.info(f'Google Cloud Function Execution ID: {gcloud_function_exec_id}')
            parsed_response = oproxy_response.json()
        except ValueError:
            raise Exception(
                'There was a problem in retrieving an updated access token.\n'
                'The response from the Oproxy server did not contain the expected content.'
            )

        return (parsed_response.get('access_token', ''), parsed_response.get('expires_in', 3595),
                parsed_response.get('refresh_token', ''))

    def _get_self_deployed_token(self,
                                 refresh_token: str = '',
                                 scope: Optional[str] = None,
                                 integration_context: Optional[dict] = None
                                 ) -> Tuple[str, int, str]:
        if self.managed_identities_client_id:

            if not self.multi_resource:
                return self._get_managed_identities_token()

            expires_in = -1  # init variable as an int
            for resource in self.resources:
                access_token, expires_in, refresh_token = self._get_managed_identities_token(resource=resource)
                self.resource_to_access_token[resource] = access_token
            return '', expires_in, refresh_token

        if self.grant_type == AUTHORIZATION_CODE:
            if not self.multi_resource:
                return self._get_self_deployed_token_auth_code(refresh_token, scope=scope)
            else:
                expires_in = -1  # init variable as an int
                for resource in self.resources:
                    access_token, expires_in, refresh_token = self._get_self_deployed_token_auth_code(refresh_token,
                                                                                                      resource)
                    self.resource_to_access_token[resource] = access_token

                return '', expires_in, refresh_token
        elif self.grant_type == DEVICE_CODE:
            return self._get_token_device_code(refresh_token, scope, integration_context)
        else:
            # by default, grant_type is CLIENT_CREDENTIALS
            if self.multi_resource:
                expires_in = -1  # init variable as an int
                for resource in self.resources:
                    access_token, expires_in, refresh_token = self._get_self_deployed_token_client_credentials(
                        resource=resource)
                    self.resource_to_access_token[resource] = access_token
                return '', expires_in, refresh_token
            return self._get_self_deployed_token_client_credentials(scope=scope)

    def _get_self_deployed_token_client_credentials(self, scope: Optional[str] = None,
                                                    resource: Optional[str] = None) -> Tuple[str, int, str]:
        """
        Gets a token by authorizing a self deployed Azure application in client credentials grant type.

        Args:
            scope: A scope to add to the headers. Else will get self.scope.
            resource: A resource to add to the headers. Else will get self.resource.
        Returns:
            tuple: An access token and its expiry.
        """
        data = {
            'client_id': self.client_id,
            'client_secret': self.client_secret,
            'grant_type': CLIENT_CREDENTIALS
        }

        if self.jwt:
            data.pop('client_secret', None)
            data['client_assertion_type'] = "urn:ietf:params:oauth:client-assertion-type:jwt-bearer"
            data['client_assertion'] = self.jwt

        # Set scope.
        if self.scope or scope:
            data['scope'] = scope if scope else self.scope

        if self.resource or resource:
            data['resource'] = resource or self.resource  # type: ignore

        response_json: dict = {}
        try:
            response = requests.post(self.token_retrieval_url, data, verify=self.verify)
            if response.status_code not in {200, 201}:
                return_error(f'Error in Microsoft authorization. Status: {response.status_code},'
                             f' body: {self.error_parser(response)}')
            response_json = response.json()
        except Exception as e:
            return_error(f'Error in Microsoft authorization: {str(e)}')

        access_token = response_json.get('access_token', '')
        expires_in = int(response_json.get('expires_in', 3595))

        return access_token, expires_in, ''

    def _get_self_deployed_token_auth_code(
            self, refresh_token: str = '', resource: str = '', scope: Optional[str] = None) -> Tuple[str, int, str]:
        """
        Gets a token by authorizing a self deployed Azure application.
        Returns:
            tuple: An access token, its expiry and refresh token.
        """
        data = assign_params(
            client_id=self.client_id,
            client_secret=self.client_secret,
            resource=self.resource if not resource else resource,
            redirect_uri=self.redirect_uri
        )

        if self.jwt:
            data.pop('client_secret', None)
            data['client_assertion_type'] = "urn:ietf:params:oauth:client-assertion-type:jwt-bearer"
            data['client_assertion'] = self.jwt

        if scope:
            data['scope'] = scope

        refresh_token = refresh_token or self._get_refresh_token_from_auth_code_param()
        if refresh_token:
            data['grant_type'] = REFRESH_TOKEN
            data['refresh_token'] = refresh_token
        else:
            if SESSION_STATE in self.auth_code:
                raise ValueError('Malformed auth_code parameter: Please copy the auth code from the redirected uri '
                                 'without any additional info and without the "session_state" query parameter.')
            data['grant_type'] = AUTHORIZATION_CODE
            data['code'] = self.auth_code

        response_json: dict = {}
        try:
            response = requests.post(self.token_retrieval_url, data, verify=self.verify)
            if response.status_code not in {200, 201}:
                return_error(f'Error in Microsoft authorization. Status: {response.status_code},'
                             f' body: {self.error_parser(response)}')
            response_json = response.json()
        except Exception as e:
            return_error(f'Error in Microsoft authorization: {str(e)}')

        access_token = response_json.get('access_token', '')
        expires_in = int(response_json.get('expires_in', 3595))
        refresh_token = response_json.get('refresh_token', '')

        return access_token, expires_in, refresh_token

    def _get_managed_identities_token(self, resource=None):
        """
        Gets a token based on the Azure Managed Identities mechanism
        in case user was configured the Azure VM and the other Azure resource correctly
        """
        try:
            # system assigned are restricted to one per resource and is tied to the lifecycle of the Azure resource
            # see https://learn.microsoft.com/en-us/azure/active-directory/managed-identities-azure-resources/overview
            use_system_assigned = (self.managed_identities_client_id == MANAGED_IDENTITIES_SYSTEM_ASSIGNED)
            resource = resource or self.managed_identities_resource_uri

            demisto.debug('try to get Managed Identities token')

            params = {'resource': resource}
            if not use_system_assigned:
                params['client_id'] = self.managed_identities_client_id

            response_json = requests.get(MANAGED_IDENTITIES_TOKEN_URL, params=params, headers={'Metadata': 'True'}).json()
            access_token = response_json.get('access_token')
            expires_in = int(response_json.get('expires_in', 3595))
            if access_token:
                return access_token, expires_in, ''

            err = response_json.get('error_description')
        except Exception as e:
            err = f'{str(e)}'

        return_error(f'Error in Microsoft authorization with Azure Managed Identities: {err}')

    def _get_token_device_code(
            self, refresh_token: str = '', scope: Optional[str] = None, integration_context: Optional[dict] = None
    ) -> Tuple[str, int, str]:
        """
        Gets a token by authorizing a self deployed Azure application.

        Returns:
            tuple: An access token, its expiry and refresh token.
        """
        data = {
            'client_id': self.client_id,
            'scope': scope
        }

        if refresh_token:
            data['grant_type'] = REFRESH_TOKEN
            data['refresh_token'] = refresh_token
        else:
            data['grant_type'] = DEVICE_CODE
            if integration_context:
                data['code'] = integration_context.get('device_code')

        response_json: dict = {}
        try:
            response = requests.post(self.token_retrieval_url, data, verify=self.verify)
            if response.status_code not in {200, 201}:
                return_error(f'Error in Microsoft authorization. Status: {response.status_code},'
                             f' body: {self.error_parser(response)}')
            response_json = response.json()
        except Exception as e:
            return_error(f'Error in Microsoft authorization: {str(e)}')

        access_token = response_json.get('access_token', '')
        expires_in = int(response_json.get('expires_in', 3595))
        refresh_token = response_json.get('refresh_token', '')

        return access_token, expires_in, refresh_token

    def _get_refresh_token_from_auth_code_param(self) -> str:
        refresh_prefix = "refresh_token:"
        if self.auth_code.startswith(refresh_prefix):  # for testing we allow setting the refresh token directly
            demisto.debug("Using refresh token set as auth_code")
            return self.auth_code[len(refresh_prefix):]
        return ''

    def run_retry_on_rate_limit(self, args_for_next_run: dict):
        return CommandResults(readable_output="Rate limit reached, rerunning the command in 1 min",
                              scheduled_command=ScheduledCommand(command=demisto.command(), next_run_in_seconds=60,
                                                                 args=args_for_next_run))

    def handle_error_with_metrics(self, res):
        self.create_api_metrics(res.status_code)
        self.client_error_handler(res)

    def create_api_metrics(self, status_code):
        execution_metrics = ExecutionMetrics()
        ok_codes = (200, 201, 202, 204, 206)

        if not execution_metrics.is_supported() or demisto.command() in ['test-module', 'fetch-incidents']:
            return
        if status_code == 429:
            execution_metrics.quota_error += 1
        elif status_code in ok_codes:
            execution_metrics.success += 1
        else:
            execution_metrics.general_error += 1
        return_results(execution_metrics.metrics)

    @staticmethod
    def error_parser(error: requests.Response) -> str:
        """

        Args:
            error (requests.Response): response with error

        Returns:
            str: string of error

        """
        try:
            response = error.json()
            demisto.error(str(response))
            inner_error = response.get('error', {})
            if isinstance(inner_error, dict):
                err_str = f"{inner_error.get('code')}: {inner_error.get('message')}"
            else:
                err_str = inner_error
            if err_str:
                return err_str
            # If no error message
            raise ValueError
        except ValueError:
            return error.text

    @staticmethod
    def epoch_seconds(d: datetime = None) -> int:
        """
        Return the number of seconds for given date. If no date, return current.

        Args:
            d (datetime): timestamp
        Returns:
             int: timestamp in epoch
        """
        if not d:
            d = MicrosoftClient._get_utcnow()
        return int((d - MicrosoftClient._get_utcfromtimestamp(0)).total_seconds())

    @staticmethod
    def _get_utcnow() -> datetime:
        return datetime.utcnow()

    @staticmethod
    def _get_utcfromtimestamp(_time) -> datetime:
        return datetime.utcfromtimestamp(_time)

    @staticmethod
    def get_encrypted(content: str, key: Optional[str]) -> str:
        """
        Encrypts content with encryption key.
        Args:
            content: Content to encrypt
            key: encryption key from oproxy

        Returns:
            timestamp: Encrypted content
        """

        def create_nonce():
            return os.urandom(12)

        def encrypt(string, enc_key):
            """
            Encrypts string input with encryption key.
            Args:
                string: String to encrypt
                enc_key: Encryption key

            Returns:
                bytes: Encrypted value
            """
            # String to bytes
            try:
                enc_key = base64.b64decode(enc_key)
            except Exception as err:
                return_error(f"Error in Microsoft authorization: {str(err)}"
                             f" Please check authentication related parameters.", error=traceback.format_exc())

            # Create key
            aes_gcm = AESGCM(enc_key)
            # Create nonce
            nonce = create_nonce()
            # Create ciphered data
            data = string.encode()
            ct = aes_gcm.encrypt(nonce, data, None)
            return base64.b64encode(nonce + ct)

        now = MicrosoftClient.epoch_seconds()
        encrypted = encrypt(f'{now}:{content}', key).decode('utf-8')
        return encrypted

    @staticmethod
    def _add_info_headers() -> Dict[str, str]:
        # pylint: disable=no-member
        headers = {}
        try:
            headers = get_x_content_info_headers()
        except Exception as e:
            demisto.error('Failed getting integration info: {}'.format(str(e)))

        return headers

    def device_auth_request(self) -> dict:
        response_json = {}
        try:
            response = requests.post(
                url=f'{self.azure_ad_endpoint}/organizations/oauth2/v2.0/devicecode',
                data={
                    'client_id': self.client_id,
                    'scope': self.scope
                },
                verify=self.verify
            )
            if not response.ok:
                return_error(f'Error in Microsoft authorization. Status: {response.status_code},'
                             f' body: {self.error_parser(response)}')
            response_json = response.json()
        except Exception as e:
            return_error(f'Error in Microsoft authorization: {str(e)}')
        set_integration_context({'device_code': response_json.get('device_code')})
        return response_json

    def start_auth(self, complete_command: str) -> str:
        response = self.device_auth_request()
        message = response.get('message', '')
        re_search = re.search(REGEX_SEARCH_URL, message)
        url = re_search.group('url') if re_search else None
        user_code = response.get('user_code')

        return f"""### Authorization instructions
1. To sign in, use a web browser to open the page [{url}]({url})
and enter the code **{user_code}** to authenticate.
2. Run the **{complete_command}** command in the War Room."""


class NotFoundError(Exception):
    """Exception raised for 404 - Not Found errors.

    Attributes:
        message -- explanation of the error
    """

    def __init__(self, message):
        self.message = message


def get_azure_managed_identities_client_id(params: dict) -> Optional[str]:
    """
    Extract the Azure Managed Identities from the demisto params

    Args:
        params (dict): the demisto params

    Returns:
        Optional[str]: if the use_managed_identities are True
        the managed_identities_client_id or MANAGED_IDENTITIES_SYSTEM_ASSIGNED
        will return, otherwise - None

    """
    auth_type = params.get('auth_type') or params.get('authentication_type')
    if params and (argToBoolean(params.get('use_managed_identities') or auth_type == 'Azure Managed Identities')):
        client_id = params.get('managed_identities_client_id', {}).get('password')
        return client_id or MANAGED_IDENTITIES_SYSTEM_ASSIGNED
    return None


def generate_login_url(client: MicrosoftClient,
                       login_url: str = "https://login.microsoftonline.com/") -> CommandResults:

    missing = []
    if not client.client_id:
        missing.append("client_id")
    if not client.tenant_id:
        missing.append("tenant_id")
    if not client.scope:
        missing.append("scope")
    if not client.redirect_uri:
        missing.append("redirect_uri")
    if missing:
        raise DemistoException("Please make sure you entered the Authorization configuration correctly. "
                               f"Missing:{','.join(missing)}")

    login_url = urljoin(login_url, f'{client.tenant_id}/oauth2/v2.0/authorize?'
                                   f'response_type=code&scope=offline_access%20{client.scope.replace(" ", "%20")}'
                                   f'&client_id={client.client_id}&redirect_uri={client.redirect_uri}')

    result_msg = f"""### Authorization instructions
1. Click on the [login URL]({login_url}) to sign in and grant Cortex XSOAR permissions for your Azure Service Management.
You will be automatically redirected to a link with the following structure:
```REDIRECT_URI?code=AUTH_CODE&session_state=SESSION_STATE```
2. Copy the `AUTH_CODE` (without the `code=` prefix, and the `session_state` parameter)
and paste it in your instance configuration under the **Authorization code** parameter.
    """
    return CommandResults(readable_output=result_msg)


def get_from_args_or_params(args: Dict[str, Any], params: Dict[str, Any], key: str) -> Any:
    """
<<<<<<< HEAD
    Get a value from args or params.
=======
    Get a value from args or params, if the value is provided in both args and params, the value from args will be used.
    if the value is not provided in args or params, an exception will be raised.
>>>>>>> 8d9b262d
    this function is used in commands that have a value that can be provided in the instance parameters or in the command,
    e.g in azure-key-vault-delete 'subscription_id' can be provided in the instance parameters or in the command.
    Args:
        args (Dict[str, Any]): Demisto args.
<<<<<<< HEAD
        params (Dict[str, Any]): Demisto
=======
        params (Dict[str, Any]): Demisto params
>>>>>>> 8d9b262d
        key (str): Key to get.
    """
    if value := args.get(key, params.get(key)):
        return value
    else:
<<<<<<< HEAD
        raise Exception(f'No {key} was provided. Please provide a {key} in the instance parameters or in the command')
=======
        raise Exception(f'No {key} was provided. Please provide a {key} either in the \
instance configuration or as a command argument.')
>>>>>>> 8d9b262d


def azure_tag_formatter(arg):
    """
<<<<<<< HEAD
    Convert a tag argument as string to a tag dictionary
    Args:
        arg (str): Tag argument as string
    Returns:
        dict: Tag dictionary
=======
    Formats a tag argument to the Azure format
    Args:
        arg (str): Tag argument as string
    Returns:
        str: Tag argument in Azure format
>>>>>>> 8d9b262d
    """
    try:
        tag = json.loads(arg)
        tag_name = next(iter(tag))
        tag_value = tag[tag_name]
        return f"tagName eq '{tag_name}' and tagValue eq '{tag_value}'"
    except Exception as e:
        raise Exception(
<<<<<<< HEAD
            """Invalid tag format, please use the following format: '{"key_name":"value_name"}""",
=======
            """Invalid tag format, please use the following format: '{"key_name":"value_name"}'""",
>>>>>>> 8d9b262d
            e,
        ) from e<|MERGE_RESOLUTION|>--- conflicted
+++ resolved
@@ -1420,49 +1420,29 @@
 
 def get_from_args_or_params(args: Dict[str, Any], params: Dict[str, Any], key: str) -> Any:
     """
-<<<<<<< HEAD
-    Get a value from args or params.
-=======
     Get a value from args or params, if the value is provided in both args and params, the value from args will be used.
     if the value is not provided in args or params, an exception will be raised.
->>>>>>> 8d9b262d
     this function is used in commands that have a value that can be provided in the instance parameters or in the command,
     e.g in azure-key-vault-delete 'subscription_id' can be provided in the instance parameters or in the command.
     Args:
         args (Dict[str, Any]): Demisto args.
-<<<<<<< HEAD
-        params (Dict[str, Any]): Demisto
-=======
         params (Dict[str, Any]): Demisto params
->>>>>>> 8d9b262d
         key (str): Key to get.
     """
     if value := args.get(key, params.get(key)):
         return value
     else:
-<<<<<<< HEAD
-        raise Exception(f'No {key} was provided. Please provide a {key} in the instance parameters or in the command')
-=======
         raise Exception(f'No {key} was provided. Please provide a {key} either in the \
 instance configuration or as a command argument.')
->>>>>>> 8d9b262d
 
 
 def azure_tag_formatter(arg):
     """
-<<<<<<< HEAD
-    Convert a tag argument as string to a tag dictionary
-    Args:
-        arg (str): Tag argument as string
-    Returns:
-        dict: Tag dictionary
-=======
     Formats a tag argument to the Azure format
     Args:
         arg (str): Tag argument as string
     Returns:
         str: Tag argument in Azure format
->>>>>>> 8d9b262d
     """
     try:
         tag = json.loads(arg)
@@ -1471,10 +1451,6 @@
         return f"tagName eq '{tag_name}' and tagValue eq '{tag_value}'"
     except Exception as e:
         raise Exception(
-<<<<<<< HEAD
-            """Invalid tag format, please use the following format: '{"key_name":"value_name"}""",
-=======
             """Invalid tag format, please use the following format: '{"key_name":"value_name"}'""",
->>>>>>> 8d9b262d
             e,
         ) from e