--- conflicted
+++ resolved
@@ -7,15 +7,12 @@
 import base64
 from cryptography.hazmat.primitives.ciphers.aead import AESGCM
 from typing import Dict, Tuple, List, Optional
-<<<<<<< HEAD
-=======
 
 
 class Scopes:
     graph = 'https://graph.microsoft.com/.default'
     security_center = 'https://api.securitycenter.windows.com/.default'
 
->>>>>>> 3349b309
 
 # authorization types
 OPROXY_AUTH_TYPE = 'oproxy'
