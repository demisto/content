import traceback

import demistomock as demisto
from CommonServerPython import *
from CommonServerUserPython import *
import requests
import base64
from cryptography.hazmat.primitives.ciphers.aead import AESGCM
<<<<<<< HEAD
from typing import Dict, Tuple, Optional


class Scopes:
    graph = 'https://graph.microsoft.com/.default'
    security_center = 'https://api.securitycenter.windows.com/.default'

=======
from typing import Dict, Tuple, List
>>>>>>> c247d322

# authorization types
OPROXY_AUTH_TYPE = 'oproxy'
SELF_DEPLOYED_AUTH_TYPE = 'self_deployed'

# grant types in self-deployed authorization
CLIENT_CREDENTIALS = 'client_credentials'
AUTHORIZATION_CODE = 'authorization_code'
REFRESH_TOKEN = 'refresh_token'  # guardrails-disable-line


class MicrosoftClient(BaseClient):
    def __init__(self, tenant_id: str = '',
                 auth_id: str = '',
                 enc_key: str = '',
                 token_retrieval_url: str = 'https://login.microsoftonline.com/{tenant_id}/oauth2/v2.0/token',
                 app_name: str = '',
                 refresh_token: str = '',
                 auth_code: str = '',
                 scope: str = 'https://graph.microsoft.com/.default',
                 grant_type: str = CLIENT_CREDENTIALS,
                 redirect_uri: str = 'https://localhost/myapp',
                 resource: str = '',
                 multi_resource: bool = False,
                 resources: List[str] = None,
                 verify: bool = True,
                 self_deployed: bool = False,
                 *args, **kwargs):
        """
        Microsoft Client class that implements logic to authenticate with oproxy or self deployed applications.
        It also provides common logic to handle responses from Microsoft.
        Args:
            tenant_id: If self deployed it's the tenant for the app url, otherwise (oproxy) it's the token
            auth_id: If self deployed it's the client id, otherwise (oproxy) it's the auth id and may also
            contain the token url
            enc_key: If self deployed it's the client secret, otherwise (oproxy) it's the encryption key
            scope: The scope of the application (only if self deployed)
            resource: The resource of the application (only if self deployed)
            multi_resource: Where or not module uses a multiple resources (self-deployed, auth_code grant type only)
            resources: Resources of the application (for multi-resource mode)
            verify: Demisto insecure parameter
            self_deployed: Indicates whether the integration mode is self deployed or oproxy
        """
        super().__init__(verify=verify, *args, **kwargs)  # type: ignore[misc]
        if not self_deployed:
            auth_id_and_token_retrieval_url = auth_id.split('@')
            auth_id = auth_id_and_token_retrieval_url[0]
            if len(auth_id_and_token_retrieval_url) != 2:
                self.token_retrieval_url = 'https://oproxy.demisto.ninja/obtain-token'  # guardrails-disable-line
            else:
                self.token_retrieval_url = auth_id_and_token_retrieval_url[1]

            self.app_name = app_name
            self.auth_id = auth_id
            self.enc_key = enc_key
            self.tenant_id = tenant_id
            self.refresh_token = refresh_token

        else:
            self.token_retrieval_url = token_retrieval_url.format(tenant_id=tenant_id)
            self.client_id = auth_id
            self.client_secret = enc_key
            self.tenant_id = tenant_id
            self.auth_code = auth_code
            self.grant_type = grant_type
            self.resource = resource
            self.scope = scope
            self.redirect_uri = redirect_uri

        self.auth_type = SELF_DEPLOYED_AUTH_TYPE if self_deployed else OPROXY_AUTH_TYPE
        self.verify = verify

<<<<<<< HEAD
    def http_request(
            self,
            *args, resp_type='json', headers: Optional[Dict] = None,
            return_empty_response: bool = False, scope: Optional[str] = None,
            **kwargs
    ):
=======
        self.multi_resource = multi_resource
        if self.multi_resource:
            self.resources = resources if resources else []
            self.resource_to_access_token: Dict[str, str] = {}

    def http_request(self, *args, resp_type='json', headers=None, return_empty_response=False, resource='', **kwargs):
>>>>>>> c247d322
        """
        Overrides Base client request function, retrieves and adds to headers access token before sending the request.

        Args:
            resp_type: Type of response to return. will be ignored if `return_empty_response` is True.
            headers: Headers to add to the request.
            return_empty_response: Return the response itself if the return_code is 206.
            scope: A scope to request. Currently will work only with self-deployed app.
        Returns:
            Response from api according to resp_type. The default is `json` (dict or list).
        """
<<<<<<< HEAD
        token = self.get_access_token(scope)
=======
        token = self.get_access_token(resource)
>>>>>>> c247d322
        default_headers = {
            'Authorization': f'Bearer {token}',
            'Content-Type': 'application/json',
            'Accept': 'application/json'
        }

        if headers:
            default_headers.update(headers)
        response = super()._http_request(   # type: ignore[misc]
            *args, resp_type="response", headers=default_headers, **kwargs)

        # 206 indicates Partial Content, reason will be in the warning header.
        # In that case, logs with the warning header will be written.
        if response.status_code == 206:
            demisto.debug(str(response.headers))
        is_response_empty_and_successful = (response.status_code == 204)
        if is_response_empty_and_successful and return_empty_response:
            return response

        try:
            if resp_type == 'json':
                return response.json()
            if resp_type == 'text':
                return response.text
            if resp_type == 'content':
                return response.content
            if resp_type == 'xml':
                ET.parse(response.text)
            return response
        except ValueError as exception:
            raise DemistoException('Failed to parse json object from response: {}'.format(response.content), exception)

<<<<<<< HEAD
    def get_access_token(self, scope: Optional[str] = None) -> str:
=======
    def get_access_token(self, resource=''):
>>>>>>> c247d322
        """
        Obtains access and refresh token from oproxy server or just a token from a self deployed app.
        Access token is used and stored in the integration context
        until expiration time. After expiration, new refresh token and access token are obtained and stored in the
        integration context.

        Args:
            scope: A scope to get instead of the default on the API.

        Returns:
            str: Access token that will be added to authorization header.
        """
        integration_context = demisto.getIntegrationContext()
<<<<<<< HEAD
        # Set keywords. Default without the scope prefix.
        access_token_keyword = f'{scope}_access_token' if scope else 'access_token'
        valid_until_keyword = f'{scope}_valid_until' if scope else 'valid_until'

        # Get tokens from context
        access_token = integration_context.get(access_token_keyword)
        valid_until = integration_context.get(valid_until_keyword)
        refresh_token = integration_context.get('current_refresh_token', '')

        # If the access token is valid, will return it.
=======
        refresh_token = integration_context.get('current_refresh_token', '')

        if self.multi_resource:
            access_token = integration_context.get(resource)
        else:
            access_token = integration_context.get('access_token')

        valid_until = integration_context.get('valid_until')

>>>>>>> c247d322
        if access_token and valid_until:
            if self.epoch_seconds() < valid_until:
                return access_token

        auth_type = self.auth_type
        if auth_type == OPROXY_AUTH_TYPE:
<<<<<<< HEAD
            access_token, expires_in, refresh_token = self._oproxy_authorize(scope)
=======
            if not self.multi_resource:
                access_token, expires_in, refresh_token = self._oproxy_authorize()
            else:
                for resource_str in self.resources:
                    access_token, expires_in, refresh_token = self._oproxy_authorize(resource_str)
                    self.resource_to_access_token[resource_str] = access_token
                    self.refresh_token = refresh_token
>>>>>>> c247d322
        else:
            access_token, expires_in, refresh_token = self._get_self_deployed_token(refresh_token, scope)
        time_now = self.epoch_seconds()
        time_buffer = 5  # seconds by which to shorten the validity period
        if expires_in - time_buffer > 0:
            # err on the side of caution with a slightly shorter access token validity period
            expires_in = expires_in - time_buffer
        valid_until = time_now + expires_in
        integration_context.update({
            access_token_keyword: access_token,
            valid_until_keyword: valid_until,
            'current_refresh_token': refresh_token
        })

        if self.multi_resource:
            integration_context.update(self.resource_to_access_token)

        demisto.setIntegrationContext(integration_context)

        if self.multi_resource:
            return self.resource_to_access_token[resource]

        return access_token

<<<<<<< HEAD
    def _oproxy_authorize(self, scope: Optional[str] = None) -> Tuple[str, int, str]:
=======
    def _oproxy_authorize(self, resource='') -> Tuple[str, int, str]:
>>>>>>> c247d322
        """
        Gets a token by authorizing with oproxy.
        Args:
            scope: A scope to add to the request. Do not use it.
        Returns:
            tuple: An access token, its expiry and refresh token.
        """
        content = self.refresh_token or self.tenant_id
        headers = self._add_info_headers()
        json = {
            'app_name': self.app_name,
            'registration_id': self.auth_id,
            'encrypted_token': self.get_encrypted(content, self.enc_key)
        }
        if resource:
            json['resource'] = resource

        oproxy_response = requests.post(
            self.token_retrieval_url,
            headers=headers,
<<<<<<< HEAD
            json={
                'app_name': self.app_name,
                'registration_id': self.auth_id,
                'encrypted_token': self.get_encrypted(content, self.enc_key),
                'scope': scope
            },
=======
            json=json,
>>>>>>> c247d322
            verify=self.verify
        )

        if not oproxy_response.ok:
            msg = 'Error in authentication. Try checking the credentials you entered.'
            try:
                demisto.info('Authentication failure from server: {} {} {}'.format(
                    oproxy_response.status_code, oproxy_response.reason, oproxy_response.text))
                err_response = oproxy_response.json()
                server_msg = err_response.get('message')
                if not server_msg:
                    title = err_response.get('title')
                    detail = err_response.get('detail')
                    if title:
                        server_msg = f'{title}. {detail}'
                    elif detail:
                        server_msg = detail
                if server_msg:
                    msg += ' Server message: {}'.format(server_msg)
            except Exception as ex:
                demisto.error('Failed parsing error response - Exception: {}'.format(ex))
            raise Exception(msg)
        try:
            gcloud_function_exec_id = oproxy_response.headers.get('Function-Execution-Id')
            demisto.info(f'Google Cloud Function Execution ID: {gcloud_function_exec_id}')
            parsed_response = oproxy_response.json()
        except ValueError:
            raise Exception(
                'There was a problem in retrieving an updated access token.\n'
                'The response from the Oproxy server did not contain the expected content.'
            )

        return (parsed_response.get('access_token', ''), parsed_response.get('expires_in', 3595),
                parsed_response.get('refresh_token', ''))

<<<<<<< HEAD
    def _get_self_deployed_token(self, refresh_token: str = '', scope: Optional[str] = None):
        if self.grant_type == AUTHORIZATION_CODE:
            return self._get_self_deployed_token_auth_code(refresh_token, scope)
=======
    def _get_self_deployed_token(self, refresh_token: str = '') -> Tuple[str, int, str]:
        if self.grant_type == AUTHORIZATION_CODE:
            if not self.multi_resource:
                return self._get_self_deployed_token_auth_code(refresh_token)

            else:
                expires_in = -1  # init variable as an int
                for resource in self.resources:
                    access_token, expires_in, refresh_token = self._get_self_deployed_token_auth_code(refresh_token,
                                                                                                      resource)
                    self.resource_to_access_token[resource] = access_token

            return '', expires_in, refresh_token
>>>>>>> c247d322
        else:
            # by default, grant_type is CLIENT_CREDENTIALS
            return self._get_self_deployed_token_client_credentials(scope)

    def _get_self_deployed_token_client_credentials(self, scope: Optional[str] = None) -> Tuple[str, int, str]:
        """
        Gets a token by authorizing a self deployed Azure application in client credentials grant type.

        Args:
            scope; A scope to add to the headers. Else will get self.scope.

        Returns:
            tuple: An access token and its expiry.
        """
        data = {
            'client_id': self.client_id,
            'client_secret': self.client_secret,
            'grant_type': CLIENT_CREDENTIALS
        }

        # Set scope.
        if self.scope or scope:
            data['scope'] = scope if scope else self.scope

        if self.resource:
            data['resource'] = self.resource

        response_json: dict = {}
        try:
            response = requests.post(self.token_retrieval_url, data, verify=self.verify)
            if response.status_code not in {200, 201}:
                return_error(f'Error in Microsoft authorization. Status: {response.status_code},'
                             f' body: {self.error_parser(response)}')
            response_json = response.json()
        except Exception as e:
            return_error(f'Error in Microsoft authorization: {str(e)}')

        access_token = response_json.get('access_token', '')
        expires_in = int(response_json.get('expires_in', 3595))

        return access_token, expires_in, ''

<<<<<<< HEAD
    def _get_self_deployed_token_auth_code(self, refresh_token: str = '', scope: Optional[str] = None) -> Tuple[str, int, str]:
=======
    def _get_self_deployed_token_auth_code(self, refresh_token: str = '', resource: str = '') -> Tuple[str, int, str]:
>>>>>>> c247d322
        """
        Gets a token by authorizing a self deployed Azure application.

        Returns:
            tuple: An access token, its expiry and refresh token.
        """
        data = {
            'client_id': self.client_id,
            'client_secret': self.client_secret,
            'resource': self.resource if not resource else resource,
            'redirect_uri': self.redirect_uri
        }
<<<<<<< HEAD
        if scope:
            data['scope'] = scope
=======

>>>>>>> c247d322
        refresh_token = refresh_token or self._get_refresh_token_from_auth_code_param()
        if refresh_token:
            data['grant_type'] = REFRESH_TOKEN
            data['refresh_token'] = refresh_token
        else:
            data['grant_type'] = AUTHORIZATION_CODE
            data['code'] = self.auth_code

        response_json: dict = {}
        try:
            response = requests.post(self.token_retrieval_url, data, verify=self.verify)
            if response.status_code not in {200, 201}:
                return_error(f'Error in Microsoft authorization. Status: {response.status_code},'
                             f' body: {self.error_parser(response)}')
            response_json = response.json()
        except Exception as e:
            return_error(f'Error in Microsoft authorization: {str(e)}')

        access_token = response_json.get('access_token', '')
        expires_in = int(response_json.get('expires_in', 3595))
        if self.multi_resource:
            refresh_token = response_json.get('refresh_token', '')

        return access_token, expires_in, refresh_token

    def _get_refresh_token_from_auth_code_param(self) -> str:
        refresh_prefix = "refresh_token:"
        if self.auth_code.startswith(refresh_prefix):  # for testing we allow setting the refresh token directly
            demisto.debug("Using refresh token set as auth_code")
            return self.auth_code[len(refresh_prefix):]
        return ''

    @staticmethod
    def error_parser(error: requests.Response) -> str:
        """

        Args:
            error (requests.Response): response with error

        Returns:
            str: string of error

        """
        try:
            response = error.json()
            inner_error = response.get('error', {})
            if isinstance(inner_error, dict):
                err_str = f"{inner_error.get('code')}: {inner_error.get('message')}"
            else:
                err_str = inner_error
            if err_str:
                return err_str
            # If no error message
            raise ValueError
        except ValueError:
            return error.text

    @staticmethod
    def epoch_seconds(d: datetime = None) -> int:
        """
        Return the number of seconds for given date. If no date, return current.

        Args:
            d (datetime): timestamp
        Returns:
             int: timestamp in epoch
        """
        if not d:
            d = MicrosoftClient._get_utcnow()
        return int((d - MicrosoftClient._get_utcfromtimestamp(0)).total_seconds())

    @staticmethod
    def _get_utcnow() -> datetime:
        return datetime.utcnow()

    @staticmethod
    def _get_utcfromtimestamp(_time) -> datetime:
        return datetime.utcfromtimestamp(_time)

    @staticmethod
    def get_encrypted(content: str, key: str) -> str:
        """
        Encrypts content with encryption key.
        Args:
            content: Content to encrypt
            key: encryption key from oproxy

        Returns:
            timestamp: Encrypted content
        """

        def create_nonce():
            return os.urandom(12)

        def encrypt(string, enc_key):
            """
            Encrypts string input with encryption key.
            Args:
                string: String to encrypt
                enc_key: Encryption key

            Returns:
                bytes: Encrypted value
            """
            # String to bytes
            try:
                enc_key = base64.b64decode(enc_key)
            except Exception as err:
                return_error(f"Error in Microsoft authorization: {str(err)}"
                             f" Please check authentication related parameters.", error=traceback.format_exc())

            # Create key
            aes_gcm = AESGCM(enc_key)
            # Create nonce
            nonce = create_nonce()
            # Create ciphered data
            data = string.encode()
            ct = aes_gcm.encrypt(nonce, data, None)
            return base64.b64encode(nonce + ct)

        now = MicrosoftClient.epoch_seconds()
        encrypted = encrypt(f'{now}:{content}', key).decode('utf-8')
        return encrypted

    @staticmethod
    def _add_info_headers() -> Dict[str, str]:
        # pylint: disable=no-member
        headers = {}
        try:
            calling_context = demisto.callingContext.get('context', {})  # type: ignore[attr-defined]
            brand_name = calling_context.get('IntegrationBrand', '')
            instance_name = calling_context.get('IntegrationInstance', '')
            headers['X-Content-Version'] = CONTENT_RELEASE_VERSION
            headers['X-Content-Name'] = brand_name or instance_name or 'Name not found'
            if hasattr(demisto, 'demistoVersion'):
                demisto_version = demisto.demistoVersion()
                headers['X-Content-Server-Version'] = '{}-{}'.format(demisto_version.get('version'),
                                                                     demisto_version.get("buildNumber"))
        except Exception as e:
            demisto.error('Failed getting integration info: {}'.format(str(e)))

        return headers<|MERGE_RESOLUTION|>--- conflicted
+++ resolved
@@ -6,17 +6,7 @@
 import requests
 import base64
 from cryptography.hazmat.primitives.ciphers.aead import AESGCM
-<<<<<<< HEAD
-from typing import Dict, Tuple, Optional
-
-
-class Scopes:
-    graph = 'https://graph.microsoft.com/.default'
-    security_center = 'https://api.securitycenter.windows.com/.default'
-
-=======
 from typing import Dict, Tuple, List
->>>>>>> c247d322
 
 # authorization types
 OPROXY_AUTH_TYPE = 'oproxy'
@@ -29,6 +19,7 @@
 
 
 class MicrosoftClient(BaseClient):
+
     def __init__(self, tenant_id: str = '',
                  auth_id: str = '',
                  enc_key: str = '',
@@ -61,6 +52,7 @@
             self_deployed: Indicates whether the integration mode is self deployed or oproxy
         """
         super().__init__(verify=verify, *args, **kwargs)  # type: ignore[misc]
+
         if not self_deployed:
             auth_id_and_token_retrieval_url = auth_id.split('@')
             auth_id = auth_id_and_token_retrieval_url[0]
@@ -89,37 +81,19 @@
         self.auth_type = SELF_DEPLOYED_AUTH_TYPE if self_deployed else OPROXY_AUTH_TYPE
         self.verify = verify
 
-<<<<<<< HEAD
-    def http_request(
-            self,
-            *args, resp_type='json', headers: Optional[Dict] = None,
-            return_empty_response: bool = False, scope: Optional[str] = None,
-            **kwargs
-    ):
-=======
         self.multi_resource = multi_resource
         if self.multi_resource:
             self.resources = resources if resources else []
             self.resource_to_access_token: Dict[str, str] = {}
 
     def http_request(self, *args, resp_type='json', headers=None, return_empty_response=False, resource='', **kwargs):
->>>>>>> c247d322
         """
         Overrides Base client request function, retrieves and adds to headers access token before sending the request.
 
-        Args:
-            resp_type: Type of response to return. will be ignored if `return_empty_response` is True.
-            headers: Headers to add to the request.
-            return_empty_response: Return the response itself if the return_code is 206.
-            scope: A scope to request. Currently will work only with self-deployed app.
         Returns:
             Response from api according to resp_type. The default is `json` (dict or list).
         """
-<<<<<<< HEAD
-        token = self.get_access_token(scope)
-=======
         token = self.get_access_token(resource)
->>>>>>> c247d322
         default_headers = {
             'Authorization': f'Bearer {token}',
             'Content-Type': 'application/json',
@@ -128,6 +102,7 @@
 
         if headers:
             default_headers.update(headers)
+
         response = super()._http_request(   # type: ignore[misc]
             *args, resp_type="response", headers=default_headers, **kwargs)
 
@@ -135,6 +110,7 @@
         # In that case, logs with the warning header will be written.
         if response.status_code == 206:
             demisto.debug(str(response.headers))
+
         is_response_empty_and_successful = (response.status_code == 204)
         if is_response_empty_and_successful and return_empty_response:
             return response
@@ -152,36 +128,17 @@
         except ValueError as exception:
             raise DemistoException('Failed to parse json object from response: {}'.format(response.content), exception)
 
-<<<<<<< HEAD
-    def get_access_token(self, scope: Optional[str] = None) -> str:
-=======
     def get_access_token(self, resource=''):
->>>>>>> c247d322
         """
         Obtains access and refresh token from oproxy server or just a token from a self deployed app.
         Access token is used and stored in the integration context
         until expiration time. After expiration, new refresh token and access token are obtained and stored in the
         integration context.
 
-        Args:
-            scope: A scope to get instead of the default on the API.
-
         Returns:
             str: Access token that will be added to authorization header.
         """
         integration_context = demisto.getIntegrationContext()
-<<<<<<< HEAD
-        # Set keywords. Default without the scope prefix.
-        access_token_keyword = f'{scope}_access_token' if scope else 'access_token'
-        valid_until_keyword = f'{scope}_valid_until' if scope else 'valid_until'
-
-        # Get tokens from context
-        access_token = integration_context.get(access_token_keyword)
-        valid_until = integration_context.get(valid_until_keyword)
-        refresh_token = integration_context.get('current_refresh_token', '')
-
-        # If the access token is valid, will return it.
-=======
         refresh_token = integration_context.get('current_refresh_token', '')
 
         if self.multi_resource:
@@ -191,16 +148,12 @@
 
         valid_until = integration_context.get('valid_until')
 
->>>>>>> c247d322
         if access_token and valid_until:
             if self.epoch_seconds() < valid_until:
                 return access_token
 
         auth_type = self.auth_type
         if auth_type == OPROXY_AUTH_TYPE:
-<<<<<<< HEAD
-            access_token, expires_in, refresh_token = self._oproxy_authorize(scope)
-=======
             if not self.multi_resource:
                 access_token, expires_in, refresh_token = self._oproxy_authorize()
             else:
@@ -208,20 +161,19 @@
                     access_token, expires_in, refresh_token = self._oproxy_authorize(resource_str)
                     self.resource_to_access_token[resource_str] = access_token
                     self.refresh_token = refresh_token
->>>>>>> c247d322
         else:
-            access_token, expires_in, refresh_token = self._get_self_deployed_token(refresh_token, scope)
+            access_token, expires_in, refresh_token = self._get_self_deployed_token(refresh_token)
         time_now = self.epoch_seconds()
         time_buffer = 5  # seconds by which to shorten the validity period
         if expires_in - time_buffer > 0:
             # err on the side of caution with a slightly shorter access token validity period
             expires_in = expires_in - time_buffer
-        valid_until = time_now + expires_in
-        integration_context.update({
-            access_token_keyword: access_token,
-            valid_until_keyword: valid_until,
-            'current_refresh_token': refresh_token
-        })
+
+        integration_context = {
+            'access_token': access_token,
+            'current_refresh_token': refresh_token,
+            'valid_until': time_now + expires_in,
+        }
 
         if self.multi_resource:
             integration_context.update(self.resource_to_access_token)
@@ -233,15 +185,10 @@
 
         return access_token
 
-<<<<<<< HEAD
-    def _oproxy_authorize(self, scope: Optional[str] = None) -> Tuple[str, int, str]:
-=======
     def _oproxy_authorize(self, resource='') -> Tuple[str, int, str]:
->>>>>>> c247d322
         """
         Gets a token by authorizing with oproxy.
-        Args:
-            scope: A scope to add to the request. Do not use it.
+
         Returns:
             tuple: An access token, its expiry and refresh token.
         """
@@ -258,16 +205,7 @@
         oproxy_response = requests.post(
             self.token_retrieval_url,
             headers=headers,
-<<<<<<< HEAD
-            json={
-                'app_name': self.app_name,
-                'registration_id': self.auth_id,
-                'encrypted_token': self.get_encrypted(content, self.enc_key),
-                'scope': scope
-            },
-=======
             json=json,
->>>>>>> c247d322
             verify=self.verify
         )
 
@@ -303,11 +241,6 @@
         return (parsed_response.get('access_token', ''), parsed_response.get('expires_in', 3595),
                 parsed_response.get('refresh_token', ''))
 
-<<<<<<< HEAD
-    def _get_self_deployed_token(self, refresh_token: str = '', scope: Optional[str] = None):
-        if self.grant_type == AUTHORIZATION_CODE:
-            return self._get_self_deployed_token_auth_code(refresh_token, scope)
-=======
     def _get_self_deployed_token(self, refresh_token: str = '') -> Tuple[str, int, str]:
         if self.grant_type == AUTHORIZATION_CODE:
             if not self.multi_resource:
@@ -321,17 +254,13 @@
                     self.resource_to_access_token[resource] = access_token
 
             return '', expires_in, refresh_token
->>>>>>> c247d322
         else:
             # by default, grant_type is CLIENT_CREDENTIALS
-            return self._get_self_deployed_token_client_credentials(scope)
-
-    def _get_self_deployed_token_client_credentials(self, scope: Optional[str] = None) -> Tuple[str, int, str]:
+            return self._get_self_deployed_token_client_credentials()
+
+    def _get_self_deployed_token_client_credentials(self) -> Tuple[str, int, str]:
         """
         Gets a token by authorizing a self deployed Azure application in client credentials grant type.
-
-        Args:
-            scope; A scope to add to the headers. Else will get self.scope.
 
         Returns:
             tuple: An access token and its expiry.
@@ -342,10 +271,8 @@
             'grant_type': CLIENT_CREDENTIALS
         }
 
-        # Set scope.
-        if self.scope or scope:
-            data['scope'] = scope if scope else self.scope
-
+        if self.scope:
+            data['scope'] = self.scope
         if self.resource:
             data['resource'] = self.resource
 
@@ -364,11 +291,7 @@
 
         return access_token, expires_in, ''
 
-<<<<<<< HEAD
-    def _get_self_deployed_token_auth_code(self, refresh_token: str = '', scope: Optional[str] = None) -> Tuple[str, int, str]:
-=======
     def _get_self_deployed_token_auth_code(self, refresh_token: str = '', resource: str = '') -> Tuple[str, int, str]:
->>>>>>> c247d322
         """
         Gets a token by authorizing a self deployed Azure application.
 
@@ -381,12 +304,7 @@
             'resource': self.resource if not resource else resource,
             'redirect_uri': self.redirect_uri
         }
-<<<<<<< HEAD
-        if scope:
-            data['scope'] = scope
-=======
-
->>>>>>> c247d322
+
         refresh_token = refresh_token or self._get_refresh_token_from_auth_code_param()
         if refresh_token:
             data['grant_type'] = REFRESH_TOKEN
