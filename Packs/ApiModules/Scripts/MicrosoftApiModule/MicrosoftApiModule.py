--- conflicted
+++ resolved
@@ -109,8 +109,6 @@
         Returns:
             Response from api according to resp_type. The default is `json` (dict or list).
         """
-        if 'ok_codes' not in kwargs:
-            kwargs['ok_codes'] = (200, 201, 202, 204, 206, 404)
         token = self.get_access_token(resource=resource, scope=scope)
         default_headers = {
             'Authorization': f'Bearer {token}',
@@ -542,10 +540,7 @@
         except Exception as e:
             return_error(f'Error in Microsoft authorization: {str(e)}')
         set_integration_context({'device_code': response_json.get('device_code')})
-<<<<<<< HEAD
         return response_json
-=======
-        return response_json.get('user_code', '')
 
 
 class NotFoundError(Exception):
@@ -556,5 +551,4 @@
     """
 
     def __init__(self, message):
-        self.message = message
->>>>>>> e75e13df
+        self.message = message