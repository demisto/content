--- conflicted
+++ resolved
@@ -724,54 +724,7 @@
     expected_url = f'[login URL](https://login.microsoftonline.com/{TENANT}/oauth2/v2.0/authorize?' \
                    f'response_type=code&scope=offline_access%20https://graph.microsoft.com/.default' \
                    f'&client_id={CLIENT_ID}&redirect_uri=https://localhost/myapp)'
-<<<<<<< HEAD
     assert expected_url in result.readable_output, "Login URL is incorrect"
-
-
-def test_get_access_token_auth_code_reconfigured(mocker, requests_mock):
-    """
-    Given:
-        - The auth code was reconfigured
-    When:
-        - Calling function get_access_token
-    Then:
-        - Ensure the access token is as expected in the body of the request and in the integration context
-    """
-    context = {'auth_code': AUTH_CODE, 'access_token': TOKEN,
-               'valid_until': 3605, 'current_refresh_token': REFRESH_TOKEN}
-
-    mocker.patch.object(demisto, 'getIntegrationContext', return_value=context)
-    mocker.patch.object(demisto, 'setIntegrationContext')
-
-    tenant_id = TENANT
-    client_id = CLIENT_ID
-    client_secret = CLIENT_SECRET
-    base_url = BASE_URL
-    new_auth_code = 'reconfigured_auth_code'
-    resource = None
-    ok_codes = OK_CODES
-    grant_type = AUTHORIZATION_CODE
-
-    client = MicrosoftClient(self_deployed=True, tenant_id=tenant_id, auth_id=client_id, enc_key=client_secret,
-                             grant_type=grant_type, auth_code=new_auth_code,
-                             resource=resource, base_url=base_url, verify=True, proxy=False, ok_codes=ok_codes)
-
-    requests_mock.post(
-        APP_URL,
-        json={'access_token': TOKEN, 'expires_in': '3600'})
-
-    body = {
-        'client_id': CLIENT_ID,
-        'client_secret': CLIENT_SECRET,
-        'redirect_uri': REDIRECT_URI,
-        'grant_type': AUTHORIZATION_CODE,
-        'code': new_auth_code,
-    }
-
-    assert client.get_access_token()
-    req_body = requests_mock._adapter.last_request._request.body
-    assert urllib.parse.urlencode(body) == req_body
-    assert demisto.getIntegrationContext().get('auth_code') == new_auth_code
 
 
 @pytest.mark.parametrize('params, expected_resource_manager, expected_active_directory, expected_microsoft_graph_resource_id', [
@@ -802,7 +755,4 @@
     assert get_azure_cloud(params=params, integration_name='test').endpoints.resource_manager == expected_resource_manager
     assert get_azure_cloud(params=params, integration_name='test').endpoints.active_directory == expected_active_directory
     assert get_azure_cloud(
-        params=params, integration_name='test').endpoints.microsoft_graph_resource_id == expected_microsoft_graph_resource_id
-=======
-    assert expected_url in result.readable_output, "Login URL is incorrect"
->>>>>>> e28ac9da
+        params=params, integration_name='test').endpoints.microsoft_graph_resource_id == expected_microsoft_graph_resource_id