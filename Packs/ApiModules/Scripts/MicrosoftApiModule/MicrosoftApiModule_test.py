--- conflicted
+++ resolved
@@ -312,7 +312,7 @@
     assert resource == mocked_post.call_args_list[0][1]['json']['resource']
 
 
-<<<<<<< HEAD
+
 @pytest.mark.parametrize('resource', ['https://resource1.com', 'https://resource2.com'])
 def test_self_deployed_multi_resource(requests_mock, resource):
     """
@@ -331,7 +331,8 @@
     req_res = client._get_self_deployed_token()
     assert req_res == ('', 3600, '')
     assert client.resource_to_access_token[resource] == TOKEN
-=======
+    
+    
 @pytest.mark.parametrize('endpoint', ['com', 'gcc-high', 'dod', 'de', 'cn'])
 def test_national_endpoints(mocker, endpoint):
     """
@@ -354,4 +355,3 @@
 
     assert client.azure_ad_endpoint == TOKEN_RETRIEVAL_ENDPOINTS[endpoint]
     assert client.scope == f'{GRAPH_ENDPOINTS[endpoint]}/.default'
->>>>>>> 7148a678
