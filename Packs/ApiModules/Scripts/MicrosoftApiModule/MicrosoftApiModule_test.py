--- conflicted
+++ resolved
@@ -724,11 +724,7 @@
 
     expected_url = f'[login URL](https://login.microsoftonline.com/{TENANT}/oauth2/v2.0/authorize?' \
                    f'response_type=code&scope=offline_access%20https://graph.microsoft.com/.default' \
-<<<<<<< HEAD
-                   f'&client_id={CLIENT_ID}&redirect_uri=https://localhost/myapp)'
-=======
                    f'&client_id={CLIENT_ID}&redirect_uri=https://localhost/myapp&prompt=consent)'
->>>>>>> 90cf3b88
     assert expected_url in result.readable_output, "Login URL is incorrect"
 
 
