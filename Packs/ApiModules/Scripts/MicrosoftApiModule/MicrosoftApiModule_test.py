--- conflicted
+++ resolved
@@ -153,36 +153,6 @@
     )
 
 
-<<<<<<< HEAD
-@pytest.mark.parametrize('error_content, status_code, expected_response', [
-    (b'{"error":{"code":"code","message":"message"}}', 401, 'code: message'),
-    (b'{"error": "invalid_grant", "error_description": "AADSTS700082: The refresh token has expired due to inactivity.'
-     b'\\u00a0The token was issued on 2023-02-06T12:26:14.6448497Z and was inactive for 90.00:00:00.'
-     b'\\r\\nTrace ID: test\\r\\nCorrelation ID: test\\r\\nTimestamp: 2023-07-02 06:40:26Z", '
-     b'"error_codes": [700082], "timestamp": "2023-07-02 06:40:26Z", "trace_id": "test", "correlation_id": "test",'
-     b' "error_uri": "https://login.microsoftonline.com/error?code=700082"}', 400,
-     'invalid_grant. \nThe refresh token has expired due to inactivity.\xa0The token was issued on 2023-02-06T12:26:14.6448497Z '
-     'and was inactive for 90.00:00:00.\nYou can run the ***command_prefix-auth-reset*** command to '
-     'reset the authentication process.'),
-    (b'{"error": "invalid_resource", "error_description": "AADSTS500011: The resource principal named '
-     b'https://security.microsoft.us was not found in the tenant named x Inc.. This can happen if the '
-     b'application has not been installed by the administrator of the tenant or consented to by any user '
-     b'in the tenant. You might have sent your authentication request to the wrong tenant. '
-     b'Trace ID: test Correlation ID: test '
-     b'Timestamp: 2025-02-26 14:27:01Z", "error_codes": [500011], "timestamp": "2025-02-26 14:27:01Z", '
-     b'"trace_id": "test", "correlation_id": "test", "error_uri": "https://login.microsoftonline.us/error?code=500011"}', 400,
-     'invalid_resource. \nThe resource principal named https://security.microsoft.us was not found in the tenant named x Inc.. '
-     'This can happen if the application has not been installed by the administrator of the tenant or consented '
-     'to by any user in the tenant. You might have sent your authentication request to the wrong tenant.'),
-    (b'{"error": "invalid_client", "error_description": "AADSTS7000215: Invalid client secret provided. '
-     b'Ensure the secret being sent in the request is the client secret value, not the client secret ID, for a secret added to '
-     b'app \'c23324ec-b4a9-466d-9198-28d3efa07ee8\'. Trace ID: 41b4a1eb-4fb9-4336-8e3f-fc1268861a00 Correlation ID: '
-     b'8e6ff592-76ca-4312-9662-b5088e5fe5fe Timestamp: 2025-03-04 08:35:11Z", "error_codes": [500011], "timestamp": '
-     b'"2025-02-26 14:27:01Z", "trace_id": "test", "correlation_id": "test", "error_uri": '
-     b'"https://login.microsoftonline.us/error?code=500011"}', 400,
-     'invalid_client. \nInvalid client secret provided. Ensure the secret being sent in the request is the client secret value, '
-     'not the client secret ID, for a secret added to app \'c23324ec-b4a9-466d-9198-28d3efa07ee8\'.')])
-=======
 @pytest.mark.parametrize(
     "error_content, status_code, expected_response",
     [
@@ -197,9 +167,32 @@
             "invalid_grant. \nThe refresh token has expired due to inactivity.\nYou can run the ***command_prefix-auth-reset*** "
             "command to reset the authentication process.",
         ),
+        (
+            b'{"error": "invalid_resource", "error_description": "AADSTS500011: The resource principal named '
+            b'https://security.microsoft.us was not found in the tenant named x Inc.. This can happen if the '
+            b'application has not been installed by the administrator of the tenant or consented to by any user '
+            b'in the tenant. You might have sent your authentication request to the wrong tenant. '
+            b'Trace ID: test Correlation ID: test '
+            b'Timestamp: 2025-02-26 14:27:01Z", "error_codes": [500011], "timestamp": "2025-02-26 14:27:01Z", '
+            b'"trace_id": "test", "correlation_id": "test", "error_uri": "https://login.microsoftonline.us/error?code=500011"}', 
+            400,
+            'invalid_resource. \nThe resource principal named https://security.microsoft.us was not found in the tenant named x Inc.. '
+            'This can happen if the application has not been installed by the administrator of the tenant or consented '
+            'to by any user in the tenant. You might have sent your authentication request to the wrong tenant.'
+        ),
+        (
+            b'{"error": "invalid_client", "error_description": "AADSTS7000215: Invalid client secret provided. '
+            b'Ensure the secret being sent in the request is the client secret value, not the client secret ID, for a secret added to '
+            b'app \'c23324ec-b4a9-466d-9198-28d3efa07ee8\'. Trace ID: 41b4a1eb-4fb9-4336-8e3f-fc1268861a00 Correlation ID: '
+            b'8e6ff592-76ca-4312-9662-b5088e5fe5fe Timestamp: 2025-03-04 08:35:11Z", "error_codes": [500011], "timestamp": '
+            b'"2025-02-26 14:27:01Z", "trace_id": "test", "correlation_id": "test", "error_uri": '
+            b'"https://login.microsoftonline.us/error?code=500011"}', 
+            400,
+            'invalid_client. \nInvalid client secret provided. Ensure the secret being sent in the request is the client secret value, '
+            'not the client secret ID, for a secret added to app \'c23324ec-b4a9-466d-9198-28d3efa07ee8\'.'
+        )
     ],
 )
->>>>>>> e07e653f
 def test_error_parser(mocker, error_content, status_code, expected_response):
     """
     Given:
