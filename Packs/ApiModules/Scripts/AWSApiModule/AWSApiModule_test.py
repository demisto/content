--- conflicted
+++ resolved
@@ -322,9 +322,6 @@
     aws_client = AWSClient(**params)
     aws_client.aws_session(service='ec2', **args)
 
-<<<<<<< HEAD
-    assert assume_client_mock.call_args_list[0].kwargs == expected_assume_roles_args
-=======
     assert assume_client_mock.call_args_list[0].kwargs == expected_assume_roles_args
 
 
@@ -354,5 +351,4 @@
     mocker.patch.object(demisto, 'params', return_value={'sts_regional_endpoint': sts_regional_endpoint})
     os.environ['AWS_STS_REGIONAL_ENDPOINTS'] = ''
     AWSClient(**params)
-    assert os.environ['AWS_STS_REGIONAL_ENDPOINTS'] == sts_regional_endpoint
->>>>>>> 90cf3b88
+    assert os.environ['AWS_STS_REGIONAL_ENDPOINTS'] == sts_regional_endpoint