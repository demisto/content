--- conflicted
+++ resolved
@@ -502,9 +502,6 @@
 
     result = client.build_iterator()
     assert 'Authorization' in mock_session.call_args[0][0].headers
-<<<<<<< HEAD
-    assert result
-=======
     assert result
 
 
@@ -538,5 +535,4 @@
 
     client.build_iterator()
     assert mock_session.call_args[0][0].headers.get('If-None-Match') == expected_result.get('If-None-Match')
-    assert mock_session.call_args[0][0].headers.get('If-Modified-Since') == expected_result.get('If-Modified-Since')
->>>>>>> 51ee7d33
+    assert mock_session.call_args[0][0].headers.get('If-Modified-Since') == expected_result.get('If-Modified-Since')