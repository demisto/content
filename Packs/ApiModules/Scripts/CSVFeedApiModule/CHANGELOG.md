## [Unreleased]
<<<<<<< HEAD
- Fixed an issue where *firstseenbysource* and *lastseenbysource* fields were not formatted correctly.
- Added support for mapping by regex extraction and by string formatting.
=======


## [20.4.0] - 2020-04-14
Added support for mapping by regex extraction and by string formatting.
>>>>>>> 1dc6898a


## [20.3.4] - 2020-03-30
Added support for zipped files.


## [20.3.3] - 2020-03-18
Added the **DomainGlob** indicator type to the feed's output, which might be applied when domains are returned.<|MERGE_RESOLUTION|>--- conflicted
+++ resolved
@@ -1,13 +1,8 @@
 ## [Unreleased]
-<<<<<<< HEAD
-- Fixed an issue where *firstseenbysource* and *lastseenbysource* fields were not formatted correctly.
-- Added support for mapping by regex extraction and by string formatting.
-=======
-
+Fixed an issue where *firstseenbysource* and *lastseenbysource* fields were not formatted correctly.
 
 ## [20.4.0] - 2020-04-14
 Added support for mapping by regex extraction and by string formatting.
->>>>>>> 1dc6898a
 
 
 ## [20.3.4] - 2020-03-30
