category: Vulnerability Management
commonfields:
  id: Rapid7 Nexpose
  version: -1
configuration:
- display: Server URL (e.g., https://192.0.2.0:8080)
  name: server
  required: true
  type: 0
- display: Username
  name: credentials
  required: true
  type: 9
- display: 2FA Token
  name: token
  required: false
  type: 9
  hiddenusername: true
  displaypassword: 2FA Token
- display: Trust any certificate (not secure)
  name: unsecure
  required: false
  type: 8
- display: Use system proxy settings
  name: proxy
  required: false
  type: 8
description: Vulnerability management solution to help reduce threat exposure.
display: Rapid7 InsightVM
name: Rapid7 Nexpose
script:
  commands:
  - arguments:
    - default: false
      description: Asset ID.
      isArray: false
      name: id
      required: true
      secret: false
    deprecated: false
    description: Returns the specified asset.
    execution: false
    name: nexpose-get-asset
    outputs:
    - contextPath: Nexpose.Asset.Addresses
      description: All addresses discovered on the asset.
      type: unknown
    - contextPath: Nexpose.Asset.AssetId
      description: Id of the asset.
      type: number
    - contextPath: Nexpose.Asset.Hardware
      description: The primary Media Access Control (MAC) address of the asset. The format is six groups of two hexadecimal digits separated by colons.
      type: string
    - contextPath: Nexpose.Asset.Aliases
      description: All host names or aliases discovered on the asset.
      type: unknown
    - contextPath: Nexpose.Asset.HostType
      description: The type of asset. Valid values are unknown, guest, hypervisor, physical, mobile
      type: string
    - contextPath: Nexpose.Asset.Site
      description: Asset site name.
      type: string
    - contextPath: Nexpose.Asset.OperatingSystem
      description: Operating system of the asset.
      type: string
    - contextPath: Nexpose.Asset.Vulnerabilities
      description: The total number of vulnerabilities on the asset.
      type: number
    - contextPath: Nexpose.Asset.CPE
      description: The Common Platform Enumeration (CPE) of the operating system.
      type: string
    - contextPath: Nexpose.Asset.LastScanDate
      description: Last scan date of the asset.
      type: date
    - contextPath: Nexpose.Asset.LastScanId
      description: ID of the asset's last scan.
      type: number
    - contextPath: Nexpose.Asset.RiskScore
      description: The risk score (with criticality adjustments) of the asset.
      type: number
    - contextPath: Nexpose.Asset.Software.Software
      description: The description of the software.
      type: string
    - contextPath: Nexpose.Asset.Software.Version
      description: The version of the software.
      type: string
    - contextPath: Nexpose.Asset.Services.Name
      description: The name of the service.
      type: string
    - contextPath: Nexpose.Asset.Services.Port
      description: The port of the service.
      type: number
    - contextPath: Nexpose.Asset.Services.Product
      description: The product running the service.
      type: string
    - contextPath: Nexpose.Asset.Services.protocol
      description: The protocol of the service, valid values are ip, icmp, igmp, ggp, tcp, pup, udp, idp, esp, nd, raw
      type: string
    - contextPath: Nexpose.Asset.Users.FullName
      description: The full name of the user account.
      type: string
    - contextPath: Nexpose.Asset.Users.Name
      description: The name of the user account.
      type: string
    - contextPath: Nexpose.Asset.Users.UserId
      description: The identifier of the user account.
      type: number
    - contextPath: Nexpose.Asset.Vulnerability.Id
      description: The identifier of the vulnerability.
      type: number
    - contextPath: Nexpose.Asset.Vulnerability.Instances
      description: The number of vulnerable occurrences of the vulnerability. This does not include invulnerable instances.
      type: number
    - contextPath: Nexpose.Asset.Vulnerability.Title
      description: The title (summary) of the vulnerability.
      type: string
    - contextPath: Nexpose.Asset.Vulnerability.Malware
      description: The malware kits that are known to be used to exploit the vulnerability.
      type: number
    - contextPath: Nexpose.Asset.Vulnerability.Exploit
      description: The exploits that can be used to exploit a vulnerability.
      type: number
    - contextPath: Nexpose.Asset.Vulnerability.CVSS
      description: The CVSS exploit score.
      type: string
    - contextPath: Nexpose.Asset.Vulnerability.Risk
      description: The risk score of the vulnerability, rounded to a maximum of to digits of precision. If using the default Rapid7 Real Risk™ model, this value ranges from 0-1000.
      type: number
    - contextPath: Nexpose.Asset.Vulnerability.PublishedOn
      description: The date the vulnerability was first published or announced. The format is an ISO 8601 date, YYYY-MM-DD.
      type: date
    - contextPath: Nexpose.Asset.Vulnerability.ModifiedOn
      description: The last date the vulnerability was modified. The format is an ISO 8601 date, YYYY-MM-DD.
      type: date
    - contextPath: Nexpose.Asset.Vulnerability.Severity
      description: 'The severity of the vulnerability, one of: "Moderate", "Severe", "Critical".'
      type: string
    - contextPath: Endpoint.IP
      description: Endpoint IP address.
      type: string
    - contextPath: Endpoint.HostName
      description: Endpoint host name.
      type: string
    - contextPath: Endpoint.OS
      description: Endpoint operating system.
      type: string
    - contextPath: CVE.ID
      description: Common Vulnerabilities and Exposures IDs.
      type: string
  - arguments:
    - default: false
      description: Asset ID.
      isArray: false
      name: asset_id
      required: true
      secret: false
    deprecated: false
    description: Returns the specified tags for an asset.
    execution: false
    name: nexpose-get-asset-tags
    outputs:
    - contextPath: Nexpose.AssetTag.Type
      description: Type of asset tag.
      type: string
    - contextPath: Nexpose.AssetTag.Name
      description: The value of the tag.
      type: string
    - contextPath: Nexpose.AssetTag.CreatedTime
      description: Timestamp of when the tag was create.
      type: string
    - contextPath: Nexpose.AssetTag.RiskModifier
      description: The risk modifier value associated with criticality tag type.
      type: string
  - arguments:
    - default: false
      description: Number of records to retrieve in each API call when pagination is used.
      isArray: false
      name: page_size
      required: false
      secret: false
    - default: false
      description: A specific page to retrieve when pagination is used. Page indexing starts at 0.
      isArray: false
      name: page
      required: false
      secret: false
    - default: false
      description: 'Criteria to sort the records by, in the format: property[,ASC|DESC]. If not specified, default sort order is ascending. Multiple sort criteria can be specified, separated by a ";". For example: "riskScore,DESC;hostName,ASC"'
      isArray: false
      name: sort
      required: false
      secret: false
    - default: false
      defaultValue: '10'
      description: A number of records to limit the response to.
      isArray: false
      name: limit
      required: false
      secret: false
    deprecated: false
    description: Returns all assets for which you have access.
    execution: false
    name: nexpose-get-assets
    outputs:
    - contextPath: Nexpose.Asset.AssetId
      description: The identifier of the asset.
      type: number
    - contextPath: Nexpose.Asset.Address
      description: The primary IPv4 or IPv6 address of the asset.
      type: string
    - contextPath: Nexpose.Asset.Name
      description: The primary host name (local or FQDN) of the asset.
      type: string
    - contextPath: Nexpose.Asset.Site
      description: Asset site name.
      type: string
    - contextPath: Nexpose.Asset.Exploits
      description: The number of distinct exploits that can exploit any of the vulnerabilities on the asset.
      type: number
    - contextPath: Nexpose.Asset.Malware
      description: The number of distinct malware kits that vulnerabilities on the asset are susceptible to.
      type: number
    - contextPath: Nexpose.Asset.OperatingSystem
      description: Operating system of the asset.
      type: string
    - contextPath: Nexpose.Asset.Vulnerabilities
      description: The total number of vulnerabilities.
      type: number
    - contextPath: Nexpose.Asset.RiskScore
      description: The risk score (with criticality adjustments) of the asset.
      type: number
    - contextPath: Nexpose.Asset.Assessed
      description: Whether the asset has been assessed for vulnerabilities at least once.
      type: boolean
    - contextPath: Nexpose.Asset.LastScanDate
      description: Last scan date of the asset.
      type: date
    - contextPath: Nexpose.Asset.LastScanId
      description: Id of the asset's last scan.
      type: number
    - contextPath: Endpoint.IP
      description: Endpoint IP address.
      type: string
    - contextPath: Endpoint.HostName
      description: Endpoint host name.
      type: string
    - contextPath: Endpoint.OS
      description: Endpoint operating system.
      type: string
  - arguments:
    - default: false
      description: 'Queries to use as a filter, according to the Search Criteria API standard. Multiple queries can be specified, separated by a ";" separator. For example: "ip-address in-range 192.0.2.0,192.0.2.1;host-name is myhost". For more information regarding Search Criteria, refer to https://help.rapid7.com/insightvm/en-us/api/index.html#section/Overview/Responses'
      isArray: false
      name: query
      required: false
      secret: false
    - default: false
      description: Number of records to retrieve in each API call when pagination is used.
      isArray: false
      name: page_size
      required: false
      secret: false
    - default: false
      description: A specific page to retrieve when pagination is used. Page indexing starts at 0.
      isArray: false
      name: page
<<<<<<< HEAD
      required: false
      secret: false
    - default: false
      description: A number of records to limit the response to.
      isArray: false
      name: limit
      required: false
      secret: false
      defaultValue: '10'
    - default: false
      description: 'Criteria to sort the records by, in the format: property[,ASC|DESC]. If not specified, default sort order is ascending. Multiple sort criteria can be specified, separated by a ";" separator. For example: "riskScore,DESC;hostName,ASC".'
      isArray: false
=======
    - description: A number of records to limit the response to.
      name: limit
      defaultValue: '10'
    - description: 'Criteria to sort the records by, in the format: property[,ASC|DESC]. If not specified, default sort order is ascending. Multiple sort criteria can be specified, separated by a ";" separator. For example: "riskScore,DESC;hostName,ASC".'
>>>>>>> 8f62adb3
      name: sort
      required: false
      secret: false
    - default: false
      description: A specific IP address to search.
      isArray: false
      name: ipAddressIs
      required: false
      secret: false
    - default: false
      description: A specific host name to search.
      isArray: false
      name: hostNameIs
      required: false
      secret: false
    - default: false
      description: A minimum risk score to use as a filter.
      isArray: false
      name: riskScoreHigherThan
      required: false
      secret: false
    - default: false
      description: A string to search for in vulnerabilities titles.
      isArray: false
      name: vulnerabilityTitleContains
      required: false
      secret: false
    - default: false
      description: Site IDs to filter for. Can be a comma-separated list.
      isArray: true
      name: siteIdIn
      required: false
      secret: false
    - default: false
      description: Site names to filter for. Can be a comma-separated list.
      isArray: true
      name: siteNameIn
      required: false
      secret: false
    - auto: PREDEFINED
      default: false
      defaultValue: all
      description: Operator to determine how to match filters. "all" requires that all filters match for an asset to be included. "any" requires only one filter to match for an asset to be included.
      isArray: false
      name: match
      predefined:
      - all
      - any
      required: false
      secret: false
    deprecated: false
    description: Search and return all assets matching specific filters. Returns only assets the user has access to.
    execution: false
    name: nexpose-search-assets
    outputs:
    - contextPath: Nexpose.Asset.AssetId
      description: The identifier of the asset.
      type: number
    - contextPath: Nexpose.Asset.Address
      description: The primary IPv4 or IPv6 address of the asset.
      type: string
    - contextPath: Nexpose.Asset.Name
      description: The primary host name (local or FQDN) of the asset.
      type: string
    - contextPath: Nexpose.Asset.Site
      description: Asset site name.
      type: string
    - contextPath: Nexpose.Asset.Exploits
      description: The number of distinct exploits that can exploit any of the vulnerabilities on the asset.
      type: number
    - contextPath: Nexpose.Asset.Malware
      description: The number of distinct malware kits that vulnerabilities on the asset are susceptible to.
      type: number
    - contextPath: Nexpose.Asset.OperatingSystem
      description: Operating system of the asset.
      type: string
    - contextPath: Nexpose.Asset.Vulnerabilities
      description: The total number of vulnerabilities.
      type: number
    - contextPath: Nexpose.Asset.RiskScore
      description: The risk score (with criticality adjustments) of the asset.
      type: number
    - contextPath: Nexpose.Asset.Assessed
      description: Whether the asset has been assessed for vulnerabilities at least once.
      type: boolean
    - contextPath: Nexpose.Asset.LastScanDate
      description: Last scan date of the asset.
      type: date
    - contextPath: Nexpose.Asset.LastScanId
      description: Id of the asset's last scan.
      type: number
    - contextPath: Endpoint.IP
      description: Endpoint IP address.
      type: string
    - contextPath: Endpoint.HostName
      description: Endpoint host name.
      type: string
    - contextPath: Endpoint.OS
      description: Endpoint operating system.
      type: string
  - arguments:
    - default: false
      description: ID of a specific scan to retrieve. Can be a comma-separated list.
      isArray: true
      name: id
      required: true
      secret: false
    deprecated: false
    description: Get a specific scan.
    execution: false
    name: nexpose-get-scan
    outputs:
    - contextPath: Nexpose.Scan.Id
      description: The identifier of the scan.
      type: number
    - contextPath: Nexpose.Scan.ScanType
      description: The scan type (automated, manual, scheduled).
      type: string
    - contextPath: Nexpose.Scan.StartedBy
      description: The name of the user who started the scan.
      type: string
    - contextPath: Nexpose.Scan.Assets
      description: The number of assets found in the scan
      type: number
    - contextPath: Nexpose.Scan.TotalTime
      description: The duration of the scan in minutes.
      type: string
    - contextPath: Nexpose.Scan.Status
      description: The scan status. Valid values are aborted, unknown, running, finished, stopped, error, paused, dispatched, integrating
      type: string
    - contextPath: Nexpose.Scan.Completed
      description: The end time of the scan in ISO8601 format.
      type: date
    - contextPath: Nexpose.Scan.Vulnerabilities.Critical
      description: The number of critical vulnerabilities.
      type: number
    - contextPath: Nexpose.Scan.Vulnerabilities.Moderate
      description: The number of moderate vulnerabilities.
      type: number
    - contextPath: Nexpose.Scan.Vulnerabilities.Severe
      description: The number of severe vulnerabilities.
      type: number
    - contextPath: Nexpose.Scan.Vulnerabilities.Total
      description: The total number of vulnerabilities.
      type: number
  - arguments:
    - default: false
      description: ID of an asset to search for the vulnerability.
      isArray: false
      name: id
      required: true
<<<<<<< HEAD
      secret: false
    - default: false
      description: "ID of a vulnerability to search for. Example: 7-zip-cve-2008-6536"
      isArray: false
=======
    - description: "ID of a vulnerability to search for. Example: 7-zip-cve-2008-6536"
>>>>>>> 8f62adb3
      name: vulnerabilityId
      required: true
      secret: false
    deprecated: false
    description: Returns details and possible remediations for an asset's vulnerability.
    execution: false
    name: nexpose-get-asset-vulnerability
    outputs:
    - contextPath: Nexpose.Asset.AssetId
      description: Identifier of the asset.
      type: number
    - contextPath: Nexpose.Asset.Vulnerability.Id
      description: The identifier of the vulnerability.
      type: number
    - contextPath: Nexpose.Asset.Vulnerability.Title
      description: The title (summary) of the vulnerability.
      type: string
    - contextPath: Nexpose.Asset.Vulnerability.Severity
      description: 'The severity of the vulnerability, one of: "Moderate", "Severe", "Critical".'
      type: string
    - contextPath: Nexpose.Asset.Vulnerability.RiskScore
      description: The risk score of the vulnerability, rounded to a maximum of to digits of precision. If using the default Rapid7 Real Risk™ model, this value ranges from 0-1000.
      type: number
    - contextPath: Nexpose.Asset.Vulnerability.CVSS
      description: The CVSS vector(s) for the vulnerability.
      type: string
    - contextPath: Nexpose.Asset.Vulnerability.CVSSV3
      description: The CVSS v3 vector.
      type: string
    - contextPath: Nexpose.Asset.Vulnerability.Published
      description: The date the vulnerability was first published or announced. The format is an ISO 8601 date, YYYY-MM-DD.
      type: date
    - contextPath: Nexpose.Asset.Vulnerability.Added
      description: The date the vulnerability coverage was added. The format is an ISO 8601 date, YYYY-MM-DD.
      type: date
    - contextPath: Nexpose.Asset.Vulnerability.Modified
      description: The last date the vulnerability was modified. The format is an ISO 8601 date, YYYY-MM-DD.
      type: date
    - contextPath: Nexpose.Asset.Vulnerability.CVSSScore
      description: The CVSS score (ranges from 0-10).
      type: number
    - contextPath: Nexpose.Asset.Vulnerability.CVSSV3Score
      description: The CVSS3 score, which ranges from 0-10.
      type: number
    - contextPath: Nexpose.Asset.Vulnerability.Categories
      description: All vulnerability categories assigned to this vulnerability.
      type: unknown
    - contextPath: Nexpose.Asset.Vulnerability.CVES
      description: All CVEs assigned to this vulnerability.
      type: unknown
    - contextPath: Nexpose.Asset.Vulnerability.Check.Port
      description: The port of the service the result was discovered on.
      type: number
    - contextPath: Nexpose.Asset.Vulnerability.Check.Protocol
      description: The protocol of the service the result was discovered on, valid values ip, icmp, igmp, ggp, tcp, pup, udp, idp, esp, nd, raw
      type: string
    - contextPath: Nexpose.Asset.Vulnerability.Check.Since
      description: The date and time the result was first recorded, in the ISO8601 format. If the result changes status this value is the date and time of the status change.
      type: date
    - contextPath: Nexpose.Asset.Vulnerability.Check.Proof
      description: The proof explaining why the result was found vulnerable.
      type: string
    - contextPath: Nexpose.Asset.Vulnerability.Check.Status
      description: The status of the vulnerability check result. Valid values are, unknown, not-vulnerable, vulnerable, vulnerable-version, vulnerable-potential, vulnerable-with-exception-applied, vulnerable-version-with-exception-applied, vulnerable-potential-with-exception-applied
      type: string
    - contextPath: Nexpose.Asset.Vulnerability.Solution.Type
      description: 'The type of the solution. One of: "Configuration", "Rollup patch", "Patch".'
      type: string
    - contextPath: Nexpose.Asset.Vulnerability.Solution.Summary
      description: The summary of the solution.
      type: string
    - contextPath: Nexpose.Asset.Vulnerability.Solution.Steps
      description: The steps required to remediate the vulnerability.
      type: string
    - contextPath: Nexpose.Asset.Vulnerability.Solution.Estimate
      description: The estimated duration to apply the solution, in minutes.
      type: string
    - contextPath: Nexpose.Asset.Vulnerability.Solution.AdditionalInformation
      description: Additional information or resources that can assist in applying the remediation
      type: string
    - contextPath: CVE.ID
      description: Common Vulnerabilities and Exposures IDs.
      type: string
  - arguments:
    - default: false
      description: Name of the credential.
      isArray: false
      name: name
      required: true
<<<<<<< HEAD
      secret: false
    - default: false
      description: Site assignment configuration for the credential. Assign the shared scan credential either to be available to all sites, or a specific list of sites.
      isArray: false
      name: site_assignment
      required: true
      secret: false
=======
    - description: Site assignment configuration for the credential. Assign the shared scan credential either to be available to all sites, or a specific list of sites.
      name: site_assignment
      required: true
>>>>>>> 8f62adb3
      auto: PREDEFINED
      predefined:
      - All-Sites
      - Specific-Sites
<<<<<<< HEAD
    - default: false
      description: Credential service type.
      isArray: false
      name: service
      required: true
      secret: false
=======
    - description: Credential service type.
      name: service
      required: true
>>>>>>> 8f62adb3
      auto: PREDEFINED
      predefined:
      - AS400
      - CIFS
      - CIFSHash
      - CVS
      - DB2
      - FTP
      - HTTP
      - MS-SQL
      - MySQL
      - Notes
      - Oracle
      - POP
      - PostgresSQL
      - Remote-Exec
      - SNMP
      - SNMPv3
      - SSH
      - SSH-Key
      - Sybase
      - Telnet
<<<<<<< HEAD
    - default: false
      description: Database name.
      isArray: false
=======
    - description: Database name.
>>>>>>> 8f62adb3
      name: database
      required: false
      secret: false
    - default: false
      description: Description for the credential.
      isArray: false
      name: description
      required: false
      secret: false
    - default: false
      description: Domain address.
      isArray: false
      name: domain
      required: false
      secret: false
    - default: false
      description: Hostname or IP address to restrict the credentials to.
      isArray: false
      name: host_restriction
      required: false
      secret: false
    - default: false
      description: HTTP realm.
      isArray: false
      name: http_realm
      required: false
      secret: false
    - default: false
      description: Password for the notes account that will be used for authenticating.
      isArray: false
      name: notes_id_password
      required: false
      secret: false
    - default: false
      description: NTLM password hash.
      isArray: false
      name: ntlm_hash
      required: false
      secret: false
    - auto: PREDEFINED
      default: false
      description: Whether the scan engine should attempt to enumerate SIDs from the environment.
      isArray: false
      name: oracle_enumerate_sids
      predefined:
      - 'true'
      - 'false'
      required: false
      secret: false
    - default: false
      description: Oracle Net Listener password. Used to enumerate SIDs from your environment.
      isArray: false
      name: oracle_listener_password
      required: false
      secret: false
    - default: false
      description: Oracle database name.
      isArray: false
      name: oracle_sid
      required: false
      secret: false
    - default: false
      description: Password for the credential.
      isArray: false
      name: password
      required: false
      secret: false
    - default: false
      description: Further restricts the credential to attempt to authenticate on a specific port. Can be used only if `host_restriction` is used.
      isArray: false
      name: port_restriction
      required: false
      secret: false
    - default: false
      description: List of site IDs for the shared credential that are explicitly assigned access to the shared scan credential, allowing it to use the credential during a scan.
      isArray: true
      name: sites
      required: false
      secret: false
    - default: false
      description: SNMP community for authentication.
      isArray: false
      name: community_name
      required: false
    - auto: PREDEFINED
      default: false
      description: SNMPv3 authentication type for the credential.
      isArray: false
      name: authentication_type
      predefined:
      - No-Authentication
      - MD5
      - SHA
      required: false
      secret: false
    - default: false
      description: SNMPv3 privacy password to use.
      isArray: false
      name: privacy_password
      required: false
    - auto: PREDEFINED
      default: false
      description: SNMPv3 Privacy protocol to use.
      isArray: false
      name: privacy_type
      predefined:
      - No-Privacy
      - DES
      - AES-128
      - AES-192
      - AES-192-With-3-DES-Key-Extension
      - AES-256
      - AES-256-With-3-DES-Key-Extension
      required: false
      secret: false
    - default: false
      description: PEM formatted private key.
      isArray: false
      name: ssh_key_pem
      required: false
    - auto: PREDEFINED
      default: false
      description: Elevation type to use for scans.
      isArray: false
      name: ssh_permission_elevation
      predefined:
      - None
      - sudo
      - sudosu
      - su
      - pbrun
      - Privileged-Exec
      required: false
      secret: false
    - default: false
      description: Password to use for elevation.
      isArray: false
      name: ssh_permission_elevation_password
      required: false
    - default: false
      description: Username to use for elevation.
      isArray: false
      name: ssh_permission_elevation_username
      required: false
    - default: false
      description: Password for the private key.
      isArray: false
      name: ssh_private_key_password
      required: false
    - auto: PREDEFINED
      default: false
      description: Whether to use Windows authentication.
      isArray: false
      name: use_windows_authentication
      predefined:
      - 'true'
      - 'false'
      required: false
      secret: false
    - default: false
      description: Username for the credential.
      isArray: false
      name: username
<<<<<<< HEAD
      required: false
    deprecated: false
    description: "Create a new shared credential. For detailed explanation of all parameters of this command, see: https://help.rapid7.com/insightvm/en-us/api/index.html#operation/createSharedCredential"
    execution: false
=======
    description: "Create a new shared credential. For detailed explanation of all parameters of this command, see: https://help.rapid7.com/insightvm/en-us/api/index.html#operation/createSharedCredential"
>>>>>>> 8f62adb3
    name: nexpose-create-shared-credential
    outputs:
    - contextPath: Nexpose.SharedCredential.id
      description: ID of the generated credential.
      type: number
  - arguments:
    - default: false
      description: Site name. Must be unique.
      isArray: false
      name: name
      required: true
      secret: false
    - default: false
      description: Site's description.
      isArray: false
      name: description
      required: false
      secret: false
    - default: false
      description: Addresses of assets to include in site scans. Can be a comma-separated list.
      isArray: true
      name: assets
      required: true
      secret: false
    - default: false
      description: ID of a scan template to use. If not specified, the default scan template will be used. Use `nexpose-get-report-templates` to get a list of all available templates.
      isArray: false
      name: scanTemplateId
      required: false
      secret: false
    - auto: PREDEFINED
      default: false
      description: Site importance. Defaults to "normal" if not specified.
      isArray: false
      name: importance
      predefined:
      - very_low
      - low
      - normal
      - high
      - very_high
      required: false
      secret: false
    deprecated: false
    description: Creates a new site with the specified configuration.
    execution: false
    name: nexpose-create-site
    outputs:
    - contextPath: Nexpose.Site.Id
      description: ID of the created site.
      type: number
  - arguments:
    - default: false
      description: The date and time the vulnerability exception is set to expire in ISO 8601 date format.
      isArray: false
      name: expires
<<<<<<< HEAD
      required: false
      secret: false
    - default: false
      description: "ID of the vulnerability to create the exception for. Example: 7-zip-cve-2008-6536"
      isArray: false
=======
    - description: "ID of the vulnerability to create the exception for. Example: 7-zip-cve-2008-6536"
>>>>>>> 8f62adb3
      name: vulnerability_id
      required: true
      secret: false
    - auto: PREDEFINED
      default: false
      description: The type of the exception scope. If set to anything other than `Global`, `scope_id` parameter is required.
      isArray: false
      name: scope_type
      predefined:
      - Global
      - Site
      - Asset
      - Asset Group
#          - Instance  # We had issues with this option, so it's not currently supported
      required: true
      secret: false
    - auto: PREDEFINED
      default: false
      description: State of the vulnerability exception.
      isArray: false
      name: state
      predefined:
      - Expired
      - Approved
      - Rejected
      - Under Review
      required: true
      secret: false
    - default: false
      description: A comment from the submitter as to why the exception was submitted.
      isArray: false
      name: comment
      required: false
      secret: false
    - auto: PREDEFINED
      default: false
      description: Reason why the vulnerability exception was submitted.
      isArray: false
      name: reason
      predefined:
      - False Positive
      - Compensating Control
      - Acceptable Use
      - Acceptable Risk
      - Other
      required: true
      secret: false
    - default: false
      description: ID of the chosen `scope_type` (site ID, asset ID, etc.). Required if `scope_type` is anything other than `Global`.
      isArray: false
      name: scope_id
      required: false
      secret: false
    deprecated: false
    description: Create a new vulnerability exception.
    execution: false
    name: nexpose-create-vulnerability-exception
    outputs:
    - contextPath: Nexpose.VulnerabilityException.id
      description: ID of the generated vulnerability exception.
      type: number
<<<<<<< HEAD
  - deprecated: false
    description: Delete an asset.
    execution: false
    name: nexpose-delete-asset
    arguments:
    - default: false
      description: ID of the asset to delete.
      isArray: false
      name: id
      required: true
      secret: false
=======
  - description: Delete an asset.
    name: nexpose-delete-asset
    arguments:
    - description: ID of the asset to delete.
      name: id
      required: true
>>>>>>> 8f62adb3
  - arguments:
    - default: false
      description: ID of the site to delete
      isArray: false
      name: site_id
      required: false
      secret: false
    - default: false
      description: Name of the site to delete (can be used instead of `site_id`)
      isArray: false
      name: site_name
      required: false
      secret: false
    - default: false
      description: ID of the scheduled scan to delete.
      isArray: false
      name: schedule_id
      required: true
      secret: false
    deprecated: false
    description: Delete a scheduled scan.
    execution: false
    name: nexpose-delete-scan-schedule
  - arguments:
    - default: false
      description: ID of the shared credential to delete.
      isArray: false
      name: id
      required: true
<<<<<<< HEAD
      secret: false
    deprecated: false
    description: "Beta Command\n\nDelete a shared credential."
    execution: false
=======
    description: "Beta Command\n\nDelete a shared credential."
>>>>>>> 8f62adb3
    name: nexpose-delete-shared-credential
  - arguments:
    - default: false
      description: ID of the site.
      isArray: false
      name: site_id
      required: false
      secret: false
    - default: false
      description: Name of the site (can be used instead of `site_id`)
      isArray: false
      name: site_name
      required: false
      secret: false
    - default: false
      description: ID of the site scan credential to delete.
      isArray: false
      name: credential_id
      required: true
<<<<<<< HEAD
      secret: false
    deprecated: false
    description: "Beta Command\n\nDelete a site scan credential."
    execution: false
=======
    description: "Beta Command\n\nDelete a site scan credential."
>>>>>>> 8f62adb3
    name: nexpose-delete-site-scan-credential
  - arguments:
    - default: false
      description: ID of a site to delete
      isArray: false
      name: id
      required: false
      secret: false
    - default: false
      description: Name of the site to delete (can be used instead of `site_id`).
      isArray: false
      name: site_name
      required: false
      secret: false
    deprecated: false
    description: Deletes a site.
    execution: false
    name: nexpose-delete-site
  - arguments:
    - default: false
      description: ID of the vulnerability exception to delete.
      isArray: false
      name: id
      required: true
      secret: false
    deprecated: false
    description: Delete a vulnerability exception.
    execution: false
    name: nexpose-delete-vulnerability-exception
  - arguments:
    - default: false
      description: Number of records to retrieve in each API call when pagination is used.
      isArray: false
      name: page_size
      required: false
      secret: false
    - default: false
      description: A specific page to retrieve when pagination is used. Page indexing starts at 0.
      isArray: false
      name: page
      required: false
      secret: false
    - default: false
      defaultValue: '10'
      description: A number of records to limit the response to.
      isArray: false
      name: limit
      required: false
      secret: false
    - default: false
      description: 'Criteria to sort the records by, in the format: property[,ASC|DESC]. If not specified, default sort order is ascending. Multiple sort criteria can be specified, separated by a ";". For example: "riskScore,DESC;hostName,ASC".'
      isArray: false
      name: sort
      required: false
      secret: false
    deprecated: false
    description: Retrieves accessible sites.
    execution: false
    name: nexpose-get-sites
    outputs:
    - contextPath: Nexpose.Site.Id
      description: The identifier of the site.
      type: number
    - contextPath: Nexpose.Site.Name
      description: The site name.
      type: string
    - contextPath: Nexpose.Site.Assets
      description: The number of assets that belong to the site.
      type: number
    - contextPath: Nexpose.Site.Type
      description: The type of the site. Valid values are agent, dynamic, static
      type: string
    - contextPath: Nexpose.Site.Vulnerabilities
      description: The total number of vulnerabilities.
      type: number
    - contextPath: Nexpose.Site.Risk
      description: The risk score (with criticality adjustments) of the site.
      type: number
    - contextPath: Nexpose.Site.LastScan
      description: The date and time of the site's last scan.
      type: date
<<<<<<< HEAD
  - deprecated: false
    description: Returns all available report templates.
    execution: false
=======
  - description: Returns all available report templates.
>>>>>>> 8f62adb3
    name: nexpose-get-report-templates
    outputs:
    - contextPath: Nexpose.Template.Id
      description: The identifier of the report template.
      type: number
    - contextPath: Nexpose.Template.Name
      description: The name of the report template.
      type: string
    - contextPath: Nexpose.Template.Description
      description: The description of the report template.
      type: string
    - contextPath: Nexpose.Template.Type
      description: The type of the report template. document is a templatized, typically printable, report that has various sections of content. export is data-oriented output, typically CSV. file is a printable report template using a report template file.
      type: string
    arguments: []
  - arguments:
    - default: false
      description: ID of the site.
      isArray: false
      name: site_id
      required: false
      secret: false
    - default: false
      description: Name of the site (can be used instead of `site_id`).
      isArray: false
      name: site_name
      required: false
      secret: false
    - default: false
      description: The date the data was collected on the asset in ISO 8601 format.
      isArray: false
      name: date
      required: true
      secret: false
    - default: false
      description: Primary IPv4 or IPv6 address of the asset.
      isArray: true
      name: ip
      required: true
      secret: false
    - default: false
      description: Hostname of the asset.
      isArray: false
      name: host_name
      required: false
      secret: false
    - auto: PREDEFINED
      default: false
      description: The source used to detect the host name. "User" indicates the host name source is user-supplied.
      isArray: false
      name: host_name_source
      predefined:
      - User
      - DNS
      - NetBIOS
      - DCE
      - EPSEC
      - LDAP
      - Other
      required: false
      secret: false
    deprecated: false
    description: Create a new asset.
    execution: false
    name: nexpose-create-asset
    outputs:
    - contextPath: Nexpose.Asset.id
      description: ID of the newly created asset.
      type: string
  - arguments:
    - default: false
      description: Asset IDs to create the report on. Can be a comma-separated list.
      isArray: true
      name: assets
      required: true
      secret: false
    - default: false
      description: Report template ID to create the report with. If not provided, the first available template will be used.
      isArray: false
      name: template
      required: false
      secret: false
    - default: false
      description: Report name.
      isArray: false
      name: name
      required: false
      secret: false
    - auto: PREDEFINED
      default: false
      description: Report format (uses PDF by default).
      isArray: false
      name: format
      predefined:
      - pdf
      - rtf
      - xml
      - html
      - text
      required: false
      secret: false
    - auto: PREDEFINED
      defaultValue: 'true'
      description: Whether to download the report immediately after the report is generated. Defaults to "true". If the report takes longer than 10 seconds to generate, set to "false".
      name: download_immediately
      predefined:
      - 'true'
      - 'false'
    deprecated: false
    description: Generates a new report on given assets according to a template and arguments.
    execution: false
    name: nexpose-create-assets-report
    outputs:
    - contextPath: InfoFile.EntryId
      description: Entry ID of the report file.
      type: string
    - contextPath: InfoFile.Name
      description: Name of the report file.
      type: string
    - contextPath: InfoFile.Extension
      description: File extension of the report file.
      type: string
    - contextPath: InfoFile.Info
      description: Information about the report file.
      type: string
    - contextPath: InfoFile.Size
      description: Size of the report file (in bytes).
      type: number
    - contextPath: InfoFile.Type
      description: Type of the report file.
      type: string
    - contextPath: Nexpose.Report.ID
      description: The identifier of the report.
      type: string
    - contextPath: Nexpose.Report.InstanceID
      description: The identifier of the report instance.
      type: string
    - contextPath: Nexpose.Report.Name
      description: The report name.
      type: string
    - contextPath: Nexpose.Report.Format
      description: The report format.
      type: string
  - name: nexpose-create-sites-report
    arguments:
    - name: sites
<<<<<<< HEAD
      required: false
      description: Site IDs to create the report on. Can be a comma-separated list.
      default: false
      isArray: true
      secret: false
    - name: site_names
      required: false
      description: Names of sites to create the report on. Can be a comma-separated list.
      default: false
      isArray: true
      secret: false
    - name: template
      description: Report template ID to use for report's creation. If not provided, the first available template will be used.
      default: false
      isArray: false
      required: false
      secret: false
    - name: name
      description: Report name
      default: false
      isArray: false
      required: false
      secret: false
=======
      description: Site IDs to create the report on. Can be a comma-separated list.
      isArray: true
    - name: site_names
      description: Names of sites to create the report on. Can be a comma-separated list.
      isArray: true
    - name: template
      description: Report template ID to use for report's creation. If not provided, the first available template will be used.
    - name: name
      description: Report name
>>>>>>> 8f62adb3
    - auto: PREDEFINED
      default: false
      description: Report format (uses PDF by default).
      isArray: false
      name: format
      predefined:
      - pdf
      - rtf
      - xml
      - html
      - text
      required: false
      secret: false
    - auto: PREDEFINED
      defaultValue: 'true'
      description: If true, downloads the report immediately after the report is generated. The default is "true". If the report takes longer than 10 seconds to generate, set to "false".
      name: download_immediately
      predefined:
      - 'true'
      - 'false'
    outputs:
    - contextPath: InfoFile.EntryId
      description: Entry ID of the report file.
      type: string
    - contextPath: InfoFile.Name
      description: Name of the report file.
      type: string
    - contextPath: InfoFile.Extension
      description: File extension of the report file.
      type: string
    - contextPath: InfoFile.Info
      description: Info about the report file.
      type: string
    - contextPath: InfoFile.Size
      description: Size of the report file.
      type: number
    - contextPath: InfoFile.Type
      description: Type of the report file.
      type: string
    - contextPath: Nexpose.Report.ID
      description: The identifier of the report.
      type: string
    - contextPath: Nexpose.Report.InstanceID
      description: The identifier of the report instance.
      type: string
    - contextPath: Nexpose.Report.Name
      description: The report name.
      type: string
    - contextPath: Nexpose.Report.Format
      description: The report format.
      type: string
    description: Generates a new report on given sites according to a template and arguments.
<<<<<<< HEAD
    deprecated: false
    execution: false
  - name: nexpose-create-site-scan-credential
    arguments:
    - name: site_id
      required: false
      description: ID of the site.
      default: false
      isArray: false
      secret: false
    - name: site_name
      required: false
      description: Name of the site (can be used instead of `site_id`)
      default: false
      isArray: false
      secret: false
    - default: false
      description: Name of the credential.
      isArray: false
=======
  - name: nexpose-create-site-scan-credential
    arguments:
    - name: site_id
      description: ID of the site.
    - name: site_name
      description: Name of the site (can be used instead of `site_id`)
    - description: Name of the credential.
>>>>>>> 8f62adb3
      name: name
      required: true
      secret: false
    - auto: PREDEFINED
      default: false
      description: Credential service type.
      isArray: false
      name: service
      predefined:
      - AS400
      - CIFS
      - CIFSHash
      - CVS
      - DB2
      - FTP
      - HTTP
      - MS-SQL
      - MySQL
      - Notes
      - Oracle
      - POP
      - PostgresSQL
      - Remote-Exec
      - SNMP
      - SNMPv3
      - SSH
      - SSH-Key
      - Sybase
      - Telnet
      required: true
      secret: false
    - default: false
      description: Database name.
      isArray: false
      name: database
      required: false
      secret: false
    - default: false
      description: Description for the credential.
      isArray: false
      name: description
      required: false
      secret: false
    - default: false
      description: Domain address.
      isArray: false
      name: domain
      required: false
      secret: false
    - default: false
      description: Hostname or IP address to restrict the credentials to.
      isArray: false
      name: host_restriction
      required: false
      secret: false
    - default: false
      description: HTTP realm.
      isArray: false
      name: http_realm
      required: false
      secret: false
    - default: false
      description: Password for the notes account that will be used for authenticating.
      isArray: false
      name: notes_id_password
      required: false
      secret: false
    - default: false
      description: NTLM password hash.
      isArray: false
      name: ntlm_hash
      required: false
      secret: false
    - auto: PREDEFINED
      default: false
      description: Whether the scan engine should attempt to enumerate SIDs from the environment.
      isArray: false
      name: oracle_enumerate_sids
      predefined:
      - 'true'
      - 'false'
      required: false
      secret: false
    - default: false
      description: Oracle Net Listener password. Used to enumerate SIDs from your environment.
      isArray: false
      name: oracle_listener_password
      required: false
      secret: false
    - default: false
      description: Oracle database name.
      isArray: false
      name: oracle_sid
      required: false
      secret: false
    - default: false
      description: Password for the credential.
      isArray: false
      name: password
      required: false
      secret: false
    - default: false
      description: Further restricts the credential to attempt to authenticate on a specific port. Can be used only if `host_restriction` is used.
      isArray: false
      name: port_restriction
      required: false
      secret: false
    - default: false
      description: SNMP community for authentication.
      isArray: false
      name: community_name
      required: false
    - auto: PREDEFINED
      default: false
      description: SNMPv3 authentication type for the credential.
      isArray: false
      name: authentication_type
      predefined:
      - No-Authentication
      - MD5
      - SHA
      required: false
      secret: false
    - default: false
      description: SNMPv3 privacy password to use.
      isArray: false
      name: privacy_password
      required: false
    - auto: PREDEFINED
      default: false
      description: SNMPv3 privacy protocol to use.
      isArray: false
      name: privacy_type
      predefined:
      - No-Privacy
      - DES
      - AES-128
      - AES-192
      - AES-192-With-3-DES-Key-Extension
      - AES-256
      - AES-256-With-3-DES-Key-Extension
      required: false
      secret: false
    - default: false
      description: PEM formatted private key.
      isArray: false
      name: ssh_key_pem
      required: false
    - auto: PREDEFINED
      default: false
      description: Elevation type to use for scans.
      isArray: false
      name: ssh_permission_elevation
      predefined:
      - None
      - sudo
      - sudosu
      - su
      - pbrun
      - Privileged-Exec
      required: false
      secret: false
    - default: false
      description: Password to use for elevation.
      isArray: false
      name: ssh_permission_elevation_password
      required: false
    - default: false
      description: Username to use for elevation.
      isArray: false
      name: ssh_permission_elevation_username
      required: false
    - default: false
      description: Password for the private key.
      isArray: false
      name: ssh_private_key_password
      required: false
    - auto: PREDEFINED
      default: false
      description: Whether to use Windows authentication.
      isArray: false
      name: use_windows_authentication
      predefined:
      - 'true'
      - 'false'
      required: false
      secret: false
    - default: false
      description: Username for the credential.
      isArray: false
      name: username
<<<<<<< HEAD
      required: false
=======
>>>>>>> 8f62adb3
    outputs:
    - contextPath: Nexpose.SiteScanCredential.id
      description: ID of the generated credential.
      type: number
    description: "Beta Command\n\nCreate a new site scan credential. For detailed explanation of all parameters of this command, see: https://help.rapid7.com/insightvm/en-us/api/index.html#operation/createSiteCredential"
<<<<<<< HEAD
    deprecated: false
    execution: false
=======
>>>>>>> 8f62adb3
  - arguments:
    - default: false
      description: ID of the scan to create a report about.
      isArray: false
      name: scan
      required: true
      secret: false
    - default: false
      description: Report template ID to use for creation. If not provided, the first available template will be used.
      isArray: false
      name: template
      required: false
      secret: false
    - default: false
      description: Report name.
      isArray: false
      name: name
      required: false
      secret: false
    - auto: PREDEFINED
      default: false
      description: Report format (uses PDF by default).
      isArray: false
      name: format
      predefined:
      - pdf
      - rtf
      - xml
      - html
      - text
      required: false
      secret: false
    - auto: PREDEFINED
      defaultValue: 'true'
      description: If true, downloads the report immediately after the report is generated. The default is "true". If the report takes longer than 10 seconds to generate, set to "false".
      name: download_immediately
      predefined:
      - 'true'
      - 'false'
    deprecated: false
    description: Generates a new report for a specified scan.
    execution: false
    name: nexpose-create-scan-report
    outputs:
    - contextPath: InfoFile.EntryId
      description: Entry ID of the report file.
      type: string
    - contextPath: InfoFile.Name
      description: Name of the report file.
      type: string
    - contextPath: InfoFile.Extension
      description: File extension of the report file.
      type: string
    - contextPath: InfoFile.Info
      description: Info about the report file.
      type: string
    - contextPath: InfoFile.Size
      description: Size of the report file.
      type: number
    - contextPath: InfoFile.Type
      description: Type of the report file.
      type: string
    - contextPath: Nexpose.Report.ID
      description: The identifier of the report.
      type: string
    - contextPath: Nexpose.Report.InstanceID
      description: The identifier of the report instance.
      type: string
    - contextPath: Nexpose.Report.Name
      description: The report name.
      type: string
    - contextPath: Nexpose.Report.Format
      description: The report format.
      type: string
  - arguments:
    - default: false
      description: ID of the site.
      isArray: false
      name: site_id
      required: false
      secret: false
    - default: false
      description: Name of the site (can be used instead of `site_id`).
      isArray: false
      name: site_name
      required: false
      secret: false
    - auto: PREDEFINED
      default: false
      defaultValue: 'True'
      description: Whether to enable the scheduled scan after creation.
      isArray: false
      name: enabled
      predefined:
      - 'True'
      - 'False'
      required: false
      secret: false
    - auto: PREDEFINED
      default: false
      description: The desired behavior of a repeating scheduled scan when the previous scan was paused due to reaching its maximum duration.
      isArray: false
      name: on_scan_repeat
      predefined:
      - Restart-Scan
      - Resume-Scan
      required: true
      secret: false
    - default: false
      description: The scheduled start date and time formatted in ISO 8601 format. Repeating schedules will determine the next schedule to begin based on this date and time.
      isArray: false
      name: start
      required: true
      secret: false
    - default: false
      description: A list of IDs for asset groups to exclude from the scan.
      isArray: true
      name: excluded_asset_group_ids
      required: false
      secret: false
    - default: false
      description: A list of addresses to exclude from the scan.
      isArray: true
      name: excluded_addresses
      required: false
      secret: false
    - default: false
      description: A list of IDs for asset groups to include in the scan.
      isArray: true
      name: included_asset_group_ids
      required: false
      secret: false
    - default: false
      description: A list of addresses to include in the scan.
      isArray: true
      name: included_addresses
      required: false
      secret: false
    - default: false
      description: Maximum duration of the scan in days.
      isArray: false
      name: duration_days
      required: false
      secret: false
    - default: false
      description: Maximum duration of the scan in hours.
      isArray: false
      name: duration_hours
      required: false
      secret: false
    - default: false
      description: Maximum duration of the scan in minutes.
      isArray: false
      name: duration_minutes
      required: false
      secret: false
    - auto: PREDEFINED
      default: false
      description: How frequently the schedule should repeat (Every...).
      isArray: false
      name: frequency
      predefined:
      - Hour
      - Day
      - Week
      - Date-of-month
      required: false
      secret: false
    - default: false
      description: The interval time the schedule should repeat. This depends on the value set in `frequency`. For example, if the value of `frequency` is set to "Day" and `interval` is set to 2, then the schedule will repeat every 2 days. Required only if frequency is used.
      isArray: false
      name: interval_time
      required: false
      secret: false
    - default: false
      description: Specifies the schedule repeat day of the interval month. For example, if `date_of_month` is 17 and `interval` is set to 2, then the schedule will repeat every 2 months on the 17th day of the month. Required and used only if frequency is set to `Date of month`.
      isArray: false
      name: date_of_month
      required: false
      secret: false
    - default: false
      description: A unique user-defined name for the scan launched by the schedule. If not explicitly set in the schedule, the scan name will be generated prior to the scan launching.
      isArray: false
      name: scan_name
      required: false
      secret: false
    - default: false
      description: ID of the scan template to use.
      isArray: false
      name: scan_template
<<<<<<< HEAD
      required: false
      secret: false
    deprecated: false
    description: "Beta Command\n\nCreate a new site scan schedule."
    execution: false
=======
    description: "Beta Command\n\nCreate a new site scan schedule."
>>>>>>> 8f62adb3
    name: nexpose-create-scan-schedule
    outputs:
    - contextPath: Nexpose.ScanSchedule.id
      description: ID of the newly created scan schedule.
      type: int
  - arguments:
    - default: false
      description: ID of the site.
      isArray: false
      name: site_id
      required: false
      secret: false
    - default: false
      description: Name of the site (can be used instead of `site_id`).
      isArray: false
      name: site_name
      required: false
      secret: false
    - default: false
      defaultValue: '10'
      description: The number of records to limit the response to.
      isArray: false
      name: limit
      required: false
      secret: false
    deprecated: false
    description: Retrieve information about shared credentials for a specific site.
    execution: false
    name: nexpose-list-assigned-shared-credential
    outputs:
    - contextPath: Nexpose.AssignedSharedCredential.enabled
      description: Flag indicating whether the shared credential is enabled for the site's scans.
      type: string
    - contextPath: Nexpose.AssignedSharedCredential.id
      description: ID of the shared credential.
      type: string
    - contextPath: Nexpose.AssignedSharedCredential.name
      description: The name of the shared credential.
      type: string
    - contextPath: Nexpose.AssignedSharedCredential.service
      description: Credential service type.
      type: string
  - arguments:
    - default: false
      description: ID of a specific vulnerability to retrieve.
      isArray: false
      name: id
      required: false
      secret: false
    - default: false
      description: Number of records to retrieve in each API call when pagination is used.
      isArray: false
      name: page_size
      required: false
      secret: false
    - default: false
      description: A specific page to retrieve when pagination is used. Page indexing starts at 0.
      isArray: false
      name: page
      required: false
      secret: false
    - default: false
      defaultValue: '10'
      description: The number of records to limit the response to.
      isArray: false
      name: limit
      required: false
      secret: false
    - default: false
      description: 'Criteria to sort the records by, in the format: property[,ASC|DESC]. If not specified, default sort order is ascending. Multiple sort criteria can be specified, separated by a ";". For example: "riskScore,DESC;hostName,ASC".'
      isArray: false
      name: sort
      required: false
      secret: false
    deprecated: false
    description: Retrieve information about all or a specific vulnerability.
    execution: false
    name: nexpose-list-vulnerability
    outputs:
    - contextPath: Nexpose.Vulnerability.added
      description: The date the vulnerability coverage was added in ISO 8601 format.
      type: string
    - contextPath: Nexpose.Vulnerability.categories
      description: All vulnerability categories assigned to this vulnerability.
      type: array
    - contextPath: Nexpose.Vulnerability.cves
      description: All CVEs assigned to this vulnerability.
      type: array
    - contextPath: Nexpose.Vulnerability.cvss.v2.accessComplexity
      description: Access Complexity (AC) component that measures the complexity of the attack required to exploit the vulnerability once an attacker has gained access to the target system.
      type: string
    - contextPath: Nexpose.Vulnerability.cvss.v2.accessVector
      description: Access Vector (Av) component that reflects how the vulnerability is exploited.
      type: string
    - contextPath: Nexpose.Vulnerability.cvss.v2.authentication
      description: Authentication (Au) component that measures the number of times an attacker must authenticate to a target in order to exploit a vulnerability.
      type: string
    - contextPath: Nexpose.Vulnerability.cvss.v2.availabilityImpact
      description: Availability Impact (A) component that measures the impact to availability of a successfully exploited vulnerability.
      type: string
    - contextPath: Nexpose.Vulnerability.cvss.v2.confidentialityImpact
      description: Confidentiality Impact (C) component that measures the impact on confidentiality of a successfully exploited vulnerability.
      type: string
    - contextPath: Nexpose.Vulnerability.cvss.v2.exploitScore
      description: The CVSS exploit score.
      type: number
    - contextPath: Nexpose.Vulnerability.cvss.v2.impactScore
      description: The CVSS impact score.
      type: number
    - contextPath: Nexpose.Vulnerability.cvss.v2.integrityImpact
      description: Integrity Impact (I) component that measures the impact to integrity of a successfully exploited vulnerability.
      type: string
    - contextPath: Nexpose.Vulnerability.cvss.v2.score
      description: The CVSS score (ranges from 0-10).
      type: number
    - contextPath: Nexpose.Vulnerability.cvss.v2.vector
      description: The CVSS v2 vector.
      type: string
    - contextPath: Nexpose.Vulnerability.cvss.v3.attackComplexity
      description: Access Complexity (AC) component that measures the conditions beyond the attacker's control that must exist in order to exploit the vulnerability.
      type: string
    - contextPath: Nexpose.Vulnerability.cvss.v3.attackVector
      description: Attack Vector (AV) component that measures context by which vulnerability exploitation is possible.
      type: string
    - contextPath: Nexpose.Vulnerability.cvss.v3.availabilityImpact
      description: Availability Impact (A) that measures the impact to the availability of the impacted component resulting from a successfully exploited vulnerability.
      type: string
    - contextPath: Nexpose.Vulnerability.cvss.v3.confidentialityImpact
      description: Confidentiality Impact (C) component that measures the impact on confidentiality of a successfully exploited vulnerability.
      type: string
    - contextPath: Nexpose.Vulnerability.cvss.v3.exploitScore
      description: The CVSS impact score.
      type: number
    - contextPath: Nexpose.Vulnerability.cvss.v3.impactScore
      description: The CVSS exploit score.
      type: number
    - contextPath: Nexpose.Vulnerability.cvss.v3.integrityImpact
      description: Integrity Impact (I) that measures the impact to integrity of a successfully exploited vulnerability. Integrity refers to the trustworthiness and veracity of information.
      type: string
    - contextPath: Nexpose.Vulnerability.cvss.v3.privilegeRequired
      description: Privileges Required (PR) that measures the level of privileges an attacker must possess before successfully exploiting the vulnerability.
      type: string
    - contextPath: Nexpose.Vulnerability.cvss.v3.scope
      description: Scope (S) that measures the collection of privileges defined by a computing authority (e.g., an application, an operating system, or a sandbox environment) when granting access to computing resources (e.g., files, CPU, memory, etc.). These privileges are assigned based on some method of identification and authorization.
      type: string
    - contextPath: Nexpose.Vulnerability.cvss.v3.score
      description: The CVSS score (ranges from 0-10).
      type: number
    - contextPath: Nexpose.Vulnerability.cvss.v3.userInteraction
      description: User Interaction (UI) that measures the requirement for a user, other than the attacker, to participate in the successful compromise of the vulnerable component.
      type: string
    - contextPath: Nexpose.Vulnerability.cvss.v3.vector
      description: The CVSS v3 vector.
      type: string
    - contextPath: Nexpose.Vulnerability.denialOfService
      description: Whether the vulnerability can lead to Denial of Service (DoS).
      type: boolean
    - contextPath: Nexpose.Vulnerability.description.html
      description: Hypertext Markup Language (HTML) representation of the content.
      type: string
    - contextPath: Nexpose.Vulnerability.description.text
      description: Textual representation of the content.
      type: string
    - contextPath: Nexpose.Vulnerability.exploits
      description: The exploits that can be used to exploit a vulnerability.
      type: number
    - contextPath: Nexpose.Vulnerability.id
      description: The identifier of the vulnerability.
      type: string
    - contextPath: Nexpose.Vulnerability.malwareKits
      description: The malware kits that are known to be used to exploit the vulnerability.
      type: number
    - contextPath: Nexpose.Vulnerability.modified
      description: The last date the vulnerability was modified in ISO 8601 format.
      type: string
    - contextPath: Nexpose.Vulnerability.pci.adjustedCVSSScore
      description: The CVSS score of the vulnerability, adjusted for PCI rules and exceptions, on a scale of 0-10.
      type: number
    - contextPath: Nexpose.Vulnerability.pci.adjustedSeverityScore
      description: The severity score of the vulnerability, adjusted for PCI rules and exceptions, on a scale of 0-10.
      type: number
    - contextPath: Nexpose.Vulnerability.pci.fail
      description: Whether, if present on a host, this vulnerability would cause a PCI failure. True if "status" is "Fail", false otherwise.
      type: boolean
    - contextPath: Nexpose.Vulnerability.pci.specialNotes
      description: Any special notes or remarks about the vulnerability that pertain to PCI compliance.
      type: string
    - contextPath: Nexpose.Vulnerability.pci.status
      description: The PCI compliance status of the vulnerability. Can be either "Pass", or "Fail".
      type: string
    - contextPath: Nexpose.Vulnerability.published
      description: The date the vulnerability was first published or announced in ISO 8601 format.
      type: string
    - contextPath: Nexpose.Vulnerability.riskScore
      description: The risk score of the vulnerability, rounded to a maximum of two digits of precision. If using the default Rapid7 Real Risk model, this value ranges from 0-1000.
      type: number
    - contextPath: Nexpose.Vulnerability.severity
      description: The severity of the vulnerability, can be either "Moderate", "Severe", or "Critical".
      type: string
    - contextPath: Nexpose.Vulnerability.severityScore
      description: The severity score of the vulnerability, on a scale of 0-10.
      type: number
    - contextPath: Nexpose.Vulnerability.title
      description: The title (summary) of the vulnerability.
      type: string
  - arguments:
    - default: false
      description: ID of the site.
      isArray: false
      name: site_id
      required: false
      secret: false
    - default: false
      description: Name of the site (can be used instead of `site_id`).
      isArray: false
      name: site_name
      required: false
      secret: false
    - default: false
      description: ID of the scheduled scan (optional, will return a single specific scan if used).
      isArray: false
      name: schedule_id
      required: false
      secret: false
    - default: false
      defaultValue: '10'
      description: A number of records to limit the response to.
      isArray: false
      name: limit
<<<<<<< HEAD
      required: false
      secret: false
    deprecated: false
    description: "BetaCommand\n\nRetrieve information about scan schedules for a specific site or a specific scan schedule."
    execution: false
=======
    description: "BetaCommand\n\nRetrieve information about scan schedules for a specific site or a specific scan schedule."
>>>>>>> 8f62adb3
    name: nexpose-list-scan-schedule
    outputs:
    - contextPath: Nexpose.ScanSchedule.assets.excludedAssetGroups.assetGroupIDs
      description: List of asset group identifiers that will be excluded from scans.
      type: array
    - contextPath: Nexpose.ScanSchedule.assets.excludedTargets.addresses
      description: List of addresses that will be excluded from scans.
      type: array
    - contextPath: Nexpose.ScanSchedule.assets.includedAssetGroups.assetGroupIDs
      description: List of asset group identifiers that will be included in scans.
      type: array
    - contextPath: Nexpose.ScanSchedule.assets.includedTargets.addresses
      description: List of addresses that will be included in scans.
      type: array
    - contextPath: Nexpose.ScanSchedule.duration
      description: Specifies in ISO 8601 duration format the maximum duration the scheduled scan is allowed to run.
      type: string
    - contextPath: Nexpose.ScanSchedule.enabled
      description: Flag indicating whether the scan schedule is enabled.
      type: string
    - contextPath: Nexpose.ScanSchedule.id
      description: The identifier of the scan schedule.
      type: int
    - contextPath: Nexpose.ScanSchedule.nextRuntimes
      description: List the next 10 dates when the schedule will launch.
      type: array
    - contextPath: Nexpose.ScanSchedule.onScanRepeat
      description: Specifies the desired behavior of a repeating scheduled scan when the previous scan was paused due to reaching is maximum duration.
      type: string
    - contextPath: Nexpose.ScanSchedule.repeat.dayOfWeek
      description: Specifies the desired behavior of a repeating scheduled scan when the previous scan was paused due to reaching is maximum duration.
    - contextPath: Nexpose.ScanSchedule.repeat.every
      description: The frequency in which the schedule repeats. Each value represents a different unit of time and is used in conjunction with the property interval.
    - contextPath: Nexpose.ScanSchedule.repeat.interval
      description: The interval time the schedule should repeat. This depends on the value set in every.
    - contextPath: Nexpose.ScanSchedule.repeat.weekOfMonth
      description: This property only applies to schedules with an every value of "day-of-month". The week of the month the scheduled task should repeat.
    - contextPath: Nexpose.ScanSchedule.repeat.scanEngineId
      description: The identifier of the scan engine to be used for this scan schedule. If not set, the site's assigned scan engine will be used.
    - contextPath: Nexpose.ScanSchedule.repeat.scanName
      description: A user-defined name for the scan launched by the schedule.
    - contextPath: Nexpose.ScanSchedule.repeat.scanTemplateId
      description: The identifier of the scan template to be used for this scan schedule. If not set, the site's assigned scan template will be used.
    - contextPath: Nexpose.ScanSchedule.repeat.start
      description: The scheduled start date and time. Repeating schedules will determine the next schedule to begin based on this date and time.
  - arguments:
    - default: false
      description: ID of a specific shared credential to retrieve.
      isArray: false
      name: id
      required: false
      secret: false
    - default: false
      defaultValue: '10'
      description: A number of records to limit the response to.
      isArray: false
      name: limit
      required: false
      secret: false
    deprecated: false
    description: Retrieve information about all or a specific shared credential.
    execution: false
    name: nexpose-list-shared-credential
    outputs:
    - contextPath: Nexpose.SharedCredential.account.authenticationType
      description: SNMPv3 authentication type for the credential.
      type: string
    - contextPath: Nexpose.SharedCredential.account.communityName
      description: SNMP community for authentication.
      type: string
    - contextPath: Nexpose.SharedCredential.account.database
      description: Database name.
      type: string
    - contextPath: Nexpose.SharedCredential.account.domain
      description: Domain address.
      type: string
    - contextPath: Nexpose.SharedCredential.account.enumerateSids
      description: Whether the scan engine should attempt to enumerate SIDs from the environment.
      type: boolean
    - contextPath: Nexpose.SharedCredential.account.notesIDPassword
      description: Password for the notes account that will be used for authenticating.
      type: string
    - contextPath: Nexpose.SharedCredential.account.ntlmHash
      description: NTLM password hash.
      type: string
    - contextPath: Nexpose.SharedCredential.account.oracleListenerPassword
      description: The Oracle Net Listener password. Used to enumerate SIDs from the environment.
      type: string
    - contextPath: Nexpose.SharedCredential.account.password
      description: Password for the credential.
      type: string
    - contextPath: Nexpose.SharedCredential.account.pemKey
      description: PEM formatted private key.
      type: string
    - contextPath: Nexpose.SharedCredential.account.permissionElevation
      description: Elevation type to use for scans.
      type: string
    - contextPath: Nexpose.SharedCredential.account.permissionElevationPassword
      description: Password to use for elevation.
      type: string
    - contextPath: Nexpose.SharedCredential.account.permissionElevationUserName
      description: Username to use for elevation.
      type: string
    - contextPath: Nexpose.SharedCredential.account.privacyPassword
      description: SNMPv3 privacy password to use.
      type: string
    - contextPath: Nexpose.SharedCredential.account.privacyType
      description: SNMPv3 privacy protocol to use.
      type: string
    - contextPath: Nexpose.SharedCredential.account.privateKeyPassword
      description: Password for the private key.
      type: string
    - contextPath: Nexpose.SharedCredential.account.realm
      description: HTTP realm.
      type: string
    - contextPath: Nexpose.SharedCredential.account.service
      description: Credential service type.
      type: string
    - contextPath: Nexpose.SharedCredential.account.sid
      description: Oracle database name.
      type: string
    - contextPath: Nexpose.SharedCredential.account.useWindowsAuthentication
      description: Whether to use Windows authentication.
      type: boolean
    - contextPath: Nexpose.SharedCredential.account.username
      description: Username for the credential.
      type: string
    - contextPath: Nexpose.SharedCredential.description
      description: Description for the credential.
      type: string
    - contextPath: Nexpose.SharedCredential.hostRestriction
      description: Hostname or IP address to restrict the credentials to.
      type: string
    - contextPath: Nexpose.SharedCredential.id
      description: ID of the shared credential.
      type: number
    - contextPath: Nexpose.SharedCredential.name
      description: Name of the credential.
      type: string
    - contextPath: Nexpose.SharedCredential.portRestriction
      description: Further restricts the credential to attempt to authenticate on a specific port. Can be used only if `hostRestriction` is used.
      type: number
    - contextPath: Nexpose.SharedCredential.siteAssignment
      description: Site assignment configuration for the credential.
      type: string
    - contextPath: Nexpose.SharedCredential.sites
      description: List of site IDs for the shared credential that are explicitly assigned access to the shared scan credential, allowing it to use the credential during a scan.
      type: array
  - arguments:
    - default: false
      description: ID of the site.
      isArray: false
      name: site_id
      required: false
      secret: false
    - default: false
      description: Name of the site (can be used instead of `site_id`).
      isArray: false
      name: site_name
      required: false
      secret: false
    - default: false
      description: ID of a specific scan credential to retrieve.
      isArray: false
      name: credential_id
      required: false
      secret: false
    - default: true
      defaultValue: '10'
      description: A number of records to limit the response to.
      isArray: false
      name: limit
<<<<<<< HEAD
      required: false
      secret: false
    deprecated: false
    description: "Beta Command\n\nRetrieve information about all or a specific sca credential."
    execution: false
=======
    description: "Beta Command\n\nRetrieve information about all or a specific sca credential."
>>>>>>> 8f62adb3
    name: nexpose-list-site-scan-credential
    outputs:
    - contextPath: Nexpose.SiteScanCredential.account.authenticationType
      description: SNMPv3 authentication type for the credential.
      type: string
    - contextPath: Nexpose.SiteScanCredential.account.communityName
      description: SNMP community for authentication.
      type: string
    - contextPath: Nexpose.SiteScanCredential.account.database
      description: Database name.
      type: string
    - contextPath: Nexpose.SiteScanCredential.account.domain
      description: Domain address.
      type: string
    - contextPath: Nexpose.SiteScanCredential.account.enumerateSids
      description: Whether the scan engine should attempt to enumerate SIDs from the environment.
      type: boolean
    - contextPath: Nexpose.SiteScanCredential.account.notesIDPassword
      description: Password for the notes account that will be used for authenticating.
      type: string
    - contextPath: Nexpose.SiteScanCredential.account.ntlmHash
      description: NTLM password hash.
      type: string
    - contextPath: Nexpose.SiteScanCredential.account.oracleListenerPassword
      description: The Oracle Net Listener password. Used to enumerate SIDs from the environment.
      type: string
    - contextPath: Nexpose.SiteScanCredential.account.password
      description: Password for the credential.
      type: string
    - contextPath: Nexpose.SiteScanCredential.account.pemKey
      description: PEM formatted private key.
      type: string
    - contextPath: Nexpose.SiteScanCredential.account.permissionElevation
      description: Elevation type to use for scans.
      type: string
    - contextPath: Nexpose.SiteScanCredential.account.permissionElevationPassword
      description: Password to use for elevation.
      type: string
    - contextPath: Nexpose.SiteScanCredential.account.permissionElevationUserName
      description: Username to use for elevation.
      type: string
    - contextPath: Nexpose.SiteScanCredential.account.privacyPassword
      description: SNMPv3 privacy password to use.
      type: string
    - contextPath: Nexpose.SiteScanCredential.account.privacyType
      description: SNMPv3 privacy protocol to use.
      type: string
    - contextPath: Nexpose.SiteScanCredential.account.privateKeyPassword
      description: Password for the private key.
      type: string
    - contextPath: Nexpose.SiteScanCredential.account.realm
      description: HTTP realm.
      type: string
    - contextPath: Nexpose.SiteScanCredential.account.service
      description: Credential service type.
      type: string
    - contextPath: Nexpose.SiteScanCredential.account.sid
      description: Oracle database name.
      type: string
    - contextPath: Nexpose.SiteScanCredential.account.useWindowsAuthentication
      description: Whether to use Windows authentication.
      type: boolean
    - contextPath: Nexpose.SiteScanCredential.account.username
      description: Username for the credential.
      type: string
    - contextPath: Nexpose.SiteScanCredential.description
      description: Description for the credential.
      type: string
    - contextPath: Nexpose.SiteScanCredential.hostRestriction
      description: Hostname or IP address to restrict the credentials to.
      type: string
    - contextPath: Nexpose.SiteScanCredential.id
      description: ID of the credential.
      type: number
    - contextPath: Nexpose.SiteScanCredential.name
      description: Name of the credential.
      type: string
    - contextPath: Nexpose.SiteScanCredential.portRestriction
      description: Further restricts the credential to attempt to authenticate on a specific port. Can be used only if `hostRestriction` is used.
      type: number
  - arguments:
    - default: false
      description: ID of the vulnerability exception to retrieve. If not set, retrieve all vulnerability exceptions.
      isArray: false
      name: id
      required: false
      secret: false
    - default: false
      description: Number of records to retrieve in each API call when pagination is used.
      isArray: false
      name: page_size
      required: false
      secret: false
    - default: false
      description: A specific page to retrieve when pagination is used. Page indexing starts at 0.
      isArray: false
      name: page
      required: false
      secret: false
    - default: true
      defaultValue: submit.date,ASC
      description: 'Criteria to sort the records by, in the format: property[,ASC|DESC]. If not specified, default sort order is ascending. Multiple sort criteria can be specified, separated by a ";". For example: "riskScore,DESC;hostName,ASC".'
      isArray: false
      name: sort
      required: false
      secret: false
    - default: false
      defaultValue: '10'
      description: A number of records to limit the response to.
      isArray: false
      name: limit
      required: false
      secret: false
    deprecated: false
    description: Retrieve information about scan schedules for a specific site or a specific scan schedule.
    execution: false
    name: nexpose-list-vulnerability-exceptions
    outputs:
    - contextPath: Nexpose.VulnerabilityException.expires
      description: The date and time the vulnerability exception is set to expire.
      type: string
    - contextPath: Nexpose.VulnerabilityException.id
      description: The The identifier of the vulnerability exception.
      type: int
    - contextPath: Nexpose.VulnerabilityException.scope.id
      description: The identifier of the vulnerability to which the exception applies.
      type: int
    - contextPath: Nexpose.VulnerabilityException.scope.key
      description: 'If the scope type is "Instance", an optional key to discriminate the instance the exception applies to.'
      type: string
    - contextPath: Nexpose.VulnerabilityException.scope.port
      description: 'If the scope type is "Instance" and the vulnerability is detected on a service, the port on which the exception applies.'
      type: int
    - contextPath: Nexpose.VulnerabilityException.scope.type
      description: 'The type of the exception scope. One of: "Global", "Site", "Asset", "Asset Group", "Instance".'
      type: string
    - contextPath: Nexpose.VulnerabilityException.scope.vulnerability
      description: The identifier of the vulnerability to which the exception applies.
      type: string
    - contextPath: Nexpose.VulnerabilityException.state
      description: 'The state of the vulnerability exception. One of: "Deleted", "Expired", "Approved", "Rejected", `"Under Review".'
      type: string
    - contextPath: Nexpose.VulnerabilityException.submit.comment
      description: A comment from the submitter as to why the exception was submitted.
      type: string
    - contextPath: Nexpose.VulnerabilityException.submit.date
      description: The date and time the vulnerability exception was submitted.
      type: string
    - contextPath: Nexpose.VulnerabilityException.submit.name
      description: The login name of the user who submitted the vulnerability exception.
      type: string
    - contextPath: Nexpose.VulnerabilityException.submit.reason
      description: 'The reason the vulnerability exception was submitted. One of: "False Positive", "Compensating Control", "Acceptable Use", "Acceptable Risk", "Other"'
      type: string
    - contextPath: Nexpose.VulnerabilityException.submit.user
      description: The identifier of the user who submitted the vulnerability exception.
      type: int
  - arguments:
    - default: false
      description: ID of the site.
      isArray: false
      name: site
      required: false
      secret: false
    - default: false
      description: Name of the site (can be used instead of `site`).
      isArray: false
      name: site_name
      required: false
      secret: false
    - default: false
      description: Hosts that should be included as a part of the scan. Can be an IP addresses or a hostname. Can be a comma-separated list.
      isArray: true
      name: hosts
      required: false
      secret: false
    - default: false
      description: Scan name.
      isArray: false
      name: name
      required: false
      secret: false
    deprecated: false
    description: Starts a scan for the specified site.
    execution: false
    name: nexpose-start-site-scan
    outputs:
    - contextPath: Nexpose.Scan.Id
      description: The identifier of the scan.
      type: number
    - contextPath: Nexpose.Scan.ScanType
      description: The scan type (automated, manual, scheduled).
      type: string
    - contextPath: Nexpose.Scan.StartedBy
      description: The name of the user who started the scan.
      type: date
    - contextPath: Nexpose.Scan.Assets
      description: The number of assets found in the scan.
      type: number
    - contextPath: Nexpose.Scan.TotalTime
      description: The duration of the scan in minutes.
      type: string
    - contextPath: Nexpose.Scan.Completed
      description: The end time of the scan in ISO8601 format.
      type: date
    - contextPath: Nexpose.Scan.Status
      description: The scan status. Valid values are aborted, unknown, running, finished, stopped, error, paused, dispatched, integrating.
      type: string
    - contextPath: Nexpose.Scan.Vulnerabilities.Critical
      description: The number of critical vulnerabilities.
      type: number
    - contextPath: Nexpose.Scan.Vulnerabilities.Moderate
      description: The number of moderate vulnerabilities.
      type: number
    - contextPath: Nexpose.Scan.Vulnerabilities.Severe
      description: The number of severe vulnerabilities.
      type: number
    - contextPath: Nexpose.Scan.Vulnerabilities.Total
      description: The total number of vulnerabilities.
      type: number
  - arguments:
    - default: false
      description: IP addresses of assets to scan. Can be a comma-separated list.
      isArray: true
      name: IPs
      required: false
      secret: false
    - default: false
      description: Hostnames of assets to scan. Can be a comma-separated list.
      isArray: true
      name: hostNames
      required: false
      secret: false
    - default: false
      description: Scan name.
      isArray: false
      name: name
      required: false
      secret: false
    deprecated: false
    description: Starts a scan for specified asset IP addresses and host names.
    execution: false
    name: nexpose-start-assets-scan
    outputs:
    - contextPath: Nexpose.Scan.Id
      description: The identifier of the scan.
      type: number
    - contextPath: Nexpose.Scan.ScanType
      description: The scan type (automated, manual, scheduled).
      type: string
    - contextPath: Nexpose.Scan.StartedBy
      description: The name of the user who started the scan.
      type: date
    - contextPath: Nexpose.Scan.Assets
      description: The number of assets found in the scan.
      type: number
    - contextPath: Nexpose.Scan.TotalTime
      description: The duration of the scan in minutes.
      type: string
    - contextPath: Nexpose.Scan.Completed
      description: The end time of the scan in ISO8601 format.
      type: date
    - contextPath: Nexpose.Scan.Status
      description: The scan status. Valid values are aborted, unknown, running, finished, stopped, error, paused, dispatched, integrating.
      type: string
    - contextPath: Nexpose.Scan.Vulnerabilities.Critical
      description: The number of critical vulnerabilities.
      type: number
    - contextPath: Nexpose.Scan.Vulnerabilities.Moderate
      description: The number of moderate vulnerabilities.
      type: number
    - contextPath: Nexpose.Scan.Vulnerabilities.Severe
      description: The number of severe vulnerabilities.
      type: number
    - contextPath: Nexpose.Scan.Vulnerabilities.Total
      description: The total number of vulnerabilities.
      type: number
  - arguments:
    - default: false
      description: ID of a running scan.
      isArray: false
      name: id
      required: true
      secret: false
    deprecated: false
    description: Stop a running scan.
    execution: false
    name: nexpose-stop-scan
  - arguments:
    - default: false
      description: ID of a running scan.
      isArray: false
      name: id
      required: true
      secret: false
    deprecated: false
    description: Pause a running scan.
    execution: false
    name: nexpose-pause-scan
  - arguments:
    - default: false
      description: ID of a paused scan.
      isArray: false
      name: id
      required: true
      secret: false
    deprecated: false
    description: Resume a paused scan.
    execution: false
    name: nexpose-resume-scan
  - arguments:
    - auto: PREDEFINED
      default: false
      defaultValue: 'true'
      description: Whether to return only active scans.
      isArray: false
      name: active
      predefined:
      - 'true'
      - 'false'
      required: false
      secret: false
    - default: false
      description: Number of records to retrieve in each API call when pagination is used.
      isArray: false
      name: page_size
      required: false
      secret: false
    - default: false
      description: A specific page to retrieve when pagination is used. Page indexing starts at 0.
      isArray: false
      name: page
      required: false
      secret: false
    - default: false
      defaultValue: '10'
      description: A number of records to limit the response to.
      isArray: false
      name: limit
      required: false
      secret: false
    - default: false
      description: 'Criteria to sort the records by, in the format: property[,ASC|DESC]. If not specified, default sort order is ascending. Multiple sort criteria can be specified, separated by a ";". For example: "riskScore,DESC;hostName,ASC".'
      isArray: false
      name: sort
      required: false
      secret: false
    deprecated: false
    description: Return a list of scans. Returns only active scans by default (active=true).
    execution: false
    name: nexpose-get-scans
    outputs:
    - contextPath: Nexpose.Scan.Id
      description: The identifier of the scan.
      type: number
    - contextPath: Nexpose.Scan.ScanType
      description: The scan type (automated, manual, scheduled).
      type: string
    - contextPath: Nexpose.Scan.StartedBy
      description: The name of the user who started the scan.
      type: date
    - contextPath: Nexpose.Scan.Assets
      description: The number of assets found in the scan
      type: number
    - contextPath: Nexpose.Scan.TotalTime
      description: The duration of the scan in minutes.
      type: string
    - contextPath: Nexpose.Scan.Completed
      description: The end time of the scan in ISO8601 format.
      type: date
    - contextPath: Nexpose.Scan.Status
      description: The scan status. Valid values are aborted, unknown, running, finished, stopped, error, paused, dispatched, integrating.
      type: string
  - arguments:
    - default: false
      description: ID of the site.
      isArray: false
      name: site_id
      required: false
      secret: false
    - default: false
      description: Name of the site (can be used instead of `site_id`).
      isArray: false
      name: site_name
      required: false
      secret: false
    - default: false
      description: ID of the scan schedule to update.
      isArray: false
      name: credential_id
      required: true
<<<<<<< HEAD
      secret: false
=======
>>>>>>> 8f62adb3
    name: nexpose-disable-shared-credential
    description: "Beta Command\n\nDisable an assigned shared credential."
  - arguments:
    - name: report_id
      required: true
      description: ID of the report.
    - name: instance_id
      required: true
      description: ID of the report instance. Supports a "latest" value.
    - name: name
      description: Report name.
    - name: format
      auto: PREDEFINED
      predefined:
      - pdf
      - rtf
      - xml
      - html
      - text
      - nexpose-simple-xml
      description: Report format (uses PDF by default).
      defaultValue: pdf
    name: nexpose-download-report
    outputs:
    - contextPath: InfoFile.EntryId
      description: Entry ID of the report file.
      type: string
    - contextPath: InfoFile.Name
      description: Name of the report file.
      type: string
    - contextPath: InfoFile.Extension
      description: File extension of the report file.
      type: string
    - contextPath: InfoFile.Info
      description: Information about the report file.
      type: string
    - contextPath: InfoFile.Size
      description: Size of the report file (in bytes).
      type: number
    - contextPath: InfoFile.Type
      description: Type of the report file.
      type: string
    description: Returns the generated report.
  - arguments:
    - default: false
      description: ID of the site.
      isArray: false
      name: site_id
      required: false
      secret: false
    - default: false
      description: Name of the site (can be used instead of `site_id`).
      isArray: false
      name: site_name
      required: false
      secret: false
    - default: false
      description: ID of the scan schedule to update.
      isArray: false
      name: credential_id
      required: true
<<<<<<< HEAD
      secret: false
=======
>>>>>>> 8f62adb3
    name: nexpose-enable-shared-credential
    description: "Beta Command\n\nEnable an assigned shared credential."
  - arguments:
    - name: report_id
      required: true
      description: ID of the report.
    - name: instance_id
      required: true
      description: ID of the report instance. Supports a "latest" value.
    name: nexpose-get-report-status
    outputs:
    - contextPath: Nexpose.Report.ID
      description: The identifier of the report.
      type: string
    - contextPath: Nexpose.Report.InstanceID
      description: The identifier of the report instance.
      type: string
    - contextPath: Nexpose.Report.Status
      description: 'The status of the report generation process. Valid values: "aborted", "failed", "complete", "running", "unknown".'
      type: string
    description: Returns the status of a report generation process.
  - arguments:
    - default: false
      description: ID of the site.
      isArray: false
      name: site_id
      required: false
      secret: false
    - default: false
      description: Name of the site (can be used instead of `site_id`).
      isArray: false
      name: site_name
      required: false
      secret: false
    - default: false
      description: ID of the scan schedule to update.
      isArray: false
      name: schedule_id
      required: false
      secret: false
    - auto: PREDEFINED
      default: false
      defaultValue: 'True'
      description: A flag indicating whether the scheduled scan is enabled.
      isArray: false
      name: enabled
      predefined:
      - 'True'
      - 'False'
      required: false
      secret: false
    - auto: PREDEFINED
      default: false
      description: The desired behavior of a repeating scheduled scan when the previous scan was paused due to reaching its maximum duration.
      isArray: false
      name: on_scan_repeat
      predefined:
      - Restart-Scan
      - Resume-Scan
      required: true
      secret: false
    - default: false
      description: The scheduled start date and time formatted in ISO 8601 format. Repeating schedules will determine the next schedule to begin based on this date and time.
      isArray: false
      name: start
      required: true
      secret: false
    - default: false
      description: A list of IDs for asset groups to exclude from the scan.
      isArray: true
      name: excluded_asset_group_ids
      required: false
      secret: false
    - default: false
      description: A list of addresses to exclude from the scan.
      isArray: true
      name: excluded_addresses
      required: false
      secret: false
    - default: false
      description: A list of IDs for asset groups to include in the scan.
      isArray: true
      name: included_asset_group_ids
      required: false
      secret: false
    - default: false
      description: A list of addresses to include in the scan.
      isArray: true
      name: included_addresses
      required: false
      secret: false
    - default: false
      description: Maximum duration of the scan in days.
      isArray: false
      name: duration_days
      required: false
      secret: false
    - default: false
      description: Maximum duration of the scan in hours.
      isArray: false
      name: duration_hours
      required: false
      secret: false
    - default: false
      description: Maximum duration of the scan in minutes.
      isArray: false
      name: duration_minutes
      required: false
      secret: false
    - auto: PREDEFINED
      default: false
      description: How frequently should the schedule repeat (Every...).
      isArray: false
      name: frequency
      predefined:
      - Hour
      - Day
      - Week
      - Date-of-month
      required: false
      secret: false
    - default: false
      description: The interval time the schedule should repeat. This depends on the value set in `frequency`. For example, if the value of `frequency` is set to "Day" and `interval` is set to 2, then the schedule will repeat every 2 days. Required only if frequency is used.
      isArray: false
      name: interval_time
      required: false
      secret: false
    - default: false
      description: Specifies the schedule repeat day of the interval month. For example, if `date_of_month` is 17 and `interval` is set to 2, then the schedule will repeat every 2 months on the 17th day of the month. Required and used only if frequency is set to `Date of month`.
      isArray: false
      name: date_of_month
      required: false
      secret: false
    - default: false
      description: A unique user-defined name for the scan launched by the schedule. If not explicitly set in the schedule, the scan name will be generated prior to the scan launching.
      isArray: false
      name: scan_name
      required: false
      secret: false
    - default: false
      description: ID of the scan template to use.
      isArray: false
      name: scan_template
<<<<<<< HEAD
      required: false
      secret: false
    deprecated: false
    description: "Beta Command\n\nUpdate an existing site scan schedule."
    execution: false
=======
    description: "Beta Command\n\nUpdate an existing site scan schedule."
>>>>>>> 8f62adb3
    name: nexpose-update-scan-schedule
  - arguments:
    - default: false
      description: ID of the site.
      isArray: false
      name: site_id
      required: false
      secret: false
    - default: false
      description: Name of the site (can be used instead of `site_id`).
      isArray: false
      name: site_name
      required: false
      secret: false
    - default: false
      description: ID of the site scan credential to update.
      isArray: false
      name: credential_id
      required: true
      secret: false
    - default: false
      description: Name of the credential.
      isArray: false
      name: name
      required: true
      secret: false
    - auto: PREDEFINED
      default: false
      description: Credential service type.
      isArray: false
      name: service
      predefined:
      - AS400
      - CIFS
      - CIFSHash
      - CVS
      - DB2
      - FTP
      - HTTP
      - MS-SQL
      - MySQL
      - Notes
      - Oracle
      - POP
      - PostgresSQL
      - Remote-Exec
      - SNMP
      - SNMPv3
      - SSH
      - SSH-Key
      - Sybase
      - Telnet
      required: true
      secret: false
    - default: false
      description: Database name.
      isArray: false
      name: database
      required: false
      secret: false
    - default: false
      description: Description for the credential.
      isArray: false
      name: description
      required: false
      secret: false
    - default: false
      description: Domain address.
      isArray: false
      name: domain
      required: false
      secret: false
    - default: false
      description: Hostname or IP address to restrict the credentials to.
      isArray: false
      name: host_restriction
      required: false
      secret: false
    - default: false
      description: HTTP realm.
      isArray: false
      name: http_realm
      required: false
      secret: false
    - default: false
      description: Password for the notes account that will be used for authenticating.
      isArray: false
      name: notes_id_password
      required: false
      secret: false
    - default: false
      description: NTLM password hash.
      isArray: false
      name: ntlm_hash
      required: false
      secret: false
    - auto: PREDEFINED
      default: false
      description: Whether the scan engine should attempt to enumerate SIDs from the environment.
      isArray: false
      name: oracle_enumerate_sids
      predefined:
      - 'true'
      - 'false'
      required: false
      secret: false
    - default: false
      description: Oracle Net Listener password. Used to enumerate SIDs from your environment.
      isArray: false
      name: oracle_listener_password
      required: false
      secret: false
    - default: false
      description: Oracle database name.
      isArray: false
      name: oracle_sid
      required: false
      secret: false
    - default: false
      description: Password for the credential.
      isArray: false
      name: password
      required: false
      secret: false
    - default: false
      description: Further restricts the credential to attempt to authenticate on a specific port. Can be used only if `host_restriction` is used.
      isArray: false
      name: port_restriction
      required: false
      secret: false
    - default: false
      description: SNMP community for authentication.
      isArray: false
      name: community_name
      required: false
    - auto: PREDEFINED
      default: false
      description: SNMPv3 authentication type for the credential.
      isArray: false
      name: authentication_type
      predefined:
      - No-Authentication
      - MD5
      - SHA
      required: false
      secret: false
    - default: false
      description: SNMPv3 privacy password to use.
      isArray: false
      name: privacy_password
      required: false
    - auto: PREDEFINED
      default: false
      description: SNMPv3 Privacy protocol to use.
      isArray: false
      name: privacy_type
      predefined:
      - No-Privacy
      - DES
      - AES-128
      - AES-192
      - AES-192-With-3-DES-Key-Extension
      - AES-256
      - AES-256-With-3-DES-Key-Extension
      required: false
      secret: false
    - default: false
      description: PEM formatted private key.
      isArray: false
      name: ssh_key_pem
      required: false
    - auto: PREDEFINED
      default: false
      description: Elevation type to use for scans.
      isArray: false
      name: ssh_permission_elevation
      predefined:
      - None
      - sudo
      - sudosu
      - su
      - pbrun
      - Privileged Exec
      required: false
      secret: false
    - default: false
      description: Password to use for elevation.
      isArray: false
      name: ssh_permission_elevation_password
      required: false
    - default: false
      description: Username to use for elevation.
      isArray: false
      name: ssh_permission_elevation_username
      required: false
    - default: false
      description: Password for the private key.
      isArray: false
      name: ssh_private_key_password
      required: false
    - auto: PREDEFINED
      default: false
      description: Whether to use Windows authentication.
      isArray: false
      name: use_windows_authentication
      predefined:
      - 'true'
      - 'false'
      required: false
      secret: false
    - default: false
      description: Username for the credential.
      isArray: false
      name: username
<<<<<<< HEAD
      required: false
    deprecated: false
    description: "Beta Command\n\nUpdate an existing site scan credential. For detailed explanation of all parameters of this command, see: https://help.rapid7.com/insightvm/en-us/api/index.html#operation/setSiteCredentials."
    execution: false
=======
    description: "Beta Command\n\nUpdate an existing site scan credential. For detailed explanation of all parameters of this command, see: https://help.rapid7.com/insightvm/en-us/api/index.html#operation/setSiteCredentials."
>>>>>>> 8f62adb3
    name: nexpose-update-site-scan-credential
  - arguments:
    - default: false
      description: ID of the vulnerability exception to update.
      isArray: false
      name: id
      required: true
      secret: false
    - default: false
      description: An expiration date for the vulnerability exception formatted in ISO 8601 format. Must be a date in the future.
      isArray: false
      name: expiration
      required: true
      secret: false
    deprecated: false
    description: Update an existing vulnerability exception.
    execution: false
    name: nexpose-update-vulnerability-exception-expiration
  - arguments:
    - default: false
      description: ID of the vulnerability exception to update.
      isArray: false
      name: id
      required: true
      secret: false
    - auto: PREDEFINED
      default: false
      description: A status to update the vulnerability exception to.
      isArray: false
      name: status
      required: true
      predefined:
      - Recall
      - Approve
      - Reject
<<<<<<< HEAD
      secret: false
    deprecated: false
=======
>>>>>>> 8f62adb3
    description: Update an existing vulnerability exception.
    execution: false
    name: nexpose-update-vulnerability-exception-status
  - arguments:
    - default: false
      description: ID of the shared credential to update.
      isArray: false
      name: id
      required: true
      secret: false
    - default: false
      description: Name of the credential.
      isArray: false
      name: name
      required: true
      secret: false
    - auto: PREDEFINED
      default: false
      description: Site assignment configuration for the credential. Assign the shared scan credential either to be available to all sites, or a specific list of sites.
      isArray: false
      name: site_assignment
      predefined:
      - All-Sites
      - Specific-Sites
      required: true
      secret: false
    - auto: PREDEFINED
      default: false
      description: Credential service type.
      isArray: false
      name: service
      predefined:
      - AS400
      - CIFS
      - CIFSHash
      - CVS
      - DB2
      - FTP
      - HTTP
      - MS-SQL
      - MySQL
      - Notes
      - Oracle
      - POP
      - PostgresSQL
      - Remote-Exec
      - SNMP
      - SNMPv3
      - SSH
      - SSH-Key
      - Sybase
      - Telnet
      required: true
      secret: false
    - default: false
      description: Database name.
      isArray: false
      name: database
      required: false
      secret: false
    - default: false
      description: Description for the credential.
      isArray: false
      name: description
      required: false
      secret: false
    - default: false
      description: Domain address.
      isArray: false
      name: domain
      required: false
      secret: false
    - default: false
      description: Hostname or IP address to restrict the credentials to.
      isArray: false
      name: host_restriction
      required: false
      secret: false
    - default: false
      description: HTTP realm.
      isArray: false
      name: http_realm
      required: false
      secret: false
    - default: false
      description: Password for the notes account that will be used for authenticating.
      isArray: false
      name: notes_id_password
      required: false
      secret: false
    - default: false
      description: NTLM password hash.
      isArray: false
      name: ntlm_hash
      required: false
      secret: false
    - auto: PREDEFINED
      default: false
      description: Whether the scan engine should attempt to enumerate SIDs from the environment.
      isArray: false
      name: oracle_enumerate_sids
      predefined:
      - 'true'
      - 'false'
      required: false
      secret: false
    - default: false
      description: Oracle Net Listener password. Used to enumerate SIDs from your environment.
      isArray: false
      name: oracle_listener_password
      required: false
      secret: false
    - default: false
      description: Oracle database name.
      isArray: false
      name: oracle_sid
      required: false
      secret: false
    - default: false
      description: Password for the credential.
      isArray: false
      name: password
      required: false
      secret: false
    - default: false
      description: Further restricts the credential to attempt to authenticate on a specific port. Can be used only if `host_restriction` is used.
      isArray: false
      name: port_restriction
      required: false
      secret: false
    - default: false
      description: List of site IDs for the shared credential that are explicitly assigned access to the shared scan credential, allowing it to use the credential during a scan.
      isArray: true
      name: sites
      required: false
      secret: false
    - default: false
      description: SNMP community for authentication.
      isArray: false
      name: community_name
      required: false
    - auto: PREDEFINED
      default: false
      description: SNMPv3 authentication type for the credential.
      isArray: false
      name: authentication_type
      predefined:
      - No-Authentication
      - MD5
      - SHA
      required: false
      secret: false
    - default: false
      description: SNMPv3 privacy password to use.
      isArray: false
      name: privacy_password
      required: false
    - auto: PREDEFINED
      default: false
      description: SNMPv3 Privacy protocol to use.
      isArray: false
      name: privacy_type
      predefined:
      - No-Privacy
      - DES
      - AES-128
      - AES-192
      - AES-192-With-3-DES-Key-Extension
      - AES-256
      - AES-256-With-3-DES-Key-Extension
      required: false
      secret: false
    - default: false
      description: PEM formatted private key.
      isArray: false
      name: ssh_key_pem
      required: false
    - auto: PREDEFINED
      default: false
      description: Elevation type to use for scans.
      isArray: false
      name: ssh_permission_elevation
      predefined:
      - None
      - sudo
      - sudosu
      - su
      - pbrun
      - Privileged-Exec
      required: false
      secret: false
    - default: false
      description: Password to use for elevation.
      isArray: false
      name: ssh_permission_elevation_password
      required: false
    - default: false
      description: Username to use for elevation.
      isArray: false
      name: ssh_permission_elevation_username
      required: false
    - default: false
      description: Password for the private key.
      isArray: false
      name: ssh_private_key_password
      required: false
    - auto: PREDEFINED
      default: false
      description: Whether to use Windows authentication.
      isArray: false
      name: use_windows_authentication
      predefined:
      - 'true'
      - 'false'
      required: false
      secret: false
    - default: false
      description: Username for the credential.
      isArray: false
      name: username
      required: false
    deprecated: false
    description: Update an existing shared credential.
    execution: false
    name: nexpose-update-shared-credential
  - arguments:
      - description: ID of the site.
        name: site_id
      - description: Name of the site (can be used instead of `site_id`)
        name: site_name
    description: Get site included targets
    name: nexpose-get-site-included-targets
    outputs:
      - contextPath: Nexpose.SiteIncludedTargets.included_targets
        description: List of addresses. Each address is a string that can represent either a hostname, ipv4 address, ipv4 address range, ipv6 address, or CIDR notation.
  - arguments:
      - description: ID of the site.
        name: site_id
      - description: Name of the site (can be used instead of `site_id`)
        name: site_name
      - description: List of addresses to be the site's new included scan targets. Each address is a string that can represent either a hostname, ipv4 address, ipv4 address range, ipv6 address, or CIDR notation.
        name: targets
    description: Updates the included targets in a static site.
    name: nexpose-update-site-included-targets
    outputs:
<<<<<<< HEAD
      - contextPath: IncludedTargets
        description: List of addresses. Each address is a string that can represent either a hostname, ipv4 address, ipv4 address range, ipv6 address, or CIDR notation.
  isfetch: false
  runonce: false
  script: '-'
  type: python
  subtype: python3
  dockerimage: demisto/python3:3.10.10.48392
=======
    - contextPath: IncludedTargets
      description: List of addresses. Each address is a string that can represent either a hostname, ipv4 address, ipv4 address range, ipv6 address, or CIDR notation.
  runonce: false
  script: ''
  type: python
  subtype: python3
  dockerimage: demisto/python3:3.10.10.49934
>>>>>>> 8f62adb3
fromversion: 5.0.0
tests:
- nexpose_test<|MERGE_RESOLUTION|>--- conflicted
+++ resolved
@@ -264,25 +264,10 @@
       description: A specific page to retrieve when pagination is used. Page indexing starts at 0.
       isArray: false
       name: page
-<<<<<<< HEAD
-      required: false
-      secret: false
-    - default: false
-      description: A number of records to limit the response to.
-      isArray: false
-      name: limit
-      required: false
-      secret: false
-      defaultValue: '10'
-    - default: false
-      description: 'Criteria to sort the records by, in the format: property[,ASC|DESC]. If not specified, default sort order is ascending. Multiple sort criteria can be specified, separated by a ";" separator. For example: "riskScore,DESC;hostName,ASC".'
-      isArray: false
-=======
     - description: A number of records to limit the response to.
       name: limit
       defaultValue: '10'
     - description: 'Criteria to sort the records by, in the format: property[,ASC|DESC]. If not specified, default sort order is ascending. Multiple sort criteria can be specified, separated by a ";" separator. For example: "riskScore,DESC;hostName,ASC".'
->>>>>>> 8f62adb3
       name: sort
       required: false
       secret: false
@@ -434,14 +419,7 @@
       isArray: false
       name: id
       required: true
-<<<<<<< HEAD
-      secret: false
-    - default: false
-      description: "ID of a vulnerability to search for. Example: 7-zip-cve-2008-6536"
-      isArray: false
-=======
     - description: "ID of a vulnerability to search for. Example: 7-zip-cve-2008-6536"
->>>>>>> 8f62adb3
       name: vulnerabilityId
       required: true
       secret: false
@@ -531,35 +509,16 @@
       isArray: false
       name: name
       required: true
-<<<<<<< HEAD
-      secret: false
-    - default: false
-      description: Site assignment configuration for the credential. Assign the shared scan credential either to be available to all sites, or a specific list of sites.
-      isArray: false
-      name: site_assignment
-      required: true
-      secret: false
-=======
     - description: Site assignment configuration for the credential. Assign the shared scan credential either to be available to all sites, or a specific list of sites.
       name: site_assignment
       required: true
->>>>>>> 8f62adb3
       auto: PREDEFINED
       predefined:
       - All-Sites
       - Specific-Sites
-<<<<<<< HEAD
-    - default: false
-      description: Credential service type.
-      isArray: false
-      name: service
-      required: true
-      secret: false
-=======
     - description: Credential service type.
       name: service
       required: true
->>>>>>> 8f62adb3
       auto: PREDEFINED
       predefined:
       - AS400
@@ -582,13 +541,7 @@
       - SSH-Key
       - Sybase
       - Telnet
-<<<<<<< HEAD
-    - default: false
-      description: Database name.
-      isArray: false
-=======
     - description: Database name.
->>>>>>> 8f62adb3
       name: database
       required: false
       secret: false
@@ -752,14 +705,7 @@
       description: Username for the credential.
       isArray: false
       name: username
-<<<<<<< HEAD
-      required: false
-    deprecated: false
     description: "Create a new shared credential. For detailed explanation of all parameters of this command, see: https://help.rapid7.com/insightvm/en-us/api/index.html#operation/createSharedCredential"
-    execution: false
-=======
-    description: "Create a new shared credential. For detailed explanation of all parameters of this command, see: https://help.rapid7.com/insightvm/en-us/api/index.html#operation/createSharedCredential"
->>>>>>> 8f62adb3
     name: nexpose-create-shared-credential
     outputs:
     - contextPath: Nexpose.SharedCredential.id
@@ -816,15 +762,7 @@
       description: The date and time the vulnerability exception is set to expire in ISO 8601 date format.
       isArray: false
       name: expires
-<<<<<<< HEAD
-      required: false
-      secret: false
-    - default: false
-      description: "ID of the vulnerability to create the exception for. Example: 7-zip-cve-2008-6536"
-      isArray: false
-=======
     - description: "ID of the vulnerability to create the exception for. Example: 7-zip-cve-2008-6536"
->>>>>>> 8f62adb3
       name: vulnerability_id
       required: true
       secret: false
@@ -886,26 +824,12 @@
     - contextPath: Nexpose.VulnerabilityException.id
       description: ID of the generated vulnerability exception.
       type: number
-<<<<<<< HEAD
-  - deprecated: false
-    description: Delete an asset.
-    execution: false
-    name: nexpose-delete-asset
-    arguments:
-    - default: false
-      description: ID of the asset to delete.
-      isArray: false
-      name: id
-      required: true
-      secret: false
-=======
   - description: Delete an asset.
     name: nexpose-delete-asset
     arguments:
     - description: ID of the asset to delete.
       name: id
       required: true
->>>>>>> 8f62adb3
   - arguments:
     - default: false
       description: ID of the site to delete
@@ -935,14 +859,7 @@
       isArray: false
       name: id
       required: true
-<<<<<<< HEAD
-      secret: false
-    deprecated: false
     description: "Beta Command\n\nDelete a shared credential."
-    execution: false
-=======
-    description: "Beta Command\n\nDelete a shared credential."
->>>>>>> 8f62adb3
     name: nexpose-delete-shared-credential
   - arguments:
     - default: false
@@ -962,14 +879,7 @@
       isArray: false
       name: credential_id
       required: true
-<<<<<<< HEAD
-      secret: false
-    deprecated: false
     description: "Beta Command\n\nDelete a site scan credential."
-    execution: false
-=======
-    description: "Beta Command\n\nDelete a site scan credential."
->>>>>>> 8f62adb3
     name: nexpose-delete-site-scan-credential
   - arguments:
     - default: false
@@ -1051,13 +961,7 @@
     - contextPath: Nexpose.Site.LastScan
       description: The date and time of the site's last scan.
       type: date
-<<<<<<< HEAD
-  - deprecated: false
-    description: Returns all available report templates.
-    execution: false
-=======
   - description: Returns all available report templates.
->>>>>>> 8f62adb3
     name: nexpose-get-report-templates
     outputs:
     - contextPath: Nexpose.Template.Id
@@ -1204,31 +1108,6 @@
   - name: nexpose-create-sites-report
     arguments:
     - name: sites
-<<<<<<< HEAD
-      required: false
-      description: Site IDs to create the report on. Can be a comma-separated list.
-      default: false
-      isArray: true
-      secret: false
-    - name: site_names
-      required: false
-      description: Names of sites to create the report on. Can be a comma-separated list.
-      default: false
-      isArray: true
-      secret: false
-    - name: template
-      description: Report template ID to use for report's creation. If not provided, the first available template will be used.
-      default: false
-      isArray: false
-      required: false
-      secret: false
-    - name: name
-      description: Report name
-      default: false
-      isArray: false
-      required: false
-      secret: false
-=======
       description: Site IDs to create the report on. Can be a comma-separated list.
       isArray: true
     - name: site_names
@@ -1238,7 +1117,6 @@
       description: Report template ID to use for report's creation. If not provided, the first available template will be used.
     - name: name
       description: Report name
->>>>>>> 8f62adb3
     - auto: PREDEFINED
       default: false
       description: Report format (uses PDF by default).
@@ -1291,27 +1169,6 @@
       description: The report format.
       type: string
     description: Generates a new report on given sites according to a template and arguments.
-<<<<<<< HEAD
-    deprecated: false
-    execution: false
-  - name: nexpose-create-site-scan-credential
-    arguments:
-    - name: site_id
-      required: false
-      description: ID of the site.
-      default: false
-      isArray: false
-      secret: false
-    - name: site_name
-      required: false
-      description: Name of the site (can be used instead of `site_id`)
-      default: false
-      isArray: false
-      secret: false
-    - default: false
-      description: Name of the credential.
-      isArray: false
-=======
   - name: nexpose-create-site-scan-credential
     arguments:
     - name: site_id
@@ -1319,7 +1176,6 @@
     - name: site_name
       description: Name of the site (can be used instead of `site_id`)
     - description: Name of the credential.
->>>>>>> 8f62adb3
       name: name
       required: true
       secret: false
@@ -1511,20 +1367,11 @@
       description: Username for the credential.
       isArray: false
       name: username
-<<<<<<< HEAD
-      required: false
-=======
->>>>>>> 8f62adb3
     outputs:
     - contextPath: Nexpose.SiteScanCredential.id
       description: ID of the generated credential.
       type: number
     description: "Beta Command\n\nCreate a new site scan credential. For detailed explanation of all parameters of this command, see: https://help.rapid7.com/insightvm/en-us/api/index.html#operation/createSiteCredential"
-<<<<<<< HEAD
-    deprecated: false
-    execution: false
-=======
->>>>>>> 8f62adb3
   - arguments:
     - default: false
       description: ID of the scan to create a report about.
@@ -1715,15 +1562,7 @@
       description: ID of the scan template to use.
       isArray: false
       name: scan_template
-<<<<<<< HEAD
-      required: false
-      secret: false
-    deprecated: false
     description: "Beta Command\n\nCreate a new site scan schedule."
-    execution: false
-=======
-    description: "Beta Command\n\nCreate a new site scan schedule."
->>>>>>> 8f62adb3
     name: nexpose-create-scan-schedule
     outputs:
     - contextPath: Nexpose.ScanSchedule.id
@@ -1953,15 +1792,7 @@
       description: A number of records to limit the response to.
       isArray: false
       name: limit
-<<<<<<< HEAD
-      required: false
-      secret: false
-    deprecated: false
     description: "BetaCommand\n\nRetrieve information about scan schedules for a specific site or a specific scan schedule."
-    execution: false
-=======
-    description: "BetaCommand\n\nRetrieve information about scan schedules for a specific site or a specific scan schedule."
->>>>>>> 8f62adb3
     name: nexpose-list-scan-schedule
     outputs:
     - contextPath: Nexpose.ScanSchedule.assets.excludedAssetGroups.assetGroupIDs
@@ -2134,15 +1965,7 @@
       description: A number of records to limit the response to.
       isArray: false
       name: limit
-<<<<<<< HEAD
-      required: false
-      secret: false
-    deprecated: false
     description: "Beta Command\n\nRetrieve information about all or a specific sca credential."
-    execution: false
-=======
-    description: "Beta Command\n\nRetrieve information about all or a specific sca credential."
->>>>>>> 8f62adb3
     name: nexpose-list-site-scan-credential
     outputs:
     - contextPath: Nexpose.SiteScanCredential.account.authenticationType
@@ -2534,10 +2357,6 @@
       isArray: false
       name: credential_id
       required: true
-<<<<<<< HEAD
-      secret: false
-=======
->>>>>>> 8f62adb3
     name: nexpose-disable-shared-credential
     description: "Beta Command\n\nDisable an assigned shared credential."
   - arguments:
@@ -2599,10 +2418,6 @@
       isArray: false
       name: credential_id
       required: true
-<<<<<<< HEAD
-      secret: false
-=======
->>>>>>> 8f62adb3
     name: nexpose-enable-shared-credential
     description: "Beta Command\n\nEnable an assigned shared credential."
   - arguments:
@@ -2746,15 +2561,7 @@
       description: ID of the scan template to use.
       isArray: false
       name: scan_template
-<<<<<<< HEAD
-      required: false
-      secret: false
-    deprecated: false
     description: "Beta Command\n\nUpdate an existing site scan schedule."
-    execution: false
-=======
-    description: "Beta Command\n\nUpdate an existing site scan schedule."
->>>>>>> 8f62adb3
     name: nexpose-update-scan-schedule
   - arguments:
     - default: false
@@ -2969,14 +2776,7 @@
       description: Username for the credential.
       isArray: false
       name: username
-<<<<<<< HEAD
-      required: false
-    deprecated: false
     description: "Beta Command\n\nUpdate an existing site scan credential. For detailed explanation of all parameters of this command, see: https://help.rapid7.com/insightvm/en-us/api/index.html#operation/setSiteCredentials."
-    execution: false
-=======
-    description: "Beta Command\n\nUpdate an existing site scan credential. For detailed explanation of all parameters of this command, see: https://help.rapid7.com/insightvm/en-us/api/index.html#operation/setSiteCredentials."
->>>>>>> 8f62adb3
     name: nexpose-update-site-scan-credential
   - arguments:
     - default: false
@@ -3012,11 +2812,6 @@
       - Recall
       - Approve
       - Reject
-<<<<<<< HEAD
-      secret: false
-    deprecated: false
-=======
->>>>>>> 8f62adb3
     description: Update an existing vulnerability exception.
     execution: false
     name: nexpose-update-vulnerability-exception-status
@@ -3262,16 +3057,6 @@
     description: Updates the included targets in a static site.
     name: nexpose-update-site-included-targets
     outputs:
-<<<<<<< HEAD
-      - contextPath: IncludedTargets
-        description: List of addresses. Each address is a string that can represent either a hostname, ipv4 address, ipv4 address range, ipv6 address, or CIDR notation.
-  isfetch: false
-  runonce: false
-  script: '-'
-  type: python
-  subtype: python3
-  dockerimage: demisto/python3:3.10.10.48392
-=======
     - contextPath: IncludedTargets
       description: List of addresses. Each address is a string that can represent either a hostname, ipv4 address, ipv4 address range, ipv6 address, or CIDR notation.
   runonce: false
@@ -3279,7 +3064,6 @@
   type: python
   subtype: python3
   dockerimage: demisto/python3:3.10.10.49934
->>>>>>> 8f62adb3
 fromversion: 5.0.0
 tests:
 - nexpose_test