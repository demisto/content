category: Vulnerability Management
commonfields:
  id: Rapid7 Nexpose
  version: -1
configuration:
- display: Server URL (e.g., https://192.0.2.0:8080)
  name: server
  required: true
  type: 0
- display: Username
  name: credentials
  required: true
  type: 9
- display: 2FA Token
  name: token
  type: 9
  hiddenusername: true
  displaypassword: 2FA Token
  required: false
- display: Trust any certificate (not secure)
  name: unsecure
  type: 8
  required: false
- display: Use system proxy settings
  name: proxy
  type: 8
  required: false
<<<<<<< HEAD
=======
- defaultvalue: '5'
  display: "Number of connection error retries"
  name: connection_error_retries
  additionalinfo: "The number of times to try and re-create connections with rapid7 instance when there are temporary connection errors"
  type: 0
>>>>>>> 9d6c5180
description: Vulnerability management solution to help reduce threat exposure.
display: Rapid7 InsightVM
name: Rapid7 Nexpose
script:
  commands:
  - arguments:
    - description: Asset ID.
      name: id
      required: true
    description: Returns the specified asset.
    name: nexpose-get-asset
    outputs:
    - contextPath: Nexpose.Asset.Addresses
      description: All addresses discovered on the asset.
      type: unknown
    - contextPath: Nexpose.Asset.AssetId
      description: Id of the asset.
      type: number
    - contextPath: Nexpose.Asset.Hardware
      description: The primary Media Access Control (MAC) address of the asset. The format is six groups of two hexadecimal digits separated by colons.
      type: string
    - contextPath: Nexpose.Asset.Aliases
      description: All host names or aliases discovered on the asset.
      type: unknown
    - contextPath: Nexpose.Asset.HostType
      description: The type of asset. Valid values are unknown, guest, hypervisor, physical, mobile.
      type: string
    - contextPath: Nexpose.Asset.Site
      description: Asset site name.
      type: string
    - contextPath: Nexpose.Asset.OperatingSystem
      description: Operating system of the asset.
      type: string
    - contextPath: Nexpose.Asset.Vulnerabilities
      description: The total number of vulnerabilities on the asset.
      type: number
    - contextPath: Nexpose.Asset.CPE
      description: The Common Platform Enumeration (CPE) of the operating system.
      type: string
    - contextPath: Nexpose.Asset.LastScanDate
      description: Last scan date of the asset.
      type: date
    - contextPath: Nexpose.Asset.LastScanId
      description: ID of the asset's last scan.
      type: number
    - contextPath: Nexpose.Asset.RiskScore
      description: The risk score (with criticality adjustments) of the asset.
      type: number
    - contextPath: Nexpose.Asset.Software.Software
      description: The description of the software.
      type: string
    - contextPath: Nexpose.Asset.Software.Version
      description: The version of the software.
      type: string
    - contextPath: Nexpose.Asset.Services.Name
      description: The name of the service.
      type: string
    - contextPath: Nexpose.Asset.Services.Port
      description: The port of the service.
      type: number
    - contextPath: Nexpose.Asset.Services.Product
      description: The product running the service.
      type: string
    - contextPath: Nexpose.Asset.Services.protocol
      description: The protocol of the service, valid values are ip, icmp, igmp, ggp, tcp, pup, udp, idp, esp, nd, raw.
      type: string
    - contextPath: Nexpose.Asset.Users.FullName
      description: The full name of the user account.
      type: string
    - contextPath: Nexpose.Asset.Users.Name
      description: The name of the user account.
      type: string
    - contextPath: Nexpose.Asset.Users.UserId
      description: The identifier of the user account.
      type: number
    - contextPath: Nexpose.Asset.Vulnerability.Id
      description: The identifier of the vulnerability.
      type: number
    - contextPath: Nexpose.Asset.Vulnerability.Instances
      description: The number of vulnerable occurrences of the vulnerability. This does not include invulnerable instances.
      type: number
    - contextPath: Nexpose.Asset.Vulnerability.Title
      description: The title (summary) of the vulnerability.
      type: string
    - contextPath: Nexpose.Asset.Vulnerability.Malware
      description: The malware kits that are known to be used to exploit the vulnerability.
      type: number
    - contextPath: Nexpose.Asset.Vulnerability.Exploit
      description: The exploits that can be used to exploit a vulnerability.
      type: number
    - contextPath: Nexpose.Asset.Vulnerability.CVSS
      description: The CVSS exploit score.
      type: string
    - contextPath: Nexpose.Asset.Vulnerability.Risk
      description: The risk score of the vulnerability, rounded to a maximum of to digits of precision. If using the default Rapid7 Real Risk™ model, this value ranges from 0-1000.
      type: number
    - contextPath: Nexpose.Asset.Vulnerability.PublishedOn
      description: The date the vulnerability was first published or announced. The format is an ISO 8601 date, YYYY-MM-DD.
      type: date
    - contextPath: Nexpose.Asset.Vulnerability.ModifiedOn
      description: The last date the vulnerability was modified. The format is an ISO 8601 date, YYYY-MM-DD.
      type: date
    - contextPath: Nexpose.Asset.Vulnerability.Severity
      description: 'The severity of the vulnerability, one of: "Moderate", "Severe", "Critical".'
      type: string
    - contextPath: Endpoint.IP
      description: Endpoint IP address.
      type: string
    - contextPath: Endpoint.HostName
      description: Endpoint host name.
      type: string
    - contextPath: Endpoint.OS
      description: Endpoint operating system.
      type: string
    - contextPath: CVE.ID
      description: Common Vulnerabilities and Exposures IDs.
      type: string
  - arguments:
    - description: Asset ID.
      name: asset_id
      required: true
    description: Returns the specified tags for an asset.
    name: nexpose-get-asset-tags
    outputs:
    - contextPath: Nexpose.AssetTag.Type
      description: Type of asset tag.
      type: string
    - contextPath: Nexpose.AssetTag.Name
      description: The value of the tag.
      type: string
    - contextPath: Nexpose.AssetTag.CreatedTime
      description: Timestamp of when the tag was created.
      type: string
    - contextPath: Nexpose.AssetTag.RiskModifier
      description: The risk modifier value associated with criticality tag type.
      type: string
  - arguments:
    - description: Number of records to retrieve in each API call when pagination is used.
      name: page_size
    - description: A specific page to retrieve when pagination is used. Page indexing starts at 0.
      name: page
<<<<<<< HEAD
    - description: 'Criteria to sort the records by, in the format: property[,ASC|DESC]. If not specified, default sort order is ascending. Multiple sort criteria can be specified, separated by a ";". For example: "riskScore,DESC;hostName,ASC"'
=======
    - description: 'Criteria to sort the records by, in the format: property[,ASC|DESC]. If not specified, default sort order is ascending. Multiple sort criteria can be specified, separated by a ";". For example: "riskScore,DESC;hostName,ASC".'
>>>>>>> 9d6c5180
      name: sort
    - defaultValue: '10'
      description: A number of records to limit the response to.
      name: limit
    description: Returns all assets for which you have access.
    name: nexpose-get-assets
    outputs:
    - contextPath: Nexpose.Asset.AssetId
      description: The identifier of the asset.
      type: number
    - contextPath: Nexpose.Asset.Address
      description: The primary IPv4 or IPv6 address of the asset.
      type: string
    - contextPath: Nexpose.Asset.Name
      description: The primary host name (local or FQDN) of the asset.
      type: string
    - contextPath: Nexpose.Asset.Site
      description: Asset site name.
      type: string
    - contextPath: Nexpose.Asset.Exploits
      description: The number of distinct exploits that can exploit any of the vulnerabilities on the asset.
      type: number
    - contextPath: Nexpose.Asset.Malware
      description: The number of distinct malware kits that vulnerabilities on the asset are susceptible to.
      type: number
    - contextPath: Nexpose.Asset.OperatingSystem
      description: Operating system of the asset.
      type: string
    - contextPath: Nexpose.Asset.Vulnerabilities
      description: The total number of vulnerabilities.
      type: number
    - contextPath: Nexpose.Asset.RiskScore
      description: The risk score (with criticality adjustments) of the asset.
      type: number
    - contextPath: Nexpose.Asset.Assessed
      description: Whether the asset has been assessed for vulnerabilities at least once.
      type: boolean
    - contextPath: Nexpose.Asset.LastScanDate
      description: Last scan date of the asset.
      type: date
    - contextPath: Nexpose.Asset.LastScanId
      description: Id of the asset's last scan.
      type: number
    - contextPath: Endpoint.IP
      description: Endpoint IP address.
      type: string
    - contextPath: Endpoint.HostName
      description: Endpoint host name.
      type: string
    - contextPath: Endpoint.OS
      description: Endpoint operating system.
      type: string
  - arguments:
    - description: 'Queries to use as a filter, according to the Search Criteria API standard. Multiple queries can be specified, separated by a ";" separator. For example: "ip-address in-range 192.0.2.0,192.0.2.1;host-name is myhost". For more information regarding Search Criteria, refer to https://help.rapid7.com/insightvm/en-us/api/index.html#section/Overview/Responses'
      name: query
    - description: Number of records to retrieve in each API call when pagination is used.
      name: page_size
<<<<<<< HEAD
=======
      defaultValue: '100'
>>>>>>> 9d6c5180
    - description: A specific page to retrieve when pagination is used. Page indexing starts at 0.
      name: page
    - description: A number of records to limit the response to.
      name: limit
      defaultValue: '10'
    - description: 'Criteria to sort the records by, in the format: property[,ASC|DESC]. If not specified, default sort order is ascending. Multiple sort criteria can be specified, separated by a ";" separator. For example: "riskScore,DESC;hostName,ASC".'
      name: sort
    - description: A specific IP address to search.
      name: ipAddressIs
    - description: A specific host name to search.
      name: hostNameIs
    - description: A minimum risk score to use as a filter.
      name: riskScoreHigherThan
    - description: A string to search for in vulnerabilities titles.
      name: vulnerabilityTitleContains
    - description: Site IDs to filter for. Can be a comma-separated list.
      isArray: true
      name: siteIdIn
    - description: Site names to filter for. Can be a comma-separated list.
      isArray: true
      name: siteNameIn
    - auto: PREDEFINED
      defaultValue: all
      description: Operator to determine how to match filters. "all" requires that all filters match for an asset to be included. "any" requires only one filter to match for an asset to be included.
      name: match
      predefined:
      - all
      - any
    description: Search and return all assets matching specific filters. Returns only assets the user has access to.
    name: nexpose-search-assets
    outputs:
    - contextPath: Nexpose.Asset.AssetId
      description: The identifier of the asset.
      type: number
    - contextPath: Nexpose.Asset.Address
      description: The primary IPv4 or IPv6 address of the asset.
      type: string
    - contextPath: Nexpose.Asset.Name
      description: The primary host name (local or FQDN) of the asset.
      type: string
    - contextPath: Nexpose.Asset.Site
      description: Asset site name.
      type: string
    - contextPath: Nexpose.Asset.Exploits
      description: The number of distinct exploits that can exploit any of the vulnerabilities on the asset.
      type: number
    - contextPath: Nexpose.Asset.Malware
      description: The number of distinct malware kits that vulnerabilities on the asset are susceptible to.
      type: number
    - contextPath: Nexpose.Asset.OperatingSystem
      description: Operating system of the asset.
      type: string
    - contextPath: Nexpose.Asset.Vulnerabilities
      description: The total number of vulnerabilities.
      type: number
    - contextPath: Nexpose.Asset.RiskScore
      description: The risk score (with criticality adjustments) of the asset.
      type: number
    - contextPath: Nexpose.Asset.Assessed
      description: Whether the asset has been assessed for vulnerabilities at least once.
      type: boolean
    - contextPath: Nexpose.Asset.LastScanDate
      description: Last scan date of the asset.
      type: date
    - contextPath: Nexpose.Asset.LastScanId
      description: Id of the asset's last scan.
      type: number
    - contextPath: Endpoint.IP
      description: Endpoint IP address.
      type: string
    - contextPath: Endpoint.HostName
      description: Endpoint host name.
      type: string
    - contextPath: Endpoint.OS
      description: Endpoint operating system.
      type: string
  - arguments:
    - description: ID of a specific scan to retrieve. Can be a comma-separated list.
      isArray: true
      name: id
      required: true
    description: Get a specific scan.
    name: nexpose-get-scan
    outputs:
    - contextPath: Nexpose.Scan.Id
      description: The identifier of the scan.
      type: number
    - contextPath: Nexpose.Scan.ScanType
      description: The scan type (automated, manual, scheduled).
      type: string
    - contextPath: Nexpose.Scan.StartedBy
      description: The name of the user who started the scan.
      type: string
    - contextPath: Nexpose.Scan.Assets
      description: The number of assets found in the scan.
      type: number
    - contextPath: Nexpose.Scan.TotalTime
      description: The duration of the scan in minutes.
      type: string
    - contextPath: Nexpose.Scan.Status
      description: The scan status. Valid values are aborted, unknown, running, finished, stopped, error, paused, dispatched, integrating.
      type: string
    - contextPath: Nexpose.Scan.Completed
      description: The end time of the scan in ISO8601 format.
      type: date
    - contextPath: Nexpose.Scan.Vulnerabilities.Critical
      description: The number of critical vulnerabilities.
      type: number
    - contextPath: Nexpose.Scan.Vulnerabilities.Moderate
      description: The number of moderate vulnerabilities.
      type: number
    - contextPath: Nexpose.Scan.Vulnerabilities.Severe
      description: The number of severe vulnerabilities.
      type: number
    - contextPath: Nexpose.Scan.Vulnerabilities.Total
      description: The total number of vulnerabilities.
      type: number
  - arguments:
    - description: ID of an asset to search for the vulnerability.
      name: id
      required: true
<<<<<<< HEAD
    - description: "ID of a vulnerability to search for. Example: 7-zip-cve-2008-6536"
=======
    - description: "ID of a vulnerability to search for. Example: 7-zip-cve-2008-6536."
>>>>>>> 9d6c5180
      name: vulnerabilityId
      required: true
    description: Returns details and possible remediations for an asset's vulnerability.
    name: nexpose-get-asset-vulnerability
    outputs:
    - contextPath: Nexpose.Asset.AssetId
      description: Identifier of the asset.
      type: number
    - contextPath: Nexpose.Asset.Vulnerability.Id
      description: The identifier of the vulnerability.
      type: number
    - contextPath: Nexpose.Asset.Vulnerability.Title
      description: The title (summary) of the vulnerability.
      type: string
    - contextPath: Nexpose.Asset.Vulnerability.Severity
      description: 'The severity of the vulnerability, one of: "Moderate", "Severe", "Critical".'
      type: string
    - contextPath: Nexpose.Asset.Vulnerability.RiskScore
      description: The risk score of the vulnerability, rounded to a maximum of to digits of precision. If using the default Rapid7 Real Risk™ model, this value ranges from 0-1000.
      type: number
    - contextPath: Nexpose.Asset.Vulnerability.CVSS
      description: The CVSS vector(s) for the vulnerability.
      type: string
    - contextPath: Nexpose.Asset.Vulnerability.CVSSV3
      description: The CVSS v3 vector.
      type: string
    - contextPath: Nexpose.Asset.Vulnerability.Published
      description: The date the vulnerability was first published or announced. The format is an ISO 8601 date, YYYY-MM-DD.
      type: date
    - contextPath: Nexpose.Asset.Vulnerability.Added
      description: The date the vulnerability coverage was added. The format is an ISO 8601 date, YYYY-MM-DD.
      type: date
    - contextPath: Nexpose.Asset.Vulnerability.Modified
      description: The last date the vulnerability was modified. The format is an ISO 8601 date, YYYY-MM-DD.
      type: date
    - contextPath: Nexpose.Asset.Vulnerability.CVSSScore
      description: The CVSS score (ranges from 0-10).
      type: number
    - contextPath: Nexpose.Asset.Vulnerability.CVSSV3Score
      description: The CVSS3 score, which ranges from 0-10.
      type: number
    - contextPath: Nexpose.Asset.Vulnerability.Categories
      description: All vulnerability categories assigned to this vulnerability.
      type: unknown
    - contextPath: Nexpose.Asset.Vulnerability.CVES
      description: All CVEs assigned to this vulnerability.
      type: unknown
    - contextPath: Nexpose.Asset.Vulnerability.Check.Port
      description: The port of the service the result was discovered on.
      type: number
    - contextPath: Nexpose.Asset.Vulnerability.Check.Protocol
      description: The protocol of the service the result was discovered on, valid values ip, icmp, igmp, ggp, tcp, pup, udp, idp, esp, nd, raw.
      type: string
    - contextPath: Nexpose.Asset.Vulnerability.Check.Since
      description: The date and time the result was first recorded, in the ISO8601 format. If the result changes status this value is the date and time of the status change.
      type: date
    - contextPath: Nexpose.Asset.Vulnerability.Check.Proof
      description: The proof explaining why the result was found vulnerable.
      type: string
    - contextPath: Nexpose.Asset.Vulnerability.Check.Status
      description: The status of the vulnerability check result. Valid values are, unknown, not-vulnerable, vulnerable, vulnerable-version, vulnerable-potential, vulnerable-with-exception-applied, vulnerable-version-with-exception-applied, vulnerable-potential-with-exception-applied.
      type: string
    - contextPath: Nexpose.Asset.Vulnerability.Solution.Type
      description: 'The type of the solution. One of: "Configuration", "Rollup patch", "Patch".'
      type: string
    - contextPath: Nexpose.Asset.Vulnerability.Solution.Summary
      description: The summary of the solution.
      type: string
    - contextPath: Nexpose.Asset.Vulnerability.Solution.Steps
      description: The steps required to remediate the vulnerability.
      type: string
    - contextPath: Nexpose.Asset.Vulnerability.Solution.Estimate
      description: The estimated duration to apply the solution, in minutes.
      type: string
    - contextPath: Nexpose.Asset.Vulnerability.Solution.AdditionalInformation
      description: Additional information or resources that can assist in applying the remediation.
      type: string
    - contextPath: CVE.ID
      description: Common Vulnerabilities and Exposures IDs.
      type: string
  - arguments:
    - description: Name of the credential.
      name: name
      required: true
    - description: Site assignment configuration for the credential. Assign the shared scan credential either to be available to all sites, or a specific list of sites.
      name: site_assignment
      required: true
      auto: PREDEFINED
      predefined:
      - All-Sites
      - Specific-Sites
    - description: Credential service type.
      name: service
      required: true
      auto: PREDEFINED
      predefined:
      - AS400
      - CIFS
      - CIFSHash
      - CVS
      - DB2
      - FTP
      - HTTP
      - MS-SQL
      - MySQL
      - Notes
      - Oracle
      - POP
      - PostgresSQL
      - Remote-Exec
      - SNMP
      - SNMPv3
      - SSH
      - SSH-Key
      - Sybase
      - Telnet
    - description: Database name.
      name: database
    - description: Description for the credential.
      name: description
    - description: Domain address.
      name: domain
    - description: Hostname or IP address to restrict the credentials to.
      name: host_restriction
    - description: HTTP realm.
      name: http_realm
    - description: Password for the notes account that will be used for authenticating.
      name: notes_id_password
    - description: NTLM password hash.
      name: ntlm_hash
    - auto: PREDEFINED
      description: Whether the scan engine should attempt to enumerate SIDs from the environment.
      name: oracle_enumerate_sids
      predefined:
      - 'true'
      - 'false'
    - description: Oracle Net Listener password. Used to enumerate SIDs from your environment.
      name: oracle_listener_password
    - description: Oracle database name.
      name: oracle_sid
    - description: Password for the credential.
      name: password
    - description: Further restricts the credential to attempt to authenticate on a specific port. Can be used only if `host_restriction` is used.
      name: port_restriction
    - description: List of site IDs for the shared credential that are explicitly assigned access to the shared scan credential, allowing it to use the credential during a scan.
      isArray: true
      name: sites
    - description: SNMP community for authentication.
      name: community_name
    - auto: PREDEFINED
      description: SNMPv3 authentication type for the credential.
      name: authentication_type
      predefined:
      - No-Authentication
      - MD5
      - SHA
    - description: SNMPv3 privacy password to use.
      name: privacy_password
    - auto: PREDEFINED
      description: SNMPv3 Privacy protocol to use.
      name: privacy_type
      predefined:
      - No-Privacy
      - DES
      - AES-128
      - AES-192
      - AES-192-With-3-DES-Key-Extension
      - AES-256
      - AES-256-With-3-DES-Key-Extension
    - description: PEM formatted private key.
      name: ssh_key_pem
    - auto: PREDEFINED
      description: Elevation type to use for scans.
      name: ssh_permission_elevation
      predefined:
      - None
      - sudo
      - sudosu
      - su
      - pbrun
      - Privileged-Exec
    - description: Password to use for elevation.
      name: ssh_permission_elevation_password
    - description: Username to use for elevation.
      name: ssh_permission_elevation_username
    - description: Password for the private key.
      name: ssh_private_key_password
    - auto: PREDEFINED
      description: Whether to use Windows authentication.
      name: use_windows_authentication
      predefined:
      - 'true'
      - 'false'
    - description: Username for the credential.
      name: username
    description: "Create a new shared credential. For detailed explanation of all parameters of this command, see: https://help.rapid7.com/insightvm/en-us/api/index.html#operation/createSharedCredential"
    name: nexpose-create-shared-credential
    outputs:
    - contextPath: Nexpose.SharedCredential.id
      description: ID of the generated credential.
      type: number
  - arguments:
    - description: Site name. Must be unique.
      name: name
      required: true
    - description: Site's description.
      name: description
    - description: Addresses of assets to include in site scans. Can be a comma-separated list.
      isArray: true
      name: assets
      required: true
    - description: ID of a scan template to use. If not specified, the default scan template will be used. Use `nexpose-get-report-templates` to get a list of all available templates.
      name: scanTemplateId
    - auto: PREDEFINED
      description: Site importance. Defaults to "normal" if not specified.
      name: importance
      predefined:
      - very_low
      - low
      - normal
      - high
      - very_high
    description: Creates a new site with the specified configuration.
    name: nexpose-create-site
    outputs:
    - contextPath: Nexpose.Site.Id
      description: ID of the created site.
      type: number
  - arguments:
    - description: The date and time the vulnerability exception is set to expire in ISO 8601 date format.
      name: expires
<<<<<<< HEAD
    - description: "ID of the vulnerability to create the exception for. Example: 7-zip-cve-2008-6536"
=======
    - description: "ID of the vulnerability to create the exception for. Example: 7-zip-cve-2008-6536."
>>>>>>> 9d6c5180
      name: vulnerability_id
      required: true
    - auto: PREDEFINED
      description: The type of the exception scope. If set to anything other than `Global`, `scope_id` parameter is required.
      name: scope_type
      predefined:
      - Global
      - Site
      - Asset
      - Asset Group
#          - Instance  # We had issues with this option, so it's not currently supported
      required: true
    - auto: PREDEFINED
      description: State of the vulnerability exception.
      name: state
      predefined:
      - Expired
      - Approved
      - Rejected
      - Under Review
      required: true
    - description: A comment from the submitter as to why the exception was submitted.
      name: comment
    - auto: PREDEFINED
      description: Reason why the vulnerability exception was submitted.
      name: reason
      predefined:
      - False Positive
      - Compensating Control
      - Acceptable Use
      - Acceptable Risk
      - Other
      required: true
    - description: ID of the chosen `scope_type` (site ID, asset ID, etc.). Required if `scope_type` is anything other than `Global`.
      name: scope_id
    description: Create a new vulnerability exception.
    name: nexpose-create-vulnerability-exception
    outputs:
    - contextPath: Nexpose.VulnerabilityException.id
      description: ID of the generated vulnerability exception.
      type: number
  - description: Delete an asset.
    name: nexpose-delete-asset
    arguments:
    - description: ID of the asset to delete.
      name: id
      required: true
  - arguments:
<<<<<<< HEAD
    - description: ID of the site to delete
      name: site_id
    - description: Name of the site to delete (can be used instead of `site_id`)
=======
    - description: ID of the site to delete.
      name: site_id
    - description: Name of the site to delete (can be used instead of `site_id`).
>>>>>>> 9d6c5180
      name: site_name
    - description: ID of the scheduled scan to delete.
      name: schedule_id
      required: true
    description: Delete a scheduled scan.
    name: nexpose-delete-scan-schedule
  - arguments:
    - description: ID of the shared credential to delete.
      name: id
      required: true
    description: "Beta Command\n\nDelete a shared credential."
    name: nexpose-delete-shared-credential
  - arguments:
    - description: ID of the site.
      name: site_id
<<<<<<< HEAD
    - description: Name of the site (can be used instead of `site_id`)
=======
    - description: Name of the site (can be used instead of `site_id`).
>>>>>>> 9d6c5180
      name: site_name
    - description: ID of the site scan credential to delete.
      name: credential_id
      required: true
    description: "Beta Command\n\nDelete a site scan credential."
    name: nexpose-delete-site-scan-credential
  - arguments:
<<<<<<< HEAD
    - description: ID of a site to delete
=======
    - description: ID of a site to delete.
>>>>>>> 9d6c5180
      name: id
    - description: Name of the site to delete (can be used instead of `site_id`).
      name: site_name
    description: Deletes a site.
    name: nexpose-delete-site
  - arguments:
    - description: ID of the vulnerability exception to delete.
      name: id
      required: true
    description: Delete a vulnerability exception.
    name: nexpose-delete-vulnerability-exception
  - arguments:
    - description: Number of records to retrieve in each API call when pagination is used.
      name: page_size
    - description: A specific page to retrieve when pagination is used. Page indexing starts at 0.
      name: page
    - defaultValue: '10'
      description: A number of records to limit the response to.
      name: limit
    - description: 'Criteria to sort the records by, in the format: property[,ASC|DESC]. If not specified, default sort order is ascending. Multiple sort criteria can be specified, separated by a ";". For example: "riskScore,DESC;hostName,ASC".'
      name: sort
    description: Retrieves accessible sites.
    name: nexpose-get-sites
    outputs:
    - contextPath: Nexpose.Site.Id
      description: The identifier of the site.
      type: number
    - contextPath: Nexpose.Site.Name
      description: The site name.
      type: string
    - contextPath: Nexpose.Site.Assets
      description: The number of assets that belong to the site.
      type: number
    - contextPath: Nexpose.Site.Type
      description: The type of the site. Valid values are agent, dynamic, static.
      type: string
    - contextPath: Nexpose.Site.Vulnerabilities
      description: The total number of vulnerabilities.
      type: number
    - contextPath: Nexpose.Site.Risk
      description: The risk score (with criticality adjustments) of the site.
      type: number
    - contextPath: Nexpose.Site.LastScan
      description: The date and time of the site's last scan.
      type: date
  - description: Returns all available report templates.
    name: nexpose-get-report-templates
    outputs:
    - contextPath: Nexpose.Template.Id
      description: The identifier of the report template.
      type: number
    - contextPath: Nexpose.Template.Name
      description: The name of the report template.
      type: string
    - contextPath: Nexpose.Template.Description
      description: The description of the report template.
      type: string
    - contextPath: Nexpose.Template.Type
      description: The type of the report template. document is a templatized, typically printable, report that has various sections of content. export is data-oriented output, typically CSV. file is a printable report template using a report template file.
      type: string
  - arguments:
    - description: ID of the site.
      name: site_id
    - description: Name of the site (can be used instead of `site_id`).
      name: site_name
    - description: The date the data was collected on the asset in ISO 8601 format.
      name: date
      required: true
    - description: Primary IPv4 or IPv6 address of the asset.
      isArray: true
      name: ip
      required: true
    - description: Hostname of the asset.
      name: host_name
    - auto: PREDEFINED
      description: The source used to detect the host name. "User" indicates the host name source is user-supplied.
      name: host_name_source
      predefined:
      - User
      - DNS
      - NetBIOS
      - DCE
      - EPSEC
      - LDAP
      - Other
    description: Create a new asset.
    name: nexpose-create-asset
    outputs:
    - contextPath: Nexpose.Asset.id
      description: ID of the newly created asset.
      type: string
  - arguments:
    - description: Asset IDs to create the report on. Can be a comma-separated list.
      isArray: true
      name: assets
      required: true
    - description: Report template ID to create the report with. If not provided, the first available template will be used.
      name: template
    - description: Report name.
      name: name
    - auto: PREDEFINED
      description: Report format (uses PDF by default).
      name: format
      predefined:
      - pdf
      - rtf
      - xml
      - html
      - text
    - auto: PREDEFINED
      defaultValue: 'true'
      description: Whether to download the report immediately after the report is generated. Defaults to "true". If the report takes longer than 10 seconds to generate, set to "false".
      name: download_immediately
      predefined:
      - 'true'
      - 'false'
    description: Generates a new report on given assets according to a template and arguments.
    name: nexpose-create-assets-report
    outputs:
    - contextPath: InfoFile.EntryId
      description: Entry ID of the report file.
      type: string
    - contextPath: InfoFile.Name
      description: Name of the report file.
      type: string
    - contextPath: InfoFile.Extension
      description: File extension of the report file.
      type: string
    - contextPath: InfoFile.Info
      description: Information about the report file.
      type: string
    - contextPath: InfoFile.Size
      description: Size of the report file (in bytes).
      type: number
    - contextPath: InfoFile.Type
      description: Type of the report file.
      type: string
    - contextPath: Nexpose.Report.ID
      description: The identifier of the report.
      type: string
    - contextPath: Nexpose.Report.InstanceID
      description: The identifier of the report instance.
      type: string
    - contextPath: Nexpose.Report.Name
      description: The report name.
      type: string
    - contextPath: Nexpose.Report.Format
      description: The report format.
      type: string
  - name: nexpose-create-sites-report
    arguments:
    - name: sites
      description: Site IDs to create the report on. Can be a comma-separated list.
      isArray: true
    - name: site_names
      description: Names of sites to create the report on. Can be a comma-separated list.
      isArray: true
    - name: template
      description: Report template ID to use for report's creation. If not provided, the first available template will be used.
    - name: name
<<<<<<< HEAD
      description: Report name
=======
      description: Report name.
>>>>>>> 9d6c5180
    - auto: PREDEFINED
      description: Report format (uses PDF by default).
      name: format
      predefined:
      - pdf
      - rtf
      - xml
      - html
      - text
    - auto: PREDEFINED
      defaultValue: 'true'
      description: If true, downloads the report immediately after the report is generated. The default is "true". If the report takes longer than 10 seconds to generate, set to "false".
      name: download_immediately
      predefined:
      - 'true'
      - 'false'
    outputs:
    - contextPath: InfoFile.EntryId
      description: Entry ID of the report file.
      type: string
    - contextPath: InfoFile.Name
      description: Name of the report file.
      type: string
    - contextPath: InfoFile.Extension
      description: File extension of the report file.
      type: string
    - contextPath: InfoFile.Info
      description: Info about the report file.
      type: string
    - contextPath: InfoFile.Size
      description: Size of the report file.
      type: number
    - contextPath: InfoFile.Type
      description: Type of the report file.
      type: string
    - contextPath: Nexpose.Report.ID
      description: The identifier of the report.
      type: string
    - contextPath: Nexpose.Report.InstanceID
      description: The identifier of the report instance.
      type: string
    - contextPath: Nexpose.Report.Name
      description: The report name.
      type: string
    - contextPath: Nexpose.Report.Format
      description: The report format.
      type: string
    description: Generates a new report on given sites according to a template and arguments.
  - name: nexpose-create-site-scan-credential
    arguments:
    - name: site_id
      description: ID of the site.
    - name: site_name
<<<<<<< HEAD
      description: Name of the site (can be used instead of `site_id`)
=======
      description: Name of the site (can be used instead of `site_id`).
>>>>>>> 9d6c5180
    - description: Name of the credential.
      name: name
      required: true
    - auto: PREDEFINED
      description: Credential service type.
      name: service
      predefined:
      - AS400
      - CIFS
      - CIFSHash
      - CVS
      - DB2
      - FTP
      - HTTP
      - MS-SQL
      - MySQL
      - Notes
      - Oracle
      - POP
      - PostgresSQL
      - Remote-Exec
      - SNMP
      - SNMPv3
      - SSH
      - SSH-Key
      - Sybase
      - Telnet
      required: true
    - description: Database name.
      name: database
    - description: Description for the credential.
      name: description
    - description: Domain address.
      name: domain
    - description: Hostname or IP address to restrict the credentials to.
      name: host_restriction
    - description: HTTP realm.
      name: http_realm
    - description: Password for the notes account that will be used for authenticating.
      name: notes_id_password
    - description: NTLM password hash.
      name: ntlm_hash
    - auto: PREDEFINED
      description: Whether the scan engine should attempt to enumerate SIDs from the environment.
      name: oracle_enumerate_sids
      predefined:
      - 'true'
      - 'false'
    - description: Oracle Net Listener password. Used to enumerate SIDs from your environment.
      name: oracle_listener_password
    - description: Oracle database name.
      name: oracle_sid
    - description: Password for the credential.
      name: password
    - description: Further restricts the credential to attempt to authenticate on a specific port. Can be used only if `host_restriction` is used.
      name: port_restriction
    - description: SNMP community for authentication.
      name: community_name
    - auto: PREDEFINED
      description: SNMPv3 authentication type for the credential.
      name: authentication_type
      predefined:
      - No-Authentication
      - MD5
      - SHA
    - description: SNMPv3 privacy password to use.
      name: privacy_password
    - auto: PREDEFINED
      description: SNMPv3 privacy protocol to use.
      name: privacy_type
      predefined:
      - No-Privacy
      - DES
      - AES-128
      - AES-192
      - AES-192-With-3-DES-Key-Extension
      - AES-256
      - AES-256-With-3-DES-Key-Extension
    - description: PEM formatted private key.
      name: ssh_key_pem
    - auto: PREDEFINED
      description: Elevation type to use for scans.
      name: ssh_permission_elevation
      predefined:
      - None
      - sudo
      - sudosu
      - su
      - pbrun
      - Privileged-Exec
    - description: Password to use for elevation.
      name: ssh_permission_elevation_password
    - description: Username to use for elevation.
      name: ssh_permission_elevation_username
    - description: Password for the private key.
      name: ssh_private_key_password
    - auto: PREDEFINED
      description: Whether to use Windows authentication.
      name: use_windows_authentication
      predefined:
      - 'true'
      - 'false'
    - description: Username for the credential.
      name: username
    outputs:
    - contextPath: Nexpose.SiteScanCredential.id
      description: ID of the generated credential.
      type: number
    description: "Beta Command\n\nCreate a new site scan credential. For detailed explanation of all parameters of this command, see: https://help.rapid7.com/insightvm/en-us/api/index.html#operation/createSiteCredential"
  - arguments:
    - description: ID of the scan to create a report about.
      name: scan
      required: true
    - description: Report template ID to use for creation. If not provided, the first available template will be used.
      name: template
    - description: Report name.
      name: name
    - auto: PREDEFINED
      description: Report format (uses PDF by default).
      name: format
      predefined:
      - pdf
      - rtf
      - xml
      - html
      - text
    - auto: PREDEFINED
      defaultValue: 'true'
      description: If true, downloads the report immediately after the report is generated. The default is "true". If the report takes longer than 10 seconds to generate, set to "false".
      name: download_immediately
      predefined:
      - 'true'
      - 'false'
    description: Generates a new report for a specified scan.
    name: nexpose-create-scan-report
    outputs:
    - contextPath: InfoFile.EntryId
      description: Entry ID of the report file.
      type: string
    - contextPath: InfoFile.Name
      description: Name of the report file.
      type: string
    - contextPath: InfoFile.Extension
      description: File extension of the report file.
      type: string
    - contextPath: InfoFile.Info
      description: Info about the report file.
      type: string
    - contextPath: InfoFile.Size
      description: Size of the report file.
      type: number
    - contextPath: InfoFile.Type
      description: Type of the report file.
      type: string
    - contextPath: Nexpose.Report.ID
      description: The identifier of the report.
      type: string
    - contextPath: Nexpose.Report.InstanceID
      description: The identifier of the report instance.
      type: string
    - contextPath: Nexpose.Report.Name
      description: The report name.
      type: string
    - contextPath: Nexpose.Report.Format
      description: The report format.
      type: string
  - arguments:
    - description: ID of the site.
      name: site_id
    - description: Name of the site (can be used instead of `site_id`).
      name: site_name
    - auto: PREDEFINED
      defaultValue: 'True'
      description: Whether to enable the scheduled scan after creation.
      name: enabled
      predefined:
      - 'True'
      - 'False'
    - auto: PREDEFINED
      description: The desired behavior of a repeating scheduled scan when the previous scan was paused due to reaching its maximum duration.
      name: on_scan_repeat
      predefined:
      - Restart-Scan
      - Resume-Scan
      required: true
    - description: The scheduled start date and time formatted in ISO 8601 format. Repeating schedules will determine the next schedule to begin based on this date and time.
      name: start
      required: true
    - description: A list of IDs for asset groups to exclude from the scan.
      isArray: true
      name: excluded_asset_group_ids
    - description: A list of addresses to exclude from the scan.
      isArray: true
      name: excluded_addresses
    - description: A list of IDs for asset groups to include in the scan.
      isArray: true
      name: included_asset_group_ids
    - description: A list of addresses to include in the scan.
      isArray: true
      name: included_addresses
    - description: Maximum duration of the scan in days.
      name: duration_days
    - description: Maximum duration of the scan in hours.
      name: duration_hours
    - description: Maximum duration of the scan in minutes.
      name: duration_minutes
    - auto: PREDEFINED
      description: How frequently the schedule should repeat (Every...).
      name: frequency
      predefined:
      - Hour
      - Day
      - Week
      - Date-of-month
    - description: The interval time the schedule should repeat. This depends on the value set in `frequency`. For example, if the value of `frequency` is set to "Day" and `interval` is set to 2, then the schedule will repeat every 2 days. Required only if frequency is used.
      name: interval_time
    - description: Specifies the schedule repeat day of the interval month. For example, if `date_of_month` is 17 and `interval` is set to 2, then the schedule will repeat every 2 months on the 17th day of the month. Required and used only if frequency is set to `Date of month`.
      name: date_of_month
    - description: A unique user-defined name for the scan launched by the schedule. If not explicitly set in the schedule, the scan name will be generated prior to the scan launching.
      name: scan_name
    - description: ID of the scan template to use.
      name: scan_template
    description: "Beta Command\n\nCreate a new site scan schedule."
    name: nexpose-create-scan-schedule
    outputs:
    - contextPath: Nexpose.ScanSchedule.id
      description: ID of the newly created scan schedule.
      type: int
  - arguments:
    - description: ID of the site.
      name: site_id
    - description: Name of the site (can be used instead of `site_id`).
      name: site_name
    - defaultValue: '10'
      description: The number of records to limit the response to.
      name: limit
    description: Retrieve information about shared credentials for a specific site.
    name: nexpose-list-assigned-shared-credential
    outputs:
    - contextPath: Nexpose.AssignedSharedCredential.enabled
      description: Flag indicating whether the shared credential is enabled for the site's scans.
      type: string
    - contextPath: Nexpose.AssignedSharedCredential.id
      description: ID of the shared credential.
      type: string
    - contextPath: Nexpose.AssignedSharedCredential.name
      description: The name of the shared credential.
      type: string
    - contextPath: Nexpose.AssignedSharedCredential.service
      description: Credential service type.
      type: string
  - arguments:
    - description: ID of a specific vulnerability to retrieve.
      name: id
    - description: Number of records to retrieve in each API call when pagination is used.
      name: page_size
    - description: A specific page to retrieve when pagination is used. Page indexing starts at 0.
      name: page
    - defaultValue: '10'
      description: The number of records to limit the response to.
      name: limit
    - description: 'Criteria to sort the records by, in the format: property[,ASC|DESC]. If not specified, default sort order is ascending. Multiple sort criteria can be specified, separated by a ";". For example: "riskScore,DESC;hostName,ASC".'
      name: sort
    description: Retrieve information about all or a specific vulnerability.
    name: nexpose-list-vulnerability
    outputs:
    - contextPath: Nexpose.Vulnerability.added
      description: The date the vulnerability coverage was added in ISO 8601 format.
      type: string
    - contextPath: Nexpose.Vulnerability.categories
      description: All vulnerability categories assigned to this vulnerability.
      type: array
    - contextPath: Nexpose.Vulnerability.cves
      description: All CVEs assigned to this vulnerability.
      type: array
    - contextPath: Nexpose.Vulnerability.cvss.v2.accessComplexity
      description: Access Complexity (AC) component that measures the complexity of the attack required to exploit the vulnerability once an attacker has gained access to the target system.
      type: string
    - contextPath: Nexpose.Vulnerability.cvss.v2.accessVector
      description: Access Vector (Av) component that reflects how the vulnerability is exploited.
      type: string
    - contextPath: Nexpose.Vulnerability.cvss.v2.authentication
      description: Authentication (Au) component that measures the number of times an attacker must authenticate to a target in order to exploit a vulnerability.
      type: string
    - contextPath: Nexpose.Vulnerability.cvss.v2.availabilityImpact
      description: Availability Impact (A) component that measures the impact to availability of a successfully exploited vulnerability.
      type: string
    - contextPath: Nexpose.Vulnerability.cvss.v2.confidentialityImpact
      description: Confidentiality Impact (C) component that measures the impact on confidentiality of a successfully exploited vulnerability.
      type: string
    - contextPath: Nexpose.Vulnerability.cvss.v2.exploitScore
      description: The CVSS exploit score.
      type: number
    - contextPath: Nexpose.Vulnerability.cvss.v2.impactScore
      description: The CVSS impact score.
      type: number
    - contextPath: Nexpose.Vulnerability.cvss.v2.integrityImpact
      description: Integrity Impact (I) component that measures the impact to integrity of a successfully exploited vulnerability.
      type: string
    - contextPath: Nexpose.Vulnerability.cvss.v2.score
      description: The CVSS score (ranges from 0-10).
      type: number
    - contextPath: Nexpose.Vulnerability.cvss.v2.vector
      description: The CVSS v2 vector.
      type: string
    - contextPath: Nexpose.Vulnerability.cvss.v3.attackComplexity
      description: Access Complexity (AC) component that measures the conditions beyond the attacker's control that must exist in order to exploit the vulnerability.
      type: string
    - contextPath: Nexpose.Vulnerability.cvss.v3.attackVector
      description: Attack Vector (AV) component that measures context by which vulnerability exploitation is possible.
      type: string
    - contextPath: Nexpose.Vulnerability.cvss.v3.availabilityImpact
      description: Availability Impact (A) that measures the impact to the availability of the impacted component resulting from a successfully exploited vulnerability.
      type: string
    - contextPath: Nexpose.Vulnerability.cvss.v3.confidentialityImpact
      description: Confidentiality Impact (C) component that measures the impact on confidentiality of a successfully exploited vulnerability.
      type: string
    - contextPath: Nexpose.Vulnerability.cvss.v3.exploitScore
      description: The CVSS impact score.
      type: number
    - contextPath: Nexpose.Vulnerability.cvss.v3.impactScore
      description: The CVSS exploit score.
      type: number
    - contextPath: Nexpose.Vulnerability.cvss.v3.integrityImpact
      description: Integrity Impact (I) that measures the impact to integrity of a successfully exploited vulnerability. Integrity refers to the trustworthiness and veracity of information.
      type: string
    - contextPath: Nexpose.Vulnerability.cvss.v3.privilegeRequired
      description: Privileges Required (PR) that measures the level of privileges an attacker must possess before successfully exploiting the vulnerability.
      type: string
    - contextPath: Nexpose.Vulnerability.cvss.v3.scope
      description: Scope (S) that measures the collection of privileges defined by a computing authority (e.g., an application, an operating system, or a sandbox environment) when granting access to computing resources (e.g., files, CPU, memory, etc.). These privileges are assigned based on some method of identification and authorization.
      type: string
    - contextPath: Nexpose.Vulnerability.cvss.v3.score
      description: The CVSS score (ranges from 0-10).
      type: number
    - contextPath: Nexpose.Vulnerability.cvss.v3.userInteraction
      description: User Interaction (UI) that measures the requirement for a user, other than the attacker, to participate in the successful compromise of the vulnerable component.
      type: string
    - contextPath: Nexpose.Vulnerability.cvss.v3.vector
      description: The CVSS v3 vector.
      type: string
    - contextPath: Nexpose.Vulnerability.denialOfService
      description: Whether the vulnerability can lead to Denial of Service (DoS).
      type: boolean
    - contextPath: Nexpose.Vulnerability.description.html
      description: Hypertext Markup Language (HTML) representation of the content.
      type: string
    - contextPath: Nexpose.Vulnerability.description.text
      description: Textual representation of the content.
      type: string
    - contextPath: Nexpose.Vulnerability.exploits
      description: The exploits that can be used to exploit a vulnerability.
      type: number
    - contextPath: Nexpose.Vulnerability.id
      description: The identifier of the vulnerability.
      type: string
    - contextPath: Nexpose.Vulnerability.malwareKits
      description: The malware kits that are known to be used to exploit the vulnerability.
      type: number
    - contextPath: Nexpose.Vulnerability.modified
      description: The last date the vulnerability was modified in ISO 8601 format.
      type: string
    - contextPath: Nexpose.Vulnerability.pci.adjustedCVSSScore
      description: The CVSS score of the vulnerability, adjusted for PCI rules and exceptions, on a scale of 0-10.
      type: number
    - contextPath: Nexpose.Vulnerability.pci.adjustedSeverityScore
      description: The severity score of the vulnerability, adjusted for PCI rules and exceptions, on a scale of 0-10.
      type: number
    - contextPath: Nexpose.Vulnerability.pci.fail
      description: Whether, if present on a host, this vulnerability would cause a PCI failure. True if "status" is "Fail", false otherwise.
      type: boolean
    - contextPath: Nexpose.Vulnerability.pci.specialNotes
      description: Any special notes or remarks about the vulnerability that pertain to PCI compliance.
      type: string
    - contextPath: Nexpose.Vulnerability.pci.status
      description: The PCI compliance status of the vulnerability. Can be either "Pass", or "Fail".
      type: string
    - contextPath: Nexpose.Vulnerability.published
      description: The date the vulnerability was first published or announced in ISO 8601 format.
      type: string
    - contextPath: Nexpose.Vulnerability.riskScore
      description: The risk score of the vulnerability, rounded to a maximum of two digits of precision. If using the default Rapid7 Real Risk model, this value ranges from 0-1000.
      type: number
    - contextPath: Nexpose.Vulnerability.severity
      description: The severity of the vulnerability, can be either "Moderate", "Severe", or "Critical".
      type: string
    - contextPath: Nexpose.Vulnerability.severityScore
      description: The severity score of the vulnerability, on a scale of 0-10.
      type: number
    - contextPath: Nexpose.Vulnerability.title
      description: The title (summary) of the vulnerability.
      type: string
  - arguments:
    - description: ID of the site.
      name: site_id
    - description: Name of the site (can be used instead of `site_id`).
      name: site_name
    - description: ID of the scheduled scan (optional, will return a single specific scan if used).
      name: schedule_id
    - defaultValue: '10'
      description: A number of records to limit the response to.
      name: limit
    description: "BetaCommand\n\nRetrieve information about scan schedules for a specific site or a specific scan schedule."
    name: nexpose-list-scan-schedule
    outputs:
    - contextPath: Nexpose.ScanSchedule.assets.excludedAssetGroups.assetGroupIDs
      description: List of asset group identifiers that will be excluded from scans.
      type: array
    - contextPath: Nexpose.ScanSchedule.assets.excludedTargets.addresses
      description: List of addresses that will be excluded from scans.
      type: array
    - contextPath: Nexpose.ScanSchedule.assets.includedAssetGroups.assetGroupIDs
      description: List of asset group identifiers that will be included in scans.
      type: array
    - contextPath: Nexpose.ScanSchedule.assets.includedTargets.addresses
      description: List of addresses that will be included in scans.
      type: array
    - contextPath: Nexpose.ScanSchedule.duration
      description: Specifies in ISO 8601 duration format the maximum duration the scheduled scan is allowed to run.
      type: string
    - contextPath: Nexpose.ScanSchedule.enabled
      description: Flag indicating whether the scan schedule is enabled.
      type: string
    - contextPath: Nexpose.ScanSchedule.id
      description: The identifier of the scan schedule.
      type: int
    - contextPath: Nexpose.ScanSchedule.nextRuntimes
      description: List the next 10 dates when the schedule will launch.
      type: array
    - contextPath: Nexpose.ScanSchedule.onScanRepeat
      description: Specifies the desired behavior of a repeating scheduled scan when the previous scan was paused due to reaching is maximum duration.
      type: string
    - contextPath: Nexpose.ScanSchedule.repeat.dayOfWeek
      description: Specifies the desired behavior of a repeating scheduled scan when the previous scan was paused due to reaching is maximum duration.
    - contextPath: Nexpose.ScanSchedule.repeat.every
      description: The frequency in which the schedule repeats. Each value represents a different unit of time and is used in conjunction with the property interval.
    - contextPath: Nexpose.ScanSchedule.repeat.interval
      description: The interval time the schedule should repeat. This depends on the value set in every.
    - contextPath: Nexpose.ScanSchedule.repeat.weekOfMonth
      description: This property only applies to schedules with an every value of "day-of-month". The week of the month the scheduled task should repeat.
    - contextPath: Nexpose.ScanSchedule.repeat.scanEngineId
      description: The identifier of the scan engine to be used for this scan schedule. If not set, the site's assigned scan engine will be used.
    - contextPath: Nexpose.ScanSchedule.repeat.scanName
      description: A user-defined name for the scan launched by the schedule.
    - contextPath: Nexpose.ScanSchedule.repeat.scanTemplateId
      description: The identifier of the scan template to be used for this scan schedule. If not set, the site's assigned scan template will be used.
    - contextPath: Nexpose.ScanSchedule.repeat.start
      description: The scheduled start date and time. Repeating schedules will determine the next schedule to begin based on this date and time.
  - arguments:
    - description: ID of a specific shared credential to retrieve.
      name: id
    - defaultValue: '10'
      description: A number of records to limit the response to.
      name: limit
    description: Retrieve information about all or a specific shared credential.
    name: nexpose-list-shared-credential
    outputs:
    - contextPath: Nexpose.SharedCredential.account.authenticationType
      description: SNMPv3 authentication type for the credential.
      type: string
    - contextPath: Nexpose.SharedCredential.account.communityName
      description: SNMP community for authentication.
      type: string
    - contextPath: Nexpose.SharedCredential.account.database
      description: Database name.
      type: string
    - contextPath: Nexpose.SharedCredential.account.domain
      description: Domain address.
      type: string
    - contextPath: Nexpose.SharedCredential.account.enumerateSids
      description: Whether the scan engine should attempt to enumerate SIDs from the environment.
      type: boolean
    - contextPath: Nexpose.SharedCredential.account.notesIDPassword
      description: Password for the notes account that will be used for authenticating.
      type: string
    - contextPath: Nexpose.SharedCredential.account.ntlmHash
      description: NTLM password hash.
      type: string
    - contextPath: Nexpose.SharedCredential.account.oracleListenerPassword
      description: The Oracle Net Listener password. Used to enumerate SIDs from the environment.
      type: string
    - contextPath: Nexpose.SharedCredential.account.password
      description: Password for the credential.
      type: string
    - contextPath: Nexpose.SharedCredential.account.pemKey
      description: PEM formatted private key.
      type: string
    - contextPath: Nexpose.SharedCredential.account.permissionElevation
      description: Elevation type to use for scans.
      type: string
    - contextPath: Nexpose.SharedCredential.account.permissionElevationPassword
      description: Password to use for elevation.
      type: string
    - contextPath: Nexpose.SharedCredential.account.permissionElevationUserName
      description: Username to use for elevation.
      type: string
    - contextPath: Nexpose.SharedCredential.account.privacyPassword
      description: SNMPv3 privacy password to use.
      type: string
    - contextPath: Nexpose.SharedCredential.account.privacyType
      description: SNMPv3 privacy protocol to use.
      type: string
    - contextPath: Nexpose.SharedCredential.account.privateKeyPassword
      description: Password for the private key.
      type: string
    - contextPath: Nexpose.SharedCredential.account.realm
      description: HTTP realm.
      type: string
    - contextPath: Nexpose.SharedCredential.account.service
      description: Credential service type.
      type: string
    - contextPath: Nexpose.SharedCredential.account.sid
      description: Oracle database name.
      type: string
    - contextPath: Nexpose.SharedCredential.account.useWindowsAuthentication
      description: Whether to use Windows authentication.
      type: boolean
    - contextPath: Nexpose.SharedCredential.account.username
      description: Username for the credential.
      type: string
    - contextPath: Nexpose.SharedCredential.description
      description: Description for the credential.
      type: string
    - contextPath: Nexpose.SharedCredential.hostRestriction
      description: Hostname or IP address to restrict the credentials to.
      type: string
    - contextPath: Nexpose.SharedCredential.id
      description: ID of the shared credential.
      type: number
    - contextPath: Nexpose.SharedCredential.name
      description: Name of the credential.
      type: string
    - contextPath: Nexpose.SharedCredential.portRestriction
      description: Further restricts the credential to attempt to authenticate on a specific port. Can be used only if `hostRestriction` is used.
      type: number
    - contextPath: Nexpose.SharedCredential.siteAssignment
      description: Site assignment configuration for the credential.
      type: string
    - contextPath: Nexpose.SharedCredential.sites
      description: List of site IDs for the shared credential that are explicitly assigned access to the shared scan credential, allowing it to use the credential during a scan.
      type: array
  - arguments:
    - description: ID of the site.
      name: site_id
    - description: Name of the site (can be used instead of `site_id`).
      name: site_name
    - description: ID of a specific scan credential to retrieve.
      name: credential_id
    - default: true
      defaultValue: '10'
      description: A number of records to limit the response to.
      name: limit
    description: "Beta Command\n\nRetrieve information about all or a specific sca credential."
    name: nexpose-list-site-scan-credential
    outputs:
    - contextPath: Nexpose.SiteScanCredential.account.authenticationType
      description: SNMPv3 authentication type for the credential.
      type: string
    - contextPath: Nexpose.SiteScanCredential.account.communityName
      description: SNMP community for authentication.
      type: string
    - contextPath: Nexpose.SiteScanCredential.account.database
      description: Database name.
      type: string
    - contextPath: Nexpose.SiteScanCredential.account.domain
      description: Domain address.
      type: string
    - contextPath: Nexpose.SiteScanCredential.account.enumerateSids
      description: Whether the scan engine should attempt to enumerate SIDs from the environment.
      type: boolean
    - contextPath: Nexpose.SiteScanCredential.account.notesIDPassword
      description: Password for the notes account that will be used for authenticating.
      type: string
    - contextPath: Nexpose.SiteScanCredential.account.ntlmHash
      description: NTLM password hash.
      type: string
    - contextPath: Nexpose.SiteScanCredential.account.oracleListenerPassword
      description: The Oracle Net Listener password. Used to enumerate SIDs from the environment.
      type: string
    - contextPath: Nexpose.SiteScanCredential.account.password
      description: Password for the credential.
      type: string
    - contextPath: Nexpose.SiteScanCredential.account.pemKey
      description: PEM formatted private key.
      type: string
    - contextPath: Nexpose.SiteScanCredential.account.permissionElevation
      description: Elevation type to use for scans.
      type: string
    - contextPath: Nexpose.SiteScanCredential.account.permissionElevationPassword
      description: Password to use for elevation.
      type: string
    - contextPath: Nexpose.SiteScanCredential.account.permissionElevationUserName
      description: Username to use for elevation.
      type: string
    - contextPath: Nexpose.SiteScanCredential.account.privacyPassword
      description: SNMPv3 privacy password to use.
      type: string
    - contextPath: Nexpose.SiteScanCredential.account.privacyType
      description: SNMPv3 privacy protocol to use.
      type: string
    - contextPath: Nexpose.SiteScanCredential.account.privateKeyPassword
      description: Password for the private key.
      type: string
    - contextPath: Nexpose.SiteScanCredential.account.realm
      description: HTTP realm.
      type: string
    - contextPath: Nexpose.SiteScanCredential.account.service
      description: Credential service type.
      type: string
    - contextPath: Nexpose.SiteScanCredential.account.sid
      description: Oracle database name.
      type: string
    - contextPath: Nexpose.SiteScanCredential.account.useWindowsAuthentication
      description: Whether to use Windows authentication.
      type: boolean
    - contextPath: Nexpose.SiteScanCredential.account.username
      description: Username for the credential.
      type: string
    - contextPath: Nexpose.SiteScanCredential.description
      description: Description for the credential.
      type: string
    - contextPath: Nexpose.SiteScanCredential.hostRestriction
      description: Hostname or IP address to restrict the credentials to.
      type: string
    - contextPath: Nexpose.SiteScanCredential.id
      description: ID of the credential.
      type: number
    - contextPath: Nexpose.SiteScanCredential.name
      description: Name of the credential.
      type: string
    - contextPath: Nexpose.SiteScanCredential.portRestriction
      description: Further restricts the credential to attempt to authenticate on a specific port. Can be used only if `hostRestriction` is used.
      type: number
  - arguments:
    - description: ID of the vulnerability exception to retrieve. If not set, retrieve all vulnerability exceptions.
      name: id
    - description: Number of records to retrieve in each API call when pagination is used.
      name: page_size
    - description: A specific page to retrieve when pagination is used. Page indexing starts at 0.
      name: page
    - default: true
      defaultValue: submit.date,ASC
      description: 'Criteria to sort the records by, in the format: property[,ASC|DESC]. If not specified, default sort order is ascending. Multiple sort criteria can be specified, separated by a ";". For example: "riskScore,DESC;hostName,ASC".'
      name: sort
    - defaultValue: '10'
      description: A number of records to limit the response to.
      name: limit
    description: Retrieve information about scan schedules for a specific site or a specific scan schedule.
    name: nexpose-list-vulnerability-exceptions
    outputs:
    - contextPath: Nexpose.VulnerabilityException.expires
      description: The date and time the vulnerability exception is set to expire.
      type: string
    - contextPath: Nexpose.VulnerabilityException.id
      description: The The identifier of the vulnerability exception.
      type: int
    - contextPath: Nexpose.VulnerabilityException.scope.id
      description: The identifier of the vulnerability to which the exception applies.
      type: int
    - contextPath: Nexpose.VulnerabilityException.scope.key
      description: 'If the scope type is "Instance", an optional key to discriminate the instance the exception applies to.'
      type: string
    - contextPath: Nexpose.VulnerabilityException.scope.port
      description: 'If the scope type is "Instance" and the vulnerability is detected on a service, the port on which the exception applies.'
      type: int
    - contextPath: Nexpose.VulnerabilityException.scope.type
      description: 'The type of the exception scope. One of: "Global", "Site", "Asset", "Asset Group", "Instance".'
      type: string
    - contextPath: Nexpose.VulnerabilityException.scope.vulnerability
      description: The identifier of the vulnerability to which the exception applies.
      type: string
    - contextPath: Nexpose.VulnerabilityException.state
      description: 'The state of the vulnerability exception. One of: "Deleted", "Expired", "Approved", "Rejected", `"Under Review".'
      type: string
    - contextPath: Nexpose.VulnerabilityException.submit.comment
      description: A comment from the submitter as to why the exception was submitted.
      type: string
    - contextPath: Nexpose.VulnerabilityException.submit.date
      description: The date and time the vulnerability exception was submitted.
      type: string
    - contextPath: Nexpose.VulnerabilityException.submit.name
      description: The login name of the user who submitted the vulnerability exception.
      type: string
    - contextPath: Nexpose.VulnerabilityException.submit.reason
      description: 'The reason the vulnerability exception was submitted. One of: "False Positive", "Compensating Control", "Acceptable Use", "Acceptable Risk", "Other".'
      type: string
    - contextPath: Nexpose.VulnerabilityException.submit.user
      description: The identifier of the user who submitted the vulnerability exception.
      type: int
  - arguments:
    - description: ID of the site.
      name: site
    - description: Name of the site (can be used instead of `site`).
      name: site_name
    - description: Specific host(s) on the site to run the scan on. Can be an IP address or a hostname. Can be a comma-separated list.
      isArray: true
      name: hosts
    - description: Scan name.
      name: name
    description: Starts a scan for the specified site.
    name: nexpose-start-site-scan
    outputs:
    - contextPath: Nexpose.Scan.Id
      description: The identifier of the scan.
      type: number
    - contextPath: Nexpose.Scan.ScanType
      description: The scan type (automated, manual, scheduled).
      type: string
    - contextPath: Nexpose.Scan.StartedBy
      description: The name of the user who started the scan.
      type: date
    - contextPath: Nexpose.Scan.Assets
      description: The number of assets found in the scan.
      type: number
    - contextPath: Nexpose.Scan.TotalTime
      description: The duration of the scan in minutes.
      type: string
    - contextPath: Nexpose.Scan.Completed
      description: The end time of the scan in ISO8601 format.
      type: date
    - contextPath: Nexpose.Scan.Status
      description: The scan status. Valid values are aborted, unknown, running, finished, stopped, error, paused, dispatched, integrating.
      type: string
    - contextPath: Nexpose.Scan.Vulnerabilities.Critical
      description: The number of critical vulnerabilities.
      type: number
    - contextPath: Nexpose.Scan.Vulnerabilities.Moderate
      description: The number of moderate vulnerabilities.
      type: number
    - contextPath: Nexpose.Scan.Vulnerabilities.Severe
      description: The number of severe vulnerabilities.
      type: number
    - contextPath: Nexpose.Scan.Vulnerabilities.Total
      description: The total number of vulnerabilities.
      type: number
  - arguments:
    - description: IP addresses of assets to scan. Can be a comma-separated list.
      isArray: true
      name: IPs
    - description: Hostnames of assets to scan. Can be a comma-separated list.
      isArray: true
      name: hostNames
    - description: Scan name.
      name: name
    deprecated: true
    description: Deprecated. Use `nexpose-start-site-scan` using the `hosts` argument instead.
    name: nexpose-start-assets-scan
    outputs:
    - contextPath: Nexpose.Scan.Id
      description: The identifier of the scan.
      type: number
    - contextPath: Nexpose.Scan.ScanType
      description: The scan type (automated, manual, scheduled).
      type: string
    - contextPath: Nexpose.Scan.StartedBy
      description: The name of the user who started the scan.
      type: date
    - contextPath: Nexpose.Scan.Assets
      description: The number of assets found in the scan.
      type: number
    - contextPath: Nexpose.Scan.TotalTime
      description: The duration of the scan in minutes.
      type: string
    - contextPath: Nexpose.Scan.Completed
      description: The end time of the scan in ISO8601 format.
      type: date
    - contextPath: Nexpose.Scan.Status
      description: The scan status. Valid values are aborted, unknown, running, finished, stopped, error, paused, dispatched, integrating.
      type: string
    - contextPath: Nexpose.Scan.Vulnerabilities.Critical
      description: The number of critical vulnerabilities.
      type: number
    - contextPath: Nexpose.Scan.Vulnerabilities.Moderate
      description: The number of moderate vulnerabilities.
      type: number
    - contextPath: Nexpose.Scan.Vulnerabilities.Severe
      description: The number of severe vulnerabilities.
      type: number
    - contextPath: Nexpose.Scan.Vulnerabilities.Total
      description: The total number of vulnerabilities.
      type: number
  - arguments:
    - description: ID of a running scan.
      name: id
      required: true
    description: Stop a running scan.
    name: nexpose-stop-scan
  - arguments:
    - description: ID of a running scan.
      name: id
      required: true
    description: Pause a running scan.
    name: nexpose-pause-scan
  - arguments:
    - description: ID of a paused scan.
      name: id
      required: true
    description: Resume a paused scan.
    name: nexpose-resume-scan
  - arguments:
    - auto: PREDEFINED
      defaultValue: 'true'
      description: Whether to return only active scans.
      name: active
      predefined:
      - 'true'
      - 'false'
    - description: Number of records to retrieve in each API call when pagination is used.
      name: page_size
    - description: A specific page to retrieve when pagination is used. Page indexing starts at 0.
      name: page
    - defaultValue: '10'
      description: A number of records to limit the response to.
      name: limit
    - description: 'Criteria to sort the records by, in the format: property[,ASC|DESC]. If not specified, default sort order is ascending. Multiple sort criteria can be specified, separated by a ";". For example: "riskScore,DESC;hostName,ASC".'
      name: sort
    description: Return a list of scans. Returns only active scans by default (active=true).
    name: nexpose-get-scans
    outputs:
    - contextPath: Nexpose.Scan.Id
      description: The identifier of the scan.
      type: number
    - contextPath: Nexpose.Scan.ScanType
      description: The scan type (automated, manual, scheduled).
      type: string
    - contextPath: Nexpose.Scan.StartedBy
      description: The name of the user who started the scan.
      type: date
    - contextPath: Nexpose.Scan.Assets
      description: The number of assets found in the scan.
      type: number
    - contextPath: Nexpose.Scan.TotalTime
      description: The duration of the scan in minutes.
      type: string
    - contextPath: Nexpose.Scan.Completed
      description: The end time of the scan in ISO8601 format.
      type: date
    - contextPath: Nexpose.Scan.Status
      description: The scan status. Valid values are aborted, unknown, running, finished, stopped, error, paused, dispatched, integrating.
      type: string
  - arguments:
    - description: ID of the site.
      name: site_id
    - description: Name of the site (can be used instead of `site_id`).
      name: site_name
    - description: ID of the scan schedule to update.
      name: credential_id
      required: true
    name: nexpose-disable-shared-credential
    description: "Beta Command\n\nDisable an assigned shared credential."
  - arguments:
    - name: report_id
      required: true
      description: ID of the report.
    - name: instance_id
      required: true
      description: ID of the report instance. Supports a "latest" value.
    - name: name
      description: Report name.
    - name: format
      auto: PREDEFINED
      predefined:
      - pdf
      - rtf
      - xml
      - html
      - text
      - nexpose-simple-xml
      description: Report format (uses PDF by default).
      defaultValue: pdf
    name: nexpose-download-report
    outputs:
    - contextPath: InfoFile.EntryId
      description: Entry ID of the report file.
      type: string
    - contextPath: InfoFile.Name
      description: Name of the report file.
      type: string
    - contextPath: InfoFile.Extension
      description: File extension of the report file.
      type: string
    - contextPath: InfoFile.Info
      description: Information about the report file.
      type: string
    - contextPath: InfoFile.Size
      description: Size of the report file (in bytes).
      type: number
    - contextPath: InfoFile.Type
      description: Type of the report file.
      type: string
    description: Returns the generated report.
  - arguments:
    - description: ID of the site.
      name: site_id
    - description: Name of the site (can be used instead of `site_id`).
      name: site_name
    - description: ID of the scan schedule to update.
      name: credential_id
      required: true
    name: nexpose-enable-shared-credential
    description: "Beta Command\n\nEnable an assigned shared credential."
  - arguments:
    - name: report_id
      required: true
      description: ID of the report.
    - name: instance_id
      required: true
      description: ID of the report instance. Supports a "latest" value.
    name: nexpose-get-report-status
    outputs:
    - contextPath: Nexpose.Report.ID
      description: The identifier of the report.
      type: string
    - contextPath: Nexpose.Report.InstanceID
      description: The identifier of the report instance.
      type: string
    - contextPath: Nexpose.Report.Status
      description: 'The status of the report generation process. Valid values: "aborted", "failed", "complete", "running", "unknown".'
      type: string
    description: Returns the status of a report generation process.
  - arguments:
    - description: ID of the site.
      name: site_id
    - description: Name of the site (can be used instead of `site_id`).
      name: site_name
    - description: ID of the scan schedule to update.
      name: schedule_id
    - auto: PREDEFINED
      defaultValue: 'True'
      description: A flag indicating whether the scheduled scan is enabled.
      name: enabled
      predefined:
      - 'True'
      - 'False'
    - auto: PREDEFINED
      description: The desired behavior of a repeating scheduled scan when the previous scan was paused due to reaching its maximum duration.
      name: on_scan_repeat
      predefined:
      - Restart-Scan
      - Resume-Scan
      required: true
    - description: The scheduled start date and time formatted in ISO 8601 format. Repeating schedules will determine the next schedule to begin based on this date and time.
      name: start
      required: true
    - description: A list of IDs for asset groups to exclude from the scan.
      isArray: true
      name: excluded_asset_group_ids
    - description: A list of addresses to exclude from the scan.
      isArray: true
      name: excluded_addresses
    - description: A list of IDs for asset groups to include in the scan.
      isArray: true
      name: included_asset_group_ids
    - description: A list of addresses to include in the scan.
      isArray: true
      name: included_addresses
    - description: Maximum duration of the scan in days.
      name: duration_days
    - description: Maximum duration of the scan in hours.
      name: duration_hours
    - description: Maximum duration of the scan in minutes.
      name: duration_minutes
    - auto: PREDEFINED
      description: How frequently should the schedule repeat (Every...).
      name: frequency
      predefined:
      - Hour
      - Day
      - Week
      - Date-of-month
    - description: The interval time the schedule should repeat. This depends on the value set in `frequency`. For example, if the value of `frequency` is set to "Day" and `interval` is set to 2, then the schedule will repeat every 2 days. Required only if frequency is used.
      name: interval_time
    - description: Specifies the schedule repeat day of the interval month. For example, if `date_of_month` is 17 and `interval` is set to 2, then the schedule will repeat every 2 months on the 17th day of the month. Required and used only if frequency is set to `Date of month`.
      name: date_of_month
    - description: A unique user-defined name for the scan launched by the schedule. If not explicitly set in the schedule, the scan name will be generated prior to the scan launching.
      name: scan_name
    - description: ID of the scan template to use.
      name: scan_template
    description: "Beta Command\n\nUpdate an existing site scan schedule."
    name: nexpose-update-scan-schedule
  - arguments:
    - description: ID of the site.
      name: site_id
    - description: Name of the site (can be used instead of `site_id`).
      name: site_name
    - description: ID of the site scan credential to update.
      name: credential_id
      required: true
    - description: Name of the credential.
      name: name
      required: true
    - auto: PREDEFINED
      description: Credential service type.
      name: service
      predefined:
      - AS400
      - CIFS
      - CIFSHash
      - CVS
      - DB2
      - FTP
      - HTTP
      - MS-SQL
      - MySQL
      - Notes
      - Oracle
      - POP
      - PostgresSQL
      - Remote-Exec
      - SNMP
      - SNMPv3
      - SSH
      - SSH-Key
      - Sybase
      - Telnet
      required: true
    - description: Database name.
      name: database
    - description: Description for the credential.
      name: description
    - description: Domain address.
      name: domain
    - description: Hostname or IP address to restrict the credentials to.
      name: host_restriction
    - description: HTTP realm.
      name: http_realm
    - description: Password for the notes account that will be used for authenticating.
      name: notes_id_password
    - description: NTLM password hash.
      name: ntlm_hash
    - auto: PREDEFINED
      description: Whether the scan engine should attempt to enumerate SIDs from the environment.
      name: oracle_enumerate_sids
      predefined:
      - 'true'
      - 'false'
    - description: Oracle Net Listener password. Used to enumerate SIDs from your environment.
      name: oracle_listener_password
    - description: Oracle database name.
      name: oracle_sid
    - description: Password for the credential.
      name: password
    - description: Further restricts the credential to attempt to authenticate on a specific port. Can be used only if `host_restriction` is used.
      name: port_restriction
    - description: SNMP community for authentication.
      name: community_name
    - auto: PREDEFINED
      description: SNMPv3 authentication type for the credential.
      name: authentication_type
      predefined:
      - No-Authentication
      - MD5
      - SHA
    - description: SNMPv3 privacy password to use.
      name: privacy_password
    - auto: PREDEFINED
      description: SNMPv3 Privacy protocol to use.
      name: privacy_type
      predefined:
      - No-Privacy
      - DES
      - AES-128
      - AES-192
      - AES-192-With-3-DES-Key-Extension
      - AES-256
      - AES-256-With-3-DES-Key-Extension
    - description: PEM formatted private key.
      name: ssh_key_pem
    - auto: PREDEFINED
      description: Elevation type to use for scans.
      name: ssh_permission_elevation
      predefined:
      - None
      - sudo
      - sudosu
      - su
      - pbrun
      - Privileged Exec
    - description: Password to use for elevation.
      name: ssh_permission_elevation_password
    - description: Username to use for elevation.
      name: ssh_permission_elevation_username
    - description: Password for the private key.
      name: ssh_private_key_password
    - auto: PREDEFINED
      description: Whether to use Windows authentication.
      name: use_windows_authentication
      predefined:
      - 'true'
      - 'false'
    - description: Username for the credential.
      name: username
    description: "Beta Command\n\nUpdate an existing site scan credential. For detailed explanation of all parameters of this command, see: https://help.rapid7.com/insightvm/en-us/api/index.html#operation/setSiteCredentials."
    name: nexpose-update-site-scan-credential
  - arguments:
    - description: ID of the vulnerability exception to update.
      name: id
      required: true
    - description: An expiration date for the vulnerability exception formatted in ISO 8601 format. Must be a date in the future.
      name: expiration
      required: true
    description: Update an existing vulnerability exception.
    name: nexpose-update-vulnerability-exception-expiration
  - arguments:
    - description: ID of the vulnerability exception to update.
      name: id
      required: true
    - auto: PREDEFINED
      description: A status to update the vulnerability exception to.
      name: status
      required: true
      predefined:
      - Recall
      - Approve
      - Reject
    description: Update an existing vulnerability exception.
    name: nexpose-update-vulnerability-exception-status
  - arguments:
    - description: ID of the shared credential to update.
      name: id
      required: true
    - description: Name of the credential.
      name: name
      required: true
    - auto: PREDEFINED
      description: Site assignment configuration for the credential. Assign the shared scan credential either to be available to all sites, or a specific list of sites.
      name: site_assignment
      predefined:
      - All-Sites
      - Specific-Sites
      required: true
    - auto: PREDEFINED
      description: Credential service type.
      name: service
      predefined:
      - AS400
      - CIFS
      - CIFSHash
      - CVS
      - DB2
      - FTP
      - HTTP
      - MS-SQL
      - MySQL
      - Notes
      - Oracle
      - POP
      - PostgresSQL
      - Remote-Exec
      - SNMP
      - SNMPv3
      - SSH
      - SSH-Key
      - Sybase
      - Telnet
      required: true
    - description: Database name.
      name: database
    - description: Description for the credential.
      name: description
    - description: Domain address.
      name: domain
    - description: Hostname or IP address to restrict the credentials to.
      name: host_restriction
    - description: HTTP realm.
      name: http_realm
    - description: Password for the notes account that will be used for authenticating.
      name: notes_id_password
    - description: NTLM password hash.
      name: ntlm_hash
    - auto: PREDEFINED
      description: Whether the scan engine should attempt to enumerate SIDs from the environment.
      name: oracle_enumerate_sids
      predefined:
      - 'true'
      - 'false'
    - description: Oracle Net Listener password. Used to enumerate SIDs from your environment.
      name: oracle_listener_password
    - description: Oracle database name.
      name: oracle_sid
    - description: Password for the credential.
      name: password
    - description: Further restricts the credential to attempt to authenticate on a specific port. Can be used only if `host_restriction` is used.
      name: port_restriction
    - description: List of site IDs for the shared credential that are explicitly assigned access to the shared scan credential, allowing it to use the credential during a scan.
      isArray: true
      name: sites
    - description: SNMP community for authentication.
      name: community_name
    - auto: PREDEFINED
      description: SNMPv3 authentication type for the credential.
      name: authentication_type
      predefined:
      - No-Authentication
      - MD5
      - SHA
    - description: SNMPv3 privacy password to use.
      name: privacy_password
    - auto: PREDEFINED
      description: SNMPv3 Privacy protocol to use.
      name: privacy_type
      predefined:
      - No-Privacy
      - DES
      - AES-128
      - AES-192
      - AES-192-With-3-DES-Key-Extension
      - AES-256
      - AES-256-With-3-DES-Key-Extension
    - description: PEM formatted private key.
      name: ssh_key_pem
    - auto: PREDEFINED
      description: Elevation type to use for scans.
      name: ssh_permission_elevation
      predefined:
      - None
      - sudo
      - sudosu
      - su
      - pbrun
      - Privileged-Exec
    - description: Password to use for elevation.
      name: ssh_permission_elevation_password
    - description: Username to use for elevation.
      name: ssh_permission_elevation_username
    - description: Password for the private key.
      name: ssh_private_key_password
    - auto: PREDEFINED
      description: Whether to use Windows authentication.
      name: use_windows_authentication
      predefined:
      - 'true'
      - 'false'
    - description: Username for the credential.
      name: username
    description: Update an existing shared credential.
    name: nexpose-update-shared-credential
  runonce: false
  script: '-'
  type: python
  subtype: python3
<<<<<<< HEAD
  dockerimage: demisto/python3:3.10.13.72123
=======
  dockerimage: demisto/python3:3.10.13.84405
>>>>>>> 9d6c5180
fromversion: 5.0.0
tests:
- nexpose_test<|MERGE_RESOLUTION|>--- conflicted
+++ resolved
@@ -25,14 +25,11 @@
   name: proxy
   type: 8
   required: false
-<<<<<<< HEAD
-=======
 - defaultvalue: '5'
   display: "Number of connection error retries"
   name: connection_error_retries
   additionalinfo: "The number of times to try and re-create connections with rapid7 instance when there are temporary connection errors"
   type: 0
->>>>>>> 9d6c5180
 description: Vulnerability management solution to help reduce threat exposure.
 display: Rapid7 InsightVM
 name: Rapid7 Nexpose
@@ -174,11 +171,7 @@
       name: page_size
     - description: A specific page to retrieve when pagination is used. Page indexing starts at 0.
       name: page
-<<<<<<< HEAD
-    - description: 'Criteria to sort the records by, in the format: property[,ASC|DESC]. If not specified, default sort order is ascending. Multiple sort criteria can be specified, separated by a ";". For example: "riskScore,DESC;hostName,ASC"'
-=======
     - description: 'Criteria to sort the records by, in the format: property[,ASC|DESC]. If not specified, default sort order is ascending. Multiple sort criteria can be specified, separated by a ";". For example: "riskScore,DESC;hostName,ASC".'
->>>>>>> 9d6c5180
       name: sort
     - defaultValue: '10'
       description: A number of records to limit the response to.
@@ -236,10 +229,7 @@
       name: query
     - description: Number of records to retrieve in each API call when pagination is used.
       name: page_size
-<<<<<<< HEAD
-=======
       defaultValue: '100'
->>>>>>> 9d6c5180
     - description: A specific page to retrieve when pagination is used. Page indexing starts at 0.
       name: page
     - description: A number of records to limit the response to.
@@ -361,11 +351,7 @@
     - description: ID of an asset to search for the vulnerability.
       name: id
       required: true
-<<<<<<< HEAD
-    - description: "ID of a vulnerability to search for. Example: 7-zip-cve-2008-6536"
-=======
     - description: "ID of a vulnerability to search for. Example: 7-zip-cve-2008-6536."
->>>>>>> 9d6c5180
       name: vulnerabilityId
       required: true
     description: Returns details and possible remediations for an asset's vulnerability.
@@ -597,11 +583,7 @@
   - arguments:
     - description: The date and time the vulnerability exception is set to expire in ISO 8601 date format.
       name: expires
-<<<<<<< HEAD
-    - description: "ID of the vulnerability to create the exception for. Example: 7-zip-cve-2008-6536"
-=======
     - description: "ID of the vulnerability to create the exception for. Example: 7-zip-cve-2008-6536."
->>>>>>> 9d6c5180
       name: vulnerability_id
       required: true
     - auto: PREDEFINED
@@ -650,15 +632,9 @@
       name: id
       required: true
   - arguments:
-<<<<<<< HEAD
-    - description: ID of the site to delete
-      name: site_id
-    - description: Name of the site to delete (can be used instead of `site_id`)
-=======
     - description: ID of the site to delete.
       name: site_id
     - description: Name of the site to delete (can be used instead of `site_id`).
->>>>>>> 9d6c5180
       name: site_name
     - description: ID of the scheduled scan to delete.
       name: schedule_id
@@ -674,11 +650,7 @@
   - arguments:
     - description: ID of the site.
       name: site_id
-<<<<<<< HEAD
-    - description: Name of the site (can be used instead of `site_id`)
-=======
     - description: Name of the site (can be used instead of `site_id`).
->>>>>>> 9d6c5180
       name: site_name
     - description: ID of the site scan credential to delete.
       name: credential_id
@@ -686,11 +658,7 @@
     description: "Beta Command\n\nDelete a site scan credential."
     name: nexpose-delete-site-scan-credential
   - arguments:
-<<<<<<< HEAD
-    - description: ID of a site to delete
-=======
     - description: ID of a site to delete.
->>>>>>> 9d6c5180
       name: id
     - description: Name of the site to delete (can be used instead of `site_id`).
       name: site_name
@@ -851,11 +819,7 @@
     - name: template
       description: Report template ID to use for report's creation. If not provided, the first available template will be used.
     - name: name
-<<<<<<< HEAD
-      description: Report name
-=======
       description: Report name.
->>>>>>> 9d6c5180
     - auto: PREDEFINED
       description: Report format (uses PDF by default).
       name: format
@@ -909,11 +873,7 @@
     - name: site_id
       description: ID of the site.
     - name: site_name
-<<<<<<< HEAD
-      description: Name of the site (can be used instead of `site_id`)
-=======
       description: Name of the site (can be used instead of `site_id`).
->>>>>>> 9d6c5180
     - description: Name of the credential.
       name: name
       required: true
@@ -2155,11 +2115,7 @@
   script: '-'
   type: python
   subtype: python3
-<<<<<<< HEAD
-  dockerimage: demisto/python3:3.10.13.72123
-=======
   dockerimage: demisto/python3:3.10.13.84405
->>>>>>> 9d6c5180
 fromversion: 5.0.0
 tests:
 - nexpose_test