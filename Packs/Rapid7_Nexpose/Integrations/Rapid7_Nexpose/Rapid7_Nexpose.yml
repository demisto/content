category: Vulnerability Management
commonfields:
  id: Rapid7 Nexpose
  version: -1
configuration:
- display: Server URL (e.g., https://192.0.2.0:8080)
  name: server
  required: true
  type: 0
- display: Username
  name: credentials
  required: true
  type: 9
- display: 2FA Token
  name: token
  type: 9
  hiddenusername: true
  displaypassword: 2FA Token
- display: Trust any certificate (not secure)
  name: unsecure
  type: 8
- display: Use system proxy settings
  name: proxy
  type: 8
description: Vulnerability management solution to help reduce threat exposure.
display: Rapid7 InsightVM
name: Rapid7 Nexpose
script:
  commands:
  - arguments:
    - description: Asset ID.
      name: id
      required: true
    description: Returns the specified asset.
    name: nexpose-get-asset
    outputs:
    - contextPath: Nexpose.Asset.Addresses
      description: All addresses discovered on the asset.
      type: unknown
    - contextPath: Nexpose.Asset.AssetId
      description: Id of the asset.
      type: number
    - contextPath: Nexpose.Asset.Hardware
      description: The primary Media Access Control (MAC) address of the asset. The format is six groups of two hexadecimal digits separated by colons.
      type: string
    - contextPath: Nexpose.Asset.Aliases
      description: All host names or aliases discovered on the asset.
      type: unknown
    - contextPath: Nexpose.Asset.HostType
      description: The type of asset. Valid values are unknown, guest, hypervisor, physical, mobile
      type: string
    - contextPath: Nexpose.Asset.Site
      description: Asset site name.
      type: string
    - contextPath: Nexpose.Asset.OperatingSystem
      description: Operating system of the asset.
      type: string
    - contextPath: Nexpose.Asset.Vulnerabilities
      description: The total number of vulnerabilities on the asset.
      type: number
    - contextPath: Nexpose.Asset.CPE
      description: The Common Platform Enumeration (CPE) of the operating system.
      type: string
    - contextPath: Nexpose.Asset.LastScanDate
      description: Last scan date of the asset.
      type: date
    - contextPath: Nexpose.Asset.LastScanId
      description: ID of the asset's last scan.
      type: number
    - contextPath: Nexpose.Asset.RiskScore
      description: The risk score (with criticality adjustments) of the asset.
      type: number
    - contextPath: Nexpose.Asset.Software.Software
      description: The description of the software.
      type: string
    - contextPath: Nexpose.Asset.Software.Version
      description: The version of the software.
      type: string
    - contextPath: Nexpose.Asset.Services.Name
      description: The name of the service.
      type: string
    - contextPath: Nexpose.Asset.Services.Port
      description: The port of the service.
      type: number
    - contextPath: Nexpose.Asset.Services.Product
      description: The product running the service.
      type: string
    - contextPath: Nexpose.Asset.Services.protocol
      description: The protocol of the service, valid values are ip, icmp, igmp, ggp, tcp, pup, udp, idp, esp, nd, raw
      type: string
    - contextPath: Nexpose.Asset.Users.FullName
      description: The full name of the user account.
      type: string
    - contextPath: Nexpose.Asset.Users.Name
      description: The name of the user account.
      type: string
    - contextPath: Nexpose.Asset.Users.UserId
      description: The identifier of the user account.
      type: number
    - contextPath: Nexpose.Asset.Vulnerability.Id
      description: The identifier of the vulnerability.
      type: number
    - contextPath: Nexpose.Asset.Vulnerability.Instances
      description: The number of vulnerable occurrences of the vulnerability. This does not include invulnerable instances.
      type: number
    - contextPath: Nexpose.Asset.Vulnerability.Title
      description: The title (summary) of the vulnerability.
      type: string
    - contextPath: Nexpose.Asset.Vulnerability.Malware
      description: The malware kits that are known to be used to exploit the vulnerability.
      type: number
    - contextPath: Nexpose.Asset.Vulnerability.Exploit
      description: The exploits that can be used to exploit a vulnerability.
      type: number
    - contextPath: Nexpose.Asset.Vulnerability.CVSS
      description: The CVSS exploit score.
      type: string
    - contextPath: Nexpose.Asset.Vulnerability.Risk
      description: The risk score of the vulnerability, rounded to a maximum of to digits of precision. If using the default Rapid7 Real Risk™ model, this value ranges from 0-1000.
      type: number
    - contextPath: Nexpose.Asset.Vulnerability.PublishedOn
      description: The date the vulnerability was first published or announced. The format is an ISO 8601 date, YYYY-MM-DD.
      type: date
    - contextPath: Nexpose.Asset.Vulnerability.ModifiedOn
      description: The last date the vulnerability was modified. The format is an ISO 8601 date, YYYY-MM-DD.
      type: date
    - contextPath: Nexpose.Asset.Vulnerability.Severity
      description: 'The severity of the vulnerability, one of: "Moderate", "Severe", "Critical".'
      type: string
    - contextPath: Endpoint.IP
      description: Endpoint IP address.
      type: string
    - contextPath: Endpoint.HostName
      description: Endpoint host name.
      type: string
    - contextPath: Endpoint.OS
      description: Endpoint operating system.
      type: string
    - contextPath: CVE.ID
      description: Common Vulnerabilities and Exposures IDs.
      type: string
  - arguments:
    - description: Asset ID.
      name: asset_id
      required: true
    description: Returns the specified tags for an asset.
    name: nexpose-get-asset-tags
    outputs:
    - contextPath: Nexpose.AssetTag.Type
      description: Type of asset tag.
      type: string
    - contextPath: Nexpose.AssetTag.Name
      description: The value of the tag.
      type: string
    - contextPath: Nexpose.AssetTag.CreatedTime
      description: Timestamp of when the tag was created.
      type: string
    - contextPath: Nexpose.AssetTag.RiskModifier
      description: The risk modifier value associated with criticality tag type.
      type: string
  - arguments:
    - description: Number of records to retrieve in each API call when pagination is used.
      name: page_size
    - description: A specific page to retrieve when pagination is used. Page indexing starts at 0.
      name: page
    - description: 'Criteria to sort the records by, in the format: property[,ASC|DESC]. If not specified, default sort order is ascending. Multiple sort criteria can be specified, separated by a ";". For example: "riskScore,DESC;hostName,ASC"'
      name: sort
    - defaultValue: '10'
      description: A number of records to limit the response to.
      name: limit
    description: Returns all assets for which you have access.
    name: nexpose-get-assets
    outputs:
    - contextPath: Nexpose.Asset.AssetId
      description: The identifier of the asset.
      type: number
    - contextPath: Nexpose.Asset.Address
      description: The primary IPv4 or IPv6 address of the asset.
      type: string
    - contextPath: Nexpose.Asset.Name
      description: The primary host name (local or FQDN) of the asset.
      type: string
    - contextPath: Nexpose.Asset.Site
      description: Asset site name.
      type: string
    - contextPath: Nexpose.Asset.Exploits
      description: The number of distinct exploits that can exploit any of the vulnerabilities on the asset.
      type: number
    - contextPath: Nexpose.Asset.Malware
      description: The number of distinct malware kits that vulnerabilities on the asset are susceptible to.
      type: number
    - contextPath: Nexpose.Asset.OperatingSystem
      description: Operating system of the asset.
      type: string
    - contextPath: Nexpose.Asset.Vulnerabilities
      description: The total number of vulnerabilities.
      type: number
    - contextPath: Nexpose.Asset.RiskScore
      description: The risk score (with criticality adjustments) of the asset.
      type: number
    - contextPath: Nexpose.Asset.Assessed
      description: Whether the asset has been assessed for vulnerabilities at least once.
      type: boolean
    - contextPath: Nexpose.Asset.LastScanDate
      description: Last scan date of the asset.
      type: date
    - contextPath: Nexpose.Asset.LastScanId
      description: Id of the asset's last scan.
      type: number
    - contextPath: Endpoint.IP
      description: Endpoint IP address.
      type: string
    - contextPath: Endpoint.HostName
      description: Endpoint host name.
      type: string
    - contextPath: Endpoint.OS
      description: Endpoint operating system.
      type: string
  - arguments:
    - description: 'Queries to use as a filter, according to the Search Criteria API standard. Multiple queries can be specified, separated by a ";" separator. For example: "ip-address in-range 192.0.2.0,192.0.2.1;host-name is myhost". For more information regarding Search Criteria, refer to https://help.rapid7.com/insightvm/en-us/api/index.html#section/Overview/Responses'
      name: query
    - description: Number of records to retrieve in each API call when pagination is used.
      name: page_size
    - description: A specific page to retrieve when pagination is used. Page indexing starts at 0.
      name: page
    - description: A number of records to limit the response to.
      name: limit
      defaultValue: '10'
    - description: 'Criteria to sort the records by, in the format: property[,ASC|DESC]. If not specified, default sort order is ascending. Multiple sort criteria can be specified, separated by a ";" separator. For example: "riskScore,DESC;hostName,ASC".'
      name: sort
    - description: A specific IP address to search.
      name: ipAddressIs
    - description: A specific host name to search.
      name: hostNameIs
    - description: A minimum risk score to use as a filter.
      name: riskScoreHigherThan
    - description: A string to search for in vulnerabilities titles.
      name: vulnerabilityTitleContains
    - description: Site IDs to filter for. Can be a comma-separated list.
      isArray: true
      name: siteIdIn
    - description: Site names to filter for. Can be a comma-separated list.
      isArray: true
      name: siteNameIn
    - auto: PREDEFINED
      defaultValue: all
      description: Operator to determine how to match filters. "all" requires that all filters match for an asset to be included. "any" requires only one filter to match for an asset to be included.
      name: match
      predefined:
      - all
      - any
    description: Search and return all assets matching specific filters. Returns only assets the user has access to.
    name: nexpose-search-assets
    outputs:
    - contextPath: Nexpose.Asset.AssetId
      description: The identifier of the asset.
      type: number
    - contextPath: Nexpose.Asset.Address
      description: The primary IPv4 or IPv6 address of the asset.
      type: string
    - contextPath: Nexpose.Asset.Name
      description: The primary host name (local or FQDN) of the asset.
      type: string
    - contextPath: Nexpose.Asset.Site
      description: Asset site name.
      type: string
    - contextPath: Nexpose.Asset.Exploits
      description: The number of distinct exploits that can exploit any of the vulnerabilities on the asset.
      type: number
    - contextPath: Nexpose.Asset.Malware
      description: The number of distinct malware kits that vulnerabilities on the asset are susceptible to.
      type: number
    - contextPath: Nexpose.Asset.OperatingSystem
      description: Operating system of the asset.
      type: string
    - contextPath: Nexpose.Asset.Vulnerabilities
      description: The total number of vulnerabilities.
      type: number
    - contextPath: Nexpose.Asset.RiskScore
      description: The risk score (with criticality adjustments) of the asset.
      type: number
    - contextPath: Nexpose.Asset.Assessed
      description: Whether the asset has been assessed for vulnerabilities at least once.
      type: boolean
    - contextPath: Nexpose.Asset.LastScanDate
      description: Last scan date of the asset.
      type: date
    - contextPath: Nexpose.Asset.LastScanId
      description: Id of the asset's last scan.
      type: number
    - contextPath: Endpoint.IP
      description: Endpoint IP address.
      type: string
    - contextPath: Endpoint.HostName
      description: Endpoint host name.
      type: string
    - contextPath: Endpoint.OS
      description: Endpoint operating system.
      type: string
  - arguments:
    - description: ID of a specific scan to retrieve. Can be a comma-separated list.
      isArray: true
      name: id
      required: true
    description: Get a specific scan.
    name: nexpose-get-scan
    outputs:
    - contextPath: Nexpose.Scan.Id
      description: The identifier of the scan.
      type: number
    - contextPath: Nexpose.Scan.ScanType
      description: The scan type (automated, manual, scheduled).
      type: string
    - contextPath: Nexpose.Scan.StartedBy
      description: The name of the user who started the scan.
      type: string
    - contextPath: Nexpose.Scan.Assets
      description: The number of assets found in the scan
      type: number
    - contextPath: Nexpose.Scan.TotalTime
      description: The duration of the scan in minutes.
      type: string
    - contextPath: Nexpose.Scan.Status
      description: The scan status. Valid values are aborted, unknown, running, finished, stopped, error, paused, dispatched, integrating
      type: string
    - contextPath: Nexpose.Scan.Completed
      description: The end time of the scan in ISO8601 format.
      type: date
    - contextPath: Nexpose.Scan.Vulnerabilities.Critical
      description: The number of critical vulnerabilities.
      type: number
    - contextPath: Nexpose.Scan.Vulnerabilities.Moderate
      description: The number of moderate vulnerabilities.
      type: number
    - contextPath: Nexpose.Scan.Vulnerabilities.Severe
      description: The number of severe vulnerabilities.
      type: number
    - contextPath: Nexpose.Scan.Vulnerabilities.Total
      description: The total number of vulnerabilities.
      type: number
  - arguments:
    - description: ID of an asset to search for the vulnerability.
      name: id
      required: true
    - description: "ID of a vulnerability to search for. Example: 7-zip-cve-2008-6536"
      name: vulnerabilityId
      required: true
    description: Returns details and possible remediations for an asset's vulnerability.
    name: nexpose-get-asset-vulnerability
    outputs:
    - contextPath: Nexpose.Asset.AssetId
      description: Identifier of the asset.
      type: number
    - contextPath: Nexpose.Asset.Vulnerability.Id
      description: The identifier of the vulnerability.
      type: number
    - contextPath: Nexpose.Asset.Vulnerability.Title
      description: The title (summary) of the vulnerability.
      type: string
    - contextPath: Nexpose.Asset.Vulnerability.Severity
      description: 'The severity of the vulnerability, one of: "Moderate", "Severe", "Critical".'
      type: string
    - contextPath: Nexpose.Asset.Vulnerability.RiskScore
      description: The risk score of the vulnerability, rounded to a maximum of to digits of precision. If using the default Rapid7 Real Risk™ model, this value ranges from 0-1000.
      type: number
    - contextPath: Nexpose.Asset.Vulnerability.CVSS
      description: The CVSS vector(s) for the vulnerability.
      type: string
    - contextPath: Nexpose.Asset.Vulnerability.CVSSV3
      description: The CVSS v3 vector.
      type: string
    - contextPath: Nexpose.Asset.Vulnerability.Published
      description: The date the vulnerability was first published or announced. The format is an ISO 8601 date, YYYY-MM-DD.
      type: date
    - contextPath: Nexpose.Asset.Vulnerability.Added
      description: The date the vulnerability coverage was added. The format is an ISO 8601 date, YYYY-MM-DD.
      type: date
    - contextPath: Nexpose.Asset.Vulnerability.Modified
      description: The last date the vulnerability was modified. The format is an ISO 8601 date, YYYY-MM-DD.
      type: date
    - contextPath: Nexpose.Asset.Vulnerability.CVSSScore
      description: The CVSS score (ranges from 0-10).
      type: number
    - contextPath: Nexpose.Asset.Vulnerability.CVSSV3Score
      description: The CVSS3 score, which ranges from 0-10.
      type: number
    - contextPath: Nexpose.Asset.Vulnerability.Categories
      description: All vulnerability categories assigned to this vulnerability.
      type: unknown
    - contextPath: Nexpose.Asset.Vulnerability.CVES
      description: All CVEs assigned to this vulnerability.
      type: unknown
    - contextPath: Nexpose.Asset.Vulnerability.Check.Port
      description: The port of the service the result was discovered on.
      type: number
    - contextPath: Nexpose.Asset.Vulnerability.Check.Protocol
      description: The protocol of the service the result was discovered on, valid values ip, icmp, igmp, ggp, tcp, pup, udp, idp, esp, nd, raw
      type: string
    - contextPath: Nexpose.Asset.Vulnerability.Check.Since
      description: The date and time the result was first recorded, in the ISO8601 format. If the result changes status this value is the date and time of the status change.
      type: date
    - contextPath: Nexpose.Asset.Vulnerability.Check.Proof
      description: The proof explaining why the result was found vulnerable.
      type: string
    - contextPath: Nexpose.Asset.Vulnerability.Check.Status
      description: The status of the vulnerability check result. Valid values are, unknown, not-vulnerable, vulnerable, vulnerable-version, vulnerable-potential, vulnerable-with-exception-applied, vulnerable-version-with-exception-applied, vulnerable-potential-with-exception-applied
      type: string
    - contextPath: Nexpose.Asset.Vulnerability.Solution.Type
      description: 'The type of the solution. One of: "Configuration", "Rollup patch", "Patch".'
      type: string
    - contextPath: Nexpose.Asset.Vulnerability.Solution.Summary
      description: The summary of the solution.
      type: string
    - contextPath: Nexpose.Asset.Vulnerability.Solution.Steps
      description: The steps required to remediate the vulnerability.
      type: string
    - contextPath: Nexpose.Asset.Vulnerability.Solution.Estimate
      description: The estimated duration to apply the solution, in minutes.
      type: string
    - contextPath: Nexpose.Asset.Vulnerability.Solution.AdditionalInformation
      description: Additional information or resources that can assist in applying the remediation
      type: string
    - contextPath: CVE.ID
      description: Common Vulnerabilities and Exposures IDs.
      type: string
  - arguments:
    - description: Name of the credential.
      name: name
      required: true
    - description: Site assignment configuration for the credential. Assign the shared scan credential either to be available to all sites, or a specific list of sites.
      name: site_assignment
      required: true
      auto: PREDEFINED
      predefined:
      - All-Sites
      - Specific-Sites
    - description: Credential service type.
      name: service
      required: true
      auto: PREDEFINED
      predefined:
      - AS400
      - CIFS
      - CIFSHash
      - CVS
      - DB2
      - FTP
      - HTTP
      - MS-SQL
      - MySQL
      - Notes
      - Oracle
      - POP
      - PostgresSQL
      - Remote-Exec
      - SNMP
      - SNMPv3
      - SSH
      - SSH-Key
      - Sybase
      - Telnet
    - description: Database name.
      name: database
    - description: Description for the credential.
      name: description
    - description: Domain address.
      name: domain
    - description: Hostname or IP address to restrict the credentials to.
      name: host_restriction
    - description: HTTP realm.
      name: http_realm
    - description: Password for the notes account that will be used for authenticating.
      name: notes_id_password
    - description: NTLM password hash.
      name: ntlm_hash
    - auto: PREDEFINED
      description: Whether the scan engine should attempt to enumerate SIDs from the environment.
      name: oracle_enumerate_sids
      predefined:
      - 'true'
      - 'false'
    - description: Oracle Net Listener password. Used to enumerate SIDs from your environment.
      name: oracle_listener_password
    - description: Oracle database name.
      name: oracle_sid
    - description: Password for the credential.
      name: password
    - description: Further restricts the credential to attempt to authenticate on a specific port. Can be used only if `host_restriction` is used.
      name: port_restriction
    - description: List of site IDs for the shared credential that are explicitly assigned access to the shared scan credential, allowing it to use the credential during a scan.
      isArray: true
      name: sites
    - description: SNMP community for authentication.
      name: community_name
    - auto: PREDEFINED
      description: SNMPv3 authentication type for the credential.
      name: authentication_type
      predefined:
      - No-Authentication
      - MD5
      - SHA
    - description: SNMPv3 privacy password to use.
      name: privacy_password
    - auto: PREDEFINED
      description: SNMPv3 Privacy protocol to use.
      name: privacy_type
      predefined:
      - No-Privacy
      - DES
      - AES-128
      - AES-192
      - AES-192-With-3-DES-Key-Extension
      - AES-256
      - AES-256-With-3-DES-Key-Extension
    - description: PEM formatted private key.
      name: ssh_key_pem
    - auto: PREDEFINED
      description: Elevation type to use for scans.
      name: ssh_permission_elevation
      predefined:
      - None
      - sudo
      - sudosu
      - su
      - pbrun
      - Privileged-Exec
    - description: Password to use for elevation.
      name: ssh_permission_elevation_password
    - description: Username to use for elevation.
      name: ssh_permission_elevation_username
    - description: Password for the private key.
      name: ssh_private_key_password
    - auto: PREDEFINED
      description: Whether to use Windows authentication.
      name: use_windows_authentication
      predefined:
      - 'true'
      - 'false'
    - description: Username for the credential.
      name: username
    description: "Create a new shared credential. For detailed explanation of all parameters of this command, see: https://help.rapid7.com/insightvm/en-us/api/index.html#operation/createSharedCredential"
    name: nexpose-create-shared-credential
    outputs:
    - contextPath: Nexpose.SharedCredential.id
      description: ID of the generated credential.
      type: number
  - arguments:
    - description: Site name. Must be unique.
      name: name
      required: true
    - description: Site's description.
      name: description
    - description: Addresses of assets to include in site scans. Can be a comma-separated list.
      isArray: true
      name: assets
      required: true
    - description: ID of a scan template to use. If not specified, the default scan template will be used. Use `nexpose-get-report-templates` to get a list of all available templates.
      name: scanTemplateId
    - auto: PREDEFINED
      description: Site importance. Defaults to "normal" if not specified.
      name: importance
      predefined:
      - very_low
      - low
      - normal
      - high
      - very_high
    description: Creates a new site with the specified configuration.
    name: nexpose-create-site
    outputs:
    - contextPath: Nexpose.Site.Id
      description: ID of the created site.
      type: number
  - arguments:
    - description: The date and time the vulnerability exception is set to expire in ISO 8601 date format.
      name: expires
    - description: "ID of the vulnerability to create the exception for. Example: 7-zip-cve-2008-6536"
      name: vulnerability_id
      required: true
    - auto: PREDEFINED
      description: The type of the exception scope. If set to anything other than `Global`, `scope_id` parameter is required.
      name: scope_type
      predefined:
      - Global
      - Site
      - Asset
      - Asset Group
#          - Instance  # We had issues with this option, so it's not currently supported
      required: true
    - auto: PREDEFINED
      description: State of the vulnerability exception.
      name: state
      predefined:
      - Expired
      - Approved
      - Rejected
      - Under Review
      required: true
    - description: A comment from the submitter as to why the exception was submitted.
      name: comment
    - auto: PREDEFINED
      description: Reason why the vulnerability exception was submitted.
      name: reason
      predefined:
      - False Positive
      - Compensating Control
      - Acceptable Use
      - Acceptable Risk
      - Other
      required: true
    - description: ID of the chosen `scope_type` (site ID, asset ID, etc.). Required if `scope_type` is anything other than `Global`.
      name: scope_id
    description: Create a new vulnerability exception.
    name: nexpose-create-vulnerability-exception
    outputs:
    - contextPath: Nexpose.VulnerabilityException.id
      description: ID of the generated vulnerability exception.
      type: number
  - description: Delete an asset.
    name: nexpose-delete-asset
    arguments:
    - description: ID of the asset to delete.
      name: id
      required: true
  - arguments:
    - description: ID of the site to delete
      name: site_id
    - description: Name of the site to delete (can be used instead of `site_id`)
      name: site_name
    - description: ID of the scheduled scan to delete.
      name: schedule_id
      required: true
    description: Delete a scheduled scan.
    name: nexpose-delete-scan-schedule
  - arguments:
    - description: ID of the shared credential to delete.
      name: id
      required: true
    description: "Beta Command\n\nDelete a shared credential."
    name: nexpose-delete-shared-credential
  - arguments:
    - description: ID of the site.
      name: site_id
    - description: Name of the site (can be used instead of `site_id`)
      name: site_name
    - description: ID of the site scan credential to delete.
      name: credential_id
      required: true
    description: "Beta Command\n\nDelete a site scan credential."
    name: nexpose-delete-site-scan-credential
  - arguments:
    - description: ID of a site to delete
      name: id
    - description: Name of the site to delete (can be used instead of `site_id`).
      name: site_name
    description: Deletes a site.
    name: nexpose-delete-site
  - arguments:
    - description: ID of the vulnerability exception to delete.
      name: id
      required: true
    description: Delete a vulnerability exception.
    name: nexpose-delete-vulnerability-exception
  - arguments:
    - description: Number of records to retrieve in each API call when pagination is used.
      name: page_size
    - description: A specific page to retrieve when pagination is used. Page indexing starts at 0.
      name: page
    - defaultValue: '10'
      description: A number of records to limit the response to.
      name: limit
    - description: 'Criteria to sort the records by, in the format: property[,ASC|DESC]. If not specified, default sort order is ascending. Multiple sort criteria can be specified, separated by a ";". For example: "riskScore,DESC;hostName,ASC".'
      name: sort
    description: Retrieves accessible sites.
    name: nexpose-get-sites
    outputs:
    - contextPath: Nexpose.Site.Id
      description: The identifier of the site.
      type: number
    - contextPath: Nexpose.Site.Name
      description: The site name.
      type: string
    - contextPath: Nexpose.Site.Assets
      description: The number of assets that belong to the site.
      type: number
    - contextPath: Nexpose.Site.Type
      description: The type of the site. Valid values are agent, dynamic, static
      type: string
    - contextPath: Nexpose.Site.Vulnerabilities
      description: The total number of vulnerabilities.
      type: number
    - contextPath: Nexpose.Site.Risk
      description: The risk score (with criticality adjustments) of the site.
      type: number
    - contextPath: Nexpose.Site.LastScan
      description: The date and time of the site's last scan.
      type: date
  - description: Returns all available report templates.
    name: nexpose-get-report-templates
    outputs:
    - contextPath: Nexpose.Template.Id
      description: The identifier of the report template.
      type: number
    - contextPath: Nexpose.Template.Name
      description: The name of the report template.
      type: string
    - contextPath: Nexpose.Template.Description
      description: The description of the report template.
      type: string
    - contextPath: Nexpose.Template.Type
      description: The type of the report template. document is a templatized, typically printable, report that has various sections of content. export is data-oriented output, typically CSV. file is a printable report template using a report template file.
      type: string
  - arguments:
    - description: ID of the site.
      name: site_id
    - description: Name of the site (can be used instead of `site_id`).
      name: site_name
    - description: The date the data was collected on the asset in ISO 8601 format.
      name: date
      required: true
    - description: Primary IPv4 or IPv6 address of the asset.
      isArray: true
      name: ip
      required: true
    - description: Hostname of the asset.
      name: host_name
    - auto: PREDEFINED
      description: The source used to detect the host name. "User" indicates the host name source is user-supplied.
      name: host_name_source
      predefined:
      - User
      - DNS
      - NetBIOS
      - DCE
      - EPSEC
      - LDAP
      - Other
    description: Create a new asset.
    name: nexpose-create-asset
    outputs:
    - contextPath: Nexpose.Asset.id
      description: ID of the newly created asset.
      type: string
  - arguments:
    - description: Asset IDs to create the report on. Can be a comma-separated list.
      isArray: true
      name: assets
      required: true
    - description: Report template ID to create the report with. If not provided, the first available template will be used.
      name: template
    - description: Report name.
      name: name
    - auto: PREDEFINED
      description: Report format (uses PDF by default).
      name: format
      predefined:
      - pdf
      - rtf
      - xml
      - html
      - text
    - auto: PREDEFINED
      defaultValue: 'true'
      description: Whether to download the report immediately after the report is generated. Defaults to "true". If the report takes longer than 10 seconds to generate, set to "false".
      name: download_immediately
      predefined:
      - 'true'
      - 'false'
    description: Generates a new report on given assets according to a template and arguments.
    name: nexpose-create-assets-report
    outputs:
    - contextPath: InfoFile.EntryId
      description: Entry ID of the report file.
      type: string
    - contextPath: InfoFile.Name
      description: Name of the report file.
      type: string
    - contextPath: InfoFile.Extension
      description: File extension of the report file.
      type: string
    - contextPath: InfoFile.Info
      description: Information about the report file.
      type: string
    - contextPath: InfoFile.Size
      description: Size of the report file (in bytes).
      type: number
    - contextPath: InfoFile.Type
      description: Type of the report file.
      type: string
    - contextPath: Nexpose.Report.ID
      description: The identifier of the report.
      type: string
    - contextPath: Nexpose.Report.InstanceID
      description: The identifier of the report instance.
      type: string
    - contextPath: Nexpose.Report.Name
      description: The report name.
      type: string
    - contextPath: Nexpose.Report.Format
      description: The report format.
      type: string
  - name: nexpose-create-sites-report
    arguments:
    - name: sites
      description: Site IDs to create the report on. Can be a comma-separated list.
      isArray: true
    - name: site_names
      description: Names of sites to create the report on. Can be a comma-separated list.
      isArray: true
    - name: template
      description: Report template ID to use for report's creation. If not provided, the first available template will be used.
    - name: name
      description: Report name
    - auto: PREDEFINED
      description: Report format (uses PDF by default).
      name: format
      predefined:
      - pdf
      - rtf
      - xml
      - html
      - text
    - auto: PREDEFINED
      defaultValue: 'true'
      description: If true, downloads the report immediately after the report is generated. The default is "true". If the report takes longer than 10 seconds to generate, set to "false".
      name: download_immediately
      predefined:
      - 'true'
      - 'false'
    outputs:
    - contextPath: InfoFile.EntryId
      description: Entry ID of the report file.
      type: string
    - contextPath: InfoFile.Name
      description: Name of the report file.
      type: string
    - contextPath: InfoFile.Extension
      description: File extension of the report file.
      type: string
    - contextPath: InfoFile.Info
      description: Info about the report file.
      type: string
    - contextPath: InfoFile.Size
      description: Size of the report file.
      type: number
    - contextPath: InfoFile.Type
      description: Type of the report file.
      type: string
    - contextPath: Nexpose.Report.ID
      description: The identifier of the report.
      type: string
    - contextPath: Nexpose.Report.InstanceID
      description: The identifier of the report instance.
      type: string
    - contextPath: Nexpose.Report.Name
      description: The report name.
      type: string
    - contextPath: Nexpose.Report.Format
      description: The report format.
      type: string
    description: Generates a new report on given sites according to a template and arguments.
  - name: nexpose-create-site-scan-credential
    arguments:
    - name: site_id
      description: ID of the site.
    - name: site_name
      description: Name of the site (can be used instead of `site_id`)
    - description: Name of the credential.
      name: name
      required: true
    - auto: PREDEFINED
      description: Credential service type.
      name: service
      predefined:
      - AS400
      - CIFS
      - CIFSHash
      - CVS
      - DB2
      - FTP
      - HTTP
      - MS-SQL
      - MySQL
      - Notes
      - Oracle
      - POP
      - PostgresSQL
      - Remote-Exec
      - SNMP
      - SNMPv3
      - SSH
      - SSH-Key
      - Sybase
      - Telnet
      required: true
    - description: Database name.
      name: database
    - description: Description for the credential.
      name: description
    - description: Domain address.
      name: domain
    - description: Hostname or IP address to restrict the credentials to.
      name: host_restriction
    - description: HTTP realm.
      name: http_realm
    - description: Password for the notes account that will be used for authenticating.
      name: notes_id_password
    - description: NTLM password hash.
      name: ntlm_hash
    - auto: PREDEFINED
      description: Whether the scan engine should attempt to enumerate SIDs from the environment.
      name: oracle_enumerate_sids
      predefined:
      - 'true'
      - 'false'
    - description: Oracle Net Listener password. Used to enumerate SIDs from your environment.
      name: oracle_listener_password
    - description: Oracle database name.
      name: oracle_sid
    - description: Password for the credential.
      name: password
    - description: Further restricts the credential to attempt to authenticate on a specific port. Can be used only if `host_restriction` is used.
      name: port_restriction
    - description: SNMP community for authentication.
      name: community_name
    - auto: PREDEFINED
      description: SNMPv3 authentication type for the credential.
      name: authentication_type
      predefined:
      - No-Authentication
      - MD5
      - SHA
    - description: SNMPv3 privacy password to use.
      name: privacy_password
    - auto: PREDEFINED
      description: SNMPv3 privacy protocol to use.
      name: privacy_type
      predefined:
      - No-Privacy
      - DES
      - AES-128
      - AES-192
      - AES-192-With-3-DES-Key-Extension
      - AES-256
      - AES-256-With-3-DES-Key-Extension
    - description: PEM formatted private key.
      name: ssh_key_pem
    - auto: PREDEFINED
      description: Elevation type to use for scans.
      name: ssh_permission_elevation
      predefined:
      - None
      - sudo
      - sudosu
      - su
      - pbrun
      - Privileged-Exec
    - description: Password to use for elevation.
      name: ssh_permission_elevation_password
    - description: Username to use for elevation.
      name: ssh_permission_elevation_username
    - description: Password for the private key.
      name: ssh_private_key_password
    - auto: PREDEFINED
      description: Whether to use Windows authentication.
      name: use_windows_authentication
      predefined:
      - 'true'
      - 'false'
    - description: Username for the credential.
      name: username
    outputs:
    - contextPath: Nexpose.SiteScanCredential.id
      description: ID of the generated credential.
      type: number
    description: "Beta Command\n\nCreate a new site scan credential. For detailed explanation of all parameters of this command, see: https://help.rapid7.com/insightvm/en-us/api/index.html#operation/createSiteCredential"
  - arguments:
    - description: ID of the scan to create a report about.
      name: scan
      required: true
    - description: Report template ID to use for creation. If not provided, the first available template will be used.
      name: template
    - description: Report name.
      name: name
    - auto: PREDEFINED
      description: Report format (uses PDF by default).
      name: format
      predefined:
      - pdf
      - rtf
      - xml
      - html
      - text
    - auto: PREDEFINED
      defaultValue: 'true'
      description: If true, downloads the report immediately after the report is generated. The default is "true". If the report takes longer than 10 seconds to generate, set to "false".
      name: download_immediately
      predefined:
      - 'true'
      - 'false'
    description: Generates a new report for a specified scan.
    name: nexpose-create-scan-report
    outputs:
    - contextPath: InfoFile.EntryId
      description: Entry ID of the report file.
      type: string
    - contextPath: InfoFile.Name
      description: Name of the report file.
      type: string
    - contextPath: InfoFile.Extension
      description: File extension of the report file.
      type: string
    - contextPath: InfoFile.Info
      description: Info about the report file.
      type: string
    - contextPath: InfoFile.Size
      description: Size of the report file.
      type: number
    - contextPath: InfoFile.Type
      description: Type of the report file.
      type: string
    - contextPath: Nexpose.Report.ID
      description: The identifier of the report.
      type: string
    - contextPath: Nexpose.Report.InstanceID
      description: The identifier of the report instance.
      type: string
    - contextPath: Nexpose.Report.Name
      description: The report name.
      type: string
    - contextPath: Nexpose.Report.Format
      description: The report format.
      type: string
  - arguments:
    - description: ID of the site.
      name: site_id
    - description: Name of the site (can be used instead of `site_id`).
      name: site_name
    - auto: PREDEFINED
      defaultValue: 'True'
      description: Whether to enable the scheduled scan after creation.
      name: enabled
      predefined:
      - 'True'
      - 'False'
    - auto: PREDEFINED
      description: The desired behavior of a repeating scheduled scan when the previous scan was paused due to reaching its maximum duration.
      name: on_scan_repeat
      predefined:
      - Restart-Scan
      - Resume-Scan
      required: true
    - description: The scheduled start date and time formatted in ISO 8601 format. Repeating schedules will determine the next schedule to begin based on this date and time.
      name: start
      required: true
    - description: A list of IDs for asset groups to exclude from the scan.
      isArray: true
      name: excluded_asset_group_ids
    - description: A list of addresses to exclude from the scan.
      isArray: true
      name: excluded_addresses
    - description: A list of IDs for asset groups to include in the scan.
      isArray: true
      name: included_asset_group_ids
    - description: A list of addresses to include in the scan.
      isArray: true
      name: included_addresses
    - description: Maximum duration of the scan in days.
      name: duration_days
    - description: Maximum duration of the scan in hours.
      name: duration_hours
    - description: Maximum duration of the scan in minutes.
      name: duration_minutes
    - auto: PREDEFINED
      description: How frequently the schedule should repeat (Every...).
      name: frequency
      predefined:
      - Hour
      - Day
      - Week
      - Date-of-month
    - description: The interval time the schedule should repeat. This depends on the value set in `frequency`. For example, if the value of `frequency` is set to "Day" and `interval` is set to 2, then the schedule will repeat every 2 days. Required only if frequency is used.
      name: interval_time
    - description: Specifies the schedule repeat day of the interval month. For example, if `date_of_month` is 17 and `interval` is set to 2, then the schedule will repeat every 2 months on the 17th day of the month. Required and used only if frequency is set to `Date of month`.
      name: date_of_month
    - description: A unique user-defined name for the scan launched by the schedule. If not explicitly set in the schedule, the scan name will be generated prior to the scan launching.
      name: scan_name
    - description: ID of the scan template to use.
      name: scan_template
    description: "Beta Command\n\nCreate a new site scan schedule."
    name: nexpose-create-scan-schedule
    outputs:
    - contextPath: Nexpose.ScanSchedule.id
      description: ID of the newly created scan schedule.
      type: int
  - arguments:
    - description: ID of the site.
      name: site_id
    - description: Name of the site (can be used instead of `site_id`).
      name: site_name
    - defaultValue: '10'
      description: The number of records to limit the response to.
      name: limit
    description: Retrieve information about shared credentials for a specific site.
    name: nexpose-list-assigned-shared-credential
    outputs:
    - contextPath: Nexpose.AssignedSharedCredential.enabled
      description: Flag indicating whether the shared credential is enabled for the site's scans.
      type: string
    - contextPath: Nexpose.AssignedSharedCredential.id
      description: ID of the shared credential.
      type: string
    - contextPath: Nexpose.AssignedSharedCredential.name
      description: The name of the shared credential.
      type: string
    - contextPath: Nexpose.AssignedSharedCredential.service
      description: Credential service type.
      type: string
  - arguments:
    - description: ID of a specific vulnerability to retrieve.
      name: id
    - description: Number of records to retrieve in each API call when pagination is used.
      name: page_size
    - description: A specific page to retrieve when pagination is used. Page indexing starts at 0.
      name: page
    - defaultValue: '10'
      description: The number of records to limit the response to.
      name: limit
    - description: 'Criteria to sort the records by, in the format: property[,ASC|DESC]. If not specified, default sort order is ascending. Multiple sort criteria can be specified, separated by a ";". For example: "riskScore,DESC;hostName,ASC".'
      name: sort
    description: Retrieve information about all or a specific vulnerability.
    name: nexpose-list-vulnerability
    outputs:
    - contextPath: Nexpose.Vulnerability.added
      description: The date the vulnerability coverage was added in ISO 8601 format.
      type: string
    - contextPath: Nexpose.Vulnerability.categories
      description: All vulnerability categories assigned to this vulnerability.
      type: array
    - contextPath: Nexpose.Vulnerability.cves
      description: All CVEs assigned to this vulnerability.
      type: array
    - contextPath: Nexpose.Vulnerability.cvss.v2.accessComplexity
      description: Access Complexity (AC) component that measures the complexity of the attack required to exploit the vulnerability once an attacker has gained access to the target system.
      type: string
    - contextPath: Nexpose.Vulnerability.cvss.v2.accessVector
      description: Access Vector (Av) component that reflects how the vulnerability is exploited.
      type: string
    - contextPath: Nexpose.Vulnerability.cvss.v2.authentication
      description: Authentication (Au) component that measures the number of times an attacker must authenticate to a target in order to exploit a vulnerability.
      type: string
    - contextPath: Nexpose.Vulnerability.cvss.v2.availabilityImpact
      description: Availability Impact (A) component that measures the impact to availability of a successfully exploited vulnerability.
      type: string
    - contextPath: Nexpose.Vulnerability.cvss.v2.confidentialityImpact
      description: Confidentiality Impact (C) component that measures the impact on confidentiality of a successfully exploited vulnerability.
      type: string
    - contextPath: Nexpose.Vulnerability.cvss.v2.exploitScore
      description: The CVSS exploit score.
      type: number
    - contextPath: Nexpose.Vulnerability.cvss.v2.impactScore
      description: The CVSS impact score.
      type: number
    - contextPath: Nexpose.Vulnerability.cvss.v2.integrityImpact
      description: Integrity Impact (I) component that measures the impact to integrity of a successfully exploited vulnerability.
      type: string
    - contextPath: Nexpose.Vulnerability.cvss.v2.score
      description: The CVSS score (ranges from 0-10).
      type: number
    - contextPath: Nexpose.Vulnerability.cvss.v2.vector
      description: The CVSS v2 vector.
      type: string
    - contextPath: Nexpose.Vulnerability.cvss.v3.attackComplexity
      description: Access Complexity (AC) component that measures the conditions beyond the attacker's control that must exist in order to exploit the vulnerability.
      type: string
    - contextPath: Nexpose.Vulnerability.cvss.v3.attackVector
      description: Attack Vector (AV) component that measures context by which vulnerability exploitation is possible.
      type: string
    - contextPath: Nexpose.Vulnerability.cvss.v3.availabilityImpact
      description: Availability Impact (A) that measures the impact to the availability of the impacted component resulting from a successfully exploited vulnerability.
      type: string
    - contextPath: Nexpose.Vulnerability.cvss.v3.confidentialityImpact
      description: Confidentiality Impact (C) component that measures the impact on confidentiality of a successfully exploited vulnerability.
      type: string
    - contextPath: Nexpose.Vulnerability.cvss.v3.exploitScore
      description: The CVSS impact score.
      type: number
    - contextPath: Nexpose.Vulnerability.cvss.v3.impactScore
      description: The CVSS exploit score.
      type: number
    - contextPath: Nexpose.Vulnerability.cvss.v3.integrityImpact
      description: Integrity Impact (I) that measures the impact to integrity of a successfully exploited vulnerability. Integrity refers to the trustworthiness and veracity of information.
      type: string
    - contextPath: Nexpose.Vulnerability.cvss.v3.privilegeRequired
      description: Privileges Required (PR) that measures the level of privileges an attacker must possess before successfully exploiting the vulnerability.
      type: string
    - contextPath: Nexpose.Vulnerability.cvss.v3.scope
      description: Scope (S) that measures the collection of privileges defined by a computing authority (e.g., an application, an operating system, or a sandbox environment) when granting access to computing resources (e.g., files, CPU, memory, etc.). These privileges are assigned based on some method of identification and authorization.
      type: string
    - contextPath: Nexpose.Vulnerability.cvss.v3.score
      description: The CVSS score (ranges from 0-10).
      type: number
    - contextPath: Nexpose.Vulnerability.cvss.v3.userInteraction
      description: User Interaction (UI) that measures the requirement for a user, other than the attacker, to participate in the successful compromise of the vulnerable component.
      type: string
    - contextPath: Nexpose.Vulnerability.cvss.v3.vector
      description: The CVSS v3 vector.
      type: string
    - contextPath: Nexpose.Vulnerability.denialOfService
      description: Whether the vulnerability can lead to Denial of Service (DoS).
      type: boolean
    - contextPath: Nexpose.Vulnerability.description.html
      description: Hypertext Markup Language (HTML) representation of the content.
      type: string
    - contextPath: Nexpose.Vulnerability.description.text
      description: Textual representation of the content.
      type: string
    - contextPath: Nexpose.Vulnerability.exploits
      description: The exploits that can be used to exploit a vulnerability.
      type: number
    - contextPath: Nexpose.Vulnerability.id
      description: The identifier of the vulnerability.
      type: string
    - contextPath: Nexpose.Vulnerability.malwareKits
      description: The malware kits that are known to be used to exploit the vulnerability.
      type: number
    - contextPath: Nexpose.Vulnerability.modified
      description: The last date the vulnerability was modified in ISO 8601 format.
      type: string
    - contextPath: Nexpose.Vulnerability.pci.adjustedCVSSScore
      description: The CVSS score of the vulnerability, adjusted for PCI rules and exceptions, on a scale of 0-10.
      type: number
    - contextPath: Nexpose.Vulnerability.pci.adjustedSeverityScore
      description: The severity score of the vulnerability, adjusted for PCI rules and exceptions, on a scale of 0-10.
      type: number
    - contextPath: Nexpose.Vulnerability.pci.fail
      description: Whether, if present on a host, this vulnerability would cause a PCI failure. True if "status" is "Fail", false otherwise.
      type: boolean
    - contextPath: Nexpose.Vulnerability.pci.specialNotes
      description: Any special notes or remarks about the vulnerability that pertain to PCI compliance.
      type: string
    - contextPath: Nexpose.Vulnerability.pci.status
      description: The PCI compliance status of the vulnerability. Can be either "Pass", or "Fail".
      type: string
    - contextPath: Nexpose.Vulnerability.published
      description: The date the vulnerability was first published or announced in ISO 8601 format.
      type: string
    - contextPath: Nexpose.Vulnerability.riskScore
      description: The risk score of the vulnerability, rounded to a maximum of two digits of precision. If using the default Rapid7 Real Risk model, this value ranges from 0-1000.
      type: number
    - contextPath: Nexpose.Vulnerability.severity
      description: The severity of the vulnerability, can be either "Moderate", "Severe", or "Critical".
      type: string
    - contextPath: Nexpose.Vulnerability.severityScore
      description: The severity score of the vulnerability, on a scale of 0-10.
      type: number
    - contextPath: Nexpose.Vulnerability.title
      description: The title (summary) of the vulnerability.
      type: string
  - arguments:
    - description: ID of the site.
      name: site_id
    - description: Name of the site (can be used instead of `site_id`).
      name: site_name
    - description: ID of the scheduled scan (optional, will return a single specific scan if used).
      name: schedule_id
    - defaultValue: '10'
      description: A number of records to limit the response to.
      name: limit
    description: "BetaCommand\n\nRetrieve information about scan schedules for a specific site or a specific scan schedule."
    name: nexpose-list-scan-schedule
    outputs:
    - contextPath: Nexpose.ScanSchedule.assets.excludedAssetGroups.assetGroupIDs
      description: List of asset group identifiers that will be excluded from scans.
      type: array
    - contextPath: Nexpose.ScanSchedule.assets.excludedTargets.addresses
      description: List of addresses that will be excluded from scans.
      type: array
    - contextPath: Nexpose.ScanSchedule.assets.includedAssetGroups.assetGroupIDs
      description: List of asset group identifiers that will be included in scans.
      type: array
    - contextPath: Nexpose.ScanSchedule.assets.includedTargets.addresses
      description: List of addresses that will be included in scans.
      type: array
    - contextPath: Nexpose.ScanSchedule.duration
      description: Specifies in ISO 8601 duration format the maximum duration the scheduled scan is allowed to run.
      type: string
    - contextPath: Nexpose.ScanSchedule.enabled
      description: Flag indicating whether the scan schedule is enabled.
      type: string
    - contextPath: Nexpose.ScanSchedule.id
      description: The identifier of the scan schedule.
      type: int
    - contextPath: Nexpose.ScanSchedule.nextRuntimes
      description: List the next 10 dates when the schedule will launch.
      type: array
    - contextPath: Nexpose.ScanSchedule.onScanRepeat
      description: Specifies the desired behavior of a repeating scheduled scan when the previous scan was paused due to reaching is maximum duration.
      type: string
    - contextPath: Nexpose.ScanSchedule.repeat.dayOfWeek
      description: Specifies the desired behavior of a repeating scheduled scan when the previous scan was paused due to reaching is maximum duration.
    - contextPath: Nexpose.ScanSchedule.repeat.every
      description: The frequency in which the schedule repeats. Each value represents a different unit of time and is used in conjunction with the property interval.
    - contextPath: Nexpose.ScanSchedule.repeat.interval
      description: The interval time the schedule should repeat. This depends on the value set in every.
    - contextPath: Nexpose.ScanSchedule.repeat.weekOfMonth
      description: This property only applies to schedules with an every value of "day-of-month". The week of the month the scheduled task should repeat.
    - contextPath: Nexpose.ScanSchedule.repeat.scanEngineId
      description: The identifier of the scan engine to be used for this scan schedule. If not set, the site's assigned scan engine will be used.
    - contextPath: Nexpose.ScanSchedule.repeat.scanName
      description: A user-defined name for the scan launched by the schedule.
    - contextPath: Nexpose.ScanSchedule.repeat.scanTemplateId
      description: The identifier of the scan template to be used for this scan schedule. If not set, the site's assigned scan template will be used.
    - contextPath: Nexpose.ScanSchedule.repeat.start
      description: The scheduled start date and time. Repeating schedules will determine the next schedule to begin based on this date and time.
  - arguments:
    - description: ID of a specific shared credential to retrieve.
      name: id
    - defaultValue: '10'
      description: A number of records to limit the response to.
      name: limit
    description: Retrieve information about all or a specific shared credential.
    name: nexpose-list-shared-credential
    outputs:
    - contextPath: Nexpose.SharedCredential.account.authenticationType
      description: SNMPv3 authentication type for the credential.
      type: string
    - contextPath: Nexpose.SharedCredential.account.communityName
      description: SNMP community for authentication.
      type: string
    - contextPath: Nexpose.SharedCredential.account.database
      description: Database name.
      type: string
    - contextPath: Nexpose.SharedCredential.account.domain
      description: Domain address.
      type: string
    - contextPath: Nexpose.SharedCredential.account.enumerateSids
      description: Whether the scan engine should attempt to enumerate SIDs from the environment.
      type: boolean
    - contextPath: Nexpose.SharedCredential.account.notesIDPassword
      description: Password for the notes account that will be used for authenticating.
      type: string
    - contextPath: Nexpose.SharedCredential.account.ntlmHash
      description: NTLM password hash.
      type: string
    - contextPath: Nexpose.SharedCredential.account.oracleListenerPassword
      description: The Oracle Net Listener password. Used to enumerate SIDs from the environment.
      type: string
    - contextPath: Nexpose.SharedCredential.account.password
      description: Password for the credential.
      type: string
    - contextPath: Nexpose.SharedCredential.account.pemKey
      description: PEM formatted private key.
      type: string
    - contextPath: Nexpose.SharedCredential.account.permissionElevation
      description: Elevation type to use for scans.
      type: string
    - contextPath: Nexpose.SharedCredential.account.permissionElevationPassword
      description: Password to use for elevation.
      type: string
    - contextPath: Nexpose.SharedCredential.account.permissionElevationUserName
      description: Username to use for elevation.
      type: string
    - contextPath: Nexpose.SharedCredential.account.privacyPassword
      description: SNMPv3 privacy password to use.
      type: string
    - contextPath: Nexpose.SharedCredential.account.privacyType
      description: SNMPv3 privacy protocol to use.
      type: string
    - contextPath: Nexpose.SharedCredential.account.privateKeyPassword
      description: Password for the private key.
      type: string
    - contextPath: Nexpose.SharedCredential.account.realm
      description: HTTP realm.
      type: string
    - contextPath: Nexpose.SharedCredential.account.service
      description: Credential service type.
      type: string
    - contextPath: Nexpose.SharedCredential.account.sid
      description: Oracle database name.
      type: string
    - contextPath: Nexpose.SharedCredential.account.useWindowsAuthentication
      description: Whether to use Windows authentication.
      type: boolean
    - contextPath: Nexpose.SharedCredential.account.username
      description: Username for the credential.
      type: string
    - contextPath: Nexpose.SharedCredential.description
      description: Description for the credential.
      type: string
    - contextPath: Nexpose.SharedCredential.hostRestriction
      description: Hostname or IP address to restrict the credentials to.
      type: string
    - contextPath: Nexpose.SharedCredential.id
      description: ID of the shared credential.
      type: number
    - contextPath: Nexpose.SharedCredential.name
      description: Name of the credential.
      type: string
    - contextPath: Nexpose.SharedCredential.portRestriction
      description: Further restricts the credential to attempt to authenticate on a specific port. Can be used only if `hostRestriction` is used.
      type: number
    - contextPath: Nexpose.SharedCredential.siteAssignment
      description: Site assignment configuration for the credential.
      type: string
    - contextPath: Nexpose.SharedCredential.sites
      description: List of site IDs for the shared credential that are explicitly assigned access to the shared scan credential, allowing it to use the credential during a scan.
      type: array
  - arguments:
    - description: ID of the site.
      name: site_id
    - description: Name of the site (can be used instead of `site_id`).
      name: site_name
    - description: ID of a specific scan credential to retrieve.
      name: credential_id
    - default: true
      defaultValue: '10'
      description: A number of records to limit the response to.
      name: limit
    description: "Beta Command\n\nRetrieve information about all or a specific sca credential."
    name: nexpose-list-site-scan-credential
    outputs:
    - contextPath: Nexpose.SiteScanCredential.account.authenticationType
      description: SNMPv3 authentication type for the credential.
      type: string
    - contextPath: Nexpose.SiteScanCredential.account.communityName
      description: SNMP community for authentication.
      type: string
    - contextPath: Nexpose.SiteScanCredential.account.database
      description: Database name.
      type: string
    - contextPath: Nexpose.SiteScanCredential.account.domain
      description: Domain address.
      type: string
    - contextPath: Nexpose.SiteScanCredential.account.enumerateSids
      description: Whether the scan engine should attempt to enumerate SIDs from the environment.
      type: boolean
    - contextPath: Nexpose.SiteScanCredential.account.notesIDPassword
      description: Password for the notes account that will be used for authenticating.
      type: string
    - contextPath: Nexpose.SiteScanCredential.account.ntlmHash
      description: NTLM password hash.
      type: string
    - contextPath: Nexpose.SiteScanCredential.account.oracleListenerPassword
      description: The Oracle Net Listener password. Used to enumerate SIDs from the environment.
      type: string
    - contextPath: Nexpose.SiteScanCredential.account.password
      description: Password for the credential.
      type: string
    - contextPath: Nexpose.SiteScanCredential.account.pemKey
      description: PEM formatted private key.
      type: string
    - contextPath: Nexpose.SiteScanCredential.account.permissionElevation
      description: Elevation type to use for scans.
      type: string
    - contextPath: Nexpose.SiteScanCredential.account.permissionElevationPassword
      description: Password to use for elevation.
      type: string
    - contextPath: Nexpose.SiteScanCredential.account.permissionElevationUserName
      description: Username to use for elevation.
      type: string
    - contextPath: Nexpose.SiteScanCredential.account.privacyPassword
      description: SNMPv3 privacy password to use.
      type: string
    - contextPath: Nexpose.SiteScanCredential.account.privacyType
      description: SNMPv3 privacy protocol to use.
      type: string
    - contextPath: Nexpose.SiteScanCredential.account.privateKeyPassword
      description: Password for the private key.
      type: string
    - contextPath: Nexpose.SiteScanCredential.account.realm
      description: HTTP realm.
      type: string
    - contextPath: Nexpose.SiteScanCredential.account.service
      description: Credential service type.
      type: string
    - contextPath: Nexpose.SiteScanCredential.account.sid
      description: Oracle database name.
      type: string
    - contextPath: Nexpose.SiteScanCredential.account.useWindowsAuthentication
      description: Whether to use Windows authentication.
      type: boolean
    - contextPath: Nexpose.SiteScanCredential.account.username
      description: Username for the credential.
      type: string
    - contextPath: Nexpose.SiteScanCredential.description
      description: Description for the credential.
      type: string
    - contextPath: Nexpose.SiteScanCredential.hostRestriction
      description: Hostname or IP address to restrict the credentials to.
      type: string
    - contextPath: Nexpose.SiteScanCredential.id
      description: ID of the credential.
      type: number
    - contextPath: Nexpose.SiteScanCredential.name
      description: Name of the credential.
      type: string
    - contextPath: Nexpose.SiteScanCredential.portRestriction
      description: Further restricts the credential to attempt to authenticate on a specific port. Can be used only if `hostRestriction` is used.
      type: number
  - arguments:
    - description: ID of the vulnerability exception to retrieve. If not set, retrieve all vulnerability exceptions.
      name: id
    - description: Number of records to retrieve in each API call when pagination is used.
      name: page_size
    - description: A specific page to retrieve when pagination is used. Page indexing starts at 0.
      name: page
    - default: true
      defaultValue: submit.date,ASC
      description: 'Criteria to sort the records by, in the format: property[,ASC|DESC]. If not specified, default sort order is ascending. Multiple sort criteria can be specified, separated by a ";". For example: "riskScore,DESC;hostName,ASC".'
      name: sort
    - defaultValue: '10'
      description: A number of records to limit the response to.
      name: limit
    description: Retrieve information about scan schedules for a specific site or a specific scan schedule.
    name: nexpose-list-vulnerability-exceptions
    outputs:
    - contextPath: Nexpose.VulnerabilityException.expires
      description: The date and time the vulnerability exception is set to expire.
      type: string
    - contextPath: Nexpose.VulnerabilityException.id
      description: The The identifier of the vulnerability exception.
      type: int
    - contextPath: Nexpose.VulnerabilityException.scope.id
      description: The identifier of the vulnerability to which the exception applies.
      type: int
    - contextPath: Nexpose.VulnerabilityException.scope.key
      description: 'If the scope type is "Instance", an optional key to discriminate the instance the exception applies to.'
      type: string
    - contextPath: Nexpose.VulnerabilityException.scope.port
      description: 'If the scope type is "Instance" and the vulnerability is detected on a service, the port on which the exception applies.'
      type: int
    - contextPath: Nexpose.VulnerabilityException.scope.type
      description: 'The type of the exception scope. One of: "Global", "Site", "Asset", "Asset Group", "Instance".'
      type: string
    - contextPath: Nexpose.VulnerabilityException.scope.vulnerability
      description: The identifier of the vulnerability to which the exception applies.
      type: string
    - contextPath: Nexpose.VulnerabilityException.state
      description: 'The state of the vulnerability exception. One of: "Deleted", "Expired", "Approved", "Rejected", `"Under Review".'
      type: string
    - contextPath: Nexpose.VulnerabilityException.submit.comment
      description: A comment from the submitter as to why the exception was submitted.
      type: string
    - contextPath: Nexpose.VulnerabilityException.submit.date
      description: The date and time the vulnerability exception was submitted.
      type: string
    - contextPath: Nexpose.VulnerabilityException.submit.name
      description: The login name of the user who submitted the vulnerability exception.
      type: string
    - contextPath: Nexpose.VulnerabilityException.submit.reason
      description: 'The reason the vulnerability exception was submitted. One of: "False Positive", "Compensating Control", "Acceptable Use", "Acceptable Risk", "Other"'
      type: string
    - contextPath: Nexpose.VulnerabilityException.submit.user
      description: The identifier of the user who submitted the vulnerability exception.
      type: int
  - arguments:
    - description: ID of the site.
      name: site
    - description: Name of the site (can be used instead of `site`).
      name: site_name
    - description: Specific host(s) on the site to run the scan on. Can be an IP address or a hostname. Can be a comma-separated list.
      isArray: true
      name: hosts
    - description: Scan name.
      name: name
    description: Starts a scan for the specified site.
    name: nexpose-start-site-scan
    outputs:
    - contextPath: Nexpose.Scan.Id
      description: The identifier of the scan.
      type: number
    - contextPath: Nexpose.Scan.ScanType
      description: The scan type (automated, manual, scheduled).
      type: string
    - contextPath: Nexpose.Scan.StartedBy
      description: The name of the user who started the scan.
      type: date
    - contextPath: Nexpose.Scan.Assets
      description: The number of assets found in the scan.
      type: number
    - contextPath: Nexpose.Scan.TotalTime
      description: The duration of the scan in minutes.
      type: string
    - contextPath: Nexpose.Scan.Completed
      description: The end time of the scan in ISO8601 format.
      type: date
    - contextPath: Nexpose.Scan.Status
      description: The scan status. Valid values are aborted, unknown, running, finished, stopped, error, paused, dispatched, integrating.
      type: string
    - contextPath: Nexpose.Scan.Vulnerabilities.Critical
      description: The number of critical vulnerabilities.
      type: number
    - contextPath: Nexpose.Scan.Vulnerabilities.Moderate
      description: The number of moderate vulnerabilities.
      type: number
    - contextPath: Nexpose.Scan.Vulnerabilities.Severe
      description: The number of severe vulnerabilities.
      type: number
    - contextPath: Nexpose.Scan.Vulnerabilities.Total
      description: The total number of vulnerabilities.
      type: number
  - arguments:
    - description: IP addresses of assets to scan. Can be a comma-separated list.
      isArray: true
      name: IPs
    - description: Hostnames of assets to scan. Can be a comma-separated list.
      isArray: true
      name: hostNames
    - description: Scan name.
      name: name
    deprecated: true
    description: Deprecated. Use `nexpose-start-site-scan` using the `hosts` argument instead.
    name: nexpose-start-assets-scan
    outputs:
    - contextPath: Nexpose.Scan.Id
      description: The identifier of the scan.
      type: number
    - contextPath: Nexpose.Scan.ScanType
      description: The scan type (automated, manual, scheduled).
      type: string
    - contextPath: Nexpose.Scan.StartedBy
      description: The name of the user who started the scan.
      type: date
    - contextPath: Nexpose.Scan.Assets
      description: The number of assets found in the scan.
      type: number
    - contextPath: Nexpose.Scan.TotalTime
      description: The duration of the scan in minutes.
      type: string
    - contextPath: Nexpose.Scan.Completed
      description: The end time of the scan in ISO8601 format.
      type: date
    - contextPath: Nexpose.Scan.Status
      description: The scan status. Valid values are aborted, unknown, running, finished, stopped, error, paused, dispatched, integrating.
      type: string
    - contextPath: Nexpose.Scan.Vulnerabilities.Critical
      description: The number of critical vulnerabilities.
      type: number
    - contextPath: Nexpose.Scan.Vulnerabilities.Moderate
      description: The number of moderate vulnerabilities.
      type: number
    - contextPath: Nexpose.Scan.Vulnerabilities.Severe
      description: The number of severe vulnerabilities.
      type: number
    - contextPath: Nexpose.Scan.Vulnerabilities.Total
      description: The total number of vulnerabilities.
      type: number
  - arguments:
    - description: ID of a running scan.
      name: id
      required: true
    description: Stop a running scan.
    name: nexpose-stop-scan
  - arguments:
    - description: ID of a running scan.
      name: id
      required: true
    description: Pause a running scan.
    name: nexpose-pause-scan
  - arguments:
    - description: ID of a paused scan.
      name: id
      required: true
    description: Resume a paused scan.
    name: nexpose-resume-scan
  - arguments:
    - auto: PREDEFINED
      defaultValue: 'true'
      description: Whether to return only active scans.
      name: active
      predefined:
      - 'true'
      - 'false'
    - description: Number of records to retrieve in each API call when pagination is used.
      name: page_size
    - description: A specific page to retrieve when pagination is used. Page indexing starts at 0.
      name: page
    - defaultValue: '10'
      description: A number of records to limit the response to.
      name: limit
    - description: 'Criteria to sort the records by, in the format: property[,ASC|DESC]. If not specified, default sort order is ascending. Multiple sort criteria can be specified, separated by a ";". For example: "riskScore,DESC;hostName,ASC".'
      name: sort
    description: Return a list of scans. Returns only active scans by default (active=true).
    name: nexpose-get-scans
    outputs:
    - contextPath: Nexpose.Scan.Id
      description: The identifier of the scan.
      type: number
    - contextPath: Nexpose.Scan.ScanType
      description: The scan type (automated, manual, scheduled).
      type: string
    - contextPath: Nexpose.Scan.StartedBy
      description: The name of the user who started the scan.
      type: date
    - contextPath: Nexpose.Scan.Assets
      description: The number of assets found in the scan
      type: number
    - contextPath: Nexpose.Scan.TotalTime
      description: The duration of the scan in minutes.
      type: string
    - contextPath: Nexpose.Scan.Completed
      description: The end time of the scan in ISO8601 format.
      type: date
    - contextPath: Nexpose.Scan.Status
      description: The scan status. Valid values are aborted, unknown, running, finished, stopped, error, paused, dispatched, integrating.
      type: string
  - arguments:
    - description: ID of the site.
      name: site_id
    - description: Name of the site (can be used instead of `site_id`).
      name: site_name
    - description: ID of the scan schedule to update.
      name: credential_id
      required: true
    name: nexpose-disable-shared-credential
    description: "Beta Command\n\nDisable an assigned shared credential."
  - arguments:
    - name: report_id
      required: true
      description: ID of the report.
    - name: instance_id
      required: true
      description: ID of the report instance. Supports a "latest" value.
    - name: name
      description: Report name.
    - name: format
      auto: PREDEFINED
      predefined:
      - pdf
      - rtf
      - xml
      - html
      - text
      - nexpose-simple-xml
      description: Report format (uses PDF by default).
      defaultValue: pdf
    name: nexpose-download-report
    outputs:
    - contextPath: InfoFile.EntryId
      description: Entry ID of the report file.
      type: string
    - contextPath: InfoFile.Name
      description: Name of the report file.
      type: string
    - contextPath: InfoFile.Extension
      description: File extension of the report file.
      type: string
    - contextPath: InfoFile.Info
      description: Information about the report file.
      type: string
    - contextPath: InfoFile.Size
      description: Size of the report file (in bytes).
      type: number
    - contextPath: InfoFile.Type
      description: Type of the report file.
      type: string
    description: Returns the generated report.
  - arguments:
    - description: ID of the site.
      name: site_id
    - description: Name of the site (can be used instead of `site_id`).
      name: site_name
    - description: ID of the scan schedule to update.
      name: credential_id
      required: true
    name: nexpose-enable-shared-credential
    description: "Beta Command\n\nEnable an assigned shared credential."
  - arguments:
    - name: report_id
      required: true
      description: ID of the report.
    - name: instance_id
      required: true
      description: ID of the report instance. Supports a "latest" value.
    name: nexpose-get-report-status
    outputs:
    - contextPath: Nexpose.Report.ID
      description: The identifier of the report.
      type: string
    - contextPath: Nexpose.Report.InstanceID
      description: The identifier of the report instance.
      type: string
    - contextPath: Nexpose.Report.Status
      description: 'The status of the report generation process. Valid values: "aborted", "failed", "complete", "running", "unknown".'
      type: string
    description: Returns the status of a report generation process.
  - arguments:
    - description: ID of the site.
      name: site_id
    - description: Name of the site (can be used instead of `site_id`).
      name: site_name
    - description: ID of the scan schedule to update.
      name: schedule_id
    - auto: PREDEFINED
      defaultValue: 'True'
      description: A flag indicating whether the scheduled scan is enabled.
      name: enabled
      predefined:
      - 'True'
      - 'False'
    - auto: PREDEFINED
      description: The desired behavior of a repeating scheduled scan when the previous scan was paused due to reaching its maximum duration.
      name: on_scan_repeat
      predefined:
      - Restart-Scan
      - Resume-Scan
      required: true
    - description: The scheduled start date and time formatted in ISO 8601 format. Repeating schedules will determine the next schedule to begin based on this date and time.
      name: start
      required: true
    - description: A list of IDs for asset groups to exclude from the scan.
      isArray: true
      name: excluded_asset_group_ids
    - description: A list of addresses to exclude from the scan.
      isArray: true
      name: excluded_addresses
    - description: A list of IDs for asset groups to include in the scan.
      isArray: true
      name: included_asset_group_ids
    - description: A list of addresses to include in the scan.
      isArray: true
      name: included_addresses
    - description: Maximum duration of the scan in days.
      name: duration_days
    - description: Maximum duration of the scan in hours.
      name: duration_hours
    - description: Maximum duration of the scan in minutes.
      name: duration_minutes
    - auto: PREDEFINED
      description: How frequently should the schedule repeat (Every...).
      name: frequency
      predefined:
      - Hour
      - Day
      - Week
      - Date-of-month
    - description: The interval time the schedule should repeat. This depends on the value set in `frequency`. For example, if the value of `frequency` is set to "Day" and `interval` is set to 2, then the schedule will repeat every 2 days. Required only if frequency is used.
      name: interval_time
    - description: Specifies the schedule repeat day of the interval month. For example, if `date_of_month` is 17 and `interval` is set to 2, then the schedule will repeat every 2 months on the 17th day of the month. Required and used only if frequency is set to `Date of month`.
      name: date_of_month
    - description: A unique user-defined name for the scan launched by the schedule. If not explicitly set in the schedule, the scan name will be generated prior to the scan launching.
      name: scan_name
    - description: ID of the scan template to use.
      name: scan_template
    description: "Beta Command\n\nUpdate an existing site scan schedule."
    name: nexpose-update-scan-schedule
  - arguments:
    - description: ID of the site.
      name: site_id
    - description: Name of the site (can be used instead of `site_id`).
      name: site_name
    - description: ID of the site scan credential to update.
      name: credential_id
      required: true
    - description: Name of the credential.
      name: name
      required: true
    - auto: PREDEFINED
      description: Credential service type.
      name: service
      predefined:
      - AS400
      - CIFS
      - CIFSHash
      - CVS
      - DB2
      - FTP
      - HTTP
      - MS-SQL
      - MySQL
      - Notes
      - Oracle
      - POP
      - PostgresSQL
      - Remote-Exec
      - SNMP
      - SNMPv3
      - SSH
      - SSH-Key
      - Sybase
      - Telnet
      required: true
    - description: Database name.
      name: database
    - description: Description for the credential.
      name: description
    - description: Domain address.
      name: domain
    - description: Hostname or IP address to restrict the credentials to.
      name: host_restriction
    - description: HTTP realm.
      name: http_realm
    - description: Password for the notes account that will be used for authenticating.
      name: notes_id_password
    - description: NTLM password hash.
      name: ntlm_hash
    - auto: PREDEFINED
      description: Whether the scan engine should attempt to enumerate SIDs from the environment.
      name: oracle_enumerate_sids
      predefined:
      - 'true'
      - 'false'
    - description: Oracle Net Listener password. Used to enumerate SIDs from your environment.
      name: oracle_listener_password
    - description: Oracle database name.
      name: oracle_sid
    - description: Password for the credential.
      name: password
    - description: Further restricts the credential to attempt to authenticate on a specific port. Can be used only if `host_restriction` is used.
      name: port_restriction
    - description: SNMP community for authentication.
      name: community_name
    - auto: PREDEFINED
      description: SNMPv3 authentication type for the credential.
      name: authentication_type
      predefined:
      - No-Authentication
      - MD5
      - SHA
    - description: SNMPv3 privacy password to use.
      name: privacy_password
    - auto: PREDEFINED
      description: SNMPv3 Privacy protocol to use.
      name: privacy_type
      predefined:
      - No-Privacy
      - DES
      - AES-128
      - AES-192
      - AES-192-With-3-DES-Key-Extension
      - AES-256
      - AES-256-With-3-DES-Key-Extension
    - description: PEM formatted private key.
      name: ssh_key_pem
    - auto: PREDEFINED
      description: Elevation type to use for scans.
      name: ssh_permission_elevation
      predefined:
      - None
      - sudo
      - sudosu
      - su
      - pbrun
      - Privileged Exec
    - description: Password to use for elevation.
      name: ssh_permission_elevation_password
    - description: Username to use for elevation.
      name: ssh_permission_elevation_username
    - description: Password for the private key.
      name: ssh_private_key_password
    - auto: PREDEFINED
      description: Whether to use Windows authentication.
      name: use_windows_authentication
      predefined:
      - 'true'
      - 'false'
    - description: Username for the credential.
      name: username
    description: "Beta Command\n\nUpdate an existing site scan credential. For detailed explanation of all parameters of this command, see: https://help.rapid7.com/insightvm/en-us/api/index.html#operation/setSiteCredentials."
    name: nexpose-update-site-scan-credential
  - arguments:
    - description: ID of the vulnerability exception to update.
      name: id
      required: true
    - description: An expiration date for the vulnerability exception formatted in ISO 8601 format. Must be a date in the future.
      name: expiration
      required: true
    description: Update an existing vulnerability exception.
    name: nexpose-update-vulnerability-exception-expiration
  - arguments:
    - description: ID of the vulnerability exception to update.
      name: id
      required: true
    - auto: PREDEFINED
      description: A status to update the vulnerability exception to.
      name: status
      required: true
      predefined:
      - Recall
      - Approve
      - Reject
    description: Update an existing vulnerability exception.
    name: nexpose-update-vulnerability-exception-status
  - arguments:
    - description: ID of the shared credential to update.
      name: id
      required: true
    - description: Name of the credential.
      name: name
      required: true
    - auto: PREDEFINED
      description: Site assignment configuration for the credential. Assign the shared scan credential either to be available to all sites, or a specific list of sites.
      name: site_assignment
      predefined:
      - All-Sites
      - Specific-Sites
      required: true
    - auto: PREDEFINED
      description: Credential service type.
      name: service
      predefined:
      - AS400
      - CIFS
      - CIFSHash
      - CVS
      - DB2
      - FTP
      - HTTP
      - MS-SQL
      - MySQL
      - Notes
      - Oracle
      - POP
      - PostgresSQL
      - Remote-Exec
      - SNMP
      - SNMPv3
      - SSH
      - SSH-Key
      - Sybase
      - Telnet
      required: true
    - description: Database name.
      name: database
    - description: Description for the credential.
      name: description
    - description: Domain address.
      name: domain
    - description: Hostname or IP address to restrict the credentials to.
      name: host_restriction
    - description: HTTP realm.
      name: http_realm
    - description: Password for the notes account that will be used for authenticating.
      name: notes_id_password
    - description: NTLM password hash.
      name: ntlm_hash
    - auto: PREDEFINED
      description: Whether the scan engine should attempt to enumerate SIDs from the environment.
      name: oracle_enumerate_sids
      predefined:
      - 'true'
      - 'false'
    - description: Oracle Net Listener password. Used to enumerate SIDs from your environment.
      name: oracle_listener_password
    - description: Oracle database name.
      name: oracle_sid
    - description: Password for the credential.
      name: password
    - description: Further restricts the credential to attempt to authenticate on a specific port. Can be used only if `host_restriction` is used.
      name: port_restriction
    - description: List of site IDs for the shared credential that are explicitly assigned access to the shared scan credential, allowing it to use the credential during a scan.
      isArray: true
      name: sites
    - description: SNMP community for authentication.
      name: community_name
    - auto: PREDEFINED
      description: SNMPv3 authentication type for the credential.
      name: authentication_type
      predefined:
      - No-Authentication
      - MD5
      - SHA
    - description: SNMPv3 privacy password to use.
      name: privacy_password
    - auto: PREDEFINED
      description: SNMPv3 Privacy protocol to use.
      name: privacy_type
      predefined:
      - No-Privacy
      - DES
      - AES-128
      - AES-192
      - AES-192-With-3-DES-Key-Extension
      - AES-256
      - AES-256-With-3-DES-Key-Extension
    - description: PEM formatted private key.
      name: ssh_key_pem
    - auto: PREDEFINED
      description: Elevation type to use for scans.
      name: ssh_permission_elevation
      predefined:
      - None
      - sudo
      - sudosu
      - su
      - pbrun
      - Privileged-Exec
    - description: Password to use for elevation.
      name: ssh_permission_elevation_password
    - description: Username to use for elevation.
      name: ssh_permission_elevation_username
    - description: Password for the private key.
      name: ssh_private_key_password
    - auto: PREDEFINED
      description: Whether to use Windows authentication.
      name: use_windows_authentication
      predefined:
      - 'true'
      - 'false'
    - description: Username for the credential.
      name: username
    description: Update an existing shared credential.
    name: nexpose-update-shared-credential
<<<<<<< HEAD
=======
  runonce: false
>>>>>>> 9ddafcfd
  script: '-'
  type: python
  subtype: python3
  dockerimage: demisto/python3:3.10.12.63474
fromversion: 5.0.0
tests:
- nexpose_test<|MERGE_RESOLUTION|>--- conflicted
+++ resolved
@@ -2102,10 +2102,7 @@
       name: username
     description: Update an existing shared credential.
     name: nexpose-update-shared-credential
-<<<<<<< HEAD
-=======
   runonce: false
->>>>>>> 9ddafcfd
   script: '-'
   type: python
   subtype: python3
