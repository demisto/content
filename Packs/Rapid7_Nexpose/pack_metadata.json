{
    "name": "Rapid7 InsightVM",
    "description": "Vulnerability management solution to help reduce threat exposure.",
    "support": "xsoar",
<<<<<<< HEAD
    "currentVersion": "1.2.17",
=======
    "currentVersion": "1.2.21",
>>>>>>> 90cf3b88
    "author": "Cortex XSOAR",
    "url": "https://www.paloaltonetworks.com/cortex",
    "email": "",
    "created": "2020-04-14T00:00:00Z",
    "categories": [
        "Vulnerability Management"
    ],
    "tags": [],
    "useCases": [],
    "keywords": [
        "nexpose"
    ],
    "dependencies": {
        "CVESearch": {
            "mandatory": false,
            "display_name": "CVE Search"
        }
    },
    "marketplaces": [
        "xsoar",
        "marketplacev2",
        "xpanse"
    ]
}<|MERGE_RESOLUTION|>--- conflicted
+++ resolved
@@ -2,11 +2,7 @@
     "name": "Rapid7 InsightVM",
     "description": "Vulnerability management solution to help reduce threat exposure.",
     "support": "xsoar",
-<<<<<<< HEAD
-    "currentVersion": "1.2.17",
-=======
     "currentVersion": "1.2.21",
->>>>>>> 90cf3b88
     "author": "Cortex XSOAR",
     "url": "https://www.paloaltonetworks.com/cortex",
     "email": "",
