category: Case Management
beta: true
commonfields:
  id: QuestKace
  version: -1
configuration:
- defaultvalue: https://example.net
  display: Quest KACE URL, in the format https://company.works.com/
  name: url
  required: true
  type: 0
- display: Username
  name: credentials
  required: true
  type: 9
- display: Fetch incidents
  name: isFetch
  type: 8
  required: false
- defaultvalue: 1 day
  display: First fetch time range (<number> <time unit>, e.g., 1 hour, 30 minutes)
  name: fetch_time
  type: 0
  required: false
- display: Shaping query parameter for tickets
  name: fetch_shaping
  type: 0
  additionalinfo: The shaping parameter limits the number or returned results. To get extended data use the shaping parameter. If the parameter is not used, all the data will be returned.
  required: false
- display: Filter for the tickets
  name: fetch_filter
  type: 0
  additionalinfo: Adding this argument will enable you to filter the results. For example, "id eq 2" , "machine.name eq Mac".
  required: false
- defaultvalue: '50'
  display: Fetch limit per query
  name: fetch_limit
  type: 0
  required: false
- defaultvalue: All
  display: Queue number for fetch query
  name: fetch_queue_id
  type: 0
  additionalinfo: If you want to fetch incidents of specific queues, provide a comma-separated list of queue IDs. By default, all tickets from all queues will be returned.
  required: false
- display: Incident type
  name: incidentType
  type: 13
  required: false
- display: Trust any certificate (not secure)
  name: insecure
  type: 8
  required: false
- display: Use system proxy settings
  name: proxy
  type: 8
  required: false
description: Use the Comprehensive Quest KACE solution to Provision, manage, secure, and service all network-connected devices.
display: Quest KACE Systems Management Appliance (Beta)
name: QuestKace
script:
  commands:
  - arguments:
    - defaultValue: '50'
      description: The maximum number of machines to return. The default value is 50.
      name: limit
    - description: |-
        Filter for the query. Each filter is specified by an optional entity name, a field name, an
        operator, and a value. e.g. "title eq test" / "id gt 1 / hd_queue_id in 1;2;3" . Combination of filters is seperated by comma.
      name: custom_filter
    description: Returns a list of all machines in system.
    name: kace-machines-list
    outputs:
    - contextPath: QuestKace.Machine.ID
      description: ID of machine
      type: String
    - contextPath: QuestKace.Machine.Modified
      description: Last modified date of the machine.
      type: String
    - contextPath: QuestKace.Machine.Created
      description: Created date of the machine in KACE system.
      type: String
    - contextPath: QuestKace.Machine.User
      description: User of the machine.
      type: String
    - contextPath: QuestKace.Machine.Name
      description: Name of the machine.
      type: String
    - contextPath: QuestKace.Machine.IP
      description: IP address of the machine.
      type: String
    - contextPath: QuestKace.Machine.OSName
      description: OS name of the machine.
      type: String
    - contextPath: QuestKace.Machine.OSNumber
      description: Number of operating systems of the machine.
      type: String
    - contextPath: QuestKace.Machine.LastInventory
      description: Last inventory date of the machine.
      type: String
    - contextPath: QuestKace.Machine.LastSync
      description: Last sync date of the machine.
      type: String
    - contextPath: QuestKace.Machine.RamTotal
      description: Total RAM of the machine in bytes.
      type: String
    - contextPath: QuestKace.Machine.RamUsed
      description: Used RAM of the machine.
      type: String
    - contextPath: QuestKace.Machine.RamMax
      description: Maximum RAM of the machine.
      type: String
    - contextPath: QuestKace.Machine.BiosIdentificationCode
      description: BIOS identification code of the machine.
      type: String
    - contextPath: QuestKace.Machine.SoundDevices
      description: Connected sound devices of the machine.
      type: String
    - contextPath: QuestKace.Machine.CdromDevices
      description: Connected CD-ROM devices to the machine.
      type: String
    - contextPath: QuestKace.Machine.VideoControllers
      description: Video controllers of the machine.
      type: String
    - contextPath: QuestKace.Machine.Monitor
      description: Monitor of the machine.
      type: String
    - contextPath: QuestKace.Machine.RegistrySize
      description: Registry size of the machine.
      type: String
    - contextPath: QuestKace.Machine.RegistryMaxSize
      description: Maximum size of the registry of the machine.
      type: String
    - contextPath: QuestKace.Machine.PagefileSize
      description: Size of the page file of the machine.
      type: String
    - contextPath: QuestKace.Machine.PagefileMaxSize
      description: Maximum size of the page file of the machine.
      type: String
    - contextPath: QuestKace.Machine.ManualEntry
      description: Number of manual entries to the machine.
      type: String
  - arguments:
    - defaultValue: '50'
      description: The maximum number of assets to return. The default value is 50.
      name: limit
    - description: |-
        Filter for the query. Each filter is specified by an optional entity name, a field name, an
        operator, and a value. e.g. "title eq test" / "id gt 1 / hd_queue_id in 1;2;3" . Combination of filters is seperated by comma.
      name: custom_filter
    description: Returns a list of all assets in Quest KACE.
    name: kace-assets-list
    outputs:
    - contextPath: QuestKace.Asset.ID
      description: ID of the asset.
      type: Number
    - contextPath: QuestKace.Asset.AssetTypeID
      description: Type ID of the asset.
      type: Number
    - contextPath: QuestKace.Asset.Name
      description: Name of the asset.
      type: String
    - contextPath: QuestKace.Asset.AssetDataID
      description: Data ID of the asset.
      type: Number
    - contextPath: QuestKace.Asset.OwnerID
      description: Owner ID of the asset.
      type: Number
    - contextPath: QuestKace.Asset.Modified
      description: Last modified date of the asset.
      type: String
    - contextPath: QuestKace.Asset.Created
      description: Created date of the asset.
      type: String
    - contextPath: QuestKace.Asset.MappedID
      description: Mapped ID of the asset.
      type: Number
    - contextPath: QuestKace.Asset.AssetClassID
      description: Class ID of the asset.
      type: Number
    - contextPath: QuestKace.Asset.Archieve
      description: Archive of the asset.
      type: String
    - contextPath: QuestKace.Asset.AssetStatusID
      description: Status ID of the asset.
      type: Number
    - contextPath: QuestKace.Asset.AssetTypeName
      description: Type name of the asset.
      type: String
  - arguments:
    - defaultValue: '50'
      description: The maximum number of tickets to return. The default value is 50.
      name: limit
    - description: |-
        Filter for the query. Each filter is specified by an optional entity name, a field name, an
        operator, and a value. e.g. "title eq test" / "id gt 1 / hd_queue_id in 1;2;3" . Combination of filters is seperated by comma.
      name: custom_filter
    description: Returns a list of all queues in Quest KACE.
    name: kace-queues-list
    outputs:
    - contextPath: QuestKace.Queue.ID
      description: ID of the queue.
      type: Number
    - contextPath: QuestKace.Queue.Name
      description: Name of the queue.
      type: String
    - contextPath: QuestKace.Queue.Field.ID
      description: ID of the field of the queue.
      type: Number
    - contextPath: QuestKace.Queue.Field.HdQueueID
      description: Queue ID of the field.
      type: Number
    - contextPath: QuestKace.Queue.Field.Name
      description: Name of the field.
      type: String
    - contextPath: QuestKace.Queue.Field.HdTicketFieldName
      description: View field name.
      type: String
    - contextPath: QuestKace.Queue.Field.Ordinal
      description: Ordinal of the field.
      type: Number
    - contextPath: QuestKace.Queue.Field.RequiredState
      description: Required state of the field, if exists.
      type: String
    - contextPath: QuestKace.Queue.Field.FieldLabel
      description: Field label.
      type: String
    - contextPath: QuestKace.Queue.Field.Visible
      description: Visibility of the field.
      type: String
  - arguments:
    - defaultValue: '"hd_ticket all,submitter limited,owner limited, asset limited,machine limited,priority limited,category limited, impact limited,status limited"'
      description: |-
        The shaping query parameter limits the amount of returned data is specified. The returned fields for each
        associated entity is controlled by two query values. The first is the name of the entity, while the second half of the
        pair is the associated level. e.g. "submitter all, asset limited".
      name: custom_shaping
    - defaultValue: '50'
      description: The maximum number of tickets to return. The default value is 50.
      name: limit
    - description: |-
        Filter for the query. Each filter is specified by an optional entity name, a field name, an
        operator, and a value. e.g. "title eq test" / "id gt 1 / hd_queue_id in 1;2;3" . Combination of filters is seperated by comma.
      name: custom_filter
    description: Returns a list of all tickets in Quest KACE.
    name: kace-tickets-list
    outputs:
    - contextPath: QuestKace.Ticket.Submitter.ID
      description: Submitter id of the ticket.
      type: Number
    - contextPath: QuestKace.Ticket.Submitter.UserName
      description: Submitter user name of the ticket.
      type: String
    - contextPath: QuestKace.Ticket.Submitter.Email
      description: Email address of user that submitted the email.
      type: String
    - contextPath: QuestKace.Ticket.Submitter.FullName
      description: Full name of the user that submitted the ticket.
      type: String
    - contextPath: QuestKace.Ticket.Asset.ID
      description: ID of the asset of the ticket.
      type: Number
    - contextPath: QuestKace.Ticket.Asset.AssetTypeId
      description: Asset type ID of the ticket.
      type: Number
    - contextPath: QuestKace.Ticket.Asset.Name
      description: Name of the asset of the ticket.
      type: String
    - contextPath: QuestKace.Ticket.Asset.OwnerId
      description: Owner ID of the asset of the ticket.
      type: Number
    - contextPath: QuestKace.Ticket.Asset.AssetClassId
      description: Asset class id of the ticket.
      type: Number
    - contextPath: QuestKace.Ticket.Machine.ID
      description: ID of the machine of the ticket.
      type: Number
    - contextPath: QuestKace.Ticket.Machine.Name
      description: Name of the machine of the ticket.
      type: String
    - contextPath: QuestKace.Ticket.Priority.ID
      description: Priority id of the ticket.
      type: Number
    - contextPath: QuestKace.Ticket.Priority.Name
      description: Priority name of the ticket.
      type: String
    - contextPath: QuestKace.Ticket.Priority.Ordinal
      description: Priority ordinal of the ticket.
      type: Number
    - contextPath: QuestKace.Ticket.Priority.Color
      description: Priority color of the ticket.
      type: String
    - contextPath: QuestKace.Ticket.Priority.IsSlaEnable
      description: Whether SLA is enabled on the priority of the ticket.
      type: Number
    - contextPath: QuestKace.Ticket.Category.ID
      description: Category ID of the ticket.
      type: Number
    - contextPath: QuestKace.Ticket.Category.Name
      description: Category name of the ticket.
      type: String
    - contextPath: QuestKace.Ticket.Impact.ID
      description: ID of the impact of the ticket.
      type: Number
    - contextPath: QuestKace.Ticket.Impact.Ordinal
      description: Ordinal of the impact of the ticket.
      type: Number
    - contextPath: QuestKace.Ticket.Impact.Name
      description: Name of the impact of the ticket.
      type: String
    - contextPath: QuestKace.Ticket.Status.ID
      description: ID of the status of the ticket.
      type: Number
    - contextPath: QuestKace.Ticket.Status.Name
      description: Name of the status of the tickets.
      type: String
    - contextPath: QuestKace.Ticket.Status.Ordinal
      description: Ordinal of the status of the ticket.
      type: Number
    - contextPath: QuestKace.Ticket.Status.State
      description: State of the status of the ticket.
      type: String
    - contextPath: QuestKace.Ticket.ID
      description: ID of the ticket.
      type: Number
    - contextPath: QuestKace.Ticket.Title
      description: Title of the ticket.
      type: String
    - contextPath: QuestKace.Ticket.Summary
      description: Summary of the ticket.
      type: String
    - contextPath: QuestKace.Ticket.Modified
      description: Last modified date of the ticket.
      type: String
    - contextPath: QuestKace.Ticket.Created
      description: Created date of the ticket.
      type: String
    - contextPath: QuestKace.Ticket.HdQueueID
      description: Queue number that the ticket is related to.
      type: Number
    - contextPath: QuestKace.Ticket.CcList
      description: CC list of the ticket.
      type: String
    - contextPath: QuestKace.Ticket.IsManualDueDate
      description: 'Whether the due date is manual.'
      type: Number
    - contextPath: QuestKace.Ticket.Resolution
      description: Resolution of the ticket.
      type: String
    - contextPath: QuestKace.Ticket.DueDate
      description: Dua date of the ticket.
      type: String
  - arguments:
    - description: Title of the new ticket.
      name: title
    - description: Summary of the new ticket.
      name: summary
    - auto: PREDEFINED
      description: Name of the impact of the new ticket.
      name: impact
      predefined:
      - 1 person cannot work
      - Many people cannot work
      - 1 person inconvenienced
      - Many people inconvenienced
    - auto: PREDEFINED
      description: Category of the new ticket.
      name: category
      predefined:
      - Network
      - Other
      - Software
      - Hardware
    - auto: PREDEFINED
      description: Status of the new ticket.
      name: status
      predefined:
      - Opened
      - Closed
      - Need More Info
      - New
      - Reopened
      - Waiting Overdue
      - Waiting on Customer
      - Waiting on Third Party
    - auto: PREDEFINED
      description: Priority of the new ticket.
      name: priority
      predefined:
      - Medium
      - High
      - Low
    - description: Name of the machine of the new ticket.
      name: machine
    - description: Name of the asset of the new ticket.
      name: asset
    - description: Custom (user defined) fields in the format - fieldname1=value;fieldname2=value.
      name: custom_fields
    - description: Queue to which the new ticket should be related.
      name: queue_id
    description: Creates a new ticket to the system.
    name: kace-ticket-create
  - arguments:
    - description: Updated title of the ticket.
      name: title
    - description: Updated summary for the ticket.
      name: summary
    - auto: PREDEFINED
      description: Updated impact of the ticket.
      name: impact
      predefined:
      - 1 person cannot work
      - Many people cannot work
      - 1 person inconvenienced
      - Many people inconvenienced
    - auto: PREDEFINED
      description: Updated category of the ticket.
      name: category
      predefined:
      - Network
      - Other
      - Software
      - Hardware
    - auto: PREDEFINED
      description: Updated status of the ticket.
      name: status
      predefined:
      - Opened
      - Closed
      - Need More Info
      - New
      - Reopened
      - Waiting Overdue
      - Waiting on Customer
      - Waiting on Third Party
    - auto: PREDEFINED
      description: Updated priority of the ticket.
      name: priority
      predefined:
      - Medium
      - High
      - Low
    - description: Updated machine of the ticket.
      name: machine
    - description: Updated asset of the ticket.
      name: asset
    - description: Custom (user defined) fields in the format - fieldname1=value;fieldname2=value.
      name: custom_fields
    - description: ID of the ticket to update.
      name: ticket_id
      required: true
    description: Updates a ticket in the system.
    name: kace-ticket-update
  - arguments:
    - description: Ticket ID to delete.
      name: ticket_id
      required: true
    description: Deletes the specified ticket.
    name: kace-ticket-delete
<<<<<<< HEAD
  dockerimage: demisto/python3:3.10.12.63474
=======
  dockerimage: demisto/python3:3.10.13.86272
>>>>>>> 90cf3b88
  isfetch: true
  runonce: false
  script: '-'
  subtype: python3
  type: python
tests:
- QuestKace test
fromversion: 5.0.0<|MERGE_RESOLUTION|>--- conflicted
+++ resolved
@@ -457,11 +457,7 @@
       required: true
     description: Deletes the specified ticket.
     name: kace-ticket-delete
-<<<<<<< HEAD
-  dockerimage: demisto/python3:3.10.12.63474
-=======
   dockerimage: demisto/python3:3.10.13.86272
->>>>>>> 90cf3b88
   isfetch: true
   runonce: false
   script: '-'
