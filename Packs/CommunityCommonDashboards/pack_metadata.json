--- conflicted
+++ resolved
@@ -2,11 +2,7 @@
     "name": "Community Common Dashboards",
     "description": "A pack that contains community dashboards",
     "support": "community",
-<<<<<<< HEAD
-    "currentVersion": "2.1.0",
-=======
     "currentVersion": "2.0.10",
->>>>>>> 4069c90b
     "author": "Randy Uhrlaub",
     "url": "",
     "email": "",
