--- conflicted
+++ resolved
@@ -146,10 +146,7 @@
       description: Full report
       type: String
   dockerimage: demisto/reversinglabs-sdk-py3:2.0.0.40822
-<<<<<<< HEAD
-=======
   runonce: false
->>>>>>> 9ddafcfd
   script: '-'
   subtype: python3
   type: python
