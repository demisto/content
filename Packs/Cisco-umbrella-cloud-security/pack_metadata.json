{
    "name": "Cisco Umbrella cloud security",
    "description": "Basic integration with Cisco Umbrella that allows you to add domains to destination lists (e.g. global block / allow)",
    "support": "xsoar",
<<<<<<< HEAD
    "currentVersion": "2.0.2",
=======
    "currentVersion": "2.0.5",
>>>>>>> 6f77591c
    "author": "Cortex XSOAR",
    "url": "https://www.paloaltonetworks.com/cortex",
    "email": "",
    "created": "2020-10-13T17:34:01Z",
    "categories": [
        "Network Security"
    ],
    "tags": [],
    "useCases": [],
    "keywords": [],
    "marketplaces": [
        "xsoar",
        "marketplacev2"
    ],
    "certification": "certified"
}<|MERGE_RESOLUTION|>--- conflicted
+++ resolved
@@ -2,11 +2,7 @@
     "name": "Cisco Umbrella cloud security",
     "description": "Basic integration with Cisco Umbrella that allows you to add domains to destination lists (e.g. global block / allow)",
     "support": "xsoar",
-<<<<<<< HEAD
-    "currentVersion": "2.0.2",
-=======
     "currentVersion": "2.0.5",
->>>>>>> 6f77591c
     "author": "Cortex XSOAR",
     "url": "https://www.paloaltonetworks.com/cortex",
     "email": "",
