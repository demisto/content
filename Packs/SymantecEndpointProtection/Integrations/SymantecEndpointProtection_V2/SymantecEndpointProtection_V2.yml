--- conflicted
+++ resolved
@@ -360,10 +360,7 @@
       name: desiredVersion
     description: Get endpoints for a running version that is different than the target version or the desired version (if specified).
     name: sep-identify-old-clients
-<<<<<<< HEAD
-=======
   runonce: false
->>>>>>> 9ddafcfd
   script: '-'
   type: python
   subtype: python3
