## MongoDB Atlas Help

### To create an API key for a project using the MongoDB Atlas UI:

1. Navigate to the Access Manager page for your project.
If it is not already displayed, select the organization that contains your desired project from the  Organizations menu in the navigation bar.
2. Select your desired project from the list of projects in the Projects page.
3. Click the vertical ellipsis () next to your project name in the upper left corner and select Project Settings.
4. Click Access Manager in the navigation bar, then click your project.
5. Click Create API Key.
6. Enter the API Key Information.
7. On the Create API Key page:
    - Enter a description.
    - In the Project Permissions menu, select the new role or roles for the API key.
    - Click **Next**.
    - Copy and save the Public Key. The public key acts as the username when making API requests.
    - Copy and save the Private Key. The private key acts as the password when making API requests.
    - *WARNING* - Save the Private Key! The Private Key is only shown once on this page. Click **Copy** to add the Private Key to the clipboard. Save and secure both the Public and Private Keys.
9. Add an API Access List Entry by clicking **Add Access List Entry**.
10. Enter an IP address from which you want MongoDB Atlas to accept API requests for this API Key. You can also click **Use Current IP Address** if the host you are using to access MongoDB Atlas will also make API requests using this API Key.
11. Click **Save**.
12. Click **Done**.

### IMPORTANT

<<<<<<< HEAD
Customer needs to allow access from Cortex XSIAM to mongoDB via UI:
https://cloud.mongodb.com/v2/<customer_organization_id>#/security/network/accessList 
by adding a Cortex XSIAM IP address.
=======
You need to allow access from Cortex XSIAM to MongoDB via the UI by adding a Cortex XSIAM IP address:
https://cloud.mongodb.com/v2/<customer_organization_id>#/security/network/accessList 
>>>>>>> ae69222f
<|MERGE_RESOLUTION|>--- conflicted
+++ resolved
@@ -23,11 +23,5 @@
 
 ### IMPORTANT
 
-<<<<<<< HEAD
-Customer needs to allow access from Cortex XSIAM to mongoDB via UI:
-https://cloud.mongodb.com/v2/<customer_organization_id>#/security/network/accessList 
-by adding a Cortex XSIAM IP address.
-=======
 You need to allow access from Cortex XSIAM to MongoDB via the UI by adding a Cortex XSIAM IP address:
-https://cloud.mongodb.com/v2/<customer_organization_id>#/security/network/accessList 
->>>>>>> ae69222f
+https://cloud.mongodb.com/v2/<customer_organization_id>#/security/network/accessList 