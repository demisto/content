category: Utilities
commonfields:
  id: Cognni
  version: -1
configuration:
- display: Server URL
  name: url
  required: true
  type: 0
- display: Fetch incidents
  name: isFetch
  type: 8
- display: Incident type
  name: incidentType
  type: 13
- additionalinfo: Each event may return more than one incident
  defaultvalue: '10'
  display: Maximum number of events per fetch
  name: max_fetch
  type: 0
- display: API Key
  name: apikey
  required: true
  type: 4
- defaultvalue: Low
  display: Minimum severity of alerts to fetch
  name: min_severity
  options:
  - Low
  - Medium
  - High
  - Critical
  required: true
  type: 15
- defaultvalue: 3 days
  display: First fetch time
  name: first_fetch
  type: 0
- display: Trust any certificate (not secure)
  name: insecure
  type: 8
- display: Use system proxy settings
  name: proxy
  type: 8
description: Autonomous detection and investigation of information security incidents and other potential threats.
display: Cognni
name: Cognni
script:
  commands:
  - arguments:
    - description: The ID of the event to fetch.
      name: event_id
      required: true
    description: Fetches a single event by ID.
    name: cognni-get-event
    outputs:
    - contextPath: Cognni.Event.id
      description: Event ID.
      type: String
    - contextPath: Cognni.Event.date
      description: The date when the event occurred.
      type: Date
    - contextPath: Cognni.Event.description
      description: Description of the event.
      type: String
    - contextPath: Cognni.Event.severity
      description: Severity of the event.
      type: Number
    - contextPath: Cognni.Event.sourceApplication
      description: The ID of the application which initiated the event.
      type: String
  - arguments:
    - description: The ID of the insight to fetch.
      name: insight_id
      required: true
    description: Fetches a single insight by ID.
    name: cognni-get-insight
    outputs:
    - contextPath: Cognni.insight.id
      description: Insight ID.
      type: String
    - contextPath: Cognni.insight.name
      description: Name of the insight.
      type: String
    - contextPath: Cognni.insight.description
      description: Description of the insight.
      type: String
    - contextPath: Cognni.insight.severity
      description: Severity of the insight.
      type: Number
  - arguments:
    - defaultValue: '2'
      description: Minimum severity of insights to fetch.
      name: min_severity
      required: true
    description: Fetches insights according to severity.
    name: cognni-fetch-insights
    outputs:
    - contextPath: Cognni.insights.id
      description: List of insight IDs.
      type: String
    - contextPath: Cognni.insights.name
      description: List of insight names.
      type: String
    - contextPath: Cognni.insights.description
      description: List of insight descriptions.
      type: String
    - contextPath: Cognni.insights.severity
      description: List of insight severities.
      type: Number
<<<<<<< HEAD
  dockerimage: demisto/python3:3.10.11.61265
=======
  dockerimage: demisto/python3:3.10.12.63474
  feed: false
>>>>>>> c6375ee7
  isfetch: true
  runonce: false
  script: '-'
  subtype: python3
  type: python
tests:
- No tests (auto formatted)
fromversion: 5.0.0<|MERGE_RESOLUTION|>--- conflicted
+++ resolved
@@ -108,12 +108,8 @@
     - contextPath: Cognni.insights.severity
       description: List of insight severities.
       type: Number
-<<<<<<< HEAD
-  dockerimage: demisto/python3:3.10.11.61265
-=======
   dockerimage: demisto/python3:3.10.12.63474
   feed: false
->>>>>>> c6375ee7
   isfetch: true
   runonce: false
   script: '-'
