--- conflicted
+++ resolved
@@ -110,10 +110,7 @@
       type: Number
   dockerimage: demisto/python3:3.10.11.61265
   isfetch: true
-<<<<<<< HEAD
-=======
   runonce: false
->>>>>>> 9ddafcfd
   script: '-'
   subtype: python3
   type: python
