--- conflicted
+++ resolved
@@ -62,11 +62,7 @@
   defaultvalue: 3 days
   display: First fetch time.
   name: first_fetch_time
-<<<<<<< HEAD
-  type: 0
-=======
   required: false
->>>>>>> f4a397e1
   section: Collect
   type: 0
 description: Google Cloud Pub/Sub is a fully-managed real-time messaging service that enables you to send and receive messages between independent applications.
@@ -521,12 +517,8 @@
       required: true
     description: Acknowledge previously pulled message or messages.
     name: gcp-pubsub-topic-ack-messages
-<<<<<<< HEAD
-  dockerimage: demisto/googleapi-python3:1.0.0.49338
-=======
   dockerimage: demisto/googleapi-python3:1.0.0.64222
   feed: false
->>>>>>> f4a397e1
   isfetch: true
   script: '-'
   subtype: python3
