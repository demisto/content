--- conflicted
+++ resolved
@@ -60,10 +60,7 @@
       contextPath: TestGetEvents
     description: "Gets events. This command is for debugging purposes."
     name: bloxone-td-event-collector-get-events
-<<<<<<< HEAD
-=======
   runonce: false
->>>>>>> 9ddafcfd
   isfetchevents: true
   script: "-"
   type: python
