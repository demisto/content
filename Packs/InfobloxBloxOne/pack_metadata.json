--- conflicted
+++ resolved
@@ -2,11 +2,7 @@
     "name": "Infoblox Threat Defense with DDI",
     "description": "Utilize the Infoblox Threat Defense with DDI integration to manage SOC Insight incident response, indicator enrichment, and block cyber threats.",
     "support": "partner",
-<<<<<<< HEAD
     "currentVersion": "2.0.0",
-=======
-    "currentVersion": "1.1.17",
->>>>>>> f60d3da7
     "author": "Infoblox Inc.",
     "url": "https://support.infoblox.com/",
     "email": "support@infoblox.com",
@@ -27,8 +23,8 @@
         "X3",
         "X5",
         "ENT_PLUS",
-<<<<<<< HEAD
-        "agentix"
+        "agentix",
+        "xsiam"
     ],
     "dependencies": {
         "CommonScripts": {
@@ -58,9 +54,5 @@
         "CommonTypes",
         "CoreAlertFields",
         "FiltersAndTransformers"
-=======
-        "agentix",
-        "xsiam"
->>>>>>> f60d3da7
     ]
 }