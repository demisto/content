--- conflicted
+++ resolved
@@ -120,11 +120,7 @@
     - contextPath: HYAS.NameserverVerdict.reasons
       description: Verdict Reasons for the provided Nameserver.
       type: Unknown
-<<<<<<< HEAD
-  dockerimage: demisto/python3:3.10.12.66339
-=======
   dockerimage: demisto/python3:3.10.12.68714
->>>>>>> 3fa33bb9
   runonce: false
   script: '-'
   subtype: python3
