--- conflicted
+++ resolved
@@ -119,10 +119,7 @@
       description: Verdict Reasons for the provided Nameserver.
       type: Unknown
   dockerimage: demisto/python3:3.9.8.24399
-<<<<<<< HEAD
-=======
   runonce: false
->>>>>>> 9ddafcfd
   script: '-'
   subtype: python3
   type: python
