--- conflicted
+++ resolved
@@ -2,11 +2,7 @@
     "name": "Inventa",
     "description": "Handling DSAR reporting within Inventa Instance, including PII categories found, storages with data related to the PII etc.",
     "support": "partner",
-<<<<<<< HEAD
-    "currentVersion": "1.1.9",
-=======
     "currentVersion": "1.1.11",
->>>>>>> 9d6c5180
     "author": "1Touch.io",
     "url": "1Touch.io",
     "email": "",
