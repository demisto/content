--- conflicted
+++ resolved
@@ -25,12 +25,8 @@
       description: Errors reading QR code
     - contextPath: GoQRCodeData.seq
       description: sequence numbers read from code
-<<<<<<< HEAD
-  dockerimage: demisto/python3:3.10.5.31928
-=======
   dockerimage: demisto/python3:3.10.12.63474
   runonce: false
->>>>>>> 087e76c5
   script: ''
   subtype: python3
   type: python
