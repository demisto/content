--- conflicted
+++ resolved
@@ -2,11 +2,7 @@
     "name": "Cybereason",
     "description": "Endpoint detection and response to manage and query malops, connections and processes.",
     "support": "xsoar",
-<<<<<<< HEAD
-    "currentVersion": "1.0.9",
-=======
     "currentVersion": "1.0.14",
->>>>>>> 40ff0f7e
     "author": "Cortex XSOAR",
     "url": "https://www.paloaltonetworks.com/cortex",
     "email": "",
