import demistomock as demisto
from CommonServerPython import *

''' IMPORTS '''
import requests
import os
import json
from datetime import datetime, timedelta
import time
import re
import urllib3

# disable insecure warnings
urllib3.disable_warnings()

''' GLOBAL VARS '''
SERVER = demisto.params().get('server', '')
if SERVER.endswith('/'):
    SERVER = SERVER[:-1]

USERNAME = demisto.params().get('credentials', {}).get('identifier')
PASSWORD = demisto.params().get('credentials', {}).get('password')
USE_SSL = not demisto.params().get('unsecure', False)
CERTIFICATE = demisto.params().get('credentials', {}).get('credentials', {}).get('sshkey')
FETCH_TIME_DEFAULT = '3 days'
FETCH_TIME = demisto.params().get('fetch_time', FETCH_TIME_DEFAULT)
FETCH_TIME = FETCH_TIME if FETCH_TIME and FETCH_TIME.strip() else FETCH_TIME_DEFAULT
FETCH_BY = demisto.params().get('fetch_by', 'MALOP CREATION TIME')
IS_EPP_ENABLED = argToBoolean(demisto.params().get('enable_epp_poll', False))

STATUS_MAP = {
    'To Review': 'TODO',
    'Remediated': 'CLOSED',
    'Unread': 'UNREAD',
    'Not Relevant': 'FP',
    'Open': 'OPEN'
}
# Field = the name as received from CR API, Header = The name which will be mapped to Demisto command,
# Type = Data that is received from CR API
PROCESS_INFO = [
    {'field': 'elementDisplayName', 'header': 'Name', 'type': 'filterData'},
    {'field': 'imageFile.maliciousClassificationType', 'header': 'Malicious', 'type': 'simple'},
    {'field': 'creationTime', 'header': 'Creation Time', 'type': 'time'},
    {'field': 'endTime', 'header': 'End Time', 'type': 'time'},
    {'field': 'commandLine', 'header': 'Command Line', 'type': 'simple'},
    {'field': 'isImageFileSignedAndVerified', 'header': 'Signed and Verified', 'type': 'simple'},
    {'field': 'productType', 'header': 'Product Type', 'type': 'simple'},
    {'field': 'children', 'header': 'Children', 'type': 'simple'},
    {'field': 'parentProcess', 'header': 'Parent', 'type': 'element'},
    {'field': 'ownerMachine', 'header': 'Owner Machine', 'type': 'element'},
    {'field': 'calculatedUser', 'header': 'User', 'type': 'element'},
    {'field': 'imageFile', 'header': 'Image File', 'type': 'element'},
    {'field': 'imageFile.sha1String', 'header': 'SHA1', 'type': 'simple'},
    {'field': 'imageFile.md5String', 'header': 'MD5', 'type': 'simple'},
    {'field': 'imageFile.companyName', 'header': 'Company Name', 'type': 'simple'},
    {'field': 'imageFile.productName', 'header': 'Product Name', 'type': 'simple'}
]

PROCESS_FIELDS = [element['field'] for element in PROCESS_INFO]

PROCESS_HEADERS = [element['header'] for element in PROCESS_INFO]

MALOP_HEADERS = [
    'GUID', 'Link', 'CreationTime', 'Status', 'LastUpdateTime', 'DecisionFailure', 'Suspects', 'AffectedMachine', 'InvolvedHash']

DOMAIN_HEADERS = [
    'Name', 'Reputation', 'IsInternalDomain', 'WasEverResolved', 'WasEverResolvedAsASecondLevelDomain', 'Malicious',
    'SuspicionsCount']

USER_HEADERS = ['Username', 'Domain', 'LastMachineLoggedInTo', 'Organization', 'LocalSystem']

SENSOR_HEADERS = ['MachineID', 'MachineName', 'MachineFQDN', 'GroupID', 'GroupName']

CONNECTION_INFO = [
    {'field': 'elementDisplayName', 'header': 'Name', 'type': 'simple'},
    {'field': 'direction', 'header': 'Direction', 'type': 'simple'},
    {'field': 'serverAddress', 'header': 'Server Address', 'type': 'simple'},
    {'field': 'serverPort', 'header': 'Server Port', 'type': 'simple'},
    {'field': 'portType', 'header': 'Port Type', 'type': 'simple'},
    {'field': 'aggregatedReceivedBytesCount', 'header': 'Received Bytes', 'type': 'simple'},
    {'field': 'aggregatedTransmittedBytesCount', 'header': 'Transmitted Bytes', 'type': 'simple'},
    {'field': 'remoteAddressCountryName', 'header': 'Remote Country', 'type': 'simple'},
    {'field': 'ownerMachine', 'header': 'Owner Machine', 'type': 'element'},
    {'field': 'ownerProcess', 'header': 'Owner Process', 'type': 'element'},
    {'field': 'calculatedCreationTime', 'header': 'Creation Time', 'type': 'time'},
    {'field': 'endTime', 'header': 'End Time', 'type': 'time'}
]

CONNECTION_FIELDS = [element['field'] for element in CONNECTION_INFO]

CONNECTION_HEADERS = [element['header'] for element in CONNECTION_INFO]

HEADERS = {
    'Content-Type': 'application/json',
    'Connection': 'close'
}

''' HELPER FUNCTIONS '''


def build_query(query_fields: list, path: list, template_context: str = 'SPECIFIC') -> dict:
    limit = demisto.getArg('limit')
    results_limit = int(limit) if limit else 10000
    group_limit = int(limit) if limit else 100

    query = {
        'customFields': query_fields,
        'perFeatureLimit': 100,
        'perGroupLimit': group_limit,
        'queryPath': path,
        'queryTimeout': 120000,
        'templateContext': template_context,
        'totalResultLimit': results_limit
    }

    return query


class Client(BaseClient):
    def __init__(self, base_url, verify, headers, proxy):
        super().__init__(base_url=base_url, verify=verify, headers=headers, proxy=proxy)

    def cybereason_api_call(
        self, method: str, url_suffix: str, data: dict = None, json_body: Any = None, headers: dict = HEADERS,
            return_json: bool = True, custom_response: bool = False,
            retries: int = 0, backoff_factor: int = 5) -> Any:
        demisto.info(f'running request with url={SERVER + url_suffix}')

        try:
            res = self._http_request(
                method,
                url_suffix=url_suffix,
                data=data,
                json_data=json_body,
                resp_type='response',
                headers=headers,
                error_handler=self.error_handler,
                retries=retries,
                backoff_factor=backoff_factor
            )
            if custom_response:
                return res
            if res.status_code not in [200, 204]:
                raise Exception('Your request failed with the following error: ' + str(res.content)
                                + '. Response Status code: ' + str(res.status_code))
        except Exception as e:
            raise Exception(e)

        if return_json:
            try:
                return res.json()
            except Exception as e:
                error_content = res.content
                error_msg = ''
                if 'Login' in str(error_content):
                    error_msg = 'Authentication failed, verify the credentials are correct.'
                raise ValueError(
                    f'Failed to process the API response. {str(error_msg)} {str(error_content)} - {str(e)}')

    def error_handler(self, res: requests.Response):
        # Handle error responses gracefully
        command = demisto.command()
        if res.status_code == 500:
            if command == 'cybereason-download-file':
                raise Exception('The given Batch ID has expired')
            elif command == 'cybereason-close-file-batch-id':
                raise Exception('The given Batch ID does not exist')


def translate_timestamp(timestamp: str) -> str:
    return datetime.fromtimestamp(int(timestamp) / 1000).isoformat()


def update_output(output: dict, simple_values: dict, element_values: dict, info_dict: list) -> dict:
    for info in info_dict:
        info_type = info.get('type', '')

        if info_type == 'simple':
            output[info['header']] = dict_safe_get(simple_values, [info.get('field'), 'values', 0])

        elif info_type == 'element':
            output[info['header']] = dict_safe_get(element_values, [info.get('field'), 'elementValues', 0, 'name'])

        elif info_type == 'time':
            time_stamp_str = dict_safe_get(simple_values, [info.get('field'), 'values', 0], default_return_value='',
                                           return_type=str)
            output[info['header']] = translate_timestamp(time_stamp_str) if time_stamp_str else ''

    return output


def get_pylum_id(client: Client, machine: str) -> str:
    query_fields = ['pylumId']
    path = [
        {
            'requestedType': 'Machine',
            'filters': [
                {'facetName': 'elementDisplayName', 'values': [machine]}
            ],
            'isResult': True
        }
    ]
    json_body = build_query(query_fields, path)
    response = client.cybereason_api_call('POST', '/rest/visualsearch/query/simple', json_body=json_body)
    data = dict_safe_get(response, ['data', 'resultIdToElementDataMap'], default_return_value={}, return_type=dict)
    pylum_id = dict_safe_get(list(data.values()), [0, 'simpleValues', 'pylumId', 'values', 0])
    if not pylum_id:
        raise ValueError('Could not find machine')

    return pylum_id


def get_machine_guid(client: Client, machine_name: str) -> str:
    query_fields = ['elementDisplayName']
    path = [
        {
            'requestedType': 'Machine',
            'filters': [
                {'facetName': 'elementDisplayName', 'values': [machine_name]}
            ],
            'isResult': True
        }
    ]
    json_body = build_query(query_fields, path)
    response = client.cybereason_api_call('POST', '/rest/visualsearch/query/simple', json_body=json_body)
    data = dict_safe_get(response, ['data', 'resultIdToElementDataMap'], default_return_value={}, return_type=dict)

    return dict_safe_get(list(data.keys()), [0])


''' FUNCTIONS '''


def is_probe_connected_command(client: Client, args: dict, is_remediation_command: bool = False) -> Any:
    machine = str(args.get('machine'))
    is_connected = False

    response = is_probe_connected(client, machine)

    elements = dict_safe_get(response, ['data', 'resultIdToElementDataMap'], default_return_value={}, return_type=dict)

    for value in list(elements.values()):
        machine_name = dict_safe_get(value, ['simpleValues', 'elementDisplayName', 'values', 0],
                                     default_return_value='', return_type=str)
        if machine_name.upper() == machine.upper():
            is_connected = True
            break

    if is_remediation_command:
        return is_connected

    return CommandResults(
        readable_output=f'{is_connected}',
        outputs_prefix='Cybereason.Machine',
        outputs_key_field='Name',
        outputs={
            'isConnected': is_connected,
            'Name': machine
        })


def is_probe_connected(client: Client, machine: str) -> dict:
    query_fields = ['elementDisplayName']
    path = [
        {
            'requestedType': 'Machine',
            'filters': [
                {'facetName': 'elementDisplayName', 'values': [machine]},
                {'facetName': 'isActiveProbeConnected', 'values': [True]}
            ],
            'isResult': True
        }
    ]
    json_body = build_query(query_fields, path)

    return client.cybereason_api_call('POST', '/rest/visualsearch/query/simple', json_body=json_body)


def query_processes_command(client: Client, args: dict):
    machine = str(args.get('machine'))
    process_name = args.get('processName')
    only_suspicious = args.get('onlySuspicious')
    has_incoming_connection = args.get('hasIncomingConnection')
    has_outgoing_connection = args.get('hasOutgoingConnection')
    has_external_connection = args.get('hasExternalConnection')
    unsigned_unknown_reputation = args.get('unsignedUnknownReputation')
    from_temporary_folder = args.get('fromTemporaryFolder')
    privileges_escalation = args.get('privilegesEscalation')
    maclicious_psexec = args.get('maliciousPsExec')

    response = query_processes(client, machine, process_name, only_suspicious, has_incoming_connection, has_outgoing_connection,
                               has_external_connection, unsigned_unknown_reputation, from_temporary_folder,
                               privileges_escalation, maclicious_psexec)
    elements = dict_safe_get(response, ['data', 'resultIdToElementDataMap'], default_return_value={}, return_type=dict)
    outputs = []
    for item in list(elements.values()):
        if not isinstance(item, dict):
            raise ValueError("Cybereason raw response is not valid, item in elements is not a dict")

        simple_values = item.get('simpleValues', {})
        element_values = item.get('elementValues', {})

        output = {}
        for info in PROCESS_INFO:
            if info.get('type') == 'filterData':
                output[info['header']] = dict_safe_get(item, ['filterData', 'groupByValue'])

        output = update_output(output, simple_values, element_values, PROCESS_INFO)
        outputs.append(output)

    context = []
    for output in outputs:
        # Remove whitespaces from dictionary keys
        context.append({key.translate({32: None}): value for key, value in output.items()})

    return CommandResults(
        readable_output=tableToMarkdown('Cybereason Processes', outputs, headers=PROCESS_HEADERS),
        outputs_prefix='Cybereason.Process',
        outputs_key_field='Name',
        outputs=context)


def query_processes(client: Client, machine: str, process_name: Any, only_suspicious: str = None,
                    has_incoming_connection: str = None, has_outgoing_connection: str = None, has_external_connection: str = None,
                    unsigned_unknown_reputation: str = None, from_temporary_folder: str = None,
                    privileges_escalation: str = None, maclicious_psexec: str = None) -> dict:
    machine_filters = []
    process_filters = []

    if machine:
        machine_filters.append({'facetName': 'elementDisplayName', 'values': [machine]})

    if process_name:
        process_filters.append({'facetName': 'elementDisplayName', 'values': [process_name]})

    if only_suspicious and only_suspicious == 'true':
        process_filters.append({'facetName': 'hasSuspicions', 'values': [True]})

    if has_incoming_connection == 'true':
        process_filters.append({'facetName': 'hasIncomingConnection', 'values': [True]})

    if has_outgoing_connection == 'true':
        process_filters.append({'facetName': 'hasOutgoingConnection', 'values': [True]})

    if has_external_connection == 'true':
        process_filters.append({'facetName': 'hasExternalConnection', 'values': [True]})

    if unsigned_unknown_reputation == 'true':
        process_filters.append({'facetName': 'unknownUnsignedEvidence', 'values': [True]})

    if from_temporary_folder == 'true':
        process_filters.append({'facetName': 'runningFromTempEvidence', 'values': [True]})

    if privileges_escalation == 'true':
        process_filters.append({'facetName': 'privilegeEscalationSuspicion', 'values': [True]})

    if maclicious_psexec == 'true':
        process_filters.append({'facetName': 'executedByPsexecSuspicion', 'values': [True]})

    path = [
        {
            'requestedType': 'Machine',
            'filters': machine_filters,
            'connectionFeature': {'elementInstanceType': 'Machine', 'featureName': 'processes'}
        },
        {
            'requestedType': 'Process',
            'filters': process_filters,
            'isResult': True
        }
    ]

    json_body = build_query(PROCESS_FIELDS, path)

    return client.cybereason_api_call('POST', '/rest/visualsearch/query/simple', json_body=json_body)


def query_connections_command(client: Client, args: dict):
    machine = argToList(args.get('machine'))
    ip = argToList(args.get('ip'))

    if ip and machine:
        raise Exception('Too many arguments given.')
    elif not ip and not machine:
        raise Exception('Not enough arguments given.')

    if machine:
        input_list = machine
    else:
        input_list = ip

    for filter_input in input_list:
        response = query_connections(client, machine, ip, filter_input)
        elements = dict_safe_get(response, ['data', 'resultIdToElementDataMap'], default_return_value={}, return_type=dict)
        outputs = []

        for item in list(elements.values()):
            simple_values = dict_safe_get(item, ['simpleValues'], default_return_value={}, return_type=dict)
            element_values = dict_safe_get(item, ['elementValues'], default_return_value={}, return_type=dict)

            output = update_output({}, simple_values, element_values, CONNECTION_INFO)
            outputs.append(output)

        context = []
        for output in outputs:
            # Remove whitespaces from dictionary keys
            context.append({key.translate({32: None}): value for key, value in output.items()})

        return CommandResults(
            readable_output=tableToMarkdown(f'Cybereason Connections for: {filter_input}', outputs),
            outputs_prefix='Cybereason.Connection',
            outputs_key_field='Name',
            outputs=context)


def query_connections(client: Client, machine: str, ip: str, filter_input: str) -> dict:
    if machine:
        path = [
            {
                'requestedType': 'Connection',
                'filters': [],
                'connectionFeature': {
                    'elementInstanceType': 'Connection',
                    'featureName': 'ownerMachine'
                },
                'isResult': True
            },
            {
                'requestedType': 'Machine',
                'filters': [{
                    'facetName': 'elementDisplayName',
                    'values': [filter_input],
                    'filterType': 'Equals'
                }]
            }
        ]
    elif ip:
        path = [
            {
                'requestedType': 'Connection',
                'filters':
                    [{
                        'facetName': 'elementDisplayName',
                        'values': [filter_input]
                    }],
                'isResult': True
            }
        ]
    else:
        path = [{}]

    json_body = build_query(CONNECTION_FIELDS, path)
    response = client.cybereason_api_call('POST', '/rest/visualsearch/query/simple', json_body=json_body)

    return response


def query_malops_command(client: Client, args: dict):
    total_result_limit = arg_to_number(args.get('totalResultLimit'))
    per_group_limit = arg_to_number(args.get('perGroupLimit'))
    template_context = args.get('templateContext')
    filters = json.loads(str(args.get('filters'))) if args.get('filters') else []
    within_last_days = args.get('withinLastDays')
    guid_list = argToList(args.get('malopGuid'))

    if within_last_days:
        current_timestamp = time.time()
        current_datetime = datetime.fromtimestamp(current_timestamp)
        within_last_days_datetime = current_datetime - timedelta(days=int(within_last_days))
        within_last_days_timestamp = (time.mktime(
            within_last_days_datetime.timetuple()) + within_last_days_datetime.microsecond / 1E6)  # Converting datetime to time
        within_last_days_timestamp *= 1000
        filters.append({
            'facetName': 'malopLastUpdateTime',
            'values': [within_last_days_timestamp],
            'filterType': 'GreaterThan'
        })

    malop_process_type, malop_loggon_session_type = query_malops(client, total_result_limit, per_group_limit,
                                                                 template_context, filters, guid_list=guid_list)
    outputs = []

    data = {}
    for response in (malop_process_type, malop_loggon_session_type):
        data = response.get('data', {}) if response else {}
        malops_map = dict_safe_get(data, ['resultIdToElementDataMap'], default_return_value={}, return_type=dict)
        if not data or not malops_map:
            continue

        for guid, malop in malops_map.items():
            simple_values = dict_safe_get(malop, ['simpleValues'], {}, dict)
            management_status = dict_safe_get(simple_values, ['managementStatus', 'values', 0],
                                              default_return_value='',
                                              return_type=str)

            if management_status.upper() == 'CLOSED':
                continue

            creation_time = translate_timestamp(dict_safe_get(simple_values, ['creationTime', 'values', 0]))
            malop_last_update_time = translate_timestamp(
                dict_safe_get(simple_values, ['malopLastUpdateTime', 'values', 0]))
            raw_decision_failure = dict_safe_get(simple_values, ['decisionFeature', 'values', 0],
                                                 default_return_value='', return_type=str)
            decision_failure = raw_decision_failure.replace('Process.', '')
            raw_suspects = dict_safe_get(malop, ['elementValues', 'suspects'], default_return_value={},
                                         return_type=dict)
            suspects_string = ''
            if raw_suspects:
                suspects = dict_safe_get(raw_suspects, ['elementValues', 0], default_return_value={}, return_type=dict)
                suspects_string = f"{suspects.get('elementType')}: {suspects.get('name')}"

            affected_machines = []
            elementValues = dict_safe_get(malop, ['elementValues', 'affectedMachines', 'elementValues'],
                                          default_return_value=[], return_type=list)
            for machine in elementValues:
                if not isinstance(machine, dict):
                    raise ValueError("Cybereason raw response is not valid, machine in elementValues is not a dict")

                affected_machines.append(machine.get('name', ''))

            involved_hashes = []  # type: List[str]
            cause_elements_amount = dict_safe_get(simple_values, ['rootCauseElementHashes', 'totalValues'])
            if cause_elements_amount != 0:
                involved_hashes.append(cause_elements_amount)

            malop_output = {
                'GUID': guid,
                'Link': SERVER + '/#/malop/' + guid,
                'CreationTime': creation_time,
                'DecisionFailure': re.sub(r'\([^)]*\)', '', decision_failure),
                'Suspects': suspects_string,
                'LastUpdateTime': malop_last_update_time,
                'Status': management_status,
                'AffectedMachine': affected_machines,
                'InvolvedHash': involved_hashes
            }
            outputs.append(malop_output)

    return CommandResults(
        readable_output=tableToMarkdown('Cybereason Malops', outputs, headers=MALOP_HEADERS) if outputs else 'No malops found',
        outputs_prefix='Cybereason.Malops',
        outputs_key_field='GUID',
        outputs=outputs)


def poll_malops(client: Client, start_time):
    end_time = round(datetime.now().timestamp()) * 1000
    json_body = {"startTime": start_time, "endTime": end_time}
    api_response = client.cybereason_api_call('POST', '/rest/detection/inbox', json_body=json_body)
    demisto.debug(f"Fetching the length of rest/dectection malops : {len(api_response)}")
    return api_response


def get_non_edr_malop_data(client, start_time):
    malop_data = poll_malops(client, start_time)
<<<<<<< HEAD
    non_edr_malop_data = list()
=======
    non_edr_malop_data = []
>>>>>>> 51ee7d33
    for malops in malop_data['malops']:
        if not malops.get('edr'):
            non_edr_malop_data.append(malops)

    malop_data.clear()
    demisto.debug(f"Total count of EPP Malops fetched is: {len(non_edr_malop_data)}")
    return non_edr_malop_data


def query_malops(
    client: Client, total_result_limit: int = None, per_group_limit: int = None, template_context: str = None,
        filters: list = None, guid_list: str = None) -> Any:
    json_body = {
        'totalResultLimit': int(total_result_limit) if total_result_limit else 10000,
        'perGroupLimit': int(per_group_limit) if per_group_limit else 10000,
        'perFeatureLimit': 100,
        'templateContext': template_context or 'MALOP',
        'queryPath': [
            {
                'requestedType': None,
                'guidList': guid_list,
                'result': True,
                'filters': filters
            }
        ]
    }
    # By Cybereason documentation - Inorder to get all malops, The client should send 2 requests as follow:
    # First request - "MalopProcess"
    json_body['queryPath'][0]['requestedType'] = "MalopProcess"  # type: ignore
    malop_process_type = client.cybereason_api_call('POST', '/rest/crimes/unified', json_body=json_body)
    # Second request - "MalopLogonSession"
    json_body['queryPath'][0]['requestedType'] = "MalopLogonSession"  # type: ignore
    malop_loggon_session_type = client.cybereason_api_call('POST', '/rest/crimes/unified', json_body=json_body)

    return malop_process_type, malop_loggon_session_type


def isolate_machine_command(client: Client, args: dict):
    machine = str(args.get('machine'))
    response, pylum_id = isolate_machine(client, machine)
    result = response.get(pylum_id)
    if result == 'Succeeded':
        return [
            CommandResults(
                readable_output='Machine was isolated successfully.',
                outputs_prefix='Cybereason',
                outputs_key_field='Machine',
                outputs={
                    'Machine': machine,
                    'IsIsolated': True
                }
            )
        ]
    else:
        raise Exception('Failed to isolate machine.')


def isolate_machine(client: Client, machine: str) -> Any:
    pylum_id = get_pylum_id(client, machine)

    cmd_url = '/rest/monitor/global/commands/isolate'
    json_body = {
        'pylumIds': [pylum_id]

    }
    response = client.cybereason_api_call('POST', cmd_url, json_body=json_body)

    return response, pylum_id


def unisolate_machine_command(client: Client, args: dict):
    machine = str(args.get('machine'))
    response, pylum_id = unisolate_machine(client, machine)
    result = response.get(pylum_id)
    if result == 'Succeeded':
        return [
            CommandResults(
                readable_output='Machine was un-isolated successfully.',
                outputs_prefix='Cybereason',
                outputs_key_field='Machine',
                outputs={
                    'Machine': machine,
                    'IsIsolated': False
                }
            )
        ]
    else:
        raise Exception('Failed to un-isolate machine.')


def unisolate_machine(client: Client, machine: str) -> Any:
    pylum_id = get_pylum_id(client, machine)
    cmd_url = '/rest/monitor/global/commands/un-isolate'
    json_body = {
        'pylumIds': [pylum_id]

    }
    response = client.cybereason_api_call('POST', cmd_url, json_body=json_body)

    return response, pylum_id


def malop_processes_command(client: Client, args: dict):
    malop_guids = args.get('malopGuids')
    machine_name = str(args.get('machineName'))
    date_time = str(args.get('dateTime'))

    filter_input = []
    if date_time != 'None':
        date_time_parser = dateparser.parse(date_time)
        if not date_time_parser:
            raise DemistoException("dateTime could not be parsed. Please enter a valid time parameter.")
        date_time_parser = date_time_parser.timestamp()
        milliseconds = int(date_time_parser * 1000)
        filter_input = [{"facetName": "creationTime", "filterType": "GreaterThan", "values": [milliseconds], "isResult": True}]

    if isinstance(malop_guids, str):
        malop_guids = malop_guids.split(',')
    elif not isinstance(malop_guids, list):
        raise Exception('malopGuids must be array of strings')

    machine_name_list = [machine.lower() for machine in argToList(machine_name)]

    response = malop_processes(client, malop_guids, filter_input)
    elements = dict_safe_get(response, ['data', 'resultIdToElementDataMap'], default_return_value={}, return_type=dict)
    outputs = []

    for item in list(elements.values()):
        simple_values = dict_safe_get(item, ['simpleValues'], default_return_value={}, return_type=dict)
        element_values = dict_safe_get(item, ['elementValues'], default_return_value={}, return_type=dict)
        if machine_name_list != ['none']:
            machine_list = dict_safe_get(element_values, ['ownerMachine', 'elementValues'], default_return_value=[],
                                         return_type=list)
            wanted_machine = False
            for machine in machine_list:
                current_machine_name = machine.get('name', '').lower()
                if current_machine_name in machine_name_list:
                    wanted_machine = True
                    break

            if not wanted_machine:
                continue

            output = {}
            for info in PROCESS_INFO:
                if info.get('type', '') == 'filterData':
                    output[info['header']] = dict_safe_get(item, ['filterData', 'groupByValue'])

            output = update_output(output, simple_values, element_values, PROCESS_INFO)
            outputs.append(output)
        else:
            output = {}
            for info in PROCESS_INFO:
                if info.get('type', '') == 'filterData':
                    output[info['header']] = dict_safe_get(item, ['filterData', 'groupByValue'])

            output = update_output(output, simple_values, element_values, PROCESS_INFO)
            outputs.append(output)

    context = []
    for output in outputs:
        # Remove whitespaces from dictionary keys
        context.append({key.translate({32: None}): value for key, value in output.items()})

    return CommandResults(
        readable_output=tableToMarkdown('Cybereason Malop Processes', outputs, headers=PROCESS_HEADERS, removeNull=True),
        outputs_prefix='Cybereason.Process',
        outputs_key_field='Name',
        outputs=context)


def malop_processes(client: Client, malop_guids: list, filter_value: list) -> dict:
    json_body = {
        'queryPath': [
            {
                'requestedType': 'MalopProcess',
                'filters': [],
                'guidList': malop_guids,
                'connectionFeature': {
                    'elementInstanceType': 'MalopProcess',
                    'featureName': 'suspects'
                }
            },
            {
                'requestedType': 'Process',
                'filters': filter_value,
                'isResult': True
            }
        ],
        'totalResultLimit': 1000,
        'perGroupLimit': 1200,
        'perFeatureLimit': 1200,
        'templateContext': 'MALOP',
        'queryTimeout': None
    }

    return client.cybereason_api_call('POST', '/rest/visualsearch/query/simple', json_body=json_body)


def add_comment_command(client: Client, args: dict):
    comment = str(args.get('comment')) if args.get('comment') else ''
    malop_guid = str(args.get('malopGuid'))
    try:
        add_comment(client, malop_guid, comment.encode('utf-8'))
        return CommandResults(readable_output='Comment added successfully')
    except Exception as e:
        raise Exception('Failed to add new comment. Orignal Error: ' + str(e))


def add_comment(client: Client, malop_guid: str, comment: Any):
    cmd_url = '/rest/crimes/comment/' + malop_guid
    client.cybereason_api_call('POST', cmd_url, data=comment, return_json=False)


def update_malop_status_command(client: Client, args: dict):
    status = str(args.get('status'))
    malop_guid = str(args.get('malopGuid'))

    if status not in STATUS_MAP:
        raise Exception(
            'Invalid status. Given status must be one of the following: To Review,Unread,Remediated or Not Relevant')

    update_malop_status(client, malop_guid, status)

    return CommandResults(
        readable_output=f'Successfully updated malop {malop_guid} to status {status}',
        outputs_prefix='Cybereason.Malops',
        outputs_key_field='GUID',
        outputs={
            'GUID': malop_guid,
            'Status': status
        })


def update_malop_status(client: Client, malop_guid: str, status: str) -> None:
    api_status = STATUS_MAP[status]

    json_body = {malop_guid: api_status}

    response = client.cybereason_api_call('POST', '/rest/crimes/status', json_body=json_body)
    if response['status'] != 'SUCCESS':
        raise Exception(f"Failed to update malop {malop_guid} status to {status}. Message: {response['message']}")


def prevent_file_command(client: Client, args: dict):
    file_hash = str(args.get('md5')) if args.get('md5') else ''
    response = prevent_file(client, file_hash)
    if response['outcome'] == 'success':

        return CommandResults(
            readable_output='File was prevented successfully',
            outputs_prefix='Cybereason.Process',
            outputs_key_field='MD5',
            outputs={
                'MD5': file_hash,
                'Prevent': True
            })
    else:
        raise Exception('Failed to prevent file')


def prevent_file(client: Client, file_hash: str) -> dict:
    json_body = [{
        'keys': [file_hash],
        'maliciousType': 'blacklist',
        'remove': False,
        'prevent': True
    }]

    return client.cybereason_api_call('POST', '/rest/classification/update', json_body=json_body)


def unprevent_file_command(client: Client, args: dict):
    file_hash = str(args.get('md5'))
    response = unprevent_file(client, file_hash)
    if response['outcome'] == 'success':

        return CommandResults(
            readable_output='File was unprevented successfully',
            outputs_prefix='Cybereason.Process',
            outputs_key_field='MD5',
            outputs={
                'MD5': file_hash,
                'Prevent': False
            })
    else:
        raise Exception('Failed to unprevent file')


def unprevent_file(client: Client, file_hash: str) -> dict:
    json_body = [{
        'keys': [str(file_hash)],
        'remove': True,
        'prevent': False
    }]

    return client.cybereason_api_call('POST', '/rest/classification/update', json_body=json_body)


def available_remediation_actions_command(client: Client, args: dict):
    malop_guid = args.get('malopGuid')
    json_body = {
        "detectionEventMalopGuids": [],
        "processMalopGuids": [malop_guid]
    }

    response = client.cybereason_api_call('POST', '/rest/detection/custom-remediation', json_body=json_body)
    if response:
        cybereason_outputs = []
        data_list = dict_safe_get(response, ['data'], default_return_value={}, return_type=list)
        if data_list:
            for data in data_list:
                uniqueId = data["uniqueId"]
                remediationType = data["remediationType"]
                targetName = data["targetName"]
                targetID = data["targetId"]
                machineName = data["machineName"]
                malopType = data["malopType"]
                malopId = data["malopId"]
                machineConnected = data["machineConnected"]
                cybereason_outputs.append({
                    'UniqueId': uniqueId,
                    'RemediationType': remediationType,
                    'TargetName': targetName,
                    'TargetID': targetID,
                    'MachineName': machineName,
                    'MalopType': malopType,
                    'MalopId': malopId,
                    "MachineConnected": machineConnected
                })

    return CommandResults(readable_output=tableToMarkdown(f'Cybereason available remediation actions for malop {malop_guid}:',
                                                          cybereason_outputs, removeNull=False),
                          outputs_prefix='Cybereason.Remediation',
                          outputs_key_field='TargetID', outputs=cybereason_outputs)


def kill_process_command(client: Client, args: dict):
    malop_guid = str(args.get('malopGuid'))
    machine_name = str(args.get('machine'))
    target_id = str(args.get('targetId'))
    user_name = str(args.get('userName'))
    comment = str(args.get('comment')) if args.get('comment') else 'Kill Process Remediation Action Succeeded'
    remediation_action = 'KILL_PROCESS'
    is_machine_connected = is_probe_connected_command(client, args, is_remediation_command=True)
    if is_machine_connected is True:
        response = get_remediation_action(client, malop_guid, machine_name, target_id, remediation_action)
        action_status = get_remediation_action_status(client, user_name, malop_guid, response, comment)
        if dict_safe_get(action_status, ['Remediation status']) == 'SUCCESS':
            success_response = f'''Kill process remediation action status is: {dict_safe_get(
                action_status, ['Remediation status'])} \n Remediation ID: {dict_safe_get(action_status, ['Remediation ID'])}'''
            return CommandResults(readable_output=success_response)
        elif dict_safe_get(action_status, ['Remediation status']) == 'FAILURE':
            failure_response = f'''Kill process remediation action status is: {dict_safe_get(
                action_status, ['Remediation status'])} \n Reason: {dict_safe_get(
                    action_status, ['Reason'])} \n Remediation ID: {dict_safe_get(action_status, ['Remediation ID'])}'''
            raise DemistoException(failure_response)
    else:
        raise DemistoException('Machine must be connected to Cybereason in order to perform this action.')


def quarantine_file_command(client: Client, args: dict):
    malop_guid = str(args.get('malopGuid'))
    machine_name = str(args.get('machine'))
    target_id = str(args.get('targetId'))
    user_name = str(args.get('userName'))
    comment = str(args.get('comment')) if args.get('comment') else 'Quarantine File Remediation Action Succeeded'
    remediation_action = 'QUARANTINE_FILE'
    is_machine_connected = is_probe_connected_command(client, args, is_remediation_command=True)
    if is_machine_connected is True:
        response = get_remediation_action(client, malop_guid, machine_name, target_id, remediation_action)
        action_status = get_remediation_action_status(client, user_name, malop_guid, response, comment)
        if dict_safe_get(action_status, ['Remediation status']) == 'SUCCESS':
            success_response = f'''Quarantine file remediation action status is: {dict_safe_get(
                action_status, ['Remediation status'])} \n Remediation ID: {dict_safe_get(action_status, ['Remediation ID'])}'''
            return CommandResults(readable_output=success_response)
        elif dict_safe_get(action_status, ['Remediation status']) == 'FAILURE':
            failure_response = f'''Quarantine file remediation action status is: {dict_safe_get(
                action_status, ['Remediation status'])} \n Reason: {dict_safe_get(
                    action_status, ['Reason'])} \n Remediation ID: {dict_safe_get(action_status, ['Remediation ID'])}'''
            raise DemistoException(failure_response)
    else:
        raise DemistoException('Machine must be connected to Cybereason in order to perform this action.')


def unquarantine_file_command(client: Client, args: dict):
    malop_guid = str(args.get('malopGuid'))
    machine_name = str(args.get('machine'))
    target_id = str(args.get('targetId'))
    user_name = str(args.get('userName'))
    comment = str(args.get('comment')) if args.get('comment') else 'Unquarantine File Remediation Action Succeded'
    remediation_action = 'UNQUARANTINE_FILE'
    is_machine_connected = is_probe_connected_command(client, args, is_remediation_command=True)
    if is_machine_connected is True:
        response = get_remediation_action(client, malop_guid, machine_name, target_id, remediation_action)
        action_status = get_remediation_action_status(client, user_name, malop_guid, response, comment)
        if dict_safe_get(action_status, ['Remediation status']) == 'SUCCESS':
            success_response = f'''Unquarantine file remediation action status is: {dict_safe_get(
                action_status, ['Remediation status'])} \n Remediation ID: {dict_safe_get(action_status, ['Remediation ID'])}'''
            return CommandResults(readable_output=success_response)
        elif dict_safe_get(action_status, ['Remediation status']) == 'FAILURE':
            failure_response = f'''Unquarantine file remediation action status is: {dict_safe_get(
                action_status, ['Remediation status'])} \n Reason: {dict_safe_get(
                    action_status, ['Reason'])} \n Remediation ID: {dict_safe_get(action_status, ['Remediation ID'])}'''
            raise DemistoException(failure_response)
    else:
        raise DemistoException('Machine must be connected to Cybereason in order to perform this action.')


def block_file_command(client: Client, args: dict):
    malop_guid = str(args.get('malopGuid'))
    machine_name = str(args.get('machine'))
    target_id = str(args.get('targetId'))
    user_name = str(args.get('userName'))
    comment = str(args.get('comment')) if args.get('comment') else 'Block File Remediation Action Succeeded'
    remediation_action = 'BLOCK_FILE'
    is_machine_connected = is_probe_connected_command(client, args, is_remediation_command=True)
    if is_machine_connected is True:
        response = get_remediation_action(client, malop_guid, machine_name, target_id, remediation_action)
        action_status = get_remediation_action_status(client, user_name, malop_guid, response, comment)
        if dict_safe_get(action_status, ['Remediation status']) == 'SUCCESS':
            success_response = f'''Block file remediation action status is: {dict_safe_get(
                action_status, ['Remediation status'])} \n Remediation ID: {dict_safe_get(action_status, ['Remediation ID'])}'''
            return CommandResults(readable_output=success_response)
        elif dict_safe_get(action_status, ['Remediation status']) == 'FAILURE':
            failure_response = f'''Block file remediation action status is: {dict_safe_get(
                action_status, ['Remediation status'])} \n Reason: {dict_safe_get(
                    action_status, ['Reason'])} \n Remediation ID: {dict_safe_get(action_status, ['Remediation ID'])}'''
            raise DemistoException(failure_response)
    else:
        raise DemistoException('Machine must be connected to Cybereason in order to perform this action.')


def delete_registry_key_command(client: Client, args: dict):
    malop_guid = str(args.get('malopGuid'))
    machine_name = str(args.get('machine'))
    target_id = str(args.get('targetId'))
    user_name = str(args.get('userName'))
    comment = str(args.get('comment')) if args.get('comment') else 'Delete Registry Key Remediation Action Succeeded'
    remediation_action = 'DELETE_REGISTRY_KEY'
    is_machine_connected = is_probe_connected_command(client, args, is_remediation_command=True)
    if is_machine_connected is True:
        response = get_remediation_action(client, malop_guid, machine_name, target_id, remediation_action)
        action_status = get_remediation_action_status(client, user_name, malop_guid, response, comment)
        if dict_safe_get(action_status, ['Remediation status']) == 'SUCCESS':
            success_response = f'''Delete registry key remediation action status is: {dict_safe_get(
                action_status, ['Remediation status'])} \n Remediation ID: {dict_safe_get(action_status, ['Remediation ID'])}'''
            return CommandResults(readable_output=success_response)
        elif dict_safe_get(action_status, ['Remediation status']) == 'FAILURE':
            failure_response = f'''Delete registry key remediation action status is: {dict_safe_get(
                action_status, ['Remediation status'])} \n Reason: {dict_safe_get(
                    action_status, ['Reason'])} \n Remediation ID: {dict_safe_get(action_status, ['Remediation ID'])}'''
            raise DemistoException(failure_response)
    else:
        raise DemistoException('Machine must be connected to Cybereason in order to perform this action.')


def kill_prevent_unsuspend_command(client: Client, args: dict):
    malop_guid = str(args.get('malopGuid'))
    machine_name = str(args.get('machine'))
    target_id = str(args.get('targetId'))
    user_name = str(args.get('userName'))
    comment = str(args.get('comment')) if args.get('comment') else 'Kill Prevent Unsuspend Remediation Action Succeeded'
    remediation_action = 'KILL_PREVENT_UNSUSPEND'
    is_machine_connected = is_probe_connected_command(client, args, is_remediation_command=True)
    if is_machine_connected is True:
        response = get_remediation_action(client, malop_guid, machine_name, target_id, remediation_action)
        action_status = get_remediation_action_status(client, user_name, malop_guid, response, comment)
        if dict_safe_get(action_status, ['Remediation status']) == 'SUCCESS':
            success_response = f'''Kill prevent unsuspend remediation action status is: {dict_safe_get(
                action_status, ['Remediation status'])} \n Remediation ID: {dict_safe_get(action_status, ['Remediation ID'])}'''
            return CommandResults(readable_output=success_response)
        elif dict_safe_get(action_status, ['Remediation status']) == 'FAILURE':
            failure_response = f'''Kill prevent unsuspend remediation action status is: {dict_safe_get(
                action_status, ['Remediation status'])} \n" Reason: {dict_safe_get(
                    action_status, ['Reason'])} \n Remediation ID: {dict_safe_get(action_status, ['Remediation ID'])}'''
            raise DemistoException(failure_response)
    else:
        raise DemistoException('Machine must be connected to Cybereason in order to perform this action.')


def unsuspend_process_command(client: Client, args: dict):
    malop_guid = str(args.get('malopGuid'))
    machine_name = str(args.get('machine'))
    target_id = str(args.get('targetId'))
    user_name = str(args.get('userName'))
    comment = str(args.get('comment')) if args.get('comment') else 'Unsuspend Process Remediation Action Succeeded'
    remediation_action = 'UNSUSPEND_PROCESS'
    is_machine_connected = is_probe_connected_command(client, args, is_remediation_command=True)
    if is_machine_connected is True:
        response = get_remediation_action(client, malop_guid, machine_name, target_id, remediation_action)
        action_status = get_remediation_action_status(client, user_name, malop_guid, response, comment)
        if dict_safe_get(action_status, ['Remediation status']) == 'SUCCESS':
            success_response = f'''Unsuspend process remediation action status is: {dict_safe_get(
                action_status, ['Remediation status'])} \n Remediation ID: {dict_safe_get(action_status, ['Remediation ID'])}'''
            return CommandResults(readable_output=success_response)
        elif dict_safe_get(action_status, ['Remediation status']) == 'FAILURE':
            failure_response = f'''Unsuspend process remediation action status is: {dict_safe_get(
                action_status, ['Remediation status'])} \n Reason: {dict_safe_get(
                    action_status, ['Reason'])} \n Remediation ID: {dict_safe_get(action_status, ['Remediation ID'])}'''
            raise DemistoException(failure_response)
    else:
        raise DemistoException('Machine must be connected to Cybereason in order to perform this action.')


def get_remediation_action(client: Client, malop_guid: str, machine_name: str, target_id: str, remediation_action: str) -> dict:
    machine_guid = get_machine_guid(client, machine_name)
    json_body = {
        'malopId': malop_guid,
        'actionsByMachine': {
            machine_guid: [
                {
                    'targetId': target_id,
                    'actionType': remediation_action
                }
            ]
        }
    }

    return client.cybereason_api_call('POST', '/rest/remediate', json_body=json_body)


def get_remediation_action_status(
        client: Client, user_name: str, malop_guid: str, response: dict, comment: str) -> dict:
    remediation_id = dict_safe_get(response, ['remediationId'])
    progress_api_response = get_remediation_action_progress(client, user_name, malop_guid, remediation_id)
    status = dict_safe_get(progress_api_response, ['Remediation status'])
    if status == 'SUCCESS':
        add_comment(client, malop_guid, comment.encode('utf-8'))
    progress_api_response["Remediation ID"] = remediation_id
    return progress_api_response


def get_remediation_action_progress(
        client: Client, username: str, malop_id: str, remediation_id: str) -> dict:
    final_response = ''
    final_response = client.cybereason_api_call(
        'GET', '/rest/remediate/progress/' + username + '/' + str(malop_id) + '/' + remediation_id,
        retries=3, backoff_factor=5)
    statusLog_lenght = len(dict_safe_get(final_response, ['statusLog']))
    if statusLog_lenght == 0:
        raise Exception("The given target ID is incorrect.")
    else:
        statusLog_final_response = dict_safe_get(final_response, ['statusLog', statusLog_lenght - 1])
        statusLog_final_error = dict_safe_get(statusLog_final_response, ['error'])
        statusLog_final_status = dict_safe_get(statusLog_final_response, ['status'])
        if statusLog_final_error is None:
            return {"Remediation status": statusLog_final_status}
        else:
            return {"Remediation status": statusLog_final_status, "Reason": dict_safe_get(statusLog_final_error, ['message'])}


def query_file_command(client: Client, args: dict) -> Any:
    file_hash_list = argToList(args.get('file_hash'))
    for file_hash in file_hash_list:

        filters = []

        hash_type = get_hash_type(file_hash)
        if hash_type == 'sha1':
            filters.append({
                'facetName': 'sha1String',
                'values': [file_hash],
                'filterType': 'ContainsIgnoreCase'
            })
        elif hash_type == 'md5':
            filters.append({
                'facetName': 'md5String',
                'values': [file_hash],
                'filterType': 'ContainsIgnoreCase'
            })
        else:
            raise Exception('Hash type is not supported.')

        data = query_file(client, filters)

        if data:
            cybereason_outputs = []
            files = dict_safe_get(data, ['resultIdToElementDataMap'], {}, dict)
            for fname, fstat in files.items():
                raw_machine_details = dict_safe_get(get_file_machine_details(client, fname), ['data', 'resultIdToElementDataMap'],
                                                    default_return_value={}, return_type=dict)
                machine_details = dict_safe_get(raw_machine_details, dict_safe_get(list(raw_machine_details.keys()), [0]),
                                                default_return_value={}, return_type=dict)
                simple_values = dict_safe_get(fstat, ['simpleValues'], default_return_value={}, return_type=dict)
                file_name = dict_safe_get(simple_values, ['elementDisplayName', 'values', 0])
                md5 = dict_safe_get(simple_values, ['md5String', 'values', 0])
                sha1 = dict_safe_get(simple_values, ['sha1String', 'values', 0])
                path = dict_safe_get(simple_values, ['correctedPath', 'values', 0])
                machine = dict_safe_get(fstat, ['elementValues', 'ownerMachine', 'elementValues', 0, 'name'])

                machine_element_values = dict_safe_get(
                    machine_details, ['elementValues'], default_return_value={}, return_type=dict)
                machine_simple_values = dict_safe_get(
                    machine_details, ['simpleValues'], default_return_value={}, return_type=dict)

                os_version = dict_safe_get(machine_simple_values, ['ownerMachine.osVersionType', 'values', 0])
                raw_suspicions = dict_safe_get(machine_details, ['suspicions'], default_return_value={}, return_type=dict)

                suspicions = {}
                for key, value in raw_suspicions.items():
                    suspicions[key] = timestamp_to_datestring(value)

                evidences = []
                for key in list(machine_element_values.keys()):
                    if 'evidence' in key.lower():
                        evidences.append(key)
                for key in list(machine_simple_values.keys()):
                    if 'evidence' in key.lower():
                        evidences.append(key)

                company_name = None
                if 'companyName' in simple_values:
                    company_name = dict_safe_get(simple_values, ['companyName', 'values', 0])

                created_time = None
                if 'createdTime' in simple_values:
                    created_time = timestamp_to_datestring(dict_safe_get(simple_values, ['createdTime', 'values', 0]))

                modified_time = None
                if 'modifiedTime' in simple_values:
                    modified_time = timestamp_to_datestring(dict_safe_get(simple_values, ['modifiedTime', 'values', 0]))

                is_signed = None
                if 'isSigned' in simple_values:
                    is_signed = dict_safe_get(simple_values, ['isSigned', 'values', 0]) == 'true'

                cybereason_outputs.append({
                    'Name': file_name,
                    'CreationTime': created_time,
                    'ModifiedTime': modified_time,
                    'Malicious': fstat.get('isMalicious'),
                    'MD5': md5,
                    'SHA1': sha1,
                    'Path': path,
                    'Machine': machine,
                    'SuspicionsCount': machine_details.get('suspicionCount'),
                    'IsConnected': (dict_safe_get(
                        machine_simple_values, ['ownerMachine.isActiveProbeConnected', 'values', 0]) == 'true'),
                    'OSVersion': os_version,
                    'Suspicion': suspicions,
                    'Evidence': evidences,
                    'Signed': is_signed,
                    'Company': company_name
                })

            return CommandResults(
                readable_output=tableToMarkdown(
                    f'Cybereason file query results for the file hash: {file_hash}', cybereason_outputs, removeNull=True),
                outputs_prefix='Cybereason.File',
                outputs_key_field='Name',
                outputs=cybereason_outputs)
        else:
            raise DemistoException('No results found.')


def query_file(client: Client, filters: list) -> dict:
    query_fields = ['md5String', 'ownerMachine', 'avRemediationStatus', 'isSigned', 'signatureVerified',
                    'sha1String', 'maliciousClassificationType', 'createdTime', 'modifiedTime', 'size', 'correctedPath',
                    'productName', 'productVersion', 'companyName', 'internalName', 'elementDisplayName']
    path = [
        {
            'requestedType': 'File',
            'filters': filters,
            'isResult': True
        }
    ]
    json_body = build_query(query_fields, path)
    response = client.cybereason_api_call('POST', '/rest/visualsearch/query/simple', json_body=json_body)
    if response.get('status') == 'SUCCESS' and 'data' in response:
        return response['data']
    else:
        raise Exception('Error occurred while trying to query the file.')


def get_file_machine_details(client: Client, file_guid: str) -> dict:
    query_fields = ["ownerMachine", "self", "elementDisplayName", "correctedPath", "canonizedPath", "mount",
                    "mountedAs", "createdTime", "modifiedTime", "md5String", "sha1String", "productType", "companyName",
                    "productName", "productVersion", "signerInternalOrExternal", "signedInternalOrExternal",
                    "signatureVerifiedInternalOrExternal", "signedByMicrosoft", "extensionType", "size",
                    "avRemediationStatus", "classificationDetectionName", "avScanTime", "relatedToMalop",
                    "isSuspicious", "maliciousClassificationType", "classificationBlocking", "isDownloadedFromInternet",
                    "downloadedFromDomain", "downloadedFromIpAddress", "downloadedFromUrl", "downloadedFromUrlReferrer",
                    "downloadedFromEmailFrom", "downloadedFromEmailMessageId", "downloadedFromEmailSubject",
                    "ownerMachine.isActiveProbeConnected", "ownerMachine.osVersionType", "quarantineVersion",
                    "originalVersion"]

    path = [
        {
            'requestedType': 'File',
            'guidList': [file_guid],
            'result': True
        }
    ]
    json_body = build_query(query_fields, path, template_context='DETAILS')

    return client.cybereason_api_call('POST', '/rest/visualsearch/query/simple', json_body=json_body)


def query_domain_command(client: Client, args: dict) -> Any:
    domain_list = argToList(args.get('domain'))
    for domain_input in domain_list:

        filters = [{
            'facetName': 'elementDisplayName',
            'values': [domain_input],
            'filterType': 'ContainsIgnoreCase'
        }]

        data = query_domain(client, filters)
        if data:
            cybereason_outputs = []
            domains = dict_safe_get(data, ['resultIdToElementDataMap'], default_return_value={}, return_type=dict)
            for domain in list(domains.values()):
                if not isinstance(domain, dict):
                    raise ValueError("Cybereason raw response is not valid, domain in domains.values() is not dict")

                simple_values = dict_safe_get(domain, ['simpleValues'], default_return_value={}, return_type=dict)
                reputation = dict_safe_get(simple_values, ['maliciousClassificationType', 'values', 0])
                is_internal_domain = dict_safe_get(simple_values, ['isInternalDomain', 'values', 0]) == 'true'
                was_ever_resolved = dict_safe_get(simple_values, ['everResolvedDomain', 'values', 0]) == 'true'
                was_ever_resolved_as = dict_safe_get(simple_values, ['everResolvedSecondLevelDomain', 'values', 0]) == 'true'
                malicious = domain.get('isMalicious')
                suspicions_count = domain.get('suspicionCount')

                cybereason_outputs.append({
                    'Name': domain_input,
                    'Reputation': reputation,
                    'Malicious': malicious,
                    'SuspicionsCount': suspicions_count,
                    'IsInternalDomain': is_internal_domain,
                    'WasEverResolved': was_ever_resolved,
                    'WasEverResolvedAsASecondLevelDomain': was_ever_resolved_as
                })

            return CommandResults(
                readable_output=tableToMarkdown(
                    f'Cybereason domain query results for the domain: {domain_input}',
                    cybereason_outputs, headers=DOMAIN_HEADERS),
                outputs_prefix='Cybereason.Domain',
                outputs_key_field='Name',
                outputs=cybereason_outputs)
        else:
            raise DemistoException('No results found.')


def query_domain(client: Client, filters: list) -> dict:
    query_fields = ['maliciousClassificationType', 'isInternalDomain',
                    'everResolvedDomain', 'everResolvedSecondLevelDomain', 'elementDisplayName']
    path = [
        {
            'requestedType': 'DomainName',
            'filters': filters,
            'isResult': True
        }
    ]
    json_body = build_query(query_fields, path)
    response = client.cybereason_api_call('POST', '/rest/visualsearch/query/simple', json_body=json_body)
    if response.get('status', '') == 'SUCCESS' and 'data' in response:
        return response['data']
    else:
        raise Exception('Error occurred while trying to query the file.')


def query_user_command(client: Client, args: dict):
    username_list = argToList(args.get('username'))
    for username in username_list:

        filters = [{
            'facetName': 'elementDisplayName',
            'values': [username],
            'filterType': 'ContainsIgnoreCase'
        }]

        data = query_user(client, filters)

        if data:
            cybereason_outputs = []
            users = dict_safe_get(data, ['resultIdToElementDataMap'], default_return_value={}, return_type=dict)

            for user in list(users.values()):
                simple_values = dict_safe_get(user, ['simpleValues'], default_return_value={}, return_type=dict)
                element_values = dict_safe_get(user, ['elementValues'], default_return_value={}, return_type=dict)

                domain = dict_safe_get(simple_values, ['domain', 'values', 0])
                local_system = dict_safe_get(simple_values, ['isLocalSystem', 'values', 0]) == 'true'
                machine = dict_safe_get(element_values, ['ownerMachine', 'elementValues', 0, 'name'])
                organization = dict_safe_get(element_values, ['ownerOrganization', 'elementValues', 0, 'name'])

                cybereason_outputs.append({
                    'Username': username,
                    'Domain': domain,
                    'LastMachineLoggedInTo': machine,
                    'Organization': organization,
                    'LocalSystem': local_system
                })

            return CommandResults(
                readable_output=tableToMarkdown(
                    f'Cybereason user query results for the username: {username}', cybereason_outputs, headers=USER_HEADERS),
                outputs_prefix='Cybereason.User',
                outputs_key_field='Username',
                outputs=cybereason_outputs)
        else:
            raise DemistoException('No results found.')


def query_user(client: Client, filters: list) -> dict:
    query_fields = ['domain', 'ownerMachine', 'ownerOrganization', 'isLocalSystem', 'elementDisplayName']
    path = [
        {
            'requestedType': 'User',
            'filters': filters,
            'isResult': True
        }
    ]

    json_body = build_query(query_fields, path)

    response = client.cybereason_api_call('POST', '/rest/visualsearch/query/simple', json_body=json_body)
    if response.get('status', '') == 'SUCCESS' and 'data' in response:
        return response['data']
    else:
        raise Exception('Error occurred while trying to query the file.')


def archive_sensor_command(client: Client, args: dict):
    sensor_id = args.get('sensorID')
    archive_reason = args.get('archiveReason')

    data = {
        "sensorsIds": [sensor_id],
        "argument": archive_reason
    }
    response = client.cybereason_api_call(
        'POST', '/rest/sensors/action/archive', json_body=data, return_json=False, custom_response=True)

    if response.status_code == 204:
        output = f"The selected Sensor with Sensor ID: {sensor_id} is not available for archive."
    elif response.status_code == 200:
        output = ""
        try:
            response_json = response.json()
            output = "Sensor archive status: "
            output += "Failed Actions: " + str(response_json['globalStats']['stats']['Failed']) + '. '
            output += "Succeeded Actions: " + str(response_json['globalStats']['stats']['Succeeded'])
        except Exception as e:
            raise Exception("Exception occurred while processing response for Archive action: " + str(e))
    else:
        try:
            json_response = response.json()
            raise DemistoException(f"Could not archive Sensor. The received response is {json_response}")
        except Exception:
            raise Exception(
                'Your request failed with the following error: ' + response.content + '. Response Status code: ' + str(
                    response.status_code))
    return CommandResults(readable_output=output)


def unarchive_sensor_command(client: Client, args: dict):
    sensor_id = args.get('sensorID')
    unarchive_reason = args.get('unarchiveReason')
    data = {
        "sensorsIds": [sensor_id],
        "argument": unarchive_reason
    }
    response = client.cybereason_api_call(
        'POST', '/rest/sensors/action/unarchive', json_body=data, return_json=False, custom_response=True)
    if response.status_code == 204:
        output = f"The selected Sensor with Sensor ID: {sensor_id} is not available for unarchive."
    elif response.status_code == 200:
        output = ""
        try:
            response_json = response.json()
            output = "Sensor unarchive status: "
            output += "Failed Actions: " + str(response_json['globalStats']['stats']['Failed']) + '. '
            output += "Succeeded Actions: " + str(response_json['globalStats']['stats']['Succeeded'])
        except Exception as e:
            raise Exception("Exception occurred while processing response for Unarchive action: " + str(e))
    else:
        try:
            json_response = response.json()
            raise DemistoException(f"Could not unarchive Sensor. The received response is {json_response}")
        except Exception:
            raise Exception(
                'Your request failed with the following error: ' + response.content + '. Response Status code: ' + str(
                    response.status_code))
    return CommandResults(readable_output=output)


def delete_sensor_command(client: Client, args: dict):
    sensor_id = args.get('sensorID')

    data = {
        "sensorsIds": [sensor_id]
    }
    response = client.cybereason_api_call(
        'POST', '/rest/sensors/action/delete', json_body=data, return_json=False, custom_response=True)

    if response.status_code == 204:
        output = f"The selected Sensor with Sensor ID: {sensor_id} is not available for deleting."
    elif response.status_code == 200:
        output = "Sensor deleted successfully."
    else:
        try:
            json_response = response.json()
            raise DemistoException(f"Could not delete Sensor. The received response is {json_response}")
        except Exception:
            raise Exception(
                'Your request failed with the following error: ' + response.content + '. Response Status code: ' + str(
                    response.status_code))
    return CommandResults(readable_output=output)


def malop_to_incident(malop: str) -> dict:
    if not isinstance(malop, dict):
        raise ValueError("Cybereason raw response is not valid, malop is not dict")

    guid_string = malop.get('guidString', '')
    if not guid_string:
        guid_string = malop.get('guid', '')
    incident = {
        'rawJSON': json.dumps(malop),
        'name': 'Cybereason Malop ' + guid_string,
        'labels': [{'type': 'GUID', 'value': guid_string}]}

    return incident


def fetch_incidents(client: Client):
    last_run = demisto.getLastRun()

    if last_run and last_run.get('creation_time'):
        last_update_time = int(last_run.get('creation_time'))
    else:
        # In first run
        last_update_time, _ = parse_date_range(FETCH_TIME, to_timestamp=True)

    max_update_time = int(last_update_time)

    if FETCH_BY == 'MALOP UPDATE TIME':
        filters = [{
            'facetName': 'malopLastUpdateTime',
            'values': [last_update_time],
            'filterType': 'GreaterThan'
        }]
    elif FETCH_BY == 'MALOP CREATION TIME':
        filters = [{
            'facetName': 'creationTime',
            'values': [last_update_time],
            'filterType': 'GreaterThan'
        }]
    else:
        raise Exception('Given filter to fetch by is invalid.')

    malop_process_type, malop_loggon_session_type = query_malops(client, total_result_limit=10000, per_group_limit=10000,
                                                                 filters=filters)
    incidents = []

    for response in (malop_process_type, malop_loggon_session_type):
        malops = dict_safe_get(response, ['data', 'resultIdToElementDataMap'], default_return_value={},
                               return_type=dict)

        for malop in list(malops.values()):
            simple_values = dict_safe_get(malop, ['simpleValues'], default_return_value={}, return_type=dict)
            simple_values.pop('iconBase64', None)
            simple_values.pop('malopActivityTypes', None)
            malop_update_time = int(dict_safe_get(simple_values, ['malopLastUpdateTime', 'values', 0]))
            if int(malop_update_time) > int(max_update_time):
                max_update_time = malop_update_time

            incident = malop_to_incident(malop)
            incidents.append(incident)

    # Enable Polling for Cybereason EPP Malops
    non_edr = get_non_edr_malop_data(client, last_update_time)
    if IS_EPP_ENABLED:
        demisto.info(f"Fetching EPP malop is enabled: {IS_EPP_ENABLED}")
        for non_edr_malops in non_edr:
            malop_update_time = dict_safe_get(non_edr_malops, ['lastUpdateTime'])

            if malop_update_time > max_update_time:
                max_update_time = malop_update_time

            incident = malop_to_incident(non_edr_malops)
            incidents.append(incident)
        demisto.debug(f"Fetching the length of incidents list if epp in enabled : {len(incidents)}")

    demisto.setLastRun({
        'creation_time': max_update_time
    })

    demisto.incidents(incidents)


def login(client: Client):
    headers = {
        'Content-Type': 'application/x-www-form-urlencoded',
        'Connection': 'close'
    }
    data = {
        'username': USERNAME,
        'password': PASSWORD
    }
    client.cybereason_api_call('POST', '/login.html', data=data, headers=headers, return_json=False)


def client_certificate():
    cert = CERTIFICATE

    if 'Bag Attributes' not in cert:
        raise Exception('Could not find Bag Attributes')
    if '-----BEGIN CERTIFICATE-----' not in cert:
        raise Exception('Could not find certificate file')
    if '-----BEGIN RSA PRIVATE KEY-----' in cert:  # guardrails-disable-line
        i = cert.index('-----BEGIN RSA PRIVATE KEY-----')  # guardrails-disable-line
    else:
        raise Exception('Could not find certificate key')
    client_cert = cert[:i]
    client_key = cert[i:]

    f = open('client.cert', 'wb')
    f.write(client_cert)
    f.flush()
    f.close()
    f = open('client.pem', 'wb')
    f.write(client_key)
    f.close()
    client_cert_file = os.path.abspath('client.cert')
    client_key_file = os.path.abspath('client.pem')

    session.cert = (client_cert_file, client_key_file)

    # Time to check if we are logged on
    response = session.get(url=SERVER)
    if response.status_code != 200 and response.status_code != 302:
        raise Exception("Failed to connect to server")

    # First time we may get a redirect, but second time should be 200
    response = session.get(url=SERVER)
    if response.status_code != 200:
        raise Exception("Failed to login with certificate. Expected response 200. Got: " + str(response.status_code))


def logout(client: Client):
    client.cybereason_api_call('GET', '/logout', return_json=False)


''' EXECUTION CODE '''

LOG(f'command is {demisto.command()}')

session = requests.session()


def get_file_guids(client: Client, malop_id: str) -> dict:
    """Get all File GUIDs for the given malop"""
    processes = fetch_malop_processes(client, malop_id)
    img_file_guids = fetch_imagefile_guids(client, processes)
    return img_file_guids


def fetch_malop_processes(client: Client, malop_id: str) -> list:
    json_body = {
        "queryPath": [
            {
                "requestedType": "MalopProcess",
                "filters": [],
                "guidList": [malop_id],
                "connectionFeature": {
                    "elementInstanceType": "MalopProcess",
                    "featureName": "suspects"
                }
            },
            {
                "requestedType": "Process",
                "filters": [],
                "isResult": True
            }
        ],
        "totalResultLimit": 1000,
        "perGroupLimit": 1200,
        "perFeatureLimit": 1200,
        "templateContext": "DETAILS",
        "queryTimeout": None,
        "customFields": [
            "maliciousByDualExtensionByFileRootCause",
            "creationTime",
            "endTime",
            "elementDisplayName"
        ]
    }
    response = client.cybereason_api_call('POST', '/rest/visualsearch/query/simple', json_body=json_body)
    try:
        result = response['data']['resultIdToElementDataMap']
    except Exception as e:
        raise ValueError(f"Exception when parsing JSON response: {str(e)}")
    return list(result.keys())


def fetch_imagefile_guids(client: Client, processes: list) -> dict:
    json_body = {
        "queryPath": [
            {
                "requestedType": "Process",
                "guidList": processes,
                "result": True
            }
        ],
        "totalResultLimit": 1000,
        "perGroupLimit": 1000,
        "perFeatureLimit": 100,
        "templateContext": "DETAILS",
        "customFields": [
            "ownerMachine", "calculatedUser", "parentProcess", "execedBy", "service", "self", "openedFiles", "children",
            "elementDisplayName", "applicablePid", "tid", "creationTime", "firstSeenTime", "lastSeenTime", "endTime",
            "commandLine", "decodedCommandLine", "imageFilePath", "iconBase64", "isAggregate", "isServiceHost",
            "isDotNetProtected", "imageFile", "imageFile.extensionType", "imageFile.correctedPath", "imageFile.sha1String",
            "imageFile.md5String", "imageFile.productType", "imageFile.companyName", "imageFile.productName",
            "imageFile.signerInternalOrExternal", "imageFile.avRemediationStatus", "imageFile.comments", "fileAccessEvents",
            "registryEvents", "hookedFunctions", "productType", "imageFile.signedInternalOrExternal",
            "imageFile.signatureVerifiedInternalOrExternal", "imageFile.maliciousClassificationType",
            "imageFile.isDownloadedFromInternet", "imageFile.downloadedFromDomain", "imageFile.downloadedFromIpAddress",
            "imageFile.downloadedFromUrl", "imageFile.downloadedFromUrlReferrer", "imageFile.downloadedFromEmailFrom",
            "imageFile.downloadedFromEmailMessageId", "imageFile.downloadedFromEmailSubject",
            "ownerMachine.isActiveProbeConnected", "ownerMachine.osType", "ownerMachine.osVersionType",
            "ownerMachine.deviceModel", "childrenCreatedByThread", "failedToAccess", "autorun", "loadedModules",
            "markedForPrevention", "executionPrevented", "ransomwareAutoRemediationSuspended", "ransomwareAffectedFiles",
            "totalNumOfInstances", "lastMinuteNumOfInstances", "lastSeenTimeStamp", "cveEventsStr", "isExectuedByWmi",
            "wmiQueryStrings", "wmiPersistentObjects", "createdByWmi.wmiOperation", "createdByWmi.clientPid",
            "createdByWmi.isLocal", "createdByWmi.clientProcess", "createdByWmi.clientMachine", "injectionMethod",
            "originInjector", "hostProcess", "creatorThread", "hostedChildren", "isInjectingProcess", "injectedChildren",
            "isFullProcessMemoryDump", "creatorProcess", "createdChildren", "seenCreation", "newProcess", "processRatio",
            "hashRatio", "connections", "listeningConnections", "externalConnections", "internalConnections", "localConnections",
            "dynamicConfigurationConnections", "incomingConnections", "outgoingConnections",
            "absoluteHighVolumeExternalConnections", "totalNumberOfConnections", "totalTransmittedBytes", "totalReceivedBytes",
            "resolvedDnsQueriesDomainToIp", "resolvedDnsQueriesDomainToDomain", "resolvedDnsQueriesIpToDomain",
            "unresolvedDnsQueriesFromIp", "unresolvedDnsQueriesFromDomain", "cpuTime", "memoryUsage", "hasVisibleWindows",
            "integrity", "isHidden", "logonSession", "remoteSession", "isWhiteListClassification", "matchedWhiteListRuleIds"]
    }
    response = client.cybereason_api_call('POST', '/rest/visualsearch/query/simple', json_body=json_body)
    img_file_guids = {}
    result = response['data']['resultIdToElementDataMap']
    try:
        for _process, details in list(result.items()):
            image_files = ('' if details['elementValues']['imageFile']['elementValues'] is None else details[
                'elementValues']['imageFile']['elementValues'])
            for image_file in image_files:
                img_file_guids[image_file['name']] = image_file['guid']
    except Exception as e:
        demisto.error(str(e))
    return img_file_guids


def start_fetchfile_command(client: Client, args: dict):
    malop_id = str(args.get('malopGUID'))
    user_name = str(args.get('userName'))
    response = get_file_guids(client, malop_id)
    for _filename, file_guid in list(response.items()):
        api_response = start_fetchfile(client, file_guid, user_name)
        try:
            if api_response['status'] == "SUCCESS":
                return CommandResults(readable_output="Successfully started fetching file for the given malop")
        except Exception:
            raise Exception("Failed to start fetch file process")


def start_fetchfile(client: Client, element_id: str, user_name: str) -> dict:
    json_body = {
        'elementGuids': [element_id],
        'initiatorUserName': user_name
    }
    return client.cybereason_api_call('POST', '/rest/fetchfile/start', json_body=json_body)


def fetchfile_progress_command(client: Client, args: dict):
    malop_id = str(args.get('malopGuid'))
    response = get_file_guids(client, malop_id)
    new_malop_comments = get_batch_id(client, response)
    filename = []
    status = []
    message = []
    output_message = []
    for item in range(len(new_malop_comments)):
        filename.append(new_malop_comments[item].get("name"))
        status.append(new_malop_comments[item].get("isSuccess"))
        message.append(new_malop_comments[item].get("message"))
        if status[item] is True:
            output_message.append('Filename: ' + str(filename) + ' Status: ' + str(status) + ' Batch ID: ' + str(message))
        else:
            output_message.append(str(message))

    return CommandResults(
        readable_output=str(output_message),
        outputs_prefix='Cybereason.Download.Progress',
        outputs_key_field='fileName',
        outputs={
            'fileName': filename,
            'status': status,
            'batchID': message,
            'MalopID': malop_id
        })


def get_batch_id(client: Client, suspect_files_guids: dict) -> list:
    new_malop_comments = []
    progress_response = fetchfile_progress(client)
    result = progress_response
    for file_status in result['data']:
        if file_status['fileName'] in list(suspect_files_guids.keys()) and file_status['succeeded'] is True:
            batch_id = file_status['batchId']
            file_name = file_status['fileName']
            new_malop_comments.append({"isSuccess": True, "message": batch_id, "name": file_name})
            del suspect_files_guids[file_status['fileName']]
    for suspect_file in list(suspect_files_guids.keys()):
        malop_comment = f'Could not download the file {suspect_file} from source machine, even after waiting for 80 seconds.'
        raise DemistoException(malop_comment)

    return new_malop_comments


def fetchfile_progress(client: Client):
    return client.cybereason_api_call(
        'GET', '/rest/fetchfile/downloads/progress', retries=3, backoff_factor=5)


def download_fetchfile_command(client: Client, args: dict):
    batch_id = str(args.get('batchID'))
    response = download_fetchfile(client, batch_id)
    if response.status_code == 200:
        file_download = fileResult('download.zip', response.content)
        return file_download
    else:
        error_message = f"request failed with the following error: {response.content} Response Status code:{response.status_code}"
        raise DemistoException(error_message)


def download_fetchfile(client: Client, batch_id: str) -> Any:
    url = f'/rest/fetchfile/getfiles/{batch_id}'
    return client.cybereason_api_call('GET', url, custom_response=True, return_json=False)


def close_fetchfile_command(client: Client, args: dict):
    batch_id = str(args.get('batchID'))
    response = close_fetchfile(client, batch_id)
    try:
        if response.json()['status'] == 'SUCCESS':
            return CommandResults(readable_output='Successfully aborts a file download operation that is in progress.')
    except Exception:
        raise Exception('The given Batch ID does not exist')


def close_fetchfile(client: Client, batch_id: str) -> Any:
    url = f'/rest/fetchfile/close/{batch_id}'
    return client.cybereason_api_call('GET', url, custom_response=True, return_json=False)


def malware_query_command(client: Client, args: dict):
    needs_attention = bool(argToBoolean(args.get('needsAttention'))) if args.get('needsAttention') else False
    malware_type = str(args.get('type'))
    malware_status = str(args.get('status'))
    time_stamp = str(args.get('timestamp'))
    limit_range = arg_to_number(args.get('limit'))
    if limit_range:
        if limit_range > 0:
            filter_response = malware_query_filter(client, needs_attention, malware_type, malware_status, time_stamp, limit_range)
            return CommandResults(raw_response=filter_response)
    else:
        raise DemistoException("Limit cannot be zero or a negative number.")


def malware_query_filter(
        client: Client, needs_attention: bool, malware_type: str, malware_status: str, time_stamp: str,
        limit_range: Optional[int]) -> dict:
    query = []
    if needs_attention:
        query.append({"fieldName": "needsAttention", "operator": "Is", "values": [bool(needs_attention)]})
    if malware_type != 'None':
        types = malware_type.split(",")
        query.append({"fieldName": "type", "operator": "Equals", "values": types})
    if malware_status != 'None':
        is_status = malware_status.split(",")
        query.append({"fieldName": "status", "operator": "Equals", "values": is_status})
    if time_stamp != 'None':
        query.append({"fieldName": "timestamp", "operator": "GreaterThan", "values": [arg_to_number(time_stamp)]})
    response = malware_query(client, query, limit_range)
    return response


def malware_query(client: Client, action_values: list, limit: Optional[int]) -> dict:
    json_body = {"filters": action_values, "sortingFieldName": "timestamp", "sortDirection": "DESC", "limit": limit, "offset": 0}

    return client.cybereason_api_call('POST', '/rest/malware/query', json_body=json_body)


def start_host_scan_command(client: Client, args: dict):
    sensor_ids = argToList(args.get('sensorID'))
    argument = args.get('scanType')
    json_body = {
        "sensorsIds": sensor_ids,
        "argument": argument
    }
    response = client.cybereason_api_call(
        'POST', '/rest/sensors/action/schedulerScan', json_body=json_body, return_json=False, custom_response=True)
    if response.status_code == 204:
        return CommandResults(
            readable_output=f"Given Sensor ID/ID's {sensor_ids} is/are not available for scanning.")
    elif response.status_code == 200:
        try:
            response_json = response.json()
            batch_id = dict_safe_get(response_json, ['batchId'])
            return CommandResults(readable_output=f'Scanning initiation successful. Batch ID: {batch_id}')
        except Exception as e:
            raise Exception("Exception occurred while processing response for scanning a host: " + str(e))
    else:
        try:
            json_response = response.json()
            raise DemistoException('Could not scan the host. The received response is' + json_response)
        except Exception:
            raise Exception(
                'Your request failed with the following error: ' + response.content + '. Response Status code: ' + str(
                    response.status_code))


def fetch_scan_status_command(client: Client, args: dict):
    batch_id = str(args.get('batchID'))
    action_response = client.cybereason_api_call('GET', '/rest/sensors/allActions')
    output = "The given batch ID does not match with any actions on sensors."
    for item in action_response:
        if dict_safe_get(item, ['batchId']) == int(batch_id):
            output = item
            break
    return CommandResults(raw_response=output)


def get_sensor_id_command(client: Client, args: dict):
    machine_name = str(args.get('machineName'))
    json_body = {}
    if machine_name:
        json_body = {
            "filters": [
                {
                    "fieldName": "machineName",
                    "operator": "Equals",
                    "values": [machine_name]
                }
            ]
        }
    response = client.cybereason_api_call('POST', '/rest/sensors/query', json_body=json_body)
    if dict_safe_get(response, ['sensors']) == []:
        raise DemistoException("Could not find any Sensor ID for the machine" + machine_name)
    else:
        output = {}
        for single_sensor in response['sensors']:
            output[single_sensor['machineName']] = single_sensor['sensorId']
        return CommandResults(readable_output=f"Available Sensor IDs are {output}")


def get_machine_details_command(client: Client, args: dict):
    machine_name = str(args.get('machineName'))
    json_body = get_machine_details_command_pagination_params(args)
    json_body["filters"] = [{"fieldName": "machineName", "operator": "Equals", "values": [machine_name]}]
    response = client.cybereason_api_call('POST', '/rest/sensors/query', json_body=json_body)
    empty_output_message = f'No Machine Details found for the given Machine Name: {machine_name}'

    if dict_safe_get(response, ['sensors']) == []:
        return CommandResults(readable_output=empty_output_message)
    else:
        outputs = []
        for single_sensor in response.get('sensors'):
            outputs.append({
                "MachineID": single_sensor.get("sensorId"),
                "MachineName": single_sensor.get("machineName"),
                "MachineFQDN": single_sensor.get("fqdn"),
                "GroupID": single_sensor.get("groupId"),
                "GroupName": single_sensor.get("groupName")
            })
        return CommandResults(
            readable_output=tableToMarkdown(
                'Machine Details', outputs, headers=SENSOR_HEADERS) if outputs else empty_output_message,
            outputs_prefix='Cybereason.Sensor',
            outputs_key_field='MachineID',
            outputs=outputs)


def get_machine_details_command_pagination_params(args: dict) -> dict:
    '''
        Generate pagination parameters for fetching machine details based on the given arguments.

        This function calculates the 'limit' and 'offset' parameters for pagination
        based on the provided 'page' and 'pageSize' arguments. If 'page' and 'pageSize'
        are valid integer values, the function returns a dictionary containing 'limit'
        and 'offset' calculated accordingly. If 'page' or 'pageSize' are not valid integers,
        the function falls back to using the 'limit' argument or defaults to 50 with an
        'offset' of 0.

        Args:
            args (dict): The demisto.args() dictionary containing the optional arguments for
            pagination: 'page', 'pageSize', 'limit'.

        Returns:
            dict: A dictionary containing the calculated 'limit' and 'offset' parameters
                for pagination.
    '''
    page = arg_to_number(args.get('page'))
    page_size = arg_to_number(args.get('pageSize'))
    if isinstance(page, int) and isinstance(page_size, int):
        return {
            'limit': page_size,
            'offset': (page - 1) * page_size
        }

    else:
        return {
            'limit': arg_to_number(args.get('limit', 50)),
            'offset': 0
        }


def main():
    auth = ''
    params = demisto.params()
    args = demisto.args()
    proxy = params.get('proxy', False)
    demisto.debug(f'Command being called is {demisto.command()}')

    try:
        client = Client(
            base_url=SERVER,
            verify=USE_SSL,
            headers=HEADERS,
            proxy=proxy
        )

        if CERTIFICATE:
            client_certificate()
            auth = 'CERT'
        elif USERNAME and PASSWORD:
            login(client)
            auth = 'BASIC'
        else:
            raise Exception('No credentials were provided')

        if demisto.command() == 'test-module':
            # Tests connectivity and credentails on login
            query_user(client, [])
            return_results('ok')

        elif demisto.command() == 'fetch-incidents':
            fetch_incidents(client)

        elif demisto.command() == 'cybereason-is-probe-connected':
            return_results(is_probe_connected_command(client, args))

        elif demisto.command() == 'cybereason-query-processes':
            return_results(query_processes_command(client, args))

        elif demisto.command() == 'cybereason-query-malops':
            return_results(query_malops_command(client, args))

        elif demisto.command() == 'cybereason-query-connections':
            return_results(query_connections_command(client, args))

        elif demisto.command() == 'cybereason-isolate-machine':
            return_results(isolate_machine_command(client, args))

        elif demisto.command() == 'cybereason-unisolate-machine':
            return_results(unisolate_machine_command(client, args))

        elif demisto.command() == 'cybereason-malop-processes':
            return_results(malop_processes_command(client, args))

        elif demisto.command() == 'cybereason-add-comment':
            return_results(add_comment_command(client, args))

        elif demisto.command() == 'cybereason-update-malop-status':
            return_results(update_malop_status_command(client, args))

        elif demisto.command() == 'cybereason-prevent-file':
            return_results(prevent_file_command(client, args))

        elif demisto.command() == 'cybereason-unprevent-file':
            return_results(unprevent_file_command(client, args))

        elif demisto.command() == 'cybereason-available-remediation-actions':
            return_results(available_remediation_actions_command(client, args))

        elif demisto.command() == 'cybereason-kill-process':
            return_results(kill_process_command(client, args))

        elif demisto.command() == 'cybereason-quarantine-file':
            return_results(quarantine_file_command(client, args))

        elif demisto.command() == 'cybereason-unquarantine-file':
            return_results(unquarantine_file_command(client, args))

        elif demisto.command() == 'cybereason-block-file':
            return_results(block_file_command(client, args))

        elif demisto.command() == 'cybereason-delete-registry-key':
            return_results(delete_registry_key_command(client, args))

        elif demisto.command() == 'cybereason-kill-prevent-unsuspend':
            return_results(kill_prevent_unsuspend_command(client, args))

        elif demisto.command() == 'cybereason-unsuspend-process':
            return_results(unsuspend_process_command(client, args))

        elif demisto.command() == 'cybereason-query-file':
            return_results(query_file_command(client, args))

        elif demisto.command() == 'cybereason-query-domain':
            return_results(query_domain_command(client, args))

        elif demisto.command() == 'cybereason-query-user':
            return_results(query_user_command(client, args))

        elif demisto.command() == 'cybereason-start-fetchfile':
            return_results(start_fetchfile_command(client, args))

        elif demisto.command() == 'cybereason-fetchfile-progress':
            return_results(fetchfile_progress_command(client, args))

        elif demisto.command() == 'cybereason-download-file':
            return_results(download_fetchfile_command(client, args))

        elif demisto.command() == 'cybereason-close-file-batch-id':
            return_results(close_fetchfile_command(client, args))

        elif demisto.command() == 'cybereason-archive-sensor':
            return_results(archive_sensor_command(client, args))

        elif demisto.command() == 'cybereason-unarchive-sensor':
            return_results(unarchive_sensor_command(client, args))

        elif demisto.command() == 'cybereason-delete-sensor':
            return_results(delete_sensor_command(client, args))

        elif demisto.command() == 'cybereason-malware-query':
            return_results(malware_query_command(client, args))

        elif demisto.command() == 'cybereason-start-host-scan':
            return_results(start_host_scan_command(client, args))

        elif demisto.command() == 'cybereason-fetch-scan-status':
            return_results(fetch_scan_status_command(client, args))

        elif demisto.command() == 'cybereason-get-sensor-id':
            return_results(get_sensor_id_command(client, args))

        elif demisto.command() == 'cybereason-get-machine-details':
            return_results(get_machine_details_command(client, args))

        else:
            raise NotImplementedError(f'Command {demisto.command()} is not implemented.')

    except Exception as e:
        return_error(f'Failed to execute {demisto.command()} command.\nError:\n{str(e)}')
    finally:
        logout(client)
        if auth and auth == 'CERT':
            os.remove(os.path.abspath('client.pem'))
            os.remove(os.path.abspath('client.cert'))


if __name__ in ('__main__', 'builtin', 'builtins'):
    main()<|MERGE_RESOLUTION|>--- conflicted
+++ resolved
@@ -553,11 +553,7 @@
 
 def get_non_edr_malop_data(client, start_time):
     malop_data = poll_malops(client, start_time)
-<<<<<<< HEAD
-    non_edr_malop_data = list()
-=======
     non_edr_malop_data = []
->>>>>>> 51ee7d33
     for malops in malop_data['malops']:
         if not malops.get('edr'):
             non_edr_malop_data.append(malops)
