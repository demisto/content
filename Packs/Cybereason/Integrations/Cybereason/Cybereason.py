import demistomock as demisto
from CommonServerPython import *

''' IMPORTS '''
import requests
import os
import json
from datetime import datetime, timedelta
import time
import re
import sys

# Define utf8 as default encoding
reload(sys)
sys.setdefaultencoding('utf8')  # pylint: disable=maybe-no-member

if not demisto.getParam('proxy'):
    del os.environ['HTTP_PROXY']
    del os.environ['HTTPS_PROXY']
    del os.environ['http_proxy']
    del os.environ['https_proxy']

# disable insecure warnings
requests.packages.urllib3.disable_warnings()

''' GLOBAL VARS '''
SERVER = demisto.params()['server'][:-1] if demisto.params()['server'].endswith('/') else demisto.params()['server']
USERNAME = demisto.params().get('credentials', {}).get('identifier')
PASSWORD = demisto.params().get('credentials', {}).get('password')
USE_SSL = not demisto.params().get('unsecure', False)
CERTIFICATE = demisto.params().get('credentials', {}).get('credentials', {}).get('sshkey')
FETCH_TIME_DEFAULT = '3 days'
FETCH_TIME = demisto.params().get('fetch_time', FETCH_TIME_DEFAULT)
FETCH_TIME = FETCH_TIME if FETCH_TIME and FETCH_TIME.strip() else FETCH_TIME_DEFAULT
FETCH_BY = demisto.params().get('fetch_by', 'MALOP CREATION TIME')

STATUS_MAP = {
    'To Review': 'TODO',
    'Remediated': 'CLOSED',
    'Unread': 'UNREAD',
    'Not Relevant': 'FP',
    'Open': 'OPEN'
}
# Field = the name as received from CR API, Header = The name which will be mapped to Demisto command,
# Type = Data that is received from CR API
PROCESS_INFO = [
    {'field': 'elementDisplayName', 'header': 'Name', 'type': 'filterData'},
    {'field': 'imageFile.maliciousClassificationType', 'header': 'Malicious', 'type': 'simple'},
    {'field': 'creationTime', 'header': 'Creation Time', 'type': 'time'},
    {'field': 'endTime', 'header': 'End Time', 'type': 'time'},
    {'field': 'commandLine', 'header': 'Command Line', 'type': 'simple'},
    {'field': 'isImageFileSignedAndVerified', 'header': 'Signed and Verified', 'type': 'simple'},
    {'field': 'productType', 'header': 'Product Type', 'type': 'simple'},
    {'field': 'children', 'header': 'Children', 'type': 'simple'},
    {'field': 'parentProcess', 'header': 'Parent', 'type': 'element'},
    {'field': 'ownerMachine', 'header': 'Owner Machine', 'type': 'element'},
    {'field': 'calculatedUser', 'header': 'User', 'type': 'element'},
    {'field': 'imageFile', 'header': 'Image File', 'type': 'element'},
    {'field': 'imageFile.sha1String', 'header': 'SHA1', 'type': 'simple'},
    {'field': 'imageFile.md5String', 'header': 'MD5', 'type': 'simple'},
    {'field': 'imageFile.companyName', 'header': 'Company Name', 'type': 'simple'},
    {'field': 'imageFile.productName', 'header': 'Product Name', 'type': 'simple'}
]

PROCESS_FIELDS = [element['field'] for element in PROCESS_INFO]

PROCESS_HEADERS = [element['header'] for element in PROCESS_INFO]

CONNECTION_INFO = [
    {'field': 'elementDisplayName', 'header': 'Name', 'type': 'simple'},
    {'field': 'direction', 'header': 'Direction', 'type': 'simple'},
    {'field': 'serverAddress', 'header': 'Server Address', 'type': 'simple'},
    {'field': 'serverPort', 'header': 'Server Port', 'type': 'simple'},
    {'field': 'portType', 'header': 'Port Type', 'type': 'simple'},
    {'field': 'aggregatedReceivedBytesCount', 'header': 'Received Bytes', 'type': 'simple'},
    {'field': 'aggregatedTransmittedBytesCount', 'header': 'Transmitted Bytes', 'type': 'simple'},
    {'field': 'remoteAddressCountryName', 'header': 'Remote Country', 'type': 'simple'},
    {'field': 'ownerMachine', 'header': 'Owner Machine', 'type': 'element'},
    {'field': 'ownerProcess', 'header': 'Owner Process', 'type': 'element'},
    {'field': 'calculatedCreationTime', 'header': 'Creation Time', 'type': 'time'},
    {'field': 'endTime', 'header': 'End Time', 'type': 'time'}
]

CONNECTION_FIELDS = [element['field'] for element in CONNECTION_INFO]

CONNECTION_HEADERS = [element['header'] for element in CONNECTION_INFO]

HEADERS = {
    'Content-Type': 'application/json',
    'Connection': 'close'
}

''' HELPER FUNCTIONS '''


def build_query(query_fields, path, template_context='SPECIFIC'):
    limit = demisto.getArg('limit')
    results_limit = int(limit) if limit else 10000
    group_limit = int(limit) if limit else 100

    query = {
        'customFields': query_fields,
        'perFeatureLimit': 100,
        'perGroupLimit': group_limit,
        'queryPath': path,
        'queryTimeout': 120000,
        'templateContext': template_context,
        'totalResultLimit': results_limit
    }

    return query


def http_request(method, url_suffix, data=None, json_body=None, headers=HEADERS, return_json=True, custom_response=False):
    LOG('running request with url=%s' % (SERVER + url_suffix))
    try:
        res = session.request(
            method,
            SERVER + url_suffix,
            headers=headers,
            data=data,
            json=json_body,
            verify=USE_SSL
        )
        if custom_response:
            return res
        if res.status_code not in {200, 204}:
            raise Exception('Your request failed with the following error: ' + res.content + '. Response Status code: ' + str(res.status_code))

    except Exception as e:
        LOG(e)
        raise

    if return_json:
        try:
            return res.json()
        except Exception as e:
            error_content = res.content
            error_msg = ''
            if 'Login' in str(error_content):
                error_msg = 'Authentication failed, verify the credentials are correct.'
            raise ValueError('Failed to process the API response. {} {} - {}'.format(error_msg, error_content, str(e)))


def translate_timestamp(timestamp):
    return datetime.fromtimestamp(int(timestamp) / 1000).isoformat()


def update_output(output, simple_values, element_values, info_dict):
    for info in info_dict:
        info_type = info.get('type', '')

        if info_type == 'simple':
            output[info['header']] = dict_safe_get(simple_values, [info.get('field'), 'values', 0])

        elif info_type == 'element':
            output[info['header']] = dict_safe_get(element_values, [info.get('field'), 'elementValues', 0, 'name'])

        elif info_type == 'time':
            time_stamp_str = dict_safe_get(simple_values, [info.get('field'), 'values', 0], default_return_value=u'',
                                           return_type=unicode)
            output[info['header']] = translate_timestamp(time_stamp_str) if time_stamp_str else ''

    return output


def get_pylum_id(machine):
    query_fields = ['pylumId']
    path = [
        {
            'requestedType': 'Machine',
            'filters': [
                {'facetName': 'elementDisplayName', 'values': [machine]}
            ],
            'isResult': True
        }
    ]
    json_body = build_query(query_fields, path)
    response = http_request('POST', '/rest/visualsearch/query/simple', json_body=json_body)
    data = dict_safe_get(response, ['data', 'resultIdToElementDataMap'], default_return_value={}, return_type=dict)
    pylum_id = dict_safe_get(data.values(), [0, 'simpleValues', 'pylumId', 'values', 0])
    if not pylum_id:
        raise ValueError('Could not find machine')

    return pylum_id


def get_machine_guid(machine_name):
    query_fields = ['elementDisplayName']
    path = [
        {
            'requestedType': 'Machine',
            'filters': [
                {'facetName': 'elementDisplayName', 'values': [machine_name]}
            ],
            'isResult': True
        }
    ]
    json_body = build_query(query_fields, path)
    response = http_request('POST', '/rest/visualsearch/query/simple', json_body=json_body)
    data = dict_safe_get(response, ['data', 'resultIdToElementDataMap'], default_return_value={}, return_type=dict)

    return dict_safe_get(data.keys(), [0])


''' FUNCTIONS '''


def is_probe_connected_command(is_remediation_commmand=False):
    machine = demisto.getArg('machine')
    is_connected = False

    response = is_probe_connected(machine)

    elements = dict_safe_get(response, ['data', 'resultIdToElementDataMap'], default_return_value={}, return_type=dict)

    for value in elements.values():
        machine_name = dict_safe_get(value, ['simpleValues', 'elementDisplayName', 'values', 0],
                                     default_return_value=u'', return_type=unicode)
        if machine_name.upper() == machine.upper():
            is_connected = True
            break

    if is_remediation_commmand:
        return is_connected

    ec = {
        'Cybereason.Machine(val.Name && val.Name === obj.Name)': {
            'isConnected': is_connected,
            'Name': machine
        }
    }
    demisto.results({
        'Type': entryTypes['note'],
        'Contents': response,
        'ContentsFormat': formats['json'],
        'ReadableContentsFormat': formats['markdown'],
        'HumanReadable': is_connected,
        'EntryContext': ec
    })


def is_probe_connected(machine):
    query_fields = ['elementDisplayName']
    path = [
        {
            'requestedType': 'Machine',
            'filters': [
                {'facetName': 'elementDisplayName', 'values': [machine]},
                {'facetName': 'isActiveProbeConnected', 'values': [True]}
            ],
            'isResult': True
        }
    ]
    json_body = build_query(query_fields, path)

    return http_request('POST', '/rest/visualsearch/query/simple', json_body=json_body)


def query_processes_command():
    machine = demisto.getArg('machine')
    process_name = demisto.getArg('processName')
    only_suspicious = demisto.getArg('onlySuspicious')
    has_incoming_connection = demisto.getArg('hasIncomingConnection')
    has_outgoing_connection = demisto.getArg('hasOutgoingConnection')
    has_external_connection = demisto.getArg('hasExternalConnection')
    unsigned_unknown_reputation = demisto.getArg('unsignedUnknownReputation')
    from_temporary_folder = demisto.getArg('fromTemporaryFolder')
    privileges_escalation = demisto.getArg('privilegesEscalation')
    maclicious_psexec = demisto.getArg('maliciousPsExec')

    response = query_processes(machine, process_name, only_suspicious, has_incoming_connection, has_outgoing_connection,
                               has_external_connection, unsigned_unknown_reputation, from_temporary_folder,
                               privileges_escalation, maclicious_psexec)
    elements = dict_safe_get(response, ['data', 'resultIdToElementDataMap'], default_return_value={}, return_type=dict)
    outputs = []
    for item in elements.values():
        if not isinstance(item, dict):
            raise ValueError("Cybereason raw response is not valid, item in elements is not a dict")

        simple_values = item.get('simpleValues', {})
        element_values = item.get('elementValues', {})

        output = {}
        for info in PROCESS_INFO:
            if info.get('type') == 'filterData':
                output[info['header']] = dict_safe_get(item, ['filterData', 'groupByValue'])

        output = update_output(output, simple_values, element_values, PROCESS_INFO)
        outputs.append(output)

    context = []
    for output in outputs:
        # Remove whitespaces from dictionary keys
        context.append({key.translate(None, ' '): value for key, value in output.iteritems()})

    ec = {
        'Process': context
    }

    demisto.results({
        'Type': entryTypes['note'],
        'Contents': response,
        'ContentsFormat': formats['json'],
        'ReadableContentsFormat': formats['markdown'],
        'HumanReadable': tableToMarkdown('Cybereason Processes', outputs, PROCESS_HEADERS),
        'EntryContext': ec
    })


def query_processes(machine, process_name, only_suspicious=None, has_incoming_connection=None,
                    has_outgoing_connection=None, has_external_connection=None, unsigned_unknown_reputation=None,
                    from_temporary_folder=None, privileges_escalation=None, maclicious_psexec=None):
    machine_filters = []
    process_filters = []

    if machine:
        machine_filters.append({'facetName': 'elementDisplayName', 'values': [machine]})

    if process_name:
        process_filters.append({'facetName': 'elementDisplayName', 'values': [process_name]})

    if only_suspicious and only_suspicious == 'true':
        process_filters.append({'facetName': 'hasSuspicions', 'values': [True]})

    if has_incoming_connection == 'true':
        process_filters.append({'facetName': 'hasIncomingConnection', 'values': [True]})

    if has_outgoing_connection == 'true':
        process_filters.append({'facetName': 'hasOutgoingConnection', 'values': [True]})

    if has_external_connection == 'true':
        process_filters.append({'facetName': 'hasExternalConnection', 'values': [True]})

    if unsigned_unknown_reputation == 'true':
        process_filters.append({'facetName': 'unknownUnsignedEvidence', 'values': [True]})

    if from_temporary_folder == 'true':
        process_filters.append({'facetName': 'runningFromTempEvidence', 'values': [True]})

    if privileges_escalation == 'true':
        process_filters.append({'facetName': 'privilegeEscalationSuspicion', 'values': [True]})

    if maclicious_psexec == 'true':
        process_filters.append({'facetName': 'executedByPsexecSuspicion', 'values': [True]})

    path = [
        {
            'requestedType': 'Machine',
            'filters': machine_filters,
            'connectionFeature': {'elementInstanceType': 'Machine', 'featureName': 'processes'}
        },
        {
            'requestedType': 'Process',
            'filters': process_filters,
            'isResult': True
        }
    ]

    json_body = build_query(PROCESS_FIELDS, path)

    return http_request('POST', '/rest/visualsearch/query/simple', json_body=json_body)


def query_connections_command():
    machine = demisto.getArg('machine')
    ip = demisto.getArg('ip')

    if ip and machine:
        raise Exception('Too many arguments given.')
    elif not ip and not machine:
        raise Exception('Not enough arguments given.')

    response = query_connections(machine, ip)
    elements = dict_safe_get(response, ['data', 'resultIdToElementDataMap'], default_return_value={}, return_type=dict)
    outputs = []

    for item in elements.values():
        simple_values = dict_safe_get(item, ['simpleValues'], default_return_value={}, return_type=dict)
        element_values = dict_safe_get(item, ['elementValues'], default_return_value={}, return_type=dict)

        output = update_output({}, simple_values, element_values, CONNECTION_INFO)
        outputs.append(output)

    context = []
    for output in outputs:
        # Remove whitespaces from dictionary keys
        context.append({key.translate(None, ' '): value for key, value in output.iteritems()})

    ec = {
        'Connection': context
    }

    demisto.results({
        'Type': entryTypes['note'],
        'Contents': response,
        'ContentsFormat': formats['json'],
        'ReadableContentsFormat': formats['markdown'],
        'HumanReadable': tableToMarkdown('Cybereason Connections', outputs),
        'EntryContext': ec
    })


def query_connections(machine, ip):
    if machine:
        path = [
            {
                'requestedType': 'Connection',
                'filters': [],
                'connectionFeature': {
                    'elementInstanceType': 'Connection',
                    'featureName': 'ownerMachine'
                },
                'isResult': True
            },
            {
                'requestedType': 'Machine',
                'filters': [{
                    'facetName': 'elementDisplayName',
                    'values': [machine],
                    'filterType': 'Equals'
                }]
            }
        ]
    elif ip:
        path = [
            {
                'requestedType': 'Connection',
                'filters':
                    [{
                        'facetName': 'elementDisplayName',
                        'values': [ip]
                    }],
                'isResult': True
            }
        ]
    else:
        path = [{}]

    json_body = build_query(CONNECTION_FIELDS, path)
    response = http_request('POST', '/rest/visualsearch/query/simple', json_body=json_body)

    return response


def query_malops_command():
    total_result_limit = demisto.getArg('totalResultLimit')
    per_group_limit = demisto.getArg('perGroupLimit')
    template_context = demisto.getArg('templateContext')
    filters = json.loads(demisto.getArg('filters')) if demisto.getArg('filters') else []
    within_last_days = demisto.getArg('withinLastDays')
    guid_list = argToList(demisto.getArg('malopGuid'))

    if within_last_days:
        current_timestamp = time.time()
        current_datetime = datetime.fromtimestamp(current_timestamp)
        within_last_days_datetime = current_datetime - timedelta(days=int(within_last_days))
        within_last_days_timestamp = (time.mktime(
            within_last_days_datetime.timetuple()) + within_last_days_datetime.microsecond / 1E6)  # Converting datetime to time
        within_last_days_timestamp *= 1000
        filters.append({
            'facetName': 'malopLastUpdateTime',
            'values': [within_last_days_timestamp],
            'filterType': 'GreaterThan'
        })

    malop_process_type, malop_loggon_session_type = query_malops(total_result_limit, per_group_limit,
                                                                 template_context, filters, guid_list=guid_list)
    outputs = []

    for response in (malop_process_type, malop_loggon_session_type):
        data = response.get('data', {})
        malops_map = dict_safe_get(data, ['resultIdToElementDataMap'], default_return_value={}, return_type=dict)
        if not data or not malops_map:
            continue

        for guid, malop in malops_map.iteritems():
            simple_values = dict_safe_get(malop, ['simpleValues'], {}, dict)
            management_status = dict_safe_get(simple_values, ['managementStatus', 'values', 0],
                                              default_return_value=u'',
                                              return_type=unicode)

            if management_status.upper() == u'CLOSED':
                continue

            creation_time = translate_timestamp(dict_safe_get(simple_values, ['creationTime', 'values', 0]))
            malop_last_update_time = translate_timestamp(
                dict_safe_get(simple_values, ['malopLastUpdateTime', 'values', 0]))
            raw_decision_failure = dict_safe_get(simple_values, ['decisionFeature', 'values', 0],
                                                 default_return_value=u'', return_type=unicode)
            decision_failure = raw_decision_failure.replace('Process.', '')
            raw_suspects = dict_safe_get(malop, ['elementValues', 'suspects'], default_return_value={},
                                         return_type=dict)
            suspects_string = ''
            if raw_suspects:
                suspects = dict_safe_get(raw_suspects, ['elementValues', 0], default_return_value={}, return_type=dict)
                suspects_string = '{}: {}'.format(suspects.get('elementType'), suspects.get('name'))

            affected_machines = []
            elementValues = dict_safe_get(malop, ['elementValues', 'affectedMachines', 'elementValues'],
                                          default_return_value=[], return_type=list)
            for machine in elementValues:
                if not isinstance(machine, dict):
                    raise ValueError("Cybereason raw response is not valid, machine in elementValues is not a dict")

                affected_machines.append(machine.get('name', ''))

            involved_hashes = []  # type: List[str]
            cause_elements_amount = dict_safe_get(simple_values, ['rootCauseElementHashes', 'totalValues'])
            if cause_elements_amount != 0:
                involved_hashes.append(cause_elements_amount)

            malop_output = {
                'GUID': guid,
                'Link': SERVER + '/#/malop/' + guid,
                'CreationTime': creation_time,
                'DecisionFailure': re.sub(r'\([^)]*\)', '', decision_failure),
                'Suspects': suspects_string,
                'LastUpdateTime': malop_last_update_time,
                'Status': management_status,
                'AffectedMachine': affected_machines,
                'InvolvedHash': involved_hashes
            }
            outputs.append(malop_output)

    ec = {
        'Cybereason.Malops(val.GUID && val.GUID === obj.GUID)': outputs
    }

    demisto.results({
        'Type': entryTypes['note'],
        'Contents': data,
        'ContentsFormat': formats['json'],
        'ReadableContentsFormat': formats['markdown'],
        'HumanReadable': tableToMarkdown('Cybereason Malops',
                                         outputs,
                                         ['GUID', 'Link', 'CreationTime', 'Status',
                                          'LastUpdateTime', 'DecisionFailure', 'Suspects',
                                          'AffectedMachine', 'InvolvedHash']) if outputs else 'No malops found',
        'EntryContext': ec
    })


def query_malops(total_result_limit=None, per_group_limit=None, template_context=None, filters=None, guid_list=None):
    json_body = {
        'totalResultLimit': int(total_result_limit) if total_result_limit else 10000,
        'perGroupLimit': int(per_group_limit) if per_group_limit else 10000,
        'perFeatureLimit': 100,
        'templateContext': template_context or 'MALOP',
        'queryPath': [
            {
                'requestedType': None,
                'guidList': guid_list,
                'result': True,
                'filters': filters
            }
        ]
    }
    # By Cybereason documentation - Inorder to get all malops, The client should send 2 requests as follow:
    # First request - "MalopProcess"
    json_body['queryPath'][0]['requestedType'] = "MalopProcess"  # type: ignore
    malop_process_type = http_request('POST', '/rest/crimes/unified', json_body=json_body)
    # Second request - "MalopLogonSession"
    json_body['queryPath'][0]['requestedType'] = "MalopLogonSession"  # type: ignore
    malop_loggon_session_type = http_request('POST', '/rest/crimes/unified', json_body=json_body)

    return malop_process_type, malop_loggon_session_type


def isolate_machine_command():
    machine = demisto.getArg('machine')
    response, pylum_id = isolate_machine(machine)
    result = response.get(pylum_id)
    if result == 'Succeeded':
        ec = {
            'Cybereason(val.Machine && val.Machine === obj.Machine)': {
                'Machine': machine,
                'IsIsolated': True
            },
            'Endpoint(val.Hostname && val.Hostname === obj.Hostname)': {
                'Hostname': machine
            }
        }
        demisto.results({
            'ContentsFormat': formats['json'],
            'Type': entryTypes['note'],
            'Contents': response,
            'ReadableContentsFormat': formats['markdown'],
            'HumanReadable': 'Machine was isolated successfully.',
            'EntryContext': ec
        })
    else:
        raise Exception('Failed to isolate machine.')


def isolate_machine(machine):
    pylum_id = get_pylum_id(machine)

    cmd_url = '/rest/monitor/global/commands/isolate'
    json_body = {
        'pylumIds': [pylum_id]

    }
    response = http_request('POST', cmd_url, json_body=json_body)

    return response, pylum_id


def unisolate_machine_command():
    machine = demisto.getArg('machine')
    response, pylum_id = unisolate_machine(machine)
    result = response.get(pylum_id)
    if result == 'Succeeded':
        ec = {
            'Cybereason(val.Machine && val.Machine === obj.Machine)': {
                'Machine': machine,
                'IsIsolated': False
            },
            'Endpoint(val.Hostname && val.Hostname === obj.Hostname)': {
                'Hostname': machine
            }
        }
        demisto.results({
            'ContentsFormat': formats['json'],
            'Type': entryTypes['note'],
            'Contents': response,
            'ReadableContentsFormat': formats['markdown'],
            'HumanReadable': 'Machine was un-isolated successfully.',
            'EntryContext': ec
        })
    else:
        raise Exception('Failed to un-isolate machine.')


def unisolate_machine(machine):
    pylum_id = get_pylum_id(machine)
    cmd_url = '/rest/monitor/global/commands/un-isolate'
    json_body = {
        'pylumIds': [pylum_id]

    }
    response = http_request('POST', cmd_url, json_body=json_body)

    return response, pylum_id


def malop_processes_command():
    malop_guids = demisto.getArg('malopGuids')
    machine_name = demisto.getArg('machineName')

    if isinstance(malop_guids, unicode):
        malop_guids = malop_guids.split(',')
    elif not isinstance(malop_guids, list):
        raise Exception('malopGuids must be array of strings')

    machine_name_list = [machine.lower() for machine in argToList(machine_name)]

    response = malop_processes(malop_guids)
    elements = dict_safe_get(response, ['data', 'resultIdToElementDataMap'], default_return_value={}, return_type=dict)
    outputs = []

    for item in elements.values():
        simple_values = dict_safe_get(item, ['simpleValues'], default_return_value={}, return_type=dict)
        element_values = dict_safe_get(item, ['elementValues'], default_return_value={}, return_type=dict)

        if machine_name_list:
            machine_list = dict_safe_get(element_values, ['ownerMachine', 'elementValues'], default_return_value=[],
                                         return_type=list)
            wanted_machine = False
            for machine in machine_list:
                current_machine_name = machine.get('name', '').lower()
                if current_machine_name in machine_name_list:
                    wanted_machine = True
                    break

            if not wanted_machine:
                continue

        output = {}
        for info in PROCESS_INFO:
            if info.get('type', '') == 'filterData':
                output[info['header']] = dict_safe_get(item, ['filterData', 'groupByValue'])

        output = update_output(output, simple_values, element_values, PROCESS_INFO)
        outputs.append(output)

    context = []
    for output in outputs:
        # Remove whitespaces from dictionary keys
        context.append({key.translate(None, ' '): value for key, value in output.iteritems()})

    ec = {
        'Process': context
    }

    demisto.results({
        'Type': entryTypes['note'],
        'Contents': response,
        'ContentsFormat': formats['json'],
        'ReadableContentsFormat': formats['markdown'],
        'HumanReadable': tableToMarkdown('Cybereason Malop Processes', outputs, PROCESS_HEADERS, removeNull=True),
        'EntryContext': ec
    })


def malop_processes(malop_guids):
    json_body = {
        'queryPath': [
            {
                'requestedType': 'MalopProcess',
                'filters': [],
                'guidList': malop_guids,
                'connectionFeature': {
                    'elementInstanceType': 'MalopProcess',
                    'featureName': 'suspects'
                }
            },
            {
                'requestedType': 'Process',
                'filters': [],
                'isResult': True
            }
        ],
        'totalResultLimit': 1000,
        'perGroupLimit': 1200,
        'perFeatureLimit': 1200,
        'templateContext': 'MALOP',
        'queryTimeout': None
    }

    return http_request('POST', '/rest/visualsearch/query/simple', json_body=json_body)


def add_comment_command():
    comment = demisto.getArg('comment') if demisto.getArg('comment') else ''
    malop_guid = demisto.getArg('malopGuid')
    try:
        add_comment(malop_guid, comment.encode('utf-8'))
        demisto.results('Comment added successfully')
    except Exception as e:
        raise Exception('Failed to add new comment. Orignal Error: ' + e.message)


def add_comment(malop_guid, comment):
    cmd_url = '/rest/crimes/comment/' + malop_guid
    http_request('POST', cmd_url, data=comment, return_json=False)


def update_malop_status_command():
    status = demisto.getArg('status')
    malop_guid = demisto.getArg('malopGuid')

    if status not in STATUS_MAP:
        raise Exception(
            'Invalid status. Given status must be one of the following: To Review,Unread,Remediated or Not Relevant')

    update_malop_status(malop_guid, status)

    ec = {
        'Cybereason.Malops(val.GUID && val.GUID == {})'.format(malop_guid): {
            'GUID': malop_guid,
            'Status': status
        }
    }
    demisto.results({
        'Type': entryTypes['note'],
        'Contents': 'Successfully updated malop {0} to status {1}'.format(malop_guid, status),
        'ContentsFormat': formats['text'],
        'EntryContext': ec
    })


def update_malop_status(malop_guid, status):
    api_status = STATUS_MAP[status]

    json_body = {malop_guid: api_status}

    response = http_request('POST', '/rest/crimes/status', json_body=json_body)
    if response['status'] != 'SUCCESS':
        raise Exception('Failed to update malop {0} status to {1}. Message: {2}'.format(malop_guid, status,
                                                                                        response['message']))


def prevent_file_command():
    file_hash = demisto.getArg('md5') if demisto.getArg('md5') else ''
    response = prevent_file(file_hash)
    if response['outcome'] == 'success':
        ec = {
            'Process(val.MD5 && val.MD5 === obj.MD5)': {
                'MD5': file_hash,
                'Prevent': True
            }
        }
        entry = {
            'ContentsFormat': formats['json'],
            'Type': entryTypes['note'],
            'Contents': response,
            'ReadableContentsFormat': formats['markdown'],
            'HumanReadable': 'File was prevented successfully',
            'EntryContext': ec
        }
        demisto.results(entry)
    else:
        raise Exception('Failed to prevent file')


def prevent_file(file_hash):
    json_body = [{
        'keys': [file_hash],
        'maliciousType': 'blacklist',
        'remove': False,
        'prevent': True
    }]

    return http_request('POST', '/rest/classification/update', json_body=json_body)


def unprevent_file_command():
    file_hash = demisto.getArg('md5')
    response = unprevent_file(file_hash)
    if response['outcome'] == 'success':
        ec = {
            'Process(val.MD5 && val.MD5 === obj.MD5)': {
                'MD5': file_hash,
                'Prevent': False
            }
        }
        entry = {
            'ContentsFormat': formats['json'],
            'Type': entryTypes['note'],
            'Contents': response,
            'ReadableContentsFormat': formats['markdown'],
            'HumanReadable': 'File was unprevented successfully',
            'EntryContext': ec
        }
        demisto.results(entry)
    else:
        raise Exception('Failed to unprevent file')


def unprevent_file(file_hash):
    json_body = [{
        'keys': [str(file_hash)],
        'remove': True,
        'prevent': False
    }]

    return http_request('POST', '/rest/classification/update', json_body=json_body)


def kill_process_command():
    machine_name = demisto.getArg('machine')
    file_content = demisto.getArg('file')
    malop_guid = demisto.getArg('malop')

    is_machine_conntected = is_probe_connected_command(is_remediation_commmand=True)
    if not is_machine_conntected:
        raise Exception('Machine must be connected to Cybereason in order to perform this action.')

    machine_guid = get_machine_guid(machine_name)
    procceses = query_processes(machine_name, file_content)
    process_data = dict_safe_get(procceses, ['data', 'resultIdToElementDataMap'], default_return_value={},
                                 return_type=dict)
    for process_guid in process_data.keys():
        response = kill_process(malop_guid, machine_guid, process_guid)
        status = dict_safe_get(response, ['statusLog', 0, 'status'])
        # response
        demisto.results('Request to kill process {0} was sent successfully and now in status {1}'.format(process_guid,
                                                                                                         status))


def kill_process(malop_guid, machine_guid, process_guid):
    json_body = {
        'malopId': malop_guid,
        'actionsByMachine': {
            machine_guid: [{
                'targetId': process_guid,
                'actionType': 'KILL_PROCESS'
            }]
        }
    }

    return http_request('POST', '/rest/remediate', json_body=json_body)


def quarantine_file_command():
    machine_name = demisto.getArg('machine')
    file_content = demisto.getArg('file')
    malop_guid = demisto.getArg('malop')

    is_machine_conntected = is_probe_connected_command(is_remediation_commmand=True)
    if not is_machine_conntected:
        raise Exception('Machine must be connected to Cybereason in order to perform this action.')

    machine_guid = get_machine_guid(machine_name)
    procceses = query_processes(machine_name, file_content)
    process_data = dict_safe_get(procceses, ['data', 'resultIdToElementDataMap'], default_return_value={},
                                 return_type=dict)

    for process_guid in process_data.keys():
        response = kill_process(malop_guid, machine_guid, process_guid)
        status = dict_safe_get(response, ['statusLog', 0, 'status'])
        demisto.results(status)


def quarantine_file(malop_guid, machine_guid, process_guid):
    json_body = {
        'malopId': malop_guid,
        'actionsByMachine': {
            machine_guid: [{
                'targetId': process_guid,
                'actionType': 'QUARANTINE_FILE'
            }]
        }
    }

    return http_request('POST', '/rest/remediate', json_body=json_body)


def delete_registry_key_command():
    machine_name = demisto.getArg('machine')
    file_content = demisto.getArg('file')
    malop_guid = demisto.getArg('malop')

    machine_guid = get_machine_guid(machine_name)
    procceses = query_processes(machine_name, file_content)
    process_data = dict_safe_get(procceses, ['data', 'resultIdToElementDataMap'], default_return_value={},
                                 return_type=dict)

    for process_guid in process_data.keys():
        response = delete_registry_key(malop_guid, machine_guid, process_guid)
        status = dict_safe_get(response, ['statusLog', 0, 'status'])
        demisto.results(status)


def delete_registry_key(malop_guid, machine_guid, process_guid):
    json_body = {
        'malopId': malop_guid,
        'actionsByMachine': {
            machine_guid: [{
                'targetId': process_guid,
                'actionType': 'DELETE_REGISTRY_KEY'
            }]
        }
    }

    return http_request('POST', '/rest/remediate', json_body=json_body)


def query_file_command():
    file_hash = demisto.getArg('file_hash')

    filters = []

    hash_type = get_hash_type(file_hash)
    if hash_type == 'sha1':
        filters.append({
            'facetName': 'sha1String',
            'values': [file_hash],
            'filterType': 'ContainsIgnoreCase'
        })
    elif hash_type == 'md5':
        filters.append({
            'facetName': 'md5String',
            'values': [file_hash],
            'filterType': 'ContainsIgnoreCase'
        })
    else:
        raise Exception('Hash type is not supported.')

    data = query_file(filters)

    if data:
        cybereason_outputs = []
        file_outputs = []
        endpoint_outputs = []
        files = dict_safe_get(data, ['resultIdToElementDataMap'], {}, dict)
        for fname, fstat in files.iteritems():
            raw_machine_details = dict_safe_get(get_file_machine_details(fname), ['data', 'resultIdToElementDataMap'],
                                                default_return_value={}, return_type=dict)
            machine_details = dict_safe_get(raw_machine_details, dict_safe_get(raw_machine_details.keys(), [0]),
                                            default_return_value={}, return_type=dict)
            simple_values = dict_safe_get(fstat, ['simpleValues'], default_return_value={}, return_type=dict)
            file_name = dict_safe_get(simple_values, ['elementDisplayName', 'values', 0])
            md5 = dict_safe_get(simple_values, ['md5String', 'values', 0])
            sha1 = dict_safe_get(simple_values, ['sha1String', 'values', 0])
            path = dict_safe_get(simple_values, ['correctedPath', 'values', 0])
            machine = dict_safe_get(fstat, ['elementValues', 'ownerMachine', 'elementValues', 0, 'name'])

            machine_element_values = dict_safe_get(machine_details, ['elementValues'], default_return_value={},
                                                   return_type=dict)
            machine_simple_values = dict_safe_get(machine_details, ['simpleValues'], default_return_value={},
                                                  return_type=dict)

            os_version = dict_safe_get(machine_simple_values, ['ownerMachine.osVersionType', 'values', 0])
            raw_suspicions = dict_safe_get(machine_details, ['suspicions'], default_return_value={}, return_type=dict)

            suspicions = {}
            for key, value in raw_suspicions.iteritems():
                suspicions[key] = timestamp_to_datestring(value)

            evidences = []
            for key in machine_element_values.keys():
                if 'evidence' in key.lower():
                    evidences.append(key)
            for key in machine_simple_values.keys():
                if 'evidence' in key.lower():
                    evidences.append(key)

            company_name = None
            if 'companyName' in simple_values:
                company_name = dict_safe_get(simple_values, ['companyName', 'values', 0])

            created_time = None
            if 'createdTime' in simple_values:
                created_time = timestamp_to_datestring(dict_safe_get(simple_values, ['createdTime', 'values', 0]))

            modified_time = None
            if 'modifiedTime' in simple_values:
                modified_time = timestamp_to_datestring(dict_safe_get(simple_values, ['modifiedTime', 'values', 0]))

            is_signed = None
            if 'isSigned' in simple_values:
                is_signed = True if dict_safe_get(simple_values, ['isSigned', 'values', 0]) == 'true' else False

            cybereason_outputs.append({
                'Name': file_name,
                'CreationTime': created_time,
                'ModifiedTime': modified_time,
                'Malicious': fstat.get('isMalicious'),
                'MD5': md5,
                'SHA1': sha1,
                'Path': path,
                'Machine': machine,
                'SuspicionsCount': machine_details.get('suspicionCount'),
                'IsConnected': (dict_safe_get(machine_simple_values,
                                              ['ownerMachine.isActiveProbeConnected', 'values', 0]) == 'true'),
                'OSVersion': os_version,
                'Suspicion': suspicions,
                'Evidence': evidences,
                'Signed': is_signed,
                'Company': company_name
            })

            file_outputs.append({
                'Name': fname,
                'MD5': md5,
                'SHA1': sha1,
                'Path': path,
                'Hostname': machine
            })
            endpoint_outputs.append({
                'Hostname': machine,
                'OSVersion': os_version
            })
        ec = {'Cybereason.File(val.MD5 && val.MD5===obj.MD5 || val.SHA1 && val.SHA1===obj.SHA1)': cybereason_outputs,
              'Endpoint(val.Hostname===obj.Hostname)': endpoint_outputs,
              outputPaths['file']: file_outputs}

        demisto.results({
            'ContentsFormat': formats['json'],
            'Type': entryTypes['note'],
            'Contents': data,
            'ReadableContentsFormat': formats['markdown'],
            'HumanReadable': tableToMarkdown('Cybereason file query results', cybereason_outputs, removeNull=True),
            'EntryContext': ec
        })
    else:
        demisto.results('No results found.')


def query_file(filters):
    query_fields = ['md5String', 'ownerMachine', 'avRemediationStatus', 'isSigned', 'signatureVerified',
                    'sha1String', 'maliciousClassificationType', 'createdTime', 'modifiedTime', 'size', 'correctedPath',
                    'productName', 'productVersion', 'companyName', 'internalName', 'elementDisplayName']
    path = [
        {
            'requestedType': 'File',
            'filters': filters,
            'isResult': True
        }
    ]
    json_body = build_query(query_fields, path)
    response = http_request('POST', '/rest/visualsearch/query/simple', json_body=json_body)
    if response.get('status') == 'SUCCESS' and 'data' in response:
        return response['data']
    else:
        raise Exception('Error occurred while trying to query the file.')


def get_file_machine_details(file_guid):
    query_fields = ["ownerMachine", "self", "elementDisplayName", "correctedPath", "canonizedPath", "mount",
                    "mountedAs", "createdTime", "modifiedTime", "md5String", "sha1String", "productType", "companyName",
                    "productName", "productVersion", "signerInternalOrExternal", "signedInternalOrExternal",
                    "signatureVerifiedInternalOrExternal", "signedByMicrosoft", "extensionType", "size",
                    "avRemediationStatus", "classificationDetectionName", "avScanTime", "relatedToMalop",
                    "isSuspicious", "maliciousClassificationType", "classificationBlocking", "isDownloadedFromInternet",
                    "downloadedFromDomain", "downloadedFromIpAddress", "downloadedFromUrl", "downloadedFromUrlReferrer",
                    "downloadedFromEmailFrom", "downloadedFromEmailMessageId", "downloadedFromEmailSubject",
                    "ownerMachine.isActiveProbeConnected", "ownerMachine.osVersionType", "quarantineVersion",
                    "originalVersion"]

    path = [
        {
            'requestedType': 'File',
            'guidList': [file_guid],
            'result': True
        }
    ]
    json_body = build_query(query_fields, path, template_context='DETAILS')

    return http_request('POST', '/rest/visualsearch/query/simple', json_body=json_body)


def query_domain_command():
    domain_input = demisto.getArg('domain')

    filters = [{
        'facetName': 'elementDisplayName',
        'values': [domain_input],
        'filterType': 'ContainsIgnoreCase'
    }]

    data = query_domain(filters)

    if data:
        cybereason_outputs = []
        domain_outputs = []
        domains = dict_safe_get(data, ['resultIdToElementDataMap'], default_return_value={}, return_type=dict)
        for domain in domains.values():
            if not isinstance(domain, dict):
                raise ValueError("Cybereason raw response is not valid, domain in domains.values() is not dict")

            simple_values = dict_safe_get(domain, ['simpleValues'], default_return_value={}, return_type=dict)
            reputation = dict_safe_get(simple_values, ['maliciousClassificationType', 'values', 0])
            is_internal_domain = dict_safe_get(simple_values, ['isInternalDomain', 'values', 0]) == 'true'
            was_ever_resolved = dict_safe_get(simple_values, ['everResolvedDomain', 'values', 0]) == 'true'
            was_ever_resolved_as = dict_safe_get(simple_values,
                                                 ['everResolvedSecondLevelDomain', 'values', 0]) == 'true'
            malicious = domain.get('isMalicious')
            suspicions_count = domain.get('suspicionCount')

            cybereason_outputs.append({
                'Name': domain_input,
                'Reputation': reputation,
                'Malicious': malicious,
                'SuspicionsCount': suspicions_count,
                'IsInternalDomain': is_internal_domain,
                'WasEverResolved': was_ever_resolved,
                'WasEverResolvedAsASecondLevelDomain': was_ever_resolved_as
            })

            domain_outputs.append({
                'Name': domain_input,
            })

        ec = {'Cybereason.Domain(val.Name && val.Name===obj.Name)': cybereason_outputs,
              outputPaths['domain']: domain_outputs}

        demisto.results({
            'ContentsFormat': formats['json'],
            'Type': entryTypes['note'],
            'Contents': data,
            'ReadableContentsFormat': formats['markdown'],
            'HumanReadable': tableToMarkdown('Cybereason domain query results', cybereason_outputs,
                                             ['Name', 'Reputation', 'IsInternalDomain', 'WasEverResolved',
                                              'WasEverResolvedAsASecondLevelDomain', 'Malicious',
                                              'SuspicionsCount']),
            'EntryContext': ec
        })
    else:
        demisto.results('No results found.')


def query_domain(filters):
    query_fields = ['maliciousClassificationType', 'isInternalDomain',
                    'everResolvedDomain', 'everResolvedSecondLevelDomain', 'elementDisplayName']
    path = [
        {
            'requestedType': 'DomainName',
            'filters': filters,
            'isResult': True
        }
    ]
    json_body = build_query(query_fields, path)
    response = http_request('POST', '/rest/visualsearch/query/simple', json_body=json_body)
    if response.get('status', '') == 'SUCCESS' and 'data' in response:
        return response['data']
    else:
        raise Exception('Error occurred while trying to query the file.')


def query_user_command():
    username = demisto.getArg('username')

    filters = [{
        'facetName': 'elementDisplayName',
        'values': [username],
        'filterType': 'ContainsIgnoreCase'
    }]

    data = query_user(filters)

    if data:
        cybereason_outputs = []
        users = dict_safe_get(data, ['resultIdToElementDataMap'], default_return_value={}, return_type=dict)

        for user in users.values():
            simple_values = dict_safe_get(user, ['simpleValues'], default_return_value={}, return_type=dict)
            element_values = dict_safe_get(user, ['elementValues'], default_return_value={}, return_type=dict)

            domain = dict_safe_get(simple_values, ['domain', 'values', 0])
            local_system = True if dict_safe_get(simple_values, ['isLocalSystem', 'values', 0]) == 'true' else False
            machine = dict_safe_get(element_values, ['ownerMachine', 'elementValues', 0, 'name'])
            organization = dict_safe_get(element_values, ['ownerOrganization', 'elementValues', 0, 'name'])

            cybereason_outputs.append({
                'Username': username,
                'Domain': domain,
                'LastMachineLoggedInTo': machine,
                'Organization': organization,
                'LocalSystem': local_system
            })

            ec = {
                'Cybereason.User(val.Username && val.Username===obj.Username)': cybereason_outputs
            }

            demisto.results({
                'ContentsFormat': formats['json'],
                'Type': entryTypes['note'],
                'Contents': data,
                'ReadableContentsFormat': formats['markdown'],
                'HumanReadable': tableToMarkdown('Cybereason user query results', cybereason_outputs,
                                                 ['Username', 'Domain', 'LastMachineLoggedInTo', 'Organization',
                                                  'LocalSystem']),
                'EntryContext': ec
            })
    else:
        demisto.results('No results found.')


def query_user(filters):
    query_fields = ['domain', 'ownerMachine', 'ownerOrganization', 'isLocalSystem', 'elementDisplayName']
    path = [
        {
            'requestedType': 'User',
            'filters': filters,
            'isResult': True
        }
    ]

    json_body = build_query(query_fields, path)

    response = http_request('POST', '/rest/visualsearch/query/simple', json_body=json_body)
    if response.get('status', '') == 'SUCCESS' and 'data' in response:
        return response['data']
    else:
        raise Exception('Error occurred while trying to query the file.')


def archive_sensor():
    sensor_id = demisto.getArg('sensorID')
    archive_reason = demisto.getArg('archiveReason')

    data = {
        "sensorsIds": [sensor_id],
        "argument": archive_reason
    }
    response = http_request('POST', '/rest/sensors/action/archive', json_body=data, return_json=False, custom_response=True)

    if response.status_code == 204:
        output = "The selected Sensor with Sensor ID: {sensor_id} is not available for archive.".format(sensor_id=sensor_id)
    elif response.status_code == 200:
        output = ""
        try:
            response_json = response.json()
            output = "Sensor archive status: "
            output += "Failed Actions: " + str(response_json['globalStats']['stats']['Failed']) + '. '
            output += "Succeeded Actions: " + str(response_json['globalStats']['stats']['Succeeded'])
        except Exception as e:
            output = "Exception occurred while processing response for Archive action: " + str(e)
    else:
        try:
            json_response = res.json()
            output = "Could not archive Sensor. The received response is {json_response}".format(json_response=json_response)
        except Exception as e:
            raise Exception('Your request failed with the following error: ' + response.content + '. Response Status code: ' + str(response.status_code))
    demisto.results(output)


def unarchive_sensor():
    sensor_id = demisto.getArg('sensorID')
    unarchive_reason = demisto.getArg('unarchiveReason')
    data = {
        "sensorsIds": [sensor_id],
        "argument": unarchive_reason
    }
    response = http_request('POST', '/rest/sensors/action/unarchive', json_body=data, return_json=False, custom_response=True)
    if response.status_code == 204:
        output = "The selected Sensor with Sensor ID: {sensor_id} is not available for unarchive.".format(sensor_id=sensor_id)
    elif response.status_code == 200:
        output = ""
        try:
            response_json = response.json()
            output = "Sensor unarchive status: "
            output += "Failed Actions: " + str(response_json['globalStats']['stats']['Failed']) + '. '
            output += "Succeeded Actions: " + str(response_json['globalStats']['stats']['Succeeded'])
        except Exception as e:
            output = "Exception occurred while processing response for Unarchive action: " + str(e)
    else:
        try:
            json_response = res.json()
            output = "Could not unarchive Sensor. The received response is {json_response}".format(json_response=json_response)
        except Exception as e:
            raise Exception('Your request failed with the following error: ' + response.content + '. Response Status code: ' + str(response.status_code))
    demisto.results(output)


def delete_sensor():
    sensor_id = demisto.getArg('sensorID')

    data = {
        "sensorsIds": [sensor_id]
    }
    response = http_request('POST', '/rest/sensors/action/delete', json_body=data, return_json=False, custom_response=True)

    if response.status_code == 204:
        output = "The selected Sensor with Sensor ID: {sensor_id} is not available for deleting.".format(sensor_id=sensor_id)
    elif response.status_code == 200:
        output = "Sensor deleted successfully."
    else:
        try:
            json_response = res.json()
            output = "Could not delete Sensor. The received response is {json_response}".format(json_response=json_response)
        except Exception as e:
            raise Exception('Your request failed with the following error: ' + response.content + '. Response Status code: ' + str(response.status_code))
    demisto.results(output)


def malop_to_incident(malop):
    if not isinstance(malop, dict):
        raise ValueError("Cybereason raw response is not valid, malop is not dict")

    guid_string = malop.get('guidString', '')
    incident = {
        'rawJSON': json.dumps(malop),
        'name': 'Cybereason Malop ' + guid_string,
        'labels': [{'type': 'GUID', 'value': guid_string}]}

    return incident


def fetch_incidents():
    last_run = demisto.getLastRun()

    if last_run and last_run.get('creation_time'):
        last_update_time = int(last_run.get('creation_time'))
    else:
        # In first run
        last_update_time, _ = parse_date_range(FETCH_TIME, to_timestamp=True)

    max_update_time = last_update_time

    if FETCH_BY == 'MALOP UPDATE TIME':
        filters = [{
            'facetName': 'malopLastUpdateTime',
            'values': [last_update_time],
            'filterType': 'GreaterThan'
        }]
    elif FETCH_BY == 'MALOP CREATION TIME':
        filters = [{
            'facetName': 'creationTime',
            'values': [last_update_time],
            'filterType': 'GreaterThan'
        }]
    else:
        raise Exception('Given filter to fetch by is invalid.')

    malop_process_type, malop_loggon_session_type = query_malops(total_result_limit=10000, per_group_limit=10000,
                                                                 filters=filters)
    incidents = []

    for response in (malop_process_type, malop_loggon_session_type):
        malops = dict_safe_get(response, ['data', 'resultIdToElementDataMap'], default_return_value={},
                               return_type=dict)

        for malop in malops.values():
            simple_values = dict_safe_get(malop, ['simpleValues'], default_return_value={}, return_type=dict)
            simple_values.pop('iconBase64', None)
            simple_values.pop('malopActivityTypes', None)
            malop_update_time = dict_safe_get(simple_values, ['malopLastUpdateTime', 'values', 0])
            if malop_update_time > max_update_time:
                max_update_time = malop_update_time

            incident = malop_to_incident(malop)
            incidents.append(incident)

    demisto.setLastRun({
        'creation_time': max_update_time
    })

    demisto.incidents(incidents)


def login():
    headers = {
        'Content-Type': 'application/x-www-form-urlencoded',
        'Connection': 'close'
    }
    data = {
        'username': USERNAME,
        'password': PASSWORD
    }
    http_request('POST', '/login.html', data=data, headers=headers, return_json=False)


def client_certificate():
    cert = CERTIFICATE

    if 'Bag Attributes' not in cert:
        raise Exception('Could not find Bag Attributes')
    if '-----BEGIN CERTIFICATE-----' not in cert:
        raise Exception('Could not find certificate file')
    if '-----BEGIN RSA PRIVATE KEY-----' in cert:  # guardrails-disable-line
        i = cert.index('-----BEGIN RSA PRIVATE KEY-----')  # guardrails-disable-line
    else:
        raise Exception('Could not find certificate key')
    client_cert = cert[:i]
    client_key = cert[i:]

    f = open('client.cert', 'wb')
    f.write(client_cert)
    f.flush()
    f.close()
    f = open('client.pem', 'wb')
    f.write(client_key)
    f.close()
    client_cert_file = os.path.abspath('client.cert')
    client_key_file = os.path.abspath('client.pem')

    session.cert = (client_cert_file, client_key_file)

    # Time to check if we are logged on
    response = session.get(url=SERVER)
    if response.status_code != 200 and response.status_code != 302:
        raise Exception("Failed to connect to server")

    # First time we may get a redirect, but second time should be 200
    response = session.get(url=SERVER)
    if response.status_code != 200:
        raise Exception("Failed to login with certificate. Expected response 200. Got: " + str(response.status_code))


def logout():
    http_request('GET', '/logout', return_json=False)


''' EXECUTION CODE '''

LOG('command is %s' % (demisto.command(),))

session = requests.session()


def get_file_guids(malop_id):
    """Get all File GUIDs for the given malop"""
    processes = fetch_malop_processes(malop_id)
    img_file_guids = fetch_imagefile_guids(processes)
    return img_file_guids


def fetch_malop_processes(malop_id):
    json_body = {
        "queryPath":[
            {
                "requestedType":"MalopProcess",
                "filters":[],
                "guidList":[malop_id],
                "connectionFeature":{
                    "elementInstanceType":"MalopProcess",
                    "featureName":"suspects"
                }
            },
            {
                "requestedType":"Process",
                "filters":[],
                "isResult":True
            }
        ],
        "totalResultLimit":1000,
        "perGroupLimit":1200,
        "perFeatureLimit":1200,
        "templateContext":"DETAILS",
        "queryTimeout": None,
        "customFields":[
            "maliciousByDualExtensionByFileRootCause",
            "creationTime",
            "endTime",
            "elementDisplayName"
        ]
    }
    response = http_request('POST', '/rest/visualsearch/query/simple', json_body=json_body)
    try:
        result = response['data']['resultIdToElementDataMap']
    except Exception as e:
        raise ValueError("Exception when parsing JSON response: {}".format(str(e)))
    return list(result.keys())


def fetch_imagefile_guids(processes):
    json_body = {
        "queryPath":[
            {
                "requestedType":"Process",
                "guidList":processes,
                "result":True
            }
        ],
        "totalResultLimit":1000,
        "perGroupLimit":1000,
        "perFeatureLimit":100,
        "templateContext":"DETAILS",
        "customFields":["ownerMachine","calculatedUser","parentProcess","execedBy","service","self","openedFiles","children","elementDisplayName","applicablePid","tid","creationTime","firstSeenTime","lastSeenTime","endTime","commandLine","decodedCommandLine","imageFilePath","iconBase64","isAggregate","isServiceHost","isDotNetProtected","imageFile","imageFile.extensionType","imageFile.correctedPath","imageFile.sha1String","imageFile.md5String","imageFile.productType","imageFile.companyName","imageFile.productName","imageFile.signerInternalOrExternal","imageFile.avRemediationStatus","imageFile.comments","fileAccessEvents","registryEvents","hookedFunctions","productType","imageFile.signedInternalOrExternal","imageFile.signatureVerifiedInternalOrExternal","imageFile.maliciousClassificationType","imageFile.isDownloadedFromInternet","imageFile.downloadedFromDomain","imageFile.downloadedFromIpAddress","imageFile.downloadedFromUrl","imageFile.downloadedFromUrlReferrer","imageFile.downloadedFromEmailFrom","imageFile.downloadedFromEmailMessageId","imageFile.downloadedFromEmailSubject","ownerMachine.isActiveProbeConnected","ownerMachine.osType","ownerMachine.osVersionType","ownerMachine.deviceModel","childrenCreatedByThread","failedToAccess","autorun","loadedModules","markedForPrevention","executionPrevented","ransomwareAutoRemediationSuspended","ransomwareAffectedFiles","totalNumOfInstances","lastMinuteNumOfInstances","lastSeenTimeStamp","cveEventsStr","isExectuedByWmi","wmiQueryStrings","wmiPersistentObjects","createdByWmi.wmiOperation","createdByWmi.clientPid","createdByWmi.isLocal","createdByWmi.clientProcess","createdByWmi.clientMachine","injectionMethod","originInjector","hostProcess","creatorThread","hostedChildren","isInjectingProcess","injectedChildren","isFullProcessMemoryDump","creatorProcess","createdChildren","seenCreation","newProcess","processRatio","hashRatio","connections","listeningConnections","externalConnections","internalConnections","localConnections","dynamicConfigurationConnections","incomingConnections","outgoingConnections","absoluteHighVolumeExternalConnections","totalNumberOfConnections","totalTransmittedBytes","totalReceivedBytes","resolvedDnsQueriesDomainToIp","resolvedDnsQueriesDomainToDomain","resolvedDnsQueriesIpToDomain","unresolvedDnsQueriesFromIp","unresolvedDnsQueriesFromDomain","cpuTime","memoryUsage","hasVisibleWindows","integrity","isHidden","logonSession","remoteSession","isWhiteListClassification","matchedWhiteListRuleIds"]
    }
    response = http_request('POST', '/rest/visualsearch/query/simple', json_body=json_body)
    img_file_guids = dict()
    result = response['data']['resultIdToElementDataMap']
    try:
        for process, details in result.items():
            image_files= ('' if details['elementValues']['imageFile']['elementValues'] is None else details['elementValues']['imageFile']['elementValues'])           
            for image_file in image_files:
                img_file_guids[image_file['name']] = image_file['guid']
    except Exception as e:
        demisto.log(str(e))
    return img_file_guids


def start_fetchfile_command():
    malop_id = demisto.getArg('malopGUID')
    user_name = demisto.getArg('userName')
    response = get_file_guids(malop_id)
    for filename, file_guid in response.items():
        resp = start_fetchfile(file_guid, user_name)
        try:
            if resp['status'] == "SUCCESS":
                demisto.results("Successfully started fetching file for the given malop")
        except Exception as e:
            raise Exception ("Failed to start fetch file process")


def start_fetchfile(element_id, user_name):
    data = {
        'elementGuids': [element_id],
        'initiatorUserName':user_name
    }
    return http_request('POST', '/rest/fetchfile/start', data = json.dumps(data))


def fetchfile_progress_command():
    malop_id = demisto.getArg('malopGuid')
    response = get_file_guids(malop_id)
    timeout_sec = 60
    interval_sec = 10
    new_malop_comments = get_batch_id(response, timeout_sec, interval_sec)
    filename=[]
    status = []
    message = []
    for item in range(len(new_malop_comments)):
        filename.append(new_malop_comments[item].get("name"))
        status.append(new_malop_comments[item].get("isSuccess"))
        message.append(new_malop_comments[item].get("message"))
    ec = {
        'Download.progress(val.MalopID && val.MalopID === obj.MalopID)': {
            'fileName': filename,
            'status': status,
            'batchID': message,
            'MalopID': malop_id
        }
    }
    demisto.results({
        'Type': entryTypes['note'],
        'Contents': new_malop_comments,
        'ContentsFormat': formats['json'],
        'ReadableContentsFormat': formats['text'],
        'HumanReadable': 'Filename: ' + str(filename) + ' Status: ' + str(status) + ' Batch ID: ' + str(message),
        'EntryContext': ec
    })


def get_batch_id(suspect_files_guids, timeout_seconds, interval_seconds):
    new_malop_comments = []
    passed_seconds = timeout_seconds
    progress_response = fetchfile_progress()
    while passed_seconds > 0:
        result = progress_response
        for file_status in result['data']:
            if file_status['fileName'] in suspect_files_guids.keys() and file_status['succeeded'] == True:
                batch_id = file_status['batchId']
                file_name = file_status['fileName']
                new_malop_comments.append({ "isSuccess": True, "message": batch_id, "name": file_name})
                del suspect_files_guids[file_status['fileName']]
        time.sleep(interval_seconds) # Sleep for 10 seconds before next call
        passed_seconds = passed_seconds - interval_seconds
    for suspect_file in suspect_files_guids.keys():
        malop_comment = "Could not download the file {} from source machine, even after waiting for {} seconds.".format(suspect_file, timeout_seconds)
        new_malop_comments.append({ "isSuccess": False, "message": malop_comment})
    return new_malop_comments


def fetchfile_progress():
    return http_request('GET', '/rest/fetchfile/downloads/progress')


def download_fetchfile_command():
    batch_id = demisto.getArg('batchID')
    demisto.log('Downloading the file: {}'.format(batch_id))
    response = download_fetchfile(batch_id)
    file_download = fileResult('donwload.zip',response.content)
    demisto.results(file_download)


def download_fetchfile(batch_id):
    url = '/rest/fetchfile/getfiles/{batch_id}'.format(batch_id=batch_id)
    return http_request('GET', url, custom_response=True,return_json=False)


def close_fetchfile_command():
    batch_id = demisto.getArg('batchID')
    resp = close_fetchfile(batch_id)
    try:
        if resp.json()['status'] == 'SUCCESS':
            demisto.results('Successfully aborts a file download operation that is in progress.')
    except Exception as e:
        raise Exception('The given Batch ID does not exist')


def close_fetchfile(batch_id):
    url = '/rest/fetchfile/close/{batch_id}'.format(batch_id=batch_id)
    return http_request('GET', url, custom_response=True,return_json=False)


def main():
    auth = ''
    try:
        if CERTIFICATE:
            client_certificate()
            auth = 'CERT'
        elif USERNAME and PASSWORD:
            login()
            auth = 'BASIC'
        else:
            raise Exception('No credentials were provided')

        if demisto.command() == 'test-module':
            # Tests connectivity and credentails on login
            query_user([])
            demisto.results('ok')

        elif demisto.command() == 'fetch-incidents':
            fetch_incidents()

        elif demisto.command() == 'cybereason-is-probe-connected':
            is_probe_connected_command()

        elif demisto.command() == 'cybereason-query-processes':
            query_processes_command()

        elif demisto.command() == 'cybereason-query-malops':
            query_malops_command()

        elif demisto.command() == 'cybereason-query-connections':
            query_connections_command()

        elif demisto.command() == 'cybereason-isolate-machine':
            isolate_machine_command()

        elif demisto.command() == 'cybereason-unisolate-machine':
            unisolate_machine_command()

        elif demisto.command() == 'cybereason-malop-processes':
            malop_processes_command()

        elif demisto.command() == 'cybereason-add-comment':
            add_comment_command()

        elif demisto.command() == 'cybereason-update-malop-status':
            update_malop_status_command()

        elif demisto.command() == 'cybereason-prevent-file':
            prevent_file_command()

        elif demisto.command() == 'cybereason-unprevent-file':
            unprevent_file_command()

        elif demisto.command() == 'cybereason-kill-process':  # To be added as a command in the future
            kill_process_command()

        elif demisto.command() == 'cybereason-quarantine-file':  # To be added as a command in the future
            quarantine_file_command()

        elif demisto.command() == 'cybereason-delete-registry-key':  # To be added as a command in the future
            delete_registry_key_command()

        elif demisto.command() == 'cybereason-query-file':
            query_file_command()

        elif demisto.command() == 'cybereason-query-domain':
            query_domain_command()

        elif demisto.command() == 'cybereason-query-user':
            query_user_command()

<<<<<<< HEAD
        elif demisto.command() == 'cybereason-start-fetchfile':
            start_fetchfile_command()

        elif demisto.command() == 'cybereason-fetchfile-progress':
            fetchfile_progress_command()
             
        elif demisto.command() == 'cybereason-download-fetchfile':
            download_fetchfile_command()

        elif demisto.command() == 'cybereason-close-fetchfile':
            close_fetchfile_command()

=======
        elif demisto.command() == 'cybereason-archive-sensor':
            archive_sensor()

        elif demisto.command() == 'cybereason-unarchive-sensor':
            unarchive_sensor()

        elif demisto.command() == 'cybereason-delete-sensor':
            delete_sensor()
>>>>>>> a4c6f75e

    except Exception as e:
        return_error(str(e))
    finally:
        logout()
        if auth and auth == 'CERT':
            os.remove(os.path.abspath('client.pem'))
            os.remove(os.path.abspath('client.cert'))


if __name__ in ('__builtin__', 'builtins'):
    main()<|MERGE_RESOLUTION|>--- conflicted
+++ resolved
@@ -1711,7 +1711,6 @@
         elif demisto.command() == 'cybereason-query-user':
             query_user_command()
 
-<<<<<<< HEAD
         elif demisto.command() == 'cybereason-start-fetchfile':
             start_fetchfile_command()
 
@@ -1724,7 +1723,6 @@
         elif demisto.command() == 'cybereason-close-fetchfile':
             close_fetchfile_command()
 
-=======
         elif demisto.command() == 'cybereason-archive-sensor':
             archive_sensor()
 
@@ -1733,7 +1731,6 @@
 
         elif demisto.command() == 'cybereason-delete-sensor':
             delete_sensor()
->>>>>>> a4c6f75e
 
     except Exception as e:
         return_error(str(e))
