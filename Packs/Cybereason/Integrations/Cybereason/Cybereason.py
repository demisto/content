import demistomock as demisto
from CommonServerPython import *

''' IMPORTS '''
import requests
import os
import json
from datetime import datetime, timedelta
import time
import re
<<<<<<< HEAD
=======

if not demisto.getParam('proxy'):
    del os.environ['HTTP_PROXY']
    del os.environ['HTTPS_PROXY']
    del os.environ['http_proxy']
    del os.environ['https_proxy']
>>>>>>> 26cab112

# disable insecure warnings
requests.packages.urllib3.disable_warnings()

''' GLOBAL VARS '''
SERVER = demisto.params().get('server', '')
if SERVER.endswith('/'):
    SERVER = SERVER[:-1]

USERNAME = demisto.params().get('credentials', {}).get('identifier')
PASSWORD = demisto.params().get('credentials', {}).get('password')
USE_SSL = not demisto.params().get('unsecure', False)
CERTIFICATE = demisto.params().get('credentials', {}).get('credentials', {}).get('sshkey')
FETCH_TIME_DEFAULT = '3 days'
FETCH_TIME = demisto.params().get('fetch_time', FETCH_TIME_DEFAULT)
FETCH_TIME = FETCH_TIME if FETCH_TIME and FETCH_TIME.strip() else FETCH_TIME_DEFAULT
FETCH_BY = demisto.params().get('fetch_by', 'MALOP CREATION TIME')

STATUS_MAP = {
    'To Review': 'TODO',
    'Remediated': 'CLOSED',
    'Unread': 'UNREAD',
    'Not Relevant': 'FP',
    'Open': 'OPEN'
}
# Field = the name as received from CR API, Header = The name which will be mapped to Demisto command,
# Type = Data that is received from CR API
PROCESS_INFO = [
    {'field': 'elementDisplayName', 'header': 'Name', 'type': 'filterData'},
    {'field': 'imageFile.maliciousClassificationType', 'header': 'Malicious', 'type': 'simple'},
    {'field': 'creationTime', 'header': 'Creation Time', 'type': 'time'},
    {'field': 'endTime', 'header': 'End Time', 'type': 'time'},
    {'field': 'commandLine', 'header': 'Command Line', 'type': 'simple'},
    {'field': 'isImageFileSignedAndVerified', 'header': 'Signed and Verified', 'type': 'simple'},
    {'field': 'productType', 'header': 'Product Type', 'type': 'simple'},
    {'field': 'children', 'header': 'Children', 'type': 'simple'},
    {'field': 'parentProcess', 'header': 'Parent', 'type': 'element'},
    {'field': 'ownerMachine', 'header': 'Owner Machine', 'type': 'element'},
    {'field': 'calculatedUser', 'header': 'User', 'type': 'element'},
    {'field': 'imageFile', 'header': 'Image File', 'type': 'element'},
    {'field': 'imageFile.sha1String', 'header': 'SHA1', 'type': 'simple'},
    {'field': 'imageFile.md5String', 'header': 'MD5', 'type': 'simple'},
    {'field': 'imageFile.companyName', 'header': 'Company Name', 'type': 'simple'},
    {'field': 'imageFile.productName', 'header': 'Product Name', 'type': 'simple'}
]

PROCESS_FIELDS = [element['field'] for element in PROCESS_INFO]

PROCESS_HEADERS = [element['header'] for element in PROCESS_INFO]

MALOP_HEADERS = [
    'GUID', 'Link', 'CreationTime', 'Status', 'LastUpdateTime', 'DecisionFailure', 'Suspects', 'AffectedMachine', 'InvolvedHash']

DOMAIN_HEADERS = [
    'Name', 'Reputation', 'IsInternalDomain', 'WasEverResolved', 'WasEverResolvedAsASecondLevelDomain', 'Malicious',
    'SuspicionsCount']

USER_HEADERS = ['Username', 'Domain', 'LastMachineLoggedInTo', 'Organization', 'LocalSystem']

CONNECTION_INFO = [
    {'field': 'elementDisplayName', 'header': 'Name', 'type': 'simple'},
    {'field': 'direction', 'header': 'Direction', 'type': 'simple'},
    {'field': 'serverAddress', 'header': 'Server Address', 'type': 'simple'},
    {'field': 'serverPort', 'header': 'Server Port', 'type': 'simple'},
    {'field': 'portType', 'header': 'Port Type', 'type': 'simple'},
    {'field': 'aggregatedReceivedBytesCount', 'header': 'Received Bytes', 'type': 'simple'},
    {'field': 'aggregatedTransmittedBytesCount', 'header': 'Transmitted Bytes', 'type': 'simple'},
    {'field': 'remoteAddressCountryName', 'header': 'Remote Country', 'type': 'simple'},
    {'field': 'ownerMachine', 'header': 'Owner Machine', 'type': 'element'},
    {'field': 'ownerProcess', 'header': 'Owner Process', 'type': 'element'},
    {'field': 'calculatedCreationTime', 'header': 'Creation Time', 'type': 'time'},
    {'field': 'endTime', 'header': 'End Time', 'type': 'time'}
]

CONNECTION_FIELDS = [element['field'] for element in CONNECTION_INFO]

CONNECTION_HEADERS = [element['header'] for element in CONNECTION_INFO]

HEADERS = {
    'Content-Type': 'application/json',
    'Connection': 'close'
}

''' HELPER FUNCTIONS '''


def build_query(query_fields: list, path: list, template_context: str = 'SPECIFIC') -> dict:
    limit = demisto.getArg('limit')
    results_limit = int(limit) if limit else 10000
    group_limit = int(limit) if limit else 100

    query = {
        'customFields': query_fields,
        'perFeatureLimit': 100,
        'perGroupLimit': group_limit,
        'queryPath': path,
        'queryTimeout': 120000,
        'templateContext': template_context,
        'totalResultLimit': results_limit
    }

    return query


<<<<<<< HEAD
class Client(BaseClient):
    def __init__(self, base_url, verify, headers, proxy):
        super().__init__(base_url=base_url, verify=verify, headers=headers, proxy=proxy)

    def cybereason_api_call(
        self, method: str, url_suffix: str, data: dict = None, json_body: Any = None, headers: dict = HEADERS,
            return_json: bool = True, custom_response: bool = False) -> Any:
        demisto.info(f'running request with url={SERVER + url_suffix}')
=======
def http_request(method, url_suffix, data=None, json_body=None, headers=HEADERS, return_json=True):
    LOG(f'running request with url={SERVER + url_suffix}')
    try:
        res = session.request(
            method,
            SERVER + url_suffix,
            headers=headers,
            data=data,
            json=json_body,
            verify=USE_SSL
        )
        if res.status_code not in {200, 204}:
            raise Exception(f'Your request failed with the following error: {res.content}{res.status_code}')
    except Exception as e:
        LOG(e)
        raise
>>>>>>> 26cab112

        try:
            res = self._http_request(
                method,
                url_suffix=url_suffix,
                data=data,
                json_data=json_body,
                resp_type='response',
                headers=headers,
                error_handler=self.error_handler
            )
            if custom_response:
                return res
            if res.status_code not in [200, 204]:
                raise Exception('Your request failed with the following error: ' + str(res.content) + '. Response Status code: '
                                    + str(res.status_code))
        except Exception as e:
<<<<<<< HEAD
            raise Exception(e)

        if return_json:
            try:
                return res.json()
            except Exception as e:
                error_content = res.content
                error_msg = ''
                if 'Login' in str(error_content):
                    error_msg = 'Authentication failed, verify the credentials are correct.'
                raise ValueError(
                    f'Failed to process the API response. {str(error_msg)} {str(error_content)} - {str(e)}')

    def error_handler(self, res: requests.Response):
        # Handle error responses gracefully
        command = demisto.command()
        if res.status_code == 500:
            if command == 'cybereason-download-file':
                raise Exception('The given Batch ID has expired')
            elif command == 'cybereason-close-file-batch-id':
                raise Exception('The given Batch ID does not exist')


def translate_timestamp(timestamp: str) -> str:
=======
            error_content = res.content
            error_msg = ''
            if 'Login' in str(error_content):
                error_msg = 'Authentication failed, verify the credentials are correct.'
            raise ValueError(f'Failed to process the API response. {error_msg} {error_content} - {str(e)}')


def translate_timestamp(timestamp):
>>>>>>> 26cab112
    return datetime.fromtimestamp(int(timestamp) / 1000).isoformat()


def update_output(output: dict, simple_values: dict, element_values: dict, info_dict: list) -> dict:
    for info in info_dict:
        info_type = info.get('type', '')

        if info_type == 'simple':
            output[info['header']] = dict_safe_get(simple_values, [info.get('field'), 'values', 0])

        elif info_type == 'element':
            output[info['header']] = dict_safe_get(element_values, [info.get('field'), 'elementValues', 0, 'name'])

        elif info_type == 'time':
<<<<<<< HEAD
            time_stamp_str = dict_safe_get(simple_values, [info.get('field'), 'values', 0], default_return_value='',
                                           return_type=str)
=======
            time_stamp_str = dict_safe_get(simple_values, [info.get('field'), 'values', 0], default_return_value='')
>>>>>>> 26cab112
            output[info['header']] = translate_timestamp(time_stamp_str) if time_stamp_str else ''

    return output


def get_pylum_id(client: Client, machine: str) -> str:
    query_fields = ['pylumId']
    path = [
        {
            'requestedType': 'Machine',
            'filters': [
                {'facetName': 'elementDisplayName', 'values': [machine]}
            ],
            'isResult': True
        }
    ]
    json_body = build_query(query_fields, path)
    response = client.cybereason_api_call('POST', '/rest/visualsearch/query/simple', json_body=json_body)
    data = dict_safe_get(response, ['data', 'resultIdToElementDataMap'], default_return_value={}, return_type=dict)
<<<<<<< HEAD
    pylum_id = dict_safe_get(list(data.values()), [0, 'simpleValues', 'pylumId', 'values', 0])
=======
    pylum_id = dict_safe_get(list(data.values()) if data else [], [0, 'simpleValues', 'pylumId', 'values', 0])
>>>>>>> 26cab112
    if not pylum_id:
        raise ValueError('Could not find machine')

    return pylum_id


def get_machine_guid(client: Client, machine_name: str) -> str:
    query_fields = ['elementDisplayName']
    path = [
        {
            'requestedType': 'Machine',
            'filters': [
                {'facetName': 'elementDisplayName', 'values': [machine_name]}
            ],
            'isResult': True
        }
    ]
    json_body = build_query(query_fields, path)
    response = client.cybereason_api_call('POST', '/rest/visualsearch/query/simple', json_body=json_body)
    data = dict_safe_get(response, ['data', 'resultIdToElementDataMap'], default_return_value={}, return_type=dict)

<<<<<<< HEAD
    return dict_safe_get(list(data.keys()), [0])
=======
    return dict_safe_get(list(data.keys()) if data else [], [0])
>>>>>>> 26cab112


''' FUNCTIONS '''


def is_probe_connected_command(client: Client, args: dict, is_remediation_commmand: bool = False) -> Any:
    machine = args.get('machine')
    is_connected = False

    response = is_probe_connected(client, machine)

    elements = dict_safe_get(response, ['data', 'resultIdToElementDataMap'], default_return_value={}, return_type=dict)

<<<<<<< HEAD
    for value in list(elements.values()):
        machine_name = dict_safe_get(value, ['simpleValues', 'elementDisplayName', 'values', 0],
                                     default_return_value='', return_type=str)
        if machine_name.upper() == machine.upper():
            is_connected = True
            break
=======
    if elements:
        for value in elements.values():
            machine_name = dict_safe_get(value, ['simpleValues', 'elementDisplayName', 'values', 0],
                                         default_return_value='')
            if machine_name and machine and machine_name.upper() == machine.upper():
                is_connected = True
                break
>>>>>>> 26cab112

    if is_remediation_commmand:
        return is_connected

    return CommandResults(
        readable_output=f'{is_connected}',
        outputs_prefix='Cybereason.Machine',
        outputs_key_field='Name',
        outputs={
            'isConnected': is_connected,
            'Name': machine
        })


def is_probe_connected(client: Client, machine: str) -> dict:
    query_fields = ['elementDisplayName']
    path = [
        {
            'requestedType': 'Machine',
            'filters': [
                {'facetName': 'elementDisplayName', 'values': [machine]},
                {'facetName': 'isActiveProbeConnected', 'values': [True]}
            ],
            'isResult': True
        }
    ]
    json_body = build_query(query_fields, path)

    return client.cybereason_api_call('POST', '/rest/visualsearch/query/simple', json_body=json_body)


def query_processes_command(client: Client, args: dict):
    machine = args.get('machine')
    process_name = args.get('processName')
    only_suspicious = args.get('onlySuspicious')
    has_incoming_connection = args.get('hasIncomingConnection')
    has_outgoing_connection = args.get('hasOutgoingConnection')
    has_external_connection = args.get('hasExternalConnection')
    unsigned_unknown_reputation = args.get('unsignedUnknownReputation')
    from_temporary_folder = args.get('fromTemporaryFolder')
    privileges_escalation = args.get('privilegesEscalation')
    maclicious_psexec = args.get('maliciousPsExec')

    response = query_processes(client, machine, process_name, only_suspicious, has_incoming_connection, has_outgoing_connection,
                               has_external_connection, unsigned_unknown_reputation, from_temporary_folder,
                               privileges_escalation, maclicious_psexec)
    elements = dict_safe_get(response, ['data', 'resultIdToElementDataMap'], default_return_value={}, return_type=dict)
    outputs = []
<<<<<<< HEAD
    for item in list(elements.values()):
        if not isinstance(item, dict):
            raise ValueError("Cybereason raw response is not valid, item in elements is not a dict")
=======
    if elements:
        for item in elements.values():
            if not isinstance(item, dict):
                raise ValueError("Cybereason raw response is not valid, item in elements is not a dict")
>>>>>>> 26cab112

            simple_values = item.get('simpleValues', {})
            element_values = item.get('elementValues', {})

            output = {}
            for info in PROCESS_INFO:
                if info.get('type') == 'filterData':
                    output[info['header']] = dict_safe_get(item, ['filterData', 'groupByValue'])

            output = update_output(output, simple_values, element_values, PROCESS_INFO)
            outputs.append(output)

    context = []
    for output in outputs:
        # Remove whitespaces from dictionary keys
<<<<<<< HEAD
        context.append({key.translate({32: None}): value for key, value in output.items()})
=======
        context.append({key.replace(' ', ''): value for key, value in output.items()})
>>>>>>> 26cab112

    return CommandResults(
        readable_output=tableToMarkdown('Cybereason Processes', outputs, headers=PROCESS_HEADERS),
        outputs_prefix='Cybereason.Process',
        outputs_key_field='Name',
        outputs=context)


def query_processes(client: Client, machine: str, process_name: Any, only_suspicious: str = None,
                    has_incoming_connection: str = None, has_outgoing_connection: str = None, has_external_connection: str = None,
                    unsigned_unknown_reputation: str = None, from_temporary_folder: str = None,
                    privileges_escalation: str = None, maclicious_psexec: str = None) -> dict:
    machine_filters = []
    process_filters = []

    if machine:
        machine_filters.append({'facetName': 'elementDisplayName', 'values': [machine]})

    if process_name:
        process_filters.append({'facetName': 'elementDisplayName', 'values': [process_name]})

    if only_suspicious and only_suspicious == 'true':
        process_filters.append({'facetName': 'hasSuspicions', 'values': [True]})

    if has_incoming_connection == 'true':
        process_filters.append({'facetName': 'hasIncomingConnection', 'values': [True]})

    if has_outgoing_connection == 'true':
        process_filters.append({'facetName': 'hasOutgoingConnection', 'values': [True]})

    if has_external_connection == 'true':
        process_filters.append({'facetName': 'hasExternalConnection', 'values': [True]})

    if unsigned_unknown_reputation == 'true':
        process_filters.append({'facetName': 'unknownUnsignedEvidence', 'values': [True]})

    if from_temporary_folder == 'true':
        process_filters.append({'facetName': 'runningFromTempEvidence', 'values': [True]})

    if privileges_escalation == 'true':
        process_filters.append({'facetName': 'privilegeEscalationSuspicion', 'values': [True]})

    if maclicious_psexec == 'true':
        process_filters.append({'facetName': 'executedByPsexecSuspicion', 'values': [True]})

    path = [
        {
            'requestedType': 'Machine',
            'filters': machine_filters,
            'connectionFeature': {'elementInstanceType': 'Machine', 'featureName': 'processes'}
        },
        {
            'requestedType': 'Process',
            'filters': process_filters,
            'isResult': True
        }
    ]

    json_body = build_query(PROCESS_FIELDS, path)

    return client.cybereason_api_call('POST', '/rest/visualsearch/query/simple', json_body=json_body)


def query_connections_command(client: Client, args: dict):
    machine = argToList(args.get('machine'))
    ip = argToList(args.get('ip'))

    if ip and machine:
        raise Exception('Too many arguments given.')
    elif not ip and not machine:
        raise Exception('Not enough arguments given.')

    if machine:
        input_list = machine
    else:
        input_list = ip

<<<<<<< HEAD
    for filter_input in input_list:
        response = query_connections(client, machine, ip, filter_input)
        elements = dict_safe_get(response, ['data', 'resultIdToElementDataMap'], default_return_value={}, return_type=dict)
        outputs = []

        for item in list(elements.values()):
            simple_values = dict_safe_get(item, ['simpleValues'], default_return_value={}, return_type=dict)
            element_values = dict_safe_get(item, ['elementValues'], default_return_value={}, return_type=dict)

            output = update_output({}, simple_values, element_values, CONNECTION_INFO)
            outputs.append(output)
=======
    if elements:
        for item in elements.values():
            simple_values = dict_safe_get(item, ['simpleValues'], default_return_value={}, return_type=dict)
            element_values = dict_safe_get(item, ['elementValues'], default_return_value={}, return_type=dict)

            output = update_output({}, simple_values, element_values, CONNECTION_INFO)
            outputs.append(output)

    context = []
    for output in outputs:
        # Remove whitespaces from dictionary keys
        context.append({key.replace(' ', ''): value for key, value in output.items()})
>>>>>>> 26cab112

        context = []
        for output in outputs:
            # Remove whitespaces from dictionary keys
            context.append({key.translate({32: None}): value for key, value in output.items()})

        return CommandResults(
            readable_output=tableToMarkdown(f'Cybereason Connections for: {filter_input}', outputs),
            outputs_prefix='Cybereason.Connection',
            outputs_key_field='Name',
            outputs=context)


def query_connections(client: Client, machine: str, ip: str, filter_input: str) -> dict:
    if machine:
        path = [
            {
                'requestedType': 'Connection',
                'filters': [],
                'connectionFeature': {
                    'elementInstanceType': 'Connection',
                    'featureName': 'ownerMachine'
                },
                'isResult': True
            },
            {
                'requestedType': 'Machine',
                'filters': [{
                    'facetName': 'elementDisplayName',
                    'values': [filter_input],
                    'filterType': 'Equals'
                }]
            }
        ]
    elif ip:
        path = [
            {
                'requestedType': 'Connection',
                'filters':
                    [{
                        'facetName': 'elementDisplayName',
                        'values': [filter_input]
                    }],
                'isResult': True
            }
        ]
    else:
        path = [{}]

    json_body = build_query(CONNECTION_FIELDS, path)
    response = client.cybereason_api_call('POST', '/rest/visualsearch/query/simple', json_body=json_body)

    return response


def query_malops_command(client: Client, args: dict):
    total_result_limit = arg_to_number(args.get('totalResultLimit'))
    per_group_limit = arg_to_number(args.get('perGroupLimit'))
    template_context = args.get('templateContext')
    filters = json.loads(args.get('filters')) if args.get('filters') else []
    within_last_days = args.get('withinLastDays')
    guid_list = argToList(args.get('malopGuid'))

    if within_last_days:
        current_timestamp = time.time()
        current_datetime = datetime.fromtimestamp(current_timestamp)
        within_last_days_datetime = current_datetime - timedelta(days=int(within_last_days))
        within_last_days_timestamp = (time.mktime(
            within_last_days_datetime.timetuple()) + within_last_days_datetime.microsecond / 1E6)  # Converting datetime to time
        within_last_days_timestamp *= 1000
        filters.append({
            'facetName': 'malopLastUpdateTime',
            'values': [within_last_days_timestamp],
            'filterType': 'GreaterThan'
        })

    malop_process_type, malop_loggon_session_type = query_malops(client, total_result_limit, per_group_limit,
                                                                 template_context, filters, guid_list=guid_list)
    outputs = []

    data = {}
    for response in (malop_process_type, malop_loggon_session_type):
        data = response.get('data', {}) if response else {}
        malops_map = dict_safe_get(data, ['resultIdToElementDataMap'], default_return_value={}, return_type=dict)
        if not data or not malops_map:
            continue

        for guid, malop in malops_map.items():
            simple_values = dict_safe_get(malop, ['simpleValues'], {}, dict)
            management_status = dict_safe_get(simple_values, ['managementStatus', 'values', 0],
<<<<<<< HEAD
                                              default_return_value='',
                                              return_type=str)
=======
                                              default_return_value='')
>>>>>>> 26cab112

            if management_status.upper() == 'CLOSED':
                continue

            creation_time = translate_timestamp(dict_safe_get(simple_values, ['creationTime', 'values', 0]))
            malop_last_update_time = translate_timestamp(
                dict_safe_get(simple_values, ['malopLastUpdateTime', 'values', 0]))
            raw_decision_failure = dict_safe_get(simple_values, ['decisionFeature', 'values', 0],
<<<<<<< HEAD
                                                 default_return_value='', return_type=str)
=======
                                                 default_return_value='')
>>>>>>> 26cab112
            decision_failure = raw_decision_failure.replace('Process.', '')
            raw_suspects = dict_safe_get(malop, ['elementValues', 'suspects'], default_return_value={},
                                         return_type=dict)
            suspects_string = ''
            if raw_suspects:
                suspects = dict_safe_get(raw_suspects, ['elementValues', 0], default_return_value={}, return_type=dict)
<<<<<<< HEAD
                suspects_string = f"{suspects.get('elementType')}: {suspects.get('name')}"
=======
                suspects_string = f'{suspects.get("elementType")}: {suspects.get("name")}'
>>>>>>> 26cab112

            affected_machines = []
            elementValues = dict_safe_get(malop, ['elementValues', 'affectedMachines', 'elementValues'],
                                          default_return_value=[], return_type=list)
            for machine in elementValues:
                if not isinstance(machine, dict):
                    raise ValueError("Cybereason raw response is not valid, machine in elementValues is not a dict")

                affected_machines.append(machine.get('name', ''))

            involved_hashes = []  # type: List[str]
            cause_elements_amount = dict_safe_get(simple_values, ['rootCauseElementHashes', 'totalValues'])
            if cause_elements_amount != 0:
                involved_hashes.append(cause_elements_amount)

            malop_output = {
                'GUID': guid,
                'Link': SERVER + '/#/malop/' + guid,
                'CreationTime': creation_time,
                'DecisionFailure': re.sub(r'\([^)]*\)', '', decision_failure),
                'Suspects': suspects_string,
                'LastUpdateTime': malop_last_update_time,
                'Status': management_status,
                'AffectedMachine': affected_machines,
                'InvolvedHash': involved_hashes
            }
            outputs.append(malop_output)

    return CommandResults(
        readable_output=tableToMarkdown('Cybereason Malops', outputs, headers=MALOP_HEADERS) if outputs else 'No malops found',
        outputs_prefix='Cybereason.Malops',
        outputs_key_field='GUID',
        outputs=outputs)


def query_malops(
    client: Client, total_result_limit: int = None, per_group_limit: int = None, template_context: str = None,
        filters: list = None, guid_list: str = None) -> Any:
    json_body = {
        'totalResultLimit': int(total_result_limit) if total_result_limit else 10000,
        'perGroupLimit': int(per_group_limit) if per_group_limit else 10000,
        'perFeatureLimit': 100,
        'templateContext': template_context or 'MALOP',
        'queryPath': [
            {
                'requestedType': None,
                'guidList': guid_list,
                'result': True,
                'filters': filters
            }
        ]
    }
    # By Cybereason documentation - Inorder to get all malops, The client should send 2 requests as follow:
    # First request - "MalopProcess"
    json_body['queryPath'][0]['requestedType'] = "MalopProcess"  # type: ignore
    malop_process_type = client.cybereason_api_call('POST', '/rest/crimes/unified', json_body=json_body)
    # Second request - "MalopLogonSession"
    json_body['queryPath'][0]['requestedType'] = "MalopLogonSession"  # type: ignore
    malop_loggon_session_type = client.cybereason_api_call('POST', '/rest/crimes/unified', json_body=json_body)

    return malop_process_type, malop_loggon_session_type


<<<<<<< HEAD
def isolate_machine_command(client: Client, args: dict):
    machine = args.get('machine')
    response, pylum_id = isolate_machine(client, machine)
    result = response.get(pylum_id)
=======
def isolate_machine_command():
    machine = demisto.getArg('machine')
    response, pylum_id = isolate_machine(machine)
    result = response.get(pylum_id) if response else ''
>>>>>>> 26cab112
    if result == 'Succeeded':
        return [
            CommandResults(
                readable_output='Machine was isolated successfully.',
                outputs_prefix='Cybereason',
                outputs_key_field='Machine',
                outputs={
                    'Machine': machine,
                    'IsIsolated': True
                }
            )
        ]
    else:
        raise Exception('Failed to isolate machine.')


def isolate_machine(client: Client, machine: str) -> Any:
    pylum_id = get_pylum_id(client, machine)

    cmd_url = '/rest/monitor/global/commands/isolate'
    json_body = {
        'pylumIds': [pylum_id]

    }
    response = client.cybereason_api_call('POST', cmd_url, json_body=json_body)

    return response, pylum_id


<<<<<<< HEAD
def unisolate_machine_command(client: Client, args: dict):
    machine = args.get('machine')
    response, pylum_id = unisolate_machine(client, machine)
    result = response.get(pylum_id)
=======
def unisolate_machine_command():
    machine = demisto.getArg('machine')
    response, pylum_id = unisolate_machine(machine)
    result = response.get(pylum_id) if response else ''
>>>>>>> 26cab112
    if result == 'Succeeded':
        return [
            CommandResults(
                readable_output='Machine was un-isolated successfully.',
                outputs_prefix='Cybereason',
                outputs_key_field='Machine',
                outputs={
                    'Machine': machine,
                    'IsIsolated': False
                }
            )
        ]
    else:
        raise Exception('Failed to un-isolate machine.')


def unisolate_machine(client: Client, machine: str) -> Any:
    pylum_id = get_pylum_id(client, machine)
    cmd_url = '/rest/monitor/global/commands/un-isolate'
    json_body = {
        'pylumIds': [pylum_id]

    }
    response = client.cybereason_api_call('POST', cmd_url, json_body=json_body)

    return response, pylum_id


def malop_processes_command(client: Client, args: dict):
    malop_guids = args.get('malopGuids')
    machine_name = args.get('machineName')
    date_time=args.get('dateTime')

    filter_input = []
    if date_time:
        date_time = dateparser.parse(date_time).timestamp()
        milliseconds = int(date_time * 1000)
        filter_input = [{"facetName": "creationTime", "filterType": "GreaterThan", "values": [milliseconds], "isResult":True}]

    if isinstance(malop_guids, str):
        malop_guids = malop_guids.split(',')
    elif not isinstance(malop_guids, list):
        raise Exception('malopGuids must be array of strings')

    machine_name_list = [machine.lower() for machine in argToList(machine_name)]

    response = malop_processes(client, malop_guids, filter_input)
    elements = dict_safe_get(response, ['data', 'resultIdToElementDataMap'], default_return_value={}, return_type=dict)
    outputs = []

<<<<<<< HEAD
    for item in list(elements.values()):
        simple_values = dict_safe_get(item, ['simpleValues'], default_return_value={}, return_type=dict)
        element_values = dict_safe_get(item, ['elementValues'], default_return_value={}, return_type=dict)

        if machine_name_list:
            machine_list = dict_safe_get(element_values, ['ownerMachine', 'elementValues'], default_return_value=[],
                                         return_type=list)
            wanted_machine = False
            for machine in machine_list:
                current_machine_name = machine.get('name', '').lower()
                if current_machine_name in machine_name_list:
                    wanted_machine = True
                    break

            if not wanted_machine:
                continue
=======
    if elements:
        for item in elements.values():
            simple_values = dict_safe_get(item, ['simpleValues'], default_return_value={}, return_type=dict)
            element_values = dict_safe_get(item, ['elementValues'], default_return_value={}, return_type=dict)

            if machine_name_list:
                machine_list = dict_safe_get(element_values, ['ownerMachine', 'elementValues'], default_return_value=[],
                                             return_type=list)
                wanted_machine = False
                for machine in machine_list:
                    current_machine_name = machine.get('name', '').lower()
                    if current_machine_name in machine_name_list:
                        wanted_machine = True
                        break
>>>>>>> 26cab112

                if not wanted_machine:
                    continue

            output = {}
            for info in PROCESS_INFO:
                if info.get('type', '') == 'filterData':
                    output[info['header']] = dict_safe_get(item, ['filterData', 'groupByValue'])

            output = update_output(output, simple_values, element_values, PROCESS_INFO)
            outputs.append(output)

    context = []
    for output in outputs:
        # Remove whitespaces from dictionary keys
<<<<<<< HEAD
        context.append({key.translate({32: None}): value for key, value in output.items()})
=======
        context.append({key.replace(' ', ''): value for key, value in output.items()})
>>>>>>> 26cab112

    return CommandResults(
        readable_output=tableToMarkdown('Cybereason Malop Processes', outputs, headers=PROCESS_HEADERS, removeNull=True),
        outputs_prefix='Cybereason.Process',
        outputs_key_field='Name',
        outputs=context)


def malop_processes(client: Client, malop_guids: list, filter_value: list) -> dict:
    json_body = {
        'queryPath': [
            {
                'requestedType': 'MalopProcess',
                'filters': [],
                'guidList': malop_guids,
                'connectionFeature': {
                    'elementInstanceType': 'MalopProcess',
                    'featureName': 'suspects'
                }
            },
            {
                'requestedType': 'Process',
                'filters': filter_value,
                'isResult': True
            }
        ],
        'totalResultLimit': 1000,
        'perGroupLimit': 1200,
        'perFeatureLimit': 1200,
        'templateContext': 'MALOP',
        'queryTimeout': None
    }

    return client.cybereason_api_call('POST', '/rest/visualsearch/query/simple', json_body=json_body)


def add_comment_command(client: Client, args: dict):
    comment = args.get('comment') if args.get('comment') else ''
    malop_guid = args.get('malopGuid')
    try:
<<<<<<< HEAD
        add_comment(client, malop_guid, comment.encode('utf-8'))
        return CommandResults(readable_output='Comment added successfully')
    except Exception as e:
        raise Exception('Failed to add new comment. Orignal Error: ' + str(e))
=======
        add_comment(malop_guid, comment)
        demisto.results('Comment added successfully')
    except Exception as e:
        raise Exception(f'Failed to add new comment. Orignal Error: {e}')
>>>>>>> 26cab112


def add_comment(client: Client, malop_guid: str, comment: Any):
    cmd_url = '/rest/crimes/comment/' + malop_guid
    client.cybereason_api_call('POST', cmd_url, data=comment, return_json=False)


def update_malop_status_command(client: Client, args: dict):
    status = args.get('status')
    malop_guid = args.get('malopGuid')

    if status not in STATUS_MAP:
        raise Exception(
            'Invalid status. Given status must be one of the following: To Review,Unread,Remediated or Not Relevant')

    update_malop_status(client, malop_guid, status)

<<<<<<< HEAD
    return CommandResults(
        readable_output=f'Successfully updated malop {malop_guid} to status {status}',
        outputs_prefix='Cybereason.Malops',
        outputs_key_field='GUID',
        outputs={
            'GUID': malop_guid,
            'Status': status
        })
=======
    ec = {
        f'Cybereason.Malops(val.GUID && val.GUID == {malop_guid})': {
            'GUID': malop_guid,
            'Status': status
        }
    }
    demisto.results({
        'Type': entryTypes['note'],
        'Contents': f'Successfully updated malop {malop_guid} to status {status}',
        'ContentsFormat': formats['text'],
        'EntryContext': ec
    })
>>>>>>> 26cab112


def update_malop_status(client: Client, malop_guid: str, status: str) -> None:
    api_status = STATUS_MAP[status]

    json_body = {malop_guid: api_status}

<<<<<<< HEAD
    response = client.cybereason_api_call('POST', '/rest/crimes/status', json_body=json_body)
    if response['status'] != 'SUCCESS':
        raise Exception(f"Failed to update malop {malop_guid} status to {status}. Message: {response['message']}")


def prevent_file_command(client: Client, args: dict):
    file_hash = args.get('md5') if args.get('md5') else ''
    response = prevent_file(client, file_hash)
    if response['outcome'] == 'success':

        return CommandResults(
            readable_output='File was prevented successfully',
            outputs_prefix='Cybereason.Process',
            outputs_key_field='MD5',
            outputs={
=======
    response = http_request('POST', '/rest/crimes/status', json_body=json_body)
    status = response.get('status') if response else ''
    if status.upper() != 'SUCCESS':
        raise Exception(
            f'Failed to update malop {malop_guid} status to {status}.'
            f' Message: {response.get("message") if response else ""}'
        )


def prevent_file_command():
    file_hash = demisto.getArg('md5') if demisto.getArg('md5') else ''
    response = prevent_file(file_hash)
    outcome = response.get('outcome') if response else ''
    if outcome.lower() == 'success':
        ec = {
            'Process(val.MD5 && val.MD5 === obj.MD5)': {
>>>>>>> 26cab112
                'MD5': file_hash,
                'Prevent': True
            })
    else:
        raise Exception('Failed to prevent file')


def prevent_file(client: Client, file_hash: str) -> dict:
    json_body = [{
        'keys': [file_hash],
        'maliciousType': 'blacklist',
        'remove': False,
        'prevent': True
    }]

    return client.cybereason_api_call('POST', '/rest/classification/update', json_body=json_body)


<<<<<<< HEAD
def unprevent_file_command(client: Client, args: dict):
    file_hash = args.get('md5')
    response = unprevent_file(client, file_hash)
    if response['outcome'] == 'success':

        return CommandResults(
            readable_output='File was unprevented successfully',
            outputs_prefix='Cybereason.Process',
            outputs_key_field='MD5',
            outputs={
=======
def unprevent_file_command():
    file_hash = demisto.getArg('md5')
    response = unprevent_file(file_hash)
    outcome = response.get('outcome') if response else ''
    if outcome.lower() == 'success':
        ec = {
            'Process(val.MD5 && val.MD5 === obj.MD5)': {
>>>>>>> 26cab112
                'MD5': file_hash,
                'Prevent': False
            })
    else:
        raise Exception('Failed to unprevent file')


def unprevent_file(client: Client, file_hash: str) -> dict:
    json_body = [{
        'keys': [str(file_hash)],
        'remove': True,
        'prevent': False
    }]

    return client.cybereason_api_call('POST', '/rest/classification/update', json_body=json_body)


<<<<<<< HEAD
def available_remediation_actions_command(client: Client, args: dict):
    malop_guid = args.get('malopGuid')
=======
    is_machine_conntected = is_probe_connected_command(is_remediation_commmand=True)
    if not is_machine_conntected:
        raise Exception('Machine must be connected to Cybereason in order to perform this action.')

    machine_guid = get_machine_guid(machine_name)
    processes = query_processes(machine_name, file_content)
    process_data = dict_safe_get(processes, ['data', 'resultIdToElementDataMap'], default_return_value={},
                                 return_type=dict)

    if process_data:
        for process_guid in process_data.keys():
            response = kill_process(malop_guid, machine_guid, process_guid)
            status = dict_safe_get(response, ['statusLog', 0, 'status'])
            # response
            demisto.results(f'Request to kill process {process_guid} was sent successfully and now in status {status}')
    else:
        demisto.results('No processes were found for entered parameters')


def kill_process(malop_guid, machine_guid, process_guid):
>>>>>>> 26cab112
    json_body = {
        "detectionEventMalopGuids": [],
        "processMalopGuids": [malop_guid]
    }

<<<<<<< HEAD
    response = client.cybereason_api_call('POST', '/rest/detection/custom-remediation', json_body=json_body)
    if response:
        cybereason_outputs = []
        data_list = dict_safe_get(response, ['data'], default_return_value={}, return_type=list)
        if data_list:
            for data in data_list:
                uniqueId = data["uniqueId"]
                remediationType = data["remediationType"]
                targetName = data["targetName"]
                targetID = data["targetId"]
                machineName = data["machineName"]
                malopType = data["malopType"]
                malopId = data["malopId"]
                machineConnected = data["machineConnected"]
                cybereason_outputs.append({
                    'UniqueId': uniqueId,
                    'RemediationType': remediationType,
                    'TargetName': targetName,
                    'TargetID': targetID,
                    'MachineName': machineName,
                    'MalopType': malopType,
                    'MalopId': malopId,
                    "MachineConnected": machineConnected
                })

    return CommandResults(
                readable_output=tableToMarkdown(
                    f'Cybereason available remediation actions for malop {malop_guid}:', cybereason_outputs, removeNull=False),
                outputs_prefix='Cybereason.Remediation',
                outputs_key_field='TargetID',
                outputs=cybereason_outputs)


def kill_process_command(client: Client, args: dict):
    malop_guid = args.get('malopGuid')
    machine_name = args.get('machine')
    target_id = args.get('targetId')
    user_name = args.get('userName')
    timeout_second = args.get('timeout')
    comment = args.get('comment') if args.get('comment') else 'Kill Process Remediation Action Succeeded'
    remediation_action = 'KILL_PROCESS'
    is_machine_conntected = is_probe_connected_command(client, args, is_remediation_commmand=True)
    if is_machine_conntected is True:
        response = get_remediation_action(client, malop_guid, machine_name, target_id, remediation_action)
        action_status = get_remediation_action_status(client, user_name, malop_guid, response, timeout_second, comment)
        if dict_safe_get(action_status, ['Remediation status']) == 'SUCCESS':
            success_response = f'''Kill process remediation action status is: {dict_safe_get(
                action_status, ['Remediation status'])} \n Remediation ID: {dict_safe_get(action_status, ['Remediation ID'])}'''
            return CommandResults(readable_output=success_response)
        elif dict_safe_get(action_status, ['Remediation status']) == 'FAILURE':
            failure_response = f'''Kill process remediation action status is: {dict_safe_get(
                action_status, ['Remediation status'])} \n Reason: {dict_safe_get(
                    action_status, ['Reason'])} \n Remediation ID: {dict_safe_get(action_status, ['Remediation ID'])}'''
            raise DemistoException(failure_response)
    else:
        raise DemistoException('Machine must be connected to Cybereason in order to perform this action.')


def quarantine_file_command(client: Client, args: dict):
    malop_guid = args.get('malopGuid')
    machine_name = args.get('machine')
    target_id = args.get('targetId')
    user_name = args.get('userName')
    timeout_second = args.get('timeout')
    comment = args.get('comment') if args.get('comment') else 'Quarantine File Remediation Action Succeeded'
    remediation_action = 'QUARANTINE_FILE'
    is_machine_conntected = is_probe_connected_command(client, args, is_remediation_commmand=True)
    if is_machine_conntected is True:
        response = get_remediation_action(client, malop_guid, machine_name, target_id, remediation_action)
        action_status = get_remediation_action_status(client, user_name, malop_guid, response, timeout_second, comment)
        if dict_safe_get(action_status, ['Remediation status']) == 'SUCCESS':
            success_response = f'''Quarantine file remediation action status is: {dict_safe_get(
                action_status, ['Remediation status'])} \n Remediation ID: {dict_safe_get(action_status, ['Remediation ID'])}'''
            return CommandResults(readable_output=success_response)
        elif dict_safe_get(action_status, ['Remediation status']) == 'FAILURE':
            failure_response = f'''Quarantine file remediation action status is: {dict_safe_get(
                action_status, ['Remediation status'])} \n Reason: {dict_safe_get(
                    action_status, ['Reason'])} \n Remediation ID: {dict_safe_get(action_status, ['Remediation ID'])}'''
            raise DemistoException(failure_response)
    else:
        raise DemistoException('Machine must be connected to Cybereason in order to perform this action.')


def unquarantine_file_command(client: Client, args: dict):
    malop_guid = args.get('malopGuid')
    machine_name = args.get('machine')
    target_id = args.get('targetId')
    user_name = args.get('userName')
    timeout_second = args.get('timeout')
    comment = args.get('comment') if args.get('comment') else 'Unquarantine File Remediation Action Succeded'
    remediation_action = 'UNQUARANTINE_FILE'
    is_machine_conntected = is_probe_connected_command(client, args, is_remediation_commmand=True)
    if is_machine_conntected is True:
        response = get_remediation_action(client, malop_guid, machine_name, target_id, remediation_action)
        action_status = get_remediation_action_status(client, user_name, malop_guid, response, timeout_second, comment)
        if dict_safe_get(action_status, ['Remediation status']) == 'SUCCESS':
            success_response = f'''Unquarantine file remediation action status is: {dict_safe_get(
                action_status, ['Remediation status'])} \n Remediation ID: {dict_safe_get(action_status, ['Remediation ID'])}'''
            return CommandResults(readable_output=success_response)
        elif dict_safe_get(action_status, ['Remediation status']) == 'FAILURE':
            failure_response = f'''Unquarantine file remediation action status is: {dict_safe_get(
                action_status, ['Remediation status'])} \n Reason: {dict_safe_get(
                    action_status, ['Reason'])} \n Remediation ID: {dict_safe_get(action_status, ['Remediation ID'])}'''
            raise DemistoException(failure_response)
    else:
        raise DemistoException('Machine must be connected to Cybereason in order to perform this action.')


def block_file_command(client: Client, args: dict):
    malop_guid = args.get('malopGuid')
    machine_name = args.get('machine')
    target_id = args.get('targetId')
    user_name = args.get('userName')
    timeout_second = args.get('timeout')
    comment = args.get('comment') if args.get('comment') else 'Block File Remediation Action Succeeded'
    remediation_action = 'BLOCK_FILE'
    is_machine_conntected = is_probe_connected_command(client, args, is_remediation_commmand=True)
    if is_machine_conntected is True:
        response = get_remediation_action(client, malop_guid, machine_name, target_id, remediation_action)
        action_status = get_remediation_action_status(client, user_name, malop_guid, response, timeout_second, comment)
        if dict_safe_get(action_status, ['Remediation status']) == 'SUCCESS':
            success_response = f'''Block file remediation action status is: {dict_safe_get(
                action_status, ['Remediation status'])} \n Remediation ID: {dict_safe_get(action_status, ['Remediation ID'])}'''
            return CommandResults(readable_output=success_response)
        elif dict_safe_get(action_status, ['Remediation status']) == 'FAILURE':
            failure_response = f'''Block file remediation action status is: {dict_safe_get(
                action_status, ['Remediation status'])} \n Reason: {dict_safe_get(
                    action_status, ['Reason'])} \n Remediation ID: {dict_safe_get(action_status, ['Remediation ID'])}'''
            raise DemistoException(failure_response)
    else:
        raise DemistoException('Machine must be connected to Cybereason in order to perform this action.')


def delete_registry_key_command(client: Client, args: dict):
    malop_guid = args.get('malopGuid')
    machine_name = args.get('machine')
    target_id = args.get('targetId')
    user_name = args.get('userName')
    timeout_second = args.get('timeout')
    comment = args.get('comment') if args.get('comment') else 'Delete Registry Key Remediation Action Succeeded'
    remediation_action = 'DELETE_REGISTRY_KEY'
    is_machine_conntected = is_probe_connected_command(client, args, is_remediation_commmand=True)
    if is_machine_conntected is True:
        response = get_remediation_action(client, malop_guid, machine_name, target_id, remediation_action)
        action_status = get_remediation_action_status(client, user_name, malop_guid, response, timeout_second, comment)
        if dict_safe_get(action_status, ['Remediation status']) == 'SUCCESS':
            success_response = f'''Delete registry key remediation action status is: {dict_safe_get(
                action_status, ['Remediation status'])} \n Remediation ID: {dict_safe_get(action_status, ['Remediation ID'])}'''
            return CommandResults(readable_output=success_response)
        elif dict_safe_get(action_status, ['Remediation status']) == 'FAILURE':
            failure_response = f'''Delete registry key remediation action status is: {dict_safe_get(
                action_status, ['Remediation status'])} \n Reason: {dict_safe_get(
                    action_status, ['Reason'])} \n Remediation ID: {dict_safe_get(action_status, ['Remediation ID'])}'''
            raise DemistoException(failure_response)
    else:
        raise DemistoException('Machine must be connected to Cybereason in order to perform this action.')


def kill_prevent_unsuspend_command(client: Client, args: dict):
    malop_guid = args.get('malopGuid')
    machine_name = args.get('machine')
    target_id = args.get('targetId')
    user_name = args.get('userName')
    timeout_second = args.get('timeout')
    comment = args.get('comment') if args.get('comment') else 'Kill Prevent Unsuspend Remediation Action Succeeded'
    remediation_action = 'KILL_PREVENT_UNSUSPEND'
    is_machine_conntected = is_probe_connected_command(client, args, is_remediation_commmand=True)
    if is_machine_conntected is True:
        response = get_remediation_action(client, malop_guid, machine_name, target_id, remediation_action)
        action_status = get_remediation_action_status(client, user_name, malop_guid, response, timeout_second, comment)
        if dict_safe_get(action_status, ['Remediation status']) == 'SUCCESS':
            success_response = f'''Kill prevent unsuspend remediation action status is: {dict_safe_get(
                action_status, ['Remediation status'])} \n Remediation ID: {dict_safe_get(action_status, ['Remediation ID'])}'''
            return CommandResults(readable_output=success_response)
        elif dict_safe_get(action_status, ['Remediation status']) == 'FAILURE':
            failure_response = f'''Kill prevent unsuspend remediation action status is: {dict_safe_get(
                action_status, ['Remediation status'])} \n" Reason: {dict_safe_get(
                    action_status, ['Reason'])} \n Remediation ID: {dict_safe_get(action_status, ['Remediation ID'])}'''
            raise DemistoException(failure_response)
    else:
        raise DemistoException('Machine must be connected to Cybereason in order to perform this action.')


def unsuspend_process_command(client: Client, args: dict):
    malop_guid = args.get('malopGuid')
    machine_name = args.get('machine')
    target_id = args.get('targetId')
    user_name = args.get('userName')
    timeout_second = args.get('timeout')
    comment = args.get('comment') if args.get('comment') else 'Unsuspend Process Remediation Action Succeeded'
    remediation_action = 'UNSUSPEND_PROCESS'
    is_machine_conntected = is_probe_connected_command(client, args, is_remediation_commmand=True)
    if is_machine_conntected is True:
        response = get_remediation_action(client, malop_guid, machine_name, target_id, remediation_action)
        action_status = get_remediation_action_status(client, user_name, malop_guid, response, timeout_second, comment)
        if dict_safe_get(action_status, ['Remediation status']) == 'SUCCESS':
            success_response = f'''Unsuspend process remediation action status is: {dict_safe_get(
                action_status, ['Remediation status'])} \n Remediation ID: {dict_safe_get(action_status, ['Remediation ID'])}'''
            return CommandResults(readable_output=success_response)
        elif dict_safe_get(action_status, ['Remediation status']) == 'FAILURE':
            failure_response = f'''Unsuspend process remediation action status is: {dict_safe_get(
                action_status, ['Remediation status'])} \n Reason: {dict_safe_get(
                    action_status, ['Reason'])} \n Remediation ID: {dict_safe_get(action_status, ['Remediation ID'])}'''
            raise DemistoException(failure_response)
    else:
        raise DemistoException('Machine must be connected to Cybereason in order to perform this action.')
=======
    return http_request('POST', '/rest/remediate', json_body=json_body)


def quarantine_file_command():
    machine_name = demisto.getArg('machine')
    file_content = demisto.getArg('file')
    malop_guid = demisto.getArg('malop')

    is_machine_conntected = is_probe_connected_command(is_remediation_commmand=True)
    if not is_machine_conntected:
        raise Exception('Machine must be connected to Cybereason in order to perform this action.')

    machine_guid = get_machine_guid(machine_name)
    processes = query_processes(machine_name, file_content)
    process_data = dict_safe_get(processes, ['data', 'resultIdToElementDataMap'], default_return_value={},
                                 return_type=dict)

    if process_data:
        for process_guid in process_data.keys():
            response = quarantine_file(malop_guid, machine_guid, process_guid)
            status = dict_safe_get(response, ['statusLog', 0, 'status'])
            demisto.results(status)


def quarantine_file(malop_guid, machine_guid, process_guid):
    json_body = {
        'malopId': malop_guid,
        'actionsByMachine': {
            machine_guid: [{
                'targetId': process_guid,
                'actionType': 'QUARANTINE_FILE'
            }]
        }
    }

    return http_request('POST', '/rest/remediate', json_body=json_body)


def delete_registry_key_command():
    machine_name = demisto.getArg('machine')
    file_content = demisto.getArg('file')
    malop_guid = demisto.getArg('malop')

    machine_guid = get_machine_guid(machine_name)
    procceses = query_processes(machine_name, file_content)
    process_data = dict_safe_get(procceses, ['data', 'resultIdToElementDataMap'], default_return_value={},
                                 return_type=dict)

    for process_guid in process_data.keys():
        response = delete_registry_key(malop_guid, machine_guid, process_guid)
        status = dict_safe_get(response, ['statusLog', 0, 'status'])
        demisto.results(status)
>>>>>>> 26cab112


def get_remediation_action(client: Client, malop_guid: str, machine_name: str, target_id: str, remediation_action: str) -> dict:
    machine_guid = get_machine_guid(client, machine_name)
    json_body = {
        'malopId': malop_guid,
        'actionsByMachine': {
            machine_guid: [
                {
                    'targetId': target_id,
                    'actionType': remediation_action
                }
            ]
        }
    }

    return client.cybereason_api_call('POST', '/rest/remediate', json_body=json_body)


def get_remediation_action_status(
        client: Client, user_name: str, malop_guid: str, response: dict, timeout_second: str, comment: str) -> dict:
    remediation_id = dict_safe_get(response, ['remediationId'])
    progress_api_response = get_remediation_action_progress(client, user_name, malop_guid, remediation_id, timeout_second)
    status = dict_safe_get(progress_api_response, ['Remediation status'])
    if status == 'SUCCESS':
        add_comment(client, malop_guid, comment.encode('utf-8'))
    progress_api_response["Remediation ID"] = remediation_id
    return progress_api_response


def get_remediation_action_progress(
        client: Client, username: str, malop_id: str, remediation_id: str, timeout_second: str) -> dict:
    timeout_sec = int(timeout_second)
    interval_sec = 10
    final_response = ''
    if timeout_sec < 10:
        raise Exception("Timeout second value should not be less than 10 seconds")
    else:
        while timeout_sec > 0:
            final_response = client.cybereason_api_call(
                'GET', '/rest/remediate/progress/' + username + '/' + str(malop_id) + '/' + remediation_id)
            time.sleep(interval_sec)
            timeout_sec = timeout_sec - interval_sec
        statusLog_lenght = len(dict_safe_get(final_response, ['statusLog']))
        if statusLog_lenght == 0:
            raise Exception("The given target ID is incorrect.")
        else:
            statusLog_final_response = dict_safe_get(final_response, ['statusLog', statusLog_lenght - 1])
            statusLog_final_error = dict_safe_get(statusLog_final_response, ['error'])
            statusLog_final_status = dict_safe_get(statusLog_final_response, ['status'])
            if statusLog_final_error is None:
                return {"Remediation status": statusLog_final_status}
            else:
                return {"Remediation status": statusLog_final_status, "Reason": dict_safe_get(statusLog_final_error, ['message'])}


def query_file_command(client: Client, args: dict) -> Any:
    file_hash_list = argToList(args.get('file_hash'))
    for file_hash in file_hash_list:

        filters = []

        hash_type = get_hash_type(file_hash)
        if hash_type == 'sha1':
            filters.append({
                'facetName': 'sha1String',
                'values': [file_hash],
                'filterType': 'ContainsIgnoreCase'
            })
        elif hash_type == 'md5':
            filters.append({
                'facetName': 'md5String',
                'values': [file_hash],
                'filterType': 'ContainsIgnoreCase'
            })
        else:
            raise Exception('Hash type is not supported.')

        data = query_file(client, filters)

<<<<<<< HEAD
        if data:
            cybereason_outputs = []
            files = dict_safe_get(data, ['resultIdToElementDataMap'], {}, dict)
            for fname, fstat in files.items():
                raw_machine_details = dict_safe_get(get_file_machine_details(client, fname), ['data', 'resultIdToElementDataMap'],
                                                    default_return_value={}, return_type=dict)
                machine_details = dict_safe_get(raw_machine_details, dict_safe_get(list(raw_machine_details.keys()), [0]),
                                                default_return_value={}, return_type=dict)
                simple_values = dict_safe_get(fstat, ['simpleValues'], default_return_value={}, return_type=dict)
                file_name = dict_safe_get(simple_values, ['elementDisplayName', 'values', 0])
                md5 = dict_safe_get(simple_values, ['md5String', 'values', 0])
                sha1 = dict_safe_get(simple_values, ['sha1String', 'values', 0])
                path = dict_safe_get(simple_values, ['correctedPath', 'values', 0])
                machine = dict_safe_get(fstat, ['elementValues', 'ownerMachine', 'elementValues', 0, 'name'])

                machine_element_values = dict_safe_get(
                    machine_details, ['elementValues'], default_return_value={}, return_type=dict)
                machine_simple_values = dict_safe_get(
                    machine_details, ['simpleValues'], default_return_value={}, return_type=dict)

                os_version = dict_safe_get(machine_simple_values, ['ownerMachine.osVersionType', 'values', 0])
                raw_suspicions = dict_safe_get(machine_details, ['suspicions'], default_return_value={}, return_type=dict)

                suspicions = {}
                for key, value in raw_suspicions.items():
                    suspicions[key] = timestamp_to_datestring(value)

                evidences = []
                for key in list(machine_element_values.keys()):
                    if 'evidence' in key.lower():
                        evidences.append(key)
                for key in list(machine_simple_values.keys()):
                    if 'evidence' in key.lower():
                        evidences.append(key)

                company_name = None
                if 'companyName' in simple_values:
                    company_name = dict_safe_get(simple_values, ['companyName', 'values', 0])

                created_time = None
                if 'createdTime' in simple_values:
                    created_time = timestamp_to_datestring(dict_safe_get(simple_values, ['createdTime', 'values', 0]))

                modified_time = None
                if 'modifiedTime' in simple_values:
                    modified_time = timestamp_to_datestring(dict_safe_get(simple_values, ['modifiedTime', 'values', 0]))

                is_signed = None
                if 'isSigned' in simple_values:
                    is_signed = True if dict_safe_get(simple_values, ['isSigned', 'values', 0]) == 'true' else False

                cybereason_outputs.append({
                    'Name': file_name,
                    'CreationTime': created_time,
                    'ModifiedTime': modified_time,
                    'Malicious': fstat.get('isMalicious'),
                    'MD5': md5,
                    'SHA1': sha1,
                    'Path': path,
                    'Machine': machine,
                    'SuspicionsCount': machine_details.get('suspicionCount'),
                    'IsConnected': (dict_safe_get(
                        machine_simple_values, ['ownerMachine.isActiveProbeConnected', 'values', 0]) == 'true'),
                    'OSVersion': os_version,
                    'Suspicion': suspicions,
                    'Evidence': evidences,
                    'Signed': is_signed,
                    'Company': company_name
                })

            return CommandResults(
                readable_output=tableToMarkdown(
                    f'Cybereason file query results for the file hash: {file_hash}', cybereason_outputs, removeNull=True),
                outputs_prefix='Cybereason.File',
                outputs_key_field='Name',
                outputs=cybereason_outputs)
        else:
            raise DemistoException('No results found.')
=======
    if data:
        cybereason_outputs = []
        file_outputs = []
        endpoint_outputs = []
        files = dict_safe_get(data, ['resultIdToElementDataMap'], {}, dict)
        for fname, fstat in files.items():
            raw_machine_details = dict_safe_get(get_file_machine_details(fname), ['data', 'resultIdToElementDataMap'],
                                                default_return_value={}, return_type=dict)
            machine_details = dict_safe_get(
                raw_machine_details,
                dict_safe_get(list(raw_machine_details.keys()) if raw_machine_details else [], [0]),
                default_return_value={}, return_type=dict
            )
            simple_values = dict_safe_get(fstat, ['simpleValues'], default_return_value={}, return_type=dict)
            file_name = dict_safe_get(simple_values, ['elementDisplayName', 'values', 0])
            md5 = dict_safe_get(simple_values, ['md5String', 'values', 0])
            sha1 = dict_safe_get(simple_values, ['sha1String', 'values', 0])
            path = dict_safe_get(simple_values, ['correctedPath', 'values', 0])
            machine = dict_safe_get(fstat, ['elementValues', 'ownerMachine', 'elementValues', 0, 'name'])

            machine_element_values = dict_safe_get(machine_details, ['elementValues'], default_return_value={},
                                                   return_type=dict)
            machine_simple_values = dict_safe_get(machine_details, ['simpleValues'], default_return_value={},
                                                  return_type=dict)

            os_version = dict_safe_get(machine_simple_values, ['ownerMachine.osVersionType', 'values', 0])
            raw_suspicions = dict_safe_get(machine_details, ['suspicions'], default_return_value={}, return_type=dict)

            suspicions = {}
            if raw_suspicions:
                for key, value in raw_suspicions.items():
                    suspicions[key] = timestamp_to_datestring(value)

            evidences = []
            if machine_element_values:
                for key in machine_element_values.keys():
                    if 'evidence' in key.lower():
                        evidences.append(key)
            if machine_simple_values:
                for key in machine_simple_values.keys():
                    if 'evidence' in key.lower():
                        evidences.append(key)

            company_name = None
            if 'companyName' in simple_values:
                company_name = dict_safe_get(simple_values, ['companyName', 'values', 0])

            created_time = None
            if 'createdTime' in simple_values:
                created_time = timestamp_to_datestring(dict_safe_get(simple_values, ['createdTime', 'values', 0]))

            modified_time = None
            if 'modifiedTime' in simple_values:
                modified_time = timestamp_to_datestring(dict_safe_get(simple_values, ['modifiedTime', 'values', 0]))

            is_signed = None
            if 'isSigned' in simple_values:
                is_signed = True if dict_safe_get(simple_values, ['isSigned', 'values', 0]) == 'true' else False

            cybereason_outputs.append({
                'Name': file_name,
                'CreationTime': created_time,
                'ModifiedTime': modified_time,
                'Malicious': fstat.get('isMalicious'),
                'MD5': md5,
                'SHA1': sha1,
                'Path': path,
                'Machine': machine,
                'SuspicionsCount': machine_details.get('suspicionCount'),
                'IsConnected': (dict_safe_get(machine_simple_values,
                                              ['ownerMachine.isActiveProbeConnected', 'values', 0]) == 'true'),
                'OSVersion': os_version,
                'Suspicion': suspicions,
                'Evidence': evidences,
                'Signed': is_signed,
                'Company': company_name
            })

            file_outputs.append({
                'Name': fname,
                'MD5': md5,
                'SHA1': sha1,
                'Path': path,
                'Hostname': machine
            })
            endpoint_outputs.append({
                'Hostname': machine,
                'OSVersion': os_version
            })
        ec = {'Cybereason.File(val.MD5 && val.MD5===obj.MD5 || val.SHA1 && val.SHA1===obj.SHA1)': cybereason_outputs,
              'Endpoint(val.Hostname===obj.Hostname)': endpoint_outputs,
              outputPaths['file']: file_outputs}

        demisto.results({
            'ContentsFormat': formats['json'],
            'Type': entryTypes['note'],
            'Contents': data,
            'ReadableContentsFormat': formats['markdown'],
            'HumanReadable': tableToMarkdown('Cybereason file query results', cybereason_outputs, removeNull=True),
            'EntryContext': ec
        })
    else:
        demisto.results('No results found.')
>>>>>>> 26cab112


def query_file(client: Client, filters: list) -> dict:
    query_fields = ['md5String', 'ownerMachine', 'avRemediationStatus', 'isSigned', 'signatureVerified',
                    'sha1String', 'maliciousClassificationType', 'createdTime', 'modifiedTime', 'size', 'correctedPath',
                    'productName', 'productVersion', 'companyName', 'internalName', 'elementDisplayName']
    path = [
        {
            'requestedType': 'File',
            'filters': filters,
            'isResult': True
        }
    ]
    json_body = build_query(query_fields, path)
    response = client.cybereason_api_call('POST', '/rest/visualsearch/query/simple', json_body=json_body)
    if response.get('status') == 'SUCCESS' and 'data' in response:
        return response['data']
    else:
        raise Exception('Error occurred while trying to query the file.')


def get_file_machine_details(client: Client, file_guid: str) -> dict:
    query_fields = ["ownerMachine", "self", "elementDisplayName", "correctedPath", "canonizedPath", "mount",
                    "mountedAs", "createdTime", "modifiedTime", "md5String", "sha1String", "productType", "companyName",
                    "productName", "productVersion", "signerInternalOrExternal", "signedInternalOrExternal",
                    "signatureVerifiedInternalOrExternal", "signedByMicrosoft", "extensionType", "size",
                    "avRemediationStatus", "classificationDetectionName", "avScanTime", "relatedToMalop",
                    "isSuspicious", "maliciousClassificationType", "classificationBlocking", "isDownloadedFromInternet",
                    "downloadedFromDomain", "downloadedFromIpAddress", "downloadedFromUrl", "downloadedFromUrlReferrer",
                    "downloadedFromEmailFrom", "downloadedFromEmailMessageId", "downloadedFromEmailSubject",
                    "ownerMachine.isActiveProbeConnected", "ownerMachine.osVersionType", "quarantineVersion",
                    "originalVersion"]

    path = [
        {
            'requestedType': 'File',
            'guidList': [file_guid],
            'result': True
        }
    ]
    json_body = build_query(query_fields, path, template_context='DETAILS')

    return client.cybereason_api_call('POST', '/rest/visualsearch/query/simple', json_body=json_body)


def query_domain_command(client: Client, args: dict) -> Any:
    domain_list = argToList(args.get('domain'))
    for domain_input in domain_list:

        filters = [{
            'facetName': 'elementDisplayName',
            'values': [domain_input],
            'filterType': 'ContainsIgnoreCase'
        }]

        data = query_domain(client, filters)
        if data:
            cybereason_outputs = []
            domains = dict_safe_get(data, ['resultIdToElementDataMap'], default_return_value={}, return_type=dict)
            for domain in list(domains.values()):
                if not isinstance(domain, dict):
                    raise ValueError("Cybereason raw response is not valid, domain in domains.values() is not dict")

                simple_values = dict_safe_get(domain, ['simpleValues'], default_return_value={}, return_type=dict)
                reputation = dict_safe_get(simple_values, ['maliciousClassificationType', 'values', 0])
                is_internal_domain = dict_safe_get(simple_values, ['isInternalDomain', 'values', 0]) == 'true'
                was_ever_resolved = dict_safe_get(simple_values, ['everResolvedDomain', 'values', 0]) == 'true'
                was_ever_resolved_as = dict_safe_get(simple_values, ['everResolvedSecondLevelDomain', 'values', 0]) == 'true'
                malicious = domain.get('isMalicious')
                suspicions_count = domain.get('suspicionCount')

                cybereason_outputs.append({
                    'Name': domain_input,
                    'Reputation': reputation,
                    'Malicious': malicious,
                    'SuspicionsCount': suspicions_count,
                    'IsInternalDomain': is_internal_domain,
                    'WasEverResolved': was_ever_resolved,
                    'WasEverResolvedAsASecondLevelDomain': was_ever_resolved_as
                })

            return CommandResults(
                readable_output=tableToMarkdown(
                    f'Cybereason domain query results for the domain: {domain_input}',
                    cybereason_outputs, headers=DOMAIN_HEADERS),
                outputs_prefix='Cybereason.Domain',
                outputs_key_field='Name',
                outputs=cybereason_outputs)
        else:
            raise DemistoException('No results found.')


def query_domain(client: Client, filters: list) -> dict:
    query_fields = ['maliciousClassificationType', 'isInternalDomain',
                    'everResolvedDomain', 'everResolvedSecondLevelDomain', 'elementDisplayName']
    path = [
        {
            'requestedType': 'DomainName',
            'filters': filters,
            'isResult': True
        }
    ]
    json_body = build_query(query_fields, path)
    response = client.cybereason_api_call('POST', '/rest/visualsearch/query/simple', json_body=json_body)
    if response.get('status', '') == 'SUCCESS' and 'data' in response:
        return response['data']
    else:
        raise Exception('Error occurred while trying to query the file.')


def query_user_command(client: Client, args: dict):
    username_list = argToList(args.get('username'))
    for username in username_list:

        filters = [{
            'facetName': 'elementDisplayName',
            'values': [username],
            'filterType': 'ContainsIgnoreCase'
        }]

        data = query_user(client, filters)

        if data:
            cybereason_outputs = []
            users = dict_safe_get(data, ['resultIdToElementDataMap'], default_return_value={}, return_type=dict)

            for user in list(users.values()):
                simple_values = dict_safe_get(user, ['simpleValues'], default_return_value={}, return_type=dict)
                element_values = dict_safe_get(user, ['elementValues'], default_return_value={}, return_type=dict)

                domain = dict_safe_get(simple_values, ['domain', 'values', 0])
                local_system = True if dict_safe_get(simple_values, ['isLocalSystem', 'values', 0]) == 'true' else False
                machine = dict_safe_get(element_values, ['ownerMachine', 'elementValues', 0, 'name'])
                organization = dict_safe_get(element_values, ['ownerOrganization', 'elementValues', 0, 'name'])

                cybereason_outputs.append({
                    'Username': username,
                    'Domain': domain,
                    'LastMachineLoggedInTo': machine,
                    'Organization': organization,
                    'LocalSystem': local_system
                })

            return CommandResults(
                readable_output=tableToMarkdown(
                    f'Cybereason user query results for the username: {username}', cybereason_outputs, headers=USER_HEADERS),
                outputs_prefix='Cybereason.User',
                outputs_key_field='Username',
                outputs=cybereason_outputs)
        else:
            raise DemistoException('No results found.')


def query_user(client: Client, filters: list) -> dict:
    query_fields = ['domain', 'ownerMachine', 'ownerOrganization', 'isLocalSystem', 'elementDisplayName']
    path = [
        {
            'requestedType': 'User',
            'filters': filters,
            'isResult': True
        }
    ]

    json_body = build_query(query_fields, path)

    response = client.cybereason_api_call('POST', '/rest/visualsearch/query/simple', json_body=json_body)
    if response.get('status', '') == 'SUCCESS' and 'data' in response:
        return response['data']
    else:
        raise Exception('Error occurred while trying to query the file.')


def archive_sensor_command(client: Client, args: dict):
    sensor_id = args.get('sensorID')
    archive_reason = args.get('archiveReason')

    data = {
        "sensorsIds": [sensor_id],
        "argument": archive_reason
    }
    response = client.cybereason_api_call(
        'POST', '/rest/sensors/action/archive', json_body=data, return_json=False, custom_response=True)

    if response.status_code == 204:
        output = f"The selected Sensor with Sensor ID: {sensor_id} is not available for archive."
    elif response.status_code == 200:
        output = ""
        try:
            response_json = response.json()
            output = "Sensor archive status: "
            output += "Failed Actions: " + str(response_json['globalStats']['stats']['Failed']) + '. '
            output += "Succeeded Actions: " + str(response_json['globalStats']['stats']['Succeeded'])
        except Exception as e:
            raise Exception("Exception occurred while processing response for Archive action: " + str(e))
    else:
        try:
            json_response = response.json()
            raise DemistoException(f"Could not archive Sensor. The received response is {json_response}")
        except Exception:
            raise Exception(
                'Your request failed with the following error: ' + response.content + '. Response Status code: ' + str(
                    response.status_code))
    return CommandResults(readable_output=output)


def unarchive_sensor_command(client: Client, args: dict):
    sensor_id = args.get('sensorID')
    unarchive_reason = args.get('unarchiveReason')
    data = {
        "sensorsIds": [sensor_id],
        "argument": unarchive_reason
    }
    response = client.cybereason_api_call(
        'POST', '/rest/sensors/action/unarchive', json_body=data, return_json=False, custom_response=True)
    if response.status_code == 204:
        output = f"The selected Sensor with Sensor ID: {sensor_id} is not available for unarchive."
    elif response.status_code == 200:
        output = ""
        try:
            response_json = response.json()
            output = "Sensor unarchive status: "
            output += "Failed Actions: " + str(response_json['globalStats']['stats']['Failed']) + '. '
            output += "Succeeded Actions: " + str(response_json['globalStats']['stats']['Succeeded'])
        except Exception as e:
            raise Exception("Exception occurred while processing response for Unarchive action: " + str(e))
    else:
        try:
            json_response = response.json()
            raise DemistoException(f"Could not unarchive Sensor. The received response is {json_response}")
        except Exception:
            raise Exception(
                'Your request failed with the following error: ' + response.content + '. Response Status code: ' + str(
                    response.status_code))
    return CommandResults(readable_output=output)


def delete_sensor_command(client: Client, args: dict):
    sensor_id = args.get('sensorID')

    data = {
        "sensorsIds": [sensor_id]
    }
    response = client.cybereason_api_call(
        'POST', '/rest/sensors/action/delete', json_body=data, return_json=False, custom_response=True)

    if response.status_code == 204:
        output = f"The selected Sensor with Sensor ID: {sensor_id} is not available for deleting."
    elif response.status_code == 200:
        output = "Sensor deleted successfully."
    else:
        try:
            json_response = response.json()
            raise DemistoException(f"Could not delete Sensor. The received response is {json_response}")
        except Exception:
            raise Exception(
                'Your request failed with the following error: ' + response.content + '. Response Status code: ' + str(
                    response.status_code))
    return CommandResults(readable_output=output)


def malop_to_incident(malop: str) -> dict:
    if not isinstance(malop, dict):
        raise ValueError("Cybereason raw response is not valid, malop is not dict")

    guid_string = malop.get('guidString', '')
    incident = {
        'rawJSON': json.dumps(malop),
        'name': 'Cybereason Malop ' + guid_string,
        'labels': [{'type': 'GUID', 'value': guid_string}]}

    return incident


def fetch_incidents(client: Client):
    last_run = demisto.getLastRun()

    if last_run and last_run.get('creation_time'):
        last_update_time = int(last_run.get('creation_time'))
    else:
        # In first run
        last_update_time, _ = parse_date_range(FETCH_TIME, to_timestamp=True)

    max_update_time = last_update_time

    if FETCH_BY == 'MALOP UPDATE TIME':
        filters = [{
            'facetName': 'malopLastUpdateTime',
            'values': [last_update_time],
            'filterType': 'GreaterThan'
        }]
    elif FETCH_BY == 'MALOP CREATION TIME':
        filters = [{
            'facetName': 'creationTime',
            'values': [last_update_time],
            'filterType': 'GreaterThan'
        }]
    else:
        raise Exception('Given filter to fetch by is invalid.')

    malop_process_type, malop_loggon_session_type = query_malops(client, total_result_limit=10000, per_group_limit=10000,
                                                                 filters=filters)
    incidents = []

    for response in (malop_process_type, malop_loggon_session_type):
        malops = dict_safe_get(response, ['data', 'resultIdToElementDataMap'], default_return_value={},
                               return_type=dict)

        for malop in list(malops.values()):
            simple_values = dict_safe_get(malop, ['simpleValues'], default_return_value={}, return_type=dict)
            simple_values.pop('iconBase64', None)
            simple_values.pop('malopActivityTypes', None)
            malop_update_time = dict_safe_get(simple_values, ['malopLastUpdateTime', 'values', 0])
            if int(malop_update_time) > int(max_update_time):
                max_update_time = malop_update_time

            incident = malop_to_incident(malop)
            incidents.append(incident)

    demisto.setLastRun({
        'creation_time': max_update_time
    })

    demisto.incidents(incidents)


def login(client: Client):
    headers = {
        'Content-Type': 'application/x-www-form-urlencoded',
        'Connection': 'close'
    }
    data = {
        'username': USERNAME,
        'password': PASSWORD
    }
    client.cybereason_api_call('POST', '/login.html', data=data, headers=headers, return_json=False)


def client_certificate():
    cert = CERTIFICATE

    if 'Bag Attributes' not in cert:
        raise Exception('Could not find Bag Attributes')
    if '-----BEGIN CERTIFICATE-----' not in cert:
        raise Exception('Could not find certificate file')
    if '-----BEGIN RSA PRIVATE KEY-----' in cert:  # guardrails-disable-line
        i = cert.index('-----BEGIN RSA PRIVATE KEY-----')  # guardrails-disable-line
    else:
        raise Exception('Could not find certificate key')
    client_cert = cert[:i]
    client_key = cert[i:]

    f = open('client.cert', 'wb')
    f.write(client_cert)
    f.flush()
    f.close()
    f = open('client.pem', 'wb')
    f.write(client_key)
    f.close()
    client_cert_file = os.path.abspath('client.cert')
    client_key_file = os.path.abspath('client.pem')

    session.cert = (client_cert_file, client_key_file)

    # Time to check if we are logged on
    response = session.get(url=SERVER)
    if response.status_code != 200 and response.status_code != 302:
        raise Exception("Failed to connect to server")

    # First time we may get a redirect, but second time should be 200
    response = session.get(url=SERVER)
    if response.status_code != 200:
        raise Exception("Failed to login with certificate. Expected response 200. Got: " + str(response.status_code))


def logout(client: Client):
    client.cybereason_api_call('GET', '/logout', return_json=False)


''' EXECUTION CODE '''

LOG(f'command is {demisto.command()}')

session = requests.session()


def get_file_guids(client: Client, malop_id: str) -> dict:
    """Get all File GUIDs for the given malop"""
    processes = fetch_malop_processes(client, malop_id)
    img_file_guids = fetch_imagefile_guids(client, processes)
    return img_file_guids


def fetch_malop_processes(client: Client, malop_id: str) -> list:
    json_body = {
        "queryPath": [
            {
                "requestedType": "MalopProcess",
                "filters": [],
                "guidList":[malop_id],
                "connectionFeature":{
                    "elementInstanceType": "MalopProcess",
                    "featureName": "suspects"
                }
            },
            {
                "requestedType": "Process",
                "filters": [],
                "isResult":True
            }
        ],
        "totalResultLimit": 1000,
        "perGroupLimit": 1200,
        "perFeatureLimit": 1200,
        "templateContext": "DETAILS",
        "queryTimeout": None,
        "customFields": [
            "maliciousByDualExtensionByFileRootCause",
            "creationTime",
            "endTime",
            "elementDisplayName"
        ]
    }
    response = client.cybereason_api_call('POST', '/rest/visualsearch/query/simple', json_body=json_body)
    try:
        result = response['data']['resultIdToElementDataMap']
    except Exception as e:
        raise ValueError(f"Exception when parsing JSON response: {str(e)}")
    return list(result.keys())


def fetch_imagefile_guids(client: Client, processes: list) -> dict:
    json_body = {
        "queryPath": [
            {
                "requestedType": "Process",
                "guidList": processes,
                "result": True
            }
        ],
        "totalResultLimit": 1000,
        "perGroupLimit": 1000,
        "perFeatureLimit": 100,
        "templateContext": "DETAILS",
        "customFields": [
            "ownerMachine", "calculatedUser", "parentProcess", "execedBy", "service", "self", "openedFiles", "children",
            "elementDisplayName", "applicablePid", "tid", "creationTime", "firstSeenTime", "lastSeenTime", "endTime",
            "commandLine", "decodedCommandLine", "imageFilePath", "iconBase64", "isAggregate", "isServiceHost",
            "isDotNetProtected", "imageFile", "imageFile.extensionType", "imageFile.correctedPath", "imageFile.sha1String",
            "imageFile.md5String", "imageFile.productType", "imageFile.companyName", "imageFile.productName",
            "imageFile.signerInternalOrExternal", "imageFile.avRemediationStatus", "imageFile.comments", "fileAccessEvents",
            "registryEvents", "hookedFunctions", "productType", "imageFile.signedInternalOrExternal",
            "imageFile.signatureVerifiedInternalOrExternal", "imageFile.maliciousClassificationType",
            "imageFile.isDownloadedFromInternet", "imageFile.downloadedFromDomain", "imageFile.downloadedFromIpAddress",
            "imageFile.downloadedFromUrl", "imageFile.downloadedFromUrlReferrer", "imageFile.downloadedFromEmailFrom",
            "imageFile.downloadedFromEmailMessageId", "imageFile.downloadedFromEmailSubject",
            "ownerMachine.isActiveProbeConnected", "ownerMachine.osType", "ownerMachine.osVersionType",
            "ownerMachine.deviceModel", "childrenCreatedByThread", "failedToAccess", "autorun", "loadedModules",
            "markedForPrevention", "executionPrevented", "ransomwareAutoRemediationSuspended", "ransomwareAffectedFiles",
            "totalNumOfInstances", "lastMinuteNumOfInstances", "lastSeenTimeStamp", "cveEventsStr", "isExectuedByWmi",
            "wmiQueryStrings", "wmiPersistentObjects", "createdByWmi.wmiOperation", "createdByWmi.clientPid",
            "createdByWmi.isLocal", "createdByWmi.clientProcess", "createdByWmi.clientMachine", "injectionMethod",
            "originInjector", "hostProcess", "creatorThread", "hostedChildren", "isInjectingProcess", "injectedChildren",
            "isFullProcessMemoryDump", "creatorProcess", "createdChildren", "seenCreation", "newProcess", "processRatio",
            "hashRatio", "connections", "listeningConnections", "externalConnections", "internalConnections", "localConnections",
            "dynamicConfigurationConnections", "incomingConnections", "outgoingConnections",
            "absoluteHighVolumeExternalConnections", "totalNumberOfConnections", "totalTransmittedBytes", "totalReceivedBytes",
            "resolvedDnsQueriesDomainToIp", "resolvedDnsQueriesDomainToDomain", "resolvedDnsQueriesIpToDomain",
            "unresolvedDnsQueriesFromIp", "unresolvedDnsQueriesFromDomain", "cpuTime", "memoryUsage", "hasVisibleWindows",
            "integrity", "isHidden", "logonSession", "remoteSession", "isWhiteListClassification", "matchedWhiteListRuleIds"]
    }
    response = client.cybereason_api_call('POST', '/rest/visualsearch/query/simple', json_body=json_body)
    img_file_guids = dict()
    result = response['data']['resultIdToElementDataMap']
    try:
        for process, details in list(result.items()):
            image_files = ('' if details['elementValues']['imageFile']['elementValues'] is None else details[
                'elementValues']['imageFile']['elementValues'])
            for image_file in image_files:
                img_file_guids[image_file['name']] = image_file['guid']
    except Exception as e:
        demisto.error(str(e))
    return img_file_guids


def start_fetchfile_command(client: Client, args: dict):
    malop_id = args.get('malopGUID')
    user_name = args.get('userName')
    response = get_file_guids(client, malop_id)
    for filename, file_guid in list(response.items()):
        api_response = start_fetchfile(client, file_guid, user_name)
        try:
            if api_response['status'] == "SUCCESS":
                return CommandResults(readable_output="Successfully started fetching file for the given malop")
        except Exception:
            raise Exception("Failed to start fetch file process")


def start_fetchfile(client: Client, element_id: str, user_name: str) -> dict:
    json_body = {
        'elementGuids': [element_id],
        'initiatorUserName': user_name
    }
    return client.cybereason_api_call('POST', '/rest/fetchfile/start', json_body=json_body)


def fetchfile_progress_command(client: Client, args: dict):
    malop_id = args.get('malopGuid')
    response = get_file_guids(client, malop_id)
    timeout_sec = 60
    interval_sec = 10
    new_malop_comments = get_batch_id(client, response, timeout_sec, interval_sec)
    filename = []
    status = []
    message = []
    output_message = []
    for item in range(len(new_malop_comments)):
        filename.append(new_malop_comments[item].get("name"))
        status.append(new_malop_comments[item].get("isSuccess"))
        message.append(new_malop_comments[item].get("message"))
        if status[item] is True:
            output_message.append('Filename: ' + str(filename) + ' Status: ' + str(status) + ' Batch ID: ' + str(message))
        else:
            output_message.append(str(message))

    return CommandResults(
        readable_output=str(output_message),
        outputs_prefix='Cybereason.Download.Progress',
        outputs_key_field='fileName',
        outputs={
            'fileName': filename,
            'status': status,
            'batchID': message,
            'MalopID': malop_id
        })


def get_batch_id(client: Client, suspect_files_guids: dict, timeout_seconds: int, interval_seconds: int) -> list:
    new_malop_comments = []
    passed_seconds = timeout_seconds
    progress_response = fetchfile_progress(client)
    while passed_seconds > 0:
        result = progress_response
        for file_status in result['data']:
            if file_status['fileName'] in list(suspect_files_guids.keys()) and file_status['succeeded'] is True:
                batch_id = file_status['batchId']
                file_name = file_status['fileName']
                new_malop_comments.append({"isSuccess": True, "message": batch_id, "name": file_name})
                del suspect_files_guids[file_status['fileName']]
        time.sleep(interval_seconds)  # Sleep for 10 seconds before next call
        passed_seconds = passed_seconds - interval_seconds
    for suspect_file in list(suspect_files_guids.keys()):
        malop_comment = f'Could not download the file {suspect_file} from source machine, even after waiting for {timeout_seconds} seconds.'
        raise DemistoException(malop_comment)

    return new_malop_comments


def fetchfile_progress(client: Client):
    return client.cybereason_api_call('GET', '/rest/fetchfile/downloads/progress')


def download_fetchfile_command(client: Client, args: dict):
    batch_id = args.get('batchID')
    response = download_fetchfile(client, batch_id)
    if response.status_code == 200:
        file_download = fileResult('download.zip', response.content)
        return file_download
    else:
        raise DemistoException("request failed with the following error: " + response.content + " Response Status code: " + str(response.status_code))


def download_fetchfile(client: Client, batch_id: str) -> Any:
    url = f'/rest/fetchfile/getfiles/{batch_id}'
    return client.cybereason_api_call('GET', url, custom_response=True, return_json=False)


def close_fetchfile_command(client: Client, args: dict):
    batch_id = args.get('batchID')
    response = close_fetchfile(client, batch_id)
    try:
        if response.json()['status'] == 'SUCCESS':
            return CommandResults(readable_output='Successfully aborts a file download operation that is in progress.')
    except Exception:
        raise Exception('The given Batch ID does not exist')


def close_fetchfile(client: Client, batch_id: str) -> Any:
    url = f'/rest/fetchfile/close/{batch_id}'
    return client.cybereason_api_call('GET', url, custom_response=True, return_json=False)


def malware_query_command(client: Client, args: dict):
    needs_attention = argToBoolean(args.get('needsAttention')) if args.get('needsAttention') else False
    malware_type = args.get('type')
    malware_status = args.get('status')
    time_stamp = args.get('timestamp')
    limit_range = arg_to_number(args.get('limit'))
    if limit_range > 0:
        filter_response = malware_query_filter(client, needs_attention, malware_type, malware_status, time_stamp, limit_range)
        return CommandResults(raw_response=filter_response)
    else:
        raise DemistoException("Limit cannot be zero or a negative number.")


def malware_query_filter(
        client: Client, needs_attention: bool, malware_type: str, malware_status: str, time_stamp: str, limit_range: int) -> dict:
    query = []
    if needs_attention:
        query.append({"fieldName": "needsAttention", "operator": "Is", "values": [bool(needs_attention)]})
    if malware_type:
        types = malware_type.split(",")
        query.append({"fieldName": "type", "operator": "Equals", "values": types})
    if malware_status:
        is_status = malware_status.split(",")
        query.append({"fieldName": "status", "operator": "Equals", "values": is_status})
    if time_stamp:
        query.append({"fieldName": "timestamp", "operator": "GreaterThan", "values": [arg_to_number(time_stamp)]})
    response = malware_query(client, query, limit_range)
    return response


def malware_query(client: Client, action_values: list, limit: int) -> dict:
    json_body = {"filters": action_values, "sortingFieldName": "timestamp", "sortDirection": "DESC", "limit": limit, "offset": 0}

    return client.cybereason_api_call('POST', '/rest/malware/query', json_body=json_body)


def start_host_scan_command(client: Client, args: dict):
    sensor_ids = argToList(args.get('sensorID'))
    argument = args.get('scanType')
    json_body = {
        "sensorsIds": sensor_ids,
        "argument": argument
    }
    response = client.cybereason_api_call(
        'POST', '/rest/sensors/action/schedulerScan', json_body=json_body, return_json=False, custom_response=True)
    if response.status_code == 204:
        return CommandResults(
            readable_output=f"Given Sensor ID/ID's {sensor_ids} is/are not available for scanning.")
    elif response.status_code == 200:
        try:
            response_json = response.json()
            batch_id = dict_safe_get(response_json, ['batchId'])
            return CommandResults(readable_output=f'Scanning initiation successful. Batch ID: {batch_id}')
        except Exception as e:
            raise Exception("Exception occurred while processing response for scanning a host: " + str(e))
    else:
        try:
            json_response = response.json()
            raise DemistoException('Could not scan the host. The received response is' + json_response)
        except Exception:
            raise Exception(
                'Your request failed with the following error: ' + response.content + '. Response Status code: ' + str(
                    response.status_code))


def fetch_scan_status_command(client: Client, args: dict):
    batch_id = args.get('batchID')
    action_response = client.cybereason_api_call('GET', '/rest/sensors/allActions')
    output = "The given batch ID does not match with any actions on sensors."
    for item in action_response:
        if dict_safe_get(item, ['batchId']) == int(batch_id):
            output = item
            break
    return CommandResults(raw_response=output)


def get_sensor_id_command(client: Client, args: dict):
    machine_name = args.get('machineName')
    json_body = {}
    if machine_name:
        json_body = {
            "filters": [
                {
                    "fieldName": "machineName",
                    "operator": "Equals",
                    "values": [machine_name]
                }
            ]
        }
    response = client.cybereason_api_call('POST', '/rest/sensors/query', json_body=json_body)
    if dict_safe_get(response, ['sensors']) == []:
        raise DemistoException("Could not find any Sensor ID for the machine" + machine_name)
    else:
        output = {}
        for single_sensor in response['sensors']:
            output[single_sensor['machineName']] = single_sensor['sensorId']
        return CommandResults(readable_output=f"Available Sensor IDs are {output}")


def main():
    auth = ''
    params = demisto.params()
    args = demisto.args()
    proxy = params.get('proxy', False)
    demisto.debug(f'Command being called is {demisto.command()}')

    try:
        client = Client(
            base_url=SERVER,
            verify=USE_SSL,
            headers=HEADERS,
            proxy=proxy
        )

        if CERTIFICATE:
            client_certificate()
            auth = 'CERT'
        elif USERNAME and PASSWORD:
            login(client)
            auth = 'BASIC'
        else:
            raise Exception('No credentials were provided')

        if demisto.command() == 'test-module':
            # Tests connectivity and credentails on login
            query_user(client, [])
            return_results('ok')

        elif demisto.command() == 'fetch-incidents':
            fetch_incidents(client)

        elif demisto.command() == 'cybereason-is-probe-connected':
            return_results(is_probe_connected_command(client, args))

        elif demisto.command() == 'cybereason-query-processes':
            return_results(query_processes_command(client, args))

        elif demisto.command() == 'cybereason-query-malops':
            return_results(query_malops_command(client, args))

        elif demisto.command() == 'cybereason-query-connections':
            return_results(query_connections_command(client, args))

        elif demisto.command() == 'cybereason-isolate-machine':
            return_results(isolate_machine_command(client, args))

        elif demisto.command() == 'cybereason-unisolate-machine':
            return_results(unisolate_machine_command(client, args))

        elif demisto.command() == 'cybereason-malop-processes':
            return_results(malop_processes_command(client, args))

        elif demisto.command() == 'cybereason-add-comment':
            return_results(add_comment_command(client, args))

        elif demisto.command() == 'cybereason-update-malop-status':
            return_results(update_malop_status_command(client, args))

        elif demisto.command() == 'cybereason-prevent-file':
            return_results(prevent_file_command(client, args))

        elif demisto.command() == 'cybereason-unprevent-file':
            return_results(unprevent_file_command(client, args))

        elif demisto.command() == 'cybereason-available-remediation-actions':
            return_results(available_remediation_actions_command(client, args))

        elif demisto.command() == 'cybereason-kill-process':
            return_results(kill_process_command(client, args))

        elif demisto.command() == 'cybereason-quarantine-file':
            return_results(quarantine_file_command(client, args))

        elif demisto.command() == 'cybereason-unquarantine-file':
            return_results(unquarantine_file_command(client, args))

        elif demisto.command() == 'cybereason-block-file':
            return_results(block_file_command(client, args))

        elif demisto.command() == 'cybereason-delete-registry-key':
            return_results(delete_registry_key_command(client, args))

        elif demisto.command() == 'cybereason-kill-prevent-unsuspend':
            return_results(kill_prevent_unsuspend_command(client, args))

        elif demisto.command() == 'cybereason-unsuspend-process':
            return_results(unsuspend_process_command(client, args))

        elif demisto.command() == 'cybereason-query-file':
            return_results(query_file_command(client, args))

        elif demisto.command() == 'cybereason-query-domain':
            return_results(query_domain_command(client, args))

        elif demisto.command() == 'cybereason-query-user':
            return_results(query_user_command(client, args))

        elif demisto.command() == 'cybereason-start-fetchfile':
            return_results(start_fetchfile_command(client, args))

        elif demisto.command() == 'cybereason-fetchfile-progress':
            return_results(fetchfile_progress_command(client, args))

        elif demisto.command() == 'cybereason-download-file':
            return_results(download_fetchfile_command(client, args))

        elif demisto.command() == 'cybereason-close-file-batch-id':
            return_results(close_fetchfile_command(client, args))

        elif demisto.command() == 'cybereason-archive-sensor':
            return_results(archive_sensor_command(client, args))

        elif demisto.command() == 'cybereason-unarchive-sensor':
            return_results(unarchive_sensor_command(client, args))

        elif demisto.command() == 'cybereason-delete-sensor':
            return_results(delete_sensor_command(client, args))

        elif demisto.command() == 'cybereason-malware-query':
            return_results(malware_query_command(client, args))

        elif demisto.command() == 'cybereason-start-host-scan':
            return_results(start_host_scan_command(client, args))

        elif demisto.command() == 'cybereason-fetch-scan-status':
            return_results(fetch_scan_status_command(client, args))

        elif demisto.command() == 'cybereason-get-sensor-id':
            return_results(get_sensor_id_command(client, args))

        else:
            raise NotImplementedError(f'Command {demisto.command()} is not implemented.')

    except Exception as e:
        return_error(f'Failed to execute {demisto.command()} command.\nError:\n{str(e)}')
    finally:
        logout(client)
        if auth and auth == 'CERT':
            os.remove(os.path.abspath('client.pem'))
            os.remove(os.path.abspath('client.cert'))


if __name__ in ('__main__', 'builtin', 'builtins'):
    main()<|MERGE_RESOLUTION|>--- conflicted
+++ resolved
@@ -8,15 +8,6 @@
 from datetime import datetime, timedelta
 import time
 import re
-<<<<<<< HEAD
-=======
-
-if not demisto.getParam('proxy'):
-    del os.environ['HTTP_PROXY']
-    del os.environ['HTTPS_PROXY']
-    del os.environ['http_proxy']
-    del os.environ['https_proxy']
->>>>>>> 26cab112
 
 # disable insecure warnings
 requests.packages.urllib3.disable_warnings()
@@ -121,7 +112,6 @@
     return query
 
 
-<<<<<<< HEAD
 class Client(BaseClient):
     def __init__(self, base_url, verify, headers, proxy):
         super().__init__(base_url=base_url, verify=verify, headers=headers, proxy=proxy)
@@ -130,24 +120,6 @@
         self, method: str, url_suffix: str, data: dict = None, json_body: Any = None, headers: dict = HEADERS,
             return_json: bool = True, custom_response: bool = False) -> Any:
         demisto.info(f'running request with url={SERVER + url_suffix}')
-=======
-def http_request(method, url_suffix, data=None, json_body=None, headers=HEADERS, return_json=True):
-    LOG(f'running request with url={SERVER + url_suffix}')
-    try:
-        res = session.request(
-            method,
-            SERVER + url_suffix,
-            headers=headers,
-            data=data,
-            json=json_body,
-            verify=USE_SSL
-        )
-        if res.status_code not in {200, 204}:
-            raise Exception(f'Your request failed with the following error: {res.content}{res.status_code}')
-    except Exception as e:
-        LOG(e)
-        raise
->>>>>>> 26cab112
 
         try:
             res = self._http_request(
@@ -165,7 +137,6 @@
                 raise Exception('Your request failed with the following error: ' + str(res.content) + '. Response Status code: '
                                     + str(res.status_code))
         except Exception as e:
-<<<<<<< HEAD
             raise Exception(e)
 
         if return_json:
@@ -190,16 +161,6 @@
 
 
 def translate_timestamp(timestamp: str) -> str:
-=======
-            error_content = res.content
-            error_msg = ''
-            if 'Login' in str(error_content):
-                error_msg = 'Authentication failed, verify the credentials are correct.'
-            raise ValueError(f'Failed to process the API response. {error_msg} {error_content} - {str(e)}')
-
-
-def translate_timestamp(timestamp):
->>>>>>> 26cab112
     return datetime.fromtimestamp(int(timestamp) / 1000).isoformat()
 
 
@@ -214,12 +175,8 @@
             output[info['header']] = dict_safe_get(element_values, [info.get('field'), 'elementValues', 0, 'name'])
 
         elif info_type == 'time':
-<<<<<<< HEAD
             time_stamp_str = dict_safe_get(simple_values, [info.get('field'), 'values', 0], default_return_value='',
                                            return_type=str)
-=======
-            time_stamp_str = dict_safe_get(simple_values, [info.get('field'), 'values', 0], default_return_value='')
->>>>>>> 26cab112
             output[info['header']] = translate_timestamp(time_stamp_str) if time_stamp_str else ''
 
     return output
@@ -239,11 +196,7 @@
     json_body = build_query(query_fields, path)
     response = client.cybereason_api_call('POST', '/rest/visualsearch/query/simple', json_body=json_body)
     data = dict_safe_get(response, ['data', 'resultIdToElementDataMap'], default_return_value={}, return_type=dict)
-<<<<<<< HEAD
     pylum_id = dict_safe_get(list(data.values()), [0, 'simpleValues', 'pylumId', 'values', 0])
-=======
-    pylum_id = dict_safe_get(list(data.values()) if data else [], [0, 'simpleValues', 'pylumId', 'values', 0])
->>>>>>> 26cab112
     if not pylum_id:
         raise ValueError('Could not find machine')
 
@@ -265,11 +218,7 @@
     response = client.cybereason_api_call('POST', '/rest/visualsearch/query/simple', json_body=json_body)
     data = dict_safe_get(response, ['data', 'resultIdToElementDataMap'], default_return_value={}, return_type=dict)
 
-<<<<<<< HEAD
     return dict_safe_get(list(data.keys()), [0])
-=======
-    return dict_safe_get(list(data.keys()) if data else [], [0])
->>>>>>> 26cab112
 
 
 ''' FUNCTIONS '''
@@ -283,22 +232,12 @@
 
     elements = dict_safe_get(response, ['data', 'resultIdToElementDataMap'], default_return_value={}, return_type=dict)
 
-<<<<<<< HEAD
     for value in list(elements.values()):
         machine_name = dict_safe_get(value, ['simpleValues', 'elementDisplayName', 'values', 0],
                                      default_return_value='', return_type=str)
         if machine_name.upper() == machine.upper():
             is_connected = True
             break
-=======
-    if elements:
-        for value in elements.values():
-            machine_name = dict_safe_get(value, ['simpleValues', 'elementDisplayName', 'values', 0],
-                                         default_return_value='')
-            if machine_name and machine and machine_name.upper() == machine.upper():
-                is_connected = True
-                break
->>>>>>> 26cab112
 
     if is_remediation_commmand:
         return is_connected
@@ -347,16 +286,9 @@
                                privileges_escalation, maclicious_psexec)
     elements = dict_safe_get(response, ['data', 'resultIdToElementDataMap'], default_return_value={}, return_type=dict)
     outputs = []
-<<<<<<< HEAD
     for item in list(elements.values()):
         if not isinstance(item, dict):
             raise ValueError("Cybereason raw response is not valid, item in elements is not a dict")
-=======
-    if elements:
-        for item in elements.values():
-            if not isinstance(item, dict):
-                raise ValueError("Cybereason raw response is not valid, item in elements is not a dict")
->>>>>>> 26cab112
 
             simple_values = item.get('simpleValues', {})
             element_values = item.get('elementValues', {})
@@ -372,11 +304,7 @@
     context = []
     for output in outputs:
         # Remove whitespaces from dictionary keys
-<<<<<<< HEAD
         context.append({key.translate({32: None}): value for key, value in output.items()})
-=======
-        context.append({key.replace(' ', ''): value for key, value in output.items()})
->>>>>>> 26cab112
 
     return CommandResults(
         readable_output=tableToMarkdown('Cybereason Processes', outputs, headers=PROCESS_HEADERS),
@@ -454,7 +382,6 @@
     else:
         input_list = ip
 
-<<<<<<< HEAD
     for filter_input in input_list:
         response = query_connections(client, machine, ip, filter_input)
         elements = dict_safe_get(response, ['data', 'resultIdToElementDataMap'], default_return_value={}, return_type=dict)
@@ -466,20 +393,6 @@
 
             output = update_output({}, simple_values, element_values, CONNECTION_INFO)
             outputs.append(output)
-=======
-    if elements:
-        for item in elements.values():
-            simple_values = dict_safe_get(item, ['simpleValues'], default_return_value={}, return_type=dict)
-            element_values = dict_safe_get(item, ['elementValues'], default_return_value={}, return_type=dict)
-
-            output = update_output({}, simple_values, element_values, CONNECTION_INFO)
-            outputs.append(output)
-
-    context = []
-    for output in outputs:
-        # Remove whitespaces from dictionary keys
-        context.append({key.replace(' ', ''): value for key, value in output.items()})
->>>>>>> 26cab112
 
         context = []
         for output in outputs:
@@ -570,12 +483,8 @@
         for guid, malop in malops_map.items():
             simple_values = dict_safe_get(malop, ['simpleValues'], {}, dict)
             management_status = dict_safe_get(simple_values, ['managementStatus', 'values', 0],
-<<<<<<< HEAD
                                               default_return_value='',
                                               return_type=str)
-=======
-                                              default_return_value='')
->>>>>>> 26cab112
 
             if management_status.upper() == 'CLOSED':
                 continue
@@ -584,22 +493,14 @@
             malop_last_update_time = translate_timestamp(
                 dict_safe_get(simple_values, ['malopLastUpdateTime', 'values', 0]))
             raw_decision_failure = dict_safe_get(simple_values, ['decisionFeature', 'values', 0],
-<<<<<<< HEAD
                                                  default_return_value='', return_type=str)
-=======
-                                                 default_return_value='')
->>>>>>> 26cab112
             decision_failure = raw_decision_failure.replace('Process.', '')
             raw_suspects = dict_safe_get(malop, ['elementValues', 'suspects'], default_return_value={},
                                          return_type=dict)
             suspects_string = ''
             if raw_suspects:
                 suspects = dict_safe_get(raw_suspects, ['elementValues', 0], default_return_value={}, return_type=dict)
-<<<<<<< HEAD
                 suspects_string = f"{suspects.get('elementType')}: {suspects.get('name')}"
-=======
-                suspects_string = f'{suspects.get("elementType")}: {suspects.get("name")}'
->>>>>>> 26cab112
 
             affected_machines = []
             elementValues = dict_safe_get(malop, ['elementValues', 'affectedMachines', 'elementValues'],
@@ -663,17 +564,10 @@
     return malop_process_type, malop_loggon_session_type
 
 
-<<<<<<< HEAD
 def isolate_machine_command(client: Client, args: dict):
     machine = args.get('machine')
     response, pylum_id = isolate_machine(client, machine)
     result = response.get(pylum_id)
-=======
-def isolate_machine_command():
-    machine = demisto.getArg('machine')
-    response, pylum_id = isolate_machine(machine)
-    result = response.get(pylum_id) if response else ''
->>>>>>> 26cab112
     if result == 'Succeeded':
         return [
             CommandResults(
@@ -703,17 +597,10 @@
     return response, pylum_id
 
 
-<<<<<<< HEAD
 def unisolate_machine_command(client: Client, args: dict):
     machine = args.get('machine')
     response, pylum_id = unisolate_machine(client, machine)
     result = response.get(pylum_id)
-=======
-def unisolate_machine_command():
-    machine = demisto.getArg('machine')
-    response, pylum_id = unisolate_machine(machine)
-    result = response.get(pylum_id) if response else ''
->>>>>>> 26cab112
     if result == 'Succeeded':
         return [
             CommandResults(
@@ -764,7 +651,6 @@
     elements = dict_safe_get(response, ['data', 'resultIdToElementDataMap'], default_return_value={}, return_type=dict)
     outputs = []
 
-<<<<<<< HEAD
     for item in list(elements.values()):
         simple_values = dict_safe_get(item, ['simpleValues'], default_return_value={}, return_type=dict)
         element_values = dict_safe_get(item, ['elementValues'], default_return_value={}, return_type=dict)
@@ -781,22 +667,6 @@
 
             if not wanted_machine:
                 continue
-=======
-    if elements:
-        for item in elements.values():
-            simple_values = dict_safe_get(item, ['simpleValues'], default_return_value={}, return_type=dict)
-            element_values = dict_safe_get(item, ['elementValues'], default_return_value={}, return_type=dict)
-
-            if machine_name_list:
-                machine_list = dict_safe_get(element_values, ['ownerMachine', 'elementValues'], default_return_value=[],
-                                             return_type=list)
-                wanted_machine = False
-                for machine in machine_list:
-                    current_machine_name = machine.get('name', '').lower()
-                    if current_machine_name in machine_name_list:
-                        wanted_machine = True
-                        break
->>>>>>> 26cab112
 
                 if not wanted_machine:
                     continue
@@ -812,11 +682,7 @@
     context = []
     for output in outputs:
         # Remove whitespaces from dictionary keys
-<<<<<<< HEAD
         context.append({key.translate({32: None}): value for key, value in output.items()})
-=======
-        context.append({key.replace(' ', ''): value for key, value in output.items()})
->>>>>>> 26cab112
 
     return CommandResults(
         readable_output=tableToMarkdown('Cybereason Malop Processes', outputs, headers=PROCESS_HEADERS, removeNull=True),
@@ -857,17 +723,10 @@
     comment = args.get('comment') if args.get('comment') else ''
     malop_guid = args.get('malopGuid')
     try:
-<<<<<<< HEAD
         add_comment(client, malop_guid, comment.encode('utf-8'))
         return CommandResults(readable_output='Comment added successfully')
     except Exception as e:
         raise Exception('Failed to add new comment. Orignal Error: ' + str(e))
-=======
-        add_comment(malop_guid, comment)
-        demisto.results('Comment added successfully')
-    except Exception as e:
-        raise Exception(f'Failed to add new comment. Orignal Error: {e}')
->>>>>>> 26cab112
 
 
 def add_comment(client: Client, malop_guid: str, comment: Any):
@@ -885,7 +744,6 @@
 
     update_malop_status(client, malop_guid, status)
 
-<<<<<<< HEAD
     return CommandResults(
         readable_output=f'Successfully updated malop {malop_guid} to status {status}',
         outputs_prefix='Cybereason.Malops',
@@ -894,20 +752,6 @@
             'GUID': malop_guid,
             'Status': status
         })
-=======
-    ec = {
-        f'Cybereason.Malops(val.GUID && val.GUID == {malop_guid})': {
-            'GUID': malop_guid,
-            'Status': status
-        }
-    }
-    demisto.results({
-        'Type': entryTypes['note'],
-        'Contents': f'Successfully updated malop {malop_guid} to status {status}',
-        'ContentsFormat': formats['text'],
-        'EntryContext': ec
-    })
->>>>>>> 26cab112
 
 
 def update_malop_status(client: Client, malop_guid: str, status: str) -> None:
@@ -915,7 +759,6 @@
 
     json_body = {malop_guid: api_status}
 
-<<<<<<< HEAD
     response = client.cybereason_api_call('POST', '/rest/crimes/status', json_body=json_body)
     if response['status'] != 'SUCCESS':
         raise Exception(f"Failed to update malop {malop_guid} status to {status}. Message: {response['message']}")
@@ -931,24 +774,6 @@
             outputs_prefix='Cybereason.Process',
             outputs_key_field='MD5',
             outputs={
-=======
-    response = http_request('POST', '/rest/crimes/status', json_body=json_body)
-    status = response.get('status') if response else ''
-    if status.upper() != 'SUCCESS':
-        raise Exception(
-            f'Failed to update malop {malop_guid} status to {status}.'
-            f' Message: {response.get("message") if response else ""}'
-        )
-
-
-def prevent_file_command():
-    file_hash = demisto.getArg('md5') if demisto.getArg('md5') else ''
-    response = prevent_file(file_hash)
-    outcome = response.get('outcome') if response else ''
-    if outcome.lower() == 'success':
-        ec = {
-            'Process(val.MD5 && val.MD5 === obj.MD5)': {
->>>>>>> 26cab112
                 'MD5': file_hash,
                 'Prevent': True
             })
@@ -967,7 +792,6 @@
     return client.cybereason_api_call('POST', '/rest/classification/update', json_body=json_body)
 
 
-<<<<<<< HEAD
 def unprevent_file_command(client: Client, args: dict):
     file_hash = args.get('md5')
     response = unprevent_file(client, file_hash)
@@ -978,15 +802,6 @@
             outputs_prefix='Cybereason.Process',
             outputs_key_field='MD5',
             outputs={
-=======
-def unprevent_file_command():
-    file_hash = demisto.getArg('md5')
-    response = unprevent_file(file_hash)
-    outcome = response.get('outcome') if response else ''
-    if outcome.lower() == 'success':
-        ec = {
-            'Process(val.MD5 && val.MD5 === obj.MD5)': {
->>>>>>> 26cab112
                 'MD5': file_hash,
                 'Prevent': False
             })
@@ -1004,37 +819,13 @@
     return client.cybereason_api_call('POST', '/rest/classification/update', json_body=json_body)
 
 
-<<<<<<< HEAD
 def available_remediation_actions_command(client: Client, args: dict):
     malop_guid = args.get('malopGuid')
-=======
-    is_machine_conntected = is_probe_connected_command(is_remediation_commmand=True)
-    if not is_machine_conntected:
-        raise Exception('Machine must be connected to Cybereason in order to perform this action.')
-
-    machine_guid = get_machine_guid(machine_name)
-    processes = query_processes(machine_name, file_content)
-    process_data = dict_safe_get(processes, ['data', 'resultIdToElementDataMap'], default_return_value={},
-                                 return_type=dict)
-
-    if process_data:
-        for process_guid in process_data.keys():
-            response = kill_process(malop_guid, machine_guid, process_guid)
-            status = dict_safe_get(response, ['statusLog', 0, 'status'])
-            # response
-            demisto.results(f'Request to kill process {process_guid} was sent successfully and now in status {status}')
-    else:
-        demisto.results('No processes were found for entered parameters')
-
-
-def kill_process(malop_guid, machine_guid, process_guid):
->>>>>>> 26cab112
     json_body = {
         "detectionEventMalopGuids": [],
         "processMalopGuids": [malop_guid]
     }
 
-<<<<<<< HEAD
     response = client.cybereason_api_call('POST', '/rest/detection/custom-remediation', json_body=json_body)
     if response:
         cybereason_outputs = []
@@ -1241,60 +1032,6 @@
             raise DemistoException(failure_response)
     else:
         raise DemistoException('Machine must be connected to Cybereason in order to perform this action.')
-=======
-    return http_request('POST', '/rest/remediate', json_body=json_body)
-
-
-def quarantine_file_command():
-    machine_name = demisto.getArg('machine')
-    file_content = demisto.getArg('file')
-    malop_guid = demisto.getArg('malop')
-
-    is_machine_conntected = is_probe_connected_command(is_remediation_commmand=True)
-    if not is_machine_conntected:
-        raise Exception('Machine must be connected to Cybereason in order to perform this action.')
-
-    machine_guid = get_machine_guid(machine_name)
-    processes = query_processes(machine_name, file_content)
-    process_data = dict_safe_get(processes, ['data', 'resultIdToElementDataMap'], default_return_value={},
-                                 return_type=dict)
-
-    if process_data:
-        for process_guid in process_data.keys():
-            response = quarantine_file(malop_guid, machine_guid, process_guid)
-            status = dict_safe_get(response, ['statusLog', 0, 'status'])
-            demisto.results(status)
-
-
-def quarantine_file(malop_guid, machine_guid, process_guid):
-    json_body = {
-        'malopId': malop_guid,
-        'actionsByMachine': {
-            machine_guid: [{
-                'targetId': process_guid,
-                'actionType': 'QUARANTINE_FILE'
-            }]
-        }
-    }
-
-    return http_request('POST', '/rest/remediate', json_body=json_body)
-
-
-def delete_registry_key_command():
-    machine_name = demisto.getArg('machine')
-    file_content = demisto.getArg('file')
-    malop_guid = demisto.getArg('malop')
-
-    machine_guid = get_machine_guid(machine_name)
-    procceses = query_processes(machine_name, file_content)
-    process_data = dict_safe_get(procceses, ['data', 'resultIdToElementDataMap'], default_return_value={},
-                                 return_type=dict)
-
-    for process_guid in process_data.keys():
-        response = delete_registry_key(malop_guid, machine_guid, process_guid)
-        status = dict_safe_get(response, ['statusLog', 0, 'status'])
-        demisto.results(status)
->>>>>>> 26cab112
 
 
 def get_remediation_action(client: Client, malop_guid: str, machine_name: str, target_id: str, remediation_action: str) -> dict:
@@ -1375,7 +1112,6 @@
 
         data = query_file(client, filters)
 
-<<<<<<< HEAD
         if data:
             cybereason_outputs = []
             files = dict_safe_get(data, ['resultIdToElementDataMap'], {}, dict)
@@ -1454,111 +1190,6 @@
                 outputs=cybereason_outputs)
         else:
             raise DemistoException('No results found.')
-=======
-    if data:
-        cybereason_outputs = []
-        file_outputs = []
-        endpoint_outputs = []
-        files = dict_safe_get(data, ['resultIdToElementDataMap'], {}, dict)
-        for fname, fstat in files.items():
-            raw_machine_details = dict_safe_get(get_file_machine_details(fname), ['data', 'resultIdToElementDataMap'],
-                                                default_return_value={}, return_type=dict)
-            machine_details = dict_safe_get(
-                raw_machine_details,
-                dict_safe_get(list(raw_machine_details.keys()) if raw_machine_details else [], [0]),
-                default_return_value={}, return_type=dict
-            )
-            simple_values = dict_safe_get(fstat, ['simpleValues'], default_return_value={}, return_type=dict)
-            file_name = dict_safe_get(simple_values, ['elementDisplayName', 'values', 0])
-            md5 = dict_safe_get(simple_values, ['md5String', 'values', 0])
-            sha1 = dict_safe_get(simple_values, ['sha1String', 'values', 0])
-            path = dict_safe_get(simple_values, ['correctedPath', 'values', 0])
-            machine = dict_safe_get(fstat, ['elementValues', 'ownerMachine', 'elementValues', 0, 'name'])
-
-            machine_element_values = dict_safe_get(machine_details, ['elementValues'], default_return_value={},
-                                                   return_type=dict)
-            machine_simple_values = dict_safe_get(machine_details, ['simpleValues'], default_return_value={},
-                                                  return_type=dict)
-
-            os_version = dict_safe_get(machine_simple_values, ['ownerMachine.osVersionType', 'values', 0])
-            raw_suspicions = dict_safe_get(machine_details, ['suspicions'], default_return_value={}, return_type=dict)
-
-            suspicions = {}
-            if raw_suspicions:
-                for key, value in raw_suspicions.items():
-                    suspicions[key] = timestamp_to_datestring(value)
-
-            evidences = []
-            if machine_element_values:
-                for key in machine_element_values.keys():
-                    if 'evidence' in key.lower():
-                        evidences.append(key)
-            if machine_simple_values:
-                for key in machine_simple_values.keys():
-                    if 'evidence' in key.lower():
-                        evidences.append(key)
-
-            company_name = None
-            if 'companyName' in simple_values:
-                company_name = dict_safe_get(simple_values, ['companyName', 'values', 0])
-
-            created_time = None
-            if 'createdTime' in simple_values:
-                created_time = timestamp_to_datestring(dict_safe_get(simple_values, ['createdTime', 'values', 0]))
-
-            modified_time = None
-            if 'modifiedTime' in simple_values:
-                modified_time = timestamp_to_datestring(dict_safe_get(simple_values, ['modifiedTime', 'values', 0]))
-
-            is_signed = None
-            if 'isSigned' in simple_values:
-                is_signed = True if dict_safe_get(simple_values, ['isSigned', 'values', 0]) == 'true' else False
-
-            cybereason_outputs.append({
-                'Name': file_name,
-                'CreationTime': created_time,
-                'ModifiedTime': modified_time,
-                'Malicious': fstat.get('isMalicious'),
-                'MD5': md5,
-                'SHA1': sha1,
-                'Path': path,
-                'Machine': machine,
-                'SuspicionsCount': machine_details.get('suspicionCount'),
-                'IsConnected': (dict_safe_get(machine_simple_values,
-                                              ['ownerMachine.isActiveProbeConnected', 'values', 0]) == 'true'),
-                'OSVersion': os_version,
-                'Suspicion': suspicions,
-                'Evidence': evidences,
-                'Signed': is_signed,
-                'Company': company_name
-            })
-
-            file_outputs.append({
-                'Name': fname,
-                'MD5': md5,
-                'SHA1': sha1,
-                'Path': path,
-                'Hostname': machine
-            })
-            endpoint_outputs.append({
-                'Hostname': machine,
-                'OSVersion': os_version
-            })
-        ec = {'Cybereason.File(val.MD5 && val.MD5===obj.MD5 || val.SHA1 && val.SHA1===obj.SHA1)': cybereason_outputs,
-              'Endpoint(val.Hostname===obj.Hostname)': endpoint_outputs,
-              outputPaths['file']: file_outputs}
-
-        demisto.results({
-            'ContentsFormat': formats['json'],
-            'Type': entryTypes['note'],
-            'Contents': data,
-            'ReadableContentsFormat': formats['markdown'],
-            'HumanReadable': tableToMarkdown('Cybereason file query results', cybereason_outputs, removeNull=True),
-            'EntryContext': ec
-        })
-    else:
-        demisto.results('No results found.')
->>>>>>> 26cab112
 
 
 def query_file(client: Client, filters: list) -> dict:
