--- conflicted
+++ resolved
@@ -1611,15 +1611,6 @@
         offset = 0
     if not total_malops_fetched:
         total_malops_fetched = 0
-<<<<<<< HEAD
-    
-    malop_management_response = get_malop_management_data(client, start_time, end_time, offset)
-    demisto.info(f"mmng/v2 response: {malop_management_response}")
-    demisto.debug((
-    f"Polling starts. total_malops_fetched: {total_malops_fetched} "
-    f"offset: {offset} start_time: {start_time} end_time: {end_time}"
-    ))
-=======
 
     malop_management_response = get_malop_management_data(client, start_time, end_time, offset)
     demisto.info(f"mmng/v2 response: {malop_management_response}")
@@ -1627,7 +1618,6 @@
         f"Polling starts. total_malops_fetched: {total_malops_fetched} "
         f"offset: {offset} start_time: {start_time} end_time: {end_time}"
     )
->>>>>>> aa1d1f5c
 
     edr_guid_list, non_edr_guid_list = [], []
     total_malops_available = malop_management_response["data"]["totalHits"]
@@ -1715,18 +1705,10 @@
     integration_context['offset'] = offset
     set_integration_context(integration_context)
     demisto.debug("Saved integration context data for mmng/v2")
-<<<<<<< HEAD
-    demisto.debug((
-    f"Polling ends. total_malops_available: {total_malops_available} "
-    f"total_malops_fetched: {total_malops_fetched} offset: {offset}"
-    ))
-
-=======
     demisto.debug(
         f"Polling ends. total_malops_available: {total_malops_available} "
         f"total_malops_fetched: {total_malops_fetched} offset: {offset}"
     )
->>>>>>> aa1d1f5c
 
 
 def login(client: Client):
