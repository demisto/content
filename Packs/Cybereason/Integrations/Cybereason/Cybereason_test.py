--- conflicted
+++ resolved
@@ -3,251 +3,6 @@
 import demistomock as demisto
 import pytest
 
-<<<<<<< HEAD
-=======
-""" API RAW RESULTS """
-
-MACHINE_OUTPUTS = {
-    "status": "SUCCESS",
-    "message": "",
-    "data": {
-        "evidenceMap": {
-            "reportedByAntiMalwareEvidence": 1
-        },
-        "resultIdToElementDataMap": {
-            "-1879720569.-2277552225461983666": {
-                "isMalicious": 'false',
-                "suspicionCount": 1,
-                "malopPriority": 'null',
-                "elementValues": {
-                    "ownerMachine": {
-                        "totalValues": 1,
-                        "totalSuspicious": 0,
-                        "guessedTotal": 0,
-                        "totalMalicious": 0,
-                        "elementValues": [
-                            {
-                                "guid": "-1879720555.1198775089551512345",
-                                "hasSuspicions": 'false',
-                                "elementType": "Machine",
-                                "name": "desktop-p0m5vad",
-                                "hasMalops": 'false'
-                            }
-                        ]
-                    },
-                    "self": {
-                        "totalValues": 1,
-                        "totalSuspicious": 1,
-                        "guessedTotal": 0,
-                        "totalMalicious": 0,
-                        "elementValues": [
-                            {
-                                "guid": "-1879720555.-2277552225461966666",
-                                "hasSuspicions": 'true',
-                                "elementType": "File",
-                                "name": "bdata.bin",
-                                "hasMalops": 'false'
-                            }
-                        ]
-                    }
-                },
-                "malicious": 'false',
-                "filterData": {
-                    "sortInGroupValue": "-1879720569.-2277552225461983666",
-                    "groupByValue": "FileHashRuntime:0.4272124792099163455 "  # disable-secrets-detection
-                },
-                "suspicions": {
-                    "reportedByAntiMalwareSuspicion": 1576499740291
-                },
-                "labelsIds": 'null',
-                "suspect": 'true',
-                "guidString": "-1879720569.-2277552225461983666",
-                "simpleValues": {
-                    "reportedByAntiMalwareEvidence": {
-                        "totalValues": 1,
-                        "values": [
-                            "av_detected"
-                        ]
-                    },
-                    "classificationDetectionName": {
-                        "totalValues": 1,
-                        "values": [
-                            "Trojan.Agent.CHHT"
-                        ]
-                    },
-                    "ownerMachine.isActiveProbeConnected": {
-                        "totalValues": 1,
-                        "values": [
-                            "false"
-                        ]
-                    },
-                    "correctedPath": {
-                        "totalValues": 1,
-                        "values": [
-                            "c:\\windows\\temp\\sb-sim-temp-yavwth\\sb_11243939_bs_7jtkho\\bdata.bin"  # disable-secrets-detection
-                        ]
-                    },
-                    "ownerMachine.osVersionType": {
-                        "totalValues": 1,
-                        "values": [
-                            "Windows_10"
-                        ]
-                    },
-                    "md5String": {
-                        "totalValues": 1,
-                        "values": [
-                            "4778901e54f55d54435b2626923054a8"
-                        ]
-                    },
-                    "sha1String": {
-                        "totalValues": 1,
-                        "values": [
-                            "984e5a25910edafd1234c0f51c6f2d779530451d"
-                        ]
-                    },
-                    "isSuspicious": {
-                        "totalValues": 1,
-                        "values": [
-                            "true"
-                        ]
-                    },
-                    "productType": {
-                        "totalValues": 1,
-                        "values": [
-                            "NONE"
-                        ]
-                    },
-                    "elementDisplayName": {
-                        "totalValues": 1,
-                        "values": [
-                            "bdata.bin"
-                        ]
-                    },
-                    "extensionType": {
-                        "totalValues": 1,
-                        "values": [
-                            "APPLICATION_DATA"
-                        ]
-                    },
-                    "maliciousClassificationType": {
-                        "totalValues": 1,
-                        "values": [
-                            "av_detected"
-                        ]
-                    }
-                }
-            }
-        },
-        "pathResultCounts": [
-            {
-                "featureDescriptor": {
-                    "elementInstanceType": "File",
-                    "featureName": 'null'
-                },
-                "count": 1
-            }
-        ],
-        "queryLimits": {
-            "groupingFeature": {
-                "elementInstanceType": "File",
-                "featureName": "fileHash"
-            },
-            "totalResultLimit": 10000,
-            "perGroupLimit": 100,
-            "sortInGroupFeature": 'null',
-            "perFeatureLimit": 100
-        },
-        "queryTerminated": 'false',
-        "totalPossibleResults": 1,
-        "suspicionsMap": {
-            "reportedByAntiMalwareSuspicion": {
-                "firstTimestamp": 1576499740291,
-                "potentialEvidence": [
-                    "reportedByAntiMalwareEvidence"
-                ],
-                "totalSuspicions": 1
-            }
-        },
-        "guessedPossibleResults": 0
-    }
-}
-
-
-FILE_OUTPUTS = {
-    "resultIdToElementDataMap": {
-        "1899624463.3738670480412115128": {
-            "isMalicious": 'false',
-            "suspicionCount": 1,
-            "malopPriority": 'null',
-            "elementValues": {
-                "ownerMachine": {
-                    "totalValues": 1,
-                    "totalSuspicious": 0,
-                    "guessedTotal": 0,
-                    "totalMalicious": 0,
-                    "elementValues": [
-                        {
-                            "guid": "1899624444.1198775089551234567",
-                            "hasSuspicions": 'false',
-                            "elementType": "Machine",
-                            "name": "desktop-p0m5vad",
-                            "hasMalops": 'false'
-                        }
-                    ]
-                }
-            },
-            "malicious": 'false',
-            "filterData": {
-                "sortInGroupValue": "1899624463.3738670480412115128",
-                "groupByValue": "FileHashRuntime:0.4272124792099163455 "  # disable-secrets-detection
-            },
-            "suspicions": {
-                "reportedByAntiMalwareSuspicion": 1573393767860
-            },
-            "labelsIds": 'null',
-            "suspect": 'true',
-            "guidString": "1899624444.1198775089551234567",
-            "simpleValues": {
-                "sha1String": {
-                    "totalValues": 1,
-                    "values": [
-                        "984e5a25910edafd4567c0f51c6f2d779530451d"
-                    ]
-                },
-                "elementDisplayName": {
-                    "totalValues": 1,
-                    "values": [
-                        "bdata.bin"
-                    ]
-                },
-                "correctedPath": {
-                    "totalValues": 1,
-                    "values": [
-                        "c:\\windows\\temp\\sb-sim-temp-ymrc7u\\sb_5313555_bs_jwnggm\\bdata.bin"  # disable-secrets-detection
-                    ]
-                },
-                "md5String": {
-                    "totalValues": 1,
-                    "values": [
-                        "4778901e54f55d54435b2626123456a8"
-                    ]
-                },
-                "maliciousClassificationType": {
-                    "totalValues": 1,
-                    "values": [
-                        "av_detected"
-                    ]
-                }
-            }
-        }
-    }
-}
-
-
-def util_load_json(path):
-    with open(path, encoding='utf-8') as f:
-        return json.loads(f.read())
->>>>>>> 26cab112
 
 class MockResponse:
     def __init__(self, json_data, status_code):
