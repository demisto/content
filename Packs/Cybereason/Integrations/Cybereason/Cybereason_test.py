import json
import demistomock as demisto
import pytest


class MockResponse:
    def __init__(self, json_data, status_code):
        self.json_data = json_data
        self.status_code = status_code
        self.content = "test_content"


def test_login_failed(requests_mock, mocker):
    """
    Given:
        - Cybereason instance with invalid credentials

    When:
        - Running test module

    Then:
        - Ensure an indicative error is returned that authorization failed
    """
    login_failed_html = b"""<!doctype html>
<html lang="en">
<head>
    <meta charset="utf-8">
    <title>Cybereason | Login</title>
    <base href="/">

    <meta name="viewport" content="width=device-width, initial-scale=1">
    <link rel="icon" href="favicon.ico">
<link rel="shortcut icon" href="favicon.ico"><link href="public/vendors_c29907a62751511cc002.css" rel="stylesheet"><link href="public/login_62faa8ec0f21f2d2949f.css" rel="stylesheet"></head>  # noqa: E501
<body class="cbr-theme-dark">
    <app-login></app-login>
<script type="text/javascript" src="public/vendors_c29907a62751511cc002.js"></script><script type="text/javascript" src="public/login_62faa8ec0f21f2d2949f.js"></script></body>  # noqa: E501
</html>
"""  # noqa: E501
    mocker.patch.object(demisto, 'params', return_value={
        'server': 'http://server',
        'credentials': {
            'identifier': 'username',
            'password': 'password'
        },
        'proxy': True
    })
    mocker.patch.object(demisto, 'command', return_value='test-module')
    return_error_mock = mocker.patch('Cybereason.return_error')
    requests_mock.post('http://server/login.html', content=login_failed_html)
    requests_mock.post('http://server/rest/visualsearch/query/simple', content=login_failed_html)
    requests_mock.get('http://server/logout')
    from Cybereason import main
    main()
    assert return_error_mock.call_count == 1
    err_msg = return_error_mock.call_args[0][0]
    assert 'Failed to process the API response. Authentication failed, verify the credentials are correct.' in err_msg


params = {
    'server': 'http://server',
    'credentials': {
        'identifier': 'username',
        'password': 'password'},
    'proxy': True}


def load_mock_response(file_name: str) -> str:
    """
    Load mock file that simulates an API response.
    Args:
        file_name (str): Name of the mock response JSON file to return.
    Returns:
        str: Mock file content.
    """
    with open(f'test_data/{file_name}', encoding='utf-8') as mock_file:
        return mock_file.read()


def test_one_query_file(mocker):
    from Cybereason import Client, query_file_command
    HEADERS = {'Content-Type': 'application/json', 'Connection': 'close'}
    client = Client(
        base_url="https://test.server.com:8888",
        verify=False,
        headers=HEADERS,
        proxy=True)

    args = {'file_hash': '4778901e54f55d54435b2626923054a8'}
    machine_raw_response = json.loads(load_mock_response('machine_outputs.json'))
    mocker.patch('Cybereason.Client.cybereason_api_call', return_value=machine_raw_response)
    raw_response = json.loads(load_mock_response('file_outputs.json'))
    mocker.patch('Cybereason.query_file', return_value=raw_response)
    command_output = query_file_command(client, args)
    assert command_output.outputs_prefix == "Cybereason.File"


def test_two_query_file(mocker):
    from Cybereason import Client, query_file_command
    HEADERS = {'Content-Type': 'application/json', 'Connection': 'close'}
    client = Client(
        base_url="https://test.server.com:8888",
        verify=False,
        headers=HEADERS,
        proxy=True)

    args = {'file_hash': '4778901e54f55d54435b2626923054a8'}
    machine_raw_response = json.loads(load_mock_response('machine_outputs.json'))
    mocker.patch('Cybereason.get_file_machine_details', return_value=machine_raw_response)

    raw_response = {'status': "SUCCESS", "data": None}
    mocker.patch("Cybereason.Client.cybereason_api_call", return_value=raw_response)
    with pytest.raises(Exception) as exc_info:
        query_file_command(client, args)
    assert exc_info.match(r"No results found.")
    args = {'file_hash': 'ba7816bf8f01cfea414140de5dae2223b00361a396177a9cb410ff61f20015ad'}
    mocker.patch("Cybereason.Client.cybereason_api_call", return_value={})
    with pytest.raises(Exception) as exc_info:
        query_file_command(client, args)
    assert exc_info.match(r"Hash type is not supported.")


def test_malop_processes_command(mocker):
    from Cybereason import malop_processes_command
    from Cybereason import Client
    HEADERS = {'Content-Type': 'application/json', 'Connection': 'close'}
    client = Client(
        base_url="https://test.server.com:8888",
        verify=False,
        headers=HEADERS,
        proxy=True)
    args = {"malopGuids": "11.-6236127207710541535", "machineName": "desktop", "dateTime": "None"}
    raw_response = json.loads(load_mock_response('malop_processes_raw_response.json'))
    mocker.patch("Cybereason.Client.cybereason_api_call", return_value=raw_response)
    mocker.patch.object(demisto, 'results')
    command_output = malop_processes_command(client, args)
    assert command_output.outputs[0].get('Name', '') == 'bdata.bin'
    assert command_output.outputs[0].get('SHA1', '') ==\
        'f56238da9fbfa3864d443a85bb80743bd2415682'

    args = {"malopGuids": None, "machineName": "desktop", "dateTime": "2022/08/01 00:00:00"}
    mocker.patch.object(demisto, 'results')
    with pytest.raises(Exception) as exc_info:
        command_output = malop_processes_command(client, args)
    assert exc_info.match(r"malopGuids must be array of strings")


def test_is_probe_connected_command(mocker):
    from Cybereason import is_probe_connected_command
    from Cybereason import Client
    HEADERS = {'Content-Type': 'application/json', 'Connection': 'close'}
    client = Client(
        base_url="https://test.server.com:8888",
        verify=False,
        headers=HEADERS,
        proxy=True)

    args = {"machine": "desktop-j60ivd0", "is_remediation_commmand": True}
    raw_response = json.loads(load_mock_response('is_probe_connected_raw_response.json'))
    mocker.patch('Cybereason.Client.cybereason_api_call', return_value=raw_response)
    command_output = is_probe_connected_command(client, args)
    assert command_output.readable_output == 'True'


def test_query_processes_command(mocker):
    from Cybereason import query_processes_command
    from Cybereason import Client
    HEADERS = {'Content-Type': 'application/json', 'Connection': 'close'}
    client = Client(
        base_url="https://test.server.com:8888",
        verify=False,
        headers=HEADERS,
        proxy=True)
    args = {"machine": ["desktop-vg9ke2u"], "hasOutgoingConnection": "true", "hasIncomingConnection": "true",
            "hasExternalConnection": "true", "unsignedUnknownReputation": "true", "fromTemporaryFolder": "true",
            "privilegesEscalation": "true", "maliciousPsExec": "true",
            "processName": "test_process", "onlySuspicious": "true"}
    raw_response = json.loads(load_mock_response('query_processes_raw_response.json'))
    mocker.patch("Cybereason.Client.cybereason_api_call", return_value=raw_response)
    command_output = query_processes_command(client, args)
    assert command_output.outputs[0].get('SHA1', '') == "1bc5066ddf693fc034d6514618854e26a84fd0d1"


def test_query_connections_command(mocker):
    from Cybereason import query_connections_command
    from Cybereason import Client
    HEADERS = {'Content-Type': 'application/json', 'Connection': 'close'}
    client = Client(
        base_url="https://test.server.com:8888",
        verify=False,
        headers=HEADERS,
        proxy=True)

    args = {"ip": "192.168.1.103"}
    raw_response = json.loads(load_mock_response('query_processes_raw_response.json'))
    mocker.patch("Cybereason.Client.cybereason_api_call", return_value=raw_response)
    command_output = query_connections_command(client, args)
    assert command_output.outputs[0]['Name'] == "svchost.exe"

    args = {"machine": "desktop"}
    command_output = query_connections_command(client, args)
    assert command_output.outputs[0]['Name'] == "svchost.exe"

    args = {"machine": "desktop", "ip": "192.168.1.103"}
    with pytest.raises(Exception) as exc_info:
        command_output = query_connections_command(client, args)
    assert exc_info.match(r"Too many arguments given.")

    args = {}
    with pytest.raises(Exception) as exc_info:
        command_output = query_connections_command(client, args)
    assert exc_info.match(r"Not enough arguments given.")


def test_isolate_machine_command(mocker):
    from Cybereason import isolate_machine_command
    from Cybereason import Client
    HEADERS = {'Content-Type': 'application/json', 'Connection': 'close'}
    client = Client(
        base_url="https://test.server.com:8888",
        verify=False,
        headers=HEADERS,
        proxy=True)

    args = {"machine": "desktop-vg9ke2u"}
    raw_response = json.loads(load_mock_response('isolate_machine_raw_response.json'))
    mocker.patch("Cybereason.get_pylum_id", return_value="PYLUMCLIENT_INTEGRATION_DESKTOP-VG9KE2U_0800273ADC2F")
    mocker.patch("Cybereason.Client.cybereason_api_call", return_value=raw_response)
    command_output = isolate_machine_command(client, args)

    assert command_output[0].outputs_prefix == "Cybereason"


def test_unisolate_machine_command(mocker):
    from Cybereason import unisolate_machine_command
    from Cybereason import Client
    HEADERS = {'Content-Type': 'application/json', 'Connection': 'close'}
    client = Client(
        base_url="https://test.server.com:8888",
        verify=False,
        headers=HEADERS,
        proxy=True)
    args = {"machine": "desktop-vg9ke2u"}

    raw_response = json.loads(load_mock_response('isolate_machine_raw_response.json'))
    mocker.patch("Cybereason.get_pylum_id", return_value="PYLUMCLIENT_INTEGRATION_DESKTOP-VG9KE2U_0800273ADC2F")
    mocker.patch("Cybereason.Client.cybereason_api_call", return_value=raw_response)
    command_output = unisolate_machine_command(client, args)

    assert command_output[0].outputs_prefix == "Cybereason"


def test_get_non_edr_malop_data(mocker):
    from Cybereason import get_non_edr_malop_data
    from Cybereason import Client
    HEADERS = {'Content-Type': 'application/json', 'Connection': 'close'}
    client = Client(
<<<<<<< HEAD
        base_url="https://integration.cybereason.net:8443",
=======
        base_url="https://test.server.com:8888",
>>>>>>> 90cf3b88
        verify=False,
        headers=HEADERS,
        proxy=True)
    args = {
        "lastUpdateTime": 1672848355574
    }
    raw_response = json.loads(load_mock_response('malop_detection_data.json'))
    mocker.patch("Cybereason.Client.cybereason_api_call", return_value=raw_response)
    command_output = get_non_edr_malop_data(client, args)
    assert command_output[0]['guid'] == 'AAAA0yUlnvXGQODT'


def test_query_malops_command(mocker):
    from Cybereason import query_malops_command
    from Cybereason import Client
    HEADERS = {'Content-Type': 'application/json', 'Connection': 'close'}
    client = Client(
        base_url="https://test.server.com:8888",
        verify=False,
        headers=HEADERS,
        proxy=True)
    args = {"withinLastDays": 10}
    malop_process_raw_response = json.loads(load_mock_response('query_malop_raw_response.json'))
    mocker.patch("Cybereason.Client.cybereason_api_call", return_value=malop_process_raw_response)
    command_output = query_malops_command(client, args)
    assert command_output.outputs[0]['AffectedMachine'] == ['desktop-j60ivd0']


def test_query_malop_management_command(mocker):
    from Cybereason import query_malop_management_command
    from Cybereason import Client
    HEADERS = {'Content-Type': 'application/json', 'Connection': 'close'}
    client = Client(
        base_url="https://test.server.com:8888",
        verify=False,
        headers=HEADERS,
        proxy=True)
    args = {"guid": "AAAA0w7GERjl3oae"}
    query_malop_management_raw_response = json.loads(load_mock_response('query_malop_management_raw_response.json'))
    mocker.patch("Cybereason.Client.cybereason_api_call", return_value=query_malop_management_raw_response)
    command_output = query_malop_management_command(client, args)
    assert command_output.outputs[0]['GUID'] == 'AAAA0w7GERjl3oae'


def test_cybereason_process_attack_tree_command(mocker):
    from Cybereason import cybereason_process_attack_tree_command, Client
    HEADERS = {'Content-Type': 'application/json', 'Connection': 'close'}
    client = Client(
        base_url="https://test.server.com:8888",
        verify=False,
        headers=HEADERS,
        proxy=True)
    args = {
        "processGuid": "HobXaEWU0CZ6S6LC"
    }
    url = "https://test.server.com:8888/#/processTree?guid=HobXaEWU0CZ6S6LC&viewedGuids=HobXaEWU0CZ6S6LC&rootType=Process"
    expected_response = [
        {
            'ProcessID': "HobXaEWU0CZ6S6LC",
            'URL': url,
        }
    ]

    mocker.patch('Cybereason.Client.cybereason_api_call', return_value=expected_response)
    mocker.patch('Cybereason.SERVER', new='https://test.server.com:8888')
    command_output = cybereason_process_attack_tree_command(client, args)
    assert command_output.outputs[0] == expected_response[0]


def test_update_malop_status_command(mocker):
    from Cybereason import update_malop_status_command
    from Cybereason import Client
    HEADERS = {'Content-Type': 'application/json', 'Connection': 'close'}
    client = Client(
        base_url="https://test.server.com:8888",
        verify=False,
        headers=HEADERS,
        proxy=True)
    args = {"malopGuid": "11.-7780537507363356527", "status": "To Review"}
    raw_response = {
        'status': "SUCCESS"
    }
    mocker.patch("Cybereason.Client.cybereason_api_call", return_value=raw_response)
    command_output = update_malop_status_command(client, args)
    assert command_output.outputs['GUID'] == "11.-7780537507363356527"
    assert command_output.outputs['Status'] == "To Review"

    raw_response = {
        'status': "SUCESS"
    }
    mocker.patch("Cybereason.Client.cybereason_api_call", return_value=raw_response)
    with pytest.raises(Exception) as exc_info:
        command_output = update_malop_status_command(client, args)
    assert exc_info.match(r"message")

    args = {"malopGuid": "11.-7780537507363356527", "status": "test"}
    with pytest.raises(Exception) as exc_info:
        command_output = update_malop_status_command(client, args)
    assert exc_info.match(r"Invalid status.")


def test_prevent_file_command(mocker):
    from Cybereason import prevent_file_command
    from Cybereason import Client
    HEADERS = {'Content-Type': 'application/json', 'Connection': 'close'}
    client = Client(
        base_url="https://test.server.com:8888",
        verify=False,
        headers=HEADERS,
        proxy=True)
    args = {"md5": "fc61fdcad5a9d52a01bd2d596f2c92b9"}

    raw_response = json.loads(load_mock_response('prevent_file_raw_response.json'))
    mocker.patch("Cybereason.Client.cybereason_api_call", return_value=raw_response)
    command_output = prevent_file_command(client, args)
    assert command_output.outputs['MD5'] == "fc61fdcad5a9d52a01bd2d596f2c92b9"

    raw_response = {
        'outcome': "failure"
    }
    mocker.patch("Cybereason.Client.cybereason_api_call", return_value=raw_response)
    with pytest.raises(Exception) as exc_info:
        command_output = prevent_file_command(client, args)
    assert exc_info.match(r"Failed to prevent file")


def test_unprevent_file_command(mocker):
    from Cybereason import unprevent_file_command
    from Cybereason import Client
    HEADERS = {'Content-Type': 'application/json', 'Connection': 'close'}
    client = Client(
        base_url="https://test.server.com:8888",
        verify=False,
        headers=HEADERS,
        proxy=True)
    args = {"md5": "fc61fdcad5a9d52a01bd2d596f2c92b9"}
    raw_response = json.loads(load_mock_response('prevent_file_raw_response.json'))
    mocker.patch("Cybereason.Client.cybereason_api_call", return_value=raw_response)
    command_output = unprevent_file_command(client, args)
    assert command_output.outputs['MD5'] == "fc61fdcad5a9d52a01bd2d596f2c92b9"

    raw_response = {
        'outcome': "failure"
    }
    mocker.patch("Cybereason.Client.cybereason_api_call", return_value=raw_response)
    with pytest.raises(Exception) as exc_info:
        command_output = unprevent_file_command(client, args)
    assert exc_info.match(r"Failed to unprevent file")


def test_query_domain_command(mocker):
    from Cybereason import query_domain_command
    from Cybereason import Client
    HEADERS = {'Content-Type': 'application/json', 'Connection': 'close'}
    client = Client(
        base_url="https://test.server.com:8888",
        verify=False,
        headers=HEADERS,
        proxy=True)
    args = {"domain": "www2.bing.com"}
    raw_response = json.loads(load_mock_response('query_domain_raw_response.json'))
    mocker.patch("Cybereason.Client.cybereason_api_call", return_value=raw_response)
    command_output = query_domain_command(client, args)
    assert command_output.outputs_prefix == "Cybereason.Domain"

    mocker.patch("Cybereason.Client.cybereason_api_call", return_value={})
    with pytest.raises(Exception) as exc_info:
        command_output = query_domain_command(client, args)
    assert exc_info.match(r"Error occurred while trying to query the file.")

    raw_response = {'status': "SUCCESS", "data": None}
    mocker.patch("Cybereason.Client.cybereason_api_call", return_value=raw_response)
    with pytest.raises(Exception) as exc_info:
        command_output = query_domain_command(client, args)
    assert exc_info.match(r"No results found.")


def test_query_user_command(mocker):
    from Cybereason import query_user_command
    from Cybereason import Client
    HEADERS = {'Content-Type': 'application/json', 'Connection': 'close'}
    client = Client(
        base_url="https://test.server.com:8888",
        verify=False,
        headers=HEADERS,
        proxy=True)
    args = {"username": "desktop-vg9ke2u"}
    raw_response = json.loads(load_mock_response('query_user_raw_response.json'))
    mocker.patch("Cybereason.Client.cybereason_api_call", return_value=raw_response)
    command_output = query_user_command(client, args)
    assert command_output.outputs[0]['Username'] == "desktop-vg9ke2u"

    mocker.patch("Cybereason.Client.cybereason_api_call", return_value={})
    with pytest.raises(Exception) as exc_info:
        command_output = query_user_command(client, args)
    assert exc_info.match(r"Error occurred while trying to query the file.")

    raw_response = {'status': "SUCCESS", "data": None}
    mocker.patch("Cybereason.Client.cybereason_api_call", return_value=raw_response)
    with pytest.raises(Exception) as exc_info:
        command_output = query_user_command(client, args)
    assert exc_info.match(r"No results found.")


def test_available_remediation_actions_command(mocker):
    from Cybereason import available_remediation_actions_command
    from Cybereason import Client
    HEADERS = {'Content-Type': 'application/json', 'Connection': 'close'}
    client = Client(
        base_url="https://test.server.com:8888",
        verify=False,
        headers=HEADERS,
        proxy=True)
    args = {"malopGuid": "11.-7780537507363356527"}
    raw_response = json.loads(load_mock_response('available_remediation_actions_raw_response.json'))
    mocker.patch("Cybereason.Client.cybereason_api_call", return_value=raw_response)
    command_output = available_remediation_actions_command(client, args)

    assert command_output.outputs_prefix == "Cybereason.Remediation"


def test_start_fetchfile_command(mocker):
    from Cybereason import start_fetchfile_command, Client
    HEADERS = {'Content-Type': 'application/json', 'Connection': 'close'}
    client = Client(
        base_url="https://test.server.com:8888",
        verify=False,
        headers=HEADERS,
        proxy=True)
    args = {"malopGUID": "11.-7780537507363356527", "userName": "desktop-vg9ke2u"}
    raw_response = json.loads(load_mock_response('get_file_guids_raw_response.json'))
    mocker.patch("Cybereason.get_file_guids", return_value=raw_response)
    raw_response = json.loads(load_mock_response('start_fetch_file_raw_response.json'))
    mocker.patch("Cybereason.start_fetchfile", return_value=raw_response)
    command_output = start_fetchfile_command(client, args)
    assert command_output.readable_output[0] == 'S'


def test_fetchfile_progress_command(mocker):
    from Cybereason import fetchfile_progress_command, Client
    HEADERS = {'Content-Type': 'application/json', 'Connection': 'close'}
    client = Client(
        base_url="https://test.server.com:8888",
        verify=False,
        headers=HEADERS,
        proxy=True)
    args = {"malopGuid": "11.-7780537507363356527"}
    raw_response = json.loads(load_mock_response('get_file_guids_raw_response.json'))
    mocker.patch("Cybereason.get_file_guids", return_value=raw_response)
    raw_response = json.loads(load_mock_response('get_batch_id_raw_response.json'))
    mocker.patch("Cybereason.get_batch_id", return_value=raw_response)
    command_output = fetchfile_progress_command(client, args)

    assert command_output.outputs['MalopID'] == "11.-7780537507363356527"


def test_quarantine_file_command(mocker):
    from Cybereason import quarantine_file_command, Client
    HEADERS = {'Content-Type': 'application/json', 'Connection': 'close'}
    client = Client(
        base_url="https://test.server.com:8888",
        verify=False,
        headers=HEADERS,
        proxy=True)
    args = {
        "machine": "desktop-vg9ke2u",
        "malopGuid": "11.-7780537507363356527",
        "targetId": "-1845090846.-1424333057657783286",
        "userName": "desktop-vg9ke2u",
        "comment": "Quarantine the File",
        "timeout": 60}
    mocker.patch("Cybereason.is_probe_connected_command", return_value=True)
    raw_response = json.loads(load_mock_response('get_remediation_action.json'))
    mocker.patch("Cybereason.get_remediation_action", return_value=raw_response)
    raw_response = json.loads(load_mock_response('get_remediation_action_status.json'))
    mocker.patch("Cybereason.get_remediation_action_status", return_value=raw_response)
    with pytest.raises(Exception) as exc_info:
        quarantine_file_command(client, args)
    assert exc_info.match(r"Quarantine file remediation")


def test_unquarantine_file_command(mocker):
    from Cybereason import unquarantine_file_command, Client
    HEADERS = {'Content-Type': 'application/json', 'Connection': 'close'}
    client = Client(
        base_url="https://test.server.com:8888",
        verify=False,
        headers=HEADERS,
        proxy=True)
    args = {
        "machine": "desktop-vg9ke2u",
        "malopGuid": "11.-7780537507363356527",
        "targetId": "-1845090846.-1424333057657783286",
        "userName": "desktop-vg9ke2u",
        "comment": "Unquarantine the File",
        "timeout": 60}
    mocker.patch("Cybereason.is_probe_connected_command", return_value=True)
    raw_response = json.loads(load_mock_response('get_remediation_action.json'))
    mocker.patch("Cybereason.get_remediation_action", return_value=raw_response)
    raw_response = json.loads(load_mock_response('get_remediation_action_status.json'))
    mocker.patch("Cybereason.get_remediation_action_status", return_value=raw_response)
    with pytest.raises(Exception) as exc_info:
        unquarantine_file_command(client, args)
    assert exc_info.match(r"Unquarantine file remediation")


def test_block_file_command(mocker):
    from Cybereason import block_file_command, Client
    HEADERS = {'Content-Type': 'application/json', 'Connection': 'close'}
    client = Client(
        base_url="https://test.server.com:8888",
        verify=False,
        headers=HEADERS,
        proxy=True)
    args = {
        "machine": "desktop-vg9ke2u",
        "malopGuid": "11.-7780537507363356527",
        "targetId": "-1845090846.-1424333057657783286",
        "userName": "desktop-vg9ke2u",
        "comment": "Block the File",
        "timeout": 60}
    mocker.patch("Cybereason.is_probe_connected_command", return_value=True)
    raw_response = json.loads(load_mock_response('get_remediation_action.json'))
    mocker.patch("Cybereason.get_remediation_action", return_value=raw_response)
    raw_response = json.loads(load_mock_response('get_remediation_action_status.json'))
    mocker.patch("Cybereason.get_remediation_action_status", return_value=raw_response)
    with pytest.raises(Exception) as exc_info:
        block_file_command(client, args)
    assert exc_info.match(r"Block file remediation")


def test_kill_process_command(mocker):
    from Cybereason import kill_process_command, Client
    HEADERS = {'Content-Type': 'application/json', 'Connection': 'close'}
    client = Client(
        base_url="https://test.server.com:8888",
        verify=False,
        headers=HEADERS,
        proxy=True)
    args = {
        "machine": "desktop-vg9ke2u",
        "malopGuid": "11.-7780537507363356527",
        "targetId": "-1845090846.-1424333057657783286",
        "userName": "desktop-vg9ke2u",
        "comment": "Kill the Process"}
    mocker.patch("Cybereason.is_probe_connected_command", return_value=True)
    raw_response = json.loads(load_mock_response('get_remediation_action.json'))
    mocker.patch("Cybereason.get_remediation_action", return_value=raw_response)
    raw_response = json.loads(load_mock_response('get_remediation_action_status.json'))
    mocker.patch("Cybereason.get_remediation_action_status", return_value=raw_response)
    with pytest.raises(Exception) as exc_info:
        kill_process_command(client, args)
    assert exc_info.match(r"Kill process remediation")


def test_get_sensor_id_command(mocker):
    from Cybereason import get_sensor_id_command, Client
    HEADERS = {'Content-Type': 'application/json', 'Connection': 'close'}
    client = Client(
        base_url="https://test.server.com:8888",
        verify=False,
        headers=HEADERS,
        proxy=True)
    args = {"machineName": 'desktop-vg9ke2u'}
    raw_response = json.loads(load_mock_response('get_sensor_id_raw_response.json'))
    mocker.patch("Cybereason.Client.cybereason_api_call", return_value=raw_response)
    command_output = get_sensor_id_command(client, args)
    assert command_output.readable_output == ("Available Sensor IDs are {'desktop-vg9ke2u': "
                                              "'5e77883de4b0575ddcf824ef:PYLUMCLIENT_INTEGRATION_DESKTOP-VG9KE2U_0800273ADC2F'}")

    mocker.patch("Cybereason.Client.cybereason_api_call", return_value={"sensors": []})
    with pytest.raises(Exception) as exc_info:
        command_output = get_sensor_id_command(client, args)
    assert exc_info.match(r"Could not find any Sensor ID for the machine")


def test_number_one_fetch_scan_status_command(mocker):
    from Cybereason import fetch_scan_status_command, Client
    HEADERS = {'Content-Type': 'application/json', 'Connection': 'close'}
    client = Client(
        base_url="https://test.server.com:8888",
        verify=False,
        headers=HEADERS,
        proxy=True)
    args = {"batchID": "-1112786456"}
    raw_response = json.loads(load_mock_response('fetch_scan_status_raw_response.json'))
    mocker.patch("Cybereason.Client.cybereason_api_call", return_value=raw_response)
    command_output = fetch_scan_status_command(client, args)
    assert command_output.raw_response == "The given batch ID does not match with any actions on sensors."


def test_malware_query_command(mocker):
    from Cybereason import malware_query_command, Client
    HEADERS = {'Content-Type': 'application/json', 'Connection': 'close'}
    client = Client(
        base_url="https://test.server.com:8888",
        verify=False,
        headers=HEADERS,
        proxy=True)
    args = {
        "limit": "5",
        "needsAttention": "True",
        "status": "Done",
        "type": "KnownMalware",
        "timestamp": "1582206286000"}
    raw_response = raw_response = json.loads(load_mock_response('malware_query_raw_data.json'))
    mocker.patch("Cybereason.Client.cybereason_api_call", return_value=raw_response)
    command_output = malware_query_command(client, args)
    assert command_output.raw_response['status'] == "SUCCESS"

    args = {
        "limit": "0"
    }
    with pytest.raises(Exception) as exc_info:
        command_output = malware_query_command(client, args)
    assert exc_info.match(r"Limit cannot be zero or a negative number.")


def test_unsuspend_process_command(mocker):
    from Cybereason import unsuspend_process_command, Client
    HEADERS = {'Content-Type': 'application/json', 'Connection': 'close'}
    client = Client(
        base_url="https://test.server.com:8888",
        verify=False,
        headers=HEADERS,
        proxy=True)
    args = {
        "machine": "desktop-vg9ke2u",
        "malopGuid": "11.-7780537507363356527",
        "targetId": "-1845090846.-1424333057657783286",
        "userName": "desktop-vg9ke2u",
        "comment": "Unsuspend Process"}
    mocker.patch("Cybereason.is_probe_connected_command", return_value=True)
    raw_response = json.loads(load_mock_response('get_remediation_action.json'))
    mocker.patch("Cybereason.get_remediation_action", return_value=raw_response)
    raw_response = json.loads(load_mock_response('get_remediation_action_status.json'))
    mocker.patch("Cybereason.get_remediation_action_status", return_value=raw_response)
    with pytest.raises(Exception) as exc_info:
        unsuspend_process_command(client, args)
    assert exc_info.match(r"Unsuspend process remediation")


def test_kill_prevent_unsuspend_command(mocker):
    from Cybereason import kill_prevent_unsuspend_command, Client
    HEADERS = {'Content-Type': 'application/json', 'Connection': 'close'}
    client = Client(
        base_url="https://test.server.com:8888",
        verify=False,
        headers=HEADERS,
        proxy=True)
    args = {
        "machine": "desktop-vg9ke2u",
        "malopGuid": "11.-7780537507363356527",
        "targetId": "-1845090846.-1424333057657783286",
        "userName": "desktop-vg9ke2u",
        "comment": "Kill Prevent",
        "timeout": "30"}
    mocker.patch("Cybereason.is_probe_connected_command", return_value=True)
    raw_response = json.loads(load_mock_response('get_remediation_action.json'))
    mocker.patch("Cybereason.get_remediation_action", return_value=raw_response)
    raw_response = json.loads(load_mock_response('get_remediation_action_status.json'))
    mocker.patch("Cybereason.get_remediation_action_status", return_value=raw_response)
    with pytest.raises(Exception) as exc_info:
        kill_prevent_unsuspend_command(client, args)
    assert exc_info.match(r"Kill prevent unsuspend")


def test_delete_registry_key_command(mocker):
    from Cybereason import delete_registry_key_command, Client
    HEADERS = {'Content-Type': 'application/json', 'Connection': 'close'}
    client = Client(
        base_url="https://test.server.com:8888",
        verify=False,
        headers=HEADERS,
        proxy=True)
    args = {
        "machine": "desktop-vg9ke2u",
        "malopGuid": "11.-7780537507363356527",
        "targetId": "-1845090846.-1424333057657783286",
        "userName": "desktop-vg9ke2u",
        "comment": "Remove the registry key",
        "timeout": 30}
    mocker.patch("Cybereason.is_probe_connected_command", return_value=True)
    raw_response = json.loads(load_mock_response('get_remediation_action.json'))
    mocker.patch("Cybereason.get_remediation_action", return_value=raw_response)
    raw_response = json.loads(load_mock_response('get_remediation_action_status.json'))
    mocker.patch("Cybereason.get_remediation_action_status", return_value=raw_response)
    with pytest.raises(Exception) as exc_info:
        delete_registry_key_command(client, args)
    assert exc_info.match(r"Delete registry key")


def test_add_comment_command(mocker):
    from Cybereason import add_comment_command, Client
    HEADERS = {'Content-Type': 'application/json', 'Connection': 'close'}
    client = Client(
        base_url="https://test.server.com:8888",
        verify=False,
        headers=HEADERS,
        proxy=True)
    args = {
        "comment": "New comment",
        "malopGuid": "11.-7780537507363356527"}
    mocker.patch("Cybereason.Client.cybereason_api_call", return_value={})
    command_output = add_comment_command(client, args)

    assert command_output.readable_output == "Comment added successfully"


def test_fetch_incidents(mocker):
    from Cybereason import fetch_incidents
    from Cybereason import Client
    HEADERS = {'Content-Type': 'application/json', 'Connection': 'close'}
    client = Client(
        base_url="https://test.server.com:8888",
        verify=False,
        headers=HEADERS,
        proxy=True)

    raw_response = json.loads(load_mock_response('query_malop_raw_response.json'))
    mocker.patch("Cybereason.query_malops", return_value=(raw_response, {}))
    raw_response = json.loads(load_mock_response('non_edr.json'))
    mocker.patch("Cybereason.get_non_edr_malop_data", return_value=(raw_response, {}))
    raw_response = json.loads(load_mock_response('malop_to_incident.json'))
    mocker.patch("Cybereason.malop_to_incident", return_value=(raw_response, {}))

    command_output = fetch_incidents(client)
    command_output = str(command_output)

    assert command_output == 'None'


def test_archive_sensor_command(mocker):
    from Cybereason import archive_sensor_command, Client
    HEADERS = {'Content-Type': 'application/json', 'Connection': 'close'}
    client = Client(
        base_url="https://test.server.com:8888",
        verify=False,
        headers=HEADERS,
        proxy=True)

    test_reponse = MockResponse({"key1": "val1"}, 204)
    args = {
        "sensorID": "5e778834ef:PYLUMCLIENT_INTEGRATION_EC2AMAZ"}
    mocker.patch('Cybereason.Client.cybereason_api_call', return_value=test_reponse)
    command_output = archive_sensor_command(client, args)
    assert command_output.readable_output == ('The selected Sensor with Sensor ID: 5e778834ef:PYLUMCLIENT_INTEGRATION_EC2AMAZ'
                                              ' is not available for archive.')

    test_reponse = MockResponse({"key1": "val1"}, 404)
    args = {
        "sensorID": "5e778834ef:PYLUMCLIENT_INTEGRATION_EC2AMAZ"}
    mocker.patch('Cybereason.Client.cybereason_api_call', return_value=test_reponse)
    with pytest.raises(Exception) as exc_info:
        command_output = archive_sensor_command(client, args)
    assert exc_info.match(r"Your request failed")


def test_unarchive_sensor_command(mocker):
    from Cybereason import unarchive_sensor_command, Client
    HEADERS = {'Content-Type': 'application/json', 'Connection': 'close'}
    client = Client(
        base_url="https://test.server.com:8888",
        verify=False,
        headers=HEADERS,
        proxy=True)

    test_reponse = MockResponse({"key1": "val1"}, 204)
    args = {
        "sensorID": "5e778834ef:PYLUMCLIENT_INTEGRATION_EC2AMAZ"}
    mocker.patch('Cybereason.Client.cybereason_api_call', return_value=test_reponse)
    command_output = unarchive_sensor_command(client, args)
    assert command_output.readable_output == ('The selected Sensor with Sensor ID: 5e778834ef:PYLUMCLIENT_INTEGRATION_EC2AMAZ '
                                              'is not available for unarchive.')

    test_reponse = MockResponse({"key1": "val1"}, 404)
    args = {
        "sensorID": "5e778834ef:PYLUMCLIENT_INTEGRATION_EC2AMAZ"}
    mocker.patch('Cybereason.Client.cybereason_api_call', return_value=test_reponse)
    with pytest.raises(Exception) as exc_info:
        command_output = unarchive_sensor_command(client, args)
    assert exc_info.match(r"Your request failed")


def test_delete_sensor_command(mocker):
    from Cybereason import delete_sensor_command, Client
    HEADERS = {'Content-Type': 'application/json', 'Connection': 'close'}
    client = Client(
        base_url="https://test.server.com:8888",
        verify=False,
        headers=HEADERS,
        proxy=True)

    test_reponse = MockResponse({"key1": "val1"}, 200)
    args = {
        "sensorID": "5e77883de4b0575ddcf824ef:PYLUMCLIENT_INTEGRATION_EC2AMAZ-4CTUN1V_123CC99CA7E5"}
    mocker.patch('Cybereason.Client.cybereason_api_call', return_value=test_reponse)
    command_output = delete_sensor_command(client, args)
    assert command_output.readable_output == 'Sensor deleted successfully.'

    test_reponse = MockResponse({"key1": "val1"}, 204)
    args = {
        "sensorID": "5e778834ef:PYLUMCLIENT_INTEGRATION_EC2AMAZ"}
    mocker.patch('Cybereason.Client.cybereason_api_call', return_value=test_reponse)
    command_output = delete_sensor_command(client, args)
    assert command_output.readable_output == ('The selected Sensor with Sensor ID: 5e778834ef:PYLUMCLIENT_INTEGRATION_EC2AMAZ '
                                              'is not available for deleting.')

    test_reponse = MockResponse({"key1": "val1"}, 404)
    args = {
        "sensorID": "5e778834ef:PYLUMCLIENT_INTEGRATION_EC2AMAZ"}
    mocker.patch('Cybereason.Client.cybereason_api_call', return_value=test_reponse)
    with pytest.raises(Exception) as exc_info:
        command_output = delete_sensor_command(client, args)
    assert exc_info.match(r"Your request failed")


def test_start_host_scan_command(mocker):
    from Cybereason import start_host_scan_command, Client
    HEADERS = {'Content-Type': 'application/json', 'Connection': 'close'}
    client = Client(
        base_url="https://test.server.com:8888",
        verify=False,
        headers=HEADERS,
        proxy=True)
    args = {
        "sensorID": "5e778834ef:PYLUMCLIENT_INTEGRATION_EC2AMAZ",
        "scanType": "FULL"}

    test_reponse = MockResponse({"key1": "val1"}, 204)
    mocker.patch('Cybereason.Client.cybereason_api_call', return_value=test_reponse)
    command_output = start_host_scan_command(client, args)
    assert command_output.readable_output == ('Given Sensor ID/ID\'s [\'5e778834ef:PYLUMCLIENT_INTEGRATION_EC2AMAZ\'] is/are '
                                              'not available for scanning.')

    test_reponse = MockResponse({"key1": "val1"}, 404)
    mocker.patch('Cybereason.Client.cybereason_api_call', return_value=test_reponse)
    with pytest.raises(Exception) as exc_info:
        command_output = start_host_scan_command(client, args)
    assert exc_info.match(r"Your request failed")


def test_number_two_fetch_scan_status_command(mocker):
    from Cybereason import fetch_scan_status_command, Client
    HEADERS = {'Content-Type': 'application/json', 'Connection': 'close'}
    client = Client(
        base_url="https://test.server.com:8888",
        verify=False,
        headers=HEADERS,
        proxy=True)
    args = {
        "batchID": "123456"
    }

    test_reponse = [
        {
            'batchId': 123456
        }
    ]

    mocker.patch('Cybereason.Client.cybereason_api_call', return_value=test_reponse)
    command_output = fetch_scan_status_command(client, args)
    assert command_output.raw_response == test_reponse[0]

    test_reponse = [
        {
            'batchId': "123456"
        }
    ]

    mocker.patch('Cybereason.Client.cybereason_api_call', return_value=test_reponse)
    command_output = fetch_scan_status_command(client, args)
    assert command_output.raw_response == 'The given batch ID does not match with any actions on sensors.'


def test_download_fetchfile_command(mocker):
    from Cybereason import download_fetchfile_command, Client
    HEADERS = {'Content-Type': 'application/json', 'Connection': 'close'}
    client = Client(
        base_url="https://test.server.com:8888",
        verify=False,
        headers=HEADERS,
        proxy=True)
    args = {"batchID": "-1044817479"}

    test_reponse = MockResponse({"key1": "val1"}, 404)
    mocker.patch("Cybereason.Client.cybereason_api_call", return_value=test_reponse)
    with pytest.raises(Exception) as exc_info:
        command_output = download_fetchfile_command(client, args)
    assert exc_info.match(r"request failed with the following error:")

    test_reponse = MockResponse({"key1": "val1"}, 200)
    mocker.patch("Cybereason.Client.cybereason_api_call", return_value=test_reponse)
    command_output = download_fetchfile_command(client, args)
    assert command_output['File'] == 'download.zip'


def test_close_fetchfile_command(mocker):
    from Cybereason import close_fetchfile_command, Client
    HEADERS = {'Content-Type': 'application/json', 'Connection': 'close'}
    client = Client(
        base_url="https://test.server.com:8888",
        verify=False,
        headers=HEADERS,
        proxy=True)
    args = {"batchID": "-796720096"}

    test_reponse = MockResponse({"key1": "val1"}, 200)
    mocker.patch("Cybereason.Client.cybereason_api_call", return_value=test_reponse)
    with pytest.raises(Exception) as exc_info:
        close_fetchfile_command(client, args)
    assert exc_info.match(r"The given Batch ID does not exist")


def test_malop_to_incident(mocker):
    from Cybereason import malop_to_incident
    args = {
        "guidString": "12345A"
    }
    command_output = malop_to_incident(args)

    assert command_output['name'] == "Cybereason Malop 12345A"

    with pytest.raises(Exception) as exc_info:
        command_output = malop_to_incident("args")
    assert exc_info.match(r"Cybereason raw response is not valid")


def test_get_pylum_id(mocker):
    from Cybereason import get_pylum_id, Client
    HEADERS = {'Content-Type': 'application/json', 'Connection': 'close'}
    client = Client(
        base_url="https://test.server.com:8888",
        verify=False,
        headers=HEADERS,
        proxy=True)

    test_reponse = {
        'data': {
            'resultIdToElementDataMap': {
                "-1845090846.1198775089551518743": {
                    "simpleValues": {
                        "pylumId": {
                            "totalValues": 1,
                            "values": [
                                None
                            ]
                        }
                    },
                }
            }
        }
    }
    raw_response = json.loads(load_mock_response('get_pylum_id_raw_response.json'))
    mocker.patch("Cybereason.Client.cybereason_api_call", return_value=raw_response)
    command_output = get_pylum_id(client, "test_machine")
    assert command_output == "PYLUMCLIENT_INTEGRATION_DESKTOP-VG9KE2U_0800273ADC2F"

    mocker.patch("Cybereason.Client.cybereason_api_call", return_value=test_reponse)
    with pytest.raises(Exception) as exc_info:
        command_output = get_pylum_id(client, "test_machine")
    assert exc_info.match(r"Could not find machine")


def test_get_machine_guid(mocker):
    from Cybereason import get_machine_guid, Client
    HEADERS = {'Content-Type': 'application/json', 'Connection': 'close'}
    client = Client(
        base_url="https://test.server.com:8888",
        verify=False,
        headers=HEADERS,
        proxy=True)
    raw_response = json.loads(load_mock_response('get_machine_guid_raw_response.json'))
    mocker.patch("Cybereason.Client.cybereason_api_call", return_value=raw_response)
    command_output = get_machine_guid(client, "test_machine")
    assert command_output == "-1826875736.1198775089551518743"


def test_get_machine_details_command(mocker):
    from Cybereason import get_machine_details_command
    from Cybereason import Client
    HEADERS = {'Content-Type': 'application/json', 'Connection': 'close'}
    client = Client(
        base_url="https://test.server.com:8888",
        verify=False,
        headers=HEADERS,
        proxy=True)
    args = {"machineName": "empow_2"}
    raw_response = json.loads(load_mock_response('fetch_machine_details_raw_response.json'))
    mocker.patch("Cybereason.Client.cybereason_api_call", return_value=raw_response)
    command_output = get_machine_details_command(client, args)
    assert command_output.outputs[0]['GroupName'] == "Test"
    assert command_output.outputs[0]['MachineName'] == "empow_2"<|MERGE_RESOLUTION|>--- conflicted
+++ resolved
@@ -254,11 +254,7 @@
     from Cybereason import Client
     HEADERS = {'Content-Type': 'application/json', 'Connection': 'close'}
     client = Client(
-<<<<<<< HEAD
-        base_url="https://integration.cybereason.net:8443",
-=======
-        base_url="https://test.server.com:8888",
->>>>>>> 90cf3b88
+        base_url="https://test.server.com:8888",
         verify=False,
         headers=HEADERS,
         proxy=True)
