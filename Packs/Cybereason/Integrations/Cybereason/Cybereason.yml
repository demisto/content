--- conflicted
+++ resolved
@@ -48,8 +48,6 @@
 script:
   commands:
   - arguments:
-<<<<<<< HEAD
-=======
     - description: The hostname of the machine.
       name: machineName
       required: true
@@ -79,7 +77,6 @@
       description: Group Name of machine.
       type: string
   - arguments:
->>>>>>> 51ee7d33
     - description: Sensor ID of Cybereason Sensor.
       name: sensorID
       required: true
@@ -107,15 +104,6 @@
     - description: The hostname of the machine.
       name: machine
     - auto: PREDEFINED
-<<<<<<< HEAD
-      defaultValue: 'false'
-      description: Show only suspicious processes.
-      name: onlySuspicious
-      predefined:
-      - 'true'
-      - 'false'
-    - defaultValue: '10000'
-=======
       defaultValue: "false"
       description: Show only suspicious processes.
       name: onlySuspicious
@@ -123,34 +111,11 @@
       - "true"
       - "false"
     - defaultValue: "10000"
->>>>>>> 51ee7d33
       description: Maximum number of results to retrieve.
       name: limit
     - description: Process name to filter by.
       name: processName
     - auto: PREDEFINED
-<<<<<<< HEAD
-      defaultValue: 'false'
-      description: If true, save the result to the context.
-      name: saveToContext
-      predefined:
-      - 'true'
-      - 'false'
-    - auto: PREDEFINED
-      defaultValue: 'false'
-      description: Filter only processes with incoming connections.
-      name: hasIncomingConnection
-      predefined:
-      - 'true'
-      - 'false'
-    - auto: PREDEFINED
-      defaultValue: 'false'
-      description: Filter only processes with outgoing connections.
-      name: hasOutgoingConnection
-      predefined:
-      - 'true'
-      - 'false'
-=======
       defaultValue: "false"
       description: If true, save the result to the context.
       name: saveToContext
@@ -171,62 +136,36 @@
       predefined:
       - "true"
       - "false"
->>>>>>> 51ee7d33
     - auto: PREDEFINED
       description: If process has external connection.
       name: hasExternalConnection
       predefined:
-<<<<<<< HEAD
-      - 'true'
-      - 'false'
-=======
-      - "true"
-      - "false"
->>>>>>> 51ee7d33
+      - "true"
+      - "false"
     - auto: PREDEFINED
       description: If process is not known to reputation services and its image file is unsigned.
       name: unsignedUnknownReputation
       predefined:
-<<<<<<< HEAD
-      - 'true'
-      - 'false'
-=======
-      - "true"
-      - "false"
->>>>>>> 51ee7d33
+      - "true"
+      - "false"
     - auto: PREDEFINED
       description: If process is running from temporary folder.
       name: fromTemporaryFolder
       predefined:
-<<<<<<< HEAD
-      - 'true'
-      - 'false'
-=======
-      - "true"
-      - "false"
->>>>>>> 51ee7d33
+      - "true"
+      - "false"
     - auto: PREDEFINED
       description: If process was identified elevating its privileges to local system user.
       name: privilegesEscalation
       predefined:
-<<<<<<< HEAD
-      - 'true'
-      - 'false'
-=======
-      - "true"
-      - "false"
->>>>>>> 51ee7d33
+      - "true"
+      - "false"
     - auto: PREDEFINED
       description: If the process was executed by PsExec service and is suspicious as being executed maliciously.
       name: maliciousPsExec
       predefined:
-<<<<<<< HEAD
-      - 'true'
-      - 'false'
-=======
-      - "true"
-      - "false"
->>>>>>> 51ee7d33
+      - "true"
+      - "false"
     description: Searches for processes with various filters.
     name: cybereason-query-processes
     outputs:
@@ -301,13 +240,8 @@
       auto: PREDEFINED
       defaultValue: "false"
       predefined:
-<<<<<<< HEAD
-      - 'true'
-      - 'false'
-=======
-      - "true"
-      - "false"
->>>>>>> 51ee7d33
+      - "true"
+      - "false"
     description: Searches for connections.
     name: cybereason-query-connections
     outputs:
@@ -363,20 +297,11 @@
       description: Is the machine isolated.
       type: boolean
   - arguments:
-<<<<<<< HEAD
-    - default: true
-      description: Machine name to be un-isolated.
-=======
     - description: Machine name to be un-isolated.
->>>>>>> 51ee7d33
       name: machine
       default: true
       required: true
     description: Stops isolation of a machine.
-<<<<<<< HEAD
-    execution: true
-=======
->>>>>>> 51ee7d33
     name: cybereason-unisolate-machine
     outputs:
     - contextPath: Cybereason.Machine
@@ -395,11 +320,7 @@
       name: perGroupLimit
     - auto: PREDEFINED
       defaultValue: MALOP
-<<<<<<< HEAD
-      description: 'The level of detail to provide in the response. Possible values include:  SPECIFIC:  References value contain only the count in the ElementValues class. The Suspicions map is calculated for each results, with the suspicion name and the first time the suspicion appeared. The Evidence map is not calculated for the results. CUSTOM:  Reference values contain the specific Elements, up to the limit defined in the perFeatureLimit parameter. The Suspicions map is not calculated for the results. The Evidence map is not calculated for the results. DETAILS:  Reference values contain the specific Elements, up to the limit defined in the perFeatureLimit parameter. The Suspicions map is calculated for each result, containing the suspicion name and the first time the suspicion appeared. The Evidence map is not calculated for the results.'
-=======
       description: "The level of detail to provide in the response. Possible values include:  SPECIFIC:  References value contain only the count in the ElementValues class. The Suspicions map is calculated for each results, with the suspicion name and the first time the suspicion appeared. The Evidence map is not calculated for the results. CUSTOM:  Reference values contain the specific Elements, up to the limit defined in the perFeatureLimit parameter. The Suspicions map is not calculated for the results. The Evidence map is not calculated for the results. DETAILS:  Reference values contain the specific Elements, up to the limit defined in the perFeatureLimit parameter. The Suspicions map is calculated for each result, containing the suspicion name and the first time the suspicion appeared. The Evidence map is not calculated for the results."
->>>>>>> 51ee7d33
       name: templateContext
       predefined:
       - MALOP
@@ -530,11 +451,7 @@
       description: Malop GUID.
       type: string
     - contextPath: Cybereason.Malops.Status
-<<<<<<< HEAD
-      description: 'Malop status: To Review,Unread,Remediated,Not Relevant.'
-=======
       description: "Malop status: To Review,Unread,Remediated,Not Relevant."
->>>>>>> 51ee7d33
       type: string
   - arguments:
     - default: true
@@ -647,17 +564,10 @@
       description: Was domain ever resolved as a second level domain.
       type: boolean
   - arguments:
-<<<<<<< HEAD
-    - default: true
-      description: Username to query.
-      name: username
-      required: true
-=======
     - description: Username to query.
       name: username
       required: true
       default: true
->>>>>>> 51ee7d33
     description: Query users as part of investigation.
     name: cybereason-query-user
     outputs:
@@ -710,17 +620,10 @@
     description: Downloads the actual file to the machine.
     name: cybereason-download-file
   - arguments:
-<<<<<<< HEAD
-    - default: true
-      description: The batch id to abort a file download operation.
-      name: batchID
-      required: true
-=======
     - description: The batch id to abort a file download operation.
       name: batchID
       required: true
       default: true
->>>>>>> 51ee7d33
     description: Aborts a file download operation that is in progress.
     name: cybereason-close-file-batch-id
   - arguments:
@@ -896,11 +799,7 @@
   script: '-'
   type: python
   subtype: python3
-<<<<<<< HEAD
-  dockerimage: demisto/python3:3.10.13.78960
-=======
   dockerimage: demisto/python3:3.10.13.81631
->>>>>>> 51ee7d33
 tests:
 - Cybereason Test
 fromversion: 5.0.0