--- conflicted
+++ resolved
@@ -290,20 +290,13 @@
       description: Is the machine isolated.
       type: boolean
   - arguments:
-<<<<<<< HEAD
-    - description: Machine name to be un-isolated.
-=======
     - default: true
       description: Machine name to be un-isolated.
->>>>>>> 72fc8aa8
       name: machine
       default: true
       required: true
     description: Stops isolation of a machine.
-<<<<<<< HEAD
-=======
     execution: true
->>>>>>> 72fc8aa8
     name: cybereason-unisolate-machine
     outputs:
     - contextPath: Cybereason.Machine
@@ -566,17 +559,10 @@
       description: Was domain ever resolved as a second level domain.
       type: boolean
   - arguments:
-<<<<<<< HEAD
-    - description: Username to query.
-      name: username
-      required: true
-      default: true
-=======
     - default: true
       description: Username to query.
       name: username
       required: true
->>>>>>> 72fc8aa8
     description: Query users as part of investigation.
     name: cybereason-query-user
     outputs:
@@ -629,17 +615,10 @@
     description: Downloads the actual file to the machine.
     name: cybereason-download-file
   - arguments:
-<<<<<<< HEAD
-    - description: The batch id to abort a file download operation.
-      name: batchID
-      required: true
-      default: true
-=======
     - default: true
       description: The batch id to abort a file download operation.
       name: batchID
       required: true
->>>>>>> 72fc8aa8
     description: Aborts a file download operation that is in progress.
     name: cybereason-close-file-batch-id
   - arguments:
@@ -815,11 +794,7 @@
   script: '-'
   type: python
   subtype: python3
-<<<<<<< HEAD
-  dockerimage: demisto/python3:3.10.13.75921
-=======
   dockerimage: demisto/python3:3.10.13.78960
->>>>>>> 72fc8aa8
 tests:
 - Cybereason Test
 fromversion: 5.0.0