import demistomock as demisto  # noqa: F401
from CommonServerPython import *  # noqa: F401


def get_guid_from_system_incident(incident: dict[str, Any]) -> str:
    malop_guid = ""
    for label in incident["labels"]:
        if label["type"] == "GUID":
            malop_guid = label["value"]
            break
    return malop_guid


incident = demisto.incidents()
for inc in incident:
    res = True
    malop_guid = get_guid_from_system_incident(inc)
<<<<<<< HEAD
    response = execute_command(
        'getIncidents',
        {'query': f'name:"Cybereason Malop {malop_guid}"'}
    )
    malop_incident = response.get('data', {})
=======
    response = execute_command("getIncidents", {"query": f'name:"Cybereason Malop {malop_guid}"'})
    malop_incident = response["data"]
>>>>>>> 037290fc
    demisto.debug(f"malop incident - {malop_incident}")
    if malop_incident:
        # Malop was already fetched - updating the relevant incident
        res = False
        malop_incident = malop_incident[0]
        entries: list[dict[str, Any]] = []
        entries.append({"Contents": f'Duplicate incident from cybereason: {inc.get("name")}'})
        entries.append({"Type": EntryType.NOTE, "ContentsFormat": "json", "Contents": json.dumps(inc)})
        entries_str = json.dumps(entries)
<<<<<<< HEAD
        execute_command('addEntries', {'id': malop_incident['id'], 'entries': entries_str})
        malop_incident_id = malop_incident.get('id', '')
        malop_incident_status = inc.get('status', '')
=======
        execute_command("addEntries", {"id": malop_incident["id"], "entries": entries_str})
        malop_incident_id = malop_incident["id"]
        malop_incident_status = inc["status"]
>>>>>>> 037290fc
        demisto.debug(f"Updating incident status to : {malop_incident_status}")
        execute_command("setIncident", {"id": malop_incident_id, "status": malop_incident_status})<|MERGE_RESOLUTION|>--- conflicted
+++ resolved
@@ -15,16 +15,11 @@
 for inc in incident:
     res = True
     malop_guid = get_guid_from_system_incident(inc)
-<<<<<<< HEAD
     response = execute_command(
         'getIncidents',
         {'query': f'name:"Cybereason Malop {malop_guid}"'}
     )
     malop_incident = response.get('data', {})
-=======
-    response = execute_command("getIncidents", {"query": f'name:"Cybereason Malop {malop_guid}"'})
-    malop_incident = response["data"]
->>>>>>> 037290fc
     demisto.debug(f"malop incident - {malop_incident}")
     if malop_incident:
         # Malop was already fetched - updating the relevant incident
@@ -34,14 +29,8 @@
         entries.append({"Contents": f'Duplicate incident from cybereason: {inc.get("name")}'})
         entries.append({"Type": EntryType.NOTE, "ContentsFormat": "json", "Contents": json.dumps(inc)})
         entries_str = json.dumps(entries)
-<<<<<<< HEAD
         execute_command('addEntries', {'id': malop_incident['id'], 'entries': entries_str})
         malop_incident_id = malop_incident.get('id', '')
         malop_incident_status = inc.get('status', '')
-=======
-        execute_command("addEntries", {"id": malop_incident["id"], "entries": entries_str})
-        malop_incident_id = malop_incident["id"]
-        malop_incident_status = inc["status"]
->>>>>>> 037290fc
         demisto.debug(f"Updating incident status to : {malop_incident_status}")
         execute_command("setIncident", {"id": malop_incident_id, "status": malop_incident_status})