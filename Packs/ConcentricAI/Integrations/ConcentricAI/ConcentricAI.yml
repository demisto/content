category: Data Enrichment & Threat Intelligence
commonfields:
  id: ConcentricAI
  version: -1
configuration:
- display: Server URL
  name: url
  required: true
  type: 0
- defaultvalue: low
  display: Minimum severity of alerts to fetch
  name: min_severity
  options:
  - low
  - medium
  - high
  required: true
  type: 15
- display: Trust any certificate (not secure)
  name: insecure
  type: 8
- display: Use system proxy settings
  name: proxy
  type: 8
- display: Client ID
  name: client_id
  type: 0
- display: Client Secret
  name: client_secret
  type: 4
- display: Domain
  name: domain
  type: 0
- additionalinfo: max -> 200
  defaultvalue: '150'
  display: Maximum no. of incidents to fetch.
  name: max_fetch
  type: 0
- display: Incident type
  name: incidentType
  type: 13
- display: Fetch incidents
  name: isFetch
  type: 8
- defaultvalue: 1 day
  display: First Fetch Time of Risks
  name: first_fetch
  type: 0
description: Concentric’s Semantic Intelligence™ solution discovers and protects business critical, unstructured data. We use deep learning to identify risky sharing, inappropriate third party access, assets in the wrong location, mis-classified documents, or lateral movement of data – all without rules or complex upfront configuration.
display: ConcentricAI
name: ConcentricAI
script:
  commands:
  - arguments:
    - description: Path of the file
      name: path
      required: true
    - description: Name of File
      name: file-name
      required: true
    description: Get's file information
    name: concentricai-get-file-details
    outputs:
    - contextPath: ConcentricAI.FileInfo.risk_names
      description: Risk names.
      type: String
    - contextPath: ConcentricAI.FileInfo.ownerDetails
      description: owner Details.
      type: String
    - contextPath: ConcentricAI.FileInfo.pii
      description: PII present in file or not
      type: String
    - contextPath: ConcentricAI.FileInfo.cid
      description: File ID
      type: String
  - arguments:
    - default: true
      defaultValue: '50'
      description: Maximum no. of users fetched per category.
      name: max_users
    description: Get overview of Users involved
    name: concentricai-get-users-overview
  - arguments:
    - description: Enter user name
      name: user
      required: true
    description: Get's user details
    name: concentricai-get-user-details
  - arguments:
    - description: File ID
      name: cid
      required: true
    description: Get's file sharing details
    name: concentricai-get-file-sharing-details
    outputs:
    - contextPath: ConcentricAI.FileSharingInfo.type
      description: Sharing type.
      type: Array
    - contextPath: ConcentricAI.FileSharingInfo.user_name
      description: User name.
      type: Array
<<<<<<< HEAD
  dockerimage: demisto/python3:3.10.11.54132
=======
  dockerimage: demisto/python3:3.10.12.63474
  feed: false
>>>>>>> 1df13864
  isfetch: true
  runonce: false
  script: '-'
  subtype: python3
  type: python
tests:
- No tests (auto formatted)
defaultmapperin: ConcentricAi-mapper
defaultclassifier: ConcentricAi
fromversion: 6.0.0<|MERGE_RESOLUTION|>--- conflicted
+++ resolved
@@ -99,12 +99,8 @@
     - contextPath: ConcentricAI.FileSharingInfo.user_name
       description: User name.
       type: Array
-<<<<<<< HEAD
-  dockerimage: demisto/python3:3.10.11.54132
-=======
   dockerimage: demisto/python3:3.10.12.63474
   feed: false
->>>>>>> 1df13864
   isfetch: true
   runonce: false
   script: '-'
