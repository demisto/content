from typing import Dict

import urllib3
from CommonServerPython import *
from datetime import datetime

# Disable insecure warnings
urllib3.disable_warnings()

http = urllib3.PoolManager()


'''Constants'''
DATE_FORMAT = '%Y-%m-%dT%H:%M:%SZ'

'''Globals'''
CLIENT_ID: str
CLIENT_SECRET: str
DOMAIN: str
AUTHORIZATION: str
AUTH_HEADERS: dict
VERIFY_CERT: bool
PROXY: bool
TENANT_ID: str
USERNAME: str
QUERY_HEADERS: dict = None
COOKIE: str
LAST_FETCH = None
RISK_RULES: dict
SCROLL_ID_INCIDENT: str
SCROLL_ID_FILE: str
SCROLL_ID_USER_DETAIL: str
MAX_INCIDENTS_TO_FETCH: int
URL: str


def encoding(username, password):
    sample_string = username + ":" + password
    sample_string_bytes = sample_string.encode("ascii")
    base64_bytes = base64.b64encode(sample_string_bytes)
    base64_string = base64_bytes.decode("ascii")
    encoded_value = base64_string
    return encoded_value


def get_headers_for_login():
    headers_for_login = \
        {
            'Authorization': AUTHORIZATION,
            'X-Domain': DOMAIN,
            'grant_type': 'client_credentials',
            'Content-Type': 'application/json'
        }
    return headers_for_login


def get_headers_for_query():
    headers_for_query = \
        {
            'Cookie': COOKIE,
            'X-Domain': DOMAIN,
            'grant_type': 'client_credentials',
            'client_id': CLIENT_ID,
            'Content-Type': 'application/json'
        }
    return headers_for_query


def initialise_scrolls_and_rules():
    global SCROLL_ID_USER_DETAIL, SCROLL_ID_FILE, SCROLL_ID_INCIDENT, RISK_RULES

    SCROLL_ID_INCIDENT = ""
    SCROLL_ID_FILE = ""
    SCROLL_ID_USER_DETAIL = ""
    RISK_RULES = {}


def initialize_global_values():

<<<<<<< HEAD
    global URL, MAX_INCIDENTS_TO_FETCH, COOKIE, AUTH_HEADERS,\
=======
    global URL, MAX_INCIDENTS_TO_FETCH, COOKIE, AUTH_HEADERS, QUERY_HEADERS,\
>>>>>>> 11740892
        CLIENT_ID, CLIENT_SECRET, AUTH_HEADERS, DOMAIN, AUTHORIZATION

    CLIENT_ID = demisto.getParam('client_id')
    CLIENT_SECRET = demisto.getParam('client_secret')
    DOMAIN = demisto.getParam('domain')
    URL = urljoin(demisto.getParam('url'))
    AUTHORIZATION = "Basic " + encoding(CLIENT_ID, CLIENT_SECRET)
    AUTH_HEADERS = get_headers_for_login()
    initialise_scrolls_and_rules()
    MAX_INCIDENTS_TO_FETCH = 200


def callAPI(queryClient, payload, loginClient):
    res = queryClient._http_request(
        method='POST',
        json_data=payload,
        url_suffix='graphql-third-party'
    )
    return res


'''
This is the client class that will have all the client login calls.
'''


class LoginClient(BaseClient):
    def fetch_api_token(self):
        res = self._http_request(
                method='GET',
                url_suffix='api/v1/login'
        )
        accessToken = res['accessToken']
        return accessToken


'''
This class handles all query elements.
'''


class QueryClient(BaseClient):

    def fetch_incidents(self, severity, from_time, to_time, max_results, loginClient: LoginClient):
        global SCROLL_ID_INCIDENT
        payload = {
            "query": "{ allAlerts(severity: [" + severity + ", high] timerange: [" + from_time + "," + to_time + "]"
            " pagination: { currentPage: 1 pageSize: " + max_results + " } _scroll_id: \"" + SCROLL_ID_INCIDENT + "\") "
            "{ allContents{rows { cid risk_id name risk_timestamp service owner risk path } _scroll_id pagination } } }"
        }
        try:
            res = callAPI(self, payload, loginClient)
        except Exception as e:
            if str(e) == 'Error in API call [401] - Unauthorized\n':
                fetch_token(loginClient)
                self._headers = QUERY_HEADERS
                res = callAPI(self, payload, loginClient)
            else:
                raise Exception('Failed to pull incidents', e)
        return res

    def get_risk_rules(self, loginClient: LoginClient):
        payload = {
            "query": "{\n allAlerts(severity: [low, high] timerange: [0,1] pagination: { currentPage:1 pageSize: 1 }) "
                     "{ allContents{rows { cid } } riskRules { id, risk_name} } }"
        }
        try:
            res = callAPI(self, payload, loginClient)
        except Exception as e:
            if str(e) == 'Error in API call [401] - Unauthorized\n':
                fetch_token(loginClient)
                self._headers = QUERY_HEADERS
                res = callAPI(self, payload, loginClient)
            else:
                raise Exception('Failed to pull risk-rules', e)
        return res

    def get_file_information(self, loginClient: LoginClient, path: str):
        global SCROLL_ID_FILE
        payload = {
            "query": "{ allContents(filter: \"{\\\"and\\\": [{\\\"in\\\": [ { \\\"var\\\": \\\"path\\\"},"
            " [\\\"" + path + "\\\"]] }]}\" pagination: { currentPage: 1 pageSize: 500 } "
            "_scroll_id: \"" + SCROLL_ID_FILE + "\") { allContents {rows { cid retrieved_class  ccc_class  name "
            "ownerDetails { name} category subcategory service type dropped dropped_reason created_at "
            "modified_at duplicate near_duplicate misclass size  path  url  entity_person entity_org  "
            "entity_email entity_bank_account  entity_credit_card  entity_date_of_birth entity_driving_license "
            "entity_health_insurance  entity_license_plate  entity_ssn  entity_tin  entity_passport  entity_address  pii "
            "risk risk_id confidence  word_cloud  duplicate_contrib_cids  near_duplicate_contrib_cids  "
            "misclass_contrib_cid  pii_type }  _scroll_id  pagination  }  }  }"
        }
        try:
            res = callAPI(self, payload, loginClient)
        except Exception as e:
            if str(e) == 'Error in API call [401] - Unauthorized\n':
                fetch_token(loginClient)
                self._headers = QUERY_HEADERS
                res = callAPI(self, payload, loginClient)
            else:
                raise Exception('Failed to pull file-information', e)
        return res

    def get_file_sharing_details(self, loginClient: LoginClient, cid: str):
        payload = {
            "query": "{\n  allContents(filter: \"{\\\"and\\\": [{\\\"in\\\": [ { \\\"var\\\": \\\"cid\\\"},"
            " [\\\"" + cid + "\\\"]]}]}\", augment: {tables: [\"entitlement\"]}) {\n  augment\n  } \n}\n"
        }
        try:
            res = callAPI(self, payload, loginClient)
        except Exception as e:
            if str(e) == 'Error in API call [401] - Unauthorized\n':
                fetch_token(loginClient)
<<<<<<< HEAD
                self._headers = QUERY_HEADERS
=======
>>>>>>> 11740892
                res = callAPI(self, payload, loginClient)
            else:
                raise Exception('Failed to pull file sharing details', e)
        return res

    def get_users_overview(self, loginClient: LoginClient, max_users: str):
        payload = {
            "query": "{\n  allContents: allContents(pagination: {currentPage: 1, pageSize: 1000} , aggregate: "
            "{fields: [ \"permitted_int_users\", \"permitted_ext_users\", \"permitted_grp_users\", \"permitted_orphans\"]"
            " ,firstN:" + max_users + "}) {\n    allContents {\n  pagination\n   }\n    aggregations\n  }\n}\n"
        }
        try:
            res = callAPI(self, payload, loginClient)
        except Exception as e:
            if str(e) == 'Error in API call [401] - Unauthorized\n':
                fetch_token(loginClient)
                self._headers = QUERY_HEADERS
                res = callAPI(self, payload, loginClient)
            else:
                raise Exception('Failed to pull users-overview', e)
        return res

    def get_user_details(self, loginClient: LoginClient, user: str):
        global SCROLL_ID_USER_DETAIL
        payload = {
            "query": "{allContents( pagination: { currentPage: 1 pageSize: 500 } "
            "_scroll_id: \"" + SCROLL_ID_USER_DETAIL + "\" filter: \""
            "{ \\\"and\\\": [{\\\"in\\\":[\\\"" + user + "\\\", "
            "{\\\"var\\\":\\\"entitlement.name\\\"}]}]}\" ) { allContents{ rows "
            "{ name, path, permitted_int_users, permitted_ext_users, permitted_grp_users,"
            " permitted_orphans} pagination _scroll_id } aggregations } }"
        }
        try:
            res = callAPI(self, payload, loginClient)
        except Exception as e:
            if str(e) == 'Error in API call [401] - Unauthorized\n':
                fetch_token(loginClient)
                self._headers = QUERY_HEADERS
                res = callAPI(self, payload, loginClient)
            else:
                raise Exception('Failed to pull users-overview', e)
        return res

    def get_file_names(self, loginClient: LoginClient, cid: str):
        global SCROLL_ID_FILE
        payload = {
            "query": "{ allContents(filter: \"{\\\"and\\\": [{\\\"in\\\": [ { \\\"var\\\": \\\"cid\\\"},"
            " [\\\"" + cid + "\\\"]] }]}\" pagination: { currentPage: 1 pageSize: 1 } ) "
            "{ allContents {rows {  name path }  pagination  }  }  }"
        }
        try:
            res = callAPI(self, payload, loginClient)
        except Exception as e:
            if str(e) == 'Error in API call [401] - Unauthorized\n':
                fetch_token(loginClient)
                self._headers = QUERY_HEADERS
                res = callAPI(self, payload, loginClient)
            else:
                raise Exception('Failed to pull file-names', e)
        if res['data']['allContents']['allContents']['rows'][0] is not None:
            return res['data']['allContents']['allContents']['rows'][0]


def convert_to_demisto_severity(severity: str) -> int:
    return {
        'low': 1,  # low severity
        'medium': 2,  # medium severity
        'high': 3,  # high severity
        'critical': 4   # critical severity
    }[severity]


def arg_to_int(arg, arg_name: str, required: bool = False) -> Optional[int]:
    if arg is None:
        if required is True:
            raise ValueError(f'Missing "{arg_name}"')
        return None
    if isinstance(arg, str):
        if arg.isdigit():
            return int(arg)
        raise ValueError(f'Invalid number: "{arg_name}"="{arg}"')
    if isinstance(arg, int):
        return arg
    raise ValueError(f'Invalid number: "{arg_name}"')


def fetch_token(client: LoginClient):
    try:
        token = client.fetch_api_token()
        global COOKIE
        COOKIE = 'accessToken=' + token
        global QUERY_HEADERS
        QUERY_HEADERS = get_headers_for_query()
    except Exception as e:
        raise Exception('Failed to fetch token', e)




def get_rule_names(risk_id: List, risk_rules: dict):
    rule_names = None
    for id in risk_id:
        if id > 0:
            if risk_rules[str(id)]:
                if rule_names is None:
                    rule_names = risk_rules[str(id)]
                else:
                    rule_names = rule_names + "," + risk_rules[str(id)]

    return rule_names


def map_risk_rules(loginClient: LoginClient, queryClient: QueryClient):
    global RISK_RULES
    if len(RISK_RULES) == 0:
        res = queryClient.get_risk_rules(loginClient)
        risk_rules = res['data']['allAlerts']['riskRules']
        risk_dict = {}
        for rule in risk_rules:
            risk_dict[str(rule['id'])] = rule['risk_name']
        RISK_RULES = risk_dict

    return RISK_RULES


def transform_to_incidents(answers: list, risk_rules: dict):
    targets = []
    for answer in answers:
        target = {
            'cid': answer['cid'],
            'rule_name': get_rule_names(answer['risk_id'], risk_rules),
            'service': answer['service'],
            'name': answer['name'],
            'file-path': answer['path'],
            'owner': answer['owner'],
            'risk': answer['risk'],
            'risk_timestamp': answer['risk_timestamp']
        }
        targets.append(target)

    return targets


def filter_user_information(answers):
    int_users = answers['total_by_permitted_int_users']
    int_users = int_users['buckets']
    ext_users = answers['total_by_permitted_ext_users']
    ext_users = ext_users['buckets']
    grp_users = answers['total_by_permitted_grp_users']
    grp_users = grp_users['buckets']
    orphan_users = answers['total_by_permitted_orphans']
    orphan_users = orphan_users['buckets']

    result = {
        'internal-users': int_users,
        'external_users': ext_users,
        'group_users': grp_users,
        'orphan_users': orphan_users
    }
    return result


def transform_user_details(answer):
    target = {}
    if answer['path'] is not None:
        target['file-path'] = answer['path']
    if 'permitted_ext_users' in answer and answer['permitted_ext_users'] is not None:
        target['user-external'] = answer['permitted_ext_users']
    if 'permitted_grp_users' in answer and answer['permitted_grp_users'] is not None:
        target['users-group'] = answer['permitted_grp_users']
    if 'name' in answer and answer['name'] is not None:
        target['file-name'] = answer['name']
    if 'permitted_int_users' in answer and answer['permitted_int_users'] is not None:
        target['user-internal'] = answer['permitted_int_users']
    if 'permitted_orphans' in answer and answer['permitted_orphans'] is not None:
        target['users-orphans'] = answer['permitted_orphans']
    return target


def get_file_360_link(cid: str):
    global URL
    url = URL
    p1 = url.find("api")
    p2 = url.find("-")
    length = len(url)
    if(p1 < 0 or p2 < 0):
        return None
    else:
        link = url[0:p1] + url[p2 + 1:length]
        link = link + "file360?cid=" + cid
        return link


def transform_file_information(target: dict, risk_dict: dict, queryClient: QueryClient, loginClient: LoginClient):

    if target['risk_id'] is not None:
        target['risk_names'] = get_rule_names(target['risk_id'], risk_dict)
    if 'risk_id' in target:
        target.pop('risk_id')
    if 'category' in target:
        target.pop('category')
    if 'duplicate_contrib_cids' in target:
        target.pop('duplicate_contrib_cids')
    if 'word_cloud' in target:
        target.pop('word_cloud')
    if 'confidence' in target:
        target.pop('confidence')
    if 'ownerDetails' in target:
        if target['ownerDetails'] is not None:
            target['ownerDetails'] = target['ownerDetails']['name']
    if 'cid' in target:
        if target['cid'] is not None:
            target['file360-link'] = get_file_360_link(target['cid'])
    if 'near_duplicate_contrib_cids' in target:
        if target['near_duplicate_contrib_cids'] is not None:
            file_names: list = []
            for cid in target['near_duplicate_contrib_cids']:
                res = queryClient.get_file_names(loginClient, cid)
                if res is not None:
                    path = res['path']
                    name = res['name']
                    file_names.append(path + " --> " + name)
            target['near_duplicate_files'] = file_names
            target.pop('near_duplicate_contrib_cids')
    return target


def transform_file_permissions(answer):
    target = {}
    if 'type' in answer and answer['type'] is not None:
        target['type'] = answer['type']
    if 'user_name' in answer and answer['user_name'] is not None:
        target['user_name'] = answer['user_name']
    if 'user_id' in answer and answer['user_id'] is not None:
        target['user_id'] = answer['user_id']
    return target


def test_module(client: LoginClient):
    try:
        token = client.fetch_api_token()
        if token:
            return 'ok'
    except Exception as e:
        raise Exception('Test Failure', e)




def fetch_incidents(loginClient: LoginClient, queryClient: QueryClient, last_run: Dict[str, int], max_results: int, fetch_time):
    global SCROLL_ID_INCIDENT
    last_fetch = last_run.get('last_fetch', None)
    scroll_id = last_run.get('scroll_id', None)

    if last_fetch is None:
        if fetch_time is not None:
            from_epoch = parse_date_range(date_range=fetch_time, date_format='%s')
            from_time = int(int(from_epoch[0]) * 1000)
        else:
            from_time = 0
        to_time = int(datetime.now().timestamp() * 1000)
        last_fetch = int(to_time)
        to_time = last_fetch
    else:
        last_fetch = int(last_fetch)
        from_time = last_fetch
        to_time = int(datetime.now().timestamp() * 1000)
        SCROLL_ID_INCIDENT = str(scroll_id)

    min_severity = demisto.getParam('min_severity')
    if min_severity is None:
        min_severity = 'low'

    newAlerts = True
    answers: list = []

    res = queryClient.fetch_incidents(min_severity, str(from_time), str(to_time), str(max_results), loginClient)
    response = res['data']['allAlerts']['allContents']['rows']
    SCROLL_ID_INCIDENT = res['data']['allAlerts']['allContents']['_scroll_id']
    count = len(response)
    if(count == 0):
        newAlerts = False
    else:
        answers.extend(response)

    incidents: List = []
    next_run = {'last_fetch': last_fetch, 'scroll_id': SCROLL_ID_INCIDENT}

    if newAlerts is False:
        SCROLL_ID_INCIDENT = ""
        return next_run, incidents

    risk_dict = map_risk_rules(loginClient, queryClient)
    targets = transform_to_incidents(answers, risk_dict)

    for row in targets:
        t = datetime.fromtimestamp(int(row['risk_timestamp']) / 1000)
        inced_time = t.strftime(DATE_FORMAT)
        incident = {
            'name': row['name'],
            'occurred': inced_time,
            'severity': convert_to_demisto_severity(row['risk']),
            'rawJSON': json.dumps(row)
        }
        incidents.append(incident)

    return next_run, incidents


def fetch_file_information(loginClient: LoginClient, queryClient: QueryClient, path: str, name: str):

    flag = True
    global SCROLL_ID_FILE
    answers: list = []
    max_records = None

    while flag is True:
        res = queryClient.get_file_information(loginClient, path)
        response = res['data']['allContents']['allContents']['rows']
        if max_records is None:
            max_records = res['data']['allContents']['allContents']['pagination']['totalRecords']
        SCROLL_ID_FILE = res['data']['allContents']['allContents']['_scroll_id']
        count = len(response)
        if count == 0:
            flag = False
        else:
            answers.extend(response)
            total_count = len(answers)
            if total_count == max_records:
                break

    SCROLL_ID_FILE = ""
    answer = {}
    for entry in answers:
        if entry['name'] is not None and entry['name'] == name:
            answer = entry
            break

    if len(answer) == 0:
        return_error(f'Failed to execute {demisto.command()} command.\nError:\n No file named {name} at path {path}')

    target = {}

    for props in answer:
        if answer[props] is not None:
            target[props] = answer[props]

    risk_dict = map_risk_rules(loginClient, queryClient)
    target = transform_file_information(target, risk_dict, queryClient, loginClient)
    readable_output = tableToMarkdown('Information List', target)

    return CommandResults(
        readable_output=readable_output,
        outputs_prefix='ConcentricAI.FileInfo',
        outputs_key_field='ownerDetails',
        outputs=target
    )


def get_file_sharing_details(loginClient: LoginClient, queryClient: QueryClient, cid: str):
    res = queryClient.get_file_sharing_details(loginClient, cid)
    answers = res['data']['allContents']['augment']['entitlement']
    results = []
    for answer in answers:
        target = transform_file_permissions(answer)
        results.append(target)
<<<<<<< HEAD

    readable_output = tableToMarkdown('File Sharing', results)
    return CommandResults(
        readable_output=readable_output,
        outputs_prefix='ConcentricAI.FileSharingInfo',
        outputs_key_field='info',
        outputs=results
    )

=======

    readable_output = tableToMarkdown('File Sharing', results)
    return CommandResults(
        readable_output=readable_output,
        outputs_prefix='ConcentricAI.FileSharingInfo',
        outputs_key_field='info',
        outputs=results
    )

>>>>>>> 11740892

def get_users_overview(loginClient: LoginClient, queryClient: QueryClient, max_users: int):
    res = queryClient.get_users_overview(loginClient, str(max_users))
    answers = res['data']['allContents']['aggregations']
    result = filter_user_information(answers)
    readable_output = tableToMarkdown('Users Overview', result)
    return CommandResults(
        readable_output=readable_output,
        outputs_prefix='ConcentricAI.UserInfo',
        outputs_key_field='info',
        outputs=result
    )


def get_user_details(loginClient: LoginClient, queryClient: QueryClient, user: str):
    flag = True
    global SCROLL_ID_USER_DETAIL
    answers: list = []
    max_records = None

    while flag is True:
        res = queryClient.get_user_details(loginClient, user)
        response = res['data']['allContents']['allContents']['rows']
        if max_records is None:
            max_records = res['data']['allContents']['allContents']['pagination']['totalRecords']
        SCROLL_ID_USER_DETAIL = res['data']['allContents']['allContents']['_scroll_id']
        count = len(response)
        if(count == 0):
            flag = False
        else:
            answers.extend(response)
            total_count = len(answers)
            if total_count == max_records:
                break

    SCROLL_ID_USER_DETAIL = ""
    results = []
    for answer in answers:
        target = transform_user_details(answer)
        results.append(target)

<<<<<<< HEAD
    # for the time being.
=======
>>>>>>> 11740892
    if results == []:
        return_results(f'No Results found for this user while executing {demisto.command()} command')

    readable_output = tableToMarkdown('Users Details', results)
    return CommandResults(
        readable_output=readable_output,
        outputs_prefix='ConcentricAI.UserDetails',
        outputs_key_field='info',
        outputs=results
    )

def main() -> None:

    initialize_global_values()
    headers = AUTH_HEADERS
    base_url = urljoin(demisto.params()['url'])
    verify_certificate = not demisto.params().get('insecure', True)
    demisto.debug(f'Command being called is {demisto.command()}')
    proxy = demisto.params().get('proxy', False)
    loginClient = LoginClient(
        base_url=base_url,
        verify=verify_certificate,
        headers=headers,
        proxy=proxy)

    global QUERY_HEADERS
    if QUERY_HEADERS is None:
        fetch_token(loginClient)

    queryClient = QueryClient(
        base_url=base_url,
        headers=QUERY_HEADERS,
        proxy=proxy)
    
    try:
        # This is the call made when pressing the integration Test button.
        if demisto.command() == 'test-module':
            result = test_module(loginClient)
            return_results(result)

        # Set and define the fetch incidents command to run after activated via integration settings.
        elif demisto.command() == 'fetch-incidents':
            global MAX_INCIDENTS_TO_FETCH
            # Convert the argument to an int using helper function or set to MAX_INCIDENTS_TO_FETCH
            max_results = arg_to_int(
                arg=demisto.params().get('max_fetch'),
                arg_name='max_fetch',
                required=True
            )
            if not max_results or max_results > MAX_INCIDENTS_TO_FETCH:
                max_results = MAX_INCIDENTS_TO_FETCH
            fetch_time = demisto.params().get('first_fetch')

            last_run = demisto.getLastRun()
            next_run, incidents = fetch_incidents(loginClient, queryClient, last_run, max_results, fetch_time)
            demisto.setLastRun(next_run)
            demisto.incidents(incidents)

        # this will fetch all file information
        elif demisto.command() == 'concentricai-get-file-details':
            path = demisto.getArg('path')
            name = demisto.getArg('file-name')
            result = fetch_file_information(loginClient, queryClient, path, name)
            return_results(result)

        # this will get file sharing details based on cid.
        elif demisto.command() == 'concentricai-get-file-sharing-details':
            cid = demisto.getArg('cid')
            result = get_file_sharing_details(loginClient, queryClient, cid)
            return_results(result)

        # this will fetch all information about users-overview.
        elif demisto.command() == "concentricai-get-users-overview":
            max_users = demisto.getArg('max_users')
            result = get_users_overview(loginClient, queryClient, max_users)
            return_results(result)

        # this will fetch all user-details
        elif demisto.command() == "concentricai-get-user-details":
            user = demisto.getArg('user')
            result = get_user_details(loginClient, queryClient, user)
            return_results(result)

    # Log exceptions and return errors
    except Exception as e:
        demisto.error(traceback.format_exc())  # print the traceback
        return_error(f'Failed to execute {demisto.command()} command.\nError:\n{str(e)}')


if __name__ in ('__main__', '__builtin__', 'builtins'):
    main()<|MERGE_RESOLUTION|>--- conflicted
+++ resolved
@@ -77,11 +77,7 @@
 
 def initialize_global_values():
 
-<<<<<<< HEAD
     global URL, MAX_INCIDENTS_TO_FETCH, COOKIE, AUTH_HEADERS,\
-=======
-    global URL, MAX_INCIDENTS_TO_FETCH, COOKIE, AUTH_HEADERS, QUERY_HEADERS,\
->>>>>>> 11740892
         CLIENT_ID, CLIENT_SECRET, AUTH_HEADERS, DOMAIN, AUTHORIZATION
 
     CLIENT_ID = demisto.getParam('client_id')
@@ -193,10 +189,7 @@
         except Exception as e:
             if str(e) == 'Error in API call [401] - Unauthorized\n':
                 fetch_token(loginClient)
-<<<<<<< HEAD
                 self._headers = QUERY_HEADERS
-=======
->>>>>>> 11740892
                 res = callAPI(self, payload, loginClient)
             else:
                 raise Exception('Failed to pull file sharing details', e)
@@ -563,7 +556,6 @@
     for answer in answers:
         target = transform_file_permissions(answer)
         results.append(target)
-<<<<<<< HEAD
 
     readable_output = tableToMarkdown('File Sharing', results)
     return CommandResults(
@@ -572,18 +564,7 @@
         outputs_key_field='info',
         outputs=results
     )
-
-=======
-
-    readable_output = tableToMarkdown('File Sharing', results)
-    return CommandResults(
-        readable_output=readable_output,
-        outputs_prefix='ConcentricAI.FileSharingInfo',
-        outputs_key_field='info',
-        outputs=results
-    )
-
->>>>>>> 11740892
+  
 
 def get_users_overview(loginClient: LoginClient, queryClient: QueryClient, max_users: int):
     res = queryClient.get_users_overview(loginClient, str(max_users))
@@ -625,10 +606,6 @@
         target = transform_user_details(answer)
         results.append(target)
 
-<<<<<<< HEAD
-    # for the time being.
-=======
->>>>>>> 11740892
     if results == []:
         return_results(f'No Results found for this user while executing {demisto.command()} command')
 
