id: ConcentricAI Demo Playbook
version: -1
name: ConcentricAI Demo Playbook
description: This playbook will show how to handle a risk incident and fetch all appropriate
  file details with respect to it along with user details for the owner of the File.
starttaskid: "0"
tasks:
  "0":
    id: "0"
    taskid: ed889bf3-8a59-4ba8-8c9d-c88e0dcf437d
    type: start
    task:
      id: ed889bf3-8a59-4ba8-8c9d-c88e0dcf437d
      version: -1
      name: ""
      iscommand: false
      brand: ""
      description: ''
    nexttasks:
      '#none#':
      - "4"
      - "5"
      - "7"
    separatecontext: false
    view: |-
      {
        "position": {
          "x": 450,
          "y": 170
        }
      }
    note: false
    timertriggers: []
    ignoreworker: false
    skipunavailable: false
    quietmode: 0
  "4":
    id: "4"
    taskid: 249d57b8-d848-48b7-8a02-6bfc1a4cc543
    type: regular
    task:
      id: 249d57b8-d848-48b7-8a02-6bfc1a4cc543
      version: -1
      name: ConcentricAI - get file details
      description: Get's file information
      script: '|||concentricai-get-file-details'
      type: regular
      iscommand: true
      brand: ""
    nexttasks:
      '#none#':
      - "6"
    scriptarguments:
      file-name:
        simple: ${inputs.File Name}
      path:
        simple: ${inputs.Path Name}
    separatecontext: false
    view: |-
      {
        "position": {
          "x": 0,
          "y": 360
        }
      }
    note: false
    timertriggers: []
    ignoreworker: false
    skipunavailable: false
    quietmode: 0
  "5":
    id: "5"
    taskid: 837879a0-02c0-47f2-8659-f4ddb0183089
    type: regular
    task:
      id: 837879a0-02c0-47f2-8659-f4ddb0183089
      version: -1
      name: ConcentricAI - get user details
      description: Get's user details
      script: '|||concentricai-get-user-details'
      type: regular
      iscommand: true
      brand: ""
    scriptarguments:
      user:
        simple: ${inputs.User Name}
    separatecontext: false
    view: |-
      {
        "position": {
          "x": 860,
          "y": 350
        }
      }
    note: false
    timertriggers: []
    ignoreworker: false
    skipunavailable: false
    quietmode: 0
  "6":
    id: "6"
    taskid: 928228d5-fe19-479a-8245-fa911efee32f
    type: regular
    task:
      id: 928228d5-fe19-479a-8245-fa911efee32f
      version: -1
      name: ConcentricAI - get file sharing details
      description: Get's file sharing details
      script: '|||concentricai-get-file-sharing-details'
      type: regular
      iscommand: true
      brand: ""
    scriptarguments:
      cid:
        simple: ${ConcentricAI.FileInfo.cid}
    separatecontext: false
    view: |-
      {
        "position": {
          "x": 0,
          "y": 600
        }
      }
    note: false
    timertriggers: []
    ignoreworker: false
    skipunavailable: false
    quietmode: 0
  "7":
    id: "7"
    taskid: 44bd812f-143d-4ba5-83c1-571d3a80ad65
    type: regular
    task:
      id: 44bd812f-143d-4ba5-83c1-571d3a80ad65
      version: -1
      name: generateSummaryReport
      description: Generate incident summary report
      script: Builtin|||generateSummaryReport
      type: regular
      iscommand: true
      brand: Builtin
    scriptarguments:
      incidentId:
        simple: ${incident.id}
      name:
        simple: Investigation Summary
      type:
        simple: pdf
    separatecontext: false
    view: |-
      {
        "position": {
          "x": 450,
          "y": 495
        }
      }
    note: false
    timertriggers: []
    ignoreworker: false
    skipunavailable: false
    quietmode: 0
  "6":
    id: "6"
    taskid: 928228d5-fe19-479a-8245-fa911efee32f
    type: regular
    task:
      id: 928228d5-fe19-479a-8245-fa911efee32f
      version: -1
      name: ConcentricAI - get file sharing details
      description: Get's file sharing details
      script: '|||concentricai-get-file-sharing-details'
      type: regular
      iscommand: true
      brand: ""
    scriptarguments:
      cid:
        simple: ${ConcentricAI.FileInfo.cid}
    separatecontext: false
    view: |-
      {
        "position": {
          "x": 220,
          "y": 560
        }
      }
    note: false
    timertriggers: []
    ignoreworker: false
    skipunavailable: false
    quietmode: 0
view: |-
  {
    "linkLabelsPosition": {},
    "paper": {
      "dimensions": {
<<<<<<< HEAD
        "height": 525,
        "width": 1240,
        "x": 0,
=======
        "height": 485,
        "width": 880,
        "x": 220,
>>>>>>> 11740892
        "y": 170
      }
    }
  }
inputs:
- key: File Name
  value:
    simple: ${incident.filename}
  required: true
  description: File Name to check
  playbookInputQuery:
- key: Path Name
  value:
    simple: ${incident.filepath}
  required: true
  description: The path of the file.
  playbookInputQuery:
- key: User Name
  value:
    complex:
      root: incident
      accessor: agentid
      transformers:
      - operator: Cut
        args:
          delimiter:
            value:
              simple: '@'
          fields:
            value:
              simple: "1"
  required: false
  description: ""
  playbookInputQuery:
outputs: []
fromversion: 6.0.0
tests:
- No tests<|MERGE_RESOLUTION|>--- conflicted
+++ resolved
@@ -193,15 +193,9 @@
     "linkLabelsPosition": {},
     "paper": {
       "dimensions": {
-<<<<<<< HEAD
         "height": 525,
         "width": 1240,
         "x": 0,
-=======
-        "height": 485,
-        "width": 880,
-        "x": 220,
->>>>>>> 11740892
         "y": 170
       }
     }
