category: IT Services
commonfields:
  id: AWS - SNS
  version: -1
configuration:
- display: AWS Default Region
  name: defaultRegion
  type: 0
<<<<<<< HEAD
  required: false
=======
  required: true
>>>>>>> 90cf3b88
- additionalinfo: When using Access Key and Secret Key, there is no need to use Role Arn
  display: Role Arn
  name: roleArn
  type: 0
  required: false
- display: Role Session Name
  name: roleSessionName
  type: 0
  required: false
- display: Access Key
  name: access_key
  required: true
  type: 0
- display: Secret Key
  name: secret_key
  required: true
  type: 9
- display: Role Session Duration
  name: sessionDuration
  type: 0
  required: false
- additionalinfo: The time in seconds till a timeout exception is reached. You can specify just the read timeout (for example 60) or also the connect timeout followed after a comma (for example 60,10). If a connect timeout is not specified, a default of 10 second will be used.
  display: Timeout
  name: timeout
  type: 0
  required: false
- additionalinfo: 'The maximum number of retry attempts when connection or throttling errors are encountered. Set to 0 to disable retries. The default value is 5 and the limit is 10. Note: Increasing the number of retries will increase the execution time.'
  defaultvalue: '5'
  display: Retries
  name: retries
  type: 0
  required: false
<<<<<<< HEAD
=======
- display: AWS STS Regional Endpoints
  additionalinfo: Sets the AWS_STS_REGIONAL_ENDPOINTS environment variable to specify the AWS STS endpoint resolution logic. By default, this option is set to “legacy” in AWS. Leave empty if the environment variable is already set using server configuration.
  name: sts_regional_endpoint
  options:
  - legacy
  - regional
  type: 15
  section: Connect
  required: false
>>>>>>> 90cf3b88
- display: Use system proxy settings
  name: proxy
  type: 8
  required: false
- display: Trust any certificate (not secure)
  name: insecure
  type: 8
  required: false
<<<<<<< HEAD
description: Amazon Web Services Simple Notification Service (SNS)
=======
description: Amazon Web Services Simple Notification Service (SNS).
>>>>>>> 90cf3b88
display: AWS - SNS
name: AWS - SNS
script:
  commands:
  - arguments:
    - description: The ARN of the topic you want to subscribe to.
      name: topicArn
      required: true
    - auto: PREDEFINED
      description: The protocol that you want to use.
      name: protocol
      predefined:
      - http
      - https
      - email
      - email-json
      - sms
      - sqs
      - application
      - lambda
      - firehose
      required: true
    - description: The endpoint that you want to receive notifications.
      name: endpoint
    - auto: PREDEFINED
      description: Sets whether the response from the Subscribe request includes the subscription ARN, even if the subscription is not yet confirmed.
      name: returnSubscriptionArn
      predefined:
      - 'True'
      - 'False'
    - description: The policy that defines how Amazon SNS retries failed deliveries to HTTP/S endpoints.
      name: deliveryPolicy
    - description: The simple JSON object that lets your subscriber receive only a subset of messages, rather than receiving every message published to the topic.
      name: filterPolicy
    - auto: PREDEFINED
      description: When set to true , enables raw message delivery to Amazon SQS or HTTP/S endpoints.
      name: rawMessageDelivery
      predefined:
      - 'True'
      - 'False'
    - description: When specified, sends undeliverable messages to the specified Amazon SQS dead-letter queue.
      name: redrivePolicy
    - description: 'The ARN of the IAM role that has the following: 1. Permission to write to the Kinesis Data Firehose delivery stream 2. Amazon SNS listed as a trusted entity.'
      name: subscriptionRoleArn
    - description: The AWS Region, if not specified the default region will be used.
      name: region
    - description: The Amazon Resource Name (ARN) of the role to assume.
      name: roleArn
    - description: An identifier for the assumed role session.
      name: roleSessionName
    - description: The duration, in seconds, of the role session. The value can range from 900 seconds (15 minutes) up to the maximum session duration setting for the role.
      name: roleSessionDuration
    description: Subscribes an endpoint to an Amazon SNS topic. If the endpoint type is HTTP/S or email, or if the endpoint and the topic are not in the same Amazon Web Services account, the endpoint owner must run the ConfirmSubscription action to confirm the subscription.
    name: aws-sns-create-subscription
    outputs:
    - contextPath: AWS.SNS.Subscriptions.SubscriptionArn
      description: The Subscription Arn.
      type: string
  - arguments:
    - description: Token returned by the previous ListTopics request.
      name: nextToken
    - description: The AWS Region, if not specified the default region will be used.
      name: region
    - description: The Amazon Resource Name (ARN) of the role to assume.
      name: roleArn
    - description: An identifier for the assumed role session.
      name: roleSessionName
    - description: The duration, in seconds, of the role session. The value can range from 900 seconds (15 minutes) up to the maximum session duration setting for the role.
      name: roleSessionDuration
    description: Returns a list of the requester's topics.
    name: aws-sns-list-topics
    outputs:
    - contextPath: AWS.SNS.Topics.TopicArn
      description: The Topic ARN.
      type: string
  - arguments:
    - description: The topic you want to publish to. If you don't specify a value for the TopicArn parameter, you must specify a value for the PhoneNumber or TargetArn parameters.
      name: topicArn
    - description: If you don't specify a value for the TargetArn parameter, you must specify a value for the PhoneNumber or TopicArn parameters.
      name: targetArn
    - description: The phone number to which you want to deliver an SMS message. Use E.164 format.
      name: phoneNumber
    - description: The message you want to send.
      name: message
      required: true
    - description: Optional parameter to be used as the "Subject" line when the message is delivered to email endpoints.
      name: subject
    - description: Set MessageStructure to json if you want to send a different message for each protocol.
      name: messageStructure
    - description: This parameter applies only to FIFO (first-in-first-out) topics.
      name: messageDeduplicationId
    - description: This parameter applies only to FIFO (first-in-first-out) topics.
      name: messageGroupId
    - description: The AWS Region, if not specified the default region will be used.
      name: region
    - description: The Amazon Resource Name (ARN) of the role to assume.
      name: roleArn
    - description: An identifier for the assumed role session.
      name: roleSessionName
    - description: The duration, in seconds, of the role session. The value can range from 900 seconds (15 minutes) up to the maximum session duration setting for the role.
      name: roleSessionDuration
    description: Sends a message to an Amazon SNS topic, a text message (SMS message) directly to a phone number, or a message to a mobile platform endpoint (when you specify the TargetArn ).
    name: aws-sns-send-message
    outputs:
    - contextPath: AWS.SNS.SentMessages
      description: Unique identifier assigned to the published message.
      type: string
  - arguments:
    - description: The name of the new topic.
      name: topicName
      required: true
    - description: The policy that defines how Amazon SNS retries failed deliveries to HTTP/S endpoints.
      name: deliveryPolicy
    - description: The display name to use for a topic with SMS subscriptions.
      name: displayName
    - auto: PREDEFINED
      description: Set to true to create a FIFO topic.
      name: fifoTopic
      predefined:
      - 'true'
      - 'false'
    - description: The policy that defines who can access your topic. By default, only the topic owner can publish or subscribe to the topic.
      name: policy
    - description: The ID of an Amazon Web Services managed customer master key (CMK) for Amazon SNS or a custom CMK.
      name: kmsMasterKeyId
    - auto: PREDEFINED
      description: Enables content-based deduplication.
      name: contentBasedDeduplication
      predefined:
      - 'True'
      - 'False'
    - description: The AWS Region, if not specified the default region will be used.
      name: region
    - description: The Amazon Resource Name (ARN) of the role to assume.
      name: roleArn
    - description: An identifier for the assumed role session.
      name: roleSessionName
    - description: The duration, in seconds, of the role session. The value can range from 900 seconds (15 minutes) up to the maximum session duration setting for the role.
      name: roleSessionDuration
    description: Creates a new a topic to which notifications can be published. You can specify the attribute to create FIFO topic.
    name: aws-sns-create-topic
    outputs:
    - contextPath: AWS.SNS.Topic.TopicArn
      description: The ARN of the created Amazon SNS topic.
  - arguments:
    - description: The ARN of the topic you want to delete.
      name: topicArn
      required: true
    - description: The AWS Region, if not specified the default region will be used.
      name: region
    - description: The Amazon Resource Name (ARN) of the role to assume.
      name: roleArn
    - description: An identifier for the assumed role session.
      name: roleSessionName
    - description: The duration, in seconds, of the role session. The value can range from 900 seconds (15 minutes) up to the maximum session duration setting for the role.
      name: roleSessionDuration
    description: Deletes a topic and all its subscriptions.
    name: aws-sns-delete-topic
  - arguments:
    - description: The ARN of the topic for which you wish to find subscriptions.
      name: topicArn
      required: true
    - description: Token returned by the previous ListTopics request.
      name: nextToken
    - description: The AWS Region, if not specified the default region will be used.
      name: region
    - description: The Amazon Resource Name (ARN) of the role to assume.
      name: roleArn
    - description: An identifier for the assumed role session.
      name: roleSessionName
    - description: The duration, in seconds, of the role session. The value can range from 900 seconds (15 minutes) up to the maximum session duration setting for the role.
      name: roleSessionDuration
    description: Returns a list of the subscriptions to a specific topic. Each call returns a limited list of subscriptions, up to 100.
    name: aws-sns-list-subscriptions-by-topic
    outputs:
    - contextPath: AWS.SNS.Subscriptions.SubscriptionArn
<<<<<<< HEAD
      description: The Subscription Arn
  dockerimage: demisto/boto3py3:1.0.0.33827
=======
      description: The Subscription Arn.
  dockerimage: demisto/boto3py3:1.0.0.91694
>>>>>>> 90cf3b88
  script: ''
  subtype: python3
  type: python
fromversion: 6.5.0
tests:
- No tests (auto formatted)<|MERGE_RESOLUTION|>--- conflicted
+++ resolved
@@ -6,11 +6,7 @@
 - display: AWS Default Region
   name: defaultRegion
   type: 0
-<<<<<<< HEAD
-  required: false
-=======
   required: true
->>>>>>> 90cf3b88
 - additionalinfo: When using Access Key and Secret Key, there is no need to use Role Arn
   display: Role Arn
   name: roleArn
@@ -43,8 +39,6 @@
   name: retries
   type: 0
   required: false
-<<<<<<< HEAD
-=======
 - display: AWS STS Regional Endpoints
   additionalinfo: Sets the AWS_STS_REGIONAL_ENDPOINTS environment variable to specify the AWS STS endpoint resolution logic. By default, this option is set to “legacy” in AWS. Leave empty if the environment variable is already set using server configuration.
   name: sts_regional_endpoint
@@ -54,7 +48,6 @@
   type: 15
   section: Connect
   required: false
->>>>>>> 90cf3b88
 - display: Use system proxy settings
   name: proxy
   type: 8
@@ -63,11 +56,7 @@
   name: insecure
   type: 8
   required: false
-<<<<<<< HEAD
-description: Amazon Web Services Simple Notification Service (SNS)
-=======
 description: Amazon Web Services Simple Notification Service (SNS).
->>>>>>> 90cf3b88
 display: AWS - SNS
 name: AWS - SNS
 script:
@@ -244,13 +233,8 @@
     name: aws-sns-list-subscriptions-by-topic
     outputs:
     - contextPath: AWS.SNS.Subscriptions.SubscriptionArn
-<<<<<<< HEAD
-      description: The Subscription Arn
-  dockerimage: demisto/boto3py3:1.0.0.33827
-=======
       description: The Subscription Arn.
   dockerimage: demisto/boto3py3:1.0.0.91694
->>>>>>> 90cf3b88
   script: ''
   subtype: python3
   type: python
