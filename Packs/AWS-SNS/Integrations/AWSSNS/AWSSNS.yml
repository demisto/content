category: IT Services
commonfields:
  id: AWS - SNS
  version: -1
configuration:
- display: AWS Default Region
  name: defaultRegion
  type: 0
  required: true
- additionalinfo: When using Access Key and Secret Key, there is no need to use Role Arn
  display: Role Arn
  name: roleArn
  type: 0
  required: false
- display: Role Session Name
  name: roleSessionName
  type: 0
  required: false
- display: Access Key
  name: access_key
  required: true
  type: 0
- display: Secret Key
  name: secret_key
  required: true
  type: 9
- display: Role Session Duration
  name: sessionDuration
  type: 0
  required: false
- additionalinfo: The time in seconds till a timeout exception is reached. You can specify just the read timeout (for example 60) or also the connect timeout followed after a comma (for example 60,10). If a connect timeout is not specified, a default of 10 second will be used.
  display: Timeout
  name: timeout
  type: 0
  required: false
- additionalinfo: 'The maximum number of retry attempts when connection or throttling errors are encountered. Set to 0 to disable retries. The default value is 5 and the limit is 10. Note: Increasing the number of retries will increase the execution time.'
  defaultvalue: '5'
  display: Retries
  name: retries
  type: 0
  required: false
- display: Use system proxy settings
  name: proxy
  type: 8
  required: false
- display: Trust any certificate (not secure)
  name: insecure
  type: 8
  required: false
description: Amazon Web Services Simple Notification Service (SNS).
display: AWS - SNS
name: AWS - SNS
script:
  commands:
  - arguments:
    - description: The ARN of the topic you want to subscribe to.
      name: topicArn
      required: true
    - auto: PREDEFINED
      description: The protocol that you want to use.
      name: protocol
      predefined:
      - http
      - https
      - email
      - email-json
      - sms
      - sqs
      - application
      - lambda
      - firehose
      required: true
    - description: The endpoint that you want to receive notifications.
      name: endpoint
    - auto: PREDEFINED
      description: Sets whether the response from the Subscribe request includes the subscription ARN, even if the subscription is not yet confirmed.
      name: returnSubscriptionArn
      predefined:
      - 'True'
      - 'False'
    - description: The policy that defines how Amazon SNS retries failed deliveries to HTTP/S endpoints.
      name: deliveryPolicy
    - description: The simple JSON object that lets your subscriber receive only a subset of messages, rather than receiving every message published to the topic.
      name: filterPolicy
    - auto: PREDEFINED
      description: When set to true , enables raw message delivery to Amazon SQS or HTTP/S endpoints.
      name: rawMessageDelivery
      predefined:
      - 'True'
      - 'False'
    - description: When specified, sends undeliverable messages to the specified Amazon SQS dead-letter queue.
      name: redrivePolicy
    - description: 'The ARN of the IAM role that has the following: 1. Permission to write to the Kinesis Data Firehose delivery stream 2. Amazon SNS listed as a trusted entity.'
      name: subscriptionRoleArn
    - description: The AWS Region, if not specified the default region will be used.
      name: region
    - description: The Amazon Resource Name (ARN) of the role to assume.
      name: roleArn
    - description: An identifier for the assumed role session.
      name: roleSessionName
    - description: The duration, in seconds, of the role session. The value can range from 900 seconds (15 minutes) up to the maximum session duration setting for the role.
      name: roleSessionDuration
    description: Subscribes an endpoint to an Amazon SNS topic. If the endpoint type is HTTP/S or email, or if the endpoint and the topic are not in the same Amazon Web Services account, the endpoint owner must run the ConfirmSubscription action to confirm the subscription.
    name: aws-sns-create-subscription
    outputs:
    - contextPath: AWS.SNS.Subscriptions.SubscriptionArn
      description: The Subscription Arn.
      type: string
  - arguments:
    - description: Token returned by the previous ListTopics request.
      name: nextToken
    - description: The AWS Region, if not specified the default region will be used.
      name: region
    - description: The Amazon Resource Name (ARN) of the role to assume.
      name: roleArn
    - description: An identifier for the assumed role session.
      name: roleSessionName
    - description: The duration, in seconds, of the role session. The value can range from 900 seconds (15 minutes) up to the maximum session duration setting for the role.
      name: roleSessionDuration
    description: Returns a list of the requester's topics.
    name: aws-sns-list-topics
    outputs:
    - contextPath: AWS.SNS.Topics.TopicArn
      description: The Topic ARN.
      type: string
  - arguments:
    - description: The topic you want to publish to. If you don't specify a value for the TopicArn parameter, you must specify a value for the PhoneNumber or TargetArn parameters.
      name: topicArn
    - description: If you don't specify a value for the TargetArn parameter, you must specify a value for the PhoneNumber or TopicArn parameters.
      name: targetArn
    - description: The phone number to which you want to deliver an SMS message. Use E.164 format.
      name: phoneNumber
    - description: The message you want to send.
      name: message
      required: true
    - description: Optional parameter to be used as the "Subject" line when the message is delivered to email endpoints.
      name: subject
    - description: Set MessageStructure to json if you want to send a different message for each protocol.
      name: messageStructure
    - description: This parameter applies only to FIFO (first-in-first-out) topics.
      name: messageDeduplicationId
    - description: This parameter applies only to FIFO (first-in-first-out) topics.
      name: messageGroupId
    - description: The AWS Region, if not specified the default region will be used.
      name: region
    - description: The Amazon Resource Name (ARN) of the role to assume.
      name: roleArn
    - description: An identifier for the assumed role session.
      name: roleSessionName
    - description: The duration, in seconds, of the role session. The value can range from 900 seconds (15 minutes) up to the maximum session duration setting for the role.
      name: roleSessionDuration
    description: Sends a message to an Amazon SNS topic, a text message (SMS message) directly to a phone number, or a message to a mobile platform endpoint (when you specify the TargetArn ).
    name: aws-sns-send-message
    outputs:
    - contextPath: AWS.SNS.SentMessages
      description: Unique identifier assigned to the published message.
      type: string
  - arguments:
    - description: The name of the new topic.
      name: topicName
      required: true
    - description: The policy that defines how Amazon SNS retries failed deliveries to HTTP/S endpoints.
      name: deliveryPolicy
    - description: The display name to use for a topic with SMS subscriptions.
      name: displayName
    - auto: PREDEFINED
      description: Set to true to create a FIFO topic.
      name: fifoTopic
      predefined:
      - 'true'
      - 'false'
    - description: The policy that defines who can access your topic. By default, only the topic owner can publish or subscribe to the topic.
      name: policy
    - description: The ID of an Amazon Web Services managed customer master key (CMK) for Amazon SNS or a custom CMK.
      name: kmsMasterKeyId
    - auto: PREDEFINED
      description: Enables content-based deduplication.
      name: contentBasedDeduplication
      predefined:
      - 'True'
      - 'False'
    - description: The AWS Region, if not specified the default region will be used.
      name: region
    - description: The Amazon Resource Name (ARN) of the role to assume.
      name: roleArn
    - description: An identifier for the assumed role session.
      name: roleSessionName
    - description: The duration, in seconds, of the role session. The value can range from 900 seconds (15 minutes) up to the maximum session duration setting for the role.
      name: roleSessionDuration
    description: Creates a new a topic to which notifications can be published. You can specify the attribute to create FIFO topic.
    name: aws-sns-create-topic
    outputs:
    - contextPath: AWS.SNS.Topic.TopicArn
      description: The ARN of the created Amazon SNS topic.
  - arguments:
    - description: The ARN of the topic you want to delete.
      name: topicArn
      required: true
    - description: The AWS Region, if not specified the default region will be used.
      name: region
    - description: The Amazon Resource Name (ARN) of the role to assume.
      name: roleArn
    - description: An identifier for the assumed role session.
      name: roleSessionName
    - description: The duration, in seconds, of the role session. The value can range from 900 seconds (15 minutes) up to the maximum session duration setting for the role.
      name: roleSessionDuration
    description: Deletes a topic and all its subscriptions.
    name: aws-sns-delete-topic
  - arguments:
    - description: The ARN of the topic for which you wish to find subscriptions.
      name: topicArn
      required: true
    - description: Token returned by the previous ListTopics request.
      name: nextToken
    - description: The AWS Region, if not specified the default region will be used.
      name: region
    - description: The Amazon Resource Name (ARN) of the role to assume.
      name: roleArn
    - description: An identifier for the assumed role session.
      name: roleSessionName
    - description: The duration, in seconds, of the role session. The value can range from 900 seconds (15 minutes) up to the maximum session duration setting for the role.
      name: roleSessionDuration
    description: Returns a list of the subscriptions to a specific topic. Each call returns a limited list of subscriptions, up to 100.
    name: aws-sns-list-subscriptions-by-topic
    outputs:
    - contextPath: AWS.SNS.Subscriptions.SubscriptionArn
      description: The Subscription Arn.
<<<<<<< HEAD
  dockerimage: demisto/boto3py3:1.0.0.86958
=======
  dockerimage: demisto/boto3py3:1.0.0.87537
>>>>>>> 10a5b290
  script: ''
  subtype: python3
  type: python
fromversion: 6.5.0
tests:
- No tests (auto formatted)<|MERGE_RESOLUTION|>--- conflicted
+++ resolved
@@ -225,11 +225,7 @@
     outputs:
     - contextPath: AWS.SNS.Subscriptions.SubscriptionArn
       description: The Subscription Arn.
-<<<<<<< HEAD
-  dockerimage: demisto/boto3py3:1.0.0.86958
-=======
   dockerimage: demisto/boto3py3:1.0.0.87537
->>>>>>> 10a5b290
   script: ''
   subtype: python3
   type: python
