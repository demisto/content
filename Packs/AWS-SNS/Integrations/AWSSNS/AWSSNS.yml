--- conflicted
+++ resolved
@@ -234,11 +234,7 @@
     outputs:
     - contextPath: AWS.SNS.Subscriptions.SubscriptionArn
       description: The Subscription Arn.
-<<<<<<< HEAD
-  dockerimage: demisto/boto3py3:1.0.0.89611
-=======
   dockerimage: demisto/boto3py3:1.0.0.91694
->>>>>>> 693bcc8a
   script: ''
   subtype: python3
   type: python
