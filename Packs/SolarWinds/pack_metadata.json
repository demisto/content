--- conflicted
+++ resolved
@@ -1,39 +1,4 @@
 {
-<<<<<<< HEAD
-    "name": "SolarWinds",
-    "description": "SolarWinds allows users to fetch alerts and events by using the fetch incidents capability and commands.",
-    "support": "xsoar",
-    "currentVersion": "1.0.2",
-    "author": "Cortex XSOAR",
-    "url": "https://www.paloaltonetworks.com/cortex",
-    "email": "",
-    "created": "2021-04-30T11:19:28Z",
-    "categories": [
-        "Network Security"
-    ],
-    "tags": [
-        "Alerts",
-        "Network"
-    ],
-    "useCases": [
-        "Network Security"
-    ],
-    "keywords": [
-        "SolarWinds",
-        "Network",
-        "Log",
-        "NCM",
-        "NPM",
-        "IPAM",
-        "NTA",
-        "SAM"
-    ],
-    "githubUser": [],
-    "marketplaces": [
-        "xsoar",
-        "marketplacev2"
-    ]
-=======
   "name": "SolarWinds",
   "description": "SolarWinds allows users to fetch alerts and events by using the fetch incidents capability and commands.",
   "support": "xsoar",
@@ -62,6 +27,9 @@
     "NTA",
     "SAM"
   ],
-  "githubUser": []
->>>>>>> a9fa819b
+  "githubUser": [],
+  "marketplaces": [
+    "xsoar",
+    "marketplacev2"
+  ]
 }