{
    "name": "SolarWinds",
    "description": "SolarWinds allows users to fetch alerts and events by using the fetch incidents capability and commands.",
    "support": "xsoar",
<<<<<<< HEAD
    "currentVersion": "1.0.14",
=======
    "currentVersion": "1.0.16",
>>>>>>> 5cfcc708
    "author": "Cortex XSOAR",
    "url": "https://www.paloaltonetworks.com/cortex",
    "email": "",
    "created": "2021-04-30T11:19:28Z",
    "categories": [
        "Network Security"
    ],
    "tags": [],
    "useCases": [],
    "keywords": [
        "SolarWinds",
        "Network",
        "Log",
        "NCM",
        "NPM",
        "IPAM",
        "NTA",
        "SAM"
    ],
    "githubUser": [],
    "marketplaces": [
        "xsoar",
        "marketplacev2"
    ]
}<|MERGE_RESOLUTION|>--- conflicted
+++ resolved
@@ -2,11 +2,7 @@
     "name": "SolarWinds",
     "description": "SolarWinds allows users to fetch alerts and events by using the fetch incidents capability and commands.",
     "support": "xsoar",
-<<<<<<< HEAD
-    "currentVersion": "1.0.14",
-=======
     "currentVersion": "1.0.16",
->>>>>>> 5cfcc708
     "author": "Cortex XSOAR",
     "url": "https://www.paloaltonetworks.com/cortex",
     "email": "",
