--- conflicted
+++ resolved
@@ -1,13 +1,7 @@
-<<<<<<< HEAD
 
 #### Integrations
 
 ##### Mail Listener v2
 
 - Added a feature to support SSL client certificate authentication.
-- Updated the Docker image to: *demisto/py3-tools:1.0.0.64758*.
-=======
-#### Integrations
-##### Mail Listener v2
-- Updated the Docker image to: *demisto/py3-tools:1.0.0.64927*.
->>>>>>> 9d305d44f7af64a93f331f3a233861ec7f65f5e5+- Updated the Docker image to: *demisto/py3-tools:1.0.0.64927*.