--- conflicted
+++ resolved
@@ -62,10 +62,6 @@
             for part in msg.walk():
                 if part.get_content_maintype() == "multipart" or part.get("Content-Disposition") is None:
                     continue
-<<<<<<< HEAD
-
-=======
->>>>>>> 6f77591c
                 filename = part.get_filename()
                 if filename and filename.endswith('.eml'):
                     eml_attachments.append({
