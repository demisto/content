category: Messaging and Conferencing
sectionOrder:
- Connect
- Collect
commonfields:
  id: Mail Listener v2
  version: -1
configuration:
- display: Mail Server Hostname / IP address
  name: MailServerURL
  required: true
  type: 0
  section: Connect
- defaultvalue: '143'
  display: IMAP Port
  name: port
  required: true
  type: 0
  section: Connect
- display: Username
  name: credentials
  required: true
  type: 9
  section: Connect
- defaultvalue: INBOX
  display: Incoming mail folder
  name: folder
  required: true
  type: 0
  section: Connect
- display: Fetch incidents
  name: isFetch
  type: 8
  section: Collect
- display: Incident type
  name: incidentType
  type: 13
  section: Connect
- display: Fetch mails from these senders addresses only (eg. admin@demo.com,test@demo.com)
  name: permittedFromAdd
  type: 0
  section: Collect
  advanced: true
- display: Fetch mails from these domains only (eg. demo.com, test.com)
  name: permittedFromDomain
  type: 0
  section: Collect
  advanced: true
- defaultvalue: 'false'
  additionalinfo: Whether to query search with headers when filtering by sender's email address.
  display: Query search with headers
  name: with_headers
  type: 8
  section: Collect
  advanced: true
- defaultvalue: 1 hour
  display: First fetch time
  name: first_fetch
  type: 0
  section: Collect
- defaultvalue: '50'
  display: The maximum number of incidents to fetch each time
  name: limit
  type: 0
  section: Collect
- display: Delete processed emails
  name: delete_processed
  type: 8
  section: Collect
  advanced: true
- display: Include raw body in incidents
  name: Include_raw_body
  type: 8
  section: Collect
  advanced: true
- display: Save the email .eml file
  name: save_file
  type: 8
  section: Collect
  advanced: true
- defaultvalue: 'true'
  display: Use TLS for connection (defaults to True)
  name: TLS_connection
  type: 8
  section: Connect
  advanced: true
- display: Trust any certificate (not secure)
  name: insecure
  type: 8
  section: Connect
  advanced: true
description: Listens to a mailbox and enables incident triggering via e-mail.
display: Mail Listener v2
name: Mail Listener v2
script:
  commands:
  - description: Retrieves emails according to the configuration.
    name: mail-listener-list-emails
    outputs:
    - contextPath: MailListener.EmailPreview.Subject
      description: The subject of the email.
      type: String
    - contextPath: MailListener.EmailPreview.Date
      description: The date when the mail was received.
      type: Date
    - contextPath: MailListener.EmailPreview.To
      description: The recipient of the email.
      type: String
    - contextPath: MailListener.EmailPreview.From
      description: The sender of the email.
      type: String
    - contextPath: MailListener.EmailPreview.ID
      description: The ID of the email.
      type: string
  - arguments:
    - description: The message ID retrieved from the 'mail-listener-list-emails' command.
      name: message-id
      required: true
    description: Retrieves an email by email ID.
    name: mail-listener-get-email
    outputs:
    - contextPath: MailListener.Email.to
      description: The recipients of the email.
      type: String
    - contextPath: MailListener.Email.cc
      description: The cc of the email.
      type: String
    - contextPath: MailListener.Email.bcc
      description: The bcc of the email.
      type: String
    - contextPath: MailListener.Email.from
      description: The sender of the email.
      type: String
    - contextPath: MailListener.Email.format
      description: The format of the email.
      type: String
    - contextPath: MailListener.Email.text
      description: The plain text of the email.
      type: String
    - contextPath: MailListener.Email.HTML
      description: The HTML display of the email, if it exists.
      type: String
    - contextPath: MailListener.Email.subject
      description: The subject of the email.
      type: String
    - contextPath: MailListener.Email.attachments
      description: The attachments of the email, if it exists.
      type: String
    - contextPath: MailListener.Email.headers
      description: The headers of the email.
      type: String
  - arguments:
    - description: The message ID retrieved from the 'mail-listener-list-emails' command.
      name: message-id
      required: true
    description: Fetches an email by message ID and returns the information in an eml file format.
    name: mail-listener-get-email-as-eml
  dockerimage: demisto/py3-tools:1.0.0.64131
  isfetch: true
<<<<<<< HEAD
=======
  runonce: false
>>>>>>> 9ddafcfd
  script: '-'
  subtype: python3
  type: python
tests:
- Mail-Listener Test Playbook
defaultmapperin: mail-listener-mapper
defaultclassifier: mail-listener
fromversion: 5.0.0<|MERGE_RESOLUTION|>--- conflicted
+++ resolved
@@ -157,10 +157,7 @@
     name: mail-listener-get-email-as-eml
   dockerimage: demisto/py3-tools:1.0.0.64131
   isfetch: true
-<<<<<<< HEAD
-=======
   runonce: false
->>>>>>> 9ddafcfd
   script: '-'
   subtype: python3
   type: python
