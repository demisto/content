category: Messaging and Conferencing
sectionOrder:
- Connect
- Collect
commonfields:
  id: Mail Listener v2
  version: -1
configuration:
- display: Mail Server Hostname / IP address
  name: MailServerURL
  required: true
  type: 0
  section: Connect
- defaultvalue: '143'
  display: IMAP Port
  name: port
  required: true
  type: 0
  section: Connect
- display: Username
  name: credentials
  required: true
  type: 9
  section: Connect
- defaultvalue: INBOX
  display: Incoming mail folder
  name: folder
  required: true
  type: 0
  section: Connect
- display: Fetch incidents
  name: isFetch
  required: false
  type: 8
  section: Collect
- display: Incident type
  name: incidentType
  required: false
  type: 13
  section: Connect
- display: Fetch mails from these senders addresses only (eg. admin@demo.com,test@demo.com)
  name: permittedFromAdd
  required: false
  type: 0
  section: Collect
  advanced: true
- display: Fetch mails from these domains only (eg. demo.com, test.com)
  name: permittedFromDomain
  required: false
  type: 0
  section: Collect
  advanced: true
- defaultvalue: 'false'
  additionalinfo: Whether to query search with headers when filtering by sender's email address.
  display: Query search with headers
  name: with_headers
  required: false
  type: 8
  section: Collect
  advanced: true
- defaultvalue: 1 hour
  display: First fetch time
  name: first_fetch
  required: false
  type: 0
  section: Collect
- defaultvalue: '50'
  display: The maximum number of incidents to fetch each time
  name: limit
  required: false
  type: 0
  section: Collect
- display: Delete processed emails
  name: delete_processed
  required: false
  type: 8
  section: Collect
  advanced: true
- display: Include raw body in incidents
  name: Include_raw_body
  required: false
  type: 8
  section: Collect
  advanced: true
- display: Save the email .eml file
  name: save_file
  required: false
  type: 8
  section: Collect
  advanced: true
- defaultvalue: 'true'
  display: Use TLS for connection (defaults to True)
  name: TLS_connection
  required: false
  type: 8
  section: Connect
  advanced: true
- display: Trust any certificate (not secure)
  name: insecure
  required: false
  type: 8
  section: Connect
  advanced: true
description: Listens to a mailbox and enables incident triggering via e-mail.
display: Mail Listener v2
name: Mail Listener v2
script:
  commands:
  - deprecated: false
    description: Retrieves emails according to the configuration.
    execution: false
    name: mail-listener-list-emails
    outputs:
    - contextPath: MailListener.EmailPreview.Subject
      description: The subject of the email.
      type: String
    - contextPath: MailListener.EmailPreview.Date
      description: The date when the mail was received.
      type: Date
    - contextPath: MailListener.EmailPreview.To
      description: The recipient of the email.
      type: String
    - contextPath: MailListener.EmailPreview.From
      description: The sender of the email.
      type: String
    - contextPath: MailListener.EmailPreview.ID
      description: The ID of the email.
      type: string
  - arguments:
    - default: false
      description: The message ID retrieved from the 'mail-listener-list-emails' command.
      isArray: false
      name: message-id
      required: true
      secret: false
    deprecated: false
    description: Retrieves an email by email ID.
    execution: false
    name: mail-listener-get-email
    outputs:
    - contextPath: MailListener.Email.to
      description: The recipients of the email.
      type: String
    - contextPath: MailListener.Email.cc
      description: The cc of the email.
      type: String
    - contextPath: MailListener.Email.bcc
      description: The bcc of the email.
      type: String
    - contextPath: MailListener.Email.from
      description: The sender of the email.
      type: String
    - contextPath: MailListener.Email.format
      description: The format of the email.
      type: String
    - contextPath: MailListener.Email.text
      description: The plain text of the email.
      type: String
    - contextPath: MailListener.Email.HTML
      description: The HTML display of the email, if it exists.
      type: String
    - contextPath: MailListener.Email.subject
      description: The subject of the email.
      type: String
    - contextPath: MailListener.Email.attachments
      description: The attachments of the email, if it exists.
      type: String
    - contextPath: MailListener.Email.headers
      description: The headers of the email.
      type: String
  - arguments:
    - default: false
      description: The message ID retrieved from the 'mail-listener-list-emails' command.
      isArray: false
      name: message-id
      required: true
      secret: false
    deprecated: false
    description: Fetches an email by message ID and returns the information in an eml file format.
    execution: false
    name: mail-listener-get-email-as-eml
<<<<<<< HEAD
  dockerimage: demisto/py3-tools:1.0.0.61931
=======
  dockerimage: demisto/py3-tools:1.0.0.63020
>>>>>>> a56da0f6
  feed: false
  isfetch: true
  longRunning: false
  longRunningPort: false
  runonce: false
  script: '-'
  subtype: python3
  type: python
tests:
- Mail-Listener Test Playbook
defaultmapperin: mail-listener-mapper
defaultclassifier: mail-listener
fromversion: 5.0.0<|MERGE_RESOLUTION|>--- conflicted
+++ resolved
@@ -179,11 +179,7 @@
     description: Fetches an email by message ID and returns the information in an eml file format.
     execution: false
     name: mail-listener-get-email-as-eml
-<<<<<<< HEAD
-  dockerimage: demisto/py3-tools:1.0.0.61931
-=======
   dockerimage: demisto/py3-tools:1.0.0.63020
->>>>>>> a56da0f6
   feed: false
   isfetch: true
   longRunning: false
