--- conflicted
+++ resolved
@@ -153,11 +153,7 @@
       eml file format.
     execution: false
     name: mail-listener-get-email-as-eml
-<<<<<<< HEAD
-  dockerimage: demisto/py3-tools:1.0.0.37249
-=======
   dockerimage: demisto/py3-tools:1.0.0.37427
->>>>>>> c4f847f2
   feed: false
   isfetch: true
   longRunning: false
