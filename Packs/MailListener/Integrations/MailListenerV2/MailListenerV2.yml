--- conflicted
+++ resolved
@@ -153,11 +153,7 @@
       eml file format.
     execution: false
     name: mail-listener-get-email-as-eml
-<<<<<<< HEAD
-  dockerimage: demisto/py3-tools:0.0.1.30715
-=======
   dockerimage: demisto/py3-tools:1.0.0.32758
->>>>>>> 6db1cba3
   feed: false
   isfetch: true
   longRunning: false
