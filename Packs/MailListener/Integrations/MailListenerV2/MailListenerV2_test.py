from datetime import datetime
from freezegun import freeze_time
import pytest

MAIL_STRING = br"""Delivered-To: to@test1.com
MIME-Version: 1.0
From: John Smith <from@test1.com>
Date: Mon, 10 Aug 2020 10:17:16 +0300
Subject: Testing email for mail listener
To: to@test1.com
Content-Type: multipart/alternative; boundary="0000000000002b271405ac80bf8b"


--0000000000002b271405ac80bf8b
Content-Type: text/plain; charset="UTF-8"



--0000000000002b271405ac80bf8b
Content-Type: text/html; charset="UTF-8"

<div dir="ltr"><br></div>
<p>C:\Users</p>
<p>C:\\Users</p>

--0000000000002b271405ac80bf8b--
"""

MAIL_STRING_NO_DATE = br"""Delivered-To: to@test1.com
MIME-Version: 1.0
From: John Smith <from@test1.com>
Date:
Subject: Testing email for mail listener
To: to@test1.com
Content-Type: multipart/alternative; boundary="0000000000002b271405ac80bf8b"


--0000000000002b271405ac80bf8b
Content-Type: text/plain; charset="UTF-8"



--0000000000002b271405ac80bf8b
Content-Type: text/html; charset="UTF-8"

<div dir="ltr"><br></div>
<p>C:\Users</p>
<p>C:\\Users</p>

--0000000000002b271405ac80bf8b--
"""

MAIL_STRING_NOT_BYTES = r"""Delivered-To: to@test1.com
MIME-Version: 1.0
From: John Smith <from@test1.com>
Date: Mon, 10 Aug 2020 10:17:16 +0300
Subject: Testing email for mail listener
To: to@test1.com
Content-Type: multipart/alternative; boundary="0000000000002b271405ac80bf8b"


--0000000000002b271405ac80bf8b
Content-Type: text/plain; charset="UTF-8"



--0000000000002b271405ac80bf8b
Content-Type: text/html; charset="UTF-8"

<div dir="ltr"><br></div>
<p>C:\Users</p>

--0000000000002b271405ac80bf8b--
"""
EXPECTED_LABELS = [
    {'type': 'Email/from', 'value': 'from@test1.com'},
    {'type': 'Email/format', 'value': 'multipart/alternative'}, {'type': 'Email/text', 'value': ''},
    {'type': 'Email/subject', 'value': 'Testing email for mail listener'},
    {'type': 'Email/headers/Delivered-To', 'value': 'to@test1.com'},
    {'type': 'Email/headers/MIME-Version', 'value': '1.0'},
    {'type': 'Email/headers/From', 'value': 'John Smith <from@test1.com>'},
    {'type': 'Email/headers/Date', 'value': 'Mon, 10 Aug 2020 10:17:16 +0300'},
    {'type': 'Email/headers/Subject', 'value': 'Testing email for mail listener'},
    {'type': 'Email/headers/To', 'value': 'to@test1.com'},
    {'type': 'Email/headers/Content-Type',
     'value': 'multipart/alternative; boundary="0000000000002b271405ac80bf8b"'},
    {'type': 'Email', 'value': 'to@test1.com'},
    {'type': 'Email/html', 'value': '<div dir="ltr"><br></div>\n<p>C:\\\\Users</p>\n<p>C:\\\\Users</p>'}]


@freeze_time("2022-12-11 13:40:00 UTC")
@pytest.mark.parametrize('mail_string, mail_date',
                         [(MAIL_STRING, '2020-08-10T07:17:16+00:00'),
                          (MAIL_STRING_NO_DATE, "2022-12-11T13:40:00+00:00")])
def test_convert_to_incident(mail_string, mail_date):
    """
    Given:
        - Bytes representation of a mail

        When:
        - Parsing it to incidents

        Then:
        - Validate the 'attachments', 'occurred', 'details' and 'name' fields are parsed as expected
    """
    from MailListenerV2 import Email
    email = Email(mail_string, False, False, 0)
    incident = email.convert_to_incident()
    assert incident['occurred'] == mail_date
    assert incident['details'] == email.text or email.html
    assert incident['name'] == email.subject


@pytest.mark.parametrize(
    'time_to_fetch_from, with_header, permitted_from_addresses, permitted_from_domains, uid_to_fetch_from, expected_query',
    # noqa: E501
    [
        (
                datetime(year=2020, month=10, day=1),  # noqa: E126
                False,  # noqa: E126
                ['test1@mail.com', 'test2@mail.com'],
                ['test1.com', 'domain2.com'],
                4,
                [
                    'OR',
                    'OR',
                    'OR',
                    'FROM',
                    'domain2.com',
                    'FROM',
                    'test1.com',
                    'FROM',
                    'test1@mail.com',
                    'FROM',
                    'test2@mail.com',
                    'SINCE',
                    datetime(year=2020, month=10, day=1),
                    'UID',
                    '4:*'
                ]
        ),
        (
                datetime(year=2020, month=10, day=1),  # noqa: E126
                True,  # noqa: E126
                ['test1@mail.com', 'test2@mail.com'],
                ['test1.com', 'domain2.com'],
                4,
                [
                    'OR',
                    'OR',
                    'OR',
                    'HEADER',
                    'FROM',
                    'domain2.com',
                    'HEADER',
                    'FROM',
                    'test1.com',
                    'HEADER',
                    'FROM',
                    'test1@mail.com',
                    'HEADER',
                    'FROM',
                    'test2@mail.com',
                    'SINCE',
                    datetime(year=2020, month=10, day=1),
                    'UID',
                    '4:*'
                ]
        ),
        (
                None,  # noqa: E126
                '',  # noqa: E126
                [],
                [],
                1,
                [
                    'UID',
                    '1:*'
                ]
        )
    ]
)
def test_generate_search_query(
        time_to_fetch_from, with_header, permitted_from_addresses, permitted_from_domains, uid_to_fetch_from,
        expected_query
):
    """
    Given:
        - The date from which mails should be queried
        - A list of email addresses from which mails should be queried
        - A list of domains from which mails should be queried

        When:
        - Generating search query from these arguments

        Then:
        - Validate the search query as enough 'OR's in the beginning (Σ(from n=0to(len(addresses)+len(domains)))s^(n-1))
        - Validate the search query has FROM before each address or domain
        - Validate query has SINCE before the datetime object
    """
    from MailListenerV2 import generate_search_query
    assert generate_search_query(
        time_to_fetch_from, with_header, permitted_from_addresses, permitted_from_domains, uid_to_fetch_from
    ) == expected_query


def test_generate_labels():
    """
        Given:
        - Bytes representation of a mail

        When:
        - Generating mail labels

        Then:
        - Validate all expected labels are in the generated labels
    """
    from MailListenerV2 import Email
    email = Email(MAIL_STRING, False, False, 0)
    labels = email._generate_labels()
    for label in EXPECTED_LABELS:
        assert label in labels, f'Label {label} was not found in the generated labels, {labels}'


def mock_email():
    from unittest.mock import patch
    from MailListenerV2 import Email
    with patch.object(Email, '__init__', lambda a, b, c, d, e: None):
        email = Email('data', False, False, 0)
        email.id = 0
        email.date = 0
        return email


@pytest.mark.parametrize('src_data, expected', [({1: {b'RFC822': br'C:\User\u'}}, br'C:\User\u'),
                                                ({2: {b'RFC822': br'C:\User\u'}}, br'C:\User\u')])
def test_fetch_mail_gets_bytes(mocker, src_data, expected):
    """
    Given:
        A byte string representing response from API
    When:
        1. The string returns as string
        2. The string returns as bytes
    Then:
        validates Email is called with a bytes string.
    """
    from MailListenerV2 import fetch_mails
    import demistomock as demisto
    from imapclient import IMAPClient

    mail_mocker = mocker.patch('MailListenerV2.Email', return_value=mock_email())
    mocker.patch.object(demisto, 'debug')
    mocker.patch.object(IMAPClient, 'search')
    mocker.patch.object(IMAPClient, 'fetch', return_value=src_data)
    mocker.patch.object(IMAPClient, '_create_IMAP4')
    fetch_mails(IMAPClient('http://example_url.com'))
    assert mail_mocker.call_args[0][0] == expected


def test_get_eml_attachments():
    from MailListenerV2 import Email
    import email
    # Test an email with a PNG attachment
    with open(
            'test_data/eml-with-jpeg.eml', "rb") as f:
        msg = email.message_from_bytes(f.read())
    res = Email.get_eml_attachments(msg.as_bytes())
    assert res == []
    # Test an email with EML attachment
    with open(
            'test_data/eml-with-eml-with-attachment.eml', "rb") as f:
        msg = email.message_from_bytes(f.read())
    res = Email.get_eml_attachments(msg.as_bytes())
    assert res[0]['filename'] == 'Test with an image.eml'


@pytest.mark.parametrize('cert_and_key', [
    # - cert and key are in the integration instance parameters
    # - private key is OpenSSL format
    # *** The cert and key below are not used in the real services, and only used for testing.
    ({
        'password': '-----BEGIN CERTIFICATE----- '\
                    'MIIDlzCCAX+gAwIBAgIUbN3atZY05K7SilRtY78y2ZON28QwDQYJKoZIhvcNAQEN '\
                    'BQAwJTEjMCEGA1UEAwwaTWFpbCBMaXN0ZW5lciBUZXN0IFJvb3QgQ0EwHhcNMjMw '\
                    'NzExMDA1NzI4WhcNMzMwNzExMDA1NzI4WjAaMRgwFgYDVQQDDA90ZXN0IGNsaWVu '\
                    'dCBlY2MwdjAQBgcqhkjOPQIBBgUrgQQAIgNiAARFTRK4qjfOkK25NAssTni1/bKD '\
                    'TvEtmBFy5N0Qi+kisnUS05e9Okp2d8txhClwbjFbiunaNcHxdKJkOY6p/VFpzERE '\
                    'gtGiLBVZf8YrYOBPHc93tFiWs7+z1C63uNRUVGujeDB2MB8GA1UdIwQYMBaAFDh6 '\
                    'N1cbIXsS4uo15Ha9fKZrEbcHMB0GA1UdDgQWBBRFSQMsVOPCmzMbvjnrYMGF1ZNs '\
                    '8DAMBgNVHRMBAf8EAjAAMA4GA1UdDwEB/wQEAwIE8DAWBgNVHSUBAf8EDDAKBggr '\
                    'BgEFBQcDAjANBgkqhkiG9w0BAQ0FAAOCAgEAJKmlIV9Du9pnA98vw4GsurAeXU3Y '\
                    'KlzMyffzIVF+CGTpUFmXIGu1KccZREGQEZpxotYF71HCCqPBUcQD8rRoetxX3wa6 '\
                    'iqk6Q3Pm9Jt8/P365vydvcsKvTEeP8NTWKVip7U8xgAIjykBdnEPu9Uq7x+bePiG '\
                    'Pqd2Mpzr+mydbU/3mzrZXm/3B0aNiYZdXSpkF4qwZ7lakFvn0MI1M9+B2Am+rNdJ '\
                    'AoBBQTwS+1pUZoKV3gXMRWKCHj5cbltf1+Lzhh64A8s8k0o1cFyXfSFZ/PJI2rve '\
                    'ZOKGQ8qIeF3FPCaX5TVvla9J5Mxz5ETXv5zWpK/H4VgPbLf1cZPGFHnYatKkXMvM '\
                    '05UZ1FmdmJSS8CQQ7AwRsAyWOrbnfUf3Xv5UVFlgGYbsM1+ENbs9Mpn9mq0zq7+J '\
                    'ONxkmyrkP3Gi/ZK1k9fZuE+WGrnzkP6zUMA76Zr2uH8Gq5Bt89jTl9gAAYuaIDSe '\
                    'TQDQuO+Pb6XYiJaUg3LbkAnUSQHawZ6DfAMghevCPTIrTFLTUi8gILIpN2ghfv+z '\
                    'R2DE2xaKvNzNgEfPxR94haUGZy6eExteWFVbJAbQotux2poksrFqdgTW/7qntrpN '\
                    'l2AxOYvV/yu0yDjf/kyzt2aoWsbxClNv3jrbAj3m6raY/e6lcr6IuMYWMtO2F3n+ '\
                    'OzZEXmZyHr121wY= '\
                    '-----END CERTIFICATE----- '\
                    '-----BEGIN EC PRIVATE KEY----- '\
                    'MIGkAgEBBDCUBWVfn8bslTSkoWyA47lB8CwM/R5dlHrH4R52FkCmFFttnlotCt2v '\
                    'OCzaIX4lCIygBwYFK4EEACKhZANiAARFTRK4qjfOkK25NAssTni1/bKDTvEtmBFy '\
                    '5N0Qi+kisnUS05e9Okp2d8txhClwbjFbiunaNcHxdKJkOY6p/VFpzEREgtGiLBVZ '\
                    'f8YrYOBPHc93tFiWs7+z1C63uNRUVGs= '\
                    '-----END EC PRIVATE KEY-----'
    }
    ),
    # - cert and key are in the Certificate section of the Credentials
    # - private key is OpenSSL format
    # *** The cert and key below are not used in the real services, and only used for testing.
    ({
        'credentials': {
            'sshkey': '''
-----BEGIN CERTIFICATE-----
MIIDlzCCAX+gAwIBAgIUbN3atZY05K7SilRtY78y2ZON28QwDQYJKoZIhvcNAQEN
BQAwJTEjMCEGA1UEAwwaTWFpbCBMaXN0ZW5lciBUZXN0IFJvb3QgQ0EwHhcNMjMw
NzExMDA1NzI4WhcNMzMwNzExMDA1NzI4WjAaMRgwFgYDVQQDDA90ZXN0IGNsaWVu
dCBlY2MwdjAQBgcqhkjOPQIBBgUrgQQAIgNiAARFTRK4qjfOkK25NAssTni1/bKD
TvEtmBFy5N0Qi+kisnUS05e9Okp2d8txhClwbjFbiunaNcHxdKJkOY6p/VFpzERE
gtGiLBVZf8YrYOBPHc93tFiWs7+z1C63uNRUVGujeDB2MB8GA1UdIwQYMBaAFDh6
N1cbIXsS4uo15Ha9fKZrEbcHMB0GA1UdDgQWBBRFSQMsVOPCmzMbvjnrYMGF1ZNs
8DAMBgNVHRMBAf8EAjAAMA4GA1UdDwEB/wQEAwIE8DAWBgNVHSUBAf8EDDAKBggr
BgEFBQcDAjANBgkqhkiG9w0BAQ0FAAOCAgEAJKmlIV9Du9pnA98vw4GsurAeXU3Y
KlzMyffzIVF+CGTpUFmXIGu1KccZREGQEZpxotYF71HCCqPBUcQD8rRoetxX3wa6
iqk6Q3Pm9Jt8/P365vydvcsKvTEeP8NTWKVip7U8xgAIjykBdnEPu9Uq7x+bePiG
Pqd2Mpzr+mydbU/3mzrZXm/3B0aNiYZdXSpkF4qwZ7lakFvn0MI1M9+B2Am+rNdJ
AoBBQTwS+1pUZoKV3gXMRWKCHj5cbltf1+Lzhh64A8s8k0o1cFyXfSFZ/PJI2rve
ZOKGQ8qIeF3FPCaX5TVvla9J5Mxz5ETXv5zWpK/H4VgPbLf1cZPGFHnYatKkXMvM
05UZ1FmdmJSS8CQQ7AwRsAyWOrbnfUf3Xv5UVFlgGYbsM1+ENbs9Mpn9mq0zq7+J
ONxkmyrkP3Gi/ZK1k9fZuE+WGrnzkP6zUMA76Zr2uH8Gq5Bt89jTl9gAAYuaIDSe
TQDQuO+Pb6XYiJaUg3LbkAnUSQHawZ6DfAMghevCPTIrTFLTUi8gILIpN2ghfv+z
R2DE2xaKvNzNgEfPxR94haUGZy6eExteWFVbJAbQotux2poksrFqdgTW/7qntrpN
l2AxOYvV/yu0yDjf/kyzt2aoWsbxClNv3jrbAj3m6raY/e6lcr6IuMYWMtO2F3n+
OzZEXmZyHr121wY=
-----END CERTIFICATE-----
-----BEGIN EC PRIVATE KEY-----
MIGkAgEBBDCUBWVfn8bslTSkoWyA47lB8CwM/R5dlHrH4R52FkCmFFttnlotCt2v
OCzaIX4lCIygBwYFK4EEACKhZANiAARFTRK4qjfOkK25NAssTni1/bKDTvEtmBFy
5N0Qi+kisnUS05e9Okp2d8txhClwbjFbiunaNcHxdKJkOY6p/VFpzEREgtGiLBVZ
f8YrYOBPHc93tFiWs7+z1C63uNRUVGs=
-----END EC PRIVATE KEY-----
'''
        }
    }
    ),
    # - cert and key are in the integration instance parameters
    # - private key is PKCS#8 PEM
    # *** The cert and key below are not used in the real services, and only used for testing.
    ({
        'password': '-----BEGIN CERTIFICATE----- '\
                    'MIIDlzCCAX+gAwIBAgIUbN3atZY05K7SilRtY78y2ZON28QwDQYJKoZIhvcNAQEN '\
                    'BQAwJTEjMCEGA1UEAwwaTWFpbCBMaXN0ZW5lciBUZXN0IFJvb3QgQ0EwHhcNMjMw '\
                    'NzExMDA1NzI4WhcNMzMwNzExMDA1NzI4WjAaMRgwFgYDVQQDDA90ZXN0IGNsaWVu '\
                    'dCBlY2MwdjAQBgcqhkjOPQIBBgUrgQQAIgNiAARFTRK4qjfOkK25NAssTni1/bKD '\
                    'TvEtmBFy5N0Qi+kisnUS05e9Okp2d8txhClwbjFbiunaNcHxdKJkOY6p/VFpzERE '\
                    'gtGiLBVZf8YrYOBPHc93tFiWs7+z1C63uNRUVGujeDB2MB8GA1UdIwQYMBaAFDh6 '\
                    'N1cbIXsS4uo15Ha9fKZrEbcHMB0GA1UdDgQWBBRFSQMsVOPCmzMbvjnrYMGF1ZNs '\
                    '8DAMBgNVHRMBAf8EAjAAMA4GA1UdDwEB/wQEAwIE8DAWBgNVHSUBAf8EDDAKBggr '\
                    'BgEFBQcDAjANBgkqhkiG9w0BAQ0FAAOCAgEAJKmlIV9Du9pnA98vw4GsurAeXU3Y '\
                    'KlzMyffzIVF+CGTpUFmXIGu1KccZREGQEZpxotYF71HCCqPBUcQD8rRoetxX3wa6 '\
                    'iqk6Q3Pm9Jt8/P365vydvcsKvTEeP8NTWKVip7U8xgAIjykBdnEPu9Uq7x+bePiG '\
                    'Pqd2Mpzr+mydbU/3mzrZXm/3B0aNiYZdXSpkF4qwZ7lakFvn0MI1M9+B2Am+rNdJ '\
                    'AoBBQTwS+1pUZoKV3gXMRWKCHj5cbltf1+Lzhh64A8s8k0o1cFyXfSFZ/PJI2rve '\
                    'ZOKGQ8qIeF3FPCaX5TVvla9J5Mxz5ETXv5zWpK/H4VgPbLf1cZPGFHnYatKkXMvM '\
                    '05UZ1FmdmJSS8CQQ7AwRsAyWOrbnfUf3Xv5UVFlgGYbsM1+ENbs9Mpn9mq0zq7+J '\
                    'ONxkmyrkP3Gi/ZK1k9fZuE+WGrnzkP6zUMA76Zr2uH8Gq5Bt89jTl9gAAYuaIDSe '\
                    'TQDQuO+Pb6XYiJaUg3LbkAnUSQHawZ6DfAMghevCPTIrTFLTUi8gILIpN2ghfv+z '\
                    'R2DE2xaKvNzNgEfPxR94haUGZy6eExteWFVbJAbQotux2poksrFqdgTW/7qntrpN '\
                    'l2AxOYvV/yu0yDjf/kyzt2aoWsbxClNv3jrbAj3m6raY/e6lcr6IuMYWMtO2F3n+ '\
                    'OzZEXmZyHr121wY= '\
                    '-----END CERTIFICATE----- '\
                    '-----BEGIN PRIVATE KEY----- '\
                    'MIG2AgEAMBAGByqGSM49AgEGBSuBBAAiBIGeMIGbAgEBBDCUBWVfn8bslTSkoWyA '\
                    '47lB8CwM/R5dlHrH4R52FkCmFFttnlotCt2vOCzaIX4lCIyhZANiAARFTRK4qjfO '\
                    'kK25NAssTni1/bKDTvEtmBFy5N0Qi+kisnUS05e9Okp2d8txhClwbjFbiunaNcHx '\
                    'dKJkOY6p/VFpzEREgtGiLBVZf8YrYOBPHc93tFiWs7+z1C63uNRUVGs= '\
                    '-----END PRIVATE KEY-----'
    }
    ),
    # - cert and key are in the Certificate secion of the Credentials
    # - private key is PKCS#8 PEM
    # *** The cert and key below are not used in the real services, and only used for testing.
    ({
        'credentials': {
            'sshkey': '''
-----BEGIN CERTIFICATE-----
MIIDlzCCAX+gAwIBAgIUbN3atZY05K7SilRtY78y2ZON28QwDQYJKoZIhvcNAQEN
BQAwJTEjMCEGA1UEAwwaTWFpbCBMaXN0ZW5lciBUZXN0IFJvb3QgQ0EwHhcNMjMw
NzExMDA1NzI4WhcNMzMwNzExMDA1NzI4WjAaMRgwFgYDVQQDDA90ZXN0IGNsaWVu
dCBlY2MwdjAQBgcqhkjOPQIBBgUrgQQAIgNiAARFTRK4qjfOkK25NAssTni1/bKD
TvEtmBFy5N0Qi+kisnUS05e9Okp2d8txhClwbjFbiunaNcHxdKJkOY6p/VFpzERE
gtGiLBVZf8YrYOBPHc93tFiWs7+z1C63uNRUVGujeDB2MB8GA1UdIwQYMBaAFDh6
N1cbIXsS4uo15Ha9fKZrEbcHMB0GA1UdDgQWBBRFSQMsVOPCmzMbvjnrYMGF1ZNs
8DAMBgNVHRMBAf8EAjAAMA4GA1UdDwEB/wQEAwIE8DAWBgNVHSUBAf8EDDAKBggr
BgEFBQcDAjANBgkqhkiG9w0BAQ0FAAOCAgEAJKmlIV9Du9pnA98vw4GsurAeXU3Y
KlzMyffzIVF+CGTpUFmXIGu1KccZREGQEZpxotYF71HCCqPBUcQD8rRoetxX3wa6
iqk6Q3Pm9Jt8/P365vydvcsKvTEeP8NTWKVip7U8xgAIjykBdnEPu9Uq7x+bePiG
Pqd2Mpzr+mydbU/3mzrZXm/3B0aNiYZdXSpkF4qwZ7lakFvn0MI1M9+B2Am+rNdJ
AoBBQTwS+1pUZoKV3gXMRWKCHj5cbltf1+Lzhh64A8s8k0o1cFyXfSFZ/PJI2rve
ZOKGQ8qIeF3FPCaX5TVvla9J5Mxz5ETXv5zWpK/H4VgPbLf1cZPGFHnYatKkXMvM
05UZ1FmdmJSS8CQQ7AwRsAyWOrbnfUf3Xv5UVFlgGYbsM1+ENbs9Mpn9mq0zq7+J
ONxkmyrkP3Gi/ZK1k9fZuE+WGrnzkP6zUMA76Zr2uH8Gq5Bt89jTl9gAAYuaIDSe
TQDQuO+Pb6XYiJaUg3LbkAnUSQHawZ6DfAMghevCPTIrTFLTUi8gILIpN2ghfv+z
R2DE2xaKvNzNgEfPxR94haUGZy6eExteWFVbJAbQotux2poksrFqdgTW/7qntrpN
l2AxOYvV/yu0yDjf/kyzt2aoWsbxClNv3jrbAj3m6raY/e6lcr6IuMYWMtO2F3n+
OzZEXmZyHr121wY=
-----END CERTIFICATE-----
-----BEGIN PRIVATE KEY-----
MIG2AgEAMBAGByqGSM49AgEGBSuBBAAiBIGeMIGbAgEBBDCUBWVfn8bslTSkoWyA
47lB8CwM/R5dlHrH4R52FkCmFFttnlotCt2vOCzaIX4lCIyhZANiAARFTRK4qjfO
kK25NAssTni1/bKDTvEtmBFy5N0Qi+kisnUS05e9Okp2d8txhClwbjFbiunaNcHx
dKJkOY6p/VFpzEREgtGiLBVZf8YrYOBPHc93tFiWs7+z1C63uNRUVGs=
-----END PRIVATE KEY-----
'''
        }
    }
    )
])
def test_load_client_cert_and_key(mocker, cert_and_key):
    """
    Given:
        Client cetifcates and private keys from the integration's parameters
    When:
<<<<<<< HEAD
        Authenticating the client using SSL client certificate authentication 
=======
        Authenticating the client using SSL client certificate authentication
>>>>>>> bdac2fdb
    Then:
        1. Validate that the SSLContext object, that is used for authentication,
        is given the correct file that holds the certificates
        2. The function 'load_client_cert_and_key' returns True, inidicating that we are using
        SSL client certificate authentication
    """
    from MailListenerV2 import load_client_cert_and_key
    import ssl
    import tempfile

    params = {
        'clientCertAndKey': cert_and_key
    }

    named_temporary_file_mocker = mocker.patch('MailListenerV2.NamedTemporaryFile',
                                               return_value=tempfile.NamedTemporaryFile(mode='w'))
    ssl_ctx = ssl.create_default_context()
    ssl_ctx.check_hostname = False
    ssl_ctx.verify_mode = ssl.CERT_NONE
    ssl_ctx.minimum_version = ssl.TLSVersion.TLSv1_2
    load_cert_chain_mocker = mocker.patch.object(ssl_ctx, 'load_cert_chain')
    assert (load_client_cert_and_key(ssl_ctx, params) is True)
    assert load_cert_chain_mocker.call_args_list[0][1].get('certfile') == named_temporary_file_mocker.return_value.name


def test_load_empty_client_cert_and_key_():
    """
    Given:
        Client cetifcates and private keys are not configured in the integration's parameters
    When:
        Authenticating the client
    Then:
        The function 'load_client_cert_and_key' returns False, inidicating that we are not
        using SSL client certificate authentication
    """
    from MailListenerV2 import load_client_cert_and_key
    import ssl

    # - No certificates and private keys
    params: dict[str, dict] = {
        'clientCertAndKey': {
        }
    }

    ssl_ctx = ssl.create_default_context()
    ssl_ctx.check_hostname = False
    ssl_ctx.verify_mode = ssl.CERT_NONE
    ssl_ctx.minimum_version = ssl.TLSVersion.TLSv1_2
    assert (load_client_cert_and_key(ssl_ctx, params) is False)<|MERGE_RESOLUTION|>--- conflicted
+++ resolved
@@ -425,11 +425,7 @@
     Given:
         Client cetifcates and private keys from the integration's parameters
     When:
-<<<<<<< HEAD
-        Authenticating the client using SSL client certificate authentication 
-=======
         Authenticating the client using SSL client certificate authentication
->>>>>>> bdac2fdb
     Then:
         1. Validate that the SSLContext object, that is used for authentication,
         is given the correct file that holds the certificates
