{
    "name": "Access Investigation",
    "description": "This Content Pack automates response to unauthorised access incidents and contains customer access incident views and layouts to aid investigation.",
    "support": "xsoar",
<<<<<<< HEAD
    "currentVersion": "1.2.5",
=======
    "currentVersion": "1.2.7",
>>>>>>> 90cf3b88
    "author": "Cortex XSOAR",
    "url": "https://www.paloaltonetworks.com/cortex",
    "email": "",
    "created": "2020-05-25T10:39:08Z",
    "categories": [
        "Network Security"
    ],
    "tags": [
        "Use Case"
    ],
    "useCases": [],
    "keywords": [],
    "dependencies": {
        "Active_Directory_Query": {
            "mandatory": false,
            "display_name": "Active Directory Query"
        },
        "CommonTypes": {
            "mandatory": true,
            "display_name": "Common Types"
        },
        "CommonPlaybooks": {
            "mandatory": true,
            "display_name": "Common Playbooks"
        },
        "CommonScripts": {
            "mandatory": true,
            "display_name": "Common Scripts"
        }
    },
    "marketplaces": [
        "xsoar",
        "marketplacev2",
        "xpanse"
    ]
}<|MERGE_RESOLUTION|>--- conflicted
+++ resolved
@@ -2,11 +2,7 @@
     "name": "Access Investigation",
     "description": "This Content Pack automates response to unauthorised access incidents and contains customer access incident views and layouts to aid investigation.",
     "support": "xsoar",
-<<<<<<< HEAD
-    "currentVersion": "1.2.5",
-=======
     "currentVersion": "1.2.7",
->>>>>>> 90cf3b88
     "author": "Cortex XSOAR",
     "url": "https://www.paloaltonetworks.com/cortex",
     "email": "",
