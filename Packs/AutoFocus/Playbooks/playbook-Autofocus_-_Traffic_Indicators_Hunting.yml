id: Autofocus - Traffic Indicators Hunting
version: -1
contentitemexportablefields:
  contentitemfields: {}
name: Autofocus - Traffic Indicators Hunting
<<<<<<< HEAD
description: "The playbook queries the PANW Autofocus session and samples log data for traffic indicators such as URLs, IP addresses, and domains. \n\nA simple search mode queries Autofocus based on the traffic indicators specified in the playbook inputs. Advanced search mode queries can also be used with multiple query parameters, but require all field names, parameters, and operators (JSON format) to be specified. \nWe recommended using the Autofocus UI to create an advanced query, exporting it, and pasting it into the relevant playbook inputs. \n\nNote that multiple search values should be separated by commas only (without spaces or any special characters)."
=======
deprecated: true
description: "Deprecated. No available replacement. The playbook queries the PANW Autofocus session and samples log data for traffic indicators such as URLs, IP addresses, and domains.
\n\nA simple search mode queries Autofocus based on the traffic indicators specified in the playbook inputs. Advanced search mode queries can also be used with multiple query parameters, but require all field names, parameters, and operators (JSON format) to be specified. 
\nWe recommended using the Autofocus UI to create an advanced query, exporting it, and pasting it into the relevant playbook inputs.
\n\nNote that multiple search values should be separated by commas only (without spaces or any special characters)."
>>>>>>> 065a6e32
starttaskid: "0"
tasks:
  "0":
    id: "0"
    taskid: efd174b1-c3ae-48ce-8d14-52e397954612
    type: start
    task:
      id: efd174b1-c3ae-48ce-8d14-52e397954612
      version: -1
      name: ""
      iscommand: false
      brand: ""
      description: ''
    nexttasks:
      '#none#':
      - "213"
      - "212"
    separatecontext: false
    continueonerrortype: ""
    view: |-
      {
        "position": {
          "x": 1750,
          "y": 50
        }
      }
    note: false
    timertriggers: []
    ignoreworker: false
    skipunavailable: false
    quietmode: 0
    isoversize: false
    isautoswitchedtoquietmode: false
  "5":
    id: "5"
    taskid: caec1f23-3c5e-4c31-87cd-e79589b93f1f
    type: condition
    task:
      id: caec1f23-3c5e-4c31-87cd-e79589b93f1f
      version: -1
      name: Any IP addresses to hunt for?
      description: Checks whether there are any IP addresses available for searching.
      type: condition
      iscommand: false
      brand: ""
    nexttasks:
      '#default#':
      - "204"
      "yes":
      - "203"
    separatecontext: false
    conditions:
    - label: "yes"
      condition:
      - - operator: isNotEmpty
          left:
            value:
              complex:
                root: inputs.IPAddress
            iscontext: true
          right:
            value: {}
    continueonerrortype: ""
    view: |-
      {
        "position": {
          "x": 1530,
          "y": 330
        }
      }
    note: false
    timertriggers: []
    ignoreworker: false
    skipunavailable: false
    quietmode: 0
    isoversize: false
    isautoswitchedtoquietmode: false
  "10":
    id: "10"
    taskid: deab1211-6fdb-45a2-87c9-28b758689426
    type: condition
    task:
      id: deab1211-6fdb-45a2-87c9-28b758689426
      version: -1
      name: Any URLs or domains to hunt for?
      description: Checks whether there are any URLs or domains available for searching.
      type: condition
      iscommand: false
      brand: ""
    nexttasks:
      '#default#':
      - "205"
      "yes":
      - "179"
      - "180"
    separatecontext: false
    conditions:
    - label: "yes"
      condition:
      - - operator: isNotEmpty
          left:
            value:
              complex:
                root: inputs.URLDomain
            iscontext: true
          right:
            value: {}
    continueonerrortype: ""
    view: |-
      {
        "position": {
          "x": 1970,
          "y": 330
        }
      }
    note: false
    timertriggers: []
    ignoreworker: false
    skipunavailable: false
    quietmode: 0
    isoversize: false
    isautoswitchedtoquietmode: false
  "153":
    id: "153"
    taskid: 3ab00780-9973-4e65-8271-1f0d598b5fbd
    type: title
    task:
      id: 3ab00780-9973-4e65-8271-1f0d598b5fbd
      version: -1
      name: Done
      type: title
      iscommand: false
      brand: ""
      description: ''
    separatecontext: false
    continueonerrortype: ""
    view: |-
      {
        "position": {
          "x": 1750,
          "y": 1130
        }
      }
    note: false
    timertriggers: []
    ignoreworker: false
    skipunavailable: false
    quietmode: 0
    isoversize: false
    isautoswitchedtoquietmode: false
  "179":
    id: "179"
    taskid: b90d1be4-f385-423d-8d01-cdc51f74ac50
    type: title
    task:
      id: b90d1be4-f385-423d-8d01-cdc51f74ac50
      version: -1
      name: Search URL
      type: title
      iscommand: false
      brand: ""
      description: ''
    nexttasks:
      '#none#':
      - "182"
    separatecontext: false
    continueonerrortype: ""
    view: |-
      {
        "position": {
          "x": 3240,
          "y": 510
        }
      }
    note: false
    timertriggers: []
    ignoreworker: false
    skipunavailable: false
    quietmode: 0
    isoversize: false
    isautoswitchedtoquietmode: false
  "180":
    id: "180"
    taskid: 3e9dceeb-d692-48da-89ea-5ca1de910f94
    type: title
    task:
      id: 3e9dceeb-d692-48da-89ea-5ca1de910f94
      version: -1
      name: Search Domain
      type: title
      iscommand: false
      brand: ""
      description: ''
    nexttasks:
      '#none#':
      - "201"
    separatecontext: false
    continueonerrortype: ""
    view: |-
      {
        "position": {
          "x": 2390,
          "y": 510
        }
      }
    note: false
    timertriggers: []
    ignoreworker: false
    skipunavailable: false
    quietmode: 0
    isoversize: false
    isautoswitchedtoquietmode: false
  "182":
    id: "182"
    taskid: 2b1a85b9-a5ce-4fe3-88f7-3f1184f3530b
    type: playbook
    task:
      id: 2b1a85b9-a5ce-4fe3-88f7-3f1184f3530b
      version: -1
      name: Autofocus Query Samples, Sessions and Tags
      description: |-
        This playbook queries the PANW threat intelligence Autofocus system. The playbook accepts indicators such as IPs, hashes, and domains to run basic queries or mode advanced queries that can leverage several query parameters. 
        To run advanced queries, we recommend using the Autofocus UI https://autofocus.paloaltonetworks.com/#/dashboard/organization to create a query and then using the export search button. The result can be used as a playbook input.

        The playbook supports searching both the Samples API and the Sessions API.
      playbookName: Autofocus Query Samples, Sessions and Tags
      type: playbook
      iscommand: false
      brand: ""
    nexttasks:
      '#none#':
      - "208"
      - "207"
    scriptarguments:
      Commodity:
        complex:
          root: inputs.Commodity
      Sample first seen:
        complex:
          root: inputs.Sample first seen
      Sample last modified:
        complex:
          root: inputs.Sample last modified
      SampleQuery:
        complex:
          root: inputs
          filters:
          - - operator: isNotEmpty
              left:
                value:
                  simple: inputs.SampleQuery
                iscontext: true
          accessor: SampleQuery
      Scope:
        complex:
          root: inputs.Scope
          filters:
          - - operator: containsGeneral
              left:
                value:
                  simple: inputs.Scope
                iscontext: true
              right:
                value:
                  simple: industry
              ignorecase: true
            - operator: containsGeneral
              left:
                value:
                  simple: inputs.Scope
                iscontext: true
              right:
                value:
                  simple: organization
              ignorecase: true
            - operator: containsGeneral
              left:
                value:
                  simple: inputs.Scope
                iscontext: true
              right:
                value:
                  simple: global
              ignorecase: true
            - operator: containsGeneral
              left:
                value:
                  simple: inputs.Scope
                iscontext: true
              right:
                value:
                  simple: all
              ignorecase: true
      Search Type:
        complex:
          root: inputs.Search Type
          filters:
          - - operator: containsGeneral
              left:
                value:
                  simple: inputs.Search Type
                iscontext: true
              right:
                value:
                  simple: session
              ignorecase: true
            - operator: containsGeneral
              left:
                value:
                  simple: inputs.Search Type
                iscontext: true
              right:
                value:
                  simple: sample
              ignorecase: true
            - operator: containsGeneral
              left:
                value:
                  simple: inputs.Search Type
                iscontext: true
              right:
                value:
                  simple: tag
              ignorecase: true
            - operator: containsGeneral
              left:
                value:
                  simple: inputs.Search Type
                iscontext: true
              right:
                value:
                  simple: all
              ignorecase: true
      SessionQuery:
        complex:
          root: inputs.SessionQuery
          filters:
          - - operator: isNotEmpty
              left:
                value:
                  simple: inputs.SessionQuery
                iscontext: true
      Sessions time after:
        complex:
          root: inputs.Sessions time after
      Sessions time before:
        complex:
          root: inputs.Sessions time before
      Tags class:
        complex:
          root: inputs.Tags class
          filters:
          - - operator: containsGeneral
              left:
                value:
                  simple: inputs.Tags class
                iscontext: true
              right:
                value:
                  simple: Actor
              ignorecase: true
            - operator: containsGeneral
              left:
                value:
                  simple: inputs.Tags class
                iscontext: true
              right:
                value:
                  simple: Campaign
              ignorecase: true
            - operator: containsGeneral
              left:
                value:
                  simple: inputs.Tags class
                iscontext: true
              right:
                value:
                  simple: Exploit
              ignorecase: true
            - operator: containsGeneral
              left:
                value:
                  simple: inputs.Tags class
                iscontext: true
              right:
                value:
                  simple: Malicious Behavior
              ignorecase: true
            - operator: containsGeneral
              left:
                value:
                  simple: inputs.Tags class
                iscontext: true
              right:
                value:
                  simple: Malware Family
              ignorecase: true
      Tags private:
        complex:
          root: inputs.Tags private
      Tags public:
        complex:
          root: inputs.Tags public
      Tags scope:
        complex:
          root: inputs.Tags scope
          filters:
          - - operator: containsGeneral
              left:
                value:
                  simple: inputs.Tags scope
                iscontext: true
              right:
                value:
                  simple: industry
              ignorecase: true
            - operator: containsGeneral
              left:
                value:
                  simple: inputs.Tags scope
                iscontext: true
              right:
                value:
                  simple: organization
              ignorecase: true
            - operator: containsGeneral
              left:
                value:
                  simple: inputs.Tags scope
                iscontext: true
              right:
                value:
                  simple: global
              ignorecase: true
            - operator: containsGeneral
              left:
                value:
                  simple: inputs.Tags scope
                iscontext: true
              right:
                value:
                  simple: all
              ignorecase: true
      URL:
        complex:
          root: inputs.URLDomain
          transformers:
          - operator: uniq
          - operator: join
            args:
              separator:
                value:
                  simple: ','
      Unit 42:
        complex:
          root: inputs.Unit 42
      Wildfire Verdict:
        complex:
          root: inputs.wildfire_verdict
          filters:
          - - operator: isNotEmpty
              left:
                value:
                  simple: inputs.wildfire_verdict
                iscontext: true
          - - operator: containsGeneral
              left:
                value:
                  simple: inputs.wildfire_verdict
                iscontext: true
              right:
                value:
                  simple: Malware
              ignorecase: true
            - operator: containsGeneral
              left:
                value:
                  simple: inputs.wildfire_verdict
                iscontext: true
              right:
                value:
                  simple: Grayware
              ignorecase: true
            - operator: containsGeneral
              left:
                value:
                  simple: inputs.wildfire_verdict
                iscontext: true
              right:
                value:
                  simple: Benign
              ignorecase: true
            - operator: isEqualString
              left:
                value:
                  simple: inputs.wildfire_verdict
                iscontext: true
              right:
                value:
                  simple: Phishing
              ignorecase: true
    separatecontext: true
    continueonerrortype: ""
    loop:
      iscommand: false
      exitCondition: ""
      wait: 1
      max: 100
    view: |-
      {
        "position": {
          "x": 3240,
          "y": 640
        }
      }
    note: false
    timertriggers: []
    ignoreworker: false
    skipunavailable: false
    quietmode: 0
    isoversize: false
    isautoswitchedtoquietmode: false
  "201":
    id: "201"
    taskid: 95ae259a-dc33-4e18-8a20-653d529cc2ce
    type: playbook
    task:
      id: 95ae259a-dc33-4e18-8a20-653d529cc2ce
      version: -1
      name: Autofocus Query Samples, Sessions and Tags
      description: |-
        This playbook queries the PANW Threat Intelligence Autofocus system. The playbook accepts indicators such as IPs, hashes, and domains to run basic queries or mode advanced queries that can leverage several query parameters. 
        To run advanced queries, we recommend using the Autofocus UI https://autofocus.paloaltonetworks.com/#/dashboard/organization to create a query and then using the export search button. The result can be used as a playbook input.

        The playbook supports searching both the Samples API and the sessions API.
      playbookName: Autofocus Query Samples, Sessions and Tags
      type: playbook
      iscommand: false
      brand: ""
    nexttasks:
      '#none#':
      - "206"
      - "209"
    scriptarguments:
      Commodity:
        complex:
          root: inputs.Commodity
      Domain:
        complex:
          root: inputs.URLDomain
          transformers:
          - operator: uniq
          - operator: join
            args:
              separator:
                value:
                  simple: ','
      Sample first seen:
        complex:
          root: inputs.Sample first seen
      Sample last modified:
        complex:
          root: inputs.Sample last modified
      SampleQuery:
        complex:
          root: inputs
          filters:
          - - operator: isNotEmpty
              left:
                value:
                  simple: inputs.SampleQuery
                iscontext: true
          accessor: SampleQuery
      Scope:
        complex:
          root: inputs.Scope
          filters:
          - - operator: containsGeneral
              left:
                value:
                  simple: inputs.Scope
                iscontext: true
              right:
                value:
                  simple: industry
              ignorecase: true
            - operator: containsGeneral
              left:
                value:
                  simple: inputs.Scope
                iscontext: true
              right:
                value:
                  simple: organization
              ignorecase: true
            - operator: containsGeneral
              left:
                value:
                  simple: inputs.Scope
                iscontext: true
              right:
                value:
                  simple: global
              ignorecase: true
            - operator: containsGeneral
              left:
                value:
                  simple: inputs.Scope
                iscontext: true
              right:
                value:
                  simple: all
              ignorecase: true
      Search Type:
        complex:
          root: inputs.Search Type
          filters:
          - - operator: containsGeneral
              left:
                value:
                  simple: inputs.Search Type
                iscontext: true
              right:
                value:
                  simple: session
              ignorecase: true
            - operator: containsGeneral
              left:
                value:
                  simple: inputs.Search Type
                iscontext: true
              right:
                value:
                  simple: sample
              ignorecase: true
            - operator: containsGeneral
              left:
                value:
                  simple: inputs.Search Type
                iscontext: true
              right:
                value:
                  simple: tag
              ignorecase: true
            - operator: containsGeneral
              left:
                value:
                  simple: inputs.Search Type
                iscontext: true
              right:
                value:
                  simple: all
              ignorecase: true
      SessionQuery:
        complex:
          root: inputs.SessionQuery
          filters:
          - - operator: isNotEmpty
              left:
                value:
                  simple: inputs.SessionQuery
                iscontext: true
      Sessions time after:
        complex:
          root: inputs.Sessions time after
      Sessions time before:
        complex:
          root: inputs.Sessions time before
      Tags class:
        complex:
          root: inputs.Tags class
          filters:
          - - operator: containsGeneral
              left:
                value:
                  simple: inputs.Tags class
                iscontext: true
              right:
                value:
                  simple: Actor
              ignorecase: true
            - operator: containsGeneral
              left:
                value:
                  simple: inputs.Tags class
                iscontext: true
              right:
                value:
                  simple: Campaign
              ignorecase: true
            - operator: containsGeneral
              left:
                value:
                  simple: inputs.Tags class
                iscontext: true
              right:
                value:
                  simple: Exploit
              ignorecase: true
            - operator: containsGeneral
              left:
                value:
                  simple: inputs.Tags class
                iscontext: true
              right:
                value:
                  simple: Malicious Behavior
              ignorecase: true
            - operator: containsGeneral
              left:
                value:
                  simple: inputs.Tags class
                iscontext: true
              right:
                value:
                  simple: Malware Family
              ignorecase: true
      Tags private:
        complex:
          root: inputs.Tags private
      Tags public:
        complex:
          root: inputs.Tags public
      Tags scope:
        complex:
          root: inputs.Tags scope
          filters:
          - - operator: containsGeneral
              left:
                value:
                  simple: inputs.Tags scope
                iscontext: true
              right:
                value:
                  simple: industry
              ignorecase: true
            - operator: containsGeneral
              left:
                value:
                  simple: inputs.Tags scope
                iscontext: true
              right:
                value:
                  simple: organization
              ignorecase: true
            - operator: containsGeneral
              left:
                value:
                  simple: inputs.Tags scope
                iscontext: true
              right:
                value:
                  simple: global
              ignorecase: true
            - operator: containsGeneral
              left:
                value:
                  simple: inputs.Tags scope
                iscontext: true
              right:
                value:
                  simple: all
              ignorecase: true
      Unit 42:
        complex:
          root: inputs.Unit 42
      Wildfire Verdict:
        complex:
          root: inputs.wildfire_verdict
          filters:
          - - operator: isNotEmpty
              left:
                value:
                  simple: inputs.wildfire_verdict
                iscontext: true
          - - operator: containsGeneral
              left:
                value:
                  simple: inputs.wildfire_verdict
                iscontext: true
              right:
                value:
                  simple: Malware
              ignorecase: true
            - operator: containsGeneral
              left:
                value:
                  simple: inputs.wildfire_verdict
                iscontext: true
              right:
                value:
                  simple: Grayware
              ignorecase: true
            - operator: containsGeneral
              left:
                value:
                  simple: inputs.wildfire_verdict
                iscontext: true
              right:
                value:
                  simple: Benign
              ignorecase: true
            - operator: isEqualString
              left:
                value:
                  simple: inputs.wildfire_verdict
                iscontext: true
              right:
                value:
                  simple: Phishing
              ignorecase: true
    separatecontext: true
    continueonerrortype: ""
    loop:
      iscommand: false
      exitCondition: ""
      wait: 1
      max: 100
    view: |-
      {
        "position": {
          "x": 2390,
          "y": 640
        }
      }
    note: false
    timertriggers: []
    ignoreworker: false
    skipunavailable: false
    quietmode: 0
    isoversize: false
    isautoswitchedtoquietmode: false
  "202":
    id: "202"
    taskid: 517f7685-6e25-4c6f-8ec4-16727ffb6864
    type: playbook
    task:
      id: 517f7685-6e25-4c6f-8ec4-16727ffb6864
      version: -1
      name: Autofocus Query Samples, Sessions and Tags
      description: |-
        This playbook queries the PANW Threat Intelligence Autofocus system. The playbook accepts indicators such as IPs, hashes, and domains to run basic queries or advanced queries that can leverage several query parameters. 
        To run advanced queries, we recommend using the Autofocus UI https://autofocus.paloaltonetworks.com/#/dashboard/organization to create a query and then using the export search button. The result can be used as a playbook input.

        The playbook supports searching both the Samples API and the sessions API.
      playbookName: Autofocus Query Samples, Sessions and Tags
      type: playbook
      iscommand: false
      brand: ""
    nexttasks:
      '#none#':
      - "210"
      - "211"
    scriptarguments:
      Commodity:
        complex:
          root: inputs.Commodity
      Domain:
        complex:
          root: inputs.URLDomain
          transformers:
          - operator: split
            args:
              delimiter:
                value:
                  simple: ','
          - operator: uniq
      IP:
        complex:
          root: inputs.IPAddress
          transformers:
          - operator: uniq
          - operator: join
            args:
              separator:
                value:
                  simple: ','
      Sample first seen:
        complex:
          root: inputs.Sample first seen
      Sample last modified:
        complex:
          root: inputs.Sample last modified
      SampleQuery:
        complex:
          root: inputs
          filters:
          - - operator: isNotEmpty
              left:
                value:
                  simple: inputs.SampleQuery
                iscontext: true
          accessor: SampleQuery
      Scope:
        complex:
          root: inputs.Scope
          filters:
          - - operator: containsGeneral
              left:
                value:
                  simple: inputs.Scope
                iscontext: true
              right:
                value:
                  simple: industry
              ignorecase: true
            - operator: containsGeneral
              left:
                value:
                  simple: inputs.Scope
                iscontext: true
              right:
                value:
                  simple: organization
              ignorecase: true
            - operator: containsGeneral
              left:
                value:
                  simple: inputs.Scope
                iscontext: true
              right:
                value:
                  simple: global
              ignorecase: true
            - operator: containsGeneral
              left:
                value:
                  simple: inputs.Scope
                iscontext: true
              right:
                value:
                  simple: all
              ignorecase: true
      Search Type:
        complex:
          root: inputs.Search Type
          filters:
          - - operator: containsGeneral
              left:
                value:
                  simple: inputs.Search Type
                iscontext: true
              right:
                value:
                  simple: session
              ignorecase: true
            - operator: containsGeneral
              left:
                value:
                  simple: inputs.Search Type
                iscontext: true
              right:
                value:
                  simple: sample
              ignorecase: true
            - operator: containsGeneral
              left:
                value:
                  simple: inputs.Search Type
                iscontext: true
              right:
                value:
                  simple: tag
              ignorecase: true
            - operator: containsGeneral
              left:
                value:
                  simple: inputs.Search Type
                iscontext: true
              right:
                value:
                  simple: all
              ignorecase: true
      SessionQuery:
        complex:
          root: inputs.SessionQuery
          filters:
          - - operator: isNotEmpty
              left:
                value:
                  simple: inputs.SessionQuery
                iscontext: true
      Sessions time after:
        complex:
          root: inputs.Sessions time after
      Sessions time before:
        complex:
          root: inputs.Sessions time before
      Tags class:
        complex:
          root: inputs.Tags class
          filters:
          - - operator: containsGeneral
              left:
                value:
                  simple: inputs.Tags class
                iscontext: true
              right:
                value:
                  simple: Actor
              ignorecase: true
            - operator: containsGeneral
              left:
                value:
                  simple: inputs.Tags class
                iscontext: true
              right:
                value:
                  simple: Campaign
              ignorecase: true
            - operator: containsGeneral
              left:
                value:
                  simple: inputs.Tags class
                iscontext: true
              right:
                value:
                  simple: Exploit
              ignorecase: true
            - operator: containsGeneral
              left:
                value:
                  simple: inputs.Tags class
                iscontext: true
              right:
                value:
                  simple: Malicious Behavior
              ignorecase: true
            - operator: containsGeneral
              left:
                value:
                  simple: inputs.Tags class
                iscontext: true
              right:
                value:
                  simple: Malware Family
              ignorecase: true
      Tags private:
        complex:
          root: inputs.Tags private
      Tags public:
        complex:
          root: inputs.Tags public
      Tags scope:
        complex:
          root: inputs.Tags scope
          filters:
          - - operator: containsGeneral
              left:
                value:
                  simple: inputs.Tags scope
                iscontext: true
              right:
                value:
                  simple: industry
              ignorecase: true
            - operator: containsGeneral
              left:
                value:
                  simple: inputs.Tags scope
                iscontext: true
              right:
                value:
                  simple: organization
              ignorecase: true
            - operator: containsGeneral
              left:
                value:
                  simple: inputs.Tags scope
                iscontext: true
              right:
                value:
                  simple: global
              ignorecase: true
            - operator: containsGeneral
              left:
                value:
                  simple: inputs.Tags scope
                iscontext: true
              right:
                value:
                  simple: all
              ignorecase: true
      Unit 42:
        complex:
          root: inputs.Unit 42
      Wildfire Verdict:
        complex:
          root: inputs.wildfire_verdict
          filters:
          - - operator: isNotEmpty
              left:
                value:
                  simple: inputs.wildfire_verdict
                iscontext: true
          - - operator: containsGeneral
              left:
                value:
                  simple: inputs.wildfire_verdict
                iscontext: true
              right:
                value:
                  simple: Malware
              ignorecase: true
            - operator: containsGeneral
              left:
                value:
                  simple: inputs.wildfire_verdict
                iscontext: true
              right:
                value:
                  simple: Grayware
              ignorecase: true
            - operator: containsGeneral
              left:
                value:
                  simple: inputs.wildfire_verdict
                iscontext: true
              right:
                value:
                  simple: Benign
              ignorecase: true
            - operator: isEqualString
              left:
                value:
                  simple: inputs.wildfire_verdict
                iscontext: true
              right:
                value:
                  simple: Phishing
              ignorecase: true
    separatecontext: true
    continueonerrortype: ""
    loop:
      iscommand: false
      exitCondition: ""
      wait: 1
      max: 100
    view: |-
      {
        "position": {
          "x": 1100,
          "y": 640
        }
      }
    note: false
    timertriggers: []
    ignoreworker: false
    skipunavailable: false
    quietmode: 0
    isoversize: false
    isautoswitchedtoquietmode: false
  "203":
    id: "203"
    taskid: 83200c28-3f39-4c9f-8b5c-b52ba0d107f9
    type: title
    task:
      id: 83200c28-3f39-4c9f-8b5c-b52ba0d107f9
      version: -1
      name: Search IP Address
      type: title
      iscommand: false
      brand: ""
      description: ''
    nexttasks:
      '#none#':
      - "202"
    separatecontext: false
    continueonerrortype: ""
    view: |-
      {
        "position": {
          "x": 1100,
          "y": 510
        }
      }
    note: false
    timertriggers: []
    ignoreworker: false
    skipunavailable: false
    quietmode: 0
    isoversize: false
    isautoswitchedtoquietmode: false
  "204":
    id: "204"
    taskid: 60df7ed0-880c-4961-88b1-e89f9f9801cb
    type: title
    task:
      id: 60df7ed0-880c-4961-88b1-e89f9f9801cb
      version: -1
      name: IP Address Hunting Done
      type: title
      iscommand: false
      brand: ""
      description: ''
    nexttasks:
      '#none#':
      - "153"
    separatecontext: false
    continueonerrortype: ""
    view: |-
      {
        "position": {
          "x": 1530,
          "y": 985
        }
      }
    note: false
    timertriggers: []
    ignoreworker: false
    skipunavailable: false
    quietmode: 0
    isoversize: false
    isautoswitchedtoquietmode: false
  "205":
    id: "205"
    taskid: 7983a420-f9ee-417a-89d3-3f9186d44d0c
    type: title
    task:
      id: 7983a420-f9ee-417a-89d3-3f9186d44d0c
      version: -1
      name: URLDomain Hunting Done
      type: title
      iscommand: false
      brand: ""
      description: ''
    nexttasks:
      '#none#':
      - "153"
    separatecontext: false
    continueonerrortype: ""
    view: |-
      {
        "position": {
          "x": 1970,
          "y": 985
        }
      }
    note: false
    timertriggers: []
    ignoreworker: false
    skipunavailable: false
    quietmode: 0
    isoversize: false
    isautoswitchedtoquietmode: false
  "206":
    id: "206"
    taskid: 0a1f5cd9-2778-4665-8bb8-517fd3572981
    type: regular
    task:
      id: 0a1f5cd9-2778-4665-8bb8-517fd3572981
      version: -1
      name: Save Matching Results - Sessions Search
      description: |-
        Set a value in context under the key you entered. If no value is entered, the script doesn't do anything.

        This automation runs using the default Limited User role, unless you explicitly change the permissions.
        For more information, see the section about permissions here:
        - For Cortex XSOAR 6 see https://docs-cortex.paloaltonetworks.com/r/Cortex-XSOAR/6.x/Cortex-XSOAR-Playbook-Design-Guide/Automations 
        - For Cortex XSOAR 8 Cloud see https://docs-cortex.paloaltonetworks.com/r/Cortex-XSOAR/8/Cortex-XSOAR-Cloud-Documentation/Create-a-script
        - For Cortex XSOAR 8.7 On-prem see https://docs-cortex.paloaltonetworks.com/r/Cortex-XSOAR/8.7/Cortex-XSOAR-On-prem-Documentation/Create-a-script
      scriptName: SetAndHandleEmpty
      type: regular
      iscommand: false
      brand: ""
    nexttasks:
      '#none#':
      - "205"
    scriptarguments:
      key:
        simple: Autofocus.Sessions.HuntingResults
      value:
        complex:
          root: AutoFocus.SessionsResults
          filters:
          - - operator: isNotEmpty
              left:
                value:
                  simple: AutoFocus.SessionsResults.ID
                iscontext: true
          transformers:
          - operator: uniq
    separatecontext: false
    continueonerrortype: ""
    view: |-
      {
        "position": {
          "x": 2600,
          "y": 810
        }
      }
    note: false
    timertriggers: []
    ignoreworker: false
    skipunavailable: false
    quietmode: 0
    isoversize: false
    isautoswitchedtoquietmode: false
  "207":
    id: "207"
    taskid: 082d5347-c37b-4820-8ba2-23653396d49a
    type: regular
    task:
      id: 082d5347-c37b-4820-8ba2-23653396d49a
      version: -1
      name: Save Matching Results - Samples Results
      description: |-
        Set a value in context under the key you entered. If no value is entered, the script doesn't do anything.

        This automation runs using the default Limited User role, unless you explicitly change the permissions.
        For more information, see the section about permissions here:
        - For Cortex XSOAR 6 see https://docs-cortex.paloaltonetworks.com/r/Cortex-XSOAR/6.x/Cortex-XSOAR-Playbook-Design-Guide/Automations 
        - For Cortex XSOAR 8 Cloud see https://docs-cortex.paloaltonetworks.com/r/Cortex-XSOAR/8/Cortex-XSOAR-Cloud-Documentation/Create-a-script
        - For Cortex XSOAR 8.7 On-prem see https://docs-cortex.paloaltonetworks.com/r/Cortex-XSOAR/8.7/Cortex-XSOAR-On-prem-Documentation/Create-a-script
      scriptName: SetAndHandleEmpty
      type: regular
      iscommand: false
      brand: ""
    nexttasks:
      '#none#':
      - "205"
    scriptarguments:
      key:
        simple: Autofocus.Samples.HuntingResults
      value:
        complex:
          root: AutoFocus.SamplesResults
          filters:
          - - operator: isNotEmpty
              left:
                value:
                  simple: AutoFocus.SamplesResults.ID
                iscontext: true
    separatecontext: false
    continueonerrortype: ""
    view: |-
      {
        "position": {
          "x": 3040,
          "y": 810
        }
      }
    note: false
    timertriggers: []
    ignoreworker: false
    skipunavailable: false
    quietmode: 0
    isoversize: false
    isautoswitchedtoquietmode: false
  "208":
    id: "208"
    taskid: 69becee9-c4da-43bd-86e5-b3d86e14406e
    type: regular
    task:
      id: 69becee9-c4da-43bd-86e5-b3d86e14406e
      version: -1
      name: Save Matching Results - Sessions Search
      description: |-
        Set a value in context under the key you entered. If no value is entered, the script doesn't do anything.

        This automation runs using the default Limited User role, unless you explicitly change the permissions.
        For more information, see the section about permissions here:
        - For Cortex XSOAR 6 see https://docs-cortex.paloaltonetworks.com/r/Cortex-XSOAR/6.x/Cortex-XSOAR-Playbook-Design-Guide/Automations 
        - For Cortex XSOAR 8 Cloud see https://docs-cortex.paloaltonetworks.com/r/Cortex-XSOAR/8/Cortex-XSOAR-Cloud-Documentation/Create-a-script
        - For Cortex XSOAR 8.7 On-prem see https://docs-cortex.paloaltonetworks.com/r/Cortex-XSOAR/8.7/Cortex-XSOAR-On-prem-Documentation/Create-a-script
      scriptName: SetAndHandleEmpty
      type: regular
      iscommand: false
      brand: ""
    nexttasks:
      '#none#':
      - "205"
    scriptarguments:
      key:
        simple: Autofocus.Sessions.HuntingResults
      value:
        complex:
          root: AutoFocus.SessionsResults
          filters:
          - - operator: isNotEmpty
              left:
                value:
                  simple: AutoFocus.SessionsResults.ID
                iscontext: true
    separatecontext: false
    continueonerrortype: ""
    view: |-
      {
        "position": {
          "x": 3450,
          "y": 810
        }
      }
    note: false
    timertriggers: []
    ignoreworker: false
    skipunavailable: false
    quietmode: 0
    isoversize: false
    isautoswitchedtoquietmode: false
  "209":
    id: "209"
    taskid: f2e76905-6583-4142-84e0-fe3cdc8bbb05
    type: regular
    task:
      id: f2e76905-6583-4142-84e0-fe3cdc8bbb05
      version: -1
      name: Save Matching Results - Samples Results
      description: |-
        Set a value in context under the key you entered. If no value is entered, the script doesn't do anything.

        This automation runs using the default Limited User role, unless you explicitly change the permissions.
        For more information, see the section about permissions here:
        - For Cortex XSOAR 6 see https://docs-cortex.paloaltonetworks.com/r/Cortex-XSOAR/6.x/Cortex-XSOAR-Playbook-Design-Guide/Automations 
        - For Cortex XSOAR 8 Cloud see https://docs-cortex.paloaltonetworks.com/r/Cortex-XSOAR/8/Cortex-XSOAR-Cloud-Documentation/Create-a-script
        - For Cortex XSOAR 8.7 On-prem see https://docs-cortex.paloaltonetworks.com/r/Cortex-XSOAR/8.7/Cortex-XSOAR-On-prem-Documentation/Create-a-script
      scriptName: SetAndHandleEmpty
      type: regular
      iscommand: false
      brand: ""
    nexttasks:
      '#none#':
      - "205"
    scriptarguments:
      key:
        simple: Autofocus.Samples.HuntingResults
      value:
        complex:
          root: AutoFocus.SamplesResults
          filters:
          - - operator: isNotEmpty
              left:
                value:
                  simple: AutoFocus.SamplesResults.ID
                iscontext: true
    separatecontext: false
    continueonerrortype: ""
    view: |-
      {
        "position": {
          "x": 2190,
          "y": 810
        }
      }
    note: false
    timertriggers: []
    ignoreworker: false
    skipunavailable: false
    quietmode: 0
    isoversize: false
    isautoswitchedtoquietmode: false
  "210":
    id: "210"
    taskid: e5d307d4-a11b-4b9d-811a-9070f2e96fe3
    type: regular
    task:
      id: e5d307d4-a11b-4b9d-811a-9070f2e96fe3
      version: -1
      name: Save Matching Results - Samples Results
      description: |-
        Set a value in context under the key you entered. If no value is entered, the script doesn't do anything.

        This automation runs using the default Limited User role, unless you explicitly change the permissions.
        For more information, see the section about permissions here:
        - For Cortex XSOAR 6 see https://docs-cortex.paloaltonetworks.com/r/Cortex-XSOAR/6.x/Cortex-XSOAR-Playbook-Design-Guide/Automations 
        - For Cortex XSOAR 8 Cloud see https://docs-cortex.paloaltonetworks.com/r/Cortex-XSOAR/8/Cortex-XSOAR-Cloud-Documentation/Create-a-script
        - For Cortex XSOAR 8.7 On-prem see https://docs-cortex.paloaltonetworks.com/r/Cortex-XSOAR/8.7/Cortex-XSOAR-On-prem-Documentation/Create-a-script
      scriptName: SetAndHandleEmpty
      type: regular
      iscommand: false
      brand: ""
    nexttasks:
      '#none#':
      - "204"
    scriptarguments:
      key:
        simple: Autofocus.Samples.HuntingResults
      value:
        complex:
          root: AutoFocus.SamplesResults
          filters:
          - - operator: isNotEmpty
              left:
                value:
                  simple: AutoFocus.SamplesResults.ID
                iscontext: true
    separatecontext: false
    continueonerrortype: ""
    view: |-
      {
        "position": {
          "x": 890,
          "y": 810
        }
      }
    note: false
    timertriggers: []
    ignoreworker: false
    skipunavailable: false
    quietmode: 0
    isoversize: false
    isautoswitchedtoquietmode: false
  "211":
    id: "211"
    taskid: e9b1d756-a69d-461b-8fd0-9fe0dd8c46c5
    type: regular
    task:
      id: e9b1d756-a69d-461b-8fd0-9fe0dd8c46c5
      version: -1
      name: Save Matching Results - Sessions Search
      description: |-
        Set a value in context under the key you entered. If no value is entered, the script doesn't do anything.

        This automation runs using the default Limited User role, unless you explicitly change the permissions.
        For more information, see the section about permissions here:
        - For Cortex XSOAR 6 see https://docs-cortex.paloaltonetworks.com/r/Cortex-XSOAR/6.x/Cortex-XSOAR-Playbook-Design-Guide/Automations 
        - For Cortex XSOAR 8 Cloud see https://docs-cortex.paloaltonetworks.com/r/Cortex-XSOAR/8/Cortex-XSOAR-Cloud-Documentation/Create-a-script
        - For Cortex XSOAR 8.7 On-prem see https://docs-cortex.paloaltonetworks.com/r/Cortex-XSOAR/8.7/Cortex-XSOAR-On-prem-Documentation/Create-a-script
      scriptName: SetAndHandleEmpty
      type: regular
      iscommand: false
      brand: ""
    nexttasks:
      '#none#':
      - "204"
    scriptarguments:
      key:
        simple: Autofocus.Sessions.HuntingResults
      value:
        complex:
          root: AutoFocus.SessionsResults
          filters:
          - - operator: isNotEmpty
              left:
                value:
                  simple: AutoFocus.SessionsResults.ID
                iscontext: true
    separatecontext: false
    continueonerrortype: ""
    view: |-
      {
        "position": {
          "x": 1310,
          "y": 810
        }
      }
    note: false
    timertriggers: []
    ignoreworker: false
    skipunavailable: false
    quietmode: 0
    isoversize: false
    isautoswitchedtoquietmode: false
  "212":
    id: "212"
    taskid: d4cbc935-012a-4db6-8f33-0351f9e2b643
    type: title
    task:
      id: d4cbc935-012a-4db6-8f33-0351f9e2b643
      version: -1
      name: IP Address Indicators
      type: title
      iscommand: false
      brand: ""
      description: ''
    nexttasks:
      '#none#':
      - "5"
    separatecontext: false
    continueonerrortype: ""
    view: |-
      {
        "position": {
          "x": 1530,
          "y": 195
        }
      }
    note: false
    timertriggers: []
    ignoreworker: false
    skipunavailable: false
    quietmode: 0
    isoversize: false
    isautoswitchedtoquietmode: false
  "213":
    id: "213"
    taskid: d13e74f1-f0bf-4287-874b-7a65d1ebf957
    type: title
    task:
      id: d13e74f1-f0bf-4287-874b-7a65d1ebf957
      version: -1
      name: URLDomain Indicators
      type: title
      iscommand: false
      brand: ""
      description: ''
    nexttasks:
      '#none#':
      - "10"
    separatecontext: false
    continueonerrortype: ""
    view: |-
      {
        "position": {
          "x": 1970,
          "y": 195
        }
      }
    note: false
    timertriggers: []
    ignoreworker: false
    skipunavailable: false
    quietmode: 0
    isoversize: false
    isautoswitchedtoquietmode: false
view: |-
  {
    "linkLabelsPosition": {},
    "paper": {
      "dimensions": {
        "height": 1145,
        "width": 2940,
        "x": 890,
        "y": 50
      }
    }
  }
inputs:
- key: IPAddress
  value: {}
  required: false
  description: |-
    One or more IP addresses to search for in Autofocus simple mode search.

    Separate multiple search values by commas only (without spaces or any special characters).
  playbookInputQuery:
- key: URLDomain
  value: {}
  required: false
  description: |-
    One or more URLs and/or domains to search for in Autofocus simple mode search.

    Separate multiple search values by commas only (without spaces or any special characters).
  playbookInputQuery:
- key: Search Type
  value:
    simple: session,sample
  required: true
  description: "Which Autofocus search types should be executed. \n\nPossible values are session, sample, tag, or all. Session and sample are the recommended search types for this playbook. \n\nSample-based search detects threat indicators or identifiers within samples sent to WildFire for analysis. \n\nSession-based search detects threat indicators or identifiers within various context details and session data provided by samples during sample submission. \n\nTag-based search identifies the most popular tags."
  playbookInputQuery:
- key: Scope
  value:
    simple: global
  required: true
  description: Search scope for sample and session. Possible values are industry, organization, or global.
  playbookInputQuery:
- key: SampleQuery
  value: {}
  required: false
  description: |-
    use the Autofocus advanced search mode to leverage a variety of query options within a sample search. Advanced search requires you to specify all field names, parameters, and operators.

    The query currently supports only JSON format which can be extracted from the Autofocus web console API radio button.
  playbookInputQuery:
- key: Sample first seen
  value: {}
  required: false
  description: |-
    Narrow down a sample-based search by specifying the timestamp samples were first uploaded to WildFire for analysis (indicators will be searched within samples after this timestamp).

    Specify the time in ISO 8601 format, for example, 2019-09-12T00:00:00.
  playbookInputQuery:
- key: Sample last modified
  value: {}
  required: false
  description: |-
    Narrow down a sample-based search by specifying the timestamp samples were last modified (indicators will be searched within samples after this timestamp).

    Specify the time in ISO 8601 format, for example, 2019-09-12T00:00:00.
  playbookInputQuery:
- key: SessionQuery
  value: {}
  required: false
  description: |-
    Use the Autofocus advanced search mode to leverage a variety of query options in a session search. Advanced search requires you to specify all field names, parameters, and operators.

    The query currently supports only JSON format which can be extracted from the Autofocus web console API radio button.
  playbookInputQuery:
- key: Sessions time before
  value: {}
  required: false
  description: |-
    Narrow down a session-based search by specifying the query end timestamp (indicators will be searched within sessions before this timestamp).

    Specify the time in ISO 8601 format, for example, 2019-09-12T00:00:00.
  playbookInputQuery:
- key: Sessions time after
  value: {}
  required: false
  description: |-
    Narrow down a session-based search by specifying the query start timestamp (indicators will be searched within sessions after this timestamp).

    Specify the time in ISO 8601 format, for example, 2019-09-12T00:00:00.
  playbookInputQuery:
- key: Wildfire Verdict
  value: {}
  required: false
  description: "Filter results by WildFire classification assigned to samples based on properties, behaviors, and activities observed for files or email links during static and dynamic analysis.\n\nPossible values are malware, benign, phishing, and greyware. "
  playbookInputQuery:
outputs:
- contextPath: Autofocus.Samples.HuntingResults
  description: Sample objects containing relevant fields.
  type: string
- contextPath: Autofocus.Samples.HuntingResults.Created
  description: The date the file was created.
  type: date
- contextPath: Autofocus.Samples.HuntingResults.Finished
  description: The date the file was finished.
  type: date
- contextPath: Autofocus.Samples.HuntingResults.FileName
  description: The name of the file.
  type: string
- contextPath: Autofocus.Samples.HuntingResults.FileType
  description: The file type.
  type: string
- contextPath: Autofocus.Samples.HuntingResults.SHA1
  description: The SHA1 hash of the file.
  type: string
- contextPath: Autofocus.Samples.HuntingResults.SHA256
  description: The SHA256 hash of the file.
  type: string
- contextPath: Autofocus.Samples.HuntingResults.MD5
  description: The MD5 hash of the file.
  type: string
- contextPath: Autofocus.Samples.HuntingResults.Region
  description: The region of the sample.
  type: string
- contextPath: Autofocus.Samples.HuntingResults.Tags
  description: The tags attached to the sample.
  type: string
- contextPath: Autofocus.Samples.HuntingResults.TagGroups
  description: The groups of relevant tags.
  type: string
- contextPath: Autofocus.Samples.HuntingResults.Verdict
  description: The verdict of the sample.
  type: number
- contextPath: Autofocus.Samples.HuntingResults.Artifact.confidence
  description: The decision confidence.
  type: string
- contextPath: Autofocus.Samples.HuntingResults.Artifact.indicator
  description: The indicator that was tested.
  type: string
- contextPath: Autofocus.Samples.HuntingResults.Artifact.indicator_type
  description: 'The indicator type, for example: Mutex, User agent, IPv4, Domain.'
  type: string
- contextPath: Autofocus.Samples.HuntingResults.Artifact.b
  description: How many set the artifact as benign.
  type: string
- contextPath: Autofocus.Samples.HuntingResults.Artifact.g
  description: How many set the artifact as grayware.
  type: string
- contextPath: Autofocus.Samples.HuntingResults.Artifact.m
  description: How many set the artifact as malicious.
  type: string
- contextPath: Autofocus.Sessions.HuntingResults
  description: Session objects containing relevant fields.
  type: string
- contextPath: Autofocus.Sessions.HuntingResults.Seen
  description: The seen date.
  type: date
- contextPath: Autofocus.Sessions.HuntingResults.UploadSource
  description: The source of the uploaded sample.
  type: string
- contextPath: Autofocus.Sessions.HuntingResults.ID
  description: The ID of the session. Used to get session details.
  type: string
- contextPath: Autofocus.Sessions.HuntingResults.FileName
  description: The name of the file.
  type: string
- contextPath: Autofocus.Sessions.HuntingResults.FileURL
  description: The URL of the file.
  type: string
- contextPath: Autofocus.Sessions.HuntingResults.SHA256
  description: The SHA256 hash of the file.
  type: string
- contextPath: Autofocus.Sessions.HuntingResults.Industry
  description: The related industry.
  type: string
- contextPath: Autofocus.Sessions.HuntingResults.Region
  description: The regions of the sessions.
  type: string
- contextPath: Autofocus.Sessions.HuntingResults.Tags
  description: The relevant tags.
  type: string
- contextPath: Autofocus.Sessions.HuntingResults.app
  description: The associated application name.
  type: string
- contextPath: Autofocus.Sessions.HuntingResults.dst_ip
  description: The associated destination IP.
  type: string
- contextPath: Autofocus.Sessions.HuntingResults.src_ip
  description: The associated source IP.
  type: string
- contextPath: Autofocus.Sessions.HuntingResults.dst_countrycode
  description: The associated destination country code.
  type: string
- contextPath: Autofocus.Sessions.HuntingResults.src_countrycode
  description: The associated source country code.
  type: string
- contextPath: Autofocus.Sessions.HuntingResults.dst_port
  description: The associated destination port number.
  type: number
- contextPath: Autofocus.Sessions.HuntingResults.src_port
  description: The associated source port number.
  type: number
- contextPath: Autofocus.Sessions.HuntingResults.user_id
  description: The recipient user ID.
  type: string
tests:
- No tests (auto formatted)
fromversion: 6.5.0
supportedModules:
- X1
- X3
- X5
- ENT_PLUS
- agentix
- xsiam<|MERGE_RESOLUTION|>--- conflicted
+++ resolved
@@ -3,15 +3,11 @@
 contentitemexportablefields:
   contentitemfields: {}
 name: Autofocus - Traffic Indicators Hunting
-<<<<<<< HEAD
-description: "The playbook queries the PANW Autofocus session and samples log data for traffic indicators such as URLs, IP addresses, and domains. \n\nA simple search mode queries Autofocus based on the traffic indicators specified in the playbook inputs. Advanced search mode queries can also be used with multiple query parameters, but require all field names, parameters, and operators (JSON format) to be specified. \nWe recommended using the Autofocus UI to create an advanced query, exporting it, and pasting it into the relevant playbook inputs. \n\nNote that multiple search values should be separated by commas only (without spaces or any special characters)."
-=======
 deprecated: true
 description: "Deprecated. No available replacement. The playbook queries the PANW Autofocus session and samples log data for traffic indicators such as URLs, IP addresses, and domains.
 \n\nA simple search mode queries Autofocus based on the traffic indicators specified in the playbook inputs. Advanced search mode queries can also be used with multiple query parameters, but require all field names, parameters, and operators (JSON format) to be specified. 
 \nWe recommended using the Autofocus UI to create an advanced query, exporting it, and pasting it into the relevant playbook inputs.
 \n\nNote that multiple search values should be separated by commas only (without spaces or any special characters)."
->>>>>>> 065a6e32
 starttaskid: "0"
 tasks:
   "0":
