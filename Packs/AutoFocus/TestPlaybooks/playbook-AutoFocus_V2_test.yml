elasticcommonfields: {}
id: AutoFocus V2 test
version: -1
fromversion: 5.0.0
name: AutoFocus V2 test
starttaskid: "0"
tasks:
  "0":
    id: "0"
<<<<<<< HEAD
    taskid: 213cfbb9-c7fe-46f1-8fb0-fec6f9d9190d
    type: start
    task:
      elasticcommonfields: {}
      id: 213cfbb9-c7fe-46f1-8fb0-fec6f9d9190d
=======
    taskid: 07be6ff9-110e-429b-8775-50031e82fb9f
    type: start
    task:
      id: 07be6ff9-110e-429b-8775-50031e82fb9f
>>>>>>> 41389ae0
      version: -1
      name: ""
      iscommand: false
      brand: ""
    nexttasks:
      '#none#':
      - "9"
    separatecontext: false
    view: |-
      {
        "position": {
          "x": 265,
          "y": 50
        }
      }
    note: false
    timertriggers: []
    ignoreworker: false
    skipunavailable: false
    quietmode: 0
  "1":
    id: "1"
<<<<<<< HEAD
    taskid: c2607a0c-a85d-402d-855b-50fd59dbd0c5
    type: regular
    task:
      elasticcommonfields: {}
      id: c2607a0c-a85d-402d-855b-50fd59dbd0c5
=======
    taskid: 6154baf1-0d91-48fc-86d4-af5e79007469
    type: regular
    task:
      id: 6154baf1-0d91-48fc-86d4-af5e79007469
>>>>>>> 41389ae0
      version: -1
      name: autofocus-search-samples
      description: Searches for samples in AutoFocus. To view results, run the autofocus-samples-search-results
        command with the returned AF Cookie. The AF Cookie expires 120 seconds after
        the search completes. `Autofocus Query Samples, Sessions and Tags` Playbook
        is recommended for querying and polling.
      script: AutoFocus V2|||autofocus-search-samples
      type: regular
      iscommand: true
      brand: AutoFocus V2
    nexttasks:
      '#none#':
      - "3"
    scriptarguments:
      artifact:
        simple: "true"
      domain: {}
      file_hash: {}
      first_seen: {}
      ip: {}
      last_updated: {}
      max_results: {}
      order: {}
      query:
        simple: '{"operator":"all","children":[{"field":"sample.malware","operator":"is","value":1},{"field":"sample.tag","operator":"is
          in the list","value":["Unit42.RunOnce"]}]}'
      scope:
        simple: Public
      sort: {}
      url: {}
      wildfire_verdict: {}
    separatecontext: false
    view: |-
      {
        "position": {
          "x": 50,
          "y": 1420
        }
      }
    note: false
    timertriggers: []
    ignoreworker: false
    skipunavailable: false
    quietmode: 0
  "2":
    id: "2"
<<<<<<< HEAD
    taskid: f0c871b5-bfb2-438d-8a5f-f5010f040227
    type: regular
    task:
      elasticcommonfields: {}
      id: f0c871b5-bfb2-438d-8a5f-f5010f040227
=======
    taskid: 5e8450fe-d6cb-4650-8b70-f9b66d5e624b
    type: regular
    task:
      id: 5e8450fe-d6cb-4650-8b70-f9b66d5e624b
>>>>>>> 41389ae0
      version: -1
      name: autofocus-search-sessions
      description: Searches for sessions in AutoFocus. To view results, run the autofocus-sessions-search-results
        command with the returned AF Cookie. The AF Cookie expires 120 seconds after
        the search completes. `Autofocus Query Samples, Sessions and Tags` Playbook
        is recommended for querying and polling.
      script: AutoFocus V2|||autofocus-search-sessions
      type: regular
      iscommand: true
      brand: AutoFocus V2
    nexttasks:
      '#none#':
      - "4"
    scriptarguments:
      domain: {}
      file_hash: {}
      ip: {}
      max_results: {}
      order: {}
      query:
        simple: '{"operator": "all","children": [{"field": "sample.malware","operator":
          "is","value": "1"}]}'
      sort: {}
      time_after: {}
      time_before: {}
      time_range: {}
      url: {}
    separatecontext: false
    view: |-
      {
        "position": {
          "x": 480,
          "y": 1420
        }
      }
    note: false
    timertriggers: []
    ignoreworker: false
    skipunavailable: false
    quietmode: 0
  "3":
    id: "3"
<<<<<<< HEAD
    taskid: 5c11c041-9533-48e1-8c4b-8c8849336399
    type: condition
    task:
      elasticcommonfields: {}
      id: 5c11c041-9533-48e1-8c4b-8c8849336399
=======
    taskid: 869bbb94-3304-46af-8f7b-f1c683a34d17
    type: condition
    task:
      id: 869bbb94-3304-46af-8f7b-f1c683a34d17
>>>>>>> 41389ae0
      version: -1
      name: Verify context
      type: condition
      iscommand: false
      brand: ""
    nexttasks:
      "yes":
      - "22"
    separatecontext: false
    conditions:
    - label: "yes"
      condition:
      - - operator: isExists
          left:
            value:
              simple: AutoFocus.SamplesSearch.AFCookie
            iscontext: true
      - - operator: isExists
          left:
            value:
              simple: AutoFocus.SamplesSearch.Status
            iscontext: true
    view: |-
      {
        "position": {
          "x": 50,
          "y": 1595
        }
      }
    note: false
    timertriggers: []
    ignoreworker: false
    skipunavailable: false
    quietmode: 0
  "4":
    id: "4"
<<<<<<< HEAD
    taskid: a14385a8-39c5-45f6-8d92-0905006e9568
    type: condition
    task:
      elasticcommonfields: {}
      id: a14385a8-39c5-45f6-8d92-0905006e9568
=======
    taskid: b4dde490-6adb-4bd5-870b-1091785f1f67
    type: condition
    task:
      id: b4dde490-6adb-4bd5-870b-1091785f1f67
>>>>>>> 41389ae0
      version: -1
      name: Verify context
      type: condition
      iscommand: false
      brand: ""
    nexttasks:
      "yes":
      - "23"
    separatecontext: false
    conditions:
    - label: "yes"
      condition:
      - - operator: isExists
          left:
            value:
              simple: AutoFocus.SessionsSearch.AFCookie
            iscontext: true
      - - operator: isExists
          left:
            value:
              simple: AutoFocus.SessionsSearch.Status
            iscontext: true
    view: |-
      {
        "position": {
          "x": 480,
          "y": 1595
        }
      }
    note: false
    timertriggers: []
    ignoreworker: false
    skipunavailable: false
    quietmode: 0
  "5":
    id: "5"
<<<<<<< HEAD
    taskid: f919f357-150f-4435-8593-826953470f8a
    type: regular
    task:
      elasticcommonfields: {}
      id: f919f357-150f-4435-8593-826953470f8a
=======
    taskid: c1bc6192-5583-42db-8979-3bf7b0de580a
    type: regular
    task:
      id: c1bc6192-5583-42db-8979-3bf7b0de580a
>>>>>>> 41389ae0
      version: -1
      name: autofocus-samples-search-results
      description: Get results of a previous samples search
      script: AutoFocus V2|||autofocus-samples-search-results
      type: regular
      iscommand: true
      brand: AutoFocus V2
    nexttasks:
      '#none#':
      - "7"
    scriptarguments:
      af_cookie:
        simple: ${AutoFocus.SamplesSearch.AFCookie}
    separatecontext: false
    view: |-
      {
        "position": {
          "x": 50,
          "y": 1945
        }
      }
    note: false
    timertriggers: []
    ignoreworker: false
    skipunavailable: false
    quietmode: 0
  "6":
    id: "6"
<<<<<<< HEAD
    taskid: e26b4c39-5ca2-45de-8a34-1f90c50e442b
    type: regular
    task:
      elasticcommonfields: {}
      id: e26b4c39-5ca2-45de-8a34-1f90c50e442b
=======
    taskid: a29c30c9-7b01-43e5-8b6a-5470bd55709a
    type: regular
    task:
      id: a29c30c9-7b01-43e5-8b6a-5470bd55709a
>>>>>>> 41389ae0
      version: -1
      name: autofocus-sessions-search-results
      description: Get results of a previous sessions search
      script: AutoFocus V2|||autofocus-sessions-search-results
      type: regular
      iscommand: true
      brand: AutoFocus V2
    nexttasks:
      '#none#':
      - "8"
    scriptarguments:
      af_cookie:
        simple: ${AutoFocus.SessionsSearch.AFCookie}
    separatecontext: false
    view: |-
      {
        "position": {
          "x": 480,
          "y": 1945
        }
      }
    note: false
    timertriggers: []
    ignoreworker: false
    skipunavailable: false
    quietmode: 0
  "7":
    id: "7"
<<<<<<< HEAD
    taskid: 24c7afa8-de15-4de4-8b66-0ed733aad00c
    type: condition
    task:
      elasticcommonfields: {}
      id: 24c7afa8-de15-4de4-8b66-0ed733aad00c
=======
    taskid: 2b1b28a2-1266-4e52-8839-cb902023df7d
    type: condition
    task:
      id: 2b1b28a2-1266-4e52-8839-cb902023df7d
>>>>>>> 41389ae0
      version: -1
      name: Verify context
      type: condition
      iscommand: false
      brand: ""
    nexttasks:
      "yes":
      - "10"
    separatecontext: false
    conditions:
    - label: "yes"
      condition:
      - - operator: isExists
          left:
            value:
              simple: AutoFocus.SamplesResults.Size
            iscontext: true
      - - operator: isExists
          left:
            value:
              simple: AutoFocus.SamplesResults.SHA1
            iscontext: true
      - - operator: isExists
          left:
            value:
              simple: AutoFocus.SamplesResults.SHA256
            iscontext: true
      - - operator: isExists
          left:
            value:
              simple: AutoFocus.SamplesResults.Created
            iscontext: true
      - - operator: isExists
          left:
            value:
              simple: AutoFocus.SamplesResults.Finished
            iscontext: true
      - - operator: isExists
          left:
            value:
              simple: AutoFocus.SamplesResults.Region
            iscontext: true
      - - operator: inList
          left:
            value:
              simple: AutoFocus.SamplesSearch.Status
            iscontext: true
          right:
            value:
              simple: in progress,complete
      - - operator: isExists
          left:
            value:
              complex:
                root: File
                accessor: Size
            iscontext: true
      - - operator: isExists
          left:
            value:
              complex:
                root: File
                accessor: SHA1
            iscontext: true
      - - operator: isExists
          left:
            value:
              complex:
                root: File
                accessor: SHA256
            iscontext: true
      - - operator: isExists
          left:
            value:
              complex:
                root: File
                accessor: Type
            iscontext: true
      - - operator: isExists
          left:
            value:
              complex:
                root: File
                accessor: Tags
            iscontext: true
      - - operator: isExists
          left:
            value:
              simple: AutoFocus.SamplesResults.Artifact.b
            iscontext: true
      - - operator: isExists
          left:
            value:
              simple: AutoFocus.SamplesResults.Artifact.g
            iscontext: true
      - - operator: isExists
          left:
            value:
              simple: AutoFocus.SamplesResults.Artifact.m
            iscontext: true
    view: |-
      {
        "position": {
          "x": 50,
          "y": 2120
        }
      }
    note: false
    timertriggers: []
    ignoreworker: false
    skipunavailable: false
    quietmode: 0
  "8":
    id: "8"
<<<<<<< HEAD
    taskid: c9c72273-562b-488d-8792-20b6b3040400
    type: condition
    task:
      elasticcommonfields: {}
      id: c9c72273-562b-488d-8792-20b6b3040400
=======
    taskid: 59374e15-40e9-4bc4-887a-e3edf2196d3e
    type: condition
    task:
      id: 59374e15-40e9-4bc4-887a-e3edf2196d3e
>>>>>>> 41389ae0
      version: -1
      name: Verify context
      type: condition
      iscommand: false
      brand: ""
    nexttasks:
      "yes":
      - "11"
    separatecontext: false
    conditions:
    - label: "yes"
      condition:
      - - operator: isExists
          left:
            value:
              simple: AutoFocus.SessionsResults.FileName
            iscontext: true
      - - operator: isExists
          left:
            value:
              simple: AutoFocus.SessionsResults.ID
            iscontext: true
      - - operator: isExists
          left:
            value:
              simple: AutoFocus.SessionsResults.Industry
            iscontext: true
      - - operator: isExists
          left:
            value:
              simple: AutoFocus.SessionsResults.Region
            iscontext: true
      - - operator: isExists
          left:
            value:
              simple: AutoFocus.SessionsResults.SHA256
            iscontext: true
      - - operator: isExists
          left:
            value:
              simple: AutoFocus.SessionsResults.Seen
            iscontext: true
      - - operator: inList
          left:
            value:
              simple: AutoFocus.SessionsSearch.Status
            iscontext: true
          right:
            value:
              simple: in progress,complete
      - - operator: isExists
          left:
            value:
              complex:
                root: File
                accessor: Name
            iscontext: true
      - - operator: isExists
          left:
            value:
              complex:
                root: File
                accessor: SHA256
            iscontext: true
      - - operator: isExists
          left:
            value:
              complex:
                root: File
                accessor: Tags
            iscontext: true
    view: |-
      {
        "position": {
          "x": 480,
          "y": 2120
        }
      }
    note: false
    timertriggers: []
    ignoreworker: false
    skipunavailable: false
    quietmode: 0
  "9":
    id: "9"
<<<<<<< HEAD
    taskid: 8ce063ad-45f3-4203-8356-ccde53c31e7f
    type: regular
    task:
      elasticcommonfields: {}
      id: 8ce063ad-45f3-4203-8356-ccde53c31e7f
=======
    taskid: 821a632f-fd2c-4c9a-821f-38056b090bf2
    type: regular
    task:
      id: 821a632f-fd2c-4c9a-821f-38056b090bf2
>>>>>>> 41389ae0
      version: -1
      name: DeleteContext
      description: Delete field from context
      scriptName: DeleteContext
      type: regular
      iscommand: false
      brand: ""
    nexttasks:
      '#none#':
      - "39"
      - "29"
      - "26"
    scriptarguments:
      all:
        simple: "yes"
      index: {}
      key: {}
      keysToKeep: {}
      subplaybook: {}
    separatecontext: false
    view: |-
      {
        "position": {
          "x": 265,
          "y": 195
        }
      }
    note: false
    timertriggers: []
    ignoreworker: false
    skipunavailable: false
    quietmode: 0
  "10":
    id: "10"
<<<<<<< HEAD
    taskid: fef8b75f-0864-4ccd-8f36-6bddf06ea070
    type: regular
    task:
      elasticcommonfields: {}
      id: fef8b75f-0864-4ccd-8f36-6bddf06ea070
=======
    taskid: d39ed545-6c2d-4b72-84cf-ef05743db61b
    type: regular
    task:
      id: d39ed545-6c2d-4b72-84cf-ef05743db61b
>>>>>>> 41389ae0
      version: -1
      name: autofocus-sample-analysis
      description: |-
        Get properties, behaviors, and activities observed for a sample.
        Run the command once to get the fields and os's under HTTP,Coverage,Behavior,Registry,Files,Processes,Connections,DNS.
      script: AutoFocus V2|||autofocus-sample-analysis
      type: regular
      iscommand: true
      brand: AutoFocus V2
    nexttasks:
      '#none#':
      - "12"
    scriptarguments:
      coverage: {}
      filter_data: {}
      id: {}
      os: {}
      platforms: {}
      sample_id:
        complex:
          root: AutoFocus
          accessor: SamplesResults.SHA256
          transformers:
          - operator: FirstArrayElement
      sections: {}
    separatecontext: false
    view: |-
      {
        "position": {
          "x": 50,
          "y": 2295
        }
      }
    note: false
    timertriggers: []
    ignoreworker: false
    skipunavailable: false
    quietmode: 0
  "11":
    id: "11"
<<<<<<< HEAD
    taskid: f15f1e61-7c66-49e8-8bb3-8a08a6ba8fdd
    type: regular
    task:
      elasticcommonfields: {}
      id: f15f1e61-7c66-49e8-8bb3-8a08a6ba8fdd
=======
    taskid: 999d775a-f688-4f75-83f2-efb2a7295897
    type: regular
    task:
      id: 999d775a-f688-4f75-83f2-efb2a7295897
>>>>>>> 41389ae0
      version: -1
      name: autofocus-get-session-details
      description: Get session details by session ID
      script: AutoFocus V2|||autofocus-get-session-details
      type: regular
      iscommand: true
      brand: AutoFocus V2
    nexttasks:
      '#none#':
      - "14"
    scriptarguments:
      session_id:
        complex:
          root: AutoFocus
          accessor: SessionsResults.ID
          transformers:
          - operator: atIndex
            args:
              index:
                value:
                  simple: "0"
    separatecontext: false
    view: |-
      {
        "position": {
          "x": 480,
          "y": 2295
        }
      }
    note: false
    timertriggers: []
    ignoreworker: false
    skipunavailable: false
    quietmode: 0
  "12":
    id: "12"
<<<<<<< HEAD
    taskid: d1c57b96-711b-4c7c-8d4e-655659b31d79
    type: condition
    task:
      elasticcommonfields: {}
      id: d1c57b96-711b-4c7c-8d4e-655659b31d79
=======
    taskid: 87c3abef-c82f-4483-815e-2725f072d3d8
    type: condition
    task:
      id: 87c3abef-c82f-4483-815e-2725f072d3d8
>>>>>>> 41389ae0
      version: -1
      name: Verify context
      type: condition
      iscommand: false
      brand: ""
    nexttasks:
      "yes":
      - "15"
    separatecontext: false
    conditions:
    - label: "yes"
      condition:
      - - operator: isExists
          left:
            value:
              simple: AutoFocus.SampleAnalysis.Analysis.Coverage
            iscontext: true
      - - operator: isExists
          left:
            value:
              simple: AutoFocus.SampleAnalysis.Analysis.Behavior
            iscontext: true
      - - operator: isExists
          left:
            value:
              simple: AutoFocus.SampleAnalysis.Analysis.Registry
            iscontext: true
      - - operator: isExists
          left:
            value:
              simple: AutoFocus.SampleAnalysis.Analysis.Files
            iscontext: true
      - - operator: isExists
          left:
            value:
              simple: AutoFocus.SampleAnalysis.Analysis.Processes
            iscontext: true
      - - operator: isExists
          left:
            value:
              simple: AutoFocus.SampleAnalysis.Analysis.Mutex
            iscontext: true
    view: |-
      {
        "position": {
          "x": 50,
          "y": 2470
        }
      }
    note: false
    timertriggers: []
    ignoreworker: false
    skipunavailable: false
    quietmode: 0
  "14":
    id: "14"
<<<<<<< HEAD
    taskid: aa091c5e-c596-4951-8977-63749be84505
    type: condition
    task:
      elasticcommonfields: {}
      id: aa091c5e-c596-4951-8977-63749be84505
=======
    taskid: f72d37f9-7275-4bcf-8e9e-921a41d6d2b1
    type: condition
    task:
      id: f72d37f9-7275-4bcf-8e9e-921a41d6d2b1
>>>>>>> 41389ae0
      version: -1
      name: Verify context
      type: condition
      iscommand: false
      brand: ""
    nexttasks:
      "yes":
      - "15"
    separatecontext: false
    conditions:
    - label: "yes"
      condition:
      - - operator: isExists
          left:
            value:
              simple: AutoFocus.Sessions.FileName
            iscontext: true
      - - operator: isExists
          left:
            value:
              simple: AutoFocus.Sessions.ID
            iscontext: true
      - - operator: isExists
          left:
            value:
              simple: AutoFocus.Sessions.Industry
            iscontext: true
      - - operator: isExists
          left:
            value:
              simple: AutoFocus.Sessions.Region
            iscontext: true
      - - operator: isExists
          left:
            value:
              simple: AutoFocus.Sessions.SHA256
            iscontext: true
      - - operator: isExists
          left:
            value:
              simple: AutoFocus.Sessions.Seen
            iscontext: true
      - - operator: isExists
          left:
            value:
              simple: AutoFocus.Sessions.UploadSource
            iscontext: true
      - - operator: isExists
          left:
            value:
              complex:
                root: File
                accessor: Name
            iscontext: true
      - - operator: isExists
          left:
            value:
              complex:
                root: File
                accessor: SHA256
            iscontext: true
    view: |-
      {
        "position": {
          "x": 480,
          "y": 2470
        }
      }
    note: false
    timertriggers: []
    ignoreworker: false
    skipunavailable: false
    quietmode: 0
  "15":
    id: "15"
<<<<<<< HEAD
    taskid: 2e3eaa48-31bf-4c27-830e-912778c4e461
    type: regular
    task:
      elasticcommonfields: {}
      id: 2e3eaa48-31bf-4c27-830e-912778c4e461
=======
    taskid: 3220829c-bd23-42a6-84e2-8d1171f53661
    type: regular
    task:
      id: 3220829c-bd23-42a6-84e2-8d1171f53661
>>>>>>> 41389ae0
      version: -1
      name: autofocus-top-tags-search
      description: Perform a search to Identify the most popular tags
      script: AutoFocus V2|||autofocus-top-tags-search
      type: regular
      iscommand: true
      brand: AutoFocus V2
    nexttasks:
      '#none#':
      - "18"
    scriptarguments:
      class:
        simple: Malicious Behavior
      commodity: {}
      private:
        simple: "True"
      public:
        simple: "True"
      scope:
        simple: all
      unit42: {}
    separatecontext: false
    view: |-
      {
        "position": {
          "x": 265,
          "y": 2645
        }
      }
    note: false
    timertriggers: []
    ignoreworker: false
    skipunavailable: false
    quietmode: 0
  "16":
    id: "16"
<<<<<<< HEAD
    taskid: 3b603461-6be1-407f-8cbf-09db8f0d7bc5
    type: regular
    task:
      elasticcommonfields: {}
      id: 3b603461-6be1-407f-8cbf-09db8f0d7bc5
=======
    taskid: a42a88fe-4c1d-49e2-84a3-bf6221859ec6
    type: regular
    task:
      id: a42a88fe-4c1d-49e2-84a3-bf6221859ec6
>>>>>>> 41389ae0
      version: -1
      name: autofocus-top-tags-results
      description: Get the results of a previous top tags search
      script: AutoFocus V2|||autofocus-top-tags-results
      type: regular
      iscommand: true
      brand: AutoFocus V2
    nexttasks:
      '#none#':
      - "19"
    scriptarguments:
      af_cookie:
        simple: ${AutoFocus.TopTagsSearch.AFCookie}
    separatecontext: false
    view: |-
      {
        "position": {
          "x": 265,
          "y": 3170
        }
      }
    note: false
    timertriggers: []
    ignoreworker: false
    skipunavailable: false
    quietmode: 0
  "17":
    id: "17"
<<<<<<< HEAD
    taskid: 519e9b45-827c-40dc-8312-fb3b269e27e4
    type: regular
    task:
      elasticcommonfields: {}
      id: 519e9b45-827c-40dc-8312-fb3b269e27e4
=======
    taskid: 0cd0f0a7-92cd-4aa4-87c6-cdae7f59ab79
    type: regular
    task:
      id: 0cd0f0a7-92cd-4aa4-87c6-cdae7f59ab79
>>>>>>> 41389ae0
      version: -1
      name: autofocus-tag-details
      description: Get details on a given tag
      script: AutoFocus V2|||autofocus-tag-details
      type: regular
      iscommand: true
      brand: AutoFocus V2
    nexttasks:
      '#none#':
      - "20"
    scriptarguments:
      tag_name:
        complex:
          root: AutoFocus
          accessor: TopTagsResults.PublicTagName
          transformers:
          - operator: atIndex
            args:
              index:
                value:
                  simple: "0"
    separatecontext: false
    view: |-
      {
        "position": {
          "x": 265,
          "y": 3520
        }
      }
    note: false
    timertriggers: []
    ignoreworker: false
    skipunavailable: false
    quietmode: 0
  "18":
    id: "18"
<<<<<<< HEAD
    taskid: 03b9e781-80a9-4dbc-83ef-52cb3583ea9f
    type: condition
    task:
      elasticcommonfields: {}
      id: 03b9e781-80a9-4dbc-83ef-52cb3583ea9f
=======
    taskid: 25bd2fed-af35-49ae-81a7-dd20dc5522a1
    type: condition
    task:
      id: 25bd2fed-af35-49ae-81a7-dd20dc5522a1
>>>>>>> 41389ae0
      version: -1
      name: Verify context
      type: condition
      iscommand: false
      brand: ""
    nexttasks:
      "yes":
      - "24"
    separatecontext: false
    conditions:
    - label: "yes"
      condition:
      - - operator: isExists
          left:
            value:
              simple: AutoFocus.TopTagsSearch.AFCookie
            iscontext: true
      - - operator: isExists
          left:
            value:
              simple: AutoFocus.TopTagsSearch.Status
            iscontext: true
    view: |-
      {
        "position": {
          "x": 265,
          "y": 2820
        }
      }
    note: false
    timertriggers: []
    ignoreworker: false
    skipunavailable: false
    quietmode: 0
  "19":
    id: "19"
<<<<<<< HEAD
    taskid: 069ebc2b-ceb1-4925-88a3-83a17c03f90f
    type: condition
    task:
      elasticcommonfields: {}
      id: 069ebc2b-ceb1-4925-88a3-83a17c03f90f
=======
    taskid: f0968062-254f-40b0-8847-50a891d557cb
    type: condition
    task:
      id: f0968062-254f-40b0-8847-50a891d557cb
>>>>>>> 41389ae0
      version: -1
      name: Verify context
      type: condition
      iscommand: false
      brand: ""
    nexttasks:
      "yes":
      - "17"
    separatecontext: false
    conditions:
    - label: "yes"
      condition:
      - - operator: isExists
          left:
            value:
              simple: AutoFocus.TopTagsResults.Count
            iscontext: true
      - - operator: isExists
          left:
            value:
              simple: AutoFocus.TopTagsResults.PublicTagName
            iscontext: true
      - - operator: isExists
          left:
            value:
              simple: AutoFocus.TopTagsResults.TagName
            iscontext: true
      - - operator: isExists
          left:
            value:
              simple: AutoFocus.TopTagsResults.Lasthit
            iscontext: true
    view: |-
      {
        "position": {
          "x": 265,
          "y": 3345
        }
      }
    note: false
    timertriggers: []
    ignoreworker: false
    skipunavailable: false
    quietmode: 0
  "20":
    id: "20"
<<<<<<< HEAD
    taskid: 6d763e73-f6b2-4293-8fc9-3cde4bdbc421
    type: condition
    task:
      elasticcommonfields: {}
      id: 6d763e73-f6b2-4293-8fc9-3cde4bdbc421
=======
    taskid: 737ee906-f798-44d4-8abf-ee1fa73335e2
    type: condition
    task:
      id: 737ee906-f798-44d4-8abf-ee1fa73335e2
>>>>>>> 41389ae0
      version: -1
      name: Verify context
      type: condition
      iscommand: false
      brand: ""
    nexttasks:
      "yes":
      - "21"
    separatecontext: false
    conditions:
    - label: "yes"
      condition:
      - - operator: isExists
          left:
            value:
              simple: AutoFocus.Tag.TagName
            iscontext: true
      - - operator: isExists
          left:
            value:
              simple: AutoFocus.Tag.PublicTagName
            iscontext: true
      - - operator: isExists
          left:
            value:
              simple: AutoFocus.Tag.Count
            iscontext: true
      - - operator: isExists
          left:
            value:
              simple: AutoFocus.Tag.Lasthit
            iscontext: true
      - - operator: isExists
          left:
            value:
              simple: AutoFocus.Tag.TagDefinitionScope
            iscontext: true
      - - operator: isExists
          left:
            value:
              simple: AutoFocus.Tag.CustomerName
            iscontext: true
      - - operator: isExists
          left:
            value:
              simple: AutoFocus.Tag.Source
            iscontext: true
      - - operator: isExists
          left:
            value:
              simple: AutoFocus.Tag.TagClass
            iscontext: true
      - - operator: isExists
          left:
            value:
              simple: AutoFocus.Tag.TagDefinitionStatus
            iscontext: true
      - - operator: isExists
          left:
            value:
              simple: AutoFocus.Tag.Description
            iscontext: true
    view: |-
      {
        "position": {
          "x": 265,
          "y": 3695
        }
      }
    note: false
    timertriggers: []
    ignoreworker: false
    skipunavailable: false
    quietmode: 0
  "21":
    id: "21"
<<<<<<< HEAD
    taskid: 8053b744-49fc-48cd-81ae-74804840ce5b
    type: title
    task:
      elasticcommonfields: {}
      id: 8053b744-49fc-48cd-81ae-74804840ce5b
=======
    taskid: 8d940b77-9e94-410e-82e4-05b9da05f2f0
    type: title
    task:
      id: 8d940b77-9e94-410e-82e4-05b9da05f2f0
>>>>>>> 41389ae0
      version: -1
      name: DONE
      type: title
      iscommand: false
      brand: ""
    separatecontext: false
    view: |-
      {
        "position": {
          "x": 265,
          "y": 3870
        }
      }
    note: false
    timertriggers: []
    ignoreworker: false
    skipunavailable: false
    quietmode: 0
  "22":
    id: "22"
<<<<<<< HEAD
    taskid: e5ccc2a9-ee8e-47d5-81fb-be551aaf5dd9
    type: regular
    task:
      elasticcommonfields: {}
      id: e5ccc2a9-ee8e-47d5-81fb-be551aaf5dd9
=======
    taskid: 132ff5d2-4d4d-4189-8737-98662ee43838
    type: regular
    task:
      id: 132ff5d2-4d4d-4189-8737-98662ee43838
>>>>>>> 41389ae0
      version: -1
      name: Sleep
      description: Sleep for X seconds
      scriptName: Sleep
      type: regular
      iscommand: false
      brand: ""
    nexttasks:
      '#none#':
      - "5"
    scriptarguments:
      seconds:
        simple: "60"
    separatecontext: false
    view: |-
      {
        "position": {
          "x": 50,
          "y": 1770
        }
      }
    note: false
    timertriggers: []
    ignoreworker: false
    skipunavailable: false
    quietmode: 0
  "23":
    id: "23"
<<<<<<< HEAD
    taskid: 1c302e12-a3e3-470f-8fa1-88237bbab60f
    type: regular
    task:
      elasticcommonfields: {}
      id: 1c302e12-a3e3-470f-8fa1-88237bbab60f
=======
    taskid: 65a39d22-05b4-405b-8917-756a6e27fad5
    type: regular
    task:
      id: 65a39d22-05b4-405b-8917-756a6e27fad5
>>>>>>> 41389ae0
      version: -1
      name: Sleep
      description: Sleep for X seconds
      scriptName: Sleep
      type: regular
      iscommand: false
      brand: ""
    nexttasks:
      '#none#':
      - "6"
    scriptarguments:
      seconds:
        simple: "60"
    separatecontext: false
    view: |-
      {
        "position": {
          "x": 480,
          "y": 1770
        }
      }
    note: false
    timertriggers: []
    ignoreworker: false
    skipunavailable: false
    quietmode: 0
  "24":
    id: "24"
<<<<<<< HEAD
    taskid: bb047b02-695c-4dad-8774-64083fd09de5
    type: regular
    task:
      elasticcommonfields: {}
      id: bb047b02-695c-4dad-8774-64083fd09de5
=======
    taskid: 719b0d3e-2752-4314-8985-fc018fbf6495
    type: regular
    task:
      id: 719b0d3e-2752-4314-8985-fc018fbf6495
>>>>>>> 41389ae0
      version: -1
      name: Sleep
      description: Sleep for X seconds
      scriptName: Sleep
      type: regular
      iscommand: false
      brand: ""
    nexttasks:
      '#none#':
      - "16"
    scriptarguments:
      seconds:
        simple: "15"
    separatecontext: false
    view: |-
      {
        "position": {
          "x": 265,
          "y": 2995
        }
      }
    note: false
    timertriggers: []
    ignoreworker: false
    skipunavailable: false
    quietmode: 0
  "26":
    id: "26"
<<<<<<< HEAD
    taskid: f26d220e-17ce-4c40-8d6b-7eb45fe09f48
    type: regular
    task:
      elasticcommonfields: {}
      id: f26d220e-17ce-4c40-8d6b-7eb45fe09f48
=======
    taskid: 79b66d09-77b3-4586-8d9e-1ed79b485332
    type: regular
    task:
      id: 79b66d09-77b3-4586-8d9e-1ed79b485332
>>>>>>> 41389ae0
      version: -1
      name: autofocus-search-samples
      description: Searches for samples in AutoFocus. To view results, run the autofocus-samples-search-results
        command with the returned AF Cookie. The AF Cookie expires 120 seconds after
        the search completes. `Autofocus Query Samples, Sessions and Tags` Playbook
        is recommended for querying and polling.
      script: AutoFocus V2|||autofocus-search-samples
      type: regular
      iscommand: true
      brand: AutoFocus V2
    nexttasks:
      '#none#':
      - "33"
    scriptarguments:
      artifact: {}
      domain: {}
      file_hash:
        simple: 2e40edcf77d95173463ca4bfaf833a6a1860ffa4e7b03c3fded8de08ee2be27f
      first_seen:
        simple: 2016-01-12T00:00:00,2019-09-12T23:59:59
      ip: {}
      last_updated: {}
      max_results: {}
      order: {}
      query: {}
      scope:
        simple: Global
      sort: {}
      url: {}
      wildfire_verdict:
        simple: Malware
    separatecontext: false
    view: |-
      {
        "position": {
          "x": 480,
          "y": 370
        }
      }
    note: false
    timertriggers: []
    ignoreworker: false
    skipunavailable: false
    quietmode: 0
  "29":
    id: "29"
<<<<<<< HEAD
    taskid: a4990a73-457a-4517-8e70-88c14f24fc2a
    type: regular
    task:
      elasticcommonfields: {}
      id: a4990a73-457a-4517-8e70-88c14f24fc2a
=======
    taskid: a1153b55-2443-4b0f-82bc-c60e8b9b547c
    type: regular
    task:
      id: a1153b55-2443-4b0f-82bc-c60e8b9b547c
>>>>>>> 41389ae0
      version: -1
      name: autofocus-search-sessions
      description: Searches for sessions in AutoFocus. To view results, run the autofocus-sessions-search-results
        command with the returned AF Cookie. The AF Cookie expires 120 seconds after
        the search completes. `Autofocus Query Samples, Sessions and Tags` Playbook
        is recommended for querying and polling.
      script: AutoFocus V2|||autofocus-search-sessions
      type: regular
      iscommand: true
      brand: AutoFocus V2
    nexttasks:
      '#none#':
      - "34"
    scriptarguments:
      domain: {}
      file_hash: {}
      ip:
        simple: 23.62.60.187
      max_results: {}
      order: {}
      query: {}
      sort: {}
      time_after: {}
      time_before: {}
      time_range: {}
      url: {}
    separatecontext: false
    view: |-
      {
        "position": {
          "x": 50,
          "y": 370
        }
      }
    note: false
    timertriggers: []
    ignoreworker: false
    skipunavailable: false
    quietmode: 0
  "30":
    id: "30"
<<<<<<< HEAD
    taskid: 42c8054e-6078-44c4-8241-a842a787db56
    type: regular
    task:
      elasticcommonfields: {}
      id: 42c8054e-6078-44c4-8241-a842a787db56
=======
    taskid: 85d9af1c-524e-490a-8dab-8d74a18fbb90
    type: regular
    task:
      id: 85d9af1c-524e-490a-8dab-8d74a18fbb90
>>>>>>> 41389ae0
      version: -1
      name: Sleep
      description: Sleep for X seconds
      scriptName: Sleep
      type: regular
      iscommand: false
      brand: ""
    nexttasks:
      '#none#':
      - "32"
    scriptarguments:
      seconds:
        simple: "60"
    separatecontext: false
    view: |-
      {
        "position": {
          "x": 480,
          "y": 720
        }
      }
    note: false
    timertriggers: []
    ignoreworker: false
    skipunavailable: false
    quietmode: 0
  "31":
    id: "31"
<<<<<<< HEAD
    taskid: df7ec9ce-cb5c-4bb2-8fd7-3b99db73f9a2
    type: regular
    task:
      elasticcommonfields: {}
      id: df7ec9ce-cb5c-4bb2-8fd7-3b99db73f9a2
=======
    taskid: 70b7f1b6-7461-451b-8d93-25c9fc6a196f
    type: regular
    task:
      id: 70b7f1b6-7461-451b-8d93-25c9fc6a196f
>>>>>>> 41389ae0
      version: -1
      name: Sleep
      description: Sleep for X seconds
      scriptName: Sleep
      type: regular
      iscommand: false
      brand: ""
    nexttasks:
      '#none#':
      - "35"
    scriptarguments:
      seconds:
        simple: "60"
    separatecontext: false
    view: |-
      {
        "position": {
          "x": 50,
          "y": 720
        }
      }
    note: false
    timertriggers: []
    ignoreworker: false
    skipunavailable: false
    quietmode: 0
  "32":
    id: "32"
<<<<<<< HEAD
    taskid: 76558fcb-f9c9-4be7-8dfa-21493042a465
    type: regular
    task:
      elasticcommonfields: {}
      id: 76558fcb-f9c9-4be7-8dfa-21493042a465
=======
    taskid: 6745154e-9dc8-44d1-815d-c9e2022259e9
    type: regular
    task:
      id: 6745154e-9dc8-44d1-815d-c9e2022259e9
>>>>>>> 41389ae0
      version: -1
      name: autofocus-samples-search-results
      description: Returns results of a previous samples search. `Autofocus Query
        Samples, Sessions and Tags` Playbook is recommended for querying and polling.
      script: AutoFocus V2|||autofocus-samples-search-results
      type: regular
      iscommand: true
      brand: AutoFocus V2
    nexttasks:
      '#none#':
      - "37"
    scriptarguments:
      af_cookie:
        simple: ${AutoFocus.SamplesSearch.AFCookie}
    separatecontext: false
    view: |-
      {
        "position": {
          "x": 480,
          "y": 895
        }
      }
    note: false
    timertriggers: []
    ignoreworker: false
    skipunavailable: false
    quietmode: 0
  "33":
    id: "33"
<<<<<<< HEAD
    taskid: 23e2f6ca-f48c-4fa4-84b9-5d25415e147d
    type: condition
    task:
      elasticcommonfields: {}
      id: 23e2f6ca-f48c-4fa4-84b9-5d25415e147d
=======
    taskid: 1dac461a-6593-4bb8-8fdd-0a18eaa7db61
    type: condition
    task:
      id: 1dac461a-6593-4bb8-8fdd-0a18eaa7db61
>>>>>>> 41389ae0
      version: -1
      name: Verify context
      type: condition
      iscommand: false
      brand: ""
    nexttasks:
      "yes":
      - "30"
    separatecontext: false
    conditions:
    - label: "yes"
      condition:
      - - operator: isExists
          left:
            value:
              simple: AutoFocus.SamplesSearch.AFCookie
            iscontext: true
      - - operator: isExists
          left:
            value:
              simple: AutoFocus.SamplesSearch.Status
            iscontext: true
    view: |-
      {
        "position": {
          "x": 480,
          "y": 545
        }
      }
    note: false
    timertriggers: []
    ignoreworker: false
    skipunavailable: false
    quietmode: 0
  "34":
    id: "34"
<<<<<<< HEAD
    taskid: 249d1bc6-52fe-4ccb-8fe8-e741dc7f7164
    type: condition
    task:
      elasticcommonfields: {}
      id: 249d1bc6-52fe-4ccb-8fe8-e741dc7f7164
=======
    taskid: 0a87e6b3-9cd2-4715-8e4e-b96257b8bd1c
    type: condition
    task:
      id: 0a87e6b3-9cd2-4715-8e4e-b96257b8bd1c
>>>>>>> 41389ae0
      version: -1
      name: Verify context
      type: condition
      iscommand: false
      brand: ""
    nexttasks:
      "yes":
      - "31"
    separatecontext: false
    conditions:
    - label: "yes"
      condition:
      - - operator: isExists
          left:
            value:
              simple: AutoFocus.SessionsSearch.AFCookie
            iscontext: true
      - - operator: isExists
          left:
            value:
              simple: AutoFocus.SessionsSearch.Status
            iscontext: true
    view: |-
      {
        "position": {
          "x": 50,
          "y": 545
        }
      }
    note: false
    timertriggers: []
    ignoreworker: false
    skipunavailable: false
    quietmode: 0
  "35":
    id: "35"
<<<<<<< HEAD
    taskid: 087cee60-6294-4e55-821e-af7327dad8c2
    type: regular
    task:
      elasticcommonfields: {}
      id: 087cee60-6294-4e55-821e-af7327dad8c2
=======
    taskid: b72e16b9-cfc5-4eb7-897f-bf3df8d20895
    type: regular
    task:
      id: b72e16b9-cfc5-4eb7-897f-bf3df8d20895
>>>>>>> 41389ae0
      version: -1
      name: autofocus-sessions-search-results
      description: Returns results of a previous sessions search. `Autofocus Query
        Samples, Sessions and Tags` Playbook is recommended for querying and polling.
      script: AutoFocus V2|||autofocus-sessions-search-results
      type: regular
      iscommand: true
      brand: AutoFocus V2
    nexttasks:
      '#none#':
      - "36"
    scriptarguments:
      af_cookie:
        simple: ${AutoFocus.SessionsSearch.AFCookie}
    separatecontext: false
    view: |-
      {
        "position": {
          "x": 50,
          "y": 895
        }
      }
    note: false
    timertriggers: []
    ignoreworker: false
    skipunavailable: false
    quietmode: 0
  "36":
    id: "36"
<<<<<<< HEAD
    taskid: e3e00e66-0ab6-4fd6-8e7e-ff6fc9972355
    type: condition
    task:
      elasticcommonfields: {}
      id: e3e00e66-0ab6-4fd6-8e7e-ff6fc9972355
=======
    taskid: 3d61b36e-9fa6-4ac9-8cb6-b582d555a971
    type: condition
    task:
      id: 3d61b36e-9fa6-4ac9-8cb6-b582d555a971
>>>>>>> 41389ae0
      version: -1
      name: Verify context
      type: condition
      iscommand: false
      brand: ""
    nexttasks:
      "yes":
      - "38"
    separatecontext: false
    conditions:
    - label: "yes"
      condition:
      - - operator: isExists
          left:
            value:
              simple: AutoFocus.SessionsResults.FileName
            iscontext: true
      - - operator: isExists
          left:
            value:
              simple: AutoFocus.SessionsResults.ID
            iscontext: true
      - - operator: isExists
          left:
            value:
              simple: AutoFocus.SessionsResults.Industry
            iscontext: true
      - - operator: isExists
          left:
            value:
              simple: AutoFocus.SessionsResults.Region
            iscontext: true
      - - operator: isExists
          left:
            value:
              simple: AutoFocus.SessionsResults.SHA256
            iscontext: true
      - - operator: isExists
          left:
            value:
              simple: AutoFocus.SessionsResults.Seen
            iscontext: true
      - - operator: inList
          left:
            value:
              simple: AutoFocus.SessionsSearch.Status
            iscontext: true
          right:
            value:
              simple: in progress,complete
      - - operator: isExists
          left:
            value:
              complex:
                root: File
                accessor: Name
            iscontext: true
      - - operator: isExists
          left:
            value:
              complex:
                root: File
                accessor: SHA256
            iscontext: true
    view: |-
      {
        "position": {
          "x": 50,
          "y": 1070
        }
      }
    note: false
    timertriggers: []
    ignoreworker: false
    skipunavailable: false
    quietmode: 0
  "37":
    id: "37"
<<<<<<< HEAD
    taskid: dbd7655a-7687-4cf4-814d-e90b3fd1c7cf
    type: condition
    task:
      elasticcommonfields: {}
      id: dbd7655a-7687-4cf4-814d-e90b3fd1c7cf
=======
    taskid: 33d3fc61-42c7-4b59-8136-b9c40323671b
    type: condition
    task:
      id: 33d3fc61-42c7-4b59-8136-b9c40323671b
>>>>>>> 41389ae0
      version: -1
      name: Verify context
      type: condition
      iscommand: false
      brand: ""
    nexttasks:
      "yes":
      - "38"
    separatecontext: false
    conditions:
    - label: "yes"
      condition:
      - - operator: isExists
          left:
            value:
              simple: AutoFocus.SamplesResults.Size
            iscontext: true
      - - operator: isExists
          left:
            value:
              simple: AutoFocus.SamplesResults.SHA1
            iscontext: true
      - - operator: isExists
          left:
            value:
              simple: AutoFocus.SamplesResults.SHA256
            iscontext: true
      - - operator: isExists
          left:
            value:
              simple: AutoFocus.SamplesResults.Created
            iscontext: true
      - - operator: isExists
          left:
            value:
              simple: AutoFocus.SamplesResults.Finished
            iscontext: true
      - - operator: isExists
          left:
            value:
              simple: AutoFocus.SamplesResults.Region
            iscontext: true
      - - operator: inList
          left:
            value:
              simple: AutoFocus.SamplesSearch.Status
            iscontext: true
          right:
            value:
              simple: in progress,complete
      - - operator: isExists
          left:
            value:
              complex:
                root: File
                accessor: Size
            iscontext: true
      - - operator: isExists
          left:
            value:
              complex:
                root: File
                accessor: SHA1
            iscontext: true
      - - operator: isExists
          left:
            value:
              complex:
                root: File
                accessor: SHA256
            iscontext: true
      - - operator: isExists
          left:
            value:
              complex:
                root: File
                accessor: Type
            iscontext: true
      - - operator: isExists
          left:
            value:
              complex:
                root: File
                accessor: Tags
            iscontext: true
    view: |-
      {
        "position": {
          "x": 480,
          "y": 1070
        }
      }
    note: false
    timertriggers: []
    ignoreworker: false
    skipunavailable: false
    quietmode: 0
  "38":
    id: "38"
<<<<<<< HEAD
    taskid: 6af7409f-68d0-4b37-8fce-ae0314b97ff2
    type: regular
    task:
      elasticcommonfields: {}
      id: 6af7409f-68d0-4b37-8fce-ae0314b97ff2
=======
    taskid: c87ff08c-7d4a-403e-826c-21fd77483a4a
    type: regular
    task:
      id: c87ff08c-7d4a-403e-826c-21fd77483a4a
>>>>>>> 41389ae0
      version: -1
      name: DeleteContext
      description: Delete field from context
      scriptName: DeleteContext
      type: regular
      iscommand: false
      brand: ""
    nexttasks:
      '#none#':
      - "2"
      - "1"
    scriptarguments:
      all:
        simple: "yes"
      index: {}
      key: {}
      keysToKeep: {}
      subplaybook: {}
    separatecontext: false
    view: |-
      {
        "position": {
          "x": 265,
          "y": 1245
        }
      }
    note: false
    timertriggers: []
    ignoreworker: false
    skipunavailable: false
    quietmode: 0
  "39":
    id: "39"
<<<<<<< HEAD
    taskid: 2be1a24f-9716-4cca-8a20-d0d6b4dad38a
    type: title
    task:
      elasticcommonfields: {}
      id: 2be1a24f-9716-4cca-8a20-d0d6b4dad38a
=======
    taskid: 484e98ad-1841-4b54-8dae-c9cb9c031d3e
    type: title
    task:
      id: 484e98ad-1841-4b54-8dae-c9cb9c031d3e
>>>>>>> 41389ae0
      version: -1
      name: Indicators Reputation
      type: title
      iscommand: false
      brand: ""
    nexttasks:
      '#none#':
      - "40"
    separatecontext: false
    view: |-
      {
        "position": {
          "x": -560,
          "y": 370
        }
      }
    note: false
    timertriggers: []
    ignoreworker: false
    skipunavailable: false
    quietmode: 0
  "40":
    id: "40"
<<<<<<< HEAD
    taskid: a02e0766-e040-4eaf-8861-2e1eeb17bd7e
    type: regular
    task:
      elasticcommonfields: {}
      id: a02e0766-e040-4eaf-8861-2e1eeb17bd7e
=======
    taskid: 99b6923b-78e6-4805-83cc-b1008b6d12df
    type: regular
    task:
      id: 99b6923b-78e6-4805-83cc-b1008b6d12df
>>>>>>> 41389ae0
      version: -1
      name: Check URL Reputation
      description: Checks the reputation of the url in Autofocus.
      script: AutoFocus V2|||url
      type: regular
      iscommand: true
      brand: AutoFocus V2
    nexttasks:
      '#none#':
      - "41"
    scriptarguments:
      long: {}
      retries: {}
      retry-count:
        simple: "5"
      sampleSize: {}
      submitWait: {}
      threshold: {}
      url:
        simple: www.andromedaa.ir/ir/andromedaa/likebegir/ap.smali/
      wait: {}
    separatecontext: false
    view: |-
      {
        "position": {
          "x": -560,
          "y": 545
        }
      }
    note: false
    timertriggers: []
    ignoreworker: false
    skipunavailable: false
    quietmode: 0
  "41":
    id: "41"
<<<<<<< HEAD
    taskid: 6ffcd714-6d78-4249-8fed-a9e71c3d7eb5
    type: condition
    task:
      elasticcommonfields: {}
      id: 6ffcd714-6d78-4249-8fed-a9e71c3d7eb5
=======
    taskid: 99c9478a-c40a-47bf-8a1e-c167251cc7d1
    type: condition
    task:
      id: 99c9478a-c40a-47bf-8a1e-c167251cc7d1
>>>>>>> 41389ae0
      version: -1
      name: Validate URL Reputation
      type: condition
      iscommand: false
      brand: ""
    nexttasks:
      "yes":
      - "43"
    separatecontext: false
    conditions:
    - label: "yes"
      condition:
      - - operator: isNotEmpty
          left:
            value:
              simple: DBotScore.Indicator
            iscontext: true
      - - operator: isNotEmpty
          left:
            value:
              simple: URL.Data
            iscontext: true
      - - operator: isNotEmpty
          left:
            value:
              simple: AutoFocus.URL.IndicatorValue
            iscontext: true
    view: |-
      {
        "position": {
          "x": -560,
          "y": 720
        }
      }
    note: false
    timertriggers: []
    ignoreworker: false
    skipunavailable: false
    quietmode: 0
  "42":
    id: "42"
<<<<<<< HEAD
    taskid: f1c1db67-6b0f-45e0-832d-b1dfe286aaad
    type: title
    task:
      elasticcommonfields: {}
      id: f1c1db67-6b0f-45e0-832d-b1dfe286aaad
=======
    taskid: 6698dc25-e56b-4b64-8cef-ca93e5b1e14d
    type: title
    task:
      id: 6698dc25-e56b-4b64-8cef-ca93e5b1e14d
>>>>>>> 41389ae0
      version: -1
      name: done
      type: title
      iscommand: false
      brand: ""
    separatecontext: false
    view: |-
      {
        "position": {
          "x": -560,
          "y": 2365
        }
      }
    note: false
    timertriggers: []
    ignoreworker: false
    skipunavailable: false
    quietmode: 0
  "43":
    id: "43"
<<<<<<< HEAD
    taskid: c24a6aef-9a3b-4b1b-8958-4b6e37a00997
    type: regular
    task:
      elasticcommonfields: {}
      id: c24a6aef-9a3b-4b1b-8958-4b6e37a00997
=======
    taskid: 974fc982-8fef-4151-8f79-8383848df9a1
    type: regular
    task:
      id: 974fc982-8fef-4151-8f79-8383848df9a1
>>>>>>> 41389ae0
      version: -1
      name: Check IP Reputation
      description: Checks the reputation of an IP address in Autofocus.
      script: AutoFocus V2|||ip
      type: regular
      iscommand: true
      brand: AutoFocus V2
    nexttasks:
      '#none#':
      - "44"
    scriptarguments:
      fullResponse: {}
      ip:
        simple: 8.8.8.8
      long: {}
      retries: {}
      retry-count:
        simple: "5"
      sampleSize: {}
      threshold: {}
      wait: {}
    separatecontext: false
    view: |-
      {
        "position": {
          "x": -560,
          "y": 895
        }
      }
    note: false
    timertriggers: []
    ignoreworker: false
    skipunavailable: false
    quietmode: 0
  "44":
    id: "44"
<<<<<<< HEAD
    taskid: c3083bf4-4be7-4737-88fe-2beafb7eddb7
    type: condition
    task:
      elasticcommonfields: {}
      id: c3083bf4-4be7-4737-88fe-2beafb7eddb7
=======
    taskid: 6f9a91da-cbe0-40a5-8dd4-093be25523e3
    type: condition
    task:
      id: 6f9a91da-cbe0-40a5-8dd4-093be25523e3
>>>>>>> 41389ae0
      version: -1
      name: Validate IP Reputation
      type: condition
      iscommand: false
      brand: ""
    nexttasks:
      "yes":
      - "45"
    separatecontext: false
    conditions:
    - label: "yes"
      condition:
      - - operator: isNotEmpty
          left:
            value:
              simple: DBotScore.Indicator
            iscontext: true
      - - operator: isNotEmpty
          left:
            value:
              simple: IP.Address
            iscontext: true
      - - operator: isNotEmpty
          left:
            value:
              simple: AutoFocus.IP.IndicatorValue
            iscontext: true
    view: |-
      {
        "position": {
          "x": -560,
          "y": 1070
        }
      }
    note: false
    timertriggers: []
    ignoreworker: false
    skipunavailable: false
    quietmode: 0
  "45":
    id: "45"
<<<<<<< HEAD
    taskid: afb7cabe-ee72-4c6e-8238-e94e05c71b43
    type: regular
    task:
      elasticcommonfields: {}
      id: afb7cabe-ee72-4c6e-8238-e94e05c71b43
=======
    taskid: 6284d512-f0b6-4d54-83f4-cf1034b795b0
    type: regular
    task:
      id: 6284d512-f0b6-4d54-83f4-cf1034b795b0
>>>>>>> 41389ae0
      version: -1
      name: Check File Reputation
      description: Checks the reputation of a file in Autofocus.
      script: AutoFocus V2|||file
      type: regular
      iscommand: true
      brand: AutoFocus V2
    nexttasks:
      '#none#':
      - "46"
    scriptarguments:
      codeItemType: {}
      delay: {}
      file:
        simple: 9040e9fda52931c9472c90ecad5b74295cdb9cf7b68e2b89219700f6a8bff5ac
      long: {}
      maxRetries: {}
      md5: {}
      retries: {}
      retry-count:
        simple: "5"
      sha256: {}
      threshold: {}
      wait: {}
    separatecontext: false
    view: |-
      {
        "position": {
          "x": -560,
          "y": 1245
        }
      }
    note: false
    timertriggers: []
    ignoreworker: false
    skipunavailable: false
    quietmode: 0
  "46":
    id: "46"
<<<<<<< HEAD
    taskid: 2c6af78a-e4fa-4b4b-8044-d205b22acb56
    type: condition
    task:
      elasticcommonfields: {}
      id: 2c6af78a-e4fa-4b4b-8044-d205b22acb56
=======
    taskid: 12f5e04f-4b90-418f-8548-209efe044ec8
    type: condition
    task:
      id: 12f5e04f-4b90-418f-8548-209efe044ec8
>>>>>>> 41389ae0
      version: -1
      name: Validate File Reputation
      type: condition
      iscommand: false
      brand: ""
    nexttasks:
      "yes":
      - "47"
    separatecontext: false
    conditions:
    - label: "yes"
      condition:
      - - operator: isNotEmpty
          left:
            value:
              simple: DBotScore.Indicator
            iscontext: true
      - - operator: isNotEmpty
          left:
            value:
              simple: AutoFocus.File.IndicatorValue
            iscontext: true
      - - operator: isNotEmpty
          left:
            value:
              simple: File.SHA256
            iscontext: true
    view: |-
      {
        "position": {
          "x": -560,
          "y": 1410
        }
      }
    note: false
    timertriggers: []
    ignoreworker: false
    skipunavailable: false
    quietmode: 0
  "47":
    id: "47"
<<<<<<< HEAD
    taskid: be2211fb-24aa-4fd1-89df-f7408c6846ac
    type: regular
    task:
      elasticcommonfields: {}
      id: be2211fb-24aa-4fd1-89df-f7408c6846ac
=======
    taskid: 85c94e2a-3b18-41a9-8939-33547d4013c8
    type: regular
    task:
      id: 85c94e2a-3b18-41a9-8939-33547d4013c8
>>>>>>> 41389ae0
      version: -1
      name: Check Domain Reputation
      description: Checks the reputation of a domain in Autofocus.
      script: AutoFocus V2|||domain
      type: regular
      iscommand: true
      brand: AutoFocus V2
    nexttasks:
      '#none#':
      - "48"
    scriptarguments:
      domain:
        simple: dropwellsfargo.com
      fullResponse: {}
      long: {}
      retries: {}
      retry-count:
        simple: "5"
      sampleSize: {}
      threshold: {}
      wait: {}
    separatecontext: false
    view: |-
      {
        "position": {
          "x": -560,
          "y": 1595
        }
      }
    note: false
    timertriggers: []
    ignoreworker: false
    skipunavailable: false
    quietmode: 0
  "48":
    id: "48"
<<<<<<< HEAD
    taskid: 29230223-87c4-4c2d-846e-bc5a812fa86f
    type: condition
    task:
      elasticcommonfields: {}
      id: 29230223-87c4-4c2d-846e-bc5a812fa86f
=======
    taskid: 429140b9-2f29-43ab-8d77-3387877ae923
    type: condition
    task:
      id: 429140b9-2f29-43ab-8d77-3387877ae923
>>>>>>> 41389ae0
      version: -1
      name: Validate Domain Reputation
      type: condition
      iscommand: false
      brand: ""
    nexttasks:
      "yes":
      - "49"
    separatecontext: false
    conditions:
    - label: "yes"
      condition:
      - - operator: isNotEmpty
          left:
            value:
              simple: DBotScore.Indicator
            iscontext: true
      - - operator: isNotEmpty
          left:
            value:
              simple: Domain.Name
            iscontext: true
      - - operator: isNotEmpty
          left:
            value:
              simple: AutoFocus.Domain.IndicatorValue
            iscontext: true
    view: |-
      {
        "position": {
          "x": -560,
          "y": 1770
        }
      }
    note: false
    timertriggers: []
    ignoreworker: false
    skipunavailable: false
    quietmode: 0
  "49":
    id: "49"
    taskid: 4b9b4b3f-6e42-43b8-82fa-9fa4b7a0f4cf
    type: regular
    task:
      id: 4b9b4b3f-6e42-43b8-82fa-9fa4b7a0f4cf
      version: -1
      name: Check Upper Case File Reputation
      description: Checks the reputation of a file in Autofocus.
      script: AutoFocus V2|||file
      type: regular
      iscommand: true
      brand: AutoFocus V2
    nexttasks:
      '#none#':
      - "50"
    scriptarguments:
      codeItemType: {}
      delay: {}
      file:
        simple: 9040E9FDA52931C9472C90ECAD5B74295CDB9CF7B68E2B89219700F6A8BFF5AC
      long: {}
      maxRetries: {}
      md5: {}
      retries: {}
      retry-count:
        simple: "5"
      sha256: {}
      threshold: {}
      wait: {}
    separatecontext: false
    view: |-
      {
        "position": {
          "x": -560,
          "y": 1970
        }
      }
    note: false
    timertriggers: []
    ignoreworker: false
    skipunavailable: false
    quietmode: 0
  "50":
    id: "50"
    taskid: b14818ba-4fd0-478a-8cbd-c46663874bb5
    type: condition
    task:
      id: b14818ba-4fd0-478a-8cbd-c46663874bb5
      version: -1
      name: Validate Upper Case File Reputation
      type: condition
      iscommand: false
      brand: ""
    nexttasks:
      "yes":
      - "42"
    separatecontext: false
    conditions:
    - label: "yes"
      condition:
      - - operator: isNotEmpty
          left:
            value:
              simple: DBotScore.Indicator
            iscontext: true
      - - operator: isNotEmpty
          left:
            value:
              simple: AutoFocus.File.IndicatorValue
            iscontext: true
      - - operator: isNotEmpty
          left:
            value:
              simple: File.SHA256
            iscontext: true
    view: |-
      {
        "position": {
          "x": -560,
          "y": 2155
        }
      }
    note: false
    timertriggers: []
    ignoreworker: false
    skipunavailable: false
    quietmode: 0
view: |-
  {
    "linkLabelsPosition": {},
    "paper": {
      "dimensions": {
        "height": 3885,
        "width": 1420,
        "x": -560,
        "y": 50
      }
    }
  }
inputs: []
outputs: []<|MERGE_RESOLUTION|>--- conflicted
+++ resolved
@@ -7,18 +7,11 @@
 tasks:
   "0":
     id: "0"
-<<<<<<< HEAD
     taskid: 213cfbb9-c7fe-46f1-8fb0-fec6f9d9190d
     type: start
     task:
       elasticcommonfields: {}
       id: 213cfbb9-c7fe-46f1-8fb0-fec6f9d9190d
-=======
-    taskid: 07be6ff9-110e-429b-8775-50031e82fb9f
-    type: start
-    task:
-      id: 07be6ff9-110e-429b-8775-50031e82fb9f
->>>>>>> 41389ae0
       version: -1
       name: ""
       iscommand: false
@@ -41,18 +34,11 @@
     quietmode: 0
   "1":
     id: "1"
-<<<<<<< HEAD
     taskid: c2607a0c-a85d-402d-855b-50fd59dbd0c5
     type: regular
     task:
       elasticcommonfields: {}
       id: c2607a0c-a85d-402d-855b-50fd59dbd0c5
-=======
-    taskid: 6154baf1-0d91-48fc-86d4-af5e79007469
-    type: regular
-    task:
-      id: 6154baf1-0d91-48fc-86d4-af5e79007469
->>>>>>> 41389ae0
       version: -1
       name: autofocus-search-samples
       description: Searches for samples in AutoFocus. To view results, run the autofocus-samples-search-results
@@ -99,18 +85,11 @@
     quietmode: 0
   "2":
     id: "2"
-<<<<<<< HEAD
     taskid: f0c871b5-bfb2-438d-8a5f-f5010f040227
     type: regular
     task:
       elasticcommonfields: {}
       id: f0c871b5-bfb2-438d-8a5f-f5010f040227
-=======
-    taskid: 5e8450fe-d6cb-4650-8b70-f9b66d5e624b
-    type: regular
-    task:
-      id: 5e8450fe-d6cb-4650-8b70-f9b66d5e624b
->>>>>>> 41389ae0
       version: -1
       name: autofocus-search-sessions
       description: Searches for sessions in AutoFocus. To view results, run the autofocus-sessions-search-results
@@ -153,18 +132,11 @@
     quietmode: 0
   "3":
     id: "3"
-<<<<<<< HEAD
     taskid: 5c11c041-9533-48e1-8c4b-8c8849336399
     type: condition
     task:
       elasticcommonfields: {}
       id: 5c11c041-9533-48e1-8c4b-8c8849336399
-=======
-    taskid: 869bbb94-3304-46af-8f7b-f1c683a34d17
-    type: condition
-    task:
-      id: 869bbb94-3304-46af-8f7b-f1c683a34d17
->>>>>>> 41389ae0
       version: -1
       name: Verify context
       type: condition
@@ -201,18 +173,11 @@
     quietmode: 0
   "4":
     id: "4"
-<<<<<<< HEAD
     taskid: a14385a8-39c5-45f6-8d92-0905006e9568
     type: condition
     task:
       elasticcommonfields: {}
       id: a14385a8-39c5-45f6-8d92-0905006e9568
-=======
-    taskid: b4dde490-6adb-4bd5-870b-1091785f1f67
-    type: condition
-    task:
-      id: b4dde490-6adb-4bd5-870b-1091785f1f67
->>>>>>> 41389ae0
       version: -1
       name: Verify context
       type: condition
@@ -249,18 +214,11 @@
     quietmode: 0
   "5":
     id: "5"
-<<<<<<< HEAD
     taskid: f919f357-150f-4435-8593-826953470f8a
     type: regular
     task:
       elasticcommonfields: {}
       id: f919f357-150f-4435-8593-826953470f8a
-=======
-    taskid: c1bc6192-5583-42db-8979-3bf7b0de580a
-    type: regular
-    task:
-      id: c1bc6192-5583-42db-8979-3bf7b0de580a
->>>>>>> 41389ae0
       version: -1
       name: autofocus-samples-search-results
       description: Get results of a previous samples search
@@ -289,18 +247,11 @@
     quietmode: 0
   "6":
     id: "6"
-<<<<<<< HEAD
     taskid: e26b4c39-5ca2-45de-8a34-1f90c50e442b
     type: regular
     task:
       elasticcommonfields: {}
       id: e26b4c39-5ca2-45de-8a34-1f90c50e442b
-=======
-    taskid: a29c30c9-7b01-43e5-8b6a-5470bd55709a
-    type: regular
-    task:
-      id: a29c30c9-7b01-43e5-8b6a-5470bd55709a
->>>>>>> 41389ae0
       version: -1
       name: autofocus-sessions-search-results
       description: Get results of a previous sessions search
@@ -329,18 +280,11 @@
     quietmode: 0
   "7":
     id: "7"
-<<<<<<< HEAD
     taskid: 24c7afa8-de15-4de4-8b66-0ed733aad00c
     type: condition
     task:
       elasticcommonfields: {}
       id: 24c7afa8-de15-4de4-8b66-0ed733aad00c
-=======
-    taskid: 2b1b28a2-1266-4e52-8839-cb902023df7d
-    type: condition
-    task:
-      id: 2b1b28a2-1266-4e52-8839-cb902023df7d
->>>>>>> 41389ae0
       version: -1
       name: Verify context
       type: condition
@@ -455,18 +399,10 @@
     quietmode: 0
   "8":
     id: "8"
-<<<<<<< HEAD
-    taskid: c9c72273-562b-488d-8792-20b6b3040400
-    type: condition
-    task:
-      elasticcommonfields: {}
-      id: c9c72273-562b-488d-8792-20b6b3040400
-=======
     taskid: 59374e15-40e9-4bc4-887a-e3edf2196d3e
     type: condition
     task:
       id: 59374e15-40e9-4bc4-887a-e3edf2196d3e
->>>>>>> 41389ae0
       version: -1
       name: Verify context
       type: condition
@@ -552,18 +488,10 @@
     quietmode: 0
   "9":
     id: "9"
-<<<<<<< HEAD
-    taskid: 8ce063ad-45f3-4203-8356-ccde53c31e7f
-    type: regular
-    task:
-      elasticcommonfields: {}
-      id: 8ce063ad-45f3-4203-8356-ccde53c31e7f
-=======
     taskid: 821a632f-fd2c-4c9a-821f-38056b090bf2
     type: regular
     task:
       id: 821a632f-fd2c-4c9a-821f-38056b090bf2
->>>>>>> 41389ae0
       version: -1
       name: DeleteContext
       description: Delete field from context
@@ -598,18 +526,10 @@
     quietmode: 0
   "10":
     id: "10"
-<<<<<<< HEAD
-    taskid: fef8b75f-0864-4ccd-8f36-6bddf06ea070
-    type: regular
-    task:
-      elasticcommonfields: {}
-      id: fef8b75f-0864-4ccd-8f36-6bddf06ea070
-=======
     taskid: d39ed545-6c2d-4b72-84cf-ef05743db61b
     type: regular
     task:
       id: d39ed545-6c2d-4b72-84cf-ef05743db61b
->>>>>>> 41389ae0
       version: -1
       name: autofocus-sample-analysis
       description: |-
@@ -650,18 +570,10 @@
     quietmode: 0
   "11":
     id: "11"
-<<<<<<< HEAD
-    taskid: f15f1e61-7c66-49e8-8bb3-8a08a6ba8fdd
-    type: regular
-    task:
-      elasticcommonfields: {}
-      id: f15f1e61-7c66-49e8-8bb3-8a08a6ba8fdd
-=======
     taskid: 999d775a-f688-4f75-83f2-efb2a7295897
     type: regular
     task:
       id: 999d775a-f688-4f75-83f2-efb2a7295897
->>>>>>> 41389ae0
       version: -1
       name: autofocus-get-session-details
       description: Get session details by session ID
@@ -698,18 +610,10 @@
     quietmode: 0
   "12":
     id: "12"
-<<<<<<< HEAD
-    taskid: d1c57b96-711b-4c7c-8d4e-655659b31d79
-    type: condition
-    task:
-      elasticcommonfields: {}
-      id: d1c57b96-711b-4c7c-8d4e-655659b31d79
-=======
     taskid: 87c3abef-c82f-4483-815e-2725f072d3d8
     type: condition
     task:
       id: 87c3abef-c82f-4483-815e-2725f072d3d8
->>>>>>> 41389ae0
       version: -1
       name: Verify context
       type: condition
@@ -766,18 +670,10 @@
     quietmode: 0
   "14":
     id: "14"
-<<<<<<< HEAD
-    taskid: aa091c5e-c596-4951-8977-63749be84505
-    type: condition
-    task:
-      elasticcommonfields: {}
-      id: aa091c5e-c596-4951-8977-63749be84505
-=======
     taskid: f72d37f9-7275-4bcf-8e9e-921a41d6d2b1
     type: condition
     task:
       id: f72d37f9-7275-4bcf-8e9e-921a41d6d2b1
->>>>>>> 41389ae0
       version: -1
       name: Verify context
       type: condition
@@ -853,18 +749,10 @@
     quietmode: 0
   "15":
     id: "15"
-<<<<<<< HEAD
-    taskid: 2e3eaa48-31bf-4c27-830e-912778c4e461
-    type: regular
-    task:
-      elasticcommonfields: {}
-      id: 2e3eaa48-31bf-4c27-830e-912778c4e461
-=======
     taskid: 3220829c-bd23-42a6-84e2-8d1171f53661
     type: regular
     task:
       id: 3220829c-bd23-42a6-84e2-8d1171f53661
->>>>>>> 41389ae0
       version: -1
       name: autofocus-top-tags-search
       description: Perform a search to Identify the most popular tags
@@ -901,18 +789,10 @@
     quietmode: 0
   "16":
     id: "16"
-<<<<<<< HEAD
-    taskid: 3b603461-6be1-407f-8cbf-09db8f0d7bc5
-    type: regular
-    task:
-      elasticcommonfields: {}
-      id: 3b603461-6be1-407f-8cbf-09db8f0d7bc5
-=======
     taskid: a42a88fe-4c1d-49e2-84a3-bf6221859ec6
     type: regular
     task:
       id: a42a88fe-4c1d-49e2-84a3-bf6221859ec6
->>>>>>> 41389ae0
       version: -1
       name: autofocus-top-tags-results
       description: Get the results of a previous top tags search
@@ -941,18 +821,10 @@
     quietmode: 0
   "17":
     id: "17"
-<<<<<<< HEAD
-    taskid: 519e9b45-827c-40dc-8312-fb3b269e27e4
-    type: regular
-    task:
-      elasticcommonfields: {}
-      id: 519e9b45-827c-40dc-8312-fb3b269e27e4
-=======
     taskid: 0cd0f0a7-92cd-4aa4-87c6-cdae7f59ab79
     type: regular
     task:
       id: 0cd0f0a7-92cd-4aa4-87c6-cdae7f59ab79
->>>>>>> 41389ae0
       version: -1
       name: autofocus-tag-details
       description: Get details on a given tag
@@ -989,18 +861,10 @@
     quietmode: 0
   "18":
     id: "18"
-<<<<<<< HEAD
-    taskid: 03b9e781-80a9-4dbc-83ef-52cb3583ea9f
-    type: condition
-    task:
-      elasticcommonfields: {}
-      id: 03b9e781-80a9-4dbc-83ef-52cb3583ea9f
-=======
     taskid: 25bd2fed-af35-49ae-81a7-dd20dc5522a1
     type: condition
     task:
       id: 25bd2fed-af35-49ae-81a7-dd20dc5522a1
->>>>>>> 41389ae0
       version: -1
       name: Verify context
       type: condition
@@ -1037,18 +901,10 @@
     quietmode: 0
   "19":
     id: "19"
-<<<<<<< HEAD
-    taskid: 069ebc2b-ceb1-4925-88a3-83a17c03f90f
-    type: condition
-    task:
-      elasticcommonfields: {}
-      id: 069ebc2b-ceb1-4925-88a3-83a17c03f90f
-=======
     taskid: f0968062-254f-40b0-8847-50a891d557cb
     type: condition
     task:
       id: f0968062-254f-40b0-8847-50a891d557cb
->>>>>>> 41389ae0
       version: -1
       name: Verify context
       type: condition
@@ -1095,18 +951,10 @@
     quietmode: 0
   "20":
     id: "20"
-<<<<<<< HEAD
-    taskid: 6d763e73-f6b2-4293-8fc9-3cde4bdbc421
-    type: condition
-    task:
-      elasticcommonfields: {}
-      id: 6d763e73-f6b2-4293-8fc9-3cde4bdbc421
-=======
     taskid: 737ee906-f798-44d4-8abf-ee1fa73335e2
     type: condition
     task:
       id: 737ee906-f798-44d4-8abf-ee1fa73335e2
->>>>>>> 41389ae0
       version: -1
       name: Verify context
       type: condition
@@ -1183,18 +1031,10 @@
     quietmode: 0
   "21":
     id: "21"
-<<<<<<< HEAD
-    taskid: 8053b744-49fc-48cd-81ae-74804840ce5b
-    type: title
-    task:
-      elasticcommonfields: {}
-      id: 8053b744-49fc-48cd-81ae-74804840ce5b
-=======
     taskid: 8d940b77-9e94-410e-82e4-05b9da05f2f0
     type: title
     task:
       id: 8d940b77-9e94-410e-82e4-05b9da05f2f0
->>>>>>> 41389ae0
       version: -1
       name: DONE
       type: title
@@ -1215,18 +1055,10 @@
     quietmode: 0
   "22":
     id: "22"
-<<<<<<< HEAD
-    taskid: e5ccc2a9-ee8e-47d5-81fb-be551aaf5dd9
-    type: regular
-    task:
-      elasticcommonfields: {}
-      id: e5ccc2a9-ee8e-47d5-81fb-be551aaf5dd9
-=======
     taskid: 132ff5d2-4d4d-4189-8737-98662ee43838
     type: regular
     task:
       id: 132ff5d2-4d4d-4189-8737-98662ee43838
->>>>>>> 41389ae0
       version: -1
       name: Sleep
       description: Sleep for X seconds
@@ -1255,18 +1087,10 @@
     quietmode: 0
   "23":
     id: "23"
-<<<<<<< HEAD
-    taskid: 1c302e12-a3e3-470f-8fa1-88237bbab60f
-    type: regular
-    task:
-      elasticcommonfields: {}
-      id: 1c302e12-a3e3-470f-8fa1-88237bbab60f
-=======
     taskid: 65a39d22-05b4-405b-8917-756a6e27fad5
     type: regular
     task:
       id: 65a39d22-05b4-405b-8917-756a6e27fad5
->>>>>>> 41389ae0
       version: -1
       name: Sleep
       description: Sleep for X seconds
@@ -1295,18 +1119,10 @@
     quietmode: 0
   "24":
     id: "24"
-<<<<<<< HEAD
-    taskid: bb047b02-695c-4dad-8774-64083fd09de5
-    type: regular
-    task:
-      elasticcommonfields: {}
-      id: bb047b02-695c-4dad-8774-64083fd09de5
-=======
     taskid: 719b0d3e-2752-4314-8985-fc018fbf6495
     type: regular
     task:
       id: 719b0d3e-2752-4314-8985-fc018fbf6495
->>>>>>> 41389ae0
       version: -1
       name: Sleep
       description: Sleep for X seconds
@@ -1335,18 +1151,10 @@
     quietmode: 0
   "26":
     id: "26"
-<<<<<<< HEAD
-    taskid: f26d220e-17ce-4c40-8d6b-7eb45fe09f48
-    type: regular
-    task:
-      elasticcommonfields: {}
-      id: f26d220e-17ce-4c40-8d6b-7eb45fe09f48
-=======
     taskid: 79b66d09-77b3-4586-8d9e-1ed79b485332
     type: regular
     task:
       id: 79b66d09-77b3-4586-8d9e-1ed79b485332
->>>>>>> 41389ae0
       version: -1
       name: autofocus-search-samples
       description: Searches for samples in AutoFocus. To view results, run the autofocus-samples-search-results
@@ -1393,18 +1201,10 @@
     quietmode: 0
   "29":
     id: "29"
-<<<<<<< HEAD
-    taskid: a4990a73-457a-4517-8e70-88c14f24fc2a
-    type: regular
-    task:
-      elasticcommonfields: {}
-      id: a4990a73-457a-4517-8e70-88c14f24fc2a
-=======
     taskid: a1153b55-2443-4b0f-82bc-c60e8b9b547c
     type: regular
     task:
       id: a1153b55-2443-4b0f-82bc-c60e8b9b547c
->>>>>>> 41389ae0
       version: -1
       name: autofocus-search-sessions
       description: Searches for sessions in AutoFocus. To view results, run the autofocus-sessions-search-results
@@ -1446,18 +1246,10 @@
     quietmode: 0
   "30":
     id: "30"
-<<<<<<< HEAD
-    taskid: 42c8054e-6078-44c4-8241-a842a787db56
-    type: regular
-    task:
-      elasticcommonfields: {}
-      id: 42c8054e-6078-44c4-8241-a842a787db56
-=======
     taskid: 85d9af1c-524e-490a-8dab-8d74a18fbb90
     type: regular
     task:
       id: 85d9af1c-524e-490a-8dab-8d74a18fbb90
->>>>>>> 41389ae0
       version: -1
       name: Sleep
       description: Sleep for X seconds
@@ -1486,18 +1278,10 @@
     quietmode: 0
   "31":
     id: "31"
-<<<<<<< HEAD
-    taskid: df7ec9ce-cb5c-4bb2-8fd7-3b99db73f9a2
-    type: regular
-    task:
-      elasticcommonfields: {}
-      id: df7ec9ce-cb5c-4bb2-8fd7-3b99db73f9a2
-=======
     taskid: 70b7f1b6-7461-451b-8d93-25c9fc6a196f
     type: regular
     task:
       id: 70b7f1b6-7461-451b-8d93-25c9fc6a196f
->>>>>>> 41389ae0
       version: -1
       name: Sleep
       description: Sleep for X seconds
@@ -1526,18 +1310,10 @@
     quietmode: 0
   "32":
     id: "32"
-<<<<<<< HEAD
-    taskid: 76558fcb-f9c9-4be7-8dfa-21493042a465
-    type: regular
-    task:
-      elasticcommonfields: {}
-      id: 76558fcb-f9c9-4be7-8dfa-21493042a465
-=======
     taskid: 6745154e-9dc8-44d1-815d-c9e2022259e9
     type: regular
     task:
       id: 6745154e-9dc8-44d1-815d-c9e2022259e9
->>>>>>> 41389ae0
       version: -1
       name: autofocus-samples-search-results
       description: Returns results of a previous samples search. `Autofocus Query
@@ -1567,18 +1343,10 @@
     quietmode: 0
   "33":
     id: "33"
-<<<<<<< HEAD
-    taskid: 23e2f6ca-f48c-4fa4-84b9-5d25415e147d
-    type: condition
-    task:
-      elasticcommonfields: {}
-      id: 23e2f6ca-f48c-4fa4-84b9-5d25415e147d
-=======
     taskid: 1dac461a-6593-4bb8-8fdd-0a18eaa7db61
     type: condition
     task:
       id: 1dac461a-6593-4bb8-8fdd-0a18eaa7db61
->>>>>>> 41389ae0
       version: -1
       name: Verify context
       type: condition
@@ -1615,18 +1383,10 @@
     quietmode: 0
   "34":
     id: "34"
-<<<<<<< HEAD
-    taskid: 249d1bc6-52fe-4ccb-8fe8-e741dc7f7164
-    type: condition
-    task:
-      elasticcommonfields: {}
-      id: 249d1bc6-52fe-4ccb-8fe8-e741dc7f7164
-=======
     taskid: 0a87e6b3-9cd2-4715-8e4e-b96257b8bd1c
     type: condition
     task:
       id: 0a87e6b3-9cd2-4715-8e4e-b96257b8bd1c
->>>>>>> 41389ae0
       version: -1
       name: Verify context
       type: condition
@@ -1663,18 +1423,10 @@
     quietmode: 0
   "35":
     id: "35"
-<<<<<<< HEAD
-    taskid: 087cee60-6294-4e55-821e-af7327dad8c2
-    type: regular
-    task:
-      elasticcommonfields: {}
-      id: 087cee60-6294-4e55-821e-af7327dad8c2
-=======
     taskid: b72e16b9-cfc5-4eb7-897f-bf3df8d20895
     type: regular
     task:
       id: b72e16b9-cfc5-4eb7-897f-bf3df8d20895
->>>>>>> 41389ae0
       version: -1
       name: autofocus-sessions-search-results
       description: Returns results of a previous sessions search. `Autofocus Query
@@ -1704,18 +1456,10 @@
     quietmode: 0
   "36":
     id: "36"
-<<<<<<< HEAD
-    taskid: e3e00e66-0ab6-4fd6-8e7e-ff6fc9972355
-    type: condition
-    task:
-      elasticcommonfields: {}
-      id: e3e00e66-0ab6-4fd6-8e7e-ff6fc9972355
-=======
     taskid: 3d61b36e-9fa6-4ac9-8cb6-b582d555a971
     type: condition
     task:
       id: 3d61b36e-9fa6-4ac9-8cb6-b582d555a971
->>>>>>> 41389ae0
       version: -1
       name: Verify context
       type: condition
@@ -1794,18 +1538,10 @@
     quietmode: 0
   "37":
     id: "37"
-<<<<<<< HEAD
-    taskid: dbd7655a-7687-4cf4-814d-e90b3fd1c7cf
-    type: condition
-    task:
-      elasticcommonfields: {}
-      id: dbd7655a-7687-4cf4-814d-e90b3fd1c7cf
-=======
     taskid: 33d3fc61-42c7-4b59-8136-b9c40323671b
     type: condition
     task:
       id: 33d3fc61-42c7-4b59-8136-b9c40323671b
->>>>>>> 41389ae0
       version: -1
       name: Verify context
       type: condition
@@ -1905,18 +1641,10 @@
     quietmode: 0
   "38":
     id: "38"
-<<<<<<< HEAD
-    taskid: 6af7409f-68d0-4b37-8fce-ae0314b97ff2
-    type: regular
-    task:
-      elasticcommonfields: {}
-      id: 6af7409f-68d0-4b37-8fce-ae0314b97ff2
-=======
     taskid: c87ff08c-7d4a-403e-826c-21fd77483a4a
     type: regular
     task:
       id: c87ff08c-7d4a-403e-826c-21fd77483a4a
->>>>>>> 41389ae0
       version: -1
       name: DeleteContext
       description: Delete field from context
@@ -1950,18 +1678,10 @@
     quietmode: 0
   "39":
     id: "39"
-<<<<<<< HEAD
-    taskid: 2be1a24f-9716-4cca-8a20-d0d6b4dad38a
-    type: title
-    task:
-      elasticcommonfields: {}
-      id: 2be1a24f-9716-4cca-8a20-d0d6b4dad38a
-=======
     taskid: 484e98ad-1841-4b54-8dae-c9cb9c031d3e
     type: title
     task:
       id: 484e98ad-1841-4b54-8dae-c9cb9c031d3e
->>>>>>> 41389ae0
       version: -1
       name: Indicators Reputation
       type: title
@@ -1985,18 +1705,10 @@
     quietmode: 0
   "40":
     id: "40"
-<<<<<<< HEAD
-    taskid: a02e0766-e040-4eaf-8861-2e1eeb17bd7e
-    type: regular
-    task:
-      elasticcommonfields: {}
-      id: a02e0766-e040-4eaf-8861-2e1eeb17bd7e
-=======
     taskid: 99b6923b-78e6-4805-83cc-b1008b6d12df
     type: regular
     task:
       id: 99b6923b-78e6-4805-83cc-b1008b6d12df
->>>>>>> 41389ae0
       version: -1
       name: Check URL Reputation
       description: Checks the reputation of the url in Autofocus.
@@ -2033,18 +1745,10 @@
     quietmode: 0
   "41":
     id: "41"
-<<<<<<< HEAD
-    taskid: 6ffcd714-6d78-4249-8fed-a9e71c3d7eb5
-    type: condition
-    task:
-      elasticcommonfields: {}
-      id: 6ffcd714-6d78-4249-8fed-a9e71c3d7eb5
-=======
     taskid: 99c9478a-c40a-47bf-8a1e-c167251cc7d1
     type: condition
     task:
       id: 99c9478a-c40a-47bf-8a1e-c167251cc7d1
->>>>>>> 41389ae0
       version: -1
       name: Validate URL Reputation
       type: condition
@@ -2086,18 +1790,10 @@
     quietmode: 0
   "42":
     id: "42"
-<<<<<<< HEAD
-    taskid: f1c1db67-6b0f-45e0-832d-b1dfe286aaad
-    type: title
-    task:
-      elasticcommonfields: {}
-      id: f1c1db67-6b0f-45e0-832d-b1dfe286aaad
-=======
     taskid: 6698dc25-e56b-4b64-8cef-ca93e5b1e14d
     type: title
     task:
       id: 6698dc25-e56b-4b64-8cef-ca93e5b1e14d
->>>>>>> 41389ae0
       version: -1
       name: done
       type: title
@@ -2118,18 +1814,10 @@
     quietmode: 0
   "43":
     id: "43"
-<<<<<<< HEAD
-    taskid: c24a6aef-9a3b-4b1b-8958-4b6e37a00997
-    type: regular
-    task:
-      elasticcommonfields: {}
-      id: c24a6aef-9a3b-4b1b-8958-4b6e37a00997
-=======
     taskid: 974fc982-8fef-4151-8f79-8383848df9a1
     type: regular
     task:
       id: 974fc982-8fef-4151-8f79-8383848df9a1
->>>>>>> 41389ae0
       version: -1
       name: Check IP Reputation
       description: Checks the reputation of an IP address in Autofocus.
@@ -2166,18 +1854,10 @@
     quietmode: 0
   "44":
     id: "44"
-<<<<<<< HEAD
-    taskid: c3083bf4-4be7-4737-88fe-2beafb7eddb7
-    type: condition
-    task:
-      elasticcommonfields: {}
-      id: c3083bf4-4be7-4737-88fe-2beafb7eddb7
-=======
     taskid: 6f9a91da-cbe0-40a5-8dd4-093be25523e3
     type: condition
     task:
       id: 6f9a91da-cbe0-40a5-8dd4-093be25523e3
->>>>>>> 41389ae0
       version: -1
       name: Validate IP Reputation
       type: condition
@@ -2219,18 +1899,10 @@
     quietmode: 0
   "45":
     id: "45"
-<<<<<<< HEAD
-    taskid: afb7cabe-ee72-4c6e-8238-e94e05c71b43
-    type: regular
-    task:
-      elasticcommonfields: {}
-      id: afb7cabe-ee72-4c6e-8238-e94e05c71b43
-=======
     taskid: 6284d512-f0b6-4d54-83f4-cf1034b795b0
     type: regular
     task:
       id: 6284d512-f0b6-4d54-83f4-cf1034b795b0
->>>>>>> 41389ae0
       version: -1
       name: Check File Reputation
       description: Checks the reputation of a file in Autofocus.
@@ -2270,18 +1942,10 @@
     quietmode: 0
   "46":
     id: "46"
-<<<<<<< HEAD
-    taskid: 2c6af78a-e4fa-4b4b-8044-d205b22acb56
-    type: condition
-    task:
-      elasticcommonfields: {}
-      id: 2c6af78a-e4fa-4b4b-8044-d205b22acb56
-=======
     taskid: 12f5e04f-4b90-418f-8548-209efe044ec8
     type: condition
     task:
       id: 12f5e04f-4b90-418f-8548-209efe044ec8
->>>>>>> 41389ae0
       version: -1
       name: Validate File Reputation
       type: condition
@@ -2323,18 +1987,10 @@
     quietmode: 0
   "47":
     id: "47"
-<<<<<<< HEAD
-    taskid: be2211fb-24aa-4fd1-89df-f7408c6846ac
-    type: regular
-    task:
-      elasticcommonfields: {}
-      id: be2211fb-24aa-4fd1-89df-f7408c6846ac
-=======
     taskid: 85c94e2a-3b18-41a9-8939-33547d4013c8
     type: regular
     task:
       id: 85c94e2a-3b18-41a9-8939-33547d4013c8
->>>>>>> 41389ae0
       version: -1
       name: Check Domain Reputation
       description: Checks the reputation of a domain in Autofocus.
@@ -2371,18 +2027,10 @@
     quietmode: 0
   "48":
     id: "48"
-<<<<<<< HEAD
-    taskid: 29230223-87c4-4c2d-846e-bc5a812fa86f
-    type: condition
-    task:
-      elasticcommonfields: {}
-      id: 29230223-87c4-4c2d-846e-bc5a812fa86f
-=======
     taskid: 429140b9-2f29-43ab-8d77-3387877ae923
     type: condition
     task:
       id: 429140b9-2f29-43ab-8d77-3387877ae923
->>>>>>> 41389ae0
       version: -1
       name: Validate Domain Reputation
       type: condition
