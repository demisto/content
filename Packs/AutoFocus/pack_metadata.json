--- conflicted
+++ resolved
@@ -2,11 +2,7 @@
     "name": "AutoFocus",
     "description": "Use the Palo Alto Networks AutoFocus integration to distinguish the most\n  important threats from everyday commodity attacks.",
     "support": "xsoar",
-<<<<<<< HEAD
-    "currentVersion": "1.1.8",
-=======
     "currentVersion": "1.1.9",
->>>>>>> 606e34b5
     "author": "Cortex XSOAR",
     "url": "https://www.paloaltonetworks.com/cortex",
     "email": "",
