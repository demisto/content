--- conflicted
+++ resolved
@@ -96,10 +96,7 @@
     name: autofocus-daily-get-indicators
   dockerimage: demisto/python3:3.10.1.25933
   feed: true
-<<<<<<< HEAD
-=======
   runonce: false
->>>>>>> 9ddafcfd
   script: '-'
   subtype: python3
   type: python
