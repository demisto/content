category: Data Enrichment & Threat Intelligence
commonfields:
  id: AutoFocus Feed
  version: -1
configuration:
- display: Fetch indicators
  name: feed
  defaultvalue: 'true'
  type: 8
- display: Indicator Feed
  name: indicator_feeds
  options:
  - Custom Feed
  - Samples Feed
  required: true
  type: 16
- name: credentials
  type: 9
  displaypassword: API Key
  hiddenusername: true
- additionalinfo: TIM customers that upgraded to version 6.2 or above, can have this value pre-configured in their main account so no additional input is needed. To use this feature, upgrade your license so it includes the license key.
  display: API Key
  name: api_key
  type: 4
  hidden: true
- additionalinfo: Only necessary in case a Custom Feed is fetched. Can also support a CSV of Custom feed URLs.
  display: The URL for the custom feed to fetch
  name: custom_feed_urls
  type: 0
- additionalinfo: Only necessary in case a Samples Feed is fetched.
  display: Samples Feed Scope Type
  name: scope_type
  type: 15
  options:
  - public
  - private
  - global
- additionalinfo: Relevant only for sample feeds. JSON styled AutoFocus query, an example can be found in the description (?) section. mandatory for Samples Feed.
  display: Samples Feed Query
  name: sample_query
  type: 0
- additionalinfo: Indicators from this integration instance will be marked with this reputation
  defaultvalue: Bad
  display: Indicator Reputation
  name: feedReputation
  options:
  - None
  - Good
  - Suspicious
  - Bad
  type: 18
- additionalinfo: Reliability of the source providing the intelligence data
  display: Source Reliability
  name: feedReliability
  options:
  - A - Completely reliable
  - B - Usually reliable
  - C - Fairly reliable
  - D - Not usually reliable
  - E - Unreliable
  - F - Reliability cannot be judged
  required: true
  type: 15
  defaultvalue: A - Completely reliable
- name: tlp_color
  display: "Traffic Light Protocol Color"
  options:
  - RED
  - AMBER
  - GREEN
  - WHITE
  type: 15
  additionalinfo: The Traffic Light Protocol (TLP) designation to apply to indicators fetched from the feed
- defaultvalue: 'suddenDeath'
  display: ""
  name: feedExpirationPolicy
  type: 17
  options:
  - never
  - interval
  - indicatorType
  - suddenDeath
- defaultvalue: '20160'
  display: ""
  name: feedExpirationInterval
  type: 1
- display: Feed Fetch Interval
  name: feedFetchInterval
  type: 19
  defaultvalue: '15'
- display: Bypass exclusion list
  name: feedBypassExclusionList
  type: 8
  additionalinfo: When selected, the exclusion list is ignored for indicators from this feed. This means that if an indicator from this feed is on the exclusion list, the indicator might still be added to the system.
- display: Trust any certificate (not secure)
  name: insecure
  type: 8
- display: Use system proxy settings
  name: proxy
  type: 8
- additionalinfo: Supports CSV values.
  display: Tags
  name: feedTags
  type: 0
description: Use the AutoFocus Feeds integration to fetch indicators from AutoFocus.
display: AutoFocus Feed
name: AutoFocus Feed
script:
  commands:
  - arguments:
    - defaultValue: '10'
      description: The maximum number of indicators to return.
      name: limit
    - defaultValue: '0'
      description: The index of the first indicator to fetch.
      name: offset
    description: Gets the indicators from AutoFocus.
    name: autofocus-get-indicators
  dockerimage: demisto/python3:3.10.12.63474
  feed: true
<<<<<<< HEAD
=======
  runonce: false
>>>>>>> 9ddafcfd
  script: '-'
  subtype: python3
  type: python
fromversion: 5.5.0
tests:
- No tests (auto formatted)<|MERGE_RESOLUTION|>--- conflicted
+++ resolved
@@ -118,10 +118,7 @@
     name: autofocus-get-indicators
   dockerimage: demisto/python3:3.10.12.63474
   feed: true
-<<<<<<< HEAD
-=======
   runonce: false
->>>>>>> 9ddafcfd
   script: '-'
   subtype: python3
   type: python
