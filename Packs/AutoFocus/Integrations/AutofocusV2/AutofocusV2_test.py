import json
import pytest
import requests
import requests_mock
import sys
import io
import demistomock as demisto

IP_ADDRESS = '127.0.0.1'

FILE_RES_JSON = {
    "indicator": {
        "latestPanVerdicts": {
            "WF_SAMPLE": "MALWARE"
        }
    }
}

IP_RES_JSON = {
    "indicator": {
        "indicatorValue": IP_ADDRESS,
        "indicatorType": "IPV4_ADDRESS",
        "summaryGenerationTs": 1576077539906,
        "latestPanVerdicts": {
            "PAN_DB": "MALWARE"
        },
        "seenByDataSourceIds": [
            "WF_SAMPLE"
        ],
        "wildfireRelatedSampleVerdictCounts": {
            "MALWARE": 95,
            "GRAYWARE": 5
        }
    },
    "tags": [
        {
            "support_id": 1,
            "tag_name": "Upatre",
            "public_tag_name": "Unit42.Upatre",
            "tag_definition_scope_id": 4,
            "tag_definition_status_id": 1,
            "count": 7692947,
            "lasthit": "2019-12-11 02:29:45",
            "description": "The Upatre Trojan typically arrives as an e-mail attachment or through"
                           " an e-mail with a link to the malware. Upatre's function is to download additional"
                           " malware onto the system, in most cases when the malware was initially observed"
                           " downloading the Dyre banking Trojan which then attempts to steal the users online"
                           " banking credentials which may may be used for fraud.\n\nSince then, the operators have"
                           " diversified, with Upatre frequently seen downloading other banking trojans.\n",
            # noqa: E501
            "customer_name": "Palo Alto Networks Unit42",
            "customer_industry": "High Tech",
            "upVotes": 2,
            "downVotes": None,
            "myVote": None,
            "source": "Unit 42",
            "tag_class_id": 3,
            "tag_definition_id": 29449,
            "tagGroups": [
                {
                    "tag_group_name": "Downloader",
                    "description":
                        "This type of malware secretly downloads malicious files from a remote server, "
                        "then installs and executes the files."
                    # noqa: E501
                }
            ],
            "aliases": [
                "Upatre"
            ]
        }
    ]
}

INDICATOR_RES = {
    "IndicatorValue": IP_ADDRESS,
    "IndicatorType": "IPV4_ADDRESS",
    "LatestPanVerdicts": {
        "PAN_DB": "MALWARE"
    },
    "WildfireRelatedSampleVerdictCounts": {
        "MALWARE": 95,
        "GRAYWARE": 5
    },
    "SeenBy": [
        "WF_SAMPLE"
    ],
    "Tags": [
        {
            "PublicTagName": "Unit42.Upatre",
            "TagName": "Upatre",
            "CustomerName": "Palo Alto Networks Unit42",
            "Source": "Unit 42",
            "TagDefinitionScopeID": 4,
            "TagDefinitionStatusID": 1,
            "TagClassID": 3,
            "Count": 7692947,
            "Lasthit": "2019-12-11 02:29:45",
            "Description": "The Upatre Trojan typically arrives as an e-mail attachment or through an e-mail with a"
                           " link to the malware. Upatre's function is to download additional malware onto the system,"
                           " in most cases when the malware was initially observed downloading the Dyre banking Trojan"
                           " which then attempts to steal the users online banking credentials which may may be used "
                           "for fraud.\n\nSince then, the operators have diversified, with Upatre frequently"
                           " seen downloading other banking trojans.\n"
            # noqa: E501
        }
    ]
}

TAGS_DETAILS_RES = {
    'public_tag_name': 'Anon015b57.MYNEWTAGNAME',
    'tag_name': 'MYNEWTAGNAME',
    'customer_name': '',
    'source': 'Palo Alto Networks - InfoSec-Synack Tesing<h1>xxx</h1>',
    'tag_definition_scope': 'public',
    'tag_definition_status': 'disabled',
    'tag_class': 'actor',
    'count': 108737,
    'lasthit': '2021-02-11 22:31:51',
    'description': '<h1>xxx</h1>'
}

TAGS_FROM_FILE_RES = [
    {
        'PublicTagName': 'Commodity.Sivis',
        'TagName': 'Sivis',
        'CustomerName': 'Palo Alto Networks Unit42',
        'Source': None,
        'TagDefinitionScopeID': 3,
        'TagDefinitionStatusID': 1,
        'TagClassID': 3,
        'Count': 11778017,
        'TagGroups': {'TagGroupName': 'GROUP'},
        'Aliases': 'ALIASES',
        'Lasthit': '2021-02-14 23:56:40',
        'Description': 'A file infector which attempts to enumerate files on the host.'
                       ' Modifies boot.ini and other system files to maintain persistence'
                       ' and spread.'
    }
]

TAGS_FOR_GENERIC_CONTEXT_OUTPUT = [
    {
        'PublicTagName': 'Commodity.Sivis',
        'TagName': 'Sivis',
        'TagGroups': {'TagGroupName': 'GROUP'},
        'Aliases': 'ALIASES',
    }
]


def util_load_json(path):
    with io.open(path, mode='r', encoding='utf-8') as f:
        return json.loads(f.read())


def test_parse_indicator_response():
    from AutofocusV2 import parse_indicator_response
    raw_indicator = IP_RES_JSON['indicator']
    raw_tags = IP_RES_JSON['tags']
    indicator = parse_indicator_response(raw_indicator, raw_tags, 'IP')
    assert json.dumps(indicator) == json.dumps(INDICATOR_RES)


def test_calculate_dbot_score():
    from AutofocusV2 import calculate_dbot_score
    raw_indicator = IP_RES_JSON['indicator']
    score = calculate_dbot_score(raw_indicator, 'IP')
    assert score == 3


def test_calculate_dbot_score_file():
    from AutofocusV2 import calculate_dbot_score
    raw_indicator = IP_RES_JSON['indicator']
    score = calculate_dbot_score(raw_indicator, 'File')
    assert score == 3


def test_connection_error(mocker):
    import AutofocusV2

    RETURN_ERROR_TARGET = 'AutofocusV2.return_error'
    BASE_URL = 'https://autofocus.paloaltonetworks.com/api/v1.0'

    return_error_mock = mocker.patch(RETURN_ERROR_TARGET, side_effect=sys.exit)

    with requests_mock.Mocker() as m:
        m.get(f'{BASE_URL}/tic', exc=requests.exceptions.ConnectionError)

        with pytest.raises(SystemExit):
            AutofocusV2.search_indicator('ip', '8.8.8.8')
        assert 'Error connecting to server. Check your URL/Proxy/Certificate settings' \
               in return_error_mock.call_args[0][0]


def test_tag_details(mocker):
    """

     Given:
         - The response from calling the command tag_details.
     When:
         - When the user uses 'autofocus-tag-details' for a given tag.
     Then:
         - The fields are being parsed properly in to context.

     """
    import AutofocusV2
    mocker.patch.object(demisto, 'args', return_value={'tag_name': 'Anon015b57.MYNEWTAGNAME'})
    mocker.patch.object(AutofocusV2, 'autofocus_tag_details', return_value=TAGS_DETAILS_RES)
    mocker.patch.object(demisto, 'results')
    AutofocusV2.tag_details_command()
    assert demisto.results.call_args[0][0] == util_load_json('test_data/teg_details_command_outputs.json')


def test_get_tags_for_generic_context():
    """

     Given:
         - The 'Tags' values returned from the API for a given file.
     When:
         - When the user uses 'file' command.
     Then:
         - Only specific keys should be parsed in to context - 'TagGroups.TagGroupName', 'Aliases', 'PublicTagName',
          'TagName'.

     """
    import AutofocusV2
    assert AutofocusV2.get_tags_for_generic_context(TAGS_FROM_FILE_RES) == TAGS_FOR_GENERIC_CONTEXT_OUTPUT


<<<<<<< HEAD
def test_get_tags_for_tags_and_malware_family_fields():
    """

     Given:
         - The 'Tags' values returned from the API for a given response.
     When:
         - When the user uses 'file' 'ip' 'domain' or 'url' commands.
     Then:
         - Only specific tags should be parsed in to context.

     """
    import AutofocusV2
    tags = AutofocusV2.get_tags_for_tags_and_malware_family_fields(TAGS_FROM_RESPONSE)
    assert tags == ['NJRat', 'Unit42.NJRat', 'Bladabindi', 'RemoteAccessTrojan', 'NanoCoreRAT', 'Unit42.NanoCoreRAT']


TAGS_FROM_RESPONSE = [
    {
        "aliases": [
            "Bladabindi"
        ],
        "count": 2273664,
        "customer_industry": "High Tech",
        "customer_name": "Palo Alto Networks Unit42",
        "description": "NJRa.",
        "downVotes": "",
        "lasthit": "2020-11-17 12:04:36",
        "myVote": "",
        "public_tag_name": "Unit42.NJRat",
        "source": "Unit 42",
        "support_id": 1,
        "tagGroups": [
            {
                "description": "Remote",
                "tag_group_name": "RemoteAccessTrojan"
            }
        ],
        "tag_class_id": 3,
        "tag_definition_id": 31426,
        "tag_definition_scope_id": 4,
        "tag_definition_status_id": 1,
        "tag_name": "NJRat",
        "upVotes": 1
    },
    {
        "count": 506972,
        "customer_industry": "High Tech",
        "customer_name": "Palo Alto Networks Unit42",
        "description": "Generally",
        "downVotes": "",
        "lasthit": "2020-11-17 16:31:52",
        "myVote": "",
        "public_tag_name": "Unit42.NanoCoreRAT",
        "source": "Unit 42",
        "support_id": 1,
        "tag_class_id": 3,
        "tag_definition_id": 31987,
        "tag_definition_scope_id": 4,
        "tag_definition_status_id": 1,
        "tag_name": "NanoCoreRAT",
        "tagGroups": [
            {
                "description": "Remote",
                "tag_group_name": "RemoteAccessTrojan"
            }
        ],
        "upVotes": 3
    }
]
=======
def test_reliability(mocker):
    import AutofocusV2
    import CommonServerPython
    from CommonServerPython import DBotScoreReliability
    mock_data = {'indicator': {'indicatorValue': '1.1.1.1', 'indicatorType': 'IPV4_ADDRESS',
                               'summaryGenerationTs': 1616340557369, 'firstSeenTsGlobal': None,
                               'lastSeenTsGlobal': None, 'latestPanVerdicts': {'Test': 'test'},
                               'seenByDataSourceIds': [], 'wildfireRelatedSampleVerdictCounts': {}}, 'tags': [],
                 }
    mocker.patch.object(AutofocusV2, 'search_indicator', return_value=mock_data)
    mocked_dbot = mocker.patch.object(CommonServerPython.Common, 'DBotScore')
    mocker.patch.object(CommonServerPython.Common, 'IP')
    AutofocusV2.search_ip_command('1.1.1.1', DBotScoreReliability.B)
    assert mocked_dbot.call_args[1].get('reliability') == 'B - Usually reliable'
>>>>>>> c454b56c
<|MERGE_RESOLUTION|>--- conflicted
+++ resolved
@@ -228,7 +228,22 @@
     assert AutofocusV2.get_tags_for_generic_context(TAGS_FROM_FILE_RES) == TAGS_FOR_GENERIC_CONTEXT_OUTPUT
 
 
-<<<<<<< HEAD
+def test_reliability(mocker):
+    import AutofocusV2
+    import CommonServerPython
+    from CommonServerPython import DBotScoreReliability
+    mock_data = {'indicator': {'indicatorValue': '1.1.1.1', 'indicatorType': 'IPV4_ADDRESS',
+                               'summaryGenerationTs': 1616340557369, 'firstSeenTsGlobal': None,
+                               'lastSeenTsGlobal': None, 'latestPanVerdicts': {'Test': 'test'},
+                               'seenByDataSourceIds': [], 'wildfireRelatedSampleVerdictCounts': {}}, 'tags': [],
+                 }
+    mocker.patch.object(AutofocusV2, 'search_indicator', return_value=mock_data)
+    mocked_dbot = mocker.patch.object(CommonServerPython.Common, 'DBotScore')
+    mocker.patch.object(CommonServerPython.Common, 'IP')
+    AutofocusV2.search_ip_command('1.1.1.1', DBotScoreReliability.B)
+    assert mocked_dbot.call_args[1].get('reliability') == 'B - Usually reliable'
+
+
 def test_get_tags_for_tags_and_malware_family_fields():
     """
 
@@ -297,20 +312,4 @@
         ],
         "upVotes": 3
     }
-]
-=======
-def test_reliability(mocker):
-    import AutofocusV2
-    import CommonServerPython
-    from CommonServerPython import DBotScoreReliability
-    mock_data = {'indicator': {'indicatorValue': '1.1.1.1', 'indicatorType': 'IPV4_ADDRESS',
-                               'summaryGenerationTs': 1616340557369, 'firstSeenTsGlobal': None,
-                               'lastSeenTsGlobal': None, 'latestPanVerdicts': {'Test': 'test'},
-                               'seenByDataSourceIds': [], 'wildfireRelatedSampleVerdictCounts': {}}, 'tags': [],
-                 }
-    mocker.patch.object(AutofocusV2, 'search_indicator', return_value=mock_data)
-    mocked_dbot = mocker.patch.object(CommonServerPython.Common, 'DBotScore')
-    mocker.patch.object(CommonServerPython.Common, 'IP')
-    AutofocusV2.search_ip_command('1.1.1.1', DBotScoreReliability.B)
-    assert mocked_dbot.call_args[1].get('reliability') == 'B - Usually reliable'
->>>>>>> c454b56c
+]