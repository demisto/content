--- conflicted
+++ resolved
@@ -45,11 +45,7 @@
       default: false
       description: Use XSOAR built-in polling to retrieve the result when it's ready.
       isArray: false
-<<<<<<< HEAD
-      name: with_results
-=======
       name: polling
->>>>>>> d0b13000
       predefined:
         - 'true'
         - 'false'
@@ -113,11 +109,7 @@
         - Private
         - Public
         - Global
-<<<<<<< HEAD
-      required: false
-=======
       required: true
->>>>>>> d0b13000
       secret: false
     - default: false
       description: The MD5, SHA1 or SHA256 hash of the file.
@@ -283,11 +275,7 @@
       default: false
       description: Use XSOAR built-in polling to retrieve the result when it's ready.
       isArray: false
-<<<<<<< HEAD
-      name: with_results
-=======
       name: polling
->>>>>>> d0b13000
       predefined:
         - 'true'
         - 'false'
