category: Data Enrichment & Threat Intelligence
commonfields:
  id: AutoFocus V2
  version: -1
configuration:
- additionalinfo: TIM customers that upgraded to version 6.2 or above, can have this value pre-configured in their main account so no additional input is needed. To use this feature, upgrade your license so it includes the license key.
  display: API Key
  name: api_key
  required: false
  type: 4
- additionalinfo: Reliability of the source providing the intelligence data.
  defaultvalue: B - Usually reliable
  display: Source Reliability
  name: integrationReliability
  options:
  - A+ - 3rd party enrichment
  - A - Completely reliable
  - B - Usually reliable
  - C - Fairly reliable
  - D - Not usually reliable
  - E - Unreliable
  - F - Reliability cannot be judged
  required: true
  type: 15
- display: Trust any certificate (not secure)
  name: insecure
  required: false
  type: 8
- display: Use system proxy settings
  name: proxy
  required: false
  type: 8
- display: Suppress errors for non found indicators
  name: handle_error
  required: false
<<<<<<< HEAD
  defaultvalue: false
=======
  defaultvalue: true
>>>>>>> 3ee7e23d
  type: 8
- display: Additional malicious verdicts
  name: mark_as_malicious
  required: false
  type: 0
- additionalinfo: Create relationships between indicators as part of Enrichment.
  defaultvalue: 'true'
  display: Create relationships
  name: create_relationships
  required: false
  type: 8
description: Use the Palo Alto Networks AutoFocus integration to distinguish the most
  important threats from everyday commodity attacks.
display: Palo Alto Networks AutoFocus v2
name: AutoFocus V2
script:
  commands:
  - arguments:
    - auto: PREDEFINED
      default: false
      description: Use XSOAR built-in polling to retrieve the result when it's ready.
      isArray: false
      name: polling
      predefined:
        - 'true'
        - 'false'
    - default: false
      description: The query for which to retrieve samples. For additional information
        on how to build your query using the AF GUI, see the detailed description
        section.
      isArray: false
      name: query
      required: false
      secret: false
    - default: false
      description: Interval in seconds between each poll.
      isArray: false
      name: interval_in_seconds
      required: false
      secret: false
      defaultValue: '60'
    - default: false
      defaultValue: '30'
      description: The number of results to return.
      isArray: false
      name: max_results
      required: false
      secret: false
    - auto: PREDEFINED
      default: false
      description: The field by which to sort the results.
      isArray: false
      name: sort
      predefined:
      - App Name
      - App Packagename
      - File type
      - Size
      - Finish Date
      - First Seen (Create Date)
      - Last Updated (Update Date)
      - MD5
      - SHA1
      - SHA256
      - Ssdeep Fuzzy Hash
      required: false
      secret: false
    - auto: PREDEFINED
      default: false
      description: The order of the results. Can be "Ascending" or "Descending".
      isArray: false
      name: order
      predefined:
      - Ascending
      - Descending
      required: false
      secret: false
    - auto: PREDEFINED
      default: false
      description: ' The scope of the search. Can be "Private", "Public", or "Global".'
      isArray: false
      name: scope
      predefined:
        - Private
        - Public
        - Global
      required: true
      secret: false
    - default: false
      description: The MD5, SHA1 or SHA256 hash of the file.
      isArray: false
      name: file_hash
      required: false
      secret: false
    - default: false
      description: The domain to search.
      isArray: false
      name: domain
      required: false
      secret: false
    - default: false
      description: The IP address to search.
      isArray: false
      name: ip
      required: false
      secret: false
    - default: false
      description: The URL to search.
      isArray: false
      name: url
      required: false
      secret: false
    - auto: PREDEFINED
      default: false
      description: The Wildfire verdict. Can be "Malware", "Grayware", "Benign", or
        "Phishing".
      isArray: false
      name: wildfire_verdict
      predefined:
      - Malware
      - Grayware
      - Benign
      - Phishing
      required: false
      secret: false
    - default: false
      description: 'The date range of the creation date. Format: YYY Y-MM-DDTHH:MM:SS,YYYY-MM-DDTHH:MM:SS
        where the first date is the beginning and the second is the end. Example:
        2019-09-09T00:00:00,2019-09-09T23:01:59'
      isArray: false
      name: first_seen
      required: false
      secret: false
    - default: false
      description: 'The date range of the last updated date. Format: YYY Y-MM-DDTHH:MM:SS,YYYY-MM-DDTHH:MM:SS
        where the first date is the beginning and the second is the end. Example:
        2019-09-09T00:00:00,2019-09-09T23:01:59'
      isArray: false
      name: last_updated
      required: false
      secret: false
    - auto: PREDEFINED
      defaultValue: 'true'
      description: 'Whether to return artifacts of samples.'
      isArray: false
      name: artifact
      predefined:
      - 'true'
      - 'false'
      required: false
      secret: false
    - default: false
      description: The AF Cookie for retrieving results of previous searches. The
        AF Cookie expires 120 seconds after the search completes.
      isArray: false
      name: af_cookie
      required: false
      secret: false
    deprecated: false
    description: Searches for samples in AutoFocus. To view results, run the autofocus-samples-search-results
      command with the returned AF Cookie. The AF Cookie expires 120 seconds after
      the search completes. `Autofocus Query Samples, Sessions and Tags` Playbook
      is recommended for querying and polling.
    execution: false
    name: autofocus-search-samples
    polling: true
    outputs:
    - contextPath: AutoFocus.SamplesSearch.AFCookie
      description: The AutoFocus search ID. Use this ID to retrieve search results.
        The AF Cookie expires 120 seconds after the search completes.
      type: String
    - contextPath: AutoFocus.SamplesSearch.Status
      description: The search status. Can be "in progress" or "complete".
      type: String
    - contextPath: AutoFocus.SamplesSearch.SessionStart
      description: The time when the session began.
      type: Date
    - contextPath: AutoFocus.SamplesResults.Size
      description: The file size in bytes.
      type: String
    - contextPath: AutoFocus.SamplesResults.SHA1
      description: The SHA1 hash of the file.
      type: String
    - contextPath: AutoFocus.SamplesResults.SHA256
      description: The SHA256 hash of the file.
      type: String
    - contextPath: AutoFocus.SamplesResults.Created
      description: The date that the file was created.
      type: Date
    - contextPath: AutoFocus.SamplesResults.Finished
      description: Date finished.
      type: Date
    - contextPath: AutoFocus.SamplesResults.Region
      description: Region of the sample.
      type: String
    - contextPath: AutoFocus.SamplesResults.FileType
      description: The file type.
      type: String
    - contextPath: AutoFocus.SamplesResults.Tags
      description: The tags attached to the sample.
      type: String
    - contextPath: AutoFocus.SamplesResults.Verdict
      description: The verdict of the sample.
      type: Number
    - contextPath: AutoFocus.SamplesResults.TagGroups
      description: Groups of relevant tags.
      type: String
    - contextPath: AutoFocus.SamplesSearch.Status
      description: The search status. Can be "in progress" or "complete".
      type: String
    - contextPath: File.Size
      description: The size of the file in bytes.
      type: Number
    - contextPath: File.SHA1
      description: The SHA1 hash of the file.
      type: String
    - contextPath: File.SHA256
      description: The SHA256 hash of the file.
      type: String
    - contextPath: File.Type
      description: The file type, as determined by libmagic (same as displayed in
        file entries).
      type: String
    - contextPath: File.Tags
      description: Tags of the file.
      type: String
    - contextPath: AutoFocus.SamplesResults.Artifact.b
      description: How many set the artifact as benign.
      type: Number
    - contextPath: AutoFocus.SamplesResults.Artifact.g
      description: How many set the artifact as grayware.
      type: Number
    - contextPath: AutoFocus.SamplesResults.Artifact.m
      description: How many set the artifact as malicious.
      type: Number
    - contextPath: AutoFocus.SamplesResults.Artifact.confidence
      description: Confidence in the decision.
      type: String
    - contextPath: AutoFocus.SamplesResults.Artifact.indicator
      description: The indicator that was tested.
      type: String
    - contextPath: AutoFocus.SamplesResults.Artifact.indicator_type
      description: 'The indicator type, for example: Mutex, User agent, IPv4, Domain.'
      type: String
    - contextPath: AutoFocus.SamplesResults.ID
      description: ID of sample search
      type: String
  - arguments:
    - auto: PREDEFINED
      default: false
      description: Use XSOAR built-in polling to retrieve the result when it's ready.
      isArray: false
      name: polling
      predefined:
        - 'true'
        - 'false'
    - default: false
      description: Interval in seconds between each poll.
      isArray: false
      name: interval_in_seconds
      required: false
      secret: false
      defaultValue: '60'
    - default: false
      description: The AF Cookie for retrieving the results of a previous search.
        The AF Cookie expires 120 seconds after the search completes.
      isArray: false
      name: af_cookie
      required: false
      secret: false
    - default: false
      description: The query for which to retrieve samples. For additional information
        on how to build your query using the AF GUI, see the detailed description
        section.
      isArray: false
      name: query
      required: false
      secret: false
    - default: false
      defaultValue: '30'
      description: The maximum number of results to return. Default is 30.
      isArray: false
      name: max_results
      required: false
      secret: false
    - auto: PREDEFINED
      default: false
      description: The field by which to sort the results.
      isArray: false
      name: sort
      predefined:
      - Application
      - Device Country
      - Device Country Code
      - Device Hostname
      - Device Serial
      - Device vsys
      - Destination Country
      - Destination Country Code
      - Destination IP
      - Destination Port
      - Email Charset
      - Industry
      - Source Country
      - Source Country Code
      - Source IP
      - Source Port
      - SHA256
      - Time
      - Upload source
      required: false
      secret: false
    - auto: PREDEFINED
      default: false
      description: The order of the results. Can be "Ascending" or "Descending".
      isArray: false
      name: order
      predefined:
        - Ascending
        - Descending
      required: false
      secret: false
    - default: false
      description: The MD5, SHA1 or SHA256 hash of the file.
      isArray: false
      name: file_hash
      required: false
      secret: false
    - default: false
      description: The domain to search.
      isArray: false
      name: domain
      required: false
      secret: false
    - default: false
      description: The IP address to search.
      isArray: false
      name: ip
      required: false
      secret: false
    - default: false
      description: The URL to search.
      isArray: false
      name: url
      required: false
      secret: false
    - default: false
      description: 'The date range in which to search for sessions. Format: YYYY-MM-DDTHH:MM:SS,YYYY-MM-DDTHH:MM:SS
          where the first date is the beginning and the second is the end. Example:
          2019-09-09T00:00:00,2019-09-09T23:01:59'
      isArray: false
      name: time_range
      predefined:
        - ''
      required: false
      secret: false
    - default: false
      description: 'The date after which to search for sessions. Format: YYYY-MM-DDTHH:MM:SS
          Example: 2019-09-09T23:01:59'
      isArray: false
      name: time_after
      required: false
      secret: false
    - default: false
      description: 'The date before which to search for sessions. Format: YYYY-MM-DDTHH:MM:SS
          Example: 2019-09-09T23:01:59'
      isArray: false
      name: time_before
      required: false
      secret: false
    deprecated: false
    description: Searches for sessions in AutoFocus. To view results, run the autofocus-sessions-search-results
      command with the returned AF Cookie. The AF Cookie expires 120 seconds after
      the search completes. `Autofocus Query Samples, Sessions and Tags` Playbook
      is recommended for querying and polling.
    execution: false
    polling: true
    name: autofocus-search-sessions
    outputs:
    - contextPath: AutoFocus.SessionsSearch.AFCookie
      description: The AutoFocus search ID. Use this ID to get search results. The
        AF Cookie expires 120 seconds after the search completes.
      type: String
    - contextPath: AutoFocus.SessionsSearch.Status
      description: The search status. Can be "in progress" or "complete".
      type: String
    - contextPath: AutoFocus.SessionsSearch.SessionStart
      description: The time when the session began.
      type: Date
    - contextPath: AutoFocus.SessionsResults.FileName
      description: The name of the file..
      type: String
    - contextPath: AutoFocus.SessionsResults.ID
      description: The session ID. Used to get session details.
      type: String
    - contextPath: AutoFocus.SessionsResults.Industry
      description: The related industry.
      type: String
    - contextPath: AutoFocus.SessionsResults.Region
      description: The regions of the sessions.
      type: String
    - contextPath: AutoFocus.SessionsResults.SHA256
      description: The SHA256 hash of the file.
      type: String
    - contextPath: AutoFocus.SessionsResults.UploadSource
      description: The source of the uploaded sample.
      type: String
    - contextPath: AutoFocus.SessionsResults.FileURL
      description: The URL of the file.
      type: String
    - contextPath: AutoFocus.SessionsResults.Tags
      description: Relevant tags.
      type: String
    - contextPath: AutoFocus.SessionsSearch.Status
      description: The search status. Can be "in progress" or "complete".
      type: String
    - contextPath: File.Name
      description: The full file name (including file extension).
      type: String
    - contextPath: File.SHA256
      description: The SHA256 hash of the file.
      type: String
    - contextPath: File.MalwareFamily
      description: The malware family associated with the file.
      type: String
    - contextPath: File.Tags
      description: Tags of the file.
      type: String
    - contextPath: AutoFocus.SessionsResults.Seen
      description: Session seen.
      type: Date
  - arguments:
    - default: false
      description: The AF Cookie for retrieving results of previous searches. The
        AF Cookie expires 120 seconds after the search completes.
      isArray: false
      name: af_cookie
      required: true
      secret: false
    deprecated: false
    description: Returns results of a previous samples search. `Autofocus Query Samples,
      Sessions and Tags` Playbook is recommended for querying and polling.
    execution: false
    name: autofocus-samples-search-results
    outputs:
    - contextPath: AutoFocus.SamplesResults.Size
      description: The file size in bytes.
      type: String
    - contextPath: AutoFocus.SamplesResults.SHA1
      description: The SHA1 hash of the file.
      type: String
    - contextPath: AutoFocus.SamplesResults.SHA256
      description: The SHA256 hash of the file.
      type: String
    - contextPath: AutoFocus.SamplesResults.Created
      description: The date that the file was created.
      type: Date
    - contextPath: AutoFocus.SamplesResults.Finished
      description: Date finished.
      type: Date
    - contextPath: AutoFocus.SamplesResults.Region
      description: Region of the sample.
      type: String
    - contextPath: AutoFocus.SamplesResults.FileType
      description: The file type.
      type: String
    - contextPath: AutoFocus.SamplesResults.Tags
      description: The tags attached to the sample.
      type: String
    - contextPath: AutoFocus.SamplesResults.Verdict
      description: The verdict of the sample.
      type: Number
    - contextPath: AutoFocus.SamplesResults.TagGroups
      description: Groups of relevant tags.
      type: String
    - contextPath: AutoFocus.SamplesSearch.Status
      description: The search status. Can be "in progress" or "complete".
      type: String
    - contextPath: File.Size
      description: The size of the file in bytes.
      type: Number
    - contextPath: File.SHA1
      description: The SHA1 hash of the file.
      type: String
    - contextPath: File.SHA256
      description: The SHA256 hash of the file.
      type: String
    - contextPath: File.Type
      description: The file type, as determined by libmagic (same as displayed in
        file entries).
      type: String
    - contextPath: File.Tags
      description: Tags of the file.
      type: String
    - contextPath: AutoFocus.SamplesResults.Artifact.b
      description: How many set the artifact as benign.
      type: Number
    - contextPath: AutoFocus.SamplesResults.Artifact.g
      description: How many set the artifact as grayware.
      type: Number
    - contextPath: AutoFocus.SamplesResults.Artifact.m
      description: How many set the artifact as malicious.
      type: Number
    - contextPath: AutoFocus.SamplesResults.Artifact.confidence
      description: Confidence in the decision.
      type: String
    - contextPath: AutoFocus.SamplesResults.Artifact.indicator
      description: The indicator that was tested.
      type: String
    - contextPath: AutoFocus.SamplesResults.Artifact.indicator_type
      description: 'The indicator type, for example: Mutex, User agent, IPv4, Domain.'
      type: String
    - contextPath: AutoFocus.SamplesResults.ID
      description: ID of sample search
      type: String
  - arguments:
    - default: false
      description: The AF Cookie for retrieving the results of a previous search.
        The AF Cookie expires 120 seconds after the search completes.
      isArray: false
      name: af_cookie
      required: true
      secret: false
    deprecated: false
    description: Returns results of a previous sessions search. `Autofocus Query Samples,
      Sessions and Tags` Playbook is recommended for querying and polling.
    execution: false
    name: autofocus-sessions-search-results
    outputs:
    - contextPath: AutoFocus.SessionsResults.FileName
      description: The name of the file..
      type: String
    - contextPath: AutoFocus.SessionsResults.ID
      description: The session ID. Used to get session details.
      type: String
    - contextPath: AutoFocus.SessionsResults.Industry
      description: The related industry.
      type: String
    - contextPath: AutoFocus.SessionsResults.Region
      description: The regions of the sessions.
      type: String
    - contextPath: AutoFocus.SessionsResults.SHA256
      description: The SHA256 hash of the file.
      type: String
    - contextPath: AutoFocus.SessionsResults.UploadSource
      description: The source of the uploaded sample.
      type: String
    - contextPath: AutoFocus.SessionsResults.FileURL
      description: The URL of the file.
      type: String
    - contextPath: AutoFocus.SessionsResults.Tags
      description: Relevant tags.
      type: String
    - contextPath: AutoFocus.SessionsSearch.Status
      description: The search status. Can be "in progress" or "complete".
      type: String
    - contextPath: File.Name
      description: The full file name (including file extension).
      type: String
    - contextPath: File.SHA256
      description: The SHA256 hash of the file.
      type: String
    - contextPath: File.MalwareFamily
      description: The malware family associated with the file.
      type: String
    - contextPath: File.Tags
      description: Tags of the file.
      type: String
    - contextPath: AutoFocus.SessionsResults.Seen
      description: Session seen.
      type: Date
  - arguments:
    - default: false
      description: The session ID.
      isArray: false
      name: session_id
      required: true
      secret: false
    deprecated: false
    description: Get session details by session ID
    execution: false
    name: autofocus-get-session-details
    outputs:
    - contextPath: AutoFocus.Sessions.FileName
      description: The file name.
      type: String
    - contextPath: AutoFocus.Sessions.ID
      description: The session ID.
      type: String
    - contextPath: AutoFocus.Sessions.Industry
      description: The related industry.
      type: String
    - contextPath: AutoFocus.Sessions.Region
      description: Session regions.
      type: String
    - contextPath: AutoFocus.Sessions.SHA256
      description: TheSHA256 hash of the file.
      type: String
    - contextPath: AutoFocus.Sessions.Seen
      description: Seen date.
      type: Date
    - contextPath: AutoFocus.Sessions.UploadSource
      description: The source that uploaded the sample.
      type: String
    - contextPath: File.Name
      description: The full file name (including file extension).
      type: String
    - contextPath: File.SHA256
      description: The SHA256 hash of the file.
      type: String
  - arguments:
    - default: false
      description: The SHA256 hash of the sample to analyze.
      isArray: false
      name: sample_id
      required: true
      secret: false
    - auto: PREDEFINED
      default: false
      description: The analysis environment. Can be "win7", "winxp", "android", "static_analyzer",
        "mac", or "bare_metal".
      isArray: false
      name: os
      predefined:
      - win7
      - winxp
      - android
      - static_analyzer
      - mac
      - bare_metal
      required: false
      secret: false
    - auto: PREDEFINED
      default: false
      defaultValue: 'True'
      description: Whether to smartly filter the data. If "False", the data returned
        will not be smartly filtered, and will significantly reduce integration performance.
        We recommend setting this to "True".
      isArray: false
      name: filter_data
      predefined:
      - 'True'
      - 'False'
      required: false
      secret: false
    deprecated: false
    description: Returns properties, behaviors, and activities observed for a sample.
      Run the command a single time to get the fields and operating systems under
      HTTP, Coverage, Behavior, Registry, Files, Processes, Connections, and DNS.
    execution: false
    name: autofocus-sample-analysis
    outputs:
    - contextPath: AutoFocus.SampleAnalysis.Analysis.Http
      description: HTTP requests made when the sample was executed.
      type: Unknown
    - contextPath: AutoFocus.SampleAnalysis.Analysis.Coverage
      description: WildFire signatures that matched to the sample.
      type: Unknown
    - contextPath: AutoFocus.SampleAnalysis.Analysis.Behavior
      description: 'Sample behavior: created or modified files, started a process,
        spawned new processes, modified the registry, or installed browser help objects.'
      type: Unknown
    - contextPath: AutoFocus.SampleAnalysis.Analysis.Registry
      description: Registry settings and options that showed activity when the sample
        was executed in the analysis environment.
      type: Unknown
    - contextPath: AutoFocus.SampleAnalysis.Analysis.Files
      description: Files that showed activity as a result of the sample being executed.
      type: Unknown
    - contextPath: AutoFocus.SampleAnalysis.Analysis.Processes
      description: Processes that showed activity when the sample was executed.
      type: Unknown
    - contextPath: AutoFocus.SampleAnalysis.Analysis.Connections
      description: Connections to other hosts on the network when the sample was executed.
      type: Unknown
    - contextPath: AutoFocus.SampleAnalysis.Analysis.Dns
      description: DNS activity observed when the sample was executed.
      type: Unknown
    - contextPath: AutoFocus.SampleAnalysis.Analysis.Mutex
      description: The mutex created when the programs start is listed with the parent
        process if the sample generates other program threads when executed in the
        analysis environment.
      type: Unknown
  - arguments:
    - default: false
      description: The public tag name. Can be retrieved from the top-tags command.
      isArray: false
      name: tag_name
      required: true
      secret: false
    deprecated: false
    description: Returns details about the given tag.
    execution: false
    name: autofocus-tag-details
    outputs:
    - contextPath: AutoFocus.Tag.TagName
      description: The simple name of the tag.
      type: String
    - contextPath: AutoFocus.Tag.PublicTagName
      description: The public name of the tag. This is used as an ID of the tag.
      type: String
    - contextPath: AutoFocus.Tag.Count
      description: The number of samples that matched this tag.
      type: Number
    - contextPath: AutoFocus.Tag.Lasthit
      description: The date that the tag was last encountered.
      type: Date
    - contextPath: AutoFocus.Tag.TagDefinitionScope
      description: The scope of the tag ("public", "private", or "Unit42").
      type: String
    - contextPath: AutoFocus.Tag.CustomerName
      description: The organization that created the tag.
      type: String
    - contextPath: AutoFocus.Tag.Source
      description: The organization or individual that discovered the threat that
        is defined in the tag.
      type: String
    - contextPath: AutoFocus.Tag.TagClass
      description: The classification of the tag.
      type: String
    - contextPath: AutoFocus.Tag.TagDefinitionStatus
      description: The status of the tag definition ("enabled", "disabled", "removing",
        or "rescoping").
      type: String
    - contextPath: AutoFocus.Tag.TagGroup
      description: The tag group of the tag.
      type: String
    - contextPath: AutoFocus.Tag.Description
      description: Tag description.
      type: String
  - arguments:
    - auto: PREDEFINED
      default: false
      description: Scope of the search. Can be "industry", "organization", "all",
        or "global".
      isArray: false
      name: scope
      predefined:
      - industry
      - organization
      - all
      - global
      required: true
      secret: false
    - auto: PREDEFINED
      default: false
      description: Use XSOAR built-in polling to retrieve the result when it's ready.
      isArray: false
      name: polling
      predefined:
        - 'true'
        - 'false'
    - default: false
      description: The AF Cookie for retrieving results of previous searches. The
        AF Cookie expires 120 seconds after the search completes.
      isArray: false
      name: af_cookie
      required: false
      secret: false
    - default: false
      description: Interval in seconds between each poll.
      isArray: false
      name: interval_in_seconds
      required: false
      secret: false
      defaultValue: '40'
    - auto: PREDEFINED
      default: false
      description: 'Tag class. - Malware Family: group of malware that have shared
        properties or common functions. - Campaign:  targeted attack, which might
        include several incidents or sets of activities. - Actor: individual or group
        that initiates a campaign using malware families. - Exploit: an attack, which
        takes advantage of a software or network weakness, bug, or vulnerability to
        manipulate the behavior of the system. - Malicious Behavior: behavior that
        is not specific to a malware family or campaign, but indicates that your system
        has been compromised.'
      isArray: false
      name: class
      predefined:
      - Actor
      - Campaign
      - Exploit
      - Malicious Behavior
      - Malware Family
      required: true
      secret: false
    - auto: PREDEFINED
      default: false
      defaultValue: 'False'
      description: Whether the tag scope is "private". If "True", the tag scope is
        private. Default is "False".
      isArray: false
      name: private
      predefined:
      - 'True'
      - 'False'
      required: false
      secret: false
    - auto: PREDEFINED
      default: false
      defaultValue: 'False'
      description: Whether the tag scope is "public". If "True", the tag scope is
        public. Default is "False".
      isArray: false
      name: public
      predefined:
      - 'True'
      - 'False'
      required: false
      secret: false
    - auto: PREDEFINED
      default: false
      defaultValue: 'False'
      description: Whether the tag scope is "commodity". If "True", the tag scope
        is commodity. Default is "False".
      isArray: false
      name: commodity
      predefined:
      - 'True'
      - 'False'
      required: false
      secret: false
    - auto: PREDEFINED
      default: false
      defaultValue: 'False'
      description: Whether the tag scope is "Unit42". If "True", the tag scope is
        unit42. Default is "False".
      isArray: false
      name: unit42
      predefined:
      - 'True'
      - 'False'
      required: false
      secret: false
    deprecated: false
    description: Performs a search to identify the most popular tags. `Autofocus Query
      Samples, Sessions and Tags` Playbook is recommended for querying and polling.
    execution: false
    name: autofocus-top-tags-search
    polling: true
    outputs:
    - contextPath: AutoFocus.TopTagsSearch.AFCookie
      description: AutoFocus search ID. Use this ID to get search results. The AF
        Cookie expires 120 seconds after the search completes.
      type: String
    - contextPath: AutoFocus.TopTagsSearch.Status
      description: The search status. Can be "in progress" or "complete".
      type: String
    - contextPath: AutoFocus.SamplesSearch.SessionStart
      description: The time when the session began.
      type: Date
    - contextPath: AutoFocus.TopTagsResults.Count
      description: The number of samples that matched this tag.
      type: Number
    - contextPath: AutoFocus.TopTagsResults.PublicTagName
      description: The public name of the tag. This is used as an ID of the tag.
      type: String
    - contextPath: AutoFocus.TopTagsResults.TagName
      description: The simple name of the tag.
      type: String
    - contextPath: AutoFocus.TopTagsResults.Lasthit
      description: The last encounter date of the tag.
      type: Date
    - contextPath: AutoFocus.TopTagsSearch.Status
      description: The search status. Can be "in progress" or "complete".
      type: String
  - arguments:
    - default: false
      description: 'The AF Cookie for retrieving results of previous search. Note:
        The AF Cookie expires 120 seconds after the search completes.'
      isArray: false
      name: af_cookie
      required: true
      secret: false
    deprecated: false
    description: Returns the results of a previous top tags search. `Autofocus Query
      Samples, Sessions and Tags` Playbook is recommended for querying and polling.
    execution: false
    name: autofocus-top-tags-results
    outputs:
    - contextPath: AutoFocus.TopTagsResults.Count
      description: The number of samples that matched this tag.
      type: Number
    - contextPath: AutoFocus.TopTagsResults.PublicTagName
      description: The public name of the tag. This is used as an ID of the tag.
      type: String
    - contextPath: AutoFocus.TopTagsResults.TagName
      description: The simple name of the tag.
      type: String
    - contextPath: AutoFocus.TopTagsResults.Lasthit
      description: The last encounter date of the tag.
      type: Date
    - contextPath: AutoFocus.TopTagsSearch.Status
      description: The search status. Can be "in progress" or "complete".
      type: String
  - arguments:
    - default: true
      description: IP address to check.
      isArray: true
      name: ip
      required: true
      secret: false
    deprecated: false
    description: Checks the reputation of an IP address in AutoFocus.
    execution: false
    name: ip
    outputs:
    - contextPath: DBotScore.Vendor
      description: The vendor used to calculate the score.
      type: String
    - contextPath: DBotScore.Score
      description: The actual score.
      type: Number
    - contextPath: DBotScore.Type
      description: The indicator type.
      type: String
    - contextPath: DBotScore.Indicator
      description: The indicator that was tested.
      type: String
    - contextPath: IP.Address
      description: The IP address.
      type: String
    - contextPath: IP.Relationships.EntityA
      description: The source of the relationship.
      type: string
    - contextPath: IP.Relationships.EntityB
      description: The destination of the relationship.
      type: string
    - contextPath: IP.Relationships.Relationship
      description: The name of the relationship.
      type: string
    - contextPath: IP.Relationships.EntityAType
      description: The type of the source of the relationship.
      type: string
    - contextPath: IP.Relationships.EntityBType
      description: The type of the destination of the relationship.
      type: string
    - contextPath: AutoFocus.IP.IndicatorValue
      description: The IP address.
      type: String
    - contextPath: AutoFocus.IP.IndicatorType
      description: The indicator type.
      type: String
    - contextPath: AutoFocus.IP.LatestPanVerdicts
      description: Latest verdicts from Palo Alto Networks products. Can be either
        PAN_DB or WF_SAMPLE(WildFire).
      type: Unknown
    - contextPath: IP.Malicious.Vendor
      description: For malicious files, the vendor that made the decision.
      type: String
    - contextPath: IP.MalwareFamily
      description: The malware family associated with the IP.
      type: String
    - contextPath: IP.Tags
      description: Tags that are associated with the IP.
      type: String
    - contextPath: AutoFocus.IP.Tags.PublicTagName
      description: The public name of the tag. This is used as an ID of the tag.
      type: String
    - contextPath: AutoFocus.IP.Tags.TagName
      description: The simple name of the tag.
      type: String
    - contextPath: AutoFocus.IP.Tags.CustomerName
      description: The organization that created the tag.
      type: String
    - contextPath: AutoFocus.IP.Tags.Source
      description: The organization or individual that discovered the threat that
        is defined in the tag.
      type: String
    - contextPath: AutoFocus.IP.Tags.TagDefinitionScopeID
      description: The scope ID of the tag.
      type: Number
    - contextPath: AutoFocus.IP.Tags.TagDefinitionStatusID
      description: The definition status ID of the tag.
      type: Number
    - contextPath: AutoFocus.IP.Tags.TagClassID
      description: The classification ID of the tag.
      type: Number
    - contextPath: AutoFocus.IP.Tags.Count
      description: The number of samples that matched this tag.
      type: Number
    - contextPath: AutoFocus.IP.Tags.Lasthit
      description: The date that the tag was last encountered.
      type: Date
    - contextPath: AutoFocus.IP.Tags.Description
      description: The tag description.
      type: String
  - arguments:
    - default: true
      description: URL to check.
      isArray: true
      name: url
      required: true
      secret: false
    deprecated: false
    description: Checks the reputation of a URL in AutoFocus.
    execution: false
    name: url
    outputs:
    - contextPath: DBotScore.Vendor
      description: The vendor used to calculate the score.
      type: String
    - contextPath: DBotScore.Score
      description: The actual score.
      type: Number
    - contextPath: DBotScore.Type
      description: The indicator type.
      type: String
    - contextPath: DBotScore.Indicator
      description: The indicator that was tested.
      type: String
    - contextPath: URL.Data
      description: The URL address.
      type: String
    - contextPath: URL.Relationships.EntityA
      description: The source of the relationship.
      type: string
    - contextPath: URL.Relationships.EntityB
      description: The destination of the relationship.
      type: string
    - contextPath: URL.Relationships.Relationship
      description: The name of the relationship.
      type: string
    - contextPath: URL.Relationships.EntityAType
      description: The type of the source of the relationship.
      type: string
    - contextPath: URL.Relationships.EntityBType
      description: The type of the destination of the relationship.
      type: string
    - contextPath: AutoFocus.URL.IndicatorValue
      description: The URL value.
      type: String
    - contextPath: AutoFocus.URL.IndicatorType
      description: The indicator type.
      type: String
    - contextPath: AutoFocus.URL.LatestPanVerdicts
      description: Latest verdicts from Palo Alto Networks products. Can be either
        PAN_DB or WF_SAMPLE(WildFire).
      type: Unknown
    - contextPath: URL.Malicious.Vendor
      description: For malicious files, the vendor that made the decision.
      type: String
    - contextPath: URL.MalwareFamily
      description: The malware family associated with the url.
      type: String
    - contextPath: URL.Tags
      description: Tags that are associated with the url.
      type: String
    - contextPath: AutoFocus.URL.Tags.PublicTagName
      description: The public name of the tag. This is used as an ID of the tag.
      type: String
    - contextPath: AutoFocus.URL.Tags.TagName
      description: The simple name of the tag.
      type: String
    - contextPath: AutoFocus.URL.Tags.CustomerName
      description: The organization that created the tag.
      type: String
    - contextPath: AutoFocus.URL.Tags.Source
      description: The organization or individual that discovered the threat that
        is defined in the tag.
      type: String
    - contextPath: AutoFocus.URL.Tags.TagDefinitionScopeID
      description: The scope ID of the tag.
      type: Number
    - contextPath: AutoFocus.URL.Tags.TagDefinitionStatusID
      description: The definition status ID of the tag.
      type: Number
    - contextPath: AutoFocus.URL.Tags.TagClassID
      description: The classification ID of the tag.
      type: Number
    - contextPath: AutoFocus.URL.Tags.Count
      description: The number of samples that matched this tag.
      type: Number
    - contextPath: AutoFocus.URL.Tags.Lasthit
      description: The date that the tag was last encountered.
      type: Date
    - contextPath: AutoFocus.URL.Tags.Description
      description: The tag description.
      type: String
  - arguments:
    - default: true
      description: The SHA256 hash of the file.
      isArray: true
      name: file
      required: true
      secret: false
    deprecated: false
    description: Checks the reputation of a file in AutoFocus.
    execution: false
    name: file
    outputs:
    - contextPath: DBotScore.Vendor
      description: The vendor used to calculate the score.
      type: String
    - contextPath: DBotScore.Score
      description: The actual score.
      type: Number
    - contextPath: DBotScore.Type
      description: The indicator type.
      type: String
    - contextPath: DBotScore.Indicator
      description: The indicator that was tested.
      type: String
    - contextPath: File.SHA256
      description: SHA256 hash of the file.
      type: String
    - contextPath: File.Relationships.EntityA
      description: The source of the relationship.
      type: string
    - contextPath: File.Relationships.EntityB
      description: The destination of the relationship.
      type: string
    - contextPath: File.Relationships.Relationship
      description: The name of the relationship.
      type: string
    - contextPath: File.Relationships.EntityAType
      description: The type of the source of the relationship.
      type: string
    - contextPath: File.Relationships.EntityBType
      description: The type of the destination of the relationship.
      type: string
    - contextPath: File.Tags.TagGroups.TagGroupName
      description: The tag's group name.
      type: String
    - contextPath: File.Tags.Aliases
      description: Aliases of the tags.
      type: String
    - contextPath: File.Tags.PublicTagName
      description: The public name of the tag. This is usually used as the ID of the tag.
      type: String
    - contextPath: File.Tags.TagName
      description: The simple name of the tag.
      type: String
    - contextPath: AutoFocus.File.IndicatorValue
      description: SHA256 of the file.
      type: String
    - contextPath: AutoFocus.File.IndicatorType
      description: The indicator type.
      type: String
    - contextPath: AutoFocus.File.LatestPanVerdicts
      description: Latest verdicts from Palo Alto Networks products. Can be either
        PAN_DB or WF_SAMPLE(WildFire).
      type: Unknown
    - contextPath: File.Malicious.Vendor
      description: For malicious files, the vendor that made the decision.
      type: String
    - contextPath: AutoFocus.File.Tags.PublicTagName
      description: The public name of the tag. This is used as an ID of the tag.
      type: String
    - contextPath: AutoFocus.File.Tags.TagName
      description: The simple name of the tag.
      type: String
    - contextPath: AutoFocus.File.Tags.CustomerName
      description: The organization that created the tag.
      type: String
    - contextPath: AutoFocus.File.Tags.Source
      description: The organization or individual that discovered the threat that
        is defined in the tag.
      type: String
    - contextPath: AutoFocus.File.Tags.TagDefinitionScopeID
      description: The scope ID of the tag.
      type: Number
    - contextPath: AutoFocus.File.Tags.TagDefinitionStatusID
      description: The definition status ID of the tag.
      type: Number
    - contextPath: AutoFocus.File.Tags.TagClassID
      description: The classification ID of the tag.
      type: Number
    - contextPath: AutoFocus.File.Tags.Count
      description: The number of samples that matched this tag.
      type: Number
    - contextPath: AutoFocus.File.Tags.Lasthit
      description: The date that the tag was last encountered.
      type: Date
    - contextPath: AutoFocus.File.Tags.Description
      description: The tag description.
      type: String
  - arguments:
    - default: true
      description: The domain to check.
      isArray: true
      name: domain
      required: true
      secret: false
    deprecated: false
    description: Checks the reputation of a domain in AutoFocus.
    execution: false
    name: domain
    outputs:
    - contextPath: DBotScore.Vendor
      description: The vendor used to calculate the score.
      type: String
    - contextPath: DBotScore.Score
      description:
        The actual score.
      type: Number
    - contextPath: DBotScore.Type
      description: The indicator type.
      type: String
    - contextPath: DBotScore.Indicator
      description: The indicator that was tested.
      type: String
    - contextPath: AutoFocus.Domain.IndicatorValue
      description: The domain.
      type: String
    - contextPath: AutoFocus.Domain.IndicatorType
      description: The indicator type.
      type: String
    - contextPath: AutoFocus.Domain.LatestPanVerdicts
      description: Latest verdicts from Palo Alto Networks products. Can be either
        PAN_DB or WF_SAMPLE(WildFire).
      type: Unknown
    - contextPath: AutoFocus.Domain.Tags.PublicTagName
      description: The public name of the tag. This is used as an ID of the tag.
      type: String
    - contextPath: AutoFocus.Domain.Tags.TagName
      description: The simple name of the tag.
      type: String
    - contextPath: AutoFocus.Domain.Tags.CustomerName
      description: The organization that created the tag.
      type: String
    - contextPath: AutoFocus.Domain.Tags.Source
      description: The organization or individual that discovered the threat that
        is defined in the tag.
      type: String
    - contextPath: AutoFocus.Domain.Tags.TagDefinitionScopeID
      description: The scope ID of the tag.
      type: Number
    - contextPath: AutoFocus.Domain.Tags.TagDefinitionStatusID
      description: The definition status ID of the tag.
      type: Number
    - contextPath: AutoFocus.Domain.Tags.TagClassID
      description: The classification ID of the tag.
      type: Number
    - contextPath: AutoFocus.Domain.Tags.Count
      description: The number of samples that matched this tag.
      type: Number
    - contextPath: AutoFocus.Domain.Tags.Lasthit
      description: The date that the tag was last encountered.
      type: Date
    - contextPath: AutoFocus.Domain.Tags.Description
      description: The tag description.
      type: String
    - contextPath: AutoFocus.Domain.WhoisAdminCountry
      description: The country of the domain administrator.
      type: String
    - contextPath: AutoFocus.Domain.WhoisAdminEmail
      description: The email address of the domain administrator.
      type: String
    - contextPath: AutoFocus.Domain.WhoisAdminName
      description: The name of the domain administrator.
      type: String
    - contextPath: AutoFocus.Domain.WhoisDomainCreationDate
      description: The date that the domain was created.
      type: Date
    - contextPath: AutoFocus.Domain.WhoisDomainExpireDate
      description: The date that the domain expires.
      type: Date
    - contextPath: AutoFocus.Domain.WhoisDomainUpdateDate
      description: The date that the domain was last updated.
      type: Date
    - contextPath: AutoFocus.Domain.WhoisRegistrar
      description: The name of the registrar.
      type: String
    - contextPath: AutoFocus.Domain.WhoisRegistrarUrl
      description: The email address of the registrar.
      type: String
    - contextPath: AutoFocus.Domain.WhoisRegistrant
      description: The name of the registrant.
      type: String
    - contextPath: Domain.Name
      description: 'The domain name, for example: "google.com".'
      type: String
    - contextPath: Domain.Malicious.Vendor
      description: For malicious files, the vendor that made the decision.
      type: String
    - contextPath: Domain.MalwareFamily
      description: The malware family associated with the domain.
      type: String
    - contextPath: Domain.Relationships.EntityA
      description: The source of the relationship.
      type: string
    - contextPath: Domain.Relationships.EntityB
      description: The destination of the relationship.
      type: string
    - contextPath: Domain.Relationships.Relationship
      description: The name of the relationship.
      type: string
    - contextPath: Domain.Relationships.EntityAType
      description: The type of the source of the relationship.
      type: string
    - contextPath: Domain.Relationships.EntityBType
      description: The type of the destination of the relationship.
      type: string
    - contextPath: Domain.Tags
      description: Tags that are associated with the domain.
      type: String
    - contextPath: Domain.CreationDate
      description: The date that the domain was created.
      type: Date
    - contextPath: Domain.UpdatedDate
      description: The date that the domain was last updated.
      type: String
    - contextPath: Domain.ExpirationDate
      description: The expiration date of the domain.
      type: Date
    - contextPath: Domain.Admin.Country
      description: The country of the domain administrator.
      type: String
    - contextPath: Domain.Admin.Email
      description: The email address of the domain administrator.
      type: String
    - contextPath: Domain.Admin.Name
      description: The name of the domain administrator.
      type: String
    - contextPath: Domain.Registrant.Name
      description: The name of the registrant.
      type: String
    - contextPath: Domain.WHOIS.Registrar.Name
      description: 'The name of the registrar, for example: "GoDaddy"'
      type: String
  - arguments:
    - default: false
      description: The label of the exported list.
      isArray: false
      name: label
      required: true
      secret: false
    deprecated: false
    description: Gets export list indicators from AutoFocus.
    execution: false
    name: autofocus-get-export-list-indicators
    outputs:
    - contextPath: AutoFocus.ExportListIndicator.Type
      description: 'The indicator type in the export list. '
      type: String
    - contextPath: AutoFocus.ExportListIndicator.Value
      description: The value of the indicator in the export list.
      type: String
    - contextPath: IP.Address
      description: The IP address.
      type: String
    - contextPath: URL.Data
      description: The URL address.
      type: String
    - contextPath: File.SHA256
      description: The SHA256 hash of the file.
      type: String
    - contextPath: Domain.Name
      description: The domain name.
      type: String
  dockerimage: demisto/python3:3.9.6.24019
  isfetch: false
  longRunning: false
  longRunningPort: false
  runonce: false
  script: '-'
  subtype: python3
  type: python
tests:
- AutoFocus V2 test
fromversion: 5.0.0<|MERGE_RESOLUTION|>--- conflicted
+++ resolved
@@ -33,11 +33,7 @@
 - display: Suppress errors for non found indicators
   name: handle_error
   required: false
-<<<<<<< HEAD
-  defaultvalue: false
-=======
   defaultvalue: true
->>>>>>> 3ee7e23d
   type: 8
 - display: Additional malicious verdicts
   name: mark_as_malicious
