--- conflicted
+++ resolved
@@ -129,8 +129,6 @@
       - 'false'
     - description: The AF Cookie for retrieving results of previous searches. The AF Cookie expires 120 seconds after the search completes.
       name: af_cookie
-<<<<<<< HEAD
-=======
     - defaultValue: 'false'
       description: Whether an auto retry of the command will be executed once the quota is refreshed if the API points have run out.
       name: retry_on_rate_limit
@@ -138,7 +136,6 @@
       predefined:
       - 'true'
       - 'false'
->>>>>>> 90cf3b88
     description: Searches for samples in AutoFocus. To view results, run the autofocus-samples-search-results command with the returned AF Cookie. The AF Cookie expires 120 seconds after the search completes. `Autofocus Query Samples, Sessions and Tags` Playbook is recommended for querying and polling.
     name: autofocus-search-samples
     polling: true
@@ -301,8 +298,6 @@
       name: time_after
     - description: 'The date before which to search for sessions. Format: YYYY-MM-DDTHH:MM:SS Example: 2019-09-09T23:01:59.'
       name: time_before
-<<<<<<< HEAD
-=======
     - defaultValue: 'false'
       description: Whether an auto retry of the command will be executed once the quota is refreshed if the API points have run out.
       name: retry_on_rate_limit
@@ -310,7 +305,6 @@
       predefined:
       - 'true'
       - 'false'
->>>>>>> 90cf3b88
     description: Searches for sessions in AutoFocus. To view results, run the autofocus-sessions-search-results command with the returned AF Cookie. The AF Cookie expires 120 seconds after the search completes. The `polling` argument was added in XSOAR 6.2.0. It enables handling the search in a single command, rather than using the `Autofocus Query Samples, Sessions and Tags` Playbook.
     polling: true
     name: autofocus-search-sessions
@@ -388,8 +382,6 @@
     - description: The AF Cookie for retrieving results of previous searches. The AF Cookie expires 120 seconds after the search completes.
       name: af_cookie
       required: true
-<<<<<<< HEAD
-=======
     - defaultValue: 'false'
       description: Whether an auto retry of the command will be executed once the quota is refreshed if the API points have run out.
       name: retry_on_rate_limit
@@ -397,7 +389,6 @@
       predefined:
       - 'true'
       - 'false'
->>>>>>> 90cf3b88
     description: Returns results of a previous samples search. `Autofocus Query Samples, Sessions and Tags` Playbook is recommended for querying and polling.
     name: autofocus-samples-search-results
     outputs:
@@ -493,8 +484,6 @@
     - description: The AF Cookie for retrieving the results of a previous search. The AF Cookie expires 120 seconds after the search completes.
       name: af_cookie
       required: true
-<<<<<<< HEAD
-=======
     - defaultValue: 'false'
       description: Whether an auto retry of the command will be executed once the quota is refreshed if the API points have run out.
       name: retry_on_rate_limit
@@ -502,7 +491,6 @@
       predefined:
       - 'true'
       - 'false'
->>>>>>> 90cf3b88
     description: Returns results of a previous sessions search. `Autofocus Query Samples, Sessions and Tags` Playbook is recommended for querying and polling.
     name: autofocus-sessions-search-results
     outputs:
@@ -571,8 +559,6 @@
     - description: The session ID.
       name: session_id
       required: true
-<<<<<<< HEAD
-=======
     - defaultValue: 'false'
       description: Whether an auto retry of the command will be executed once the quota is refreshed if the API points have run out.
       name: retry_on_rate_limit
@@ -580,7 +566,6 @@
       predefined:
       - 'true'
       - 'false'
->>>>>>> 90cf3b88
     description: Get session details by session ID.
     name: autofocus-get-session-details
     outputs:
@@ -651,8 +636,6 @@
       predefined:
       - 'True'
       - 'False'
-<<<<<<< HEAD
-=======
     - defaultValue: 'false'
       description: Whether an auto retry of the command will be executed once the quota is refreshed if the API points have run out.
       name: retry_on_rate_limit
@@ -660,7 +643,6 @@
       predefined:
       - 'true'
       - 'false'
->>>>>>> 90cf3b88
     description: Returns properties, behaviors, and activities observed for a sample. Run the command a single time to get the fields and operating systems under HTTP, Coverage, Behavior, Registry, Files, Processes, Connections, and DNS.
     name: autofocus-sample-analysis
     outputs:
@@ -714,8 +696,6 @@
     - description: The public tag name. Can be retrieved from the top-tags command.
       name: tag_name
       required: true
-<<<<<<< HEAD
-=======
     - defaultValue: 'false'
       description: Whether an auto retry of the command will be executed once the quota is refreshed if the API points have run out.
       name: retry_on_rate_limit
@@ -723,7 +703,6 @@
       predefined:
       - 'true'
       - 'false'
->>>>>>> 90cf3b88
     description: Returns details about the given tag.
     name: autofocus-tag-details
     outputs:
@@ -838,8 +817,6 @@
       predefined:
       - 'True'
       - 'False'
-<<<<<<< HEAD
-=======
     - defaultValue: 'false'
       description: Whether an auto retry of the command will be executed once the quota is refreshed if the API points have run out.
       name: retry_on_rate_limit
@@ -847,7 +824,6 @@
       predefined:
       - 'true'
       - 'false'
->>>>>>> 90cf3b88
     description: Performs a search to identify the most popular tags. `Autofocus Query Samples, Sessions and Tags` Playbook is recommended for querying and polling.
     name: autofocus-top-tags-search
     polling: true
@@ -898,8 +874,6 @@
     - description: 'The AF Cookie for retrieving results of previous search. Note: The AF Cookie expires 120 seconds after the search completes.'
       name: af_cookie
       required: true
-<<<<<<< HEAD
-=======
     - defaultValue: 'false'
       description: Whether an auto retry of the command will be executed once the quota is refreshed if the API points have run out.
       name: retry_on_rate_limit
@@ -907,7 +881,6 @@
       predefined:
       - 'true'
       - 'false'
->>>>>>> 90cf3b88
     description: Returns the results of a previous top tags search. `Autofocus Query Samples, Sessions and Tags` Playbook is recommended for querying and polling.
     name: autofocus-top-tags-results
     outputs:
@@ -1354,8 +1327,6 @@
     - description: The label of the exported list.
       name: label
       required: true
-<<<<<<< HEAD
-=======
     - defaultValue: 'false'
       description: Whether an auto retry of the command will be executed once the quota is refreshed if the API points have run out.
       name: retry_on_rate_limit
@@ -1363,7 +1334,6 @@
       predefined:
       - 'true'
       - 'false'
->>>>>>> 90cf3b88
     description: Gets export list indicators from AutoFocus.
     name: autofocus-get-export-list-indicators
     outputs:
@@ -1385,12 +1355,8 @@
     - contextPath: Domain.Name
       description: The domain name.
       type: String
-<<<<<<< HEAD
-  dockerimage: demisto/python3:3.10.13.75921
-=======
     polling: true
   dockerimage: demisto/python3:3.10.13.86272
->>>>>>> 90cf3b88
   runonce: false
   script: '-'
   subtype: python3
