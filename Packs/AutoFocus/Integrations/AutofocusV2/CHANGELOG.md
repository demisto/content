## [Unreleased]
<<<<<<< HEAD
Added the *artifact* argument to the ***autofocus-search-samples*** command, which by default is set to "true" and retrieves the artifacts of the sample.

=======
Fixed an issue where ***!file*** only accepted a lower case hash.

## [20.4.0] - 2020-04-14
-
>>>>>>> 41389ae0

## [20.3.4] - 2020-03-30
  - Fixed an issue where *get_search_results* mistakenly returns "no results".
  - Added the *SessionStart* context output to the following commands.
    - ***autofocus-search-samples***
    - ***autofocus-search-Sessions***
    - ***autofocus-top-tags-search***

## [20.3.3] - 2020-03-18
-

## [20.2.0] - 2020-02-04
Added the ***autofocus-get-export-list-indicators*** command.

## [20.1.0] - 2020-01-07
Fixed an issue where errors for the reputation commands: ***ip***, ***domain***, ***file***, ***url*** were not handled.

## [19.12.1] - 2019-12-25
Added four reputation commands.
  - ***ip***
  - ***domain***
  - ***file***
  - ***url***

## [19.11.0] - 2019-11-12
Added descriptions to the ***autofocus-tag-details*** command.

## [19.10.0] - 2019-10-03
  - Improved handling of empty responses for the  ***autofocus-samples-search*** and ***autofocus-sessions-search*** commands.


## [19.9.1] - 2019-09-18
Added several arguments to the ***autofocus-samples-search*** and ***autofocus-sessions-search*** commands.
  - *file_hash*
  - *domain*
  - *ip*
  - *url*
  - *wildfire_verdict*
  - *first_seen*
  - *last_updated*

## [19.9.0] - 2019-09-04
  - Updated Palo Alto Networks AutoFocus V2 Indicators context outputs to support version 5.0.

## [19.8.2] - 2019-08-22
  - Added *tagGroups* output to ***autofocus-samples-search-results*** command.
  - Improved handling of cases in which unknown tags are retrieved from the ***autofocus-tag-details*** command.


## [19.8.0] - 2019-08-06
  - Added to context the status of commands with the following prefixes: ***autofocus-samples-search***, ***autofocus-sessions-search***, and ***autofocus-top-tags***.
  - Improved error handling for cases of no report in the ***autofocus-sample-analysis*** command.
  - Improved error handling for retrieving a pending query in the ***autofocus-samples-search-results*** command.<|MERGE_RESOLUTION|>--- conflicted
+++ resolved
@@ -1,13 +1,10 @@
 ## [Unreleased]
-<<<<<<< HEAD
+Fixed an issue where ***!file*** only accepted a lower case hash.
 Added the *artifact* argument to the ***autofocus-search-samples*** command, which by default is set to "true" and retrieves the artifacts of the sample.
 
-=======
-Fixed an issue where ***!file*** only accepted a lower case hash.
 
 ## [20.4.0] - 2020-04-14
 -
->>>>>>> 41389ae0
 
 ## [20.3.4] - 2020-03-30
   - Fixed an issue where *get_search_results* mistakenly returns "no results".
