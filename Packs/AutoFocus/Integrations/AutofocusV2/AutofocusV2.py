--- conflicted
+++ resolved
@@ -1475,15 +1475,6 @@
 def search_file_command(file):
     indicator_type = 'File'
     file_list = argToList(file)
-<<<<<<< HEAD
-    indicator_details = []
-    for _file in file_list:
-        raw_res = search_indicator('sha256', _file.lower())
-        score = calculate_dbot_score(raw_res, indicator_type)
-        res = parse_indicator_response(raw_res, indicator_type)
-        indicator_details.append({'raw_response': raw_res, 'value': _file, 'score': score, 'response': res})
-=======
->>>>>>> ee55a51b
 
     file_indicator_list = []
     autofocus_file_list = []
@@ -1491,7 +1482,7 @@
     human_readable = ''
 
     for sha256 in file_list:
-        raw_res = search_indicator('sha256', sha256)
+        raw_res = search_indicator('sha256', sha256.lower())
         if not raw_res.get('indicator'):
             raise ValueError('Invalid response for indicator')
 
