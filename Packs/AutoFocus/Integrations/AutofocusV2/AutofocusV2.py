--- conflicted
+++ resolved
@@ -1131,57 +1131,7 @@
     return
 
 
-<<<<<<< HEAD
-def search_samples_command():
-    args = demisto.args()
-    with_results = args.get('with_results')
-    if with_results != 'true':
-        md, info, ctx_prefix, ctx_key = search_samples_helper(args)
-        return_results(CommandResults(outputs=info, readable_output=md, outputs_key_field=ctx_key,
-                                      outputs_prefix=ctx_prefix))
-        return
-    # scheduled
-    Common.ScheduledCommandConfiguration.raise_error_if_not_supported()
-    interval_in_secs = int(args.get('interval_in_seconds', 60))
-    if 'af_cookie' not in args:
-        # start query
-        if 'scope' not in args:
-            raise DemistoException('Please provide a scope for the search.')
-        md, info, ctx_prefix, af_ctx_path = search_samples_helper(args)
-        af_cookie = info.get(af_ctx_path)
-        if info.get('Status') != 'complete' and af_cookie:
-            polling_args = {
-                'af_cookie': af_cookie,
-                'interval_in_seconds': interval_in_secs,
-                'with_results': with_results
-            }
-            polling_config = Common.ScheduledCommandConfiguration(command='autofocus-search-samples',
-                                                                  next_run_in_seconds=interval_in_secs,
-                                                                  args=polling_args, timeout_in_seconds=600)
-            return_results(CommandResults(outputs_prefix=ctx_prefix, outputs_key_field=af_ctx_path,
-                                          outputs=info, readable_output=md, scheduled_command_config=polling_config))
-            return
-        else:
-            # continue search command
-            args['af_cookie'] = af_cookie
-
-    status = samples_search_results_helper(args)
-    if status != 'complete':
-        polling_args = {
-            'af_cookie': args.get('af_cookie'),
-            'interval_in_seconds': interval_in_secs,
-            'with_results': with_results
-        }
-        polling_config = Common.ScheduledCommandConfiguration(command='autofocus-search-samples',
-                                                              next_run_in_seconds=interval_in_secs,
-                                                              args=polling_args, timeout_in_seconds=600)
-        return_results(CommandResults(scheduled_command_config=polling_config))
-
-
-def search_samples_helper(args):
-=======
 def search_samples_command(args):
->>>>>>> d0b13000
     file_hash = argToList(args.get('file_hash'))
     domain = argToList(args.get('domain'))
     ip = argToList(args.get('ip'))
@@ -1199,56 +1149,6 @@
                           domain=domain, ip=ip, url=url, wildfire_verdict=wildfire_verdict, first_seen=first_seen,
                           last_updated=last_updated, artifact_source=artifact_source)
     md = tableToMarkdown('Search Samples Info:', info)
-<<<<<<< HEAD
-    return md, info, 'AutoFocus.SamplesSearch', 'AFCookie'
-
-
-def search_sessions_command():
-    args = demisto.args()
-    with_results = args.get('with_results')
-    if with_results != 'true':
-        md, info, ctx_prefix, ctx_key = search_sessions_helper(args)
-        return_results(CommandResults(outputs=info, readable_output=md, outputs_key_field=ctx_key,
-                                      outputs_prefix=ctx_prefix))
-        return
-    # scheduled
-    Common.ScheduledCommandConfiguration.raise_error_if_not_supported()
-    interval_in_secs = int(args.get('interval_in_seconds', 60))
-    if 'af_cookie' not in args:
-        md, info, ctx_prefix, af_ctx_path = search_sessions_helper(args)
-        af_cookie = info.get(af_ctx_path)
-        if info.get('Status') != 'complete' and af_cookie:
-            polling_args = {
-                'af_cookie': af_cookie,
-                'interval_in_seconds': interval_in_secs,
-                'with_results': with_results
-            }
-            polling_config = Common.ScheduledCommandConfiguration(command='autofocus-search-sessions',
-                                                                  next_run_in_seconds=interval_in_secs,
-                                                                  args=polling_args, timeout_in_seconds=600)
-            return_results(CommandResults(outputs_prefix=ctx_prefix, outputs_key_field=af_ctx_path,
-                                          outputs=info, readable_output=md, scheduled_command_config=polling_config))
-            return
-        else:
-            # continue search command
-            args['af_cookie'] = af_cookie
-
-    command_results, status = sessions_search_results_helper(args)
-    if status != 'complete':
-        polling_args = {
-            'af_cookie': args.get('af_cookie'),
-            'interval_in_seconds': interval_in_secs,
-            'with_results': with_results
-        }
-        polling_config = Common.ScheduledCommandConfiguration(command='autofocus-search-sessions',
-                                                              next_run_in_seconds=interval_in_secs,
-                                                              args=polling_args, timeout_in_seconds=600)
-        command_results.scheduled_command_config = polling_config
-    return_results(command_results)
-
-
-def search_sessions_helper(args):
-=======
     return CommandResults(outputs=info, readable_output=md, outputs_key_field='AFCookie',
                           outputs_prefix='AutoFocus.SamplesSearch')
 
@@ -1263,7 +1163,6 @@
 
 
 def search_sessions_command(args):
->>>>>>> d0b13000
     file_hash = argToList(args.get('file_hash'))
     domain = argToList(args.get('domain'))
     ip = argToList(args.get('ip'))
@@ -1286,17 +1185,6 @@
     info = search_sessions(query=query, size=max_results, sort=sort, order=order, file_hash=file_hash, domain=domain,
                            ip=ip, url=url, from_time=from_time, to_time=to_time)
     md = tableToMarkdown('Search Sessions Info:', info)
-<<<<<<< HEAD
-    return md, info, 'AutoFocus.SessionsSearch', 'AFCookie'
-
-
-def samples_search_results_command():
-    args = demisto.args()
-    samples_search_results_helper(args)
-
-
-def samples_search_results_helper(args):
-=======
     cmd_results = CommandResults(
         outputs_prefix='AutoFocus.SessionsSearch',
         outputs_key_field='AFCookie',
@@ -1307,7 +1195,6 @@
 
 
 def samples_search_results_command(args):
->>>>>>> d0b13000
     af_cookie = args.get('af_cookie')
     results, status = get_search_results('samples', af_cookie)
     files = get_files_data_from_results(results)
@@ -1331,11 +1218,7 @@
                 hr = tableToMarkdown(f'Search Samples Result is {status}', result)
                 hr += tableToMarkdown('Artifacts for Sample: ', [])
                 return_outputs(readable_output=hr, outputs=context, raw_response=results)
-<<<<<<< HEAD
-    return status
-=======
     return None, status
->>>>>>> d0b13000
 
 
 def samples_search_result_hr(result: dict, status: str) -> str:
@@ -1363,17 +1246,7 @@
     return hr
 
 
-<<<<<<< HEAD
-def sessions_search_results_command():
-    args = demisto.args()
-    command_results, _ = sessions_search_results_helper(args)
-    return_results(command_results)
-
-
-def sessions_search_results_helper(args):
-=======
 def sessions_search_results_command(args):
->>>>>>> d0b13000
     af_cookie = args.get('af_cookie')
     results, status = get_search_results('sessions', af_cookie)
     files = get_files_data_from_results(results)
