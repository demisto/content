--- conflicted
+++ resolved
@@ -2,11 +2,7 @@
     "name": "GraphQL",
     "description": "Generic GraphQL client to interact with any GraphQL server API.",
     "support": "xsoar",
-<<<<<<< HEAD
-    "currentVersion": "1.0.17",
-=======
     "currentVersion": "1.0.18",
->>>>>>> 90cf3b88
     "author": "Cortex XSOAR",
     "url": "https://www.paloaltonetworks.com/cortex",
     "email": "",
