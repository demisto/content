category: Utilities
commonfields:
  id: GraphQL
  version: -1
configuration:
- display: GraphQL Server URL (e.g., https://api.github.com/graphql)
  name: url
  required: true
  type: 0
- display: Username / Header Name
  name: credentials
  type: 9
- display: Fetch the schema from the transport
  name: fetch_schema_from_transport
  type: 8
  defaultvalue: 'true'
  additionalinfo: Whether to fetch the schema from the transport using an introspection query. When set to false, schema validation will not be performed.
- display: Trust any certificate (not secure)
  name: insecure
  type: 8
- display: Use system proxy settings
  name: proxy
  type: 8
description: The Generic GraphQL client can interact with any GraphQL server API.
display: GraphQL
name: GraphQL
script:
  commands:
  - arguments:
    - description: The GraphQL query to execute.
      name: query
      required: true
    - description: Primary key field in the response to provide a unique object in the context. data.
      name: outputs_key_field
    - description: 'A comma-separated list of names, for example: flag,num,alpha'
      isArray: true
      name: variables_names
    - description: 'A comma-separated list of values, for example: true,4,3.5'
      isArray: true
      name: variables_values
    - description: 'An optional comma-separated list of types, for example: boolean,number,number. Optional values are: string, boolean and number. If not provided, integers and booleans will be detected automatically, and the rest of the variables will be handled as strings.'
      isArray: true
      name: variables_types
    - defaultValue: '10'
      description: Max result size in KBs.
      name: max_result_size
    - auto: PREDEFINED
      defaultValue: 'true'
      description: Whether to populate the result to the context data.
      name: populate_context_data
      predefined:
      - 'true'
      - 'false'
    description: Executes a query request to the GraphQL server.
    name: graphql-query
  - arguments:
    - description: The GraphQL mutation to execute.
      name: query
      required: true
    - description: Primary key field in the response to provide a unique object in the context. data.
      name: outputs_key_field
    - description: 'A comma-separated list of names, for example: flag,num,alpha'
      isArray: true
      name: variables_names
    - description: 'A comma-separated list of values, for example: true,4,3.5'
      isArray: true
      name: variables_values
    - description: 'An optional comma-separated list of types, for example: boolean,number,number. Optional values are: string, boolean and number. If not provided, integers and booleans will be detected automatically, and the rest of the variables will be handled as strings.'
      isArray: true
      name: variables_types
    - defaultValue: '10'
      description: Max result size in KBs.
      name: max_result_size
    - auto: PREDEFINED
      defaultValue: 'true'
      description: Whether to populate the result to the context data.
      name: populate_context_data
      predefined:
      - 'true'
      - 'false'
    description: Executes a mutation request to the GraphQL server.
    name: graphql-mutation
  dockerimage: demisto/graphql:1.0.0.45620
<<<<<<< HEAD
=======
  runonce: false
>>>>>>> 9ddafcfd
  script: '-'
  subtype: python3
  type: python
fromversion: 5.0.0
tests:
- No tests (auto formatted)<|MERGE_RESOLUTION|>--- conflicted
+++ resolved
@@ -81,10 +81,7 @@
     description: Executes a mutation request to the GraphQL server.
     name: graphql-mutation
   dockerimage: demisto/graphql:1.0.0.45620
-<<<<<<< HEAD
-=======
   runonce: false
->>>>>>> 9ddafcfd
   script: '-'
   subtype: python3
   type: python
