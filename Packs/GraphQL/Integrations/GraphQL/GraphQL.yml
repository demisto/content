--- conflicted
+++ resolved
@@ -84,11 +84,7 @@
       - 'false'
     description: Executes a mutation request to the GraphQL server.
     name: graphql-mutation
-<<<<<<< HEAD
-  dockerimage: demisto/graphql:1.0.0.45620
-=======
   dockerimage: demisto/graphql:1.0.0.86378
->>>>>>> 90cf3b88
   runonce: false
   script: '-'
   subtype: python3
