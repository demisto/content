category: IT Services
commonfields:
  id: AnsibleTower
  version: -1
configuration:
- display: Server URL
  name: url
  required: true
  type: 0
- display: Username
  name: credentials
  required: true
  type: 9
- display: Trust any certificate (not secure)
  name: insecure
  required: false
  type: 8
- display: Use system proxy settings
  name: proxy
  required: false
  type: 8
description: Scale IT automation, manage complex deployments and speed productivity.
display: Ansible Tower
name: AnsibleTower
script:
  commands:
  - arguments:
    - default: false
      description: If given an inventory id, will retrieve the specific inventory
      isArray: false
      name: id
      required: false
      secret: false
    - default: true
      defaultValue: '1'
      description: Number of page to retrieve. Default page number is 1
      isArray: false
      name: page_number
      required: false
      secret: false
    - default: true
      defaultValue: '50'
      description: Page size, default value is 50
      isArray: false
      name: page_size
      required: false
      secret: false
    - default: false
      description: Use the search query string parameter to perform a case-insensitive
        search within all designated text fields of a model.
      isArray: false
      name: search
      required: false
      secret: false
      deprecated: false
    description: Retrieve the list of inventories
    execution: false
    name: ansible-tower-inventories-list
    outputs:
    - contextPath: AnsibleAWX.Inventory.id
<<<<<<< HEAD
      description: 'Database ID for this inventory'
      type: Number
    - contextPath: AnsibleAWX.Inventory.type
      description: 'Data type for this inventory'
      type: String
    - contextPath: AnsibleAWX.Inventory.url
      description: 'URL for this inventory'
      type: String
    - contextPath: AnsibleAWX.Inventory.created
      description: 'Timestamp when this inventory was created'
      type: Date
    - contextPath: AnsibleAWX.Inventory.modified
      description: 'Timestamp when this inventory was last modified'
      type: Date
    - contextPath: AnsibleAWX.Inventory.name
      description: 'Name of this inventory'
      type: String
    - contextPath: AnsibleAWX.Inventory.description
      description: 'Optional description of this inventory'
      type: String
    - contextPath: AnsibleAWX.Inventory.organization
      description: 'Organization containing this inventory'
      type: Number
    - contextPath: AnsibleAWX.Inventory.kind
      description: 'Kind of inventory being represented'
      type: String
    - contextPath: AnsibleAWX.Inventory.host_filter
      description: 'Filter that will be applied to the hosts of this inventory'
      type: Unknown
    - contextPath: AnsibleAWX.Inventory.variables
      description: 'Inventory variables in JSON or YAML format'
      type: String
    - contextPath: AnsibleAWX.Inventory.total_inventory_sources
      description: 'Total number of external inventory sources configured within this inventory'
      type: Number
    - contextPath: AnsibleAWX.Inventory.inventory_sources_with_failures
      description: 'Number of external inventory sources in this inventory with failures'
      type: Number
    - contextPath: AnsibleAWX.Inventory.insights_credential
      description: 'Credentials to be used by hosts belonging to this inventory when accessing Red Hat Insights API'
      type: Unknown
    - contextPath: AnsibleAWX.Inventory.pending_deletion
      description: 'Flag indicating the inventory is being deleted'
=======
      description: ''
      type: Number
    - contextPath: AnsibleAWX.Inventory.type
      description: ''
      type: String
    - contextPath: AnsibleAWX.Inventory.url
      description: ''
      type: String
    - contextPath: AnsibleAWX.Inventory.created
      description: ''
      type: Date
    - contextPath: AnsibleAWX.Inventory.modified
      description: ''
      type: Date
    - contextPath: AnsibleAWX.Inventory.name
      description: ''
      type: String
    - contextPath: AnsibleAWX.Inventory.description
      description: ''
      type: String
    - contextPath: AnsibleAWX.Inventory.organization
      description: ''
      type: Number
    - contextPath: AnsibleAWX.Inventory.kind
      description: ''
      type: String
    - contextPath: AnsibleAWX.Inventory.host_filter
      description: ''
      type: Unknown
    - contextPath: AnsibleAWX.Inventory.variables
      description: ''
      type: String
    - contextPath: AnsibleAWX.Inventory.has_active_failures
      description: ''
      type: Boolean
    - contextPath: AnsibleAWX.Inventory.total_hosts
      description: ''
      type: Number
    - contextPath: AnsibleAWX.Inventory.hosts_with_active_failures
      description: ''
      type: Number
    - contextPath: AnsibleAWX.Inventory.total_groups
      description: ''
      type: Number
    - contextPath: AnsibleAWX.Inventory.groups_with_active_failures
      description: ''
      type: Number
    - contextPath: AnsibleAWX.Inventory.total_inventory_sources
      description: ''
      type: Number
    - contextPath: AnsibleAWX.Inventory.inventory_sources_with_failures
      description: ''
      type: Number
    - contextPath: AnsibleAWX.Inventory.insights_credential
      description: ''
      type: Unknown
    - contextPath: AnsibleAWX.Inventory.pending_deletion
      description: ''
>>>>>>> 91e46f4a
      type: Boolean
  - arguments:
    - default: false
      description: Host id, to retrieve a specific host
      isArray: false
      name: host_id
      required: false
      secret: false
    - default: false
      description: inventory id
      isArray: false
      name: inventory_id
      required: false
      secret: false
    - default: true
      defaultValue: '1'
      description: page number
      isArray: false
      name: page
      required: false
      secret: false
    - default: true
      defaultValue: '50'
      description: Page size, default value is 50
      isArray: false
      name: page_size
      required: false
      secret: false
    - default: false
      description: Use the search query string parameter to perform a case-insensitive
        search within all designated text fields of a model.
      isArray: false
      name: search
      required: false
      secret: false
    deprecated: false
    description: Retrieve the list of hosts. If an inventory id is given, retrieve
      the host under the specific inventory
    execution: false
    name: ansible-tower-hosts-list
    outputs:
    - contextPath: AnsibleAWX.Host.id
<<<<<<< HEAD
      description: 'Database ID for this host.'
      type: Number
    - contextPath: AnsibleAWX.Host.type
      description: ' Data type for this host'
      type: String
    - contextPath: AnsibleAWX.Host.url
      description: 'URL for this host'
      type: String
    - contextPath: AnsibleAWX.Host.created
      description: 'Timestamp when this host was created.'
      type: Date
    - contextPath: AnsibleAWX.Host.modified
      description: 'Timestamp when this host was last modified'
      type: Date
    - contextPath: AnsibleAWX.Host.name
      description: 'Name of this host'
      type: String
    - contextPath: AnsibleAWX.Host.description
      description: 'Optional description of this host'
      type: String
    - contextPath: AnsibleAWX.Host.inventory
      description: 'Inventory id'
      type: Number
    - contextPath: AnsibleAWX.Host.enabled
      description: 'Is this host online and available for running jobs?'
      type: Boolean
    - contextPath: AnsibleAWX.Host.instance_id
      description: 'The value used by the remote inventory source to uniquely identify the host'
      type: String
    - contextPath: AnsibleAWX.Host.variables
      description: 'Host variables in JSON or YAML format'
      type: String
    - contextPath: AnsibleAWX.Host.last_job
      description: 'Last job id ran on that host'
      type: Number
    - contextPath: AnsibleAWX.Host.insights_system_id
      description: 'Red Hat Insights host unique identifier'
      type: Unknown
    - contextPath: AnsibleAWX.Host.ansible_facts_modified
      description: 'The date and time ansible_facts was last modified'
=======
      description: ''
      type: Number
    - contextPath: AnsibleAWX.Host.type
      description: ''
      type: String
    - contextPath: AnsibleAWX.Host.url
      description: ''
      type: String
    - contextPath: AnsibleAWX.Host.created
      description: ''
      type: Date
    - contextPath: AnsibleAWX.Host.modified
      description: ''
      type: Date
    - contextPath: AnsibleAWX.Host.name
      description: ''
      type: String
    - contextPath: AnsibleAWX.Host.description
      description: ''
      type: String
    - contextPath: AnsibleAWX.Host.inventory
      description: ''
      type: Number
    - contextPath: AnsibleAWX.Host.enabled
      description: ''
      type: Boolean
    - contextPath: AnsibleAWX.Host.instance_id
      description: ''
      type: String
    - contextPath: AnsibleAWX.Host.variables
      description: ''
      type: String
    - contextPath: AnsibleAWX.Host.has_active_failures
      description: ''
      type: Boolean
    - contextPath: AnsibleAWX.Host.last_job
      description: ''
      type: Number
    - contextPath: AnsibleAWX.Host.insights_system_id
      description: ''
      type: Unknown
    - contextPath: AnsibleAWX.Host.ansible_facts_modified
      description: ''
>>>>>>> 91e46f4a
      type: Unknown
  - arguments:
    - default: false
      description: The value used by the remote inventory source to uniquely identify
        the host
      isArray: false
      name: inventory_id
      required: true
      secret: false
    - default: false
      description: Name of this host, must be a unique name
      isArray: false
      name: host_name
      required: true
      secret: false
    - default: false
      description: Optional description of this host.
      isArray: false
      name: description
      required: false
      secret: false
    - default: true
      defaultValue: 'True'
      description: ' Is this host online and available for running jobs? '
      isArray: false
      name: enabled
      required: false
      secret: false
    deprecated: false
    description: Create a host under the given inventory id and with the given name
    execution: false
    name: ansible-tower-host-create
    outputs:
    - contextPath: AnsibleAWX.Host.id
<<<<<<< HEAD
      description: 'Database ID for this host.'
      type: Number
    - contextPath: AnsibleAWX.Host.type
      description: ' Data type for this host'
      type: String
    - contextPath: AnsibleAWX.Host.url
      description: 'URL for this host'
      type: String
    - contextPath: AnsibleAWX.Host.created
      description: 'Timestamp when this host was created.'
      type: Date
    - contextPath: AnsibleAWX.Host.modified
      description: 'Timestamp when this host was last modified'
      type: Date
    - contextPath: AnsibleAWX.Host.name
      description: 'Name of this host'
      type: String
    - contextPath: AnsibleAWX.Host.description
      description: 'Optional description of this host'
      type: String
    - contextPath: AnsibleAWX.Host.inventory
      description: 'Inventory id'
      type: Number
    - contextPath: AnsibleAWX.Host.enabled
      description: 'Is this host online and available for running jobs?'
      type: Boolean
    - contextPath: AnsibleAWX.Host.instance_id
      description: 'The value used by the remote inventory source to uniquely identify the host'
      type: String
    - contextPath: AnsibleAWX.Host.variables
      description: 'Host variables in JSON or YAML format'
      type: String
  - contextPath: AnsibleAWX.Host.has_active_failures
      description: '(field)'
      type: Boolean
    - contextPath: AnsibleAWX.Host.last_job
      description: '(id)'
      type: Number
    - contextPath: AnsibleAWX.Host.insights_system_id
      description: 'Red Hat Insights host unique identifier'
      type: String
    - contextPath: AnsibleAWX.Host.ansible_facts_modified
      description: 'The date and time ansible_facts was last modified'
      type: Date
=======
      description: ''
      type: Number
    - contextPath: AnsibleAWX.Host.type
      description: ''
      type: String
    - contextPath: AnsibleAWX.Host.url
      description: ''
      type: String
    - contextPath: AnsibleAWX.Host.created
      description: ''
      type: Date
    - contextPath: AnsibleAWX.Host.modified
      description: ''
      type: Date
    - contextPath: AnsibleAWX.Host.name
      description: ''
      type: String
    - contextPath: AnsibleAWX.Host.description
      description: ''
      type: String
    - contextPath: AnsibleAWX.Host.inventory
      description: ''
      type: Number
    - contextPath: AnsibleAWX.Host.enabled
      description: ''
      type: Boolean
    - contextPath: AnsibleAWX.Host.instance_id
      description: ''
      type: String
    - contextPath: AnsibleAWX.Host.variables
      description: ''
      type: String
    - contextPath: AnsibleAWX.Host.has_active_failures
      description: ''
      type: Boolean
    - contextPath: AnsibleAWX.Host.last_job
      description: ''
      type: Unknown
    - contextPath: AnsibleAWX.Host.insights_system_id
      description: ''
      type: Unknown
    - contextPath: AnsibleAWX.Host.ansible_facts_modified
      description: ''
      type: Unknown
>>>>>>> 91e46f4a
  - arguments:
    - default: false
      description: host is to delete
      isArray: false
      name: host_id
      required: true
      secret: false
    deprecated: false
    description: Delete host
    execution: false
    name: ansible-tower-host-delete
    outputs:
    - contextPath: AnsibleAWX.Host.id
<<<<<<< HEAD
      description: 'Database ID for this host'
      type: Number
    - contextPath: AnsibleAWX.Host.Deleted
      description: 'Indicates if this host wes deleted'
=======
      description: ''
      type: Number
    - contextPath: AnsibleAWX.Host.Deleted
      description: ''
>>>>>>> 91e46f4a
      type: Boolean
  - arguments:
    - default: false
      description: Inventory id to list all jobs that are managed with hosts under
        this inventory
      isArray: false
      name: inventory_id
      required: false
      secret: false
    - default: true
      defaultValue: '1'
      description: Number of page to retrieve. Default page number is 1
      isArray: false
      name: page
      required: false
      secret: false
    - default: true
      defaultValue: '50'
      description: Page size, default value is 50
      isArray: false
      name: page_size
      required: false
      secret: false
    - default: false
      description: Use the search query string parameter to perform a case-insensitive
        search within all designated text fields of a model.
      isArray: false
      name: query
      required: false
      secret: false
    - default: false
      description: job template id
      isArray: false
      name: id
      required: false
      secret: false
    deprecated: false
    description: Retrieve the list of job templates
    execution: false
    name: ansible-tower-job-templates-list
    outputs:
    - contextPath: AnsibleAWX.JobTemplate.id
<<<<<<< HEAD
      description: 'Database ID for this job template'
      type: Number
    - contextPath: AnsibleAWX.JobTemplate.type
      description: 'Data type for this job template'
      type: String
    - contextPath: AnsibleAWX.JobTemplate.url
      description: 'URL for this job template'
      type: String
    - contextPath: AnsibleAWX.JobTemplate.created
      description: 'Timestamp when this job template was created'
      type: Date
    - contextPath: AnsibleAWX.JobTemplate.modified
      description: 'Timestamp when this job template was last modified'
      type: Date
    - contextPath: AnsibleAWX.JobTemplate.name
      description: 'Name of this job template'
      type: String
    - contextPath: AnsibleAWX.JobTemplate.description
      description: 'Optional description of this job template'
      type: String
    - contextPath: AnsibleAWX.JobTemplate.job_type
      description: 'Choice- run/check'
      type: String
    - contextPath: AnsibleAWX.JobTemplate.inventory
      description: 'Inventory id'
      type: Number
    - contextPath: AnsibleAWX.JobTemplate.project
      description: 'Project id'
      type: Number
    - contextPath: AnsibleAWX.JobTemplate.playbook
      description: 'Playbook name'
      type: String
    - contextPath: AnsibleAWX.JobTemplate.limit
      description: 'Provide a host pattern to further constraint the list of hosts that will managed or affected by the playbook'
      type: String
    - contextPath: AnsibleAWX.JobTemplate.extra_vars
      description: 'Extra command line variables that were passed to the playbook'
      type: String
    - contextPath: AnsibleAWX.JobTemplate.job_tags
      description: 'Job tags- tags are useful when you have a large playbook, and you want to run a specific part if a play or task'
      type: String
    - contextPath: AnsibleAWX.JobTemplate.skip_tags
      description: 'Skip tags- tags are useful when you have a large playbook, and you want to run a specific part if a play or task'
      type: String
    - contextPath: AnsibleAWX.JobTemplate.timeout
      description: 'The amount of time (in seconds) to run before the task is canceled'
      type: Number
    - contextPath: AnsibleAWX.JobTemplate.last_job_run
      description: 'Timestamp when was the last job run'
      type: Date
    - contextPath: AnsibleAWX.JobTemplate.last_job_failed
      description: 'Boolean indicates if last job fail'
      type: Boolean
    - contextPath: AnsibleAWX.JobTemplate.next_job_run
      description: 'Timestamp of next job run'
      type: Unknown
    - contextPath: AnsibleAWX.JobTemplate.status
      description: 'Status - new, pending, waiting, running, successful, failed, error, canceled, never updated'
      type: String
    - contextPath: AnsibleAWX.JobTemplate.host_config_key
      description: 'The host config key that ran the job'
      type: String
    - contextPath: AnsibleAWX.JobTemplate.survey_enabled
      description: 'Whether the job template survey enabled'
      type: Boolean
    - contextPath: AnsibleAWX.JobTemplate.become_enabled
      description: 'Whether the job template become enabled'
      type: Boolean
    - contextPath: AnsibleAWX.JobTemplate.custom_virtualenv
      description: 'Local absolute file path containing a custom Python virtualenv to use'
      type: Unknown
    - contextPath: AnsibleAWX.JobTemplate.credential
      description: 'Credential id that allow Tower to access the node this job will be ran against'
      type: Number
=======
      description: ''
      type: Number
    - contextPath: AnsibleAWX.JobTemplate.type
      description: ''
      type: String
    - contextPath: AnsibleAWX.JobTemplate.url
      description: ''
      type: String
    - contextPath: AnsibleAWX.JobTemplate.created
      description: ''
      type: Date
    - contextPath: AnsibleAWX.JobTemplate.modified
      description: ''
      type: Date
    - contextPath: AnsibleAWX.JobTemplate.name
      description: ''
      type: String
    - contextPath: AnsibleAWX.JobTemplate.description
      description: ''
      type: String
    - contextPath: AnsibleAWX.JobTemplate.job_type
      description: ''
      type: String
    - contextPath: AnsibleAWX.JobTemplate.inventory
      description: ''
      type: Number
    - contextPath: AnsibleAWX.JobTemplate.project
      description: ''
      type: Number
    - contextPath: AnsibleAWX.JobTemplate.playbook
      description: ''
      type: String
    - contextPath: AnsibleAWX.JobTemplate.limit
      description: ''
      type: String
    - contextPath: AnsibleAWX.JobTemplate.extra_vars
      description: ''
      type: String
    - contextPath: AnsibleAWX.JobTemplate.job_tags
      description: ''
      type: String
    - contextPath: AnsibleAWX.JobTemplate.skip_tags
      description: ''
      type: String
    - contextPath: AnsibleAWX.JobTemplate.start_at_task
      description: ''
      type: String
    - contextPath: AnsibleAWX.JobTemplate.timeout
      description: ''
      type: Number
    - contextPath: AnsibleAWX.JobTemplate.last_job_run
      description: ''
      type: Date
    - contextPath: AnsibleAWX.JobTemplate.last_job_failed
      description: ''
      type: Boolean
    - contextPath: AnsibleAWX.JobTemplate.next_job_run
      description: ''
      type: Unknown
    - contextPath: AnsibleAWX.JobTemplate.status
      description: ''
      type: String
    - contextPath: AnsibleAWX.JobTemplate.host_config_key
      description: ''
      type: String
    - contextPath: AnsibleAWX.JobTemplate.survey_enabled
      description: ''
      type: Boolean
    - contextPath: AnsibleAWX.JobTemplate.become_enabled
      description: ''
      type: Boolean
    - contextPath: AnsibleAWX.JobTemplate.custom_virtualenv
      description: ''
      type: Unknown
    - contextPath: AnsibleAWX.JobTemplate.credential
      description: ''
      type: Number
    - contextPath: AnsibleAWX.JobTemplate.vault_credential
      description: ''
      type: Unknown
>>>>>>> 91e46f4a
  - arguments:
    - default: false
      description: id of a specific credential.
      isArray: false
      name: id
      required: false
      secret: false
    - default: true
      defaultValue: '1'
      description: Number of page to retrieve. Default page number is 1
      isArray: false
      name: page
      required: false
      secret: false
    - default: true
      defaultValue: '50'
      description: Page size, default value is 50
      isArray: false
      name: page_size
      required: false
      secret: false
    - default: false
      description: Use the search query string parameter to perform a case-insensitive
        search within all designated text fields of a model.
      isArray: false
      name: search
      required: false
      secret: false
    deprecated: false
    description: Retrieve the list of credentials. If an id is given, retrive the
      specific one
    execution: false
    name: ansible-tower-credentials-list
    outputs:
    - contextPath: AnsibleAWX.Credential.id
<<<<<<< HEAD
      description: 'Database ID for this credential'
      type: Number
    - contextPath: AnsibleAWX.Credential.type
      description: 'Data type for this credential'
      type: String
    - contextPath: AnsibleAWX.Credential.url
      description: 'URL for this credential'
      type: String
    - contextPath: AnsibleAWX.Credential.created
      description: 'Timestamp when this credential was created'
      type: Date
    - contextPath: AnsibleAWX.Credential.modified
      description: 'Timestamp when this credential was last modified.'
      type: Date
    - contextPath: AnsibleAWX.Credential.name
      description: 'Name of this credential'
      type: String
    - contextPath: AnsibleAWX.Credential.description
      description: 'Optional description of this credential'
      type: String
    - contextPath: AnsibleAWX.Credential.organization
      description: 'Inherit permissions from organization roles'
      type: Unknown
    - contextPath: AnsibleAWX.Credential.credential_type
      description: 'Specify the type of credential you want to create'
      type: Number
    - contextPath: AnsibleAWX.Credential.inputs.username
      description: 'Username'
=======
      description: ''
      type: Number
    - contextPath: AnsibleAWX.Credential.type
      description: ''
      type: String
    - contextPath: AnsibleAWX.Credential.url
      description: ''
      type: String
    - contextPath: AnsibleAWX.Credential.created
      description: ''
      type: Date
    - contextPath: AnsibleAWX.Credential.modified
      description: ''
      type: Date
    - contextPath: AnsibleAWX.Credential.name
      description: ''
      type: String
    - contextPath: AnsibleAWX.Credential.description
      description: ''
      type: String
    - contextPath: AnsibleAWX.Credential.organization
      description: ''
      type: Unknown
    - contextPath: AnsibleAWX.Credential.credential_type
      description: ''
      type: Number
    - contextPath: AnsibleAWX.Credential.inputs.username
      description: ''
>>>>>>> 91e46f4a
      type: String
  - arguments:
    - default: false
      description: job template id  to launch
      isArray: false
      name: job_template_id
      required: true
      secret: false
    - default: false
      description: If the job template do not have an inventory to start,  select
        the inventory containing the host you want this job to manage
      isArray: false
      name: inventory_id
      required: false
      secret: false
    - default: false
      description: Credentials that allow Tower to access the node this job will be
        ran against
      isArray: false
      name: credentials_id
      required: false
      secret: false
    - default: false
      description: Command line variables pass to the playbook (json format)
      isArray: false
      name: extra_variables
      required: false
      secret: false
    deprecated: false
    description: Launch job template
    execution: false
    name: ansible-tower-job-launch
    outputs:
    - contextPath: AnsibleAWX.Job.id
<<<<<<< HEAD
      description: 'Database ID for this job'
      type: Number
    - contextPath: AnsibleAWX.Job.type
      description: 'Data type for this job'
      type: String
    - contextPath: AnsibleAWX.Job.url
      description: 'URL for this job'
      type: String
    - contextPath: AnsibleAWX.Job.created
      description: 'Timestamp when this job was created'
      type: Date
    - contextPath: AnsibleAWX.Job.modified
      description: 'Timestamp when this job was last modified'
      type: Date
    - contextPath: AnsibleAWX.Job.name
      description: 'Name of this job'
      type: String
    - contextPath: AnsibleAWX.Job.description
      description: 'Optional description of this job'
      type: String
    - contextPath: AnsibleAWX.Job.job_type
      description: 'Job type- run/check'
      type: String
    - contextPath: AnsibleAWX.Job.inventory
      description: 'Inventory id'
      type: Number
    - contextPath: AnsibleAWX.Job.project
      description: 'Project id'
      type: Number
    - contextPath: AnsibleAWX.Job.playbook
      description: 'Playbook name'
      type: String
    - contextPath: AnsibleAWX.Job.limit
      description: 'Provide a host pattern to further constraint the list of hosts that will managed or affected by the playbook'
      type: String
    - contextPath: AnsibleAWX.Job.extra_vars
      description: 'Extra command line variables that were passed to the playbook'
      type: String
    - contextPath: AnsibleAWX.Job.job_tags
      description: 'Job tags- tags are useful when you have a large playbook, and you want to run a specific part if a play or task'
      type: String
    - contextPath: AnsibleAWX.Job.skip_tags
      description: 'Skip tags- tags are useful when you have a large playbook, and you want to run a specific part if a play or task'
      type: String
    - contextPath: AnsibleAWX.Job.timeout
      description: 'The amount of time (in seconds) to run before the task is canceled'
      type: Number
    - contextPath: AnsibleAWX.Job.launch_type
      description: 'Launch type- manual, relaunch, callback, scheduled, dependency, workflow, webhook, sync, scm'
      type: String
    - contextPath: AnsibleAWX.Job.status
      description: 'Status - new, pending, waiting, running, successful, failed, error, canceled, never updated'
      type: String
    - contextPath: AnsibleAWX.Job.failed
      description: 'Whether the job failed'
      type: Boolean
    - contextPath: AnsibleAWX.Job.started
      description: 'The date and time the job was queued for starting'
      type: Date
    - contextPath: AnsibleAWX.Job.finished
      description: 'The date and time the job finished execution'
      type: Date
    - contextPath: AnsibleAWX.Job.job_args
      description: 'Job arguments'
      type: String
    - contextPath: AnsibleAWX.Job.elapsed
      description: 'Elapsed time in seconds that the job ran'
      type: Number
    - contextPath: AnsibleAWX.Job.job_cwd
      description: 'CWD of the job'
      type: String
    - contextPath: AnsibleAWX.Job.job_explanation
      description: 'A status field to indicate the state of the job if it was not able to run and capture stdout'
      type: String
    - contextPath: AnsibleAWX.Job.execution_node
      description: 'The node the job executed on'
      type: String
    - contextPath: AnsibleAWX.Job.controller_node
      description: 'The instance that managed the isolated execution environment'
      type: String
    - contextPath: AnsibleAWX.Job.result_traceback
      description: 'result traceback'
      type: String
    - contextPath: AnsibleAWX.Job.job_template
      description: 'Job template id of this job'
      type: Number
    - contextPath: AnsibleAWX.Job.scm_revision
      description: 'The SCM Revision from the Project used for this job, if available'
      type: String
    - contextPath: AnsibleAWX.Job.instance_group
      description: 'The Instance group the job was run under'
      type: Number
    - contextPath: AnsibleAWX.Job.credential
      description: 'Credential id that allow Tower to access the node this job will be ran against'
      type: Number
=======
      description: ''
      type: Number
    - contextPath: AnsibleAWX.Job.type
      description: ''
      type: String
    - contextPath: AnsibleAWX.Job.url
      description: ''
      type: String
    - contextPath: AnsibleAWX.Job.created
      description: ''
      type: Date
    - contextPath: AnsibleAWX.Job.modified
      description: ''
      type: Date
    - contextPath: AnsibleAWX.Job.name
      description: ''
      type: String
    - contextPath: AnsibleAWX.Job.description
      description: ''
      type: String
    - contextPath: AnsibleAWX.Job.job_type
      description: ''
      type: String
    - contextPath: AnsibleAWX.Job.inventory
      description: ''
      type: Number
    - contextPath: AnsibleAWX.Job.project
      description: ''
      type: Number
    - contextPath: AnsibleAWX.Job.playbook
      description: ''
      type: String
    - contextPath: AnsibleAWX.Job.limit
      description: ''
      type: String
    - contextPath: AnsibleAWX.Job.extra_vars
      description: ''
      type: String
    - contextPath: AnsibleAWX.Job.job_tags
      description: ''
      type: String
    - contextPath: AnsibleAWX.Job.skip_tags
      description: ''
      type: String
    - contextPath: AnsibleAWX.Job.start_at_task
      description: ''
      type: String
    - contextPath: AnsibleAWX.Job.timeout
      description: ''
      type: Number
    - contextPath: AnsibleAWX.Job.launch_type
      description: ''
      type: String
    - contextPath: AnsibleAWX.Job.status
      description: ''
      type: String
    - contextPath: AnsibleAWX.Job.failed
      description: ''
      type: Boolean
    - contextPath: AnsibleAWX.Job.started
      description: ''
      type: Unknown
    - contextPath: AnsibleAWX.Job.finished
      description: ''
      type: Unknown
    - contextPath: AnsibleAWX.Job.job_args
      description: ''
      type: String
    - contextPath: AnsibleAWX.Job.elapsed
      description: ''
      type: Number
    - contextPath: AnsibleAWX.Job.job_cwd
      description: ''
      type: String
    - contextPath: AnsibleAWX.Job.job_explanation
      description: ''
      type: String
    - contextPath: AnsibleAWX.Job.execution_node
      description: ''
      type: String
    - contextPath: AnsibleAWX.Job.controller_node
      description: ''
      type: String
    - contextPath: AnsibleAWX.Job.result_traceback
      description: ''
      type: String
    - contextPath: AnsibleAWX.Job.job_template
      description: ''
      type: Number
    - contextPath: AnsibleAWX.Job.scm_revision
      description: ''
      type: String
    - contextPath: AnsibleAWX.Job.instance_group
      description: ''
      type: Unknown
    - contextPath: AnsibleAWX.Job.credential
      description: ''
      type: Number
    - contextPath: AnsibleAWX.Job.vault_credential
      description: ''
      type: Unknown
>>>>>>> 91e46f4a
  - arguments:
    - default: false
      description: job id to relaunch
      isArray: false
      name: job_id
      required: true
      secret: false
    - auto: PREDEFINED
      default: true
      defaultValue: all
      description: Which hosts to relaunch the job. Can be all the host or only the
        ones where the job failed
      isArray: false
      name: relaunch_hosts
      predefined:
      - all
      - failed
      required: false
      secret: false
    - default: false
      description: credential id
      isArray: false
      name: credentials_id
      required: false
      secret: false
    deprecated: false
    description: Relaunch a job
    execution: false
    name: ansible-tower-job-relaunch
    outputs:
    - contextPath: AnsibleAWX.Job.id
<<<<<<< HEAD
      description: 'Database ID for this job'
      type: Number
    - contextPath: AnsibleAWX.Job.type
      description: 'Data type for this job'
      type: String
    - contextPath: AnsibleAWX.Job.url
      description: 'URL for this job'
      type: String
    - contextPath: AnsibleAWX.Job.elapsed
      description: 'Elapsed time in seconds that the job ran'
      type: Number
    - contextPath: AnsibleAWX.Job.created
      description: 'Timestamp when this job was created'
      type: Date
    - contextPath: AnsibleAWX.Job.modified
      description: 'Timestamp when this job was last modified'
      type: Date
    - contextPath: AnsibleAWX.Job.name
      description: 'Name of this job'
      type: String
    - contextPath: AnsibleAWX.Job.description
      description: 'Optional description of this job'
      type: String
    - contextPath: AnsibleAWX.Job.job_type
      description: 'Job type- run/check'
      type: String
    - contextPath: AnsibleAWX.Job.inventory
      description: 'Inventory id'
      type: Number
    - contextPath: AnsibleAWX.Job.project
      description: 'Project id'
      type: Number
    - contextPath: AnsibleAWX.Job.playbook
      description: 'Playbook name'
      type: String
    - contextPath: AnsibleAWX.Job.limit
      description: 'Provide a host pattern to further constraint the list of hosts that will managed or affected by the playbook'
      type: String
    - contextPath: AnsibleAWX.Job.extra_vars
      description: 'Extra command line variables that were passed to the playbook'
      type: String
    - contextPath: AnsibleAWX.Job.job_tags
      description: 'Job tags- tags are useful when you have a large playbook, and you want to run a specific part if a play or task'
      type: String
    - contextPath: AnsibleAWX.Job.skip_tags
      description: 'Skip tags- tags are useful when you have a large playbook, and you want to run a specific part if a play or task'
      type: String
    - contextPath: AnsibleAWX.Job.timeout
      description: 'The amount of time (in seconds) to run before the task is canceled'
      type: Number
    - contextPath: AnsibleAWX.Job.launch_type
      description: 'Launch type- manual, relaunch, callback, scheduled, dependency, workflow, webhook, sync, scm'
      type: String
    - contextPath: AnsibleAWX.Job.status
      description: 'Status - new, pending, waiting, running, successful, failed, error, canceled, never updated'
      type: String
    - contextPath: AnsibleAWX.Job.failed
      description: 'Whether the job failed'
      type: Boolean
    - contextPath: AnsibleAWX.Job.started
      description: 'The date and time the job was queued for starting'
      type: Unknown
    - contextPath: AnsibleAWX.Job.finished
      description: 'The date and time the job finished execution'
      type: Date
    - contextPath: AnsibleAWX.Job.job_args
      description: 'Job arguments'
      type: String
    - contextPath: AnsibleAWX.Job.job_cwd
      description: 'CWD of the job'
      type: String
    - contextPath: AnsibleAWX.Job.job_explanation
      description: 'A status field to indicate the state of the job if it was not able to run and capture stdout'
      type: String
    - contextPath: AnsibleAWX.Job.execution_node
      description: 'The node the job executed on'
      type: String
    - contextPath: AnsibleAWX.Job.controller_node
      description: 'The instance that managed the isolated execution environment'
      type: String
    - contextPath: AnsibleAWX.Job.result_traceback
      description: 'result traceback'
      type: String
    - contextPath: AnsibleAWX.Job.job_template
      description: 'Job template id of this job'
      type: Number
    - contextPath: AnsibleAWX.Job.scm_revision
      description: 'The SCM Revision from the Project used for this job, if available'
      type: String
    - contextPath: AnsibleAWX.Job.instance_group
      description: 'The Instance group the job was run under'
      type: Unknown
    - contextPath: AnsibleAWX.Job.credential
      description: 'Credential id that allow Tower to access the node this job will be ran against'
      type: Number
=======
      description: ''
      type: Number
    - contextPath: AnsibleAWX.Job.type
      description: ''
      type: String
    - contextPath: AnsibleAWX.Job.url
      description: ''
      type: String
    - contextPath: AnsibleAWX.Job.elapsed
      description: ''
      type: Number
    - contextPath: AnsibleAWX.Job.created
      description: ''
      type: Date
    - contextPath: AnsibleAWX.Job.modified
      description: ''
      type: Date
    - contextPath: AnsibleAWX.Job.name
      description: ''
      type: String
    - contextPath: AnsibleAWX.Job.description
      description: ''
      type: String
    - contextPath: AnsibleAWX.Job.job_type
      description: ''
      type: String
    - contextPath: AnsibleAWX.Job.inventory
      description: ''
      type: Number
    - contextPath: AnsibleAWX.Job.project
      description: ''
      type: Number
    - contextPath: AnsibleAWX.Job.playbook
      description: ''
      type: String
    - contextPath: AnsibleAWX.Job.limit
      description: ''
      type: String
    - contextPath: AnsibleAWX.Job.extra_vars
      description: ''
      type: String
    - contextPath: AnsibleAWX.Job.job_tags
      description: ''
      type: String
    - contextPath: AnsibleAWX.Job.skip_tags
      description: ''
      type: String
    - contextPath: AnsibleAWX.Job.start_at_task
      description: ''
      type: String
    - contextPath: AnsibleAWX.Job.timeout
      description: ''
      type: Number
    - contextPath: AnsibleAWX.Job.launch_type
      description: ''
      type: String
    - contextPath: AnsibleAWX.Job.status
      description: ''
      type: String
    - contextPath: AnsibleAWX.Job.failed
      description: ''
      type: Boolean
    - contextPath: AnsibleAWX.Job.started
      description: ''
      type: Unknown
    - contextPath: AnsibleAWX.Job.finished
      description: ''
      type: Unknown
    - contextPath: AnsibleAWX.Job.job_args
      description: ''
      type: String
    - contextPath: AnsibleAWX.Job.job_cwd
      description: ''
      type: String
    - contextPath: AnsibleAWX.Job.job_explanation
      description: ''
      type: String
    - contextPath: AnsibleAWX.Job.execution_node
      description: ''
      type: String
    - contextPath: AnsibleAWX.Job.controller_node
      description: ''
      type: String
    - contextPath: AnsibleAWX.Job.result_traceback
      description: ''
      type: String
    - contextPath: AnsibleAWX.Job.job_template
      description: ''
      type: Number
    - contextPath: AnsibleAWX.Job.scm_revision
      description: ''
      type: String
    - contextPath: AnsibleAWX.Job.instance_group
      description: ''
      type: Unknown
    - contextPath: AnsibleAWX.Job.credential
      description: ''
      type: Number
    - contextPath: AnsibleAWX.Job.vault_credential
      description: ''
      type: Unknown
>>>>>>> 91e46f4a
  - arguments:
    - default: false
      description: job id to cancel
      isArray: false
      name: job_id
      required: true
      secret: false
    deprecated: false
    description: Cancel a pending or running job
    execution: false
    name: ansible-tower-job-cancel
    outputs:
    - contextPath: AnsibleAWX.Job.id
<<<<<<< HEAD
      description: 'Database ID for this job'
      type: Number
    - contextPath: AnsibleAWX.Job.type
      description: 'Data type for this job'
      type: String
    - contextPath: AnsibleAWX.Job.url
      description: 'URL for this job'
      type: String
    - contextPath: AnsibleAWX.Job.created
      description: 'Timestamp when this job was created'
      type: Date
    - contextPath: AnsibleAWX.Job.modified
      description: 'Timestamp when this job was last modified'
      type: Date
    - contextPath: AnsibleAWX.Job.name
      description: 'Name of this job'
      type: String
    - contextPath: AnsibleAWX.Job.description
      description: 'Optional description of this job'
      type: String
    - contextPath: AnsibleAWX.Job.job_type
      description: 'Job type- run/check'
      type: String
    - contextPath: AnsibleAWX.Job.inventory
      description: 'Inventory id'
      type: Number
    - contextPath: AnsibleAWX.Job.project
      description: 'Project id'
      type: Number
    - contextPath: AnsibleAWX.Job.playbook
      description: 'Playbook name'
      type: String
    - contextPath: AnsibleAWX.Job.limit
      description: 'Provide a host pattern to further constraint the list of hosts that will managed or affected by the playbook'
      type: String
    - contextPath: AnsibleAWX.Job.extra_vars
      description: 'Extra command line variables that were passed to the playbook'
      type: String
    - contextPath: AnsibleAWX.Job.job_tags
      description: 'Job tags- tags are useful when you have a large playbook, and you want to run a specific part if a play or task'
      type: String
    - contextPath: AnsibleAWX.Job.skip_tags
      description: 'Skip tags- tags are useful when you have a large playbook, and you want to run a specific part if a play or task'
      type: String
    - contextPath: AnsibleAWX.Job.timeout
      description: 'The amount of time (in seconds) to run before the task is canceled'
      type: Number
    - contextPath: AnsibleAWX.Job.launch_type
      description: 'Launch type- manual, relaunch, callback, scheduled, dependency, workflow, webhook, sync, scm'
      type: String
    - contextPath: AnsibleAWX.Job.status
      description: 'Status - new, pending, waiting, running, successful, failed, error, canceled, never updated'
      type: String
    - contextPath: AnsibleAWX.Job.failed
      description: 'Whether the job failed'
      type: Boolean
    - contextPath: AnsibleAWX.Job.started
      description: 'The date and time the job was queued for starting'
      type: Date
    - contextPath: AnsibleAWX.Job.finished
      description: 'The date and time the job finished execution'
      type: Date
    - contextPath: AnsibleAWX.Job.elapsed
      description: 'Elapsed time in seconds that the job ran'
      type: Number
    - contextPath: AnsibleAWX.Job.job_args
      description: 'Job arguments'
      type: String
    - contextPath: AnsibleAWX.Job.job_cwd
      description: 'CWD of the job'
      type: String
    - contextPath: AnsibleAWX.Job.job_explanation
      description: 'A status field to indicate the state of the job if it was not able to run and capture stdout'
      type: String
    - contextPath: AnsibleAWX.Job.execution_node
      description: 'The node the job executed on'
      type: String
    - contextPath: AnsibleAWX.Job.controller_node
      description: 'The instance that managed the isolated execution environment'
      type: String
    - contextPath: AnsibleAWX.Job.result_traceback
      description: 'result traceback'
      type: String
    - contextPath: AnsibleAWX.Job.job_template
      description: 'Job template id of this job'
      type: Number
    - contextPath: AnsibleAWX.Job.scm_revision
      description: 'The SCM Revision from the Project used for this job, if available'
      type: String
    - contextPath: AnsibleAWX.Job.instance_group
      description: 'The Instance group the job was run under'
      type: Number
    - contextPath: AnsibleAWX.Job.credential
      description: 'Credential id that allow Tower to access the node this job will be ran against'
      type: Number
=======
      description: ''
      type: Number
    - contextPath: AnsibleAWX.Job.type
      description: ''
      type: String
    - contextPath: AnsibleAWX.Job.url
      description: ''
      type: String
    - contextPath: AnsibleAWX.Job.created
      description: ''
      type: Date
    - contextPath: AnsibleAWX.Job.modified
      description: ''
      type: Date
    - contextPath: AnsibleAWX.Job.name
      description: ''
      type: String
    - contextPath: AnsibleAWX.Job.description
      description: ''
      type: String
    - contextPath: AnsibleAWX.Job.job_type
      description: ''
      type: String
    - contextPath: AnsibleAWX.Job.inventory
      description: ''
      type: Number
    - contextPath: AnsibleAWX.Job.project
      description: ''
      type: Number
    - contextPath: AnsibleAWX.Job.playbook
      description: ''
      type: String
    - contextPath: AnsibleAWX.Job.limit
      description: ''
      type: String
    - contextPath: AnsibleAWX.Job.extra_vars
      description: ''
      type: String
    - contextPath: AnsibleAWX.Job.job_tags
      description: ''
      type: String
    - contextPath: AnsibleAWX.Job.skip_tags
      description: ''
      type: String
    - contextPath: AnsibleAWX.Job.start_at_task
      description: ''
      type: String
    - contextPath: AnsibleAWX.Job.timeout
      description: ''
      type: Number
    - contextPath: AnsibleAWX.Job.launch_type
      description: ''
      type: String
    - contextPath: AnsibleAWX.Job.status
      description: ''
      type: String
    - contextPath: AnsibleAWX.Job.failed
      description: ''
      type: Boolean
    - contextPath: AnsibleAWX.Job.started
      description: ''
      type: Date
    - contextPath: AnsibleAWX.Job.finished
      description: ''
      type: Date
    - contextPath: AnsibleAWX.Job.elapsed
      description: ''
      type: Number
    - contextPath: AnsibleAWX.Job.job_args
      description: ''
      type: String
    - contextPath: AnsibleAWX.Job.job_cwd
      description: ''
      type: String
    - contextPath: AnsibleAWX.Job.job_explanation
      description: ''
      type: String
    - contextPath: AnsibleAWX.Job.execution_node
      description: ''
      type: String
    - contextPath: AnsibleAWX.Job.controller_node
      description: ''
      type: String
    - contextPath: AnsibleAWX.Job.result_traceback
      description: ''
      type: String
    - contextPath: AnsibleAWX.Job.job_template
      description: ''
      type: Number
    - contextPath: AnsibleAWX.Job.scm_revision
      description: ''
      type: String
    - contextPath: AnsibleAWX.Job.instance_group
      description: ''
      type: Number
    - contextPath: AnsibleAWX.Job.host_status_counts.dark
      description: ''
      type: Number
    - contextPath: AnsibleAWX.Job.host_status_counts.ok
      description: ''
      type: Number
    - contextPath: AnsibleAWX.Job.playbook_counts.play_count
      description: ''
      type: Number
    - contextPath: AnsibleAWX.Job.playbook_counts.task_count
      description: ''
      type: Number
    - contextPath: AnsibleAWX.Job.credential
      description: ''
      type: Number
    - contextPath: AnsibleAWX.Job.vault_credential
      description: ''
      type: Unknown
>>>>>>> 91e46f4a
  - arguments:
    - default: false
      description: Job id
      isArray: false
      name: job_id
      required: true
      secret: false
    - auto: PREDEFINED
      default: true
      defaultValue: 'True'
      description: If true print the output
      isArray: false
      name: print_output
      predefined:
      - 'True'
      - 'False'
      required: false
      secret: false
    - default: false
      description: Filter lines from the stdout for lines including the string provided.
        For example, enter 'success' to filter all of the stdout lines containing
        this word.
      isArray: false
      name: text_filter
      required: false
      secret: false
    deprecated: false
    description: Retrieve the stdout from running the given job
    execution: false
    name: ansible-tower-job-stdout
    outputs:
    - contextPath: AnsibleAWX.JobStdout.job_id
      description: Job id
      type: Number
    - contextPath: AnsibleAWX.JobStdout.content
<<<<<<< HEAD
      description: 'Stdout content'
      type: String
=======
      description: ''
      type: String
    - contextPath: AnsibleAWX.JobStdout.range.start
      description: ''
      type: Number
    - contextPath: AnsibleAWX.JobStdout.range.end
      description: ''
      type: Number
    - contextPath: AnsibleAWX.JobStdout.range.absolute_end
      description: ''
      type: Number
>>>>>>> 91e46f4a
  - arguments:
    - default: false
      description: Job id
      isArray: false
      name: job_id
      required: true
      secret: false
    - default: false
      description: Use the search query string parameter to perform a case-insensitive
        search within all designated text fields of a model.
      isArray: false
      name: search
      required: false
      secret: false
    deprecated: false
    description: Retrieve job status
    execution: false
    name: ansible-tower-job-status
    outputs:
    - contextPath: AnsibleAWX.Job.id
      description: 'Database ID for this job'
      type: Number
    - contextPath: AnsibleAWX.Job.type
      description: 'Data type for this job'
      type: String
    - contextPath: AnsibleAWX.Job.url
      description: 'URL for this job'
      type: String
    - contextPath: AnsibleAWX.Job.created
      description: 'Timestamp when this job was created'
      type: Date
    - contextPath: AnsibleAWX.Job.modified
      description: 'Timestamp when this job was last modified'
      type: Date
    - contextPath: AnsibleAWX.Job.name
      description: 'Name of this job'
      type: String
    - contextPath: AnsibleAWX.Job.description
      description: 'Optional description of this job'
      type: String
    - contextPath: AnsibleAWX.Job.job_type
      description: 'Job type- run/check'
      type: String
    - contextPath: AnsibleAWX.Job.inventory
      description: 'Inventory id'
      type: Number
    - contextPath: AnsibleAWX.Job.project
      description: 'Project id'
      type: Number
    - contextPath: AnsibleAWX.Job.playbook
      description: 'Playbook name'
      type: String
    - contextPath: AnsibleAWX.Job.limit
      description: 'Provide a host pattern to further constraint the list of hosts that will managed or affected by the playbook'
      type: String
    - contextPath: AnsibleAWX.Job.extra_vars
      description: 'Extra command line variables that were passed to the playbook'
      type: String
    - contextPath: AnsibleAWX.Job.job_tags
      description: 'Job tags- tags are useful when you have a large playbook, and you want to run a specific part if a play or task'
      type: String
    - contextPath: AnsibleAWX.Job.skip_tags
      description: 'Skip tags- tags are useful when you have a large playbook, and you want to run a specific part if a play or task'
      type: String
    - contextPath: AnsibleAWX.Job.timeout
      description: 'The amount of time (in seconds) to run before the task is canceled'
      type: Number
    - contextPath: AnsibleAWX.Job.launch_type
      description: 'Launch type- manual, relaunch, callback, scheduled, dependency, workflow, webhook, sync, scm'
      type: String
    - contextPath: AnsibleAWX.Job.status
      description: 'Status - new, pending, waiting, running, successful, failed, error, canceled, never updated'
      type: String
    - contextPath: AnsibleAWX.Job.failed
      description: 'Whether the job failed'
      type: Boolean
    - contextPath: AnsibleAWX.Job.started
      description: 'The date and time the job was queued for starting'
      type: Date
    - contextPath: AnsibleAWX.Job.finished
      description: 'The date and time the job finished execution'
      type: Date
    - contextPath: AnsibleAWX.Job.elapsed
      description: 'Elapsed time in seconds that the job ran'
      type: Number
    - contextPath: AnsibleAWX.Job.job_args
      description: 'Job arguments'
      type: String
    - contextPath: AnsibleAWX.Job.job_cwd
      description: 'CWD of the job'
      type: String
    - contextPath: AnsibleAWX.Job.job_explanation
      description: 'A status field to indicate the state of the job if it was not able to run and capture stdout'
      type: String
    - contextPath: AnsibleAWX.Job.execution_node
      description: 'The node the job executed on'
      type: String
    - contextPath: AnsibleAWX.Job.controller_node
      description: 'The instance that managed the isolated execution environment'
      type: String
    - contextPath: AnsibleAWX.Job.result_traceback
      description: 'result traceback'
      type: String
    - contextPath: AnsibleAWX.Job.job_template
      description: 'Job template id of this job'
      type: Number
    - contextPath: AnsibleAWX.Job.scm_revision
      description: 'The SCM Revision from the Project used for this job, if available'
      type: String
    - contextPath: AnsibleAWX.Job.instance_group
      description: 'The Instance group the job was run under'
      type: Number
    - contextPath: AnsibleAWX.Job.credential
      description: 'Credential id that allow Tower to access the node this job will be ran against'
      type: Number
  - arguments:
    - default: false
      description: job event id
      isArray: false
      name: id
      required: false
      secret: false
    - default: true
      defaultValue: '1'
      description: Number of page to retrieve. Default page number is 1
      isArray: false
      name: page
      required: false
      secret: false
    - default: true
      defaultValue: '50'
      description: Page size, default value is 50
      isArray: false
      name: page_size
      required: false
      secret: false
    - default: false
      description: Use the search query string parameter to perform a case-insensitive
        search within all designated text fields of a model.
      isArray: false
      name: search
      required: false
      secret: false
    deprecated: false
    description: Retrieve the list of job events.
    execution: false
    name: ansible-tower-job-events-list
    outputs:
    - contextPath: AnsibleAWX.JobEvents.id
<<<<<<< HEAD
      description: 'Database ID for this job event'
      type: Number
    - contextPath: AnsibleAWX.JobEvents.type
      description: ' Data type for this job event'
      type: String
    - contextPath: AnsibleAWX.JobEvents.url
      description: 'URL for this job event'
      type: String
    - contextPath: AnsibleAWX.JobEvents.created
      description: 'Timestamp when this job event was created'
      type: Date
    - contextPath: AnsibleAWX.JobEvents.modified
      description: 'Timestamp when this job event was last modified'
      type: Date
    - contextPath: AnsibleAWX.JobEvents.job
      description: 'Job id'
      type: Number
    - contextPath: AnsibleAWX.JobEvents.event
      description: 'The specific event. Example - runner_on_failed (Host Failed), runner_on_start (Host Started) etc.'
      type: String
    - contextPath: AnsibleAWX.JobEvents.counter
      description: 'Job event counter'
      type: Number
    - contextPath: AnsibleAWX.JobEvents.event_display
      description: 'Event display. Example- Playbook Started'
      type: String
    - contextPath: AnsibleAWX.JobEvents.event_level
      description: 'Number represent the event level'
      type: Number
    - contextPath: AnsibleAWX.JobEvents.failed
      description: 'Whether the job failed'
      type: Boolean
    - contextPath: AnsibleAWX.JobEvents.changed
      description: 'Whether the job changed'
      type: Boolean
    - contextPath: AnsibleAWX.JobEvents.uuid
      description: 'uuid of the job event'
      type: String
    - contextPath: AnsibleAWX.JobEvents.parent_uuid
      description: 'parent uuid'
      type: String
    - contextPath: AnsibleAWX.JobEvents.host
      description: 'Host id associated to the event'
      type: Number
    - contextPath: AnsibleAWX.JobEvents.host_name
      description: 'Host name associated to the event'
      type: String
    - contextPath: AnsibleAWX.JobEvents.playbook
      description: 'Playbook name of this job'
      type: String
    - contextPath: AnsibleAWX.JobEvents.task
      description: 'Task name'
      type: String
    - contextPath: AnsibleAWX.JobEvents.stdout
      description: 'Stdout of the job'
      type: String
    - contextPath: AnsibleAWX.JobEvents.start_line
      description: 'Start line number of execution'
      type: Number
    - contextPath: AnsibleAWX.JobEvents.end_line
      description: 'End line number of execution'
=======
      description: ''
      type: Number
    - contextPath: AnsibleAWX.JobEvents.type
      description: ''
      type: String
    - contextPath: AnsibleAWX.JobEvents.url
      description: ''
      type: String
    - contextPath: AnsibleAWX.JobEvents.created
      description: ''
      type: Date
    - contextPath: AnsibleAWX.JobEvents.modified
      description: ''
      type: Date
    - contextPath: AnsibleAWX.JobEvents.job
      description: ''
      type: Number
    - contextPath: AnsibleAWX.JobEvents.event
      description: ''
      type: String
    - contextPath: AnsibleAWX.JobEvents.counter
      description: ''
      type: Number
    - contextPath: AnsibleAWX.JobEvents.event_display
      description: ''
      type: String
    - contextPath: AnsibleAWX.JobEvents.event_data.pid
      description: ''
      type: Number
    - contextPath: AnsibleAWX.JobEvents.event_data.playbook_uuid
      description: ''
      type: String
    - contextPath: AnsibleAWX.JobEvents.event_data.playbook
      description: ''
      type: String
    - contextPath: AnsibleAWX.JobEvents.event_level
      description: ''
      type: Number
    - contextPath: AnsibleAWX.JobEvents.failed
      description: ''
      type: Boolean
    - contextPath: AnsibleAWX.JobEvents.changed
      description: ''
      type: Boolean
    - contextPath: AnsibleAWX.JobEvents.uuid
      description: ''
      type: String
    - contextPath: AnsibleAWX.JobEvents.parent_uuid
      description: ''
      type: String
    - contextPath: AnsibleAWX.JobEvents.host
      description: ''
      type: Unknown
    - contextPath: AnsibleAWX.JobEvents.host_name
      description: ''
      type: String
    - contextPath: AnsibleAWX.JobEvents.parent
      description: ''
      type: Unknown
    - contextPath: AnsibleAWX.JobEvents.playbook
      description: ''
      type: String
    - contextPath: AnsibleAWX.JobEvents.play
      description: ''
      type: String
    - contextPath: AnsibleAWX.JobEvents.task
      description: ''
      type: String
    - contextPath: AnsibleAWX.JobEvents.role
      description: ''
      type: String
    - contextPath: AnsibleAWX.JobEvents.stdout
      description: ''
      type: String
    - contextPath: AnsibleAWX.JobEvents.start_line
      description: ''
      type: Number
    - contextPath: AnsibleAWX.JobEvents.end_line
      description: ''
>>>>>>> 91e46f4a
      type: Number
  - arguments:
    - default: false
      description: inventory id
      isArray: false
      name: inventory_id
      required: true
      secret: false
    - default: false
      description: credential id
      isArray: false
      name: credential_id
      required: true
      secret: false
    - auto: PREDEFINED
      default: false
      description: Modules are discrete units of code that can be used from the command
        line or in a playbook task. Ansible ships with a number of modules that can
        be executed directly on remote hosts or through Playbooks.
      isArray: false
      name: module_name
      predefined:
      - command
      - shell
      - yum
      - apt
      - apt_key
      - apt_repository
      - apt_rpm
      - service
      - group
      - user
      - mount
      - ping
      - selinux
      - setup
      - win_ping
      - win_service
      - win_updates
      - win_group
      - win_user
      required: true
      secret: false
    - default: false
      description: Module arguments
      isArray: false
      name: module_args
      required: false
      secret: false
    deprecated: false
    description: Create new ad hoc command
    execution: false
    name: ansible-tower-adhoc-command-launch
    outputs:
    - contextPath: AnsibleAWX.AdhocCommand.id
<<<<<<< HEAD
      description: 'Database ID for this ad hoc command'
      type: Number
    - contextPath: AnsibleAWX.AdhocCommand.type
      description: 'Data type for this ad hoc command'
      type: String
    - contextPath: AnsibleAWX.AdhocCommand.url
      description: 'URL for this ad hoc command'
      type: String
    - contextPath: AnsibleAWX.AdhocCommand.created
      description: 'Timestamp when this ad hoc command was created'
      type: Date
    - contextPath: AnsibleAWX.AdhocCommand.modified
      description: 'Timestamp when this ad hoc command was last modified'
      type: Date
    - contextPath: AnsibleAWX.AdhocCommand.name
      description: 'Name of this ad hoc command'
      type: String
    - contextPath: AnsibleAWX.AdhocCommand.launch_type
      description: 'Launch type- manual, relaunch, callback, scheduled, dependency, workflow, webhook, sync, scm'
      type: String
    - contextPath: AnsibleAWX.AdhocCommand.status
      description: 'Status - new, pending, waiting, running, successful, failed, error, canceled, never updated'
      type: String
    - contextPath: AnsibleAWX.AdhocCommand.failed
      description: 'Whether the job failed'
      type: Boolean
    - contextPath: AnsibleAWX.AdhocCommand.started
      description: 'The date and time the job was queued for starting'
      type: Unknown
    - contextPath: AnsibleAWX.AdhocCommand.finished
      description: 'The date and time the job finished execution'
      type: Unknown
    - contextPath: AnsibleAWX.AdhocCommand.elapsed
      description: 'Elapsed time in seconds that the job ran'
      type: Number
    - contextPath: AnsibleAWX.AdhocCommand.job_explanation
      description: 'A status field to indicate the state of the job if it was not able to run and capture stdout'
      type: String
    - contextPath: AnsibleAWX.AdhocCommand.execution_node
      description: 'The node the job executed on'
      type: String
    - contextPath: AnsibleAWX.AdhocCommand.controller_node
      description: 'The instance that managed the isolated execution environment'
      type: String
    - contextPath: AnsibleAWX.AdhocCommand.job_type
      description: 'Job type- run/check'
      type: String
    - contextPath: AnsibleAWX.AdhocCommand.inventory
      description: 'Inventory id'
      type: Number
    - contextPath: AnsibleAWX.AdhocCommand.limit
      description: 'Provide a host pattern to further constraint the list of hosts that will managed or affected by the playbook'
      type: String
    - contextPath: AnsibleAWX.AdhocCommand.credential
      description: 'Credential id that allow Tower to access the node this job will be ran against'
      type: Number
    - contextPath: AnsibleAWX.AdhocCommand.module_name
      description: 'Selected module name'
      type: String
    - contextPath: AnsibleAWX.AdhocCommand.module_args
      description: 'Module arguments'
      type: String
    - contextPath: AnsibleAWX.AdhocCommand.extra_vars
      description: 'Extra variables needed for that module running'
      type: String
    - contextPath: AnsibleAWX.AdhocCommand.become_enabled
      description: 'Whether the ad hoc command become enabled'
=======
      description: ''
      type: Number
    - contextPath: AnsibleAWX.AdhocCommand.type
      description: ''
      type: String
    - contextPath: AnsibleAWX.AdhocCommand.url
      description: ''
      type: String
    - contextPath: AnsibleAWX.AdhocCommand.created
      description: ''
      type: Date
    - contextPath: AnsibleAWX.AdhocCommand.modified
      description: ''
      type: Date
    - contextPath: AnsibleAWX.AdhocCommand.name
      description: ''
      type: String
    - contextPath: AnsibleAWX.AdhocCommand.launch_type
      description: ''
      type: String
    - contextPath: AnsibleAWX.AdhocCommand.status
      description: ''
      type: String
    - contextPath: AnsibleAWX.AdhocCommand.failed
      description: ''
      type: Boolean
    - contextPath: AnsibleAWX.AdhocCommand.started
      description: ''
      type: Unknown
    - contextPath: AnsibleAWX.AdhocCommand.finished
      description: ''
      type: Unknown
    - contextPath: AnsibleAWX.AdhocCommand.elapsed
      description: ''
      type: Number
    - contextPath: AnsibleAWX.AdhocCommand.job_explanation
      description: ''
      type: String
    - contextPath: AnsibleAWX.AdhocCommand.execution_node
      description: ''
      type: String
    - contextPath: AnsibleAWX.AdhocCommand.controller_node
      description: ''
      type: String
    - contextPath: AnsibleAWX.AdhocCommand.job_type
      description: ''
      type: String
    - contextPath: AnsibleAWX.AdhocCommand.inventory
      description: ''
      type: Number
    - contextPath: AnsibleAWX.AdhocCommand.limit
      description: ''
      type: String
    - contextPath: AnsibleAWX.AdhocCommand.credential
      description: ''
      type: Number
    - contextPath: AnsibleAWX.AdhocCommand.module_name
      description: ''
      type: String
    - contextPath: AnsibleAWX.AdhocCommand.module_args
      description: ''
      type: String
    - contextPath: AnsibleAWX.AdhocCommand.extra_vars
      description: ''
      type: String
    - contextPath: AnsibleAWX.AdhocCommand.become_enabled
      description: ''
>>>>>>> 91e46f4a
      type: Boolean
  - arguments:
    - default: false
      description: command id
      isArray: false
      name: command_id
      required: true
      secret: false
    deprecated: false
    description: Launch a new job to run the ad hoc command
    execution: false
    name: ansible-tower-adhoc-command-relaunch
    outputs:
    - contextPath: AnsibleAWX.AdhocCommand.id
<<<<<<< HEAD
      description: 'Database ID for this ad hoc command'
      type: Number
    - contextPath: AnsibleAWX.AdhocCommand.type
      description: 'Data type for this ad hoc command'
      type: String
    - contextPath: AnsibleAWX.AdhocCommand.url
      description: 'URL for this ad hoc command'
      type: String
    - contextPath: AnsibleAWX.AdhocCommand.created
      description: 'Timestamp when this ad hoc command was created'
      type: Date
    - contextPath: AnsibleAWX.AdhocCommand.modified
      description: 'Timestamp when this ad hoc command was last modified'
      type: Date
    - contextPath: AnsibleAWX.AdhocCommand.name
      description: 'Name of this ad hoc command'
      type: String
    - contextPath: AnsibleAWX.AdhocCommand.launch_type
      description: 'Launch type- manual, relaunch, callback, scheduled, dependency, workflow, webhook, sync, scm'
      type: String
    - contextPath: AnsibleAWX.AdhocCommand.status
      description: 'Status - new, pending, waiting, running, successful, failed, error, canceled, never updated'
      type: String
   - contextPath: AnsibleAWX.AdhocCommand.failed
      description: 'Whether the job failed'
      type: Boolean
    - contextPath: AnsibleAWX.AdhocCommand.started
      description: 'The date and time the job was queued for starting'
      type: Unknown
    - contextPath: AnsibleAWX.AdhocCommand.finished
      description: 'The date and time the job finished execution'
      type: Unknown
    - contextPath: AnsibleAWX.AdhocCommand.elapsed
      description: 'Elapsed time in seconds that the job ran'
      type: Number
    - contextPath: AnsibleAWX.AdhocCommand.job_explanation
      description: 'A status field to indicate the state of the job if it was not able to run and capture stdout'
      type: String
    - contextPath: AnsibleAWX.AdhocCommand.execution_node
      description: 'The node the job executed on'
      type: String
    - contextPath: AnsibleAWX.AdhocCommand.controller_node
      description: 'The instance that managed the isolated execution environment'
      type: String
    - contextPath: AnsibleAWX.AdhocCommand.job_type
      description: 'Job type- run/check'
      type: String
    - contextPath: AnsibleAWX.AdhocCommand.inventory
      description: 'Inventory id'
      type: Number
    - contextPath: AnsibleAWX.AdhocCommand.limit
      description: 'Provide a host pattern to further constraint the list of hosts that will managed or affected by the playbook'
      type: String
    - contextPath: AnsibleAWX.AdhocCommand.credential
      description: 'Credential id that allow Tower to access the node this job will be ran against'
      type: Number
    - contextPath: AnsibleAWX.AdhocCommand.module_name
      description: 'Selected module name'
      type: String
    - contextPath: AnsibleAWX.AdhocCommand.module_args
      description: 'Module arguments'
      type: String
    - contextPath: AnsibleAWX.AdhocCommand.extra_vars
      description: 'Extra variables needed for that module running'
      type: String
    - contextPath: AnsibleAWX.AdhocCommand.become_enabled
      description: 'Whether the ad hoc command become enabled'
=======
      description: ''
      type: Number
    - contextPath: AnsibleAWX.AdhocCommand.type
      description: ''
      type: String
    - contextPath: AnsibleAWX.AdhocCommand.url
      description: ''
      type: String
    - contextPath: AnsibleAWX.AdhocCommand.created
      description: ''
      type: Date
    - contextPath: AnsibleAWX.AdhocCommand.modified
      description: ''
      type: Date
    - contextPath: AnsibleAWX.AdhocCommand.name
      description: ''
      type: String
    - contextPath: AnsibleAWX.AdhocCommand.launch_type
      description: ''
      type: String
    - contextPath: AnsibleAWX.AdhocCommand.status
      description: ''
      type: String
    - contextPath: AnsibleAWX.AdhocCommand.failed
      description: ''
      type: Boolean
    - contextPath: AnsibleAWX.AdhocCommand.started
      description: ''
      type: Unknown
    - contextPath: AnsibleAWX.AdhocCommand.finished
      description: ''
      type: Unknown
    - contextPath: AnsibleAWX.AdhocCommand.elapsed
      description: ''
      type: Number
    - contextPath: AnsibleAWX.AdhocCommand.job_explanation
      description: ''
      type: String
    - contextPath: AnsibleAWX.AdhocCommand.execution_node
      description: ''
      type: String
    - contextPath: AnsibleAWX.AdhocCommand.controller_node
      description: ''
      type: String
    - contextPath: AnsibleAWX.AdhocCommand.job_type
      description: ''
      type: String
    - contextPath: AnsibleAWX.AdhocCommand.inventory
      description: ''
      type: Number
    - contextPath: AnsibleAWX.AdhocCommand.limit
      description: ''
      type: String
    - contextPath: AnsibleAWX.AdhocCommand.credential
      description: ''
      type: Number
    - contextPath: AnsibleAWX.AdhocCommand.module_name
      description: ''
      type: String
    - contextPath: AnsibleAWX.AdhocCommand.module_args
      description: ''
      type: String
    - contextPath: AnsibleAWX.AdhocCommand.extra_vars
      description: ''
      type: String
    - contextPath: AnsibleAWX.AdhocCommand.become_enabled
      description: ''
>>>>>>> 91e46f4a
      type: Boolean
  - arguments:
    - default: false
      description: command id to cancel
      isArray: false
      name: command_id
      required: true
      secret: false
    deprecated: false
    description: Cancel a job of the given ad hoc command
    execution: false
    name: ansible-tower-adhoc-command-cancel
    outputs:
    - contextPath: AnsibleAWX.AdhocCommand.id
<<<<<<< HEAD
      description: 'Database ID for this ad hoc command'
      type: Number
    - contextPath: AnsibleAWX.AdhocCommand.type
      description: 'Data type for this ad hoc command'
      type: String
    - contextPath: AnsibleAWX.AdhocCommand.url
      description: 'URL for this ad hoc command'
      type: String
    - contextPath: AnsibleAWX.AdhocCommand.created
      description: 'Timestamp when this ad hoc command was created'
      type: Date
    - contextPath: AnsibleAWX.AdhocCommand.modified
      description: 'Timestamp when this ad hoc command was last modified'
      type: Date
    - contextPath: AnsibleAWX.AdhocCommand.name
      description: 'Name of this ad hoc command'
      type: String
    - contextPath: AnsibleAWX.AdhocCommand.launch_type
      description: 'Launch type- manual, relaunch, callback, scheduled, dependency, workflow, webhook, sync, scm'
      type: String
    - contextPath: AnsibleAWX.AdhocCommand.status
      description: 'Status - new, pending, waiting, running, successful, failed, error, canceled, never updated'
      type: String
    - contextPath: AnsibleAWX.AdhocCommand.failed
      description: 'Whether the job failed'
      type: Boolean
    - contextPath: AnsibleAWX.AdhocCommand.started
      description: 'The date and time the job was queued for starting'
      type: Unknown
    - contextPath: AnsibleAWX.AdhocCommand.finished
      description: 'The date and time the job finished execution'
      type: Unknown
    - contextPath: AnsibleAWX.AdhocCommand.elapsed
      description: 'Elapsed time in seconds that the job ran'
      type: Number
    - contextPath: AnsibleAWX.AdhocCommand.job_args
      description: 'Job arguments'
      type: String
    - contextPath: AnsibleAWX.AdhocCommand.job_cwd
      description: 'CWD of the job'
      type: String
    - contextPath: AnsibleAWX.AdhocCommand.job_explanation
      description: 'A status field to indicate the state of the job if it was not able to run and capture stdout'
      type: String
    - contextPath: AnsibleAWX.AdhocCommand.execution_node
      description: 'The node the job executed on'
      type: String
    - contextPath: AnsibleAWX.AdhocCommand.controller_node
      description: 'The instance that managed the isolated execution environment'
      type: String
    - contextPath: AnsibleAWX.AdhocCommand.result_traceback
      description: 'result traceback'
      type: String
    - contextPath: AnsibleAWX.AdhocCommand.job_type
      description: 'Job type- run/check'
      type: String
    - contextPath: AnsibleAWX.AdhocCommand.inventory
      description: 'Inventory id'
      type: Number
    - contextPath: AnsibleAWX.AdhocCommand.limit
      description: 'Provide a host pattern to further constraint the list of hosts that will managed or affected by the playbook'
      type: String
    - contextPath: AnsibleAWX.AdhocCommand.credential
      description: 'Credential id that allow Tower to access the node this job will be ran against'
      type: Number
    - contextPath: AnsibleAWX.AdhocCommand.module_name
      description: 'Selected module name'
      type: String
    - contextPath: AnsibleAWX.AdhocCommand.module_args
      description: 'Module arguments'
      type: String
    - contextPath: AnsibleAWX.AdhocCommand.extra_vars
      description: 'Extra variables needed for that module running'
      type: String
    - contextPath: AnsibleAWX.AdhocCommand.become_enabled
      description: 'Whether the ad hoc command become enabled'
      type: Boolean
=======
      description: ''
      type: Number
    - contextPath: AnsibleAWX.AdhocCommand.type
      description: ''
      type: String
    - contextPath: AnsibleAWX.AdhocCommand.url
      description: ''
      type: String
    - contextPath: AnsibleAWX.AdhocCommand.created
      description: ''
      type: Date
    - contextPath: AnsibleAWX.AdhocCommand.modified
      description: ''
      type: Date
    - contextPath: AnsibleAWX.AdhocCommand.name
      description: ''
      type: String
    - contextPath: AnsibleAWX.AdhocCommand.launch_type
      description: ''
      type: String
    - contextPath: AnsibleAWX.AdhocCommand.status
      description: ''
      type: String
    - contextPath: AnsibleAWX.AdhocCommand.failed
      description: ''
      type: Boolean
    - contextPath: AnsibleAWX.AdhocCommand.started
      description: ''
      type: Date
    - contextPath: AnsibleAWX.AdhocCommand.finished
      description: ''
      type: Date
    - contextPath: AnsibleAWX.AdhocCommand.elapsed
      description: ''
      type: Number
    - contextPath: AnsibleAWX.AdhocCommand.job_args
      description: ''
      type: String
    - contextPath: AnsibleAWX.AdhocCommand.job_cwd
      description: ''
      type: String
    - contextPath: AnsibleAWX.AdhocCommand.job_explanation
      description: ''
      type: String
    - contextPath: AnsibleAWX.AdhocCommand.execution_node
      description: ''
      type: String
    - contextPath: AnsibleAWX.AdhocCommand.controller_node
      description: ''
      type: String
    - contextPath: AnsibleAWX.AdhocCommand.result_traceback
      description: ''
      type: String
    - contextPath: AnsibleAWX.AdhocCommand.job_type
      description: ''
      type: String
    - contextPath: AnsibleAWX.AdhocCommand.inventory
      description: ''
      type: Number
    - contextPath: AnsibleAWX.AdhocCommand.limit
      description: ''
      type: String
    - contextPath: AnsibleAWX.AdhocCommand.credential
      description: ''
      type: Number
    - contextPath: AnsibleAWX.AdhocCommand.module_name
      description: ''
      type: String
    - contextPath: AnsibleAWX.AdhocCommand.module_args
      description: ''
      type: String
    - contextPath: AnsibleAWX.AdhocCommand.extra_vars
      description: ''
      type: String
    - contextPath: AnsibleAWX.AdhocCommand.become_enabled
      description: ''
      type: Boolean
    - contextPath: AnsibleAWX.AdhocCommand.host_status_counts.dark
      description: ''
      type: Number
    - contextPath: AnsibleAWX.AdhocCommand.host_status_counts.ok
      description: ''
      type: Number
>>>>>>> 91e46f4a
  - arguments:
    - default: false
      description: command id
      isArray: false
      name: command_id
      required: true
      secret: false
    - auto: PREDEFINED
      default: true
      defaultValue: 'True'
      description: If true prints the ad hoc command output
      isArray: false
      name: print_output
      predefined:
      - 'True'
      - 'False'
      required: false
      secret: false
    - default: false
      description: Filter lines from the stdout for lines including the string provided
      isArray: false
      name: text_filter
      required: false
      secret: false
    deprecated: false
    description: Retrieve the stdout from running this ad hoc command.
    execution: false
    name: ansible-tower-adhoc-command-stdout
    outputs:
    - contextPath: AnsibleAWX.AdhocCommandStdout.content
<<<<<<< HEAD
      description: 'Stdout content'
      type: String
=======
      description: ''
      type: String
    - contextPath: AnsibleAWX.AdhocCommandStdout.range.start
      description: ''
      type: Number
    - contextPath: AnsibleAWX.AdhocCommandStdout.range.end
      description: ''
      type: Number
    - contextPath: AnsibleAWX.AdhocCommandStdout.range.absolute_end
      description: ''
      type: Number
>>>>>>> 91e46f4a
  - arguments:
    - default: false
      description: Command id
      isArray: false
      name: command_id
      required: true
      secret: false
    deprecated: false
    description: Retrieve a single ad hoc command status
    execution: false
    name: ansible-tower-adhoc-command-status
    outputs:
    - contextPath: AnsibleAWX.AdhocCommand.id
<<<<<<< HEAD
      description: 'Database ID for this ad hoc command'
      type: Number
    - contextPath: AnsibleAWX.AdhocCommand.type
      description: 'Data type for this ad hoc command'
      type: String
    - contextPath: AnsibleAWX.AdhocCommand.url
      description: 'URL for this ad hoc command'
      type: String
    - contextPath: AnsibleAWX.AdhocCommand.created
      description: 'Timestamp when this ad hoc command was created'
      type: Date
    - contextPath: AnsibleAWX.AdhocCommand.modified
      description: 'Timestamp when this ad hoc command was last modified'
      type: Date
    - contextPath: AnsibleAWX.AdhocCommand.name
      description: 'Name of this ad hoc command'
      type: String
    - contextPath: AnsibleAWX.AdhocCommand.launch_type
      description: 'Launch type- manual, relaunch, callback, scheduled, dependency, workflow, webhook, sync, scm'
      type: String
    - contextPath: AnsibleAWX.AdhocCommand.status
      description: 'Status - new, pending, waiting, running, successful, failed, error, canceled, never updated'
      type: String
    - contextPath: AnsibleAWX.AdhocCommand.failed
      description: 'Whether the job failed'
      type: Boolean
    - contextPath: AnsibleAWX.AdhocCommand.started
      description: 'The date and time the job was queued for starting'
      type: Unknown
    - contextPath: AnsibleAWX.AdhocCommand.finished
      description: 'The date and time the job finished execution'
      type: Unknown
    - contextPath: AnsibleAWX.AdhocCommand.elapsed
      description: 'Elapsed time in seconds that the job ran'
      type: Number
    - contextPath: AnsibleAWX.AdhocCommand.job_args
      description: 'Job arguments'
      type: String
    - contextPath: AnsibleAWX.AdhocCommand.job_cwd
      description: 'CWD of the job'
      type: String
    - contextPath: AnsibleAWX.AdhocCommand.job_explanation
      description: 'A status field to indicate the state of the job if it was not able to run and capture stdout'
      type: String
    - contextPath: AnsibleAWX.AdhocCommand.execution_node
      description: 'The node the job executed on'
      type: String
    - contextPath: AnsibleAWX.AdhocCommand.controller_node
      description: 'The instance that managed the isolated execution environment'
      type: String
    - contextPath: AnsibleAWX.AdhocCommand.result_traceback
      description: 'result traceback'
      type: String
    - contextPath: AnsibleAWX.AdhocCommand.job_type
      description: 'Job type- run/check'
      type: String
    - contextPath: AnsibleAWX.AdhocCommand.inventory
      description: 'Inventory id'
      type: Number
    - contextPath: AnsibleAWX.AdhocCommand.limit
      description: 'Provide a host pattern to further constraint the list of hosts that will managed or affected by the playbook'
      type: String
    - contextPath: AnsibleAWX.AdhocCommand.credential
      description: 'Credential id that allow Tower to access the node this job will be ran against'
      type: Number
    - contextPath: AnsibleAWX.AdhocCommand.module_name
      description: 'Selected module name'
      type: String
    - contextPath: AnsibleAWX.AdhocCommand.module_args
      description: 'Module arguments'
      type: String
    - contextPath: AnsibleAWX.AdhocCommand.extra_vars
      description: 'Extra variables needed for that module running'
      type: String
    - contextPath: AnsibleAWX.AdhocCommand.become_enabled
      description: 'Whether the ad hoc command become enabled'
      type: Boolean
=======
      description: ''
      type: Number
    - contextPath: AnsibleAWX.AdhocCommand.type
      description: ''
      type: String
    - contextPath: AnsibleAWX.AdhocCommand.url
      description: ''
      type: String
    - contextPath: AnsibleAWX.AdhocCommand.created
      description: ''
      type: Date
    - contextPath: AnsibleAWX.AdhocCommand.modified
      description: ''
      type: Date
    - contextPath: AnsibleAWX.AdhocCommand.name
      description: ''
      type: String
    - contextPath: AnsibleAWX.AdhocCommand.launch_type
      description: ''
      type: String
    - contextPath: AnsibleAWX.AdhocCommand.status
      description: ''
      type: String
    - contextPath: AnsibleAWX.AdhocCommand.failed
      description: ''
      type: Boolean
    - contextPath: AnsibleAWX.AdhocCommand.started
      description: ''
      type: Date
    - contextPath: AnsibleAWX.AdhocCommand.finished
      description: ''
      type: Date
    - contextPath: AnsibleAWX.AdhocCommand.elapsed
      description: ''
      type: Number
    - contextPath: AnsibleAWX.AdhocCommand.job_args
      description: ''
      type: String
    - contextPath: AnsibleAWX.AdhocCommand.job_cwd
      description: ''
      type: String
    - contextPath: AnsibleAWX.AdhocCommand.job_explanation
      description: ''
      type: String
    - contextPath: AnsibleAWX.AdhocCommand.execution_node
      description: ''
      type: String
    - contextPath: AnsibleAWX.AdhocCommand.controller_node
      description: ''
      type: String
    - contextPath: AnsibleAWX.AdhocCommand.result_traceback
      description: ''
      type: String
    - contextPath: AnsibleAWX.AdhocCommand.job_type
      description: ''
      type: String
    - contextPath: AnsibleAWX.AdhocCommand.inventory
      description: ''
      type: Number
    - contextPath: AnsibleAWX.AdhocCommand.limit
      description: ''
      type: String
    - contextPath: AnsibleAWX.AdhocCommand.credential
      description: ''
      type: Number
    - contextPath: AnsibleAWX.AdhocCommand.module_name
      description: ''
      type: String
    - contextPath: AnsibleAWX.AdhocCommand.module_args
      description: ''
      type: String
    - contextPath: AnsibleAWX.AdhocCommand.extra_vars
      description: ''
      type: String
    - contextPath: AnsibleAWX.AdhocCommand.become_enabled
      description: ''
      type: Boolean
    - contextPath: AnsibleAWX.AdhocCommand.host_status_counts.dark
      description: ''
      type: Number
    - contextPath: AnsibleAWX.AdhocCommand.host_status_counts.ok
      description: ''
      type: Number
>>>>>>> 91e46f4a
  dockerimage: demisto/python3:3.9.1.14969
  feed: false
  isfetch: false
  longRunning: false
  longRunningPort: false
  runonce: false
  script: '-'
  subtype: python3
  type: python
tests:
- AnsibleTower_Test_playbook
fromversion: 5.0.0<|MERGE_RESOLUTION|>--- conflicted
+++ resolved
@@ -58,7 +58,6 @@
     name: ansible-tower-inventories-list
     outputs:
     - contextPath: AnsibleAWX.Inventory.id
-<<<<<<< HEAD
       description: 'Database ID for this inventory'
       type: Number
     - contextPath: AnsibleAWX.Inventory.type
@@ -102,66 +101,6 @@
       type: Unknown
     - contextPath: AnsibleAWX.Inventory.pending_deletion
       description: 'Flag indicating the inventory is being deleted'
-=======
-      description: ''
-      type: Number
-    - contextPath: AnsibleAWX.Inventory.type
-      description: ''
-      type: String
-    - contextPath: AnsibleAWX.Inventory.url
-      description: ''
-      type: String
-    - contextPath: AnsibleAWX.Inventory.created
-      description: ''
-      type: Date
-    - contextPath: AnsibleAWX.Inventory.modified
-      description: ''
-      type: Date
-    - contextPath: AnsibleAWX.Inventory.name
-      description: ''
-      type: String
-    - contextPath: AnsibleAWX.Inventory.description
-      description: ''
-      type: String
-    - contextPath: AnsibleAWX.Inventory.organization
-      description: ''
-      type: Number
-    - contextPath: AnsibleAWX.Inventory.kind
-      description: ''
-      type: String
-    - contextPath: AnsibleAWX.Inventory.host_filter
-      description: ''
-      type: Unknown
-    - contextPath: AnsibleAWX.Inventory.variables
-      description: ''
-      type: String
-    - contextPath: AnsibleAWX.Inventory.has_active_failures
-      description: ''
-      type: Boolean
-    - contextPath: AnsibleAWX.Inventory.total_hosts
-      description: ''
-      type: Number
-    - contextPath: AnsibleAWX.Inventory.hosts_with_active_failures
-      description: ''
-      type: Number
-    - contextPath: AnsibleAWX.Inventory.total_groups
-      description: ''
-      type: Number
-    - contextPath: AnsibleAWX.Inventory.groups_with_active_failures
-      description: ''
-      type: Number
-    - contextPath: AnsibleAWX.Inventory.total_inventory_sources
-      description: ''
-      type: Number
-    - contextPath: AnsibleAWX.Inventory.inventory_sources_with_failures
-      description: ''
-      type: Number
-    - contextPath: AnsibleAWX.Inventory.insights_credential
-      description: ''
-      type: Unknown
-    - contextPath: AnsibleAWX.Inventory.pending_deletion
-      description: ''
->>>>>>> 91e46f4a
       type: Boolean
   - arguments:
     - default: false
@@ -204,7 +143,6 @@
     name: ansible-tower-hosts-list
     outputs:
     - contextPath: AnsibleAWX.Host.id
-<<<<<<< HEAD
       description: 'Database ID for this host.'
       type: Number
     - contextPath: AnsibleAWX.Host.type
@@ -245,51 +183,6 @@
       type: Unknown
     - contextPath: AnsibleAWX.Host.ansible_facts_modified
       description: 'The date and time ansible_facts was last modified'
-=======
-      description: ''
-      type: Number
-    - contextPath: AnsibleAWX.Host.type
-      description: ''
-      type: String
-    - contextPath: AnsibleAWX.Host.url
-      description: ''
-      type: String
-    - contextPath: AnsibleAWX.Host.created
-      description: ''
-      type: Date
-    - contextPath: AnsibleAWX.Host.modified
-      description: ''
-      type: Date
-    - contextPath: AnsibleAWX.Host.name
-      description: ''
-      type: String
-    - contextPath: AnsibleAWX.Host.description
-      description: ''
-      type: String
-    - contextPath: AnsibleAWX.Host.inventory
-      description: ''
-      type: Number
-    - contextPath: AnsibleAWX.Host.enabled
-      description: ''
-      type: Boolean
-    - contextPath: AnsibleAWX.Host.instance_id
-      description: ''
-      type: String
-    - contextPath: AnsibleAWX.Host.variables
-      description: ''
-      type: String
-    - contextPath: AnsibleAWX.Host.has_active_failures
-      description: ''
-      type: Boolean
-    - contextPath: AnsibleAWX.Host.last_job
-      description: ''
-      type: Number
-    - contextPath: AnsibleAWX.Host.insights_system_id
-      description: ''
-      type: Unknown
-    - contextPath: AnsibleAWX.Host.ansible_facts_modified
-      description: ''
->>>>>>> 91e46f4a
       type: Unknown
   - arguments:
     - default: false
@@ -324,7 +217,6 @@
     name: ansible-tower-host-create
     outputs:
     - contextPath: AnsibleAWX.Host.id
-<<<<<<< HEAD
       description: 'Database ID for this host.'
       type: Number
     - contextPath: AnsibleAWX.Host.type
@@ -369,52 +261,6 @@
     - contextPath: AnsibleAWX.Host.ansible_facts_modified
       description: 'The date and time ansible_facts was last modified'
       type: Date
-=======
-      description: ''
-      type: Number
-    - contextPath: AnsibleAWX.Host.type
-      description: ''
-      type: String
-    - contextPath: AnsibleAWX.Host.url
-      description: ''
-      type: String
-    - contextPath: AnsibleAWX.Host.created
-      description: ''
-      type: Date
-    - contextPath: AnsibleAWX.Host.modified
-      description: ''
-      type: Date
-    - contextPath: AnsibleAWX.Host.name
-      description: ''
-      type: String
-    - contextPath: AnsibleAWX.Host.description
-      description: ''
-      type: String
-    - contextPath: AnsibleAWX.Host.inventory
-      description: ''
-      type: Number
-    - contextPath: AnsibleAWX.Host.enabled
-      description: ''
-      type: Boolean
-    - contextPath: AnsibleAWX.Host.instance_id
-      description: ''
-      type: String
-    - contextPath: AnsibleAWX.Host.variables
-      description: ''
-      type: String
-    - contextPath: AnsibleAWX.Host.has_active_failures
-      description: ''
-      type: Boolean
-    - contextPath: AnsibleAWX.Host.last_job
-      description: ''
-      type: Unknown
-    - contextPath: AnsibleAWX.Host.insights_system_id
-      description: ''
-      type: Unknown
-    - contextPath: AnsibleAWX.Host.ansible_facts_modified
-      description: ''
-      type: Unknown
->>>>>>> 91e46f4a
   - arguments:
     - default: false
       description: host is to delete
@@ -428,17 +274,10 @@
     name: ansible-tower-host-delete
     outputs:
     - contextPath: AnsibleAWX.Host.id
-<<<<<<< HEAD
       description: 'Database ID for this host'
       type: Number
     - contextPath: AnsibleAWX.Host.Deleted
       description: 'Indicates if this host wes deleted'
-=======
-      description: ''
-      type: Number
-    - contextPath: AnsibleAWX.Host.Deleted
-      description: ''
->>>>>>> 91e46f4a
       type: Boolean
   - arguments:
     - default: false
@@ -481,7 +320,6 @@
     name: ansible-tower-job-templates-list
     outputs:
     - contextPath: AnsibleAWX.JobTemplate.id
-<<<<<<< HEAD
       description: 'Database ID for this job template'
       type: Number
     - contextPath: AnsibleAWX.JobTemplate.type
@@ -556,88 +394,6 @@
     - contextPath: AnsibleAWX.JobTemplate.credential
       description: 'Credential id that allow Tower to access the node this job will be ran against'
       type: Number
-=======
-      description: ''
-      type: Number
-    - contextPath: AnsibleAWX.JobTemplate.type
-      description: ''
-      type: String
-    - contextPath: AnsibleAWX.JobTemplate.url
-      description: ''
-      type: String
-    - contextPath: AnsibleAWX.JobTemplate.created
-      description: ''
-      type: Date
-    - contextPath: AnsibleAWX.JobTemplate.modified
-      description: ''
-      type: Date
-    - contextPath: AnsibleAWX.JobTemplate.name
-      description: ''
-      type: String
-    - contextPath: AnsibleAWX.JobTemplate.description
-      description: ''
-      type: String
-    - contextPath: AnsibleAWX.JobTemplate.job_type
-      description: ''
-      type: String
-    - contextPath: AnsibleAWX.JobTemplate.inventory
-      description: ''
-      type: Number
-    - contextPath: AnsibleAWX.JobTemplate.project
-      description: ''
-      type: Number
-    - contextPath: AnsibleAWX.JobTemplate.playbook
-      description: ''
-      type: String
-    - contextPath: AnsibleAWX.JobTemplate.limit
-      description: ''
-      type: String
-    - contextPath: AnsibleAWX.JobTemplate.extra_vars
-      description: ''
-      type: String
-    - contextPath: AnsibleAWX.JobTemplate.job_tags
-      description: ''
-      type: String
-    - contextPath: AnsibleAWX.JobTemplate.skip_tags
-      description: ''
-      type: String
-    - contextPath: AnsibleAWX.JobTemplate.start_at_task
-      description: ''
-      type: String
-    - contextPath: AnsibleAWX.JobTemplate.timeout
-      description: ''
-      type: Number
-    - contextPath: AnsibleAWX.JobTemplate.last_job_run
-      description: ''
-      type: Date
-    - contextPath: AnsibleAWX.JobTemplate.last_job_failed
-      description: ''
-      type: Boolean
-    - contextPath: AnsibleAWX.JobTemplate.next_job_run
-      description: ''
-      type: Unknown
-    - contextPath: AnsibleAWX.JobTemplate.status
-      description: ''
-      type: String
-    - contextPath: AnsibleAWX.JobTemplate.host_config_key
-      description: ''
-      type: String
-    - contextPath: AnsibleAWX.JobTemplate.survey_enabled
-      description: ''
-      type: Boolean
-    - contextPath: AnsibleAWX.JobTemplate.become_enabled
-      description: ''
-      type: Boolean
-    - contextPath: AnsibleAWX.JobTemplate.custom_virtualenv
-      description: ''
-      type: Unknown
-    - contextPath: AnsibleAWX.JobTemplate.credential
-      description: ''
-      type: Number
-    - contextPath: AnsibleAWX.JobTemplate.vault_credential
-      description: ''
-      type: Unknown
->>>>>>> 91e46f4a
   - arguments:
     - default: false
       description: id of a specific credential.
@@ -673,7 +429,6 @@
     name: ansible-tower-credentials-list
     outputs:
     - contextPath: AnsibleAWX.Credential.id
-<<<<<<< HEAD
       description: 'Database ID for this credential'
       type: Number
     - contextPath: AnsibleAWX.Credential.type
@@ -702,36 +457,6 @@
       type: Number
     - contextPath: AnsibleAWX.Credential.inputs.username
       description: 'Username'
-=======
-      description: ''
-      type: Number
-    - contextPath: AnsibleAWX.Credential.type
-      description: ''
-      type: String
-    - contextPath: AnsibleAWX.Credential.url
-      description: ''
-      type: String
-    - contextPath: AnsibleAWX.Credential.created
-      description: ''
-      type: Date
-    - contextPath: AnsibleAWX.Credential.modified
-      description: ''
-      type: Date
-    - contextPath: AnsibleAWX.Credential.name
-      description: ''
-      type: String
-    - contextPath: AnsibleAWX.Credential.description
-      description: ''
-      type: String
-    - contextPath: AnsibleAWX.Credential.organization
-      description: ''
-      type: Unknown
-    - contextPath: AnsibleAWX.Credential.credential_type
-      description: ''
-      type: Number
-    - contextPath: AnsibleAWX.Credential.inputs.username
-      description: ''
->>>>>>> 91e46f4a
       type: String
   - arguments:
     - default: false
@@ -766,7 +491,6 @@
     name: ansible-tower-job-launch
     outputs:
     - contextPath: AnsibleAWX.Job.id
-<<<<<<< HEAD
       description: 'Database ID for this job'
       type: Number
     - contextPath: AnsibleAWX.Job.type
@@ -862,109 +586,6 @@
     - contextPath: AnsibleAWX.Job.credential
       description: 'Credential id that allow Tower to access the node this job will be ran against'
       type: Number
-=======
-      description: ''
-      type: Number
-    - contextPath: AnsibleAWX.Job.type
-      description: ''
-      type: String
-    - contextPath: AnsibleAWX.Job.url
-      description: ''
-      type: String
-    - contextPath: AnsibleAWX.Job.created
-      description: ''
-      type: Date
-    - contextPath: AnsibleAWX.Job.modified
-      description: ''
-      type: Date
-    - contextPath: AnsibleAWX.Job.name
-      description: ''
-      type: String
-    - contextPath: AnsibleAWX.Job.description
-      description: ''
-      type: String
-    - contextPath: AnsibleAWX.Job.job_type
-      description: ''
-      type: String
-    - contextPath: AnsibleAWX.Job.inventory
-      description: ''
-      type: Number
-    - contextPath: AnsibleAWX.Job.project
-      description: ''
-      type: Number
-    - contextPath: AnsibleAWX.Job.playbook
-      description: ''
-      type: String
-    - contextPath: AnsibleAWX.Job.limit
-      description: ''
-      type: String
-    - contextPath: AnsibleAWX.Job.extra_vars
-      description: ''
-      type: String
-    - contextPath: AnsibleAWX.Job.job_tags
-      description: ''
-      type: String
-    - contextPath: AnsibleAWX.Job.skip_tags
-      description: ''
-      type: String
-    - contextPath: AnsibleAWX.Job.start_at_task
-      description: ''
-      type: String
-    - contextPath: AnsibleAWX.Job.timeout
-      description: ''
-      type: Number
-    - contextPath: AnsibleAWX.Job.launch_type
-      description: ''
-      type: String
-    - contextPath: AnsibleAWX.Job.status
-      description: ''
-      type: String
-    - contextPath: AnsibleAWX.Job.failed
-      description: ''
-      type: Boolean
-    - contextPath: AnsibleAWX.Job.started
-      description: ''
-      type: Unknown
-    - contextPath: AnsibleAWX.Job.finished
-      description: ''
-      type: Unknown
-    - contextPath: AnsibleAWX.Job.job_args
-      description: ''
-      type: String
-    - contextPath: AnsibleAWX.Job.elapsed
-      description: ''
-      type: Number
-    - contextPath: AnsibleAWX.Job.job_cwd
-      description: ''
-      type: String
-    - contextPath: AnsibleAWX.Job.job_explanation
-      description: ''
-      type: String
-    - contextPath: AnsibleAWX.Job.execution_node
-      description: ''
-      type: String
-    - contextPath: AnsibleAWX.Job.controller_node
-      description: ''
-      type: String
-    - contextPath: AnsibleAWX.Job.result_traceback
-      description: ''
-      type: String
-    - contextPath: AnsibleAWX.Job.job_template
-      description: ''
-      type: Number
-    - contextPath: AnsibleAWX.Job.scm_revision
-      description: ''
-      type: String
-    - contextPath: AnsibleAWX.Job.instance_group
-      description: ''
-      type: Unknown
-    - contextPath: AnsibleAWX.Job.credential
-      description: ''
-      type: Number
-    - contextPath: AnsibleAWX.Job.vault_credential
-      description: ''
-      type: Unknown
->>>>>>> 91e46f4a
   - arguments:
     - default: false
       description: job id to relaunch
@@ -996,7 +617,6 @@
     name: ansible-tower-job-relaunch
     outputs:
     - contextPath: AnsibleAWX.Job.id
-<<<<<<< HEAD
       description: 'Database ID for this job'
       type: Number
     - contextPath: AnsibleAWX.Job.type
@@ -1092,109 +712,6 @@
     - contextPath: AnsibleAWX.Job.credential
       description: 'Credential id that allow Tower to access the node this job will be ran against'
       type: Number
-=======
-      description: ''
-      type: Number
-    - contextPath: AnsibleAWX.Job.type
-      description: ''
-      type: String
-    - contextPath: AnsibleAWX.Job.url
-      description: ''
-      type: String
-    - contextPath: AnsibleAWX.Job.elapsed
-      description: ''
-      type: Number
-    - contextPath: AnsibleAWX.Job.created
-      description: ''
-      type: Date
-    - contextPath: AnsibleAWX.Job.modified
-      description: ''
-      type: Date
-    - contextPath: AnsibleAWX.Job.name
-      description: ''
-      type: String
-    - contextPath: AnsibleAWX.Job.description
-      description: ''
-      type: String
-    - contextPath: AnsibleAWX.Job.job_type
-      description: ''
-      type: String
-    - contextPath: AnsibleAWX.Job.inventory
-      description: ''
-      type: Number
-    - contextPath: AnsibleAWX.Job.project
-      description: ''
-      type: Number
-    - contextPath: AnsibleAWX.Job.playbook
-      description: ''
-      type: String
-    - contextPath: AnsibleAWX.Job.limit
-      description: ''
-      type: String
-    - contextPath: AnsibleAWX.Job.extra_vars
-      description: ''
-      type: String
-    - contextPath: AnsibleAWX.Job.job_tags
-      description: ''
-      type: String
-    - contextPath: AnsibleAWX.Job.skip_tags
-      description: ''
-      type: String
-    - contextPath: AnsibleAWX.Job.start_at_task
-      description: ''
-      type: String
-    - contextPath: AnsibleAWX.Job.timeout
-      description: ''
-      type: Number
-    - contextPath: AnsibleAWX.Job.launch_type
-      description: ''
-      type: String
-    - contextPath: AnsibleAWX.Job.status
-      description: ''
-      type: String
-    - contextPath: AnsibleAWX.Job.failed
-      description: ''
-      type: Boolean
-    - contextPath: AnsibleAWX.Job.started
-      description: ''
-      type: Unknown
-    - contextPath: AnsibleAWX.Job.finished
-      description: ''
-      type: Unknown
-    - contextPath: AnsibleAWX.Job.job_args
-      description: ''
-      type: String
-    - contextPath: AnsibleAWX.Job.job_cwd
-      description: ''
-      type: String
-    - contextPath: AnsibleAWX.Job.job_explanation
-      description: ''
-      type: String
-    - contextPath: AnsibleAWX.Job.execution_node
-      description: ''
-      type: String
-    - contextPath: AnsibleAWX.Job.controller_node
-      description: ''
-      type: String
-    - contextPath: AnsibleAWX.Job.result_traceback
-      description: ''
-      type: String
-    - contextPath: AnsibleAWX.Job.job_template
-      description: ''
-      type: Number
-    - contextPath: AnsibleAWX.Job.scm_revision
-      description: ''
-      type: String
-    - contextPath: AnsibleAWX.Job.instance_group
-      description: ''
-      type: Unknown
-    - contextPath: AnsibleAWX.Job.credential
-      description: ''
-      type: Number
-    - contextPath: AnsibleAWX.Job.vault_credential
-      description: ''
-      type: Unknown
->>>>>>> 91e46f4a
   - arguments:
     - default: false
       description: job id to cancel
@@ -1208,7 +725,6 @@
     name: ansible-tower-job-cancel
     outputs:
     - contextPath: AnsibleAWX.Job.id
-<<<<<<< HEAD
       description: 'Database ID for this job'
       type: Number
     - contextPath: AnsibleAWX.Job.type
@@ -1304,121 +820,6 @@
     - contextPath: AnsibleAWX.Job.credential
       description: 'Credential id that allow Tower to access the node this job will be ran against'
       type: Number
-=======
-      description: ''
-      type: Number
-    - contextPath: AnsibleAWX.Job.type
-      description: ''
-      type: String
-    - contextPath: AnsibleAWX.Job.url
-      description: ''
-      type: String
-    - contextPath: AnsibleAWX.Job.created
-      description: ''
-      type: Date
-    - contextPath: AnsibleAWX.Job.modified
-      description: ''
-      type: Date
-    - contextPath: AnsibleAWX.Job.name
-      description: ''
-      type: String
-    - contextPath: AnsibleAWX.Job.description
-      description: ''
-      type: String
-    - contextPath: AnsibleAWX.Job.job_type
-      description: ''
-      type: String
-    - contextPath: AnsibleAWX.Job.inventory
-      description: ''
-      type: Number
-    - contextPath: AnsibleAWX.Job.project
-      description: ''
-      type: Number
-    - contextPath: AnsibleAWX.Job.playbook
-      description: ''
-      type: String
-    - contextPath: AnsibleAWX.Job.limit
-      description: ''
-      type: String
-    - contextPath: AnsibleAWX.Job.extra_vars
-      description: ''
-      type: String
-    - contextPath: AnsibleAWX.Job.job_tags
-      description: ''
-      type: String
-    - contextPath: AnsibleAWX.Job.skip_tags
-      description: ''
-      type: String
-    - contextPath: AnsibleAWX.Job.start_at_task
-      description: ''
-      type: String
-    - contextPath: AnsibleAWX.Job.timeout
-      description: ''
-      type: Number
-    - contextPath: AnsibleAWX.Job.launch_type
-      description: ''
-      type: String
-    - contextPath: AnsibleAWX.Job.status
-      description: ''
-      type: String
-    - contextPath: AnsibleAWX.Job.failed
-      description: ''
-      type: Boolean
-    - contextPath: AnsibleAWX.Job.started
-      description: ''
-      type: Date
-    - contextPath: AnsibleAWX.Job.finished
-      description: ''
-      type: Date
-    - contextPath: AnsibleAWX.Job.elapsed
-      description: ''
-      type: Number
-    - contextPath: AnsibleAWX.Job.job_args
-      description: ''
-      type: String
-    - contextPath: AnsibleAWX.Job.job_cwd
-      description: ''
-      type: String
-    - contextPath: AnsibleAWX.Job.job_explanation
-      description: ''
-      type: String
-    - contextPath: AnsibleAWX.Job.execution_node
-      description: ''
-      type: String
-    - contextPath: AnsibleAWX.Job.controller_node
-      description: ''
-      type: String
-    - contextPath: AnsibleAWX.Job.result_traceback
-      description: ''
-      type: String
-    - contextPath: AnsibleAWX.Job.job_template
-      description: ''
-      type: Number
-    - contextPath: AnsibleAWX.Job.scm_revision
-      description: ''
-      type: String
-    - contextPath: AnsibleAWX.Job.instance_group
-      description: ''
-      type: Number
-    - contextPath: AnsibleAWX.Job.host_status_counts.dark
-      description: ''
-      type: Number
-    - contextPath: AnsibleAWX.Job.host_status_counts.ok
-      description: ''
-      type: Number
-    - contextPath: AnsibleAWX.Job.playbook_counts.play_count
-      description: ''
-      type: Number
-    - contextPath: AnsibleAWX.Job.playbook_counts.task_count
-      description: ''
-      type: Number
-    - contextPath: AnsibleAWX.Job.credential
-      description: ''
-      type: Number
-    - contextPath: AnsibleAWX.Job.vault_credential
-      description: ''
-      type: Unknown
->>>>>>> 91e46f4a
   - arguments:
     - default: false
       description: Job id
@@ -1454,22 +855,8 @@
       description: Job id
       type: Number
     - contextPath: AnsibleAWX.JobStdout.content
-<<<<<<< HEAD
       description: 'Stdout content'
       type: String
-=======
-      description: ''
-      type: String
-    - contextPath: AnsibleAWX.JobStdout.range.start
-      description: ''
-      type: Number
-    - contextPath: AnsibleAWX.JobStdout.range.end
-      description: ''
-      type: Number
-    - contextPath: AnsibleAWX.JobStdout.range.absolute_end
-      description: ''
-      type: Number
->>>>>>> 91e46f4a
   - arguments:
     - default: false
       description: Job id
@@ -1619,7 +1006,6 @@
     name: ansible-tower-job-events-list
     outputs:
     - contextPath: AnsibleAWX.JobEvents.id
-<<<<<<< HEAD
       description: 'Database ID for this job event'
       type: Number
     - contextPath: AnsibleAWX.JobEvents.type
@@ -1681,87 +1067,6 @@
       type: Number
     - contextPath: AnsibleAWX.JobEvents.end_line
       description: 'End line number of execution'
-=======
-      description: ''
-      type: Number
-    - contextPath: AnsibleAWX.JobEvents.type
-      description: ''
-      type: String
-    - contextPath: AnsibleAWX.JobEvents.url
-      description: ''
-      type: String
-    - contextPath: AnsibleAWX.JobEvents.created
-      description: ''
-      type: Date
-    - contextPath: AnsibleAWX.JobEvents.modified
-      description: ''
-      type: Date
-    - contextPath: AnsibleAWX.JobEvents.job
-      description: ''
-      type: Number
-    - contextPath: AnsibleAWX.JobEvents.event
-      description: ''
-      type: String
-    - contextPath: AnsibleAWX.JobEvents.counter
-      description: ''
-      type: Number
-    - contextPath: AnsibleAWX.JobEvents.event_display
-      description: ''
-      type: String
-    - contextPath: AnsibleAWX.JobEvents.event_data.pid
-      description: ''
-      type: Number
-    - contextPath: AnsibleAWX.JobEvents.event_data.playbook_uuid
-      description: ''
-      type: String
-    - contextPath: AnsibleAWX.JobEvents.event_data.playbook
-      description: ''
-      type: String
-    - contextPath: AnsibleAWX.JobEvents.event_level
-      description: ''
-      type: Number
-    - contextPath: AnsibleAWX.JobEvents.failed
-      description: ''
-      type: Boolean
-    - contextPath: AnsibleAWX.JobEvents.changed
-      description: ''
-      type: Boolean
-    - contextPath: AnsibleAWX.JobEvents.uuid
-      description: ''
-      type: String
-    - contextPath: AnsibleAWX.JobEvents.parent_uuid
-      description: ''
-      type: String
-    - contextPath: AnsibleAWX.JobEvents.host
-      description: ''
-      type: Unknown
-    - contextPath: AnsibleAWX.JobEvents.host_name
-      description: ''
-      type: String
-    - contextPath: AnsibleAWX.JobEvents.parent
-      description: ''
-      type: Unknown
-    - contextPath: AnsibleAWX.JobEvents.playbook
-      description: ''
-      type: String
-    - contextPath: AnsibleAWX.JobEvents.play
-      description: ''
-      type: String
-    - contextPath: AnsibleAWX.JobEvents.task
-      description: ''
-      type: String
-    - contextPath: AnsibleAWX.JobEvents.role
-      description: ''
-      type: String
-    - contextPath: AnsibleAWX.JobEvents.stdout
-      description: ''
-      type: String
-    - contextPath: AnsibleAWX.JobEvents.start_line
-      description: ''
-      type: Number
-    - contextPath: AnsibleAWX.JobEvents.end_line
-      description: ''
->>>>>>> 91e46f4a
       type: Number
   - arguments:
     - default: false
@@ -1817,7 +1122,6 @@
     name: ansible-tower-adhoc-command-launch
     outputs:
     - contextPath: AnsibleAWX.AdhocCommand.id
-<<<<<<< HEAD
       description: 'Database ID for this ad hoc command'
       type: Number
     - contextPath: AnsibleAWX.AdhocCommand.type
@@ -1846,7 +1150,7 @@
       type: Boolean
     - contextPath: AnsibleAWX.AdhocCommand.started
       description: 'The date and time the job was queued for starting'
-      type: Unknown
+      type: Date
     - contextPath: AnsibleAWX.AdhocCommand.finished
       description: 'The date and time the job finished execution'
       type: Unknown
@@ -1885,75 +1189,6 @@
       type: String
     - contextPath: AnsibleAWX.AdhocCommand.become_enabled
       description: 'Whether the ad hoc command become enabled'
-=======
-      description: ''
-      type: Number
-    - contextPath: AnsibleAWX.AdhocCommand.type
-      description: ''
-      type: String
-    - contextPath: AnsibleAWX.AdhocCommand.url
-      description: ''
-      type: String
-    - contextPath: AnsibleAWX.AdhocCommand.created
-      description: ''
-      type: Date
-    - contextPath: AnsibleAWX.AdhocCommand.modified
-      description: ''
-      type: Date
-    - contextPath: AnsibleAWX.AdhocCommand.name
-      description: ''
-      type: String
-    - contextPath: AnsibleAWX.AdhocCommand.launch_type
-      description: ''
-      type: String
-    - contextPath: AnsibleAWX.AdhocCommand.status
-      description: ''
-      type: String
-    - contextPath: AnsibleAWX.AdhocCommand.failed
-      description: ''
-      type: Boolean
-    - contextPath: AnsibleAWX.AdhocCommand.started
-      description: ''
-      type: Unknown
-    - contextPath: AnsibleAWX.AdhocCommand.finished
-      description: ''
-      type: Unknown
-    - contextPath: AnsibleAWX.AdhocCommand.elapsed
-      description: ''
-      type: Number
-    - contextPath: AnsibleAWX.AdhocCommand.job_explanation
-      description: ''
-      type: String
-    - contextPath: AnsibleAWX.AdhocCommand.execution_node
-      description: ''
-      type: String
-    - contextPath: AnsibleAWX.AdhocCommand.controller_node
-      description: ''
-      type: String
-    - contextPath: AnsibleAWX.AdhocCommand.job_type
-      description: ''
-      type: String
-    - contextPath: AnsibleAWX.AdhocCommand.inventory
-      description: ''
-      type: Number
-    - contextPath: AnsibleAWX.AdhocCommand.limit
-      description: ''
-      type: String
-    - contextPath: AnsibleAWX.AdhocCommand.credential
-      description: ''
-      type: Number
-    - contextPath: AnsibleAWX.AdhocCommand.module_name
-      description: ''
-      type: String
-    - contextPath: AnsibleAWX.AdhocCommand.module_args
-      description: ''
-      type: String
-    - contextPath: AnsibleAWX.AdhocCommand.extra_vars
-      description: ''
-      type: String
-    - contextPath: AnsibleAWX.AdhocCommand.become_enabled
-      description: ''
->>>>>>> 91e46f4a
       type: Boolean
   - arguments:
     - default: false
@@ -1968,7 +1203,6 @@
     name: ansible-tower-adhoc-command-relaunch
     outputs:
     - contextPath: AnsibleAWX.AdhocCommand.id
-<<<<<<< HEAD
       description: 'Database ID for this ad hoc command'
       type: Number
     - contextPath: AnsibleAWX.AdhocCommand.type
@@ -2036,75 +1270,6 @@
       type: String
     - contextPath: AnsibleAWX.AdhocCommand.become_enabled
       description: 'Whether the ad hoc command become enabled'
-=======
-      description: ''
-      type: Number
-    - contextPath: AnsibleAWX.AdhocCommand.type
-      description: ''
-      type: String
-    - contextPath: AnsibleAWX.AdhocCommand.url
-      description: ''
-      type: String
-    - contextPath: AnsibleAWX.AdhocCommand.created
-      description: ''
-      type: Date
-    - contextPath: AnsibleAWX.AdhocCommand.modified
-      description: ''
-      type: Date
-    - contextPath: AnsibleAWX.AdhocCommand.name
-      description: ''
-      type: String
-    - contextPath: AnsibleAWX.AdhocCommand.launch_type
-      description: ''
-      type: String
-    - contextPath: AnsibleAWX.AdhocCommand.status
-      description: ''
-      type: String
-    - contextPath: AnsibleAWX.AdhocCommand.failed
-      description: ''
-      type: Boolean
-    - contextPath: AnsibleAWX.AdhocCommand.started
-      description: ''
-      type: Unknown
-    - contextPath: AnsibleAWX.AdhocCommand.finished
-      description: ''
-      type: Unknown
-    - contextPath: AnsibleAWX.AdhocCommand.elapsed
-      description: ''
-      type: Number
-    - contextPath: AnsibleAWX.AdhocCommand.job_explanation
-      description: ''
-      type: String
-    - contextPath: AnsibleAWX.AdhocCommand.execution_node
-      description: ''
-      type: String
-    - contextPath: AnsibleAWX.AdhocCommand.controller_node
-      description: ''
-      type: String
-    - contextPath: AnsibleAWX.AdhocCommand.job_type
-      description: ''
-      type: String
-    - contextPath: AnsibleAWX.AdhocCommand.inventory
-      description: ''
-      type: Number
-    - contextPath: AnsibleAWX.AdhocCommand.limit
-      description: ''
-      type: String
-    - contextPath: AnsibleAWX.AdhocCommand.credential
-      description: ''
-      type: Number
-    - contextPath: AnsibleAWX.AdhocCommand.module_name
-      description: ''
-      type: String
-    - contextPath: AnsibleAWX.AdhocCommand.module_args
-      description: ''
-      type: String
-    - contextPath: AnsibleAWX.AdhocCommand.extra_vars
-      description: ''
-      type: String
-    - contextPath: AnsibleAWX.AdhocCommand.become_enabled
-      description: ''
->>>>>>> 91e46f4a
       type: Boolean
   - arguments:
     - default: false
@@ -2119,7 +1284,6 @@
     name: ansible-tower-adhoc-command-cancel
     outputs:
     - contextPath: AnsibleAWX.AdhocCommand.id
-<<<<<<< HEAD
       description: 'Database ID for this ad hoc command'
       type: Number
     - contextPath: AnsibleAWX.AdhocCommand.type
@@ -2197,91 +1361,6 @@
     - contextPath: AnsibleAWX.AdhocCommand.become_enabled
       description: 'Whether the ad hoc command become enabled'
       type: Boolean
-=======
-      description: ''
-      type: Number
-    - contextPath: AnsibleAWX.AdhocCommand.type
-      description: ''
-      type: String
-    - contextPath: AnsibleAWX.AdhocCommand.url
-      description: ''
-      type: String
-    - contextPath: AnsibleAWX.AdhocCommand.created
-      description: ''
-      type: Date
-    - contextPath: AnsibleAWX.AdhocCommand.modified
-      description: ''
-      type: Date
-    - contextPath: AnsibleAWX.AdhocCommand.name
-      description: ''
-      type: String
-    - contextPath: AnsibleAWX.AdhocCommand.launch_type
-      description: ''
-      type: String
-    - contextPath: AnsibleAWX.AdhocCommand.status
-      description: ''
-      type: String
-    - contextPath: AnsibleAWX.AdhocCommand.failed
-      description: ''
-      type: Boolean
-    - contextPath: AnsibleAWX.AdhocCommand.started
-      description: ''
-      type: Date
-    - contextPath: AnsibleAWX.AdhocCommand.finished
-      description: ''
-      type: Date
-    - contextPath: AnsibleAWX.AdhocCommand.elapsed
-      description: ''
-      type: Number
-    - contextPath: AnsibleAWX.AdhocCommand.job_args
-      description: ''
-      type: String
-    - contextPath: AnsibleAWX.AdhocCommand.job_cwd
-      description: ''
-      type: String
-    - contextPath: AnsibleAWX.AdhocCommand.job_explanation
-      description: ''
-      type: String
-    - contextPath: AnsibleAWX.AdhocCommand.execution_node
-      description: ''
-      type: String
-    - contextPath: AnsibleAWX.AdhocCommand.controller_node
-      description: ''
-      type: String
-    - contextPath: AnsibleAWX.AdhocCommand.result_traceback
-      description: ''
-      type: String
-    - contextPath: AnsibleAWX.AdhocCommand.job_type
-      description: ''
-      type: String
-    - contextPath: AnsibleAWX.AdhocCommand.inventory
-      description: ''
-      type: Number
-    - contextPath: AnsibleAWX.AdhocCommand.limit
-      description: ''
-      type: String
-    - contextPath: AnsibleAWX.AdhocCommand.credential
-      description: ''
-      type: Number
-    - contextPath: AnsibleAWX.AdhocCommand.module_name
-      description: ''
-      type: String
-    - contextPath: AnsibleAWX.AdhocCommand.module_args
-      description: ''
-      type: String
-    - contextPath: AnsibleAWX.AdhocCommand.extra_vars
-      description: ''
-      type: String
-    - contextPath: AnsibleAWX.AdhocCommand.become_enabled
-      description: ''
-      type: Boolean
-    - contextPath: AnsibleAWX.AdhocCommand.host_status_counts.dark
-      description: ''
-      type: Number
-    - contextPath: AnsibleAWX.AdhocCommand.host_status_counts.ok
-      description: ''
-      type: Number
->>>>>>> 91e46f4a
   - arguments:
     - default: false
       description: command id
@@ -2312,22 +1391,8 @@
     name: ansible-tower-adhoc-command-stdout
     outputs:
     - contextPath: AnsibleAWX.AdhocCommandStdout.content
-<<<<<<< HEAD
       description: 'Stdout content'
       type: String
-=======
-      description: ''
-      type: String
-    - contextPath: AnsibleAWX.AdhocCommandStdout.range.start
-      description: ''
-      type: Number
-    - contextPath: AnsibleAWX.AdhocCommandStdout.range.end
-      description: ''
-      type: Number
-    - contextPath: AnsibleAWX.AdhocCommandStdout.range.absolute_end
-      description: ''
-      type: Number
->>>>>>> 91e46f4a
   - arguments:
     - default: false
       description: Command id
@@ -2341,7 +1406,6 @@
     name: ansible-tower-adhoc-command-status
     outputs:
     - contextPath: AnsibleAWX.AdhocCommand.id
-<<<<<<< HEAD
       description: 'Database ID for this ad hoc command'
       type: Number
     - contextPath: AnsibleAWX.AdhocCommand.type
@@ -2419,91 +1483,6 @@
     - contextPath: AnsibleAWX.AdhocCommand.become_enabled
       description: 'Whether the ad hoc command become enabled'
       type: Boolean
-=======
-      description: ''
-      type: Number
-    - contextPath: AnsibleAWX.AdhocCommand.type
-      description: ''
-      type: String
-    - contextPath: AnsibleAWX.AdhocCommand.url
-      description: ''
-      type: String
-    - contextPath: AnsibleAWX.AdhocCommand.created
-      description: ''
-      type: Date
-    - contextPath: AnsibleAWX.AdhocCommand.modified
-      description: ''
-      type: Date
-    - contextPath: AnsibleAWX.AdhocCommand.name
-      description: ''
-      type: String
-    - contextPath: AnsibleAWX.AdhocCommand.launch_type
-      description: ''
-      type: String
-    - contextPath: AnsibleAWX.AdhocCommand.status
-      description: ''
-      type: String
-    - contextPath: AnsibleAWX.AdhocCommand.failed
-      description: ''
-      type: Boolean
-    - contextPath: AnsibleAWX.AdhocCommand.started
-      description: ''
-      type: Date
-    - contextPath: AnsibleAWX.AdhocCommand.finished
-      description: ''
-      type: Date
-    - contextPath: AnsibleAWX.AdhocCommand.elapsed
-      description: ''
-      type: Number
-    - contextPath: AnsibleAWX.AdhocCommand.job_args
-      description: ''
-      type: String
-    - contextPath: AnsibleAWX.AdhocCommand.job_cwd
-      description: ''
-      type: String
-    - contextPath: AnsibleAWX.AdhocCommand.job_explanation
-      description: ''
-      type: String
-    - contextPath: AnsibleAWX.AdhocCommand.execution_node
-      description: ''
-      type: String
-    - contextPath: AnsibleAWX.AdhocCommand.controller_node
-      description: ''
-      type: String
-    - contextPath: AnsibleAWX.AdhocCommand.result_traceback
-      description: ''
-      type: String
-    - contextPath: AnsibleAWX.AdhocCommand.job_type
-      description: ''
-      type: String
-    - contextPath: AnsibleAWX.AdhocCommand.inventory
-      description: ''
-      type: Number
-    - contextPath: AnsibleAWX.AdhocCommand.limit
-      description: ''
-      type: String
-    - contextPath: AnsibleAWX.AdhocCommand.credential
-      description: ''
-      type: Number
-    - contextPath: AnsibleAWX.AdhocCommand.module_name
-      description: ''
-      type: String
-    - contextPath: AnsibleAWX.AdhocCommand.module_args
-      description: ''
-      type: String
-    - contextPath: AnsibleAWX.AdhocCommand.extra_vars
-      description: ''
-      type: String
-    - contextPath: AnsibleAWX.AdhocCommand.become_enabled
-      description: ''
-      type: Boolean
-    - contextPath: AnsibleAWX.AdhocCommand.host_status_counts.dark
-      description: ''
-      type: Number
-    - contextPath: AnsibleAWX.AdhocCommand.host_status_counts.ok
-      description: ''
-      type: Number
->>>>>>> 91e46f4a
   dockerimage: demisto/python3:3.9.1.14969
   feed: false
   isfetch: false
