import demistomock as demisto
from CommonServerPython import *

import shutil
import traceback
import os
import shlex
import base64
import subprocess
from pathlib import Path
import threading
import time
import http
import tempfile
from http.server import HTTPServer

WORKING_DIR = Path("/app")
DISABLE_LOGOS = True  # Bugfix before sane-reports can work with image files.
MD_IMAGE_PATH = '/markdown/image'
MD_HTTP_PORT = 10888
SERVER_OBJECT = None
MD_IMAGE_SUPPORT_MIN_VER = '6.5'
TABLE_TEXT_MAX_LENGTH_SUPPORT_MIN_VER = '7.0'
TENANT_ACCOUNT_NAME = get_tenant_account_name()
MD_IMAGE_PATH_SAAS = '/xsoar/markdown/image'
MD_IMAGE_SAAS_VERSION = '8.0'


def find_zombie_processes():
    """find zombie proceses
    Returns:
        ([process ids], raw ps output) -- return a tuple of zombie process ids and raw ps output
    """
    ps_out = subprocess.check_output(['ps', '-e', '-o', 'pid,ppid,state,stime,cmd'],
                                     stderr=subprocess.STDOUT, universal_newlines=True)
    lines = ps_out.splitlines()
    pid = str(os.getpid())
    zombies = []
    if len(lines) > 1:
        for line in lines[1:]:
            pinfo = line.split()
            if pinfo[2] == 'Z' and pinfo[1] == pid:  # zombie process
                zombies.append(pinfo[0])
    return zombies, ps_out


def quit_driver_and_reap_children(killMarkdownServer):
    try:
        if killMarkdownServer:
            # Kill Markdown artifacts server
            global SERVER_OBJECT
            if SERVER_OBJECT:
                demisto.debug("Shutting down markdown artifacts server")
                SERVER_OBJECT.shutdown()

        zombies, ps_out = find_zombie_processes()
        if zombies:  # pragma no cover
            demisto.info(f'Found zombie processes will waitpid: {ps_out}')
            for pid in zombies:
                waitres = os.waitpid(int(pid), os.WNOHANG)[1]
                demisto.info(f'waitpid result: {waitres}')
        else:
            demisto.debug(f'No zombie processes found for ps output: {ps_out}')

    except Exception as e:
        demisto.error(f'Failed checking for zombie processes: {e}. Trace: {traceback.format_exc()}')


def startServer():
    class fileHandler(http.server.BaseHTTPRequestHandler):
        # See: https://docs.python.org/3/library/http.server.html#http.server.BaseHTTPRequestHandler.log_message
        # Need to override otherwise messages are logged to stderr
        def log_message(self, msg, *args):
            demisto.debug("python http server log: " + (msg % args))

        def do_GET(self):
            demisto.debug(f'Handling MD Image request {self.path}')
            img_path = MD_IMAGE_PATH_SAAS if is_demisto_version_ge(MD_IMAGE_SAAS_VERSION) else MD_IMAGE_PATH
            if TENANT_ACCOUNT_NAME:
                markdown_path_prefix = f"/{TENANT_ACCOUNT_NAME}{img_path}"
            else:
                markdown_path_prefix = img_path

            if not self.path.startswith(markdown_path_prefix):
                # not a standard xsoar markdown image endpoint
                self.send_response(400)
                self.flush_headers()
                return
            fileID = os.path.split(self.path)[1]
            try:
                res = demisto.getFilePath(fileID)
                file_path = res.get('path')
                if file_path == '':
                    demisto.debug(f'Failed to get markdown file {fileID}, empty filepath returned from xsoar')
                    self.send_response(404)
                    self.flush_headers()
                    return
                name = res.get('name')
                try:
                    # Open the file
                    with open(f'{file_path}', 'rb') as file:
                        self.send_response(200)
                        self.send_header("Content-type", "application/octet-stream")
                        self.send_header("Content-Disposition", f'attachment; filename={name}')
                        self.end_headers()
                        self.wfile.write(file.read())  # Read the file and send the contents
                except BrokenPipeError:  # ignore broken pipe as socket might have been closed
                    pass
            except Exception as ex:
                demisto.error(f'Failed to get markdown file: {fileID}, file path: {file_path}. Error: {ex}')
                self.send_response(404)
                self.flush_headers()
    # Create server object listening the port 10888
    global SERVER_OBJECT
    SERVER_OBJECT = HTTPServer(server_address=('', MD_HTTP_PORT), RequestHandlerClass=fileHandler)
    # Start the web server
    SERVER_OBJECT.serve_forever()


def main():
    try:
        sane_json_b64 = demisto.args().get('sane_pdf_report_base64', '').encode(
            'utf-8')
        orientation = demisto.args().get('orientation', 'portrait')
        resourceTimeout = demisto.args().get('resourceTimeout', '4000')
        reportType = demisto.args().get('reportType', 'pdf')
        headerLeftImage = demisto.args().get('customerLogo', '')
        headerRightImage = demisto.args().get('demistoLogo', '')
        pageSize = demisto.args().get('paperSize', 'letter')
        disableHeaders = demisto.args().get('disableHeaders', '')
        tableTextMaxLength = demisto.args().get('tableTextMaxLength', '300')
<<<<<<< HEAD
        forceServerFormattedTimeString = argToBoolean(demisto.args().get('forceServerFormattedTimeString', 'false'))
=======
        forceServerFormattedTimeString = demisto.args().get('forceServerFormattedTimeString', 'false')
        addUtf8Bom = demisto.args().get('addUtf8Bom', 'false')
>>>>>>> 90cf3b88

        # Note: After headerRightImage the empty one is for legacy argv in server.js
        extra_cmd = f"{orientation} {resourceTimeout} {reportType} " + \
                    f'"{headerLeftImage}" "{headerRightImage}" "" ' + \
                    f'"{pageSize}" "{disableHeaders}"'

        isMDImagesSupported = is_demisto_version_ge(MD_IMAGE_SUPPORT_MIN_VER)
        if isMDImagesSupported:  # pragma: no cover
            # start the server in a background thread
            demisto.debug('Starting markdown artifacts http server...')
            threading.Thread(target=startServer).start()
            time.sleep(5)

            sock = socket.socket(socket.AF_INET, socket.SOCK_STREAM)
            result = sock.connect_ex(('localhost', MD_HTTP_PORT))
            if result == 0:
                demisto.debug('Server is running')
                sock.close()
            else:
                demisto.error('Markdown artifacts server is not responding')
            # add md server address
            mdServerAddress = f'http://localhost:{MD_HTTP_PORT}'
            extra_cmd += f' "" "" "{mdServerAddress}"'

            isTableTextMaxLengthSupported = is_demisto_version_ge(TABLE_TEXT_MAX_LENGTH_SUPPORT_MIN_VER)

            if isTableTextMaxLengthSupported:
                extra_cmd += f' {tableTextMaxLength}'
            else:
                extra_cmd += ' ""'

            extra_cmd += f' "{forceServerFormattedTimeString}"'
<<<<<<< HEAD
=======
            extra_cmd += f' "{addUtf8Bom}"'
>>>>>>> 90cf3b88

        with tempfile.TemporaryDirectory(suffix='sane-pdf', ignore_cleanup_errors=True) as tmpdir:  # type: ignore[call-overload]
            input_file = tmpdir + '/input.json'
            output_file = tmpdir + '/output.pdf'
            dist_dir = tmpdir + '/dist'

            shutil.copytree(WORKING_DIR / 'dist', dist_dir)

            with open(input_file, 'wb') as f:
                f.write(base64.b64decode(sane_json_b64))

            cmd = ['./reportsServer', input_file, output_file, dist_dir] + shlex.split(
                extra_cmd)

            # Logging things for debugging
            params = f'[orientation="{orientation}",' \
                f' resourceTimeout="{resourceTimeout}",' \
                f' reportType="{reportType}", headerLeftImage="{headerLeftImage}",' \
                f' headerRightImage="{headerRightImage}", pageSize="{pageSize}",' \
<<<<<<< HEAD
                f' disableHeaders="{disableHeaders}", forceServerFormattedTimeString="{forceServerFormattedTimeString}"'
=======
                f' disableHeaders="{disableHeaders}", forceServerFormattedTimeString="{forceServerFormattedTimeString}",' \
                f' addUtf8Bom="{addUtf8Bom}"'
>>>>>>> 90cf3b88

            if isMDImagesSupported:
                params += f', markdownArtifactsServerAddress="{mdServerAddress}"'

            LOG(f"Sane-pdf parameters: {params}]")
            cmd_string = " ".join(cmd)
            LOG(f"Sane-pdf cmd: {cmd_string}")
            LOG.print_log()

            # Execute the report creation
            out = subprocess.check_output(cmd, cwd=WORKING_DIR,
                                          stderr=subprocess.STDOUT)
            LOG(f"Sane-pdf output: {str(out)}")

            with open(output_file, 'rb') as f:
                encoded = base64.b64encode(f.read()).decode('utf-8', 'ignore')

            return_outputs(readable_output='Successfully generated pdf',
                           outputs={}, raw_response={'data': encoded})

    except subprocess.CalledProcessError as e:
        tb = traceback.format_exc()
        wrap = "=====sane-pdf-reports error====="
        err = f'{wrap}\n{tb}{wrap}, process error: {e.output}\n'
        return_error(f'[SanePdfReports Automation Error - CalledProcessError] - {err}')

    except Exception:
        tb = traceback.format_exc()
        wrap = "=====sane-pdf-reports error====="
        err = f'{wrap}\n{tb}{wrap}\n'
        return_error(f'[SanePdfReports Automation Error - Exception] - {err}')

    finally:
        quit_driver_and_reap_children(isMDImagesSupported)


if __name__ in ['__main__', '__builtin__', 'builtins']:
    main()<|MERGE_RESOLUTION|>--- conflicted
+++ resolved
@@ -129,12 +129,8 @@
         pageSize = demisto.args().get('paperSize', 'letter')
         disableHeaders = demisto.args().get('disableHeaders', '')
         tableTextMaxLength = demisto.args().get('tableTextMaxLength', '300')
-<<<<<<< HEAD
-        forceServerFormattedTimeString = argToBoolean(demisto.args().get('forceServerFormattedTimeString', 'false'))
-=======
         forceServerFormattedTimeString = demisto.args().get('forceServerFormattedTimeString', 'false')
         addUtf8Bom = demisto.args().get('addUtf8Bom', 'false')
->>>>>>> 90cf3b88
 
         # Note: After headerRightImage the empty one is for legacy argv in server.js
         extra_cmd = f"{orientation} {resourceTimeout} {reportType} " + \
@@ -167,10 +163,7 @@
                 extra_cmd += ' ""'
 
             extra_cmd += f' "{forceServerFormattedTimeString}"'
-<<<<<<< HEAD
-=======
             extra_cmd += f' "{addUtf8Bom}"'
->>>>>>> 90cf3b88
 
         with tempfile.TemporaryDirectory(suffix='sane-pdf', ignore_cleanup_errors=True) as tmpdir:  # type: ignore[call-overload]
             input_file = tmpdir + '/input.json'
@@ -190,12 +183,8 @@
                 f' resourceTimeout="{resourceTimeout}",' \
                 f' reportType="{reportType}", headerLeftImage="{headerLeftImage}",' \
                 f' headerRightImage="{headerRightImage}", pageSize="{pageSize}",' \
-<<<<<<< HEAD
-                f' disableHeaders="{disableHeaders}", forceServerFormattedTimeString="{forceServerFormattedTimeString}"'
-=======
                 f' disableHeaders="{disableHeaders}", forceServerFormattedTimeString="{forceServerFormattedTimeString}",' \
                 f' addUtf8Bom="{addUtf8Bom}"'
->>>>>>> 90cf3b88
 
             if isMDImagesSupported:
                 params += f', markdownArtifactsServerAddress="{mdServerAddress}"'
