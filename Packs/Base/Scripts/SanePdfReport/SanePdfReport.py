--- conflicted
+++ resolved
@@ -138,12 +138,8 @@
     SERVER_OBJECT.serve_forever()
 
 
-<<<<<<< HEAD
-def main():
+def main():  # pragma: no cover
     isMDImagesSupported = is_demisto_version_ge(MD_IMAGE_SUPPORT_MIN_VER)
-=======
-def main():  # pragma: no cover
->>>>>>> a9d259ef
     try:
         sane_json_b64 = demisto.args().get('sane_pdf_report_base64', '').encode(
             'utf-8')
@@ -163,6 +159,7 @@
                     f'"{headerLeftImage}" "{headerRightImage}" "" ' + \
                     f'"{pageSize}" "{disableHeaders}"'
 
+        isMDImagesSupported = is_demisto_version_ge(MD_IMAGE_SUPPORT_MIN_VER)
         if isMDImagesSupported:  # pragma: no cover
             # start the server in a background thread
             demisto.debug('Starting markdown artifacts http server...')
