--- conflicted
+++ resolved
@@ -1,8 +1,4 @@
-<<<<<<< HEAD
-import pytest
-=======
 import numpy as np
->>>>>>> 90cf3b88
 import pandas as pd
 import pytest
 from dateparser import parse
