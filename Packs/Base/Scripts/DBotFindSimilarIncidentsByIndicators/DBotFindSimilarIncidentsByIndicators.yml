args:
- default: false
  description: Incident ID to get the prediction of. If empty, predicts the current incident
    ID.
  isArray: false
  name: incidentId
  predefined:
  - ''
  required: false
  secret: false
- default: false
  defaultValue: '150'
  description: 'The maximum number of incidents that an indicator can be associated with to be retained. This helps to filter out indicators that appear in many incidents '
  isArray: false
  name: maxIncidentsInIndicatorsForWhiteList
  required: false
  secret: false
- default: false
  defaultValue: '1'
  description: The minimum number of indicators related to the incident required before
    running the model.
  isArray: false
  name: minNumberOfIndicators
  required: false
  secret: false
- default: false
  defaultValue: '0'
  description: Threshold to similarity value which is between 0 and 1.
  isArray: false
  name: threshold
  required: false
  secret: false
- default: false
  description: Type of indicators to take into account. If empty, uses all
    indicators types.
  isArray: false
  name: indicatorsTypes
  required: false
  secret: false
- auto: PREDEFINED
  default: false
  defaultValue: 'False'
  description: Whether to show the incident you are investigating.
  isArray: false
  name: showActualIncident
  predefined:
<<<<<<< HEAD
  - 'True'
  - ' False'
=======
    - 'True'
    - ' False'
  required: false
  secret: false
- auto: PREDEFINED
  default: false
  defaultValue: 'False'
  description: 'Whether to print additional content for debugging. '
  isArray: false
  name: debug
  predefined:
    - 'True'
    - ' False'
>>>>>>> 27b09524
  required: false
  secret: false
- default: false
  defaultValue: '50'
  description: The maximum number of incidents to display.
  isArray: false
  name: maxIncidentsToDisplay
  required: false
  secret: false
- default: false
  defaultValue: type, created, name
  description: Fields to add in the table of incident
  isArray: false
  name: fieldsIncidentToDisplay
  required: false
  secret: false
comment: Finds similar incidents based on indicators' similarity. Indicators' contribution
  to the final score is based on their scarcity.
commonfields:
  id: DBotFindSimilarIncidentsByIndicators
  version: -1
enabled: true
name: DBotFindSimilarIncidentsByIndicators
script: '-'
subtype: python3
system: false
timeout: '0'
type: python
dockerimage: demisto/ml:1.0.0.16162
runas: DBotWeakRole
runonce: false
tests:
- No tests (auto formatted)
fromversion: 5.0.0<|MERGE_RESOLUTION|>--- conflicted
+++ resolved
@@ -44,24 +44,8 @@
   isArray: false
   name: showActualIncident
   predefined:
-<<<<<<< HEAD
-  - 'True'
-  - ' False'
-=======
     - 'True'
-    - ' False'
-  required: false
-  secret: false
-- auto: PREDEFINED
-  default: false
-  defaultValue: 'False'
-  description: 'Whether to print additional content for debugging. '
-  isArray: false
-  name: debug
-  predefined:
-    - 'True'
-    - ' False'
->>>>>>> 27b09524
+    - 'False'
   required: false
   secret: false
 - default: false
@@ -94,5 +78,5 @@
 runas: DBotWeakRole
 runonce: false
 tests:
-- No tests (auto formatted)
+  - No tests (auto formatted)
 fromversion: 5.0.0