--- conflicted
+++ resolved
@@ -2480,14 +2480,6 @@
             }
             return ret_value
 
-<<<<<<< HEAD
-        def to_readable(self) -> Optional[str]:
-            dbot_score_to_text = {0: 'Unknown',
-                                  1: 'Good',
-                                  2: 'Suspicious',
-                                  3: 'Bad'}
-            return dbot_score_to_text[self.score]
-=======
     class CustomIndicator(Indicator):
 
         def __init__(self, indicator_type, value, dbot_score, data, context_prefix):
@@ -2549,7 +2541,13 @@
             ret_value[Common.DBotScore.get_context_path()]['Type'] = self.indicator_type
 
             return ret_value
->>>>>>> 78d647e9
+
+        def to_readable(self) -> Optional[str]:
+            dbot_score_to_text = {0: 'Unknown',
+                                  1: 'Good',
+                                  2: 'Suspicious',
+                                  3: 'Bad'}
+            return dbot_score_to_text[self.score]
 
     class IP(Indicator):
         """
@@ -5578,24 +5576,13 @@
 
         @staticmethod
         def is_valid(_type):
-            """
-            :type _type: ``str``
-            :param _type: the data to be returned and will be set to context
-
-            :return: Is the given type supported
-            :rtype: ``bool``
-            """
+            # type: (str) -> bool
+
             return _type in EntityRelationship.Relationships.RELATIONSHIPS_NAMES.keys()
 
         @staticmethod
         def get_reverse(name):
-            """
-            :type name: ``str``
-            :param name: Relationship name
-
-            :return: Returns the reversed relationship name
-            :rtype: ``str``
-            """
+            # type: (str) -> str
 
             return EntityRelationship.Relationships.RELATIONSHIPS_NAMES[name]
 
@@ -5662,8 +5649,8 @@
 
     def to_entry(self):
         """ Convert object to XSOAR entry
+        :rtype: ``dict``
         :return: XSOAR entry representation.
-        :rtype: ``dict``
         """
         entry = {}
 
@@ -5688,8 +5675,8 @@
 
     def to_indicator(self):
         """ Convert object to XSOAR entry
+        :rtype: ``dict``
         :return: XSOAR entry representation.
-        :rtype: ``dict``
         """
         indicator_relationship = {}
 
@@ -5710,8 +5697,8 @@
 
     def to_context(self):
         """ Convert object to XSOAR context
+        :rtype: ``dict``
         :return: XSOAR context representation.
-        :rtype: ``dict``
         """
         indicator_relationship_context = {}
 
