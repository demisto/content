--- conflicted
+++ resolved
@@ -8752,7 +8752,6 @@
         demisto.info('Not a Linux or Mac OS, profiling using a signal is not supported.')
 
 
-<<<<<<< HEAD
 def shorten_string_for_printing(source_string, max_length):
     """
     Function that removes the middle of a long str, for printint or logging.
@@ -8786,10 +8785,9 @@
             + '...' \
             + source_string[-extremeties_length:]
         return ret_value
-=======
+
 ###########################################
 #     DO NOT ADD LINES AFTER THIS ONE     #
 ###########################################
 register_module_line('CommonServerPython', 'end', __line__())
-register_module_line('CustomScriptIntegration', 'start', __line__())
->>>>>>> 2ac9e097
+register_module_line('CustomScriptIntegration', 'start', __line__())