--- conflicted
+++ resolved
@@ -8060,11 +8060,6 @@
     :return: No data returned
     :rtype: ``None``
     """
-<<<<<<< HEAD
-=======
-    SEARCH_AFTER_TITLE = 'searchAfter'
->>>>>>> 9491d639
-
     def __init__(self,
                  page=0,
                  filter_fields=None,
