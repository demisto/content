--- conflicted
+++ resolved
@@ -2789,7 +2789,6 @@
         :type malware_family: ``str``
         :param malware_family: The malware family associated with the File.
 
-<<<<<<< HEAD
         :type campaign: ``str``
         :param campaign:
 
@@ -2819,10 +2818,9 @@
 
         :type behaviors: ``Behaviors``
         :param behaviors: list of behaviors associated with the file.
-=======
+
         :type relations: ``list of EntityRelation``
         :param relations: List of relations of the indicator.
->>>>>>> 58fea131
 
         :type dbot_score: ``DBotScore``
         :param dbot_score: If file has a score then create and set a DBotScore object
@@ -2838,13 +2836,9 @@
         def __init__(self, dbot_score, name=None, entry_id=None, size=None, md5=None, sha1=None, sha256=None,
                      sha512=None, ssdeep=None, extension=None, file_type=None, hostname=None, path=None, company=None,
                      product_name=None, digital_signature__publisher=None, signature=None, actor=None, tags=None,
-<<<<<<< HEAD
                      feed_related_indicators=None, malware_family=None, imphash=None, quarantined=None, campaign=None,
                      associated_file_names=None, traffic_light_protocol=None, organization=None, community_notes=None,
-                     publications=None, threat_types=None, behaviors=None):
-=======
-                     feed_related_indicators=None, malware_family=None, relations=None):
->>>>>>> 58fea131
+                     publications=None, threat_types=None, behaviors=None, relations=None):
 
             self.name = name
             self.entry_id = entry_id
@@ -2866,7 +2860,6 @@
             self.tags = tags
             self.feed_related_indicators = feed_related_indicators
             self.malware_family = malware_family
-<<<<<<< HEAD
             self.campaign = campaign
             self.traffic_light_protocol = traffic_light_protocol
             self.community_notes = community_notes
@@ -2877,9 +2870,7 @@
             self.organization = organization
             self.associated_file_names = associated_file_names
             self.behaviors = behaviors
-=======
             self.relations = relations
->>>>>>> 58fea131
 
             self.dbot_score = dbot_score
 
@@ -3120,7 +3111,6 @@
         :type tags: ``str``
         :param tags: Tags of the URL.
 
-<<<<<<< HEAD
         :type port: ``str``
         :param port: Ports that are associated with the URL.
 
@@ -3153,10 +3143,9 @@
 
         :type publications: ``Publications``
         :param publications: List of publications on the URL that was published.
-=======
+
         :type relations: ``list of EntityRelation``
         :param relations: List of relations of the indicator.
->>>>>>> 58fea131
 
         :type dbot_score: ``DBotScore``
         :param dbot_score: If URL has reputation then create DBotScore object
@@ -3167,14 +3156,9 @@
         CONTEXT_PATH = 'URL(val.Data && val.Data == obj.Data)'
 
         def __init__(self, url, dbot_score, detection_engines=None, positive_detections=None, category=None,
-<<<<<<< HEAD
                      feed_related_indicators=None, tags=None, malware_family=None, port = None, internal=None,
                      campaign=None, traffic_light_protocol=None, threat_types=None, asn=None, as_owner=None,
-                     geo_country=None, organization=None, community_notes=None, publications=None):
-
-=======
-                     feed_related_indicators=None, tags=None, malware_family=None, relations=None):
->>>>>>> 58fea131
+                     geo_country=None, organization=None, community_notes=None, publications=None , relations=None):
             self.url = url
             self.detection_engines = detection_engines
             self.positive_detections = positive_detections
@@ -3182,7 +3166,6 @@
             self.feed_related_indicators = feed_related_indicators
             self.tags = tags
             self.malware_family = malware_family
-<<<<<<< HEAD
             self.port = port
             self.internal = internal
             self.campaign = campaign
@@ -3194,9 +3177,7 @@
             self.organization = organization
             self.community_notes = community_notes
             self.publications = publications
-=======
             self.relations = relations
->>>>>>> 58fea131
 
             self.dbot_score = dbot_score
 
@@ -3289,18 +3270,12 @@
                      registrar_name=None, registrar_abuse_email=None, registrar_abuse_phone=None,
                      registrant_name=None, registrant_email=None, registrant_phone=None, registrant_country=None,
                      admin_name=None, admin_email=None, admin_phone=None, admin_country=None, tags=None,
-<<<<<<< HEAD
                      domain_idn_name=None, port=None,
                      internal=None, category=None, campaign=None, traffic_light_protocol=None, threat_types=None,
                      community_notes=None, publications=None, geo_location=None, geo_country=None,
                      geo_description=None, tech_country=None, tech_name=None, tech_email=None, tech_organization=None,
-                     billing=None):
-
-
-
-=======
-                     relations=None):
->>>>>>> 58fea131
+                     billing=None, relations=None):
+
             self.domain = domain
             self.dns = dns
             self.detection_engines = detection_engines
@@ -3325,11 +3300,11 @@
             self.admin_phone = admin_phone
             self.admin_country = admin_country
             self.tags = tags
+
             self.domain_status = domain_status
             self.name_servers = name_servers
             self.feed_related_indicators = feed_related_indicators
             self.malware_family = malware_family
-<<<<<<< HEAD
             self.domain_idn_name = domain_idn_name
             self.port = port
             self.internal = internal
@@ -3347,9 +3322,7 @@
             self.tech_organization = tech_organization
             self.tech_email = tech_email
             self.billing = billing
-=======
             self.relations = relations
->>>>>>> 58fea131
 
             self.dbot_score = dbot_score
 
