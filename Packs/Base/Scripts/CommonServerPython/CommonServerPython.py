--- conflicted
+++ resolved
@@ -46,15 +46,12 @@
 
 XSIAM_EVENT_CHUNK_SIZE = 2 ** 20  # 1 Mib
 XSIAM_EVENT_CHUNK_SIZE_LIMIT = 9 * (10 ** 6)  # 9 MB
-<<<<<<< HEAD
-=======
 ASSETS = "assets"
 EVENTS = "events"
 DATA_TYPES = [EVENTS, ASSETS]
 MASK = '<XX_REPLACED>'
 SEND_PREFIX = "send: b'"
 SAFE_SLEEP_START_TIME = datetime.now()
->>>>>>> 90cf3b88
 
 
 def register_module_line(module_name, start_end, line, wrapper=0):
@@ -203,13 +200,8 @@
     import requests
     from requests.adapters import HTTPAdapter
     from urllib3.util import Retry
-<<<<<<< HEAD
-    from typing import Optional, Dict, List, Any, Union, Set
-    
-=======
     from typing import Optional, Dict, List, Any, Union, Set, cast
 
->>>>>>> 90cf3b88
     from urllib3 import disable_warnings
     disable_warnings()
 
@@ -559,10 +551,7 @@
     Identity = "Identity"
     Location = "Location"
     Software = "Software"
-<<<<<<< HEAD
-=======
     X509 = "X509 Certificate"
->>>>>>> 90cf3b88
 
     @staticmethod
     def is_valid_type(_type):
@@ -586,12 +575,8 @@
             FeedIndicatorType.Malware,
             FeedIndicatorType.Identity,
             FeedIndicatorType.Location,
-<<<<<<< HEAD
-            FeedIndicatorType.Software
-=======
             FeedIndicatorType.Software,
             FeedIndicatorType.X509,
->>>>>>> 90cf3b88
         )
 
     @staticmethod
@@ -3755,10 +3740,6 @@
                 'data': self.dns_record_data
             }
 
-<<<<<<< HEAD
-
-=======
->>>>>>> 90cf3b88
     class CPE:
         """
         Represents one Common Platform Enumeration (CPE) object, see https://nvlpubs.nist.gov/nistpubs/legacy/ir/nistir7695.pdf
@@ -3770,10 +3751,7 @@
         :rtype: ``None``
 
         """
-<<<<<<< HEAD
-=======
-
->>>>>>> 90cf3b88
+
         def __init__(self, cpe=None):
             self.cpe = cpe
 
@@ -3782,10 +3760,6 @@
                 'CPE': self.cpe,
             }
 
-<<<<<<< HEAD
-
-=======
->>>>>>> 90cf3b88
     class File(Indicator):
         """
         File indicator class - https://xsoar.pan.dev/docs/integrations/context-standards-mandatory#file
@@ -6981,14 +6955,9 @@
                  relationships=None,
                  entry_type=None,
                  content_format=None,
-<<<<<<< HEAD
-                 execution_metrics=None):
-        # type: (str, object, object, list, str, object, IndicatorsTimeline, Common.Indicator, bool, bool, bool, ScheduledCommand, list, int, str, List[Any]) -> None  # noqa: E501
-=======
                  execution_metrics=None,
                  replace_existing=False):
         # type: (str, object, object, list, str, object, IndicatorsTimeline, Common.Indicator, bool, bool, List[str], ScheduledCommand, list, int, str, List[Any], bool) -> None  # noqa: E501
->>>>>>> 90cf3b88
         if raw_response is None:
             raw_response = outputs
         if outputs is not None:
@@ -7077,13 +7046,6 @@
         if self.outputs is not None and self.outputs != []:
             if not self.readable_output:
                 # if markdown is not provided then create table by default
-<<<<<<< HEAD
-                if isinstance(self.outputs, dict) or isinstance(self.outputs, list):
-                    human_readable = tableToMarkdown('Results', self.outputs)
-                else:
-                    human_readable = self.outputs   # type: ignore[assignment]
-            if self.outputs_prefix and self._outputs_key_field:
-=======
                 if isinstance(self.outputs, (dict, list)):
                     human_readable = tableToMarkdown('Results', self.outputs)
                 else:
@@ -7094,7 +7056,6 @@
                     raise DemistoException('outputs_prefix must be a nested path to replace an existing key.')
                 outputs[next_token_path + '(true)'] = {next_token_key: self.outputs}
             elif self.outputs_prefix and self._outputs_key_field:
->>>>>>> 90cf3b88
                 # if both prefix and key field provided then create DT key
                 formatted_outputs_key = ' && '.join(['val.{0} && val.{0} == obj.{0}'.format(key_field)
                                                      for key_field in self._outputs_key_field])
@@ -7178,11 +7139,7 @@
         return
 
     elif results and isinstance(results, list):
-<<<<<<< HEAD
-        result_list = [] # type: list
-=======
         result_list = []  # type: list
->>>>>>> 90cf3b88
         for result in results:
             # Results of type dict or str are of the old results format and work with demisto.results()
             if isinstance(result, dict):
@@ -7921,20 +7878,12 @@
 # for the global(/g) flag use re.findall({regex_format},str)
 # else, use re.match({regex_format},str)
 
-<<<<<<< HEAD
-ipv4Regex = r'^(?P<ipv4>(?:(?:25[0-5]|2[0-4][0-9]|[01]?[0-9][0-9]?)\.){3}(?:25[0-5]|2[0-4][0-9]|[01]?[0-9][0-9]?))$'  # noqa: E501
-=======
 ipv4Regex = r'^(?P<ipv4>(?:(?:25[0-5]|2[0-4][0-9]|[01]?[0-9][0-9]?)\.){3}(?:25[0-5]|2[0-4][0-9]|[01]?[0-9][0-9]?))[:]?(?P<port>\d+)?$'  # noqa: E501
->>>>>>> 90cf3b88
 ipv4cidrRegex = r'^([0-9]{1,3}\.){3}[0-9]{1,3}(\/([0-9]|[1-2][0-9]|3[0-2]))$'
 ipv6Regex = r'^(?:(?:[0-9a-fA-F]{1,4}:){7,7}[0-9a-fA-F]{1,4}|(?:[0-9a-fA-F]{1,4}:){1,7}:|(?:[0-9a-fA-F]{1,4}:){1,6}:[0-9a-fA-F]{1,4}|(?:[0-9a-fA-F]{1,4}:){1,5}(:[0-9a-fA-F]{1,4}){1,2}|(?:[0-9a-fA-F]{1,4}:){1,4}(:[0-9a-fA-F]{1,4}){1,3}|(?:[0-9a-fA-F]{1,4}:){1,3}(:[0-9a-fA-F]{1,4}){1,4}|(?:[0-9a-fA-F]{1,4}:){1,2}(:[0-9a-fA-F]{1,4}){1,5}|[0-9a-fA-F]{1,4}:((:[0-9a-fA-F]{1,4}){1,6})|:(?:(:[0-9a-fA-F]{1,4}){1,7}|:)|fe80:(:[0-9a-fA-F]{0,4}){0,4}%[0-9a-zA-Z]{1,}|::(ffff(:0{1,4}){0,1}:){0,1}((25[0-5]|(2[0-4]|1{0,1}[0-9]){0,1}[0-9])\.){3,3}(25[0-5]|(2[0-4]|1{0,1}[0-9]){0,1}[0-9])|([0-9a-fA-F]{1,4}:){1,4}:((25[0-5]|(2[0-4]|1{0,1}[0-9]){0,1}[0-9])\.){3,3}(25[0-5]|(2[0-4]|1{0,1}[0-9]){0,1}[0-9]))$'  # noqa: E501
 ipv6cidrRegex = r'^s*((([0-9A-Fa-f]{1,4}:){7}([0-9A-Fa-f]{1,4}|:))|(([0-9A-Fa-f]{1,4}:){6}(:[0-9A-Fa-f]{1,4}|((25[0-5]|2[0-4]d|1dd|[1-9]?d)(.(25[0-5]|2[0-4]d|1dd|[1-9]?d)){3})|:))|(([0-9A-Fa-f]{1,4}:){5}(((:[0-9A-Fa-f]{1,4}){1,2})|:((25[0-5]|2[0-4]d|1dd|[1-9]?d)(.(25[0-5]|2[0-4]d|1dd|[1-9]?d)){3})|:))|(([0-9A-Fa-f]{1,4}:){4}(((:[0-9A-Fa-f]{1,4}){1,3})|((:[0-9A-Fa-f]{1,4})?:((25[0-5]|2[0-4]d|1dd|[1-9]?d)(.(25[0-5]|2[0-4]d|1dd|[1-9]?d)){3}))|:))|(([0-9A-Fa-f]{1,4}:){3}(((:[0-9A-Fa-f]{1,4}){1,4})|((:[0-9A-Fa-f]{1,4}){0,2}:((25[0-5]|2[0-4]d|1dd|[1-9]?d)(.(25[0-5]|2[0-4]d|1dd|[1-9]?d)){3}))|:))|(([0-9A-Fa-f]{1,4}:){2}(((:[0-9A-Fa-f]{1,4}){1,5})|((:[0-9A-Fa-f]{1,4}){0,3}:((25[0-5]|2[0-4]d|1dd|[1-9]?d)(.(25[0-5]|2[0-4]d|1dd|[1-9]?d)){3}))|:))|(([0-9A-Fa-f]{1,4}:){1}(((:[0-9A-Fa-f]{1,4}){1,6})|((:[0-9A-Fa-f]{1,4}){0,4}:((25[0-5]|2[0-4]d|1dd|[1-9]?d)(.(25[0-5]|2[0-4]d|1dd|[1-9]?d)){3}))|:))|(:(((:[0-9A-Fa-f]{1,4}){1,7})|((:[0-9A-Fa-f]{1,4}){0,5}:((25[0-5]|2[0-4]d|1dd|[1-9]?d)(.(25[0-5]|2[0-4]d|1dd|[1-9]?d)){3}))|:)))(%.+)?s*(\/([0-9]|[1-9][0-9]|1[0-1][0-9]|12[0-8]))$'  # noqa: E501
 emailRegex = r'''(?i)(?:[a-z0-9!#$%&'*+/=?^_\x60{|}~-]+(?:\.[a-z0-9!#$%&'*+/=?^_\x60{|}~-]+)*|"(?:[\x01-\x08\x0b\x0c\x0e-\x1f\x21\x23-\x5b\x5d-\x7f]|\\[\x01-\x09\x0b\x0c\x0e-\x7f])*")@(?:(?:[a-z0-9](?:[a-z0-9-]*[a-z0-9])?\.)+[a-z0-9](?:[a-z0-9-]*[a-z0-9])?|\[(?:(?:25[0-5]|2[0-4][0-9]|[01]?[0-9][0-9]?)\.){3}(?:25[0-5]|2[0-4][0-9]|[01]?[0-9][0-9]?|[a-z0-9-]*[a-z0-9]:(?:[\x01-\x08\x0b\x0c\x0e-\x1f\x21-\x5a\x53-\x7f]|\\[\x01-\x09\x0b\x0c\x0e-\x7f])+)\])'''  # noqa: E501
-<<<<<<< HEAD
-urlRegex = r'(?i)(?:(?P<url_with_path>(?P<scheme>(?:https?|hxxps?|s?ftps?|meows?)\[?[:-]]?(?:\/\/|\\\\|3A__))?(?P<userinfo>[\w]+@)?(?P<host>(?P<simple_domain>(?:(?:[^\W_]|-)+\[?\.\]?)+[^\W\d_-]{2,})|(?P<ipv4>(?:(?:25[0-5]|2[0-4][\d]|[01]?[\d][\d]?)\[?[.]]?){3}(?:25[0-5]|2[0-4][\d]|[01]?[\d][\d]?))|(?P<HEXIPv4>0\[?x]?[\da-f]{8})|(?P<ipv6>\[?(?:(?:[\da-fA-F]{1,4}:){7,7}[\da-fA-F]{1,4}|(?:[\da-fA-F]{1,4}:){1,7}:|([\da-fA-F]{1,4}:){1,6}:[\da-fA-F]{1,4}|([\da-fA-F]{1,4}:){1,5}(:[\da-fA-F]{1,4}){1,2}|([\da-fA-F]{1,4}:){1,4}(:[\da-fA-F]{1,4}){1,3}|([\da-fA-F]{1,4}:){1,3}(:[\da-fA-F]{1,4}){1,4}|([\da-fA-F]{1,4}:){1,2}(:[\da-fA-F]{1,4}){1,5}|[\da-fA-F]{1,4}:(?:(:[\da-fA-F]{1,4}){1,6})|:(?:(:[\da-fA-F]{1,4}){1,7}|:)|fe80:(?::[\da-fA-F]{0,4}){0,4}%[\da-zA-Z]{1,}|::(?:ffff(?::0{1,4}){0,1}:){0,1}((25[0-5]|(2[0-4]|1{0,1}[\d]){0,1}[\d])\.){3,3}(25[0-5]|(2[0-4]|1{0,1}[\d]){0,1}[\d])|([\da-fA-F]{1,4}:){1,4}:((25[0-5]|(2[0-4]|1{0,1}[\d]){0,1}[\d])\.){3,3}(25[0-5]|(2[0-4]|1{0,1}[\d]){0,1}[\d]))\]?))(?P<port>:(?:6[0-5][\d]{3}|[1-5][\d]{4}|[1-9][\d]{,3}))?/(?P<path>(?:[\w\/%]+)(?P<extension>\[?[.]]?[^\W\d_-]+)?)?(?P<query>\?[^\s#]*)?(?P<fragment>#[\w\d]*)?)|(?P<no_path_url>(?:(?:https?|hxxps?|s?ftps?|meows?)\[?[:-]]?(?:\/\/|\\\\|3A__))(?:[\w]+@)?(?:(?:(?:[^\W_]+\[?\.\]?)+[^\W\d_-]{2,})[\/.]?)|(?:(?:(?:https?|hxxps?|s?ftps?|meows?)\[?[:-]]?(?:\/\/|\\\\|3A__))(?:(?:(?:(?:25[0-5]|2[0-4][\d]|[01]?[\d][\d]?)\[?[.]]?){3}(?:25[0-5]|2[0-4][\d]|[01]?[\d][\d]?))|(?:0\[?x]?[\da-f]{8})|(?:\[?(?:(?:[\da-fA-F]{1,4}:){7,7}[\da-fA-F]{1,4}|(?:[\da-fA-F]{1,4}:){1,7}:|([\da-fA-F]{1,4}:){1,6}:[\da-fA-F]{1,4}|([\da-fA-F]{1,4}:){1,5}(:[\da-fA-F]{1,4}){1,2}|([\da-fA-F]{1,4}:){1,4}(:[\da-fA-F]{1,4}){1,3}|([\da-fA-F]{1,4}:){1,3}(:[\da-fA-F]{1,4}){1,4}|([\da-fA-F]{1,4}:){1,2}(:[\da-fA-F]{1,4}){1,5}|[\da-fA-F]{1,4}:(?:(:[\da-fA-F]{1,4}){1,6})|:(?:(:[\da-fA-F]{1,4}){1,7}|:)|fe80:(?::[\da-fA-F]{0,4}){0,4}%[\da-zA-Z]{1,}|::(?:ffff(?::0{1,4}){0,1}:){0,1}((25[0-5]|(2[0-4]|1{0,1}[\d]){0,1}[\d])\.){3,3}(25[0-5]|(2[0-4]|1{0,1}[\d]){0,1}[\d])|([\da-fA-F]{1,4}:){1,4}:((25[0-5]|(2[0-4]|1{0,1}[\d]){0,1}[\d])\.){3,3}(25[0-5]|(2[0-4]|1{0,1}[\d]){0,1}[\d]))\]?))))$|(?P<ip_port>(?:(?:https?|hxxps?|s?ftps?|meows?)\[?[:-]]?(?:\/\/|\\\\|3A__))?(?:(?:(?:(?:25[0-5]|2[0-4][\d]|[01]?[\d][\d]?)\[?[.]]?){3}(?:25[0-5]|2[0-4][\d]|[01]?[\d][\d]?))|(?:0\[?x]?[\da-f]{8})|(?:\[?(?:(?:[\da-fA-F]{1,4}:){7,7}[\da-fA-F]{1,4}|(?:[\da-fA-F]{1,4}:){1,7}:|([\da-fA-F]{1,4}:){1,6}:[\da-fA-F]{1,4}|([\da-fA-F]{1,4}:){1,5}(:[\da-fA-F]{1,4}){1,2}|([\da-fA-F]{1,4}:){1,4}(:[\da-fA-F]{1,4}){1,3}|([\da-fA-F]{1,4}:){1,3}(:[\da-fA-F]{1,4}){1,4}|([\da-fA-F]{1,4}:){1,2}(:[\da-fA-F]{1,4}){1,5}|[\da-fA-F]{1,4}:(?:(:[\da-fA-F]{1,4}){1,6})|:(?:(:[\da-fA-F]{1,4}){1,7}|:)|fe80:(?::[\da-fA-F]{0,4}){0,4}%[\da-zA-Z]{1,}|::(?:ffff(?::0{1,4}){0,1}:){0,1}((25[0-5]|(2[0-4]|1{0,1}[\d]){0,1}[\d])\.){3,3}(25[0-5]|(2[0-4]|1{0,1}[\d]){0,1}[\d])|([\da-fA-F]{1,4}:){1,4}:((25[0-5]|(2[0-4]|1{0,1}[\d]){0,1}[\d])\.){3,3}(25[0-5]|(2[0-4]|1{0,1}[\d]){0,1}[\d]))\]?))(?::(?:6[0-5][\d]{3}|[1-5][\d]{4}|[1-9][\d]{,3})))$)'  # noqa: E501
-=======
 urlRegex = r'(?i)(?:(?P<url_with_path>(?P<scheme>(?:https?|hxxps?|s?ftps?|meows?)\[?[:-]]?(?:\/\/|\\\\|3A__))?(?P<userinfo>[\w]+@)?(?P<host>(?P<simple_domain>(?:(?:[^\W_]|-)+\[?\.\]?)+[^\W\d_-]{2,})|(?P<ipv4>(?:(?:25[0-5]|2[0-4][\d]|[01]?[\d][\d]?)\[?[.]]?){3}(?:25[0-5]|2[0-4][\d]|[01]?[\d][\d]?))|(?P<HEXIPv4>0\[?x]?[\da-f]{8})|(?P<ipv6>\[?(?:(?:[\da-fA-F]{1,4}:){7,7}[\da-fA-F]{1,4}|(?:[\da-fA-F]{1,4}:){1,7}:|([\da-fA-F]{1,4}:){1,6}:[\da-fA-F]{1,4}|([\da-fA-F]{1,4}:){1,5}(:[\da-fA-F]{1,4}){1,2}|([\da-fA-F]{1,4}:){1,4}(:[\da-fA-F]{1,4}){1,3}|([\da-fA-F]{1,4}:){1,3}(:[\da-fA-F]{1,4}){1,4}|([\da-fA-F]{1,4}:){1,2}(:[\da-fA-F]{1,4}){1,5}|[\da-fA-F]{1,4}:(?:(:[\da-fA-F]{1,4}){1,6})|:(?:(:[\da-fA-F]{1,4}){1,7}|:)|fe80:(?::[\da-fA-F]{0,4}){0,4}%[\da-zA-Z]{1,}|::(?:ffff(?::0{1,4}){0,1}:){0,1}((25[0-5]|(2[0-4]|1{0,1}[\d]){0,1}[\d])\.){3,3}(25[0-5]|(2[0-4]|1{0,1}[\d]){0,1}[\d])|([\da-fA-F]{1,4}:){1,4}:((25[0-5]|(2[0-4]|1{0,1}[\d]){0,1}[\d])\.){3,3}(25[0-5]|(2[0-4]|1{0,1}[\d]){0,1}[\d]))\]?))(?P<port>:(?:6[0-5][\d]{3}|[1-5][\d]{4}|[1-9][\d]{,3}))?/(?P<path>(?:[\w\/%-]+)(?P<extension>\[?[.]]?[^\W\d_-]+)?)?(?P<query>\?[^\s#]*)?(?P<fragment>#[\w\d]*)?)|(?P<no_path_url>(?:(?:https?|hxxps?|s?ftps?|meows?)\[?[:-]]?(?:\/\/|\\\\|3A__))(?:[\w]+@)?(?:(?:(?:[^\W_]+\[?\.\]?)+[^\W\d_-]{2,})[\/.]?)|(?:(?:(?:https?|hxxps?|s?ftps?|meows?)\[?[:-]]?(?:\/\/|\\\\|3A__))(?:(?:(?:(?:25[0-5]|2[0-4][\d]|[01]?[\d][\d]?)\[?[.]]?){3}(?:25[0-5]|2[0-4][\d]|[01]?[\d][\d]?))|(?:0\[?x]?[\da-f]{8})|(?:\[?(?:(?:[\da-fA-F]{1,4}:){7,7}[\da-fA-F]{1,4}|(?:[\da-fA-F]{1,4}:){1,7}:|([\da-fA-F]{1,4}:){1,6}:[\da-fA-F]{1,4}|([\da-fA-F]{1,4}:){1,5}(:[\da-fA-F]{1,4}){1,2}|([\da-fA-F]{1,4}:){1,4}(:[\da-fA-F]{1,4}){1,3}|([\da-fA-F]{1,4}:){1,3}(:[\da-fA-F]{1,4}){1,4}|([\da-fA-F]{1,4}:){1,2}(:[\da-fA-F]{1,4}){1,5}|[\da-fA-F]{1,4}:(?:(:[\da-fA-F]{1,4}){1,6})|:(?:(:[\da-fA-F]{1,4}){1,7}|:)|fe80:(?::[\da-fA-F]{0,4}){0,4}%[\da-zA-Z]{1,}|::(?:ffff(?::0{1,4}){0,1}:){0,1}((25[0-5]|(2[0-4]|1{0,1}[\d]){0,1}[\d])\.){3,3}(25[0-5]|(2[0-4]|1{0,1}[\d]){0,1}[\d])|([\da-fA-F]{1,4}:){1,4}:((25[0-5]|(2[0-4]|1{0,1}[\d]){0,1}[\d])\.){3,3}(25[0-5]|(2[0-4]|1{0,1}[\d]){0,1}[\d]))\]?))))$|(?P<ip_port>(?:(?:https?|hxxps?|s?ftps?|meows?)\[?[:-]]?(?:\/\/|\\\\|3A__))?(?:(?:(?:(?:25[0-5]|2[0-4][\d]|[01]?[\d][\d]?)\[?[.]]?){3}(?:25[0-5]|2[0-4][\d]|[01]?[\d][\d]?))|(?:0\[?x]?[\da-f]{8})|(?:\[?(?:(?:[\da-fA-F]{1,4}:){7,7}[\da-fA-F]{1,4}|(?:[\da-fA-F]{1,4}:){1,7}:|([\da-fA-F]{1,4}:){1,6}:[\da-fA-F]{1,4}|([\da-fA-F]{1,4}:){1,5}(:[\da-fA-F]{1,4}){1,2}|([\da-fA-F]{1,4}:){1,4}(:[\da-fA-F]{1,4}){1,3}|([\da-fA-F]{1,4}:){1,3}(:[\da-fA-F]{1,4}){1,4}|([\da-fA-F]{1,4}:){1,2}(:[\da-fA-F]{1,4}){1,5}|[\da-fA-F]{1,4}:(?:(:[\da-fA-F]{1,4}){1,6})|:(?:(:[\da-fA-F]{1,4}){1,7}|:)|fe80:(?::[\da-fA-F]{0,4}){0,4}%[\da-zA-Z]{1,}|::(?:ffff(?::0{1,4}){0,1}:){0,1}((25[0-5]|(2[0-4]|1{0,1}[\d]){0,1}[\d])\.){3,3}(25[0-5]|(2[0-4]|1{0,1}[\d]){0,1}[\d])|([\da-fA-F]{1,4}:){1,4}:((25[0-5]|(2[0-4]|1{0,1}[\d]){0,1}[\d])\.){3,3}(25[0-5]|(2[0-4]|1{0,1}[\d]){0,1}[\d]))\]?))(?::(?:6[0-5][\d]{3}|[1-5][\d]{4}|[1-9][\d]{,3})))$)'  # noqa: E501
->>>>>>> 90cf3b88
 cveRegex = r'(?i)^cve-\d{4}-([1-9]\d{4,}|\d{4})$'
 domainRegex = r'(?i)(?P<scheme>(?:http|hxxp|s?ftp)s?(?::|%3A)(?:%2F%2F|//))?(?P<fqdn>(?:(?P<domain>(?:[^\W_]|-)+)\[?\.\]?)+(?P<tld>[^\W\d_-]{2,}))'
 hashRegex = r'\b[0-9a-fA-F]+\b'
@@ -8946,12 +8895,8 @@
                 been exhausted.
             """
             try:
-<<<<<<< HEAD
-                method_whitelist = "allowed_methods" if hasattr(Retry.DEFAULT, "allowed_methods") else "method_whitelist"  # type: ignore[attr-defined]
-=======
                 method_whitelist = "allowed_methods" if hasattr(
                     Retry.DEFAULT, "allowed_methods") else "method_whitelist"  # type: ignore[attr-defined]
->>>>>>> 90cf3b88
                 whitelist_kawargs = {
                     method_whitelist: frozenset(['GET', 'POST', 'PUT'])
                 }
@@ -8988,11 +8933,7 @@
                           params=None, data=None, files=None, timeout=None, resp_type='json', ok_codes=None,
                           return_empty_response=False, retries=0, status_list_to_retry=None,
                           backoff_factor=5, raise_on_redirect=False, raise_on_status=False,
-<<<<<<< HEAD
-                          error_handler=None, empty_valid_codes=None, params_parser=None, **kwargs):
-=======
                           error_handler=None, empty_valid_codes=None, params_parser=None, with_metrics=False, **kwargs):
->>>>>>> 90cf3b88
             """A wrapper for requests lib to send our requests and handle requests and responses better.
 
             :type method: ``str``
@@ -9090,12 +9031,9 @@
             see here for more info: https://docs.python.org/3/library/urllib.parse.html#urllib.parse.urlencode
             Note! supported only in python3.
 
-<<<<<<< HEAD
-=======
             :type with_metrics ``bool``
             :param with_metrics: Whether or not to calculate execution metrics from the response
 
->>>>>>> 90cf3b88
             :return: Depends on the resp_type parameter
             :rtype: ``dict`` or ``str`` or ``bytes`` or ``xml.etree.ElementTree.Element`` or ``requests.Response``
             """
@@ -9130,25 +9068,6 @@
 
                 return self._handle_success(res, resp_type, empty_valid_codes, return_empty_response, with_metrics)
 
-<<<<<<< HEAD
-                resp_type = resp_type.lower()
-                try:
-                    if resp_type == 'json':
-                        return res.json()
-                    if resp_type == 'text':
-                        return res.text
-                    if resp_type == 'content':
-                        return res.content
-                    if resp_type == 'xml':
-                        ET.fromstring(res.text)
-                    if resp_type == 'response':
-                        return res
-                    return res
-                except ValueError as exception:
-                    raise DemistoException('Failed to parse {} object from response: {}'  # type: ignore[str-bytes-safe]
-                                           .format(resp_type, res.content), exception, res)
-=======
->>>>>>> 90cf3b88
             except requests.exceptions.ConnectTimeout as exception:
                 if with_metrics:
                     self.execution_metrics.timeout_error += 1
@@ -10318,14 +10237,6 @@
             searchAfter=self._search_after_param,
             populateFields=self._filter_fields,
         )
-<<<<<<< HEAD
-        demisto.debug('IndicatorsSearcher: page {}, search_args: {}'.format(self._page, search_args))
-        if is_demisto_version_ge('6.6.0'):
-            search_args['sort'] = self._sort
-        res = demisto.searchIndicators(**search_args)
-        self._total = res.get('total')
-        demisto.debug('IndicatorsSearcher: page {}, result size: {}'.format(self._page, self._total))
-=======
         if is_demisto_version_ge('6.6.0'):
             search_args['sort'] = self._sort
         demisto.debug('IndicatorsSearcher: page {}, search_args: {}'.format(self._page, search_args))
@@ -10339,7 +10250,6 @@
                 "Encountered issue when trying to fetch indicators for integration in instance {integration}. "
                 "Restarting container and trying again.".format(integration=get_integration_instance_name())
             )
->>>>>>> 90cf3b88
         if isinstance(self._page, int):
             self._page += 1  # advance pages
         self._search_after_param = res.get(self.SEARCH_AFTER_TITLE)
@@ -10410,12 +10320,8 @@
             # see XSUP-24343
             if not isinstance(last_mirror_run, dict):
                 raise TypeError("non-dictionary passed to set_last_mirror_run")
-<<<<<<< HEAD
-            demisto.debug("encountered JSONDecodeError from server during setLastMirrorRun. As long as the value passed can be converted to json, this error can be ignored.")
-=======
             demisto.debug(
                 "encountered JSONDecodeError from server during setLastMirrorRun. As long as the value passed can be converted to json, this error can be ignored.")
->>>>>>> 90cf3b88
             demisto.debug(e)
     else:
         raise DemistoException("You cannot use setLastMirrorRun as your version is below 6.6.0")
@@ -11172,12 +11078,8 @@
         if now - last_run_time < timedelta(minutes=look_back):
             last_run_time = now - timedelta(minutes=look_back)
 
-<<<<<<< HEAD
-    demisto.debug("lb: fetch start time: {}, fetch end time: {}".format(last_run_time.strftime(date_format), now.strftime(date_format)))
-=======
     demisto.debug("lb: fetch start time: {}, fetch end time: {}".format(
         last_run_time.strftime(date_format), now.strftime(date_format)))
->>>>>>> 90cf3b88
     return last_run_time.strftime(date_format), now.strftime(date_format)
 
 
@@ -11340,12 +11242,6 @@
 
         if current_time - addition_time <= deletion_threshold_in_seconds:
             new_found_incidents_ids[inc_id] = addition_time
-<<<<<<< HEAD
-            demisto.debug('lb: Adding incident id: {}, its addition time: {}, deletion_threshold_in_seconds: {}'.format(inc_id, addition_time, deletion_threshold_in_seconds))
-        else:
-            demisto.debug('lb: Removing incident id: {}, its addition time: {}, deletion_threshold_in_seconds: {}'.format(inc_id, addition_time, deletion_threshold_in_seconds))
-    demisto.debug('lb: Number of new found ids: {}, their ids: {}'.format(len(new_found_incidents_ids), new_found_incidents_ids.keys()))
-=======
             demisto.debug('lb: Adding incident id: {}, its addition time: {}, deletion_threshold_in_seconds: {}'.format(
                 inc_id, addition_time, deletion_threshold_in_seconds))
         else:
@@ -11353,7 +11249,6 @@
                 inc_id, addition_time, deletion_threshold_in_seconds))
     demisto.debug('lb: Number of new found ids: {}, their ids: {}'.format(
         len(new_found_incidents_ids), new_found_incidents_ids.keys()))
->>>>>>> 90cf3b88
     return new_found_incidents_ids
 
 
@@ -11431,11 +11326,7 @@
     :return: The new LastRun object
     :rtype: ``Dict``
     """
-<<<<<<< HEAD
-    demisto.debug("lb: Create updated last run object, len(incidents) is {}," \
-=======
     demisto.debug("lb: Create updated last run object, len(incidents) is {},"
->>>>>>> 90cf3b88
                   "look_back is {}, fetch_limit is {}, new_offset is {}".format(len(incidents), look_back, fetch_limit, new_offset))
     remove_incident_ids = True
     new_limit = len(last_run.get('found_incident_ids', [])) + len(incidents) + fetch_limit
@@ -11443,21 +11334,13 @@
         # if we need to update the offset, we need to keep the old time and just update the offset
         new_last_run = {
             'time': last_run.get("time"),
-<<<<<<< HEAD
-        } 
-=======
         }
->>>>>>> 90cf3b88
     elif len(incidents) == 0:
         new_last_run = {
             'time': end_fetch_time,
             'limit': fetch_limit,
         }
-<<<<<<< HEAD
-    else:        
-=======
     else:
->>>>>>> 90cf3b88
         latest_incident_fetched_time = get_latest_incident_created_time(incidents, created_time_field, date_format,
                                                                         increase_last_run_time)
         new_last_run = {
@@ -11467,23 +11350,13 @@
         if latest_incident_fetched_time == start_fetch_time:
             # we are still on the same time, no need to remove old incident ids
             remove_incident_ids = False
-<<<<<<< HEAD
-    
+
     if new_offset is not None:
         new_last_run['offset'] = new_offset
         new_last_run['limit'] = fetch_limit
     demisto.debug("lb: The new_last_run is: {}, the remove_incident_ids is: {}".format(new_last_run,
                                                                                        remove_incident_ids))
 
-=======
-
-    if new_offset is not None:
-        new_last_run['offset'] = new_offset
-        new_last_run['limit'] = fetch_limit
-    demisto.debug("lb: The new_last_run is: {}, the remove_incident_ids is: {}".format(new_last_run,
-                                                                                       remove_incident_ids))
-
->>>>>>> 90cf3b88
     return new_last_run, remove_incident_ids
 
 
@@ -11696,18 +11569,11 @@
     num_of_attempts,
     events_error_handler=None,
     error_msg='',
-<<<<<<< HEAD
-    is_json_response=False
-):
-    """
-    Send the fetched events into the XDR data-collector private api.
-=======
     is_json_response=False,
     data_type=EVENTS
 ):    # pragma: no cover
     """
     Send the fetched events or assests into the XDR data-collector private api.
->>>>>>> 90cf3b88
 
     :type client: ``BaseClient``
     :param client: base client containing the XSIAM url.
@@ -11730,12 +11596,9 @@
     :type events_error_handler: ``callable``
     :param events_error_handler: error handler function
 
-<<<<<<< HEAD
-=======
     :type data_type: ``str``
     :param data_type: events or assets
 
->>>>>>> 90cf3b88
     :return: Response object or DemistoException
     :rtype: ``requests.Response`` or ``DemistoException``
     """
@@ -11745,12 +11608,8 @@
     response = None
 
     while status_code != 200 and attempt_num < num_of_attempts + 1:
-<<<<<<< HEAD
-        demisto.debug('Sending events into xsiam, attempt number {attempt_num}'.format(attempt_num=attempt_num))
-=======
         demisto.debug('Sending {data_type} into xsiam, attempt number {attempt_num}'.format(
             data_type=data_type, attempt_num=attempt_num))
->>>>>>> 90cf3b88
         # in the last try we should raise an exception if any error occurred, including 429
         ok_codes = (200, 429) if attempt_num < num_of_attempts else None
         response = client._http_request(
@@ -11787,11 +11646,7 @@
     :return: An iterable of lists where each list contains events with approx size of chunk size.
     :rtype: ``collections.Iterable[list]``
     """
-<<<<<<< HEAD
-    target_chunk_size = min(target_chunk_size,  XSIAM_EVENT_CHUNK_SIZE_LIMIT)
-=======
     target_chunk_size = min(target_chunk_size, XSIAM_EVENT_CHUNK_SIZE_LIMIT)
->>>>>>> 90cf3b88
     chunk = []  # type: ignore[var-annotated]
     chunk_size = 0
     if isinstance(data, str):
@@ -11808,12 +11663,8 @@
 
 
 def send_events_to_xsiam(events, vendor, product, data_format=None, url_key='url', num_of_attempts=3,
-<<<<<<< HEAD
-                         chunk_size=XSIAM_EVENT_CHUNK_SIZE):
-=======
                          chunk_size=XSIAM_EVENT_CHUNK_SIZE, should_update_health_module=True,
                          add_proxy_to_request=False):
->>>>>>> 90cf3b88
     """
     Send the fetched events into the XDR data-collector private api.
 
@@ -11841,15 +11692,12 @@
     :type chunk_size: ``int``
     :param chunk_size: Advanced - The maximal size of each chunk size we send to API. Limit of 9 MB will be inforced.
 
-<<<<<<< HEAD
-=======
     :type should_update_health_module: ``bool``
     :param should_update_health_module: whether to trigger the health module showing how many events were sent to xsiam
 
     :type add_proxy_to_request :``bool``
     :param add_proxy_to_request: whether to add proxy to the send evnets request.
 
->>>>>>> 90cf3b88
     :return: None
     :rtype: ``None``
     """
@@ -12033,31 +11881,18 @@
         demisto.updateModuleHealth({'{data_type}Pulled'.format(data_type=data_type): data_size})
         return
 
-<<<<<<< HEAD
-    # only in case we have events data to send to XSIAM we continue with this flow.
-    # Correspond to case 1: List of strings or dicts where each string or dict represents an event.
-    if isinstance(events, list):
-=======
     # only in case we have data to send to XSIAM we continue with this flow.
     # Correspond to case 1: List of strings or dicts where each string or dict represents an one event or asset or snapshot.
     if isinstance(data, list):
->>>>>>> 90cf3b88
         # In case we have list of dicts we set the data_format to json and parse each dict to a stringify each dict.
         if isinstance(data[0], dict):
             data = [json.dumps(item) for item in data]
             data_format = 'json'
         # Separating each event with a new line
-<<<<<<< HEAD
-        data = '\n'.join(events)
-    elif not isinstance(events, str):
-        raise DemistoException(('Unsupported type: {type_events} for the "events" parameter. Should be a string or '
-                                'list.').format(type_events=type(events)))
-=======
         data = '\n'.join(data)
     elif not isinstance(data, str):
         raise DemistoException('Unsupported type: {data} for the {data_type} parameter.'
                                ' Should be a string or list.'.format(data=type(data), data_type=data_type))
->>>>>>> 90cf3b88
     if not data_format:
         data_format = 'text'
 
@@ -12109,19 +11944,6 @@
         demisto.error(header_msg + api_call_info)
         raise DemistoException(header_msg + error, DemistoException)
 
-<<<<<<< HEAD
-    client = BaseClient(base_url=xsiam_url)
-    data_chunks = split_data_to_chunks(data, chunk_size)
-    for data_chunk in data_chunks:
-        amount_of_events += len(data_chunk)
-        data_chunk = '\n'.join(data_chunk)
-        zipped_data = gzip.compress(data_chunk.encode('utf-8'))  # type: ignore[AttributeError,attr-defined]
-        xsiam_api_call_with_retries(client=client, events_error_handler=events_error_handler,
-                                    error_msg=header_msg, headers=headers,
-                                    num_of_attempts=num_of_attempts, xsiam_url=xsiam_url,
-                                    zipped_data=zipped_data, is_json_response=True)
-    demisto.updateModuleHealth({'eventsPulled': amount_of_events})
-=======
     client = BaseClient(base_url=xsiam_url, proxy=add_proxy_to_request)
     data_chunks = split_data_to_chunks(data, chunk_size)
     for data_chunk in data_chunks:
@@ -12135,7 +11957,6 @@
 
     if should_update_health_module:
         demisto.updateModuleHealth({'{data_type}Pulled'.format(data_type=data_type): data_size})
->>>>>>> 90cf3b88
 
 
 def comma_separated_mapping_to_dict(raw_text):
