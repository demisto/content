--- conflicted
+++ resolved
@@ -11973,9 +11973,6 @@
     return mapping_dict
 
 
-<<<<<<< HEAD
-from DemistoClassApiModule import *     # type:ignore [no-redef]  # noqa:E402
-=======
 def safe_sleep(duration_seconds):
     """
     Sleeps for the given duration, but raises an error if it would exceed the TTL.
@@ -12007,7 +12004,9 @@
         :rtype: ``bool``
     """
     return hasattr(demisto, 'isTimeSensitive') and demisto.isTimeSensitive()
->>>>>>> 5f311f0f
+
+  
+from DemistoClassApiModule import *     # type:ignore [no-redef]  # noqa:E402
 
 
 ###########################################
