--- conflicted
+++ resolved
@@ -1705,12 +1705,8 @@
 
     :type timeline: ``dict`` | ``list``
     :param timeline: expects a list, if a dict is passed it will be put into a list. used by server to populate an
-<<<<<<< HEAD
         indicator's timeline. if the 'Category' field is not present in the timeline dict(s), it will automatically
         be be added to the dict(s) with its value set to 'Integration Update'.
-=======
-    indicator's timeline
->>>>>>> 4ca99294
 
     :return: None
     :rtype: ``None``
