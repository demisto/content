"""Common functions script
This script will be appended to each server script before being executed.
Please notice that to add custom common code, add it to the CommonServerUserPython script.
Note that adding code to CommonServerUserPython can override functions in CommonServerPython
"""
from __future__ import print_function

import base64
import json
import logging
import os
import re
import socket
import sys
import time
import traceback
from random import randint
import xml.etree.cElementTree as ET
from collections import OrderedDict
from datetime import datetime, timedelta
from abc import abstractmethod
<<<<<<< HEAD
from threading import Lock
=======
from distutils.version import LooseVersion
>>>>>>> e7e57ef6

import demistomock as demisto
import warnings


class WarningsHandler(object):
    #    Wrapper to handle warnings. We use a class to cleanup after execution

    @staticmethod
    def handle_warning(message, category, filename, lineno, file=None, line=None):
        try:
            msg = warnings.formatwarning(message, category, filename, lineno, line)
            demisto.info("python warning: " + msg)
        except Exception:
            # ignore the warning if it can't be handled for some reason
            pass

    def __init__(self):
        self.org_handler = warnings.showwarning
        warnings.showwarning = WarningsHandler.handle_warning

    def __del__(self):
        warnings.showwarning = self.org_handler


_warnings_handler = WarningsHandler()
# ignore warnings from logging as a result of not being setup
logging.raiseExceptions = False

# imports something that can be missed from docker image
try:
    import requests
    from requests.adapters import HTTPAdapter
    from urllib3.util import Retry
    from typing import Optional, Dict, List, Any, Union, Set

    import dateparser
    from datetime import timezone  # type: ignore
except Exception:
    if sys.version_info[0] < 3:
        # in python 2 an exception in the imports might still be raised even though it is caught.
        # for more info see https://cosmicpercolator.com/2016/01/13/exception-leaks-in-python-2-and-3/
        sys.exc_clear()

CONTENT_RELEASE_VERSION = '0.0.0'
CONTENT_BRANCH_NAME = 'master'
IS_PY3 = sys.version_info[0] == 3
STIX_PREFIX = "STIX "
# pylint: disable=undefined-variable

ZERO = timedelta(0)
HOUR = timedelta(hours=1)


if IS_PY3:
    STRING_TYPES = (str, bytes)  # type: ignore
    STRING_OBJ_TYPES = (str,)

else:
    STRING_TYPES = (str, unicode)  # type: ignore # noqa: F821
    STRING_OBJ_TYPES = STRING_TYPES  # type: ignore
# pylint: enable=undefined-variable

# DEPRECATED - use EntryType enum instead
entryTypes = {
    'note': 1,
    'downloadAgent': 2,
    'file': 3,
    'error': 4,
    'pinned': 5,
    'userManagement': 6,
    'image': 7,
    'playgroundError': 8,
    'entryInfoFile': 9,
    'warning': 11,
    'map': 15,
    'widget': 17
}

ENDPOINT_STATUS_OPTIONS = [
    'Online',
    'Offline'
]

ENDPOINT_ISISOLATED_OPTIONS = [
    'Yes',
    'No',
    'Pending isolation',
    'Pending unisolation'
]


class EntryType(object):
    """
    Enum: contains all the entry types (e.g. NOTE, ERROR, WARNING, FILE, etc.)
    :return: None
    :rtype: ``None``
    """
    NOTE = 1
    DOWNLOAD_AGENT = 2
    FILE = 3
    ERROR = 4
    PINNED = 5
    USER_MANAGEMENT = 6
    IMAGE = 7
    PLAYGROUND_ERROR = 8
    ENTRY_INFO_FILE = 9
    WARNING = 11
    MAP_ENTRY_TYPE = 15
    WIDGET = 17


class IncidentStatus(object):
    """
    Enum: contains all the incidents status types (e.g. pending, active, done, archive)
    :return: None
    :rtype: ``None``
    """
    PENDING = 0
    ACTIVE = 1
    DONE = 2
    ARCHIVE = 3


class IncidentSeverity(object):
    """
    Enum: contains all the incident severity types
    :return: None
    :rtype: ``None``
    """
    UNKNOWN = 0
    INFO = 0.5
    LOW = 1
    MEDIUM = 2
    HIGH = 3
    CRITICAL = 4


# DEPRECATED - use EntryFormat enum instead
formats = {
    'html': 'html',
    'table': 'table',
    'json': 'json',
    'text': 'text',
    'dbotResponse': 'dbotCommandResponse',
    'markdown': 'markdown'
}


class EntryFormat(object):
    """
    Enum: contains all the entry formats (e.g. HTML, TABLE, JSON, etc.)
    """
    HTML = 'html'
    TABLE = 'table'
    JSON = 'json'
    TEXT = 'text'
    DBOT_RESPONSE = 'dbotCommandResponse'
    MARKDOWN = 'markdown'

    @classmethod
    def is_valid_type(cls, _type):
        # type: (str) -> bool
        return _type in (
            EntryFormat.HTML,
            EntryFormat.TABLE,
            EntryFormat.JSON,
            EntryFormat.TEXT,
            EntryFormat.MARKDOWN,
            EntryFormat.DBOT_RESPONSE
        )


brands = {
    'xfe': 'xfe',
    'vt': 'virustotal',
    'wf': 'WildFire',
    'cy': 'cylance',
    'cs': 'crowdstrike-intel'
}
providers = {
    'xfe': 'IBM X-Force Exchange',
    'vt': 'VirusTotal',
    'wf': 'WildFire',
    'cy': 'Cylance',
    'cs': 'CrowdStrike'
}
thresholds = {
    'xfeScore': 4,
    'vtPositives': 10,
    'vtPositiveUrlsForIP': 30
}


class DBotScoreType(object):
    """
    Enum: contains all the indicator types
    DBotScoreType.IP
    DBotScoreType.FILE
    DBotScoreType.DOMAIN
    DBotScoreType.URL
    DBotScoreType.CVE
    DBotScoreType.ACCOUNT
    DBotScoreType.CRYPTOCURRENCY
    DBotScoreType.EMAIL
    :return: None
    :rtype: ``None``
    """
    IP = 'ip'
    FILE = 'file'
    DOMAIN = 'domain'
    URL = 'url'
    CVE = 'cve'
    ACCOUNT = 'account'
    CIDR = 'cidr',
    DOMAINGLOB = 'domainglob'
    CERTIFICATE = 'certificate'
    CRYPTOCURRENCY = 'cryptocurrency'
    EMAIL = 'email'

    def __init__(self):
        # required to create __init__ for create_server_docs.py purpose
        pass

    @classmethod
    def is_valid_type(cls, _type):
        # type: (str) -> bool

        return _type in (
            DBotScoreType.IP,
            DBotScoreType.FILE,
            DBotScoreType.DOMAIN,
            DBotScoreType.URL,
            DBotScoreType.CVE,
            DBotScoreType.ACCOUNT,
            DBotScoreType.CIDR,
            DBotScoreType.DOMAINGLOB,
            DBotScoreType.CERTIFICATE,
            DBotScoreType.CRYPTOCURRENCY,
            DBotScoreType.EMAIL,
        )


class DBotScoreReliability(object):
    """
    Enum: Source reliability levels
    Values are case sensitive

    :return: None
    :rtype: ``None``
    """

    A_PLUS = 'A+ - 3rd party enrichment'
    A = 'A - Completely reliable'
    B = 'B - Usually reliable'
    C = 'C - Fairly reliable'
    D = 'D - Not usually reliable'
    E = 'E - Unreliable'
    F = 'F - Reliability cannot be judged'

    def __init__(self):
        # required to create __init__ for create_server_docs.py purpose
        pass

    @staticmethod
    def is_valid_type(_type):
        # type: (str) -> bool

        return _type in (
            DBotScoreReliability.A_PLUS,
            DBotScoreReliability.A,
            DBotScoreReliability.B,
            DBotScoreReliability.C,
            DBotScoreReliability.D,
            DBotScoreReliability.E,
            DBotScoreReliability.F,
        )

    @staticmethod
    def get_dbot_score_reliability_from_str(reliability_str):
        if reliability_str == DBotScoreReliability.A_PLUS:
            return DBotScoreReliability.A_PLUS
        elif reliability_str == DBotScoreReliability.A:
            return DBotScoreReliability.A
        elif reliability_str == DBotScoreReliability.B:
            return DBotScoreReliability.B
        elif reliability_str == DBotScoreReliability.C:
            return DBotScoreReliability.C
        elif reliability_str == DBotScoreReliability.D:
            return DBotScoreReliability.D
        elif reliability_str == DBotScoreReliability.E:
            return DBotScoreReliability.E
        elif reliability_str == DBotScoreReliability.F:
            return DBotScoreReliability.F
        raise Exception("Please use supported reliability only.")


INDICATOR_TYPE_TO_CONTEXT_KEY = {
    'ip': 'Address',
    'email': 'Address',
    'url': 'Data',
    'domain': 'Name',
    'cve': 'ID',
    'md5': 'file',
    'sha1': 'file',
    'sha256': 'file',
    'crc32': 'file',
    'sha512': 'file',
    'ctph': 'file',
    'ssdeep': 'file'
}


class FeedIndicatorType(object):
    """Type of Indicator (Reputations), used in TIP integrations"""
    Account = "Account"
    CVE = "CVE"
    Domain = "Domain"
    DomainGlob = "DomainGlob"
    Email = "Email"
    File = "File"
    FQDN = "Domain"
    Host = "Host"
    IP = "IP"
    CIDR = "CIDR"
    IPv6 = "IPv6"
    IPv6CIDR = "IPv6CIDR"
    Registry = "Registry Key"
    SSDeep = "ssdeep"
    URL = "URL"

    @staticmethod
    def is_valid_type(_type):
        return _type in (
            FeedIndicatorType.Account,
            FeedIndicatorType.CVE,
            FeedIndicatorType.Domain,
            FeedIndicatorType.DomainGlob,
            FeedIndicatorType.Email,
            FeedIndicatorType.File,
            FeedIndicatorType.Host,
            FeedIndicatorType.IP,
            FeedIndicatorType.CIDR,
            FeedIndicatorType.IPv6,
            FeedIndicatorType.IPv6CIDR,
            FeedIndicatorType.Registry,
            FeedIndicatorType.SSDeep,
            FeedIndicatorType.URL
        )

    @staticmethod
    def list_all_supported_indicators():
        indicator_types = []
        for key, val in vars(FeedIndicatorType).items():
            if not key.startswith('__') and type(val) == str:
                indicator_types.append(val)
        return indicator_types

    @staticmethod
    def ip_to_indicator_type(ip):
        """Returns the indicator type of the input IP.

        :type ip: ``str``
        :param ip: IP address to get it's indicator type.

        :rtype: ``str``
        :return:: Indicator type from FeedIndicatorType, or None if invalid IP address.
        """
        if re.match(ipv4cidrRegex, ip):
            return FeedIndicatorType.CIDR

        elif re.match(ipv4Regex, ip):
            return FeedIndicatorType.IP

        elif re.match(ipv6cidrRegex, ip):
            return FeedIndicatorType.IPv6CIDR

        elif re.match(ipv6Regex, ip):
            return FeedIndicatorType.IPv6

        else:
            return None

    @staticmethod
    def indicator_type_by_server_version(indicator_type):
        """Returns the indicator type of the input by the server version.
        If the server version is 6.2 and greater, remove the STIX prefix of the type

        :type indicator_type: ``str``
        :param indicator_type: Type of an indicator.

        :rtype: ``str``
        :return:: Indicator type .
        """
        if is_demisto_version_ge("6.2.0") and indicator_type.startswith(STIX_PREFIX):
            return indicator_type[len(STIX_PREFIX):]
        return indicator_type


# -------------------------------- Threat Intel Objects ----------------------------------- #

class ThreatIntel:
    """
    XSOAR Threat Intel Objects
    :return: None
    :rtype: ``None``
    """

    class ObjectsNames(object):
        """
        Enum: Threat Intel Objects names.
        :return: None
        :rtype: ``None``
        """
        CAMPAIGN = 'Campaign'
        ATTACK_PATTERN = 'Attack Pattern'
        REPORT = 'Report'
        MALWARE = 'Malware'
        COURSE_OF_ACTION = 'Course of Action'
        INTRUSION_SET = 'Intrusion Set'
        TOOL = 'Tool'

    class ObjectsScore(object):
        """
        Enum: Threat Intel Objects Score.
        :return: None
        :rtype: ``None``
        """
        CAMPAIGN = 3
        ATTACK_PATTERN = 2
        REPORT = 3
        MALWARE = 3
        COURSE_OF_ACTION = 0
        INTRUSION_SET = 3
        TOOL = 2

    class KillChainPhases(object):
        """
        Enum: Kill Chain Phases names.
        :return: None
        :rtype: ``None``
        """
        BUILD_CAPABILITIES = "Build Capabilities"
        PRIVILEGE_ESCALATION = "Privilege Escalation"
        ADVERSARY_OPSEC = "Adversary Opsec"
        CREDENTIAL_ACCESS = "Credential Access"
        EXFILTRATION = "Exfiltration"
        LATERAL_MOVEMENT = "Lateral Movement"
        DEFENSE_EVASION = "Defense Evasion"
        PERSISTENCE = "Persistence"
        COLLECTION = "Collection"
        IMPACT = "Impact"
        INITIAL_ACCESS = "Initial Access"
        DISCOVERY = "Discovery"
        EXECUTION = "Execution"
        INSTALLATION = "Installation"
        DELIVERY = "Delivery"
        WEAPONIZATION = "Weaponization"
        ACT_ON_OBJECTIVES = "Actions on Objectives"
        COMMAND_AND_CONTROL = "Command \u0026 Control"


def is_debug_mode():
    """Return if this script/command was passed debug-mode=true option

    :return: true if debug-mode is enabled
    :rtype: ``bool``
    """
    # use `hasattr(demisto, 'is_debug')` to ensure compatibility with server version <= 4.5
    return hasattr(demisto, 'is_debug') and demisto.is_debug


def get_schedule_metadata(context):
    """
        Get the entry schedule metadata if available

        :type context: ``dict``
        :param context: Context in which the command was executed.

        :return: Dict with metadata of scheduled entry
        :rtype: ``dict``
    """
    schedule_metadata = {}
    parent_entry = context.get('ParentEntry', {})
    if parent_entry:
        schedule_metadata = assign_params(
            is_polling=True if parent_entry.get('polling') else False,
            polling_command=parent_entry.get('pollingCommand'),
            polling_args=parent_entry.get('pollingArgs'),
            times_ran=int(parent_entry.get('timesRan', 0)) + 1,
            start_date=parent_entry.get('startDate'),
            end_date=parent_entry.get('endingDate')
        )
    return schedule_metadata


def auto_detect_indicator_type(indicator_value):
    """
      Infer the type of the indicator.

      :type indicator_value: ``str``
      :param indicator_value: The indicator whose type we want to check. (required)

      :return: The type of the indicator.
      :rtype: ``str``
    """
    try:
        import tldextract
    except Exception:
        raise Exception("Missing tldextract module, In order to use the auto detect function please use a docker"
                        " image with it installed such as: demisto/jmespath")

    if re.match(ipv4cidrRegex, indicator_value):
        return FeedIndicatorType.CIDR

    if re.match(ipv6cidrRegex, indicator_value):
        return FeedIndicatorType.IPv6CIDR

    if re.match(ipv4Regex, indicator_value):
        return FeedIndicatorType.IP

    if re.match(ipv6Regex, indicator_value):
        return FeedIndicatorType.IPv6

    if re.match(sha256Regex, indicator_value):
        return FeedIndicatorType.File

    if re.match(urlRegex, indicator_value):
        return FeedIndicatorType.URL

    if re.match(md5Regex, indicator_value):
        return FeedIndicatorType.File

    if re.match(sha1Regex, indicator_value):
        return FeedIndicatorType.File

    if re.match(emailRegex, indicator_value):
        return FeedIndicatorType.Email

    if re.match(cveRegex, indicator_value):
        return FeedIndicatorType.CVE

    if re.match(sha512Regex, indicator_value):
        return FeedIndicatorType.File

    try:
        tldextract_version = tldextract.__version__
        if LooseVersion(tldextract_version) < '3.0.0':
            no_cache_extract = tldextract.TLDExtract(cache_file=False, suffix_list_urls=None)
        else:
            no_cache_extract = tldextract.TLDExtract(cache_dir=False, suffix_list_urls=None)

        if no_cache_extract(indicator_value).suffix:
            if '*' in indicator_value:
                return FeedIndicatorType.DomainGlob
            return FeedIndicatorType.Domain

    except Exception:
        demisto.debug('tldextract failed to detect indicator type. indicator value: {}'.format(indicator_value))

    demisto.debug('Failed to detect indicator type. Indicator value: {}'.format(indicator_value))
    return None


def handle_proxy(proxy_param_name='proxy', checkbox_default_value=False, handle_insecure=True,
                 insecure_param_name=None):
    """
        Handle logic for routing traffic through the system proxy.
        Should usually be called at the beginning of the integration, depending on proxy checkbox state.

        Additionally will unset env variables REQUESTS_CA_BUNDLE and CURL_CA_BUNDLE if handle_insecure is speficied (default).
        This is needed as when these variables are set and a requests.Session object is used, requests will ignore the
        Sesssion.verify setting. See: https://github.com/psf/requests/blob/master/requests/sessions.py#L703

        :type proxy_param_name: ``string``
        :param proxy_param_name: name of the "use system proxy" integration parameter

        :type checkbox_default_value: ``bool``
        :param checkbox_default_value: Default value of the proxy param checkbox

        :type handle_insecure: ``bool``
        :param handle_insecure: Whether to check the insecure param and unset env variables

        :type insecure_param_name: ``string``
        :param insecure_param_name: Name of insecure param. If None will search insecure and unsecure

        :rtype: ``dict``
        :return: proxies dict for the 'proxies' parameter of 'requests' functions
    """
    proxies = {}  # type: dict
    if demisto.params().get(proxy_param_name, checkbox_default_value):
        proxies = {
            'http': os.environ.get('HTTP_PROXY') or os.environ.get('http_proxy', ''),
            'https': os.environ.get('HTTPS_PROXY') or os.environ.get('https_proxy', '')
        }
    else:
        skip_proxy()

    if handle_insecure:
        if insecure_param_name is None:
            param_names = ('insecure', 'unsecure')
        else:
            param_names = (insecure_param_name,)  # type: ignore[assignment]
        for p in param_names:
            if demisto.params().get(p, False):
                skip_cert_verification()

    return proxies


def skip_proxy():
    """
    The function deletes the proxy environment vars in order to http requests to skip routing through proxy

    :return: None
    :rtype: ``None``
    """
    for k in ('HTTP_PROXY', 'HTTPS_PROXY', 'http_proxy', 'https_proxy'):
        if k in os.environ:
            del os.environ[k]


def skip_cert_verification():
    """
    The function deletes the self signed certificate env vars in order to http requests to skip certificate validation.

    :return: None
    :rtype: ``None``
    """
    for k in ('REQUESTS_CA_BUNDLE', 'CURL_CA_BUNDLE'):
        if k in os.environ:
            del os.environ[k]


def urljoin(url, suffix=""):
    """
        Will join url and its suffix

        Example:
        "https://google.com/", "/"   => "https://google.com/"
        "https://google.com", "/"   => "https://google.com/"
        "https://google.com", "api"   => "https://google.com/api"
        "https://google.com", "/api"  => "https://google.com/api"
        "https://google.com/", "api"  => "https://google.com/api"
        "https://google.com/", "/api" => "https://google.com/api"

        :type url: ``string``
        :param url: URL string (required)

        :type suffix: ``string``
        :param suffix: the second part of the url

        :rtype: ``string``
        :return: Full joined url
    """
    if url[-1:] != "/":
        url = url + "/"

    if suffix.startswith("/"):
        suffix = suffix[1:]
        return url + suffix

    return url + suffix


def positiveUrl(entry):
    """
       Checks if the given entry from a URL reputation query is positive (known bad) (deprecated)

       :type entry: ``dict``
       :param entry: URL entry (required)

       :return: True if bad, false otherwise
       :rtype: ``bool``
    """
    if entry['Type'] != entryTypes['error'] and entry['ContentsFormat'] == formats['json']:
        if entry['Brand'] == brands['xfe']:
            return demisto.get(entry, 'Contents.url.result.score') > thresholds['xfeScore']
        if entry['Brand'] == brands['vt']:
            return demisto.get(entry, 'Contents.positives') > thresholds['vtPositives']
        if entry['Brand'] == brands['cs'] and demisto.get(entry, 'Contents'):
            c = demisto.get(entry, 'Contents')[0]
            return demisto.get(c, 'indicator') and demisto.get(c, 'malicious_confidence') in ['high', 'medium']
    return False


def positiveFile(entry):
    """
       Checks if the given entry from a file reputation query is positive (known bad) (deprecated)

       :type entry: ``dict``
       :param entry: File entry (required)

       :return: True if bad, false otherwise
       :rtype: ``bool``
    """
    if entry['Type'] != entryTypes['error'] and entry['ContentsFormat'] == formats['json']:
        if entry['Brand'] == brands['xfe'] and (demisto.get(entry, 'Contents.malware.family')
                                                or demisto.gets(entry, 'Contents.malware.origins.external.family')):
            return True
        if entry['Brand'] == brands['vt']:
            return demisto.get(entry, 'Contents.positives') > thresholds['vtPositives']
        if entry['Brand'] == brands['wf']:
            return demisto.get(entry, 'Contents.wildfire.file_info.malware') == 'yes'
        if entry['Brand'] == brands['cy'] and demisto.get(entry, 'Contents'):
            contents = demisto.get(entry, 'Contents')
            k = contents.keys()
            if k and len(k) > 0:
                v = contents[k[0]]
                if v and demisto.get(v, 'generalscore'):
                    return v['generalscore'] < -0.5
        if entry['Brand'] == brands['cs'] and demisto.get(entry, 'Contents'):
            c = demisto.get(entry, 'Contents')[0]
            return demisto.get(c, 'indicator') and demisto.get(c, 'malicious_confidence') in ['high', 'medium']
    return False


def vtCountPositives(entry):
    """
       Counts the number of detected URLs in the entry

       :type entry: ``dict``
       :param entry: Demisto entry (required)

       :return: The number of detected URLs
       :rtype: ``int``
    """
    positives = 0
    if demisto.get(entry, 'Contents.detected_urls'):
        for detected in demisto.get(entry, 'Contents.detected_urls'):
            if demisto.get(detected, 'positives') > thresholds['vtPositives']:
                positives += 1
    return positives


def positiveIp(entry):
    """
       Checks if the given entry from a file reputation query is positive (known bad) (deprecated)

       :type entry: ``dict``
       :param entry: IP entry (required)

       :return: True if bad, false otherwise
       :rtype: ``bool``
    """
    if entry['Type'] != entryTypes['error'] and entry['ContentsFormat'] == formats['json']:
        if entry['Brand'] == brands['xfe']:
            return demisto.get(entry, 'Contents.reputation.score') > thresholds['xfeScore']
        if entry['Brand'] == brands['vt'] and demisto.get(entry, 'Contents.detected_urls'):
            return vtCountPositives(entry) > thresholds['vtPositiveUrlsForIP']
        if entry['Brand'] == brands['cs'] and demisto.get(entry, 'Contents'):
            c = demisto.get(entry, 'Contents')[0]
            return demisto.get(c, 'indicator') and demisto.get(c, 'malicious_confidence') in ['high', 'medium']
    return False


def formatEpochDate(t):
    """
       Convert a time expressed in seconds since the epoch to a string representing local time

       :type t: ``int``
       :param t: Time represented in seconds (required)

       :return: A string representing local time
       :rtype: ``str``
    """
    if t:
        return time.ctime(t)
    return ''


def shortCrowdStrike(entry):
    """
       Display CrowdStrike Intel results in Markdown (deprecated)

       :type entry: ``dict``
       :param entry: CrowdStrike result entry (required)

       :return: A Demisto entry containing the shortened CrowdStrike info
       :rtype: ``dict``
    """
    if entry['Type'] != entryTypes['error'] and entry['ContentsFormat'] == formats['json']:
        if entry['Brand'] == brands['cs'] and demisto.get(entry, 'Contents'):
            c = demisto.get(entry, 'Contents')[0]
            csRes = '## CrowdStrike Falcon Intelligence'
            csRes += '\n\n### Indicator - ' + demisto.gets(c, 'indicator')
            labels = demisto.get(c, 'labels')
            if labels:
                csRes += '\n### Labels'
                csRes += '\nName|Created|Last Valid'
                csRes += '\n----|-------|----------'
                for label in labels:
                    csRes += '\n' + demisto.gets(label, 'name') + '|' + \
                             formatEpochDate(demisto.get(label, 'created_on')) + '|' + \
                             formatEpochDate(demisto.get(label, 'last_valid_on'))

            relations = demisto.get(c, 'relations')
            if relations:
                csRes += '\n### Relations'
                csRes += '\nIndicator|Type|Created|Last Valid'
                csRes += '\n---------|----|-------|----------'
                for r in relations:
                    csRes += '\n' + demisto.gets(r, 'indicator') + '|' + demisto.gets(r, 'type') + '|' + \
                             formatEpochDate(demisto.get(label, 'created_date')) + '|' + \
                             formatEpochDate(demisto.get(label, 'last_valid_date'))

            return {'ContentsFormat': formats['markdown'], 'Type': entryTypes['note'], 'Contents': csRes}
    return entry


def shortUrl(entry):
    """
       Formats a URL reputation entry into a short table (deprecated)

       :type entry: ``dict``
       :param entry: URL result entry (required)

       :return: A Demisto entry containing the shortened URL info
       :rtype: ``dict``
    """
    if entry['Type'] != entryTypes['error'] and entry['ContentsFormat'] == formats['json']:
        c = entry['Contents']
        if entry['Brand'] == brands['xfe']:
            return {'ContentsFormat': formats['table'], 'Type': entryTypes['note'], 'Contents': {
                'Country': c['country'], 'MalwareCount': demisto.get(c, 'malware.count'),
                'A': demisto.gets(c, 'resolution.A'), 'AAAA': demisto.gets(c, 'resolution.AAAA'),
                'Score': demisto.get(c, 'url.result.score'), 'Categories': demisto.gets(c, 'url.result.cats'),
                'URL': demisto.get(c, 'url.result.url'), 'Provider': providers['xfe'],
                'ProviderLink': 'https://exchange.xforce.ibmcloud.com/url/' + demisto.get(c, 'url.result.url')}}
        if entry['Brand'] == brands['vt']:
            return {'ContentsFormat': formats['table'], 'Type': entryTypes['note'], 'Contents': {
                'ScanDate': c['scan_date'], 'Positives': c['positives'], 'Total': c['total'],
                'URL': c['url'], 'Provider': providers['vt'], 'ProviderLink': c['permalink']}}
        if entry['Brand'] == brands['cs'] and demisto.get(entry, 'Contents'):
            return shortCrowdStrike(entry)
    return {'ContentsFormat': 'text', 'Type': 4, 'Contents': 'Unknown provider for result: ' + entry['Brand']}


def shortFile(entry):
    """
       Formats a file reputation entry into a short table (deprecated)

       :type entry: ``dict``
       :param entry: File result entry (required)

       :return: A Demisto entry containing the shortened file info
       :rtype: ``dict``
    """
    if entry['Type'] != entryTypes['error'] and entry['ContentsFormat'] == formats['json']:
        c = entry['Contents']
        if entry['Brand'] == brands['xfe']:
            cm = c['malware']
            return {'ContentsFormat': formats['table'], 'Type': entryTypes['note'], 'Contents': {
                'Family': cm['family'], 'MIMEType': cm['mimetype'], 'MD5': cm['md5'][2:] if 'md5' in cm else '',
                'CnCServers': demisto.get(cm, 'origins.CncServers.count'),
                'DownloadServers': demisto.get(cm, 'origins.downloadServers.count'),
                'Emails': demisto.get(cm, 'origins.emails.count'),
                'ExternalFamily': demisto.gets(cm, 'origins.external.family'),
                'ExternalCoverage': demisto.get(cm, 'origins.external.detectionCoverage'),
                'Provider': providers['xfe'],
                'ProviderLink': 'https://exchange.xforce.ibmcloud.com/malware/' + cm['md5'].replace('0x', '')}}
        if entry['Brand'] == brands['vt']:
            return {'ContentsFormat': formats['table'], 'Type': entryTypes['note'], 'Contents': {
                'Resource': c['resource'], 'ScanDate': c['scan_date'], 'Positives': c['positives'],
                'Total': c['total'], 'SHA1': c['sha1'], 'SHA256': c['sha256'], 'Provider': providers['vt'],
                'ProviderLink': c['permalink']}}
        if entry['Brand'] == brands['wf']:
            c = demisto.get(entry, 'Contents.wildfire.file_info')
            if c:
                return {'Contents': {'Type': c['filetype'], 'Malware': c['malware'], 'MD5': c['md5'],
                                     'SHA256': c['sha256'], 'Size': c['size'], 'Provider': providers['wf']},
                        'ContentsFormat': formats['table'], 'Type': entryTypes['note']}
        if entry['Brand'] == brands['cy'] and demisto.get(entry, 'Contents'):
            contents = demisto.get(entry, 'Contents')
            k = contents.keys()
            if k and len(k) > 0:
                v = contents[k[0]]
                if v and demisto.get(v, 'generalscore'):
                    return {'Contents': {'Status': v['status'], 'Code': v['statuscode'], 'Score': v['generalscore'],
                                         'Classifiers': str(v['classifiers']), 'ConfirmCode': v['confirmcode'],
                                         'Error': v['error'], 'Provider': providers['cy']},
                            'ContentsFormat': formats['table'], 'Type': entryTypes['note']}
        if entry['Brand'] == brands['cs'] and demisto.get(entry, 'Contents'):
            return shortCrowdStrike(entry)
    return {'ContentsFormat': formats['text'], 'Type': entryTypes['error'],
            'Contents': 'Unknown provider for result: ' + entry['Brand']}


def shortIp(entry):
    """
       Formats an ip reputation entry into a short table (deprecated)

       :type entry: ``dict``
       :param entry: IP result entry (required)

       :return: A Demisto entry containing the shortened IP info
       :rtype: ``dict``
    """
    if entry['Type'] != entryTypes['error'] and entry['ContentsFormat'] == formats['json']:
        c = entry['Contents']
        if entry['Brand'] == brands['xfe']:
            cr = c['reputation']
            return {'ContentsFormat': formats['table'], 'Type': entryTypes['note'], 'Contents': {
                'IP': cr['ip'], 'Score': cr['score'], 'Geo': str(cr['geo']), 'Categories': str(cr['cats']),
                'Provider': providers['xfe']}}
        if entry['Brand'] == brands['vt']:
            return {'ContentsFormat': formats['table'], 'Type': entryTypes['note'],
                    'Contents': {'Positive URLs': vtCountPositives(entry), 'Provider': providers['vt']}}
        if entry['Brand'] == brands['cs'] and demisto.get(entry, 'Contents'):
            return shortCrowdStrike(entry)
    return {'ContentsFormat': formats['text'], 'Type': entryTypes['error'],
            'Contents': 'Unknown provider for result: ' + entry['Brand']}


def shortDomain(entry):
    """
       Formats a domain reputation entry into a short table (deprecated)

       :type entry: ``dict``
       :param entry: Domain result entry (required)

       :return: A Demisto entry containing the shortened domain info
       :rtype: ``dict``
    """
    if entry['Type'] != entryTypes['error'] and entry['ContentsFormat'] == formats['json']:
        if entry['Brand'] == brands['vt']:
            return {'ContentsFormat': formats['table'], 'Type': entryTypes['note'],
                    'Contents': {'Positive URLs': vtCountPositives(entry), 'Provider': providers['vt']}}
    return {'ContentsFormat': formats['text'], 'Type': entryTypes['error'],
            'Contents': 'Unknown provider for result: ' + entry['Brand']}


def get_error(execute_command_result):
    """
        execute_command_result must contain error entry - check the result first with is_error function
        if there is no error entry in the result then it will raise an Exception

        :type execute_command_result: ``dict`` or  ``list``
        :param execute_command_result: result of demisto.executeCommand()

        :return: Error message extracted from the demisto.executeCommand() result
        :rtype: ``string``
    """

    if not is_error(execute_command_result):
        raise ValueError("execute_command_result has no error entry. before using get_error use is_error")

    if isinstance(execute_command_result, dict):
        return execute_command_result['Contents']

    error_messages = []
    for entry in execute_command_result:
        is_error_entry = type(entry) == dict and entry['Type'] == entryTypes['error']
        if is_error_entry:
            error_messages.append(entry['Contents'])

    return '\n'.join(error_messages)


def is_error(execute_command_result):
    """
        Check if the given execute_command_result has an error entry

        :type execute_command_result: ``dict`` or ``list``
        :param execute_command_result: Demisto entry (required) or result of demisto.executeCommand()

        :return: True if the execute_command_result has an error entry, false otherwise
        :rtype: ``bool``
    """
    if execute_command_result is None:
        return False

    if isinstance(execute_command_result, list):
        if len(execute_command_result) > 0:
            for entry in execute_command_result:
                if type(entry) == dict and entry['Type'] == entryTypes['error']:
                    return True

    return type(execute_command_result) == dict and execute_command_result['Type'] == entryTypes['error']


isError = is_error


def FormatADTimestamp(ts):
    """
       Formats an Active Directory timestamp into human readable time representation

       :type ts: ``int``
       :param ts: The timestamp to be formatted (required)

       :return: A string represeting the time
       :rtype: ``str``
    """
    return (datetime(year=1601, month=1, day=1) + timedelta(seconds=int(ts) / 10 ** 7)).ctime()


def PrettifyCompactedTimestamp(x):
    """
       Formats a compacted timestamp string into human readable time representation

       :type x: ``str``
       :param x: The timestamp to be formatted (required)

       :return: A string represeting the time
       :rtype: ``str``
    """
    return '%s-%s-%sT%s:%s:%s' % (x[:4], x[4:6], x[6:8], x[8:10], x[10:12], x[12:])


def NormalizeRegistryPath(strRegistryPath):
    """
       Normalizes a registry path string

       :type strRegistryPath: ``str``
       :param strRegistryPath: The registry path (required)

       :return: The normalized string
       :rtype: ``str``
    """
    dSub = {
        'HKCR': 'HKEY_CLASSES_ROOT',
        'HKCU': 'HKEY_CURRENT_USER',
        'HKLM': 'HKEY_LOCAL_MACHINE',
        'HKU': 'HKEY_USERS',
        'HKCC': 'HKEY_CURRENT_CONFIG',
        'HKPD': 'HKEY_PERFORMANCE_DATA'
    }
    for k in dSub:
        if strRegistryPath[:len(k)] == k:
            return dSub[k] + strRegistryPath[len(k):]

    return strRegistryPath


def scoreToReputation(score):
    """
       Converts score (in number format) to human readable reputation format

       :type score: ``int``
       :param score: The score to be formatted (required)

       :return: The formatted score
       :rtype: ``str``
    """
    to_str = {
        4: 'Critical',
        3: 'Bad',
        2: 'Suspicious',
        1: 'Good',
        0.5: 'Informational',
        0: 'Unknown'
    }
    return to_str.get(score, 'None')


def b64_encode(text):
    """
    Base64 encode a string. Wrapper function around base64.b64encode which will accept a string
    In py3 will encode the string to binary using utf-8 encoding and return a string result decoded using utf-8

    :param text: string to encode
    :type text: str
    :return: encoded string
    :rtype: str
    """
    if not text:
        return ''
    elif isinstance(text, bytes):
        to_encode = text
    else:
        to_encode = text.encode('utf-8', 'ignore')

    res = base64.b64encode(to_encode)
    if IS_PY3:
        res = res.decode('utf-8')  # type: ignore
    return res


def encode_string_results(text):
    """
    Encode string as utf-8, if any unicode character exists.

    :param text: string to encode
    :type text: str
    :return: encoded string
    :rtype: str
    """
    if not isinstance(text, STRING_OBJ_TYPES):
        return text
    try:
        return str(text)
    except UnicodeEncodeError:
        return text.encode("utf8", "replace")


def safe_load_json(json_object):
    """
    Safely loads a JSON object from an argument. Allows the argument to accept either a JSON in string form,
    or an entry ID corresponding to a JSON file.

    :param json_object: Entry ID or JSON string.
    :type json_object: str
    :return: Dictionary object from a parsed JSON file or string.
    :rtype: dict
    """
    safe_json = None
    if isinstance(json_object, dict) or isinstance(json_object, list):
        return json_object
    if (json_object.startswith('{') and json_object.endswith('}')) or (
            json_object.startswith('[') and json_object.endswith(']')):
        try:
            safe_json = json.loads(json_object)
        except ValueError as e:
            return_error(
                'Unable to parse JSON string. Please verify the JSON is valid. - ' + str(e))
    else:
        try:
            path = demisto.getFilePath(json_object)
            with open(path['path'], 'rb') as data:
                try:
                    safe_json = json.load(data)
                except Exception:  # lgtm [py/catch-base-exception]
                    safe_json = json.loads(data.read())
        except Exception as e:
            return_error('Unable to parse JSON file. Please verify the JSON is valid or the Entry'
                         'ID is correct. - ' + str(e))
    return safe_json


def datetime_to_string(datetime_obj):
    """
    Converts a datetime object into a string. When used with `json.dumps()` for the `default` parameter,
    e.g. `json.dumps(response, default=datetime_to_string)` datetime_to_string allows entire JSON objects
    to be safely added to context without causing any datetime marshalling errors.
    :param datetime_obj: Datetime object.
    :type datetime_obj: datetime.datetime
    :return: String representation of a datetime object.
    :rtype: str
    """
    if isinstance(datetime_obj, datetime):  # type: ignore
        return datetime_obj.__str__()


def remove_empty_elements(d):
    """
    Recursively remove empty lists, empty dicts, or None elements from a dictionary.
    :param d: Input dictionary.
    :type d: dict
    :return: Dictionary with all empty lists, and empty dictionaries removed.
    :rtype: dict
    """

    def empty(x):
        return x is None or x == {} or x == []

    if not isinstance(d, (dict, list)):
        return d
    elif isinstance(d, list):
        return [v for v in (remove_empty_elements(v) for v in d) if not empty(v)]
    else:
        return {k: v for k, v in ((k, remove_empty_elements(v)) for k, v in d.items()) if not empty(v)}


def aws_table_to_markdown(response, table_header):
    """
    Converts a raw response from AWS into a markdown formatted table. This function checks to see if
    there is only one nested dict in the top level of the dictionary and will use the nested data.
    :param response: Raw response from AWS
    :type response: dict
    :param table_header: The header string to use for the table.
    :type table_header: str
    :return: Markdown formatted table as a string.
    :rtype: str
    """
    if isinstance(response, dict):
        if len(response) == 1:
            if isinstance(response[list(response.keys())[0]], dict) or isinstance(
                    response[list(response.keys())[0]], list):
                if isinstance(response[list(response.keys())[0]], list):
                    list_response = response[list(response.keys())[0]]
                    if not list_response:
                        human_readable = tableToMarkdown(table_header, list_response)
                    elif isinstance(list_response[0], str):
                        human_readable = tableToMarkdown(
                            table_header, response)
                    else:
                        human_readable = tableToMarkdown(
                            table_header, response[list(response.keys())[0]])
                else:
                    human_readable = tableToMarkdown(
                        table_header, response[list(response.keys())[0]])
            else:
                human_readable = tableToMarkdown(table_header, response)
        else:
            human_readable = tableToMarkdown(table_header, response)
    else:
        human_readable = tableToMarkdown(table_header, response)
    return human_readable


def stringEscape(st):
    """
       Escape newline chars in the given string.

       :type st: ``str``
       :param st: The string to be modified (required).

       :return: A modified string.
       :rtype: ``str``
    """
    return st.replace('\r', '\\r').replace('\n', '\\n').replace('\t', '\\t')


def stringUnEscape(st):
    """
       Unescape newline chars in the given string.

       :type st: ``str``
       :param st: The string to be modified (required).

       :return: A modified string.
       :rtype: ``str``
    """
    return st.replace('\\r', '\r').replace('\\n', '\n').replace('\\t', '\t')


class IntegrationLogger(object):
    """
      a logger for python integrations:
      use LOG(<message>) to add a record to the logger (message can be any object with __str__)
      use LOG.print_log(verbose=True/False) to display all records in War-Room (if verbose) and server log.
      use add_replace_strs to add sensitive strings that should be replaced before going to the log.

      :type message: ``str``
      :param message: The message to be logged

      :return: No data returned
      :rtype: ``None``
    """

    def __init__(self, debug_logging=False):
        self.messages = []  # type: list
        self.write_buf = []  # type: list
        self.replace_strs = []  # type: list
        self.curl = []  # type: list
        self.buffering = True
        self.debug_logging = debug_logging
        # if for some reason you don't want to auto add credentials.password to replace strings
        # set the os env COMMON_SERVER_NO_AUTO_REPLACE_STRS. Either in CommonServerUserPython, or docker env
        if (not os.getenv('COMMON_SERVER_NO_AUTO_REPLACE_STRS') and hasattr(demisto, 'getParam')):
            # add common params
            sensitive_params = ('key', 'private', 'password', 'secret', 'token', 'credentials', 'service_account')
            if demisto.params():
                self._iter_sensistive_dict_obj(demisto.params(), sensitive_params)

    def _iter_sensistive_dict_obj(self, dict_obj, sensitive_params):
        for (k, v) in dict_obj.items():
            if isinstance(v, dict):  # credentials object case. recurse into the object
                self._iter_sensistive_dict_obj(v, sensitive_params)
                if v.get('identifier') and v.get('password'):  # also add basic auth case
                    basic_auth = '{}:{}'.format(v.get('identifier'), v.get('password'))
                    self.add_replace_strs(b64_encode(basic_auth))
            elif isinstance(v, STRING_OBJ_TYPES):
                k_lower = k.lower()
                for p in sensitive_params:
                    if p in k_lower:
                        self.add_replace_strs(v, b64_encode(v))

    def encode(self, message):
        try:
            res = str(message)
        except UnicodeEncodeError as exception:
            # could not decode the message
            # if message is an Exception, try encode the exception's message
            if isinstance(message, Exception) and message.args and isinstance(message.args[0], STRING_OBJ_TYPES):
                res = message.args[0].encode('utf-8', 'replace')  # type: ignore
            elif isinstance(message, STRING_OBJ_TYPES):
                # try encode the message itself
                res = message.encode('utf-8', 'replace')  # type: ignore
            else:
                res = "Failed encoding message with error: {}".format(exception)
        for s in self.replace_strs:
            res = res.replace(s, '<XX_REPLACED>')
        return res

    def __call__(self, message):
        text = self.encode(message)
        if self.buffering:
            self.messages.append(text)
            if self.debug_logging:
                demisto.debug(text)
        else:
            demisto.info(text)
        return text

    def add_replace_strs(self, *args):
        '''
            Add strings which will be replaced when logging.
            Meant for avoiding passwords and so forth in the log.
        '''
        to_add = []
        for a in args:
            if a:
                a = self.encode(a)
                to_add.append(stringEscape(a))
                to_add.append(stringUnEscape(a))
        self.replace_strs.extend(to_add)

    def set_buffering(self, state):
        """
        set whether the logger buffers messages or writes staight to the demisto log

        :param state: True/False
        :type state: boolean
        """
        self.buffering = state

    def print_log(self, verbose=False):
        if self.write_buf:
            self.messages.append("".join(self.write_buf))
        if self.messages:
            text = 'Full Integration Log:\n' + '\n'.join(self.messages)
            if verbose:
                demisto.log(text)
            if not self.debug_logging:  # we don't print out if in debug_logging as already all message where printed
                demisto.info(text)
            self.messages = []

    def build_curl(self, text):
        """
        Parses the HTTP client "send" log messages and generates cURL queries out of them.

        :type text: ``str``
        :param text: The HTTP client log message.

        :return: No data returned
        :rtype: ``None``
        """
        http_methods = ['GET', 'POST', 'PUT', 'DELETE', 'PATCH']
        data = text.split("send: b'")[1]
        if data and data[0] in {'{', '<'}:
            # it is the request url query params/post body - will always come after we already have the url and headers
            # `<` is for xml body
            self.curl[-1] += "-d '{}".format(data)
        elif any(http_method in data for http_method in http_methods):
            method = ''
            url = ''
            headers = []
            headers_to_skip = ['Content-Length', 'User-Agent', 'Accept-Encoding', 'Connection']
            request_parts = repr(data).split('\\\\r\\\\n')  # splitting lines on repr since data is a bytes-string
            for line, part in enumerate(request_parts):
                if line == 0:
                    method, url, _ = part[1:].split()  # ignoring " at first char
                elif line != len(request_parts) - 1:  # ignoring the last line which is empty
                    if part.startswith('Host:'):
                        _, host = part.split('Host: ')
                        url = 'https://{}{}'.format(host, url)
                    else:
                        if any(header_to_skip in part for header_to_skip in headers_to_skip):
                            continue
                        headers.append(part)
            curl_headers = ''
            for header in headers:
                if header:
                    curl_headers += '-H "{}" '.format(header)
            curl = 'curl -X {} {} {}'.format(method, url, curl_headers)
            if demisto.params().get('proxy'):
                proxy_address = os.environ.get('https_proxy')
                if proxy_address:
                    curl += '--proxy {} '.format(proxy_address)
            else:
                curl += '--noproxy "*" '
            if demisto.params().get('insecure'):
                curl += '-k '
            self.curl.append(curl)

    def write(self, msg):
        # same as __call__ but allows IntegrationLogger to act as a File like object.
        msg = self.encode(msg)
        has_newline = False
        if '\n' in msg:
            has_newline = True
            # if new line is last char we trim it out
            if msg[-1] == '\n':
                msg = msg[:-1]
        self.write_buf.append(msg)
        if has_newline:
            text = "".join(self.write_buf)
            if self.buffering:
                self.messages.append(text)
            else:
                demisto.info(text)
                if is_debug_mode() and text.startswith('send:'):
                    try:
                        self.build_curl(text)
                    except Exception as e:  # should fail silently
                        demisto.debug('Failed generating curl - {}'.format(str(e)))
            self.write_buf = []

    def print_override(self, *args, **kwargs):
        # print function that can be used to override print usage of internal modules
        # will print to the log if the print target is stdout/stderr
        try:
            import __builtin__  # type: ignore
        except ImportError:
            # Python 3
            import builtins as __builtin__  # type: ignore
        file_ = kwargs.get('file')
        if (not file_) or file_ == sys.stdout or file_ == sys.stderr:
            kwargs['file'] = self
        __builtin__.print(*args, **kwargs)


"""
a logger for python integrations:
use LOG(<message>) to add a record to the logger (message can be any object with __str__)
use LOG.print_log() to display all records in War-Room and server log.
"""
LOG = IntegrationLogger(debug_logging=is_debug_mode())


def formatAllArgs(args, kwds):
    """
    makes a nice string representation of all the arguments

    :type args: ``list``
    :param args: function arguments (required)

    :type kwds: ``dict``
    :param kwds: function keyword arguments (required)

    :return: string representation of all the arguments
    :rtype: ``string``
    """
    formattedArgs = ','.join([repr(a) for a in args]) + ',' + str(kwds).replace(':', "=").replace(" ", "")[1:-1]
    return formattedArgs


def logger(func):
    """
    decorator function to log the function call using LOG

    :type func: ``function``
    :param func: function to call (required)

    :return: returns the func return value.
    :rtype: ``any``
    """

    def func_wrapper(*args, **kwargs):
        LOG('calling {}({})'.format(func.__name__, formatAllArgs(args, kwargs)))
        ret_val = func(*args, **kwargs)
        if is_debug_mode():
            LOG('Return value [{}]: {}'.format(func.__name__, str(ret_val)))
        return ret_val

    return func_wrapper


def formatCell(data, is_pretty=True):
    """
       Convert a given object to md while decending multiple levels

       :type data: ``str`` or ``list``
       :param data: The cell content (required)

       :type is_pretty: ``bool``
       :param is_pretty: Should cell content be prettified (default is True)

       :return: The formatted cell content as a string
       :rtype: ``str``
    """
    if isinstance(data, STRING_TYPES):
        return data
    elif isinstance(data, dict):
        return '\n'.join([u'{}: {}'.format(k, flattenCell(v, is_pretty)) for k, v in data.items()])
    else:
        return flattenCell(data, is_pretty)


def flattenCell(data, is_pretty=True):
    """
       Flattens a markdown table cell content into a single string

       :type data: ``str`` or ``list``
       :param data: The cell content (required)

       :type is_pretty: ``bool``
       :param is_pretty: Should cell content be pretified (default is True)

       :return: A sting representation of the cell content
       :rtype: ``str``
    """
    indent = 4 if is_pretty else None
    if isinstance(data, STRING_TYPES):
        return data
    elif isinstance(data, list):
        string_list = []
        for d in data:
            try:
                if IS_PY3 and isinstance(d, bytes):
                    string_list.append(d.decode('utf-8'))
                else:
                    string_list.append(str(d))
            except UnicodeEncodeError:
                string_list.append(d.encode('utf-8'))

        return ',\n'.join(string_list)
    else:
        return json.dumps(data, indent=indent, ensure_ascii=False)


def FormatIso8601(t):
    """
       Convert a time expressed in seconds to ISO 8601 time format string

       :type t: ``int``
       :param t: Time expressed in seconds (required)

       :return: An ISO 8601 time format string
       :rtype: ``str``
    """
    return t.strftime("%Y-%m-%dT%H:%M:%S")


def argToList(arg, separator=','):
    """
       Converts a string representation of args to a python list

       :type arg: ``str`` or ``list``
       :param arg: Args to be converted (required)

       :type separator: ``str``
       :param separator: A string separator to separate the strings, the default is a comma.

       :return: A python list of args
       :rtype: ``list``
    """
    if not arg:
        return []
    if isinstance(arg, list):
        return arg
    if isinstance(arg, STRING_TYPES):
        if arg[0] == '[' and arg[-1] == ']':
            return json.loads(arg)
        return [s.strip() for s in arg.split(separator)]
    return [arg]


def argToBoolean(value):
    """
        Boolean-ish arguments that are passed through demisto.args() could be type bool or type string.
        This command removes the guesswork and returns a value of type bool, regardless of the input value's type.
        It will also return True for 'yes' and False for 'no'.

        :param value: the value to evaluate
        :type value: ``string|bool``

        :return: a boolean representatation of 'value'
        :rtype: ``bool``
    """
    if isinstance(value, bool):
        return value
    if isinstance(value, STRING_OBJ_TYPES):
        if value.lower() in ['true', 'yes']:
            return True
        elif value.lower() in ['false', 'no']:
            return False
        else:
            raise ValueError('Argument does not contain a valid boolean-like value')
    else:
        raise ValueError('Argument is neither a string nor a boolean')


def appendContext(key, data, dedup=False):
    """
       Append data to the investigation context

       :type key: ``str``
       :param key: The context path (required)

       :type data: ``any``
       :param data: Data to be added to the context (required)

       :type dedup: ``bool``
       :param dedup: True if de-duplication is required. Default is False.

       :return: No data returned
       :rtype: ``None``
    """
    if data is None:
        return
    existing = demisto.get(demisto.context(), key)

    if existing:
        if isinstance(existing, STRING_TYPES):
            if isinstance(data, STRING_TYPES):
                new_val = data + ',' + existing
            else:
                new_val = data + existing  # will raise a self explanatory TypeError

        elif isinstance(existing, dict):
            if isinstance(data, dict):
                new_val = [existing, data]  # type: ignore[assignment]
            else:
                new_val = data + existing  # will raise a self explanatory TypeError

        elif isinstance(existing, list):
            if isinstance(data, list):
                existing.extend(data)
            else:
                existing.append(data)
            new_val = existing  # type: ignore[assignment]

        else:
            new_val = [existing, data]  # type: ignore[assignment]

        if dedup and isinstance(new_val, list):
            new_val = list(set(new_val))

        demisto.setContext(key, new_val)
    else:
        demisto.setContext(key, data)


def url_to_clickable_markdown(data, url_keys):
    """
    Turn the given urls fields in to clickable url, used for the markdown table.

    :type data: ``[Union[str, List[Any], Dict[str, Any]]]``
    :param data: a dictionary or a list containing data with some values that are urls

    :type url_keys: ``List[str]``
    :param url_keys: the keys of the url's wished to turn clickable

    :return: markdown format for clickable url
    :rtype: ``[Union[str, List[Any], Dict[str, Any]]]``
    """

    if isinstance(data, list):
        data = [url_to_clickable_markdown(item, url_keys) for item in data]

    elif isinstance(data, dict):
        data = {key: create_clickable_url(value) if key in url_keys else url_to_clickable_markdown(data[key], url_keys)
                for key, value in data.items()}

    return data


def create_clickable_url(url):
    """
    Make the given url clickable when in markdown format by concatenating itself, with the proper brackets

    :type url: ``Union[List[str], str]``
    :param url: the url of interest or a list of urls

    :return: markdown format for clickable url
    :rtype: ``str``

    """
    if not url:
        return None
    elif isinstance(url, list):
        return ['[{}]({})'.format(item, item) for item in url]
    return '[{}]({})'.format(url, url)


def tableToMarkdown(name, t, headers=None, headerTransform=None, removeNull=False, metadata=None, url_keys=None):
    """
       Converts a demisto table in JSON form to a Markdown table

       :type name: ``str``
       :param name: The name of the table (required)

       :type t: ``dict`` or ``list``
       :param t: The JSON table - List of dictionaries with the same keys or a single dictionary (required)

       :type headers: ``list`` or ``string``
       :param headers: A list of headers to be presented in the output table (by order). If string will be passed
            then table will have single header. Default will include all available headers.

       :type headerTransform: ``function``
       :param headerTransform: A function that formats the original data headers (optional)

       :type removeNull: ``bool``
       :param removeNull: Remove empty columns from the table. Default is False

       :type metadata: ``str``
       :param metadata: Metadata about the table contents

       :type url_keys: ``list``
       :param url_keys: a list of keys in the given JSON table that should be turned in to clickable

       :return: A string representation of the markdown table
       :rtype: ``str``
    """
    # Turning the urls in the table to clickable
    if url_keys:
        t = url_to_clickable_markdown(t, url_keys)

    mdResult = ''
    if name:
        mdResult = '### ' + name + '\n'

    if metadata:
        mdResult += metadata + '\n'

    if not t or len(t) == 0:
        mdResult += '**No entries.**\n'
        return mdResult

    if not isinstance(t, list):
        t = [t]

    if headers and isinstance(headers, STRING_TYPES):
        headers = [headers]

    if not isinstance(t[0], dict):
        # the table contains only simple objects (strings, numbers)
        # should be only one header
        if headers and len(headers) > 0:
            header = headers[0]
            t = map(lambda item: dict((h, item) for h in [header]), t)
        else:
            raise Exception("Missing headers param for tableToMarkdown. Example: headers=['Some Header']")

    # in case of headers was not provided (backward compatibility)
    if not headers:
        headers = list(t[0].keys())
        headers.sort()

    if removeNull:
        headers_aux = headers[:]
        for header in headers:
            if all(obj.get(header) in ('', None, [], {}) for obj in t):
                headers_aux.remove(header)
        headers = headers_aux

    if t and len(headers) > 0:
        newHeaders = []
        if headerTransform is None:  # noqa
            def headerTransform(s): return stringEscapeMD(s, True, True)  # noqa
        for header in headers:
            newHeaders.append(headerTransform(header))
        mdResult += '|'
        if len(newHeaders) == 1:
            mdResult += newHeaders[0]
        else:
            mdResult += '|'.join(newHeaders)
        mdResult += '|\n'
        sep = '---'
        mdResult += '|' + '|'.join([sep] * len(headers)) + '|\n'
        for entry in t:
            vals = [stringEscapeMD((formatCell(entry.get(h, ''), False) if entry.get(h) is not None else ''),
                                   True, True) for h in headers]
            # this pipe is optional
            mdResult += '| '
            try:
                mdResult += ' | '.join(vals)
            except UnicodeDecodeError:
                vals = [str(v) for v in vals]
                mdResult += ' | '.join(vals)
            mdResult += ' |\n'

    else:
        mdResult += '**No entries.**\n'

    return mdResult


tblToMd = tableToMarkdown


def createContextSingle(obj, id=None, keyTransform=None, removeNull=False):
    """Receives a dict with flattened key values, and converts them into nested dicts

    :type obj: ``dict`` or ``list``
    :param obj: The data to be added to the context (required)

    :type id: ``str``
    :param id: The ID of the context entry

    :type keyTransform: ``function``
    :param keyTransform: A formatting function for the markdown table headers

    :type removeNull: ``bool``
    :param removeNull: True if empty columns should be removed, false otherwise

    :return: The converted context list
    :rtype: ``list``
    """
    res = {}  # type: dict
    if keyTransform is None:
        def keyTransform(s): return s  # noqa
    keys = obj.keys()
    for key in keys:
        if removeNull and obj[key] in ('', None, [], {}):
            continue
        values = key.split('.')
        current = res
        for v in values[:-1]:
            current.setdefault(v, {})
            current = current[v]
        current[keyTransform(values[-1])] = obj[key]

    if id is not None:
        res.setdefault('ID', id)

    return res


def createContext(data, id=None, keyTransform=None, removeNull=False):
    """Receives a dict with flattened key values, and converts them into nested dicts

        :type data: ``dict`` or ``list``
        :param data: The data to be added to the context (required)

        :type id: ``str``
        :param id: The ID of the context entry

        :type keyTransform: ``function``
        :param keyTransform: A formatting function for the markdown table headers

        :type removeNull: ``bool``
        :param removeNull: True if empty columns should be removed, false otherwise

        :return: The converted context list
        :rtype: ``list``
    """
    if isinstance(data, (list, tuple)):
        return [createContextSingle(d, id, keyTransform, removeNull) for d in data]
    else:
        return createContextSingle(data, id, keyTransform, removeNull)


def sectionsToMarkdown(root):
    """
       Converts a list of Demisto JSON tables to markdown string of tables

       :type root: ``dict`` or ``list``
       :param root: The JSON table - List of dictionaries with the same keys or a single dictionary (required)

       :return: A string representation of the markdown table
       :rtype: ``str``
    """
    mdResult = ''
    if isinstance(root, dict):
        for section in root:
            data = root[section]
            if isinstance(data, dict):
                data = [data]
            data = [{k: formatCell(row[k]) for k in row} for row in data]
            mdResult += tblToMd(section, data)

    return mdResult


def fileResult(filename, data, file_type=None):
    """
       Creates a file from the given data

       :type filename: ``str``
       :param filename: The name of the file to be created (required)

       :type data: ``str`` or ``bytes``
       :param data: The file data (required)

       :type file_type: ``str``
       :param file_type: one of the entryTypes file or entryInfoFile (optional)

       :return: A Demisto war room entry
       :rtype: ``dict``
    """
    if file_type is None:
        file_type = entryTypes['file']
    temp = demisto.uniqueFile()
    # pylint: disable=undefined-variable
    if (IS_PY3 and isinstance(data, str)) or (not IS_PY3 and isinstance(data, unicode)):  # type: ignore # noqa: F821
        data = data.encode('utf-8')
    # pylint: enable=undefined-variable
    with open(demisto.investigation()['id'] + '_' + temp, 'wb') as f:
        f.write(data)
    return {'Contents': '', 'ContentsFormat': formats['text'], 'Type': file_type, 'File': filename, 'FileID': temp}


def hash_djb2(s, seed=5381):
    """
     Hash string with djb2 hash function

     :type s: ``str``
     :param s: The input string to hash

     :type seed: ``int``
     :param seed: The seed for the hash function (default is 5381)

     :return: The hashed value
     :rtype: ``int``
    """
    hash_name = seed
    for x in s:
        hash_name = ((hash_name << 5) + hash_name) + ord(x)

    return hash_name & 0xFFFFFFFF


def file_result_existing_file(filename, saveFilename=None):
    """
       Rename an existing file

       :type filename: ``str``
       :param filename: The name of the file to be modified (required)

       :type saveFilename: ``str``
       :param saveFilename: The new file name

       :return: A Demisto war room entry
       :rtype: ``dict``
    """
    temp = demisto.uniqueFile()
    os.rename(filename, demisto.investigation()['id'] + '_' + temp)
    return {'Contents': '', 'ContentsFormat': formats['text'], 'Type': entryTypes['file'],
            'File': saveFilename if saveFilename else filename, 'FileID': temp}


def flattenRow(rowDict):
    """
       Flatten each element in the given rowDict

       :type rowDict: ``dict``
       :param rowDict: The dict to be flattened (required)

       :return: A flattened dict
       :rtype: ``dict``
    """
    return {k: formatCell(rowDict[k]) for k in rowDict}


def flattenTable(tableDict):
    """
       Flatten each row in the given tableDict

       :type tableDict: ``dict``
       :param tableDict: The table to be flattened (required)

       :return: A flattened table
       :rtype: ``dict``
    """
    return [flattenRow(row) for row in tableDict]


MARKDOWN_CHARS = r"\`*_{}[]()#+-!|"


def stringEscapeMD(st, minimal_escaping=False, escape_multiline=False):
    """
       Escape any chars that might break a markdown string

       :type st: ``str``
       :param st: The string to be modified (required)

       :type minimal_escaping: ``bool``
       :param minimal_escaping: Whether replace all special characters or table format only (optional)

       :type escape_multiline: ``bool``
       :param escape_multiline: Whether convert line-ending characters (optional)

       :return: A modified string
       :rtype: ``str``
    """
    if escape_multiline:
        st = st.replace('\r\n', '<br>')  # Windows
        st = st.replace('\r', '<br>')  # old Mac
        st = st.replace('\n', '<br>')  # Unix

    if minimal_escaping:
        for c in '|':
            st = st.replace(c, '\\' + c)
    else:
        st = "".join(["\\" + str(c) if c in MARKDOWN_CHARS else str(c) for c in st])

    return st


def raiseTable(root, key):
    newInternal = {}
    if key in root and isinstance(root[key], dict):
        for sub in root[key]:
            if sub not in root:
                root[sub] = root[key][sub]
            else:
                newInternal[sub] = root[key][sub]
        if newInternal:
            root[key] = newInternal
        else:
            del root[key]


def zoomField(item, fieldName):
    if isinstance(item, dict) and fieldName in item:
        return item[fieldName]
    else:
        return item


def isCommandAvailable(cmd):
    """
       Check the list of available modules to see whether a command is currently available to be run.

       :type cmd: ``str``
       :param cmd: The command to check (required)

       :return: True if command is available, False otherwise
       :rtype: ``bool``
    """
    modules = demisto.getAllSupportedCommands()
    for m in modules:
        if modules[m] and isinstance(modules[m], list):
            for c in modules[m]:
                if c['name'] == cmd:
                    return True
    return False


def epochToTimestamp(epoch):
    return datetime.utcfromtimestamp(epoch / 1000.0).strftime("%Y-%m-%d %H:%M:%S")


def formatTimeColumns(data, timeColumnNames):
    for row in data:
        for k in timeColumnNames:
            row[k] = epochToTimestamp(row[k])


def strip_tag(tag):
    split_array = tag.split('}')
    if len(split_array) > 1:
        strip_ns_tag = split_array[1]
        tag = strip_ns_tag
    return tag


def elem_to_internal(elem, strip_ns=1, strip=1):
    """Convert an Element into an internal dictionary (not JSON!)."""

    d = OrderedDict()  # type: dict
    elem_tag = elem.tag
    if strip_ns:
        elem_tag = strip_tag(elem.tag)
    for key, value in list(elem.attrib.items()):
        d['@' + key] = value

    # loop over subelements to merge them
    for subelem in elem:
        v = elem_to_internal(subelem, strip_ns=strip_ns, strip=strip)

        tag = subelem.tag
        if strip_ns:
            tag = strip_tag(subelem.tag)

        value = v[tag]
        try:
            # add to existing list for this tag
            d[tag].append(value)
        except AttributeError:
            # turn existing entry into a list
            d[tag] = [d[tag], value]
        except KeyError:
            # add a new non-list entry
            d[tag] = value

    text = elem.text
    tail = elem.tail
    if strip:
        # ignore leading and trailing whitespace
        if text:
            text = text.strip()
        if tail:
            tail = tail.strip()

    if tail:
        d['#tail'] = tail

    if d:
        # use #text element if other attributes exist
        if text:
            d["#text"] = text
    else:
        # text is the value if no attributes
        d = text or None  # type: ignore
    return {elem_tag: d}


def internal_to_elem(pfsh, factory=ET.Element):
    """Convert an internal dictionary (not JSON!) into an Element.
    Whatever Element implementation we could import will be
    used by default; if you want to use something else, pass the
    Element class as the factory parameter.
    """

    attribs = OrderedDict()  # type: dict
    text = None
    tail = None
    sublist = []
    tag = list(pfsh.keys())
    if len(tag) != 1:
        raise ValueError("Illegal structure with multiple tags: %s" % tag)
    tag = tag[0]
    value = pfsh[tag]
    if isinstance(value, dict):
        for k, v in list(value.items()):
            if k[:1] == "@":
                attribs[k[1:]] = v
            elif k == "#text":
                text = v
            elif k == "#tail":
                tail = v
            elif isinstance(v, list):
                for v2 in v:
                    sublist.append(internal_to_elem({k: v2}, factory=factory))
            else:
                sublist.append(internal_to_elem({k: v}, factory=factory))
    else:
        text = value
    e = factory(tag, attribs)
    for sub in sublist:
        e.append(sub)
    e.text = text
    e.tail = tail
    return e


def elem2json(elem, options, strip_ns=1, strip=1):
    """Convert an ElementTree or Element into a JSON string."""

    if hasattr(elem, 'getroot'):
        elem = elem.getroot()

    if 'pretty' in options:
        return json.dumps(elem_to_internal(elem, strip_ns=strip_ns, strip=strip), indent=4, separators=(',', ': '))
    else:
        return json.dumps(elem_to_internal(elem, strip_ns=strip_ns, strip=strip))


def json2elem(json_data, factory=ET.Element):
    """Convert a JSON string into an Element.
    Whatever Element implementation we could import will be used by
    default; if you want to use something else, pass the Element class
    as the factory parameter.
    """

    return internal_to_elem(json.loads(json_data), factory)


def xml2json(xmlstring, options={}, strip_ns=1, strip=1):
    """
       Convert an XML string into a JSON string.

       :type xmlstring: ``str``
       :param xmlstring: The string to be converted (required)

       :return: The converted JSON
       :rtype: ``dict`` or ``list``
    """
    elem = ET.fromstring(xmlstring)
    return elem2json(elem, options, strip_ns=strip_ns, strip=strip)


def json2xml(json_data, factory=ET.Element):
    """Convert a JSON string into an XML string.
    Whatever Element implementation we could import will be used by
    default; if you want to use something else, pass the Element class
    as the factory parameter.
    """

    if not isinstance(json_data, dict):
        json_data = json.loads(json_data)

    elem = internal_to_elem(json_data, factory)
    return ET.tostring(elem, encoding='utf-8')


def get_hash_type(hash_file):
    """
       Checks the type of the given hash. Returns 'md5', 'sha1', 'sha256' or 'Unknown'.

       :type hash_file: ``str``
       :param hash_file: The hash to be checked (required)

       :return: The hash type
       :rtype: ``str``
    """
    hash_len = len(hash_file)
    if (hash_len == 32):
        return 'md5'
    elif (hash_len == 40):
        return 'sha1'
    elif (hash_len == 64):
        return 'sha256'
    elif (hash_len == 128):
        return 'sha512'
    else:
        return 'Unknown'


def is_mac_address(mac):
    """
    Test for valid mac address

    :type mac: ``str``
    :param mac: MAC address in the form of AA:BB:CC:00:11:22

    :return: True/False
    :rtype: ``bool``
    """

    if re.search(r'([0-9A-F]{2}[:]){5}([0-9A-F]){2}', mac.upper()) is not None:
        return True
    else:
        return False


def is_ipv6_valid(address):
    """
    Checks if the given string represents a valid IPv6 address.

    :type address: str
    :param address: The string to check.

    :return: True if the given string represents a valid IPv6 address.
    :rtype: ``bool``
    """
    try:
        socket.inet_pton(socket.AF_INET6, address)
    except socket.error:  # not a valid address
        return False
    return True


def is_ip_valid(s, accept_v6_ips=False):
    """
       Checks if the given string represents a valid IP address.
       By default, will only return 'True' for IPv4 addresses.

       :type s: ``str``
       :param s: The string to be checked (required)
       :type accept_v6_ips: ``bool``
       :param accept_v6_ips: A boolean determining whether the
       function should accept IPv6 addresses

       :return: True if the given string represents a valid IP address, False otherwise
       :rtype: ``bool``
    """
    a = s.split('.')
    if accept_v6_ips and is_ipv6_valid(s):
        return True
    elif len(a) != 4:
        return False
    else:
        for x in a:
            if not x.isdigit():
                return False
            i = int(x)
            if i < 0 or i > 255:
                return False
        return True


def get_integration_name():
    """
    Getting calling integration's name
    :return: Calling integration's name
    :rtype: ``str``
    """
    return demisto.callingContext.get('IntegrationBrand')


class Common(object):
    class Indicator(object):
        """
        interface class
        """

        @abstractmethod
        def to_context(self):
            pass

    class DBotScore(object):
        """
        DBotScore class

        :type indicator: ``str``
        :param indicator: indicator value, ip, hash, domain, url, etc

        :type indicator_type: ``DBotScoreType``
        :param indicator_type: use DBotScoreType class

        :type integration_name: ``str``
        :param integration_name: integration name

        :type score: ``DBotScore``
        :param score: DBotScore.NONE, DBotScore.GOOD, DBotScore.SUSPICIOUS, DBotScore.BAD

        :type malicious_description: ``str``
        :param malicious_description: if the indicator is malicious and have explanation for it then set it to this field

        :type reliability: ``DBotScoreReliability``
        :param reliability: use DBotScoreReliability class

        :return: None
        :rtype: ``None``
        """
        NONE = 0
        GOOD = 1
        SUSPICIOUS = 2
        BAD = 3

        CONTEXT_PATH = 'DBotScore(val.Indicator && val.Indicator == obj.Indicator && val.Vendor == obj.Vendor ' \
                       '&& val.Type == obj.Type)'

        CONTEXT_PATH_PRIOR_V5_5 = 'DBotScore'

        def __init__(self, indicator, indicator_type, integration_name, score, malicious_description=None,
                     reliability=None):

            if not DBotScoreType.is_valid_type(indicator_type):
                raise TypeError('indicator_type must be of type DBotScoreType enum')

            if not Common.DBotScore.is_valid_score(score):
                raise TypeError('indicator_type must be of type DBotScore enum')

            if reliability and not DBotScoreReliability.is_valid_type(reliability):
                raise TypeError('reliability must be of type DBotScoreReliability enum')

            self.indicator = indicator
            self.indicator_type = indicator_type
            self.integration_name = integration_name or get_integration_name()
            self.score = score
            self.malicious_description = malicious_description
            self.reliability = reliability

        @staticmethod
        def is_valid_score(score):
            return score in (
                Common.DBotScore.NONE,
                Common.DBotScore.GOOD,
                Common.DBotScore.SUSPICIOUS,
                Common.DBotScore.BAD
            )

        @staticmethod
        def get_context_path():
            if is_demisto_version_ge('5.5.0'):
                return Common.DBotScore.CONTEXT_PATH
            else:
                return Common.DBotScore.CONTEXT_PATH_PRIOR_V5_5

        def to_context(self):
            dbot_context = {
                'Indicator': self.indicator,
                'Type': self.indicator_type,
                'Vendor': self.integration_name,
                'Score': self.score
            }

            if self.reliability:
                dbot_context['Reliability'] = self.reliability

            ret_value = {
                Common.DBotScore.get_context_path(): dbot_context
            }
            return ret_value

    class IP(Indicator):
        """
        IP indicator class - https://xsoar.pan.dev/docs/integrations/context-standards-mandatory#ip

        :type ip: ``str``
        :param ip: IP address

        :type asn: ``str``
        :param asn: The autonomous system name for the IP address, for example: "AS8948".

        :type as_owner: ``str``
        :param as_owner: The autonomous system owner of the IP.

        :type region: ``str``
        :param region: The region in which the IP is located.

        :type port: ``str``
        :param port: Ports that are associated with the IP.

        :type internal: ``bool``
        :param internal: Whether or not the IP is internal or external.

        :type updated_date: ``date``
        :param updated_date: The date that the IP was last updated.

        :type registrar_abuse_name: ``str``
        :param registrar_abuse_name: The name of the contact for reporting abuse.

        :type registrar_abuse_address: ``str``
        :param registrar_abuse_address: The address of the contact for reporting abuse.

        :type registrar_abuse_country: ``str``
        :param registrar_abuse_country: The country of the contact for reporting abuse.

        :type registrar_abuse_network: ``str``
        :param registrar_abuse_network: The network of the contact for reporting abuse.

        :type registrar_abuse_phone: ``str``
        :param registrar_abuse_phone: The phone number of the contact for reporting abuse.

        :type registrar_abuse_email: ``str``
        :param registrar_abuse_email: The email address of the contact for reporting abuse.

        :type campaign: ``str``
        :param campaign: The campaign associated with the IP.

        :type traffic_light_protocol: ``str``
        :param traffic_light_protocol: The Traffic Light Protocol (TLP) color that is suitable for the IP.

        :type community_notes: ``CommunityNotes``
        :param community_notes: Notes on the IP that were given by the community.

        :type publications: ``Publications``
        :param publications: Publications on the ip that was published.

        :type threat_types: ``ThreatTypes``
        :param threat_types: Threat types that are associated with the file.

        :type hostname: ``str``
        :param hostname: The hostname that is mapped to this IP address.

        :type geo_latitude: ``str``
        :param geo_latitude: The geolocation where the IP address is located, in the format: latitude

        :type geo_longitude: ``str``
        :param geo_longitude: The geolocation where the IP address is located, in the format: longitude.

        :type geo_country: ``str``
        :param geo_country: The country in which the IP address is located.

        :type geo_description: ``str``
        :param geo_description: Additional information about the location.

        :type detection_engines: ``int``
        :param detection_engines: The total number of engines that checked the indicator.

        :type positive_engines: ``int``
        :param positive_engines: The number of engines that positively detected the indicator as malicious.

        :type organization_name: ``str``
        :param organization_name: The organization of the IP

        :type organization_type: ``str``
        :param organization_type:The organization type of the IP

        :type tags: ``str``
        :param tags: Tags of the IP.

        :type malware_family: ``str``
        :param malware_family: The malware family associated with the IP.

        :type feed_related_indicators: ``FeedRelatedIndicators``
        :param feed_related_indicators: List of indicators that are associated with the IP.

        :type relationships: ``list of EntityRelationship``
        :param relationships: List of relationships of the indicator.

        :type dbot_score: ``DBotScore``
        :param dbot_score: If IP has a score then create and set a DBotScore object.

        :return: None
        :rtype: ``None``
        """
        CONTEXT_PATH = 'IP(val.Address && val.Address == obj.Address)'

        def __init__(self, ip, dbot_score, asn=None, as_owner=None, region=None, port=None, internal=None,
                     updated_date=None, registrar_abuse_name=None, registrar_abuse_address=None,
                     registrar_abuse_country=None, registrar_abuse_network=None, registrar_abuse_phone=None,
                     registrar_abuse_email=None, campaign=None, traffic_light_protocol=None,
                     community_notes=None, publications=None, threat_types=None,
                     hostname=None, geo_latitude=None, geo_longitude=None,
                     geo_country=None, geo_description=None, detection_engines=None, positive_engines=None,
                     organization_name=None, organization_type=None, feed_related_indicators=None, tags=None,
                     malware_family=None, relationships=None):
            self.ip = ip
            self.asn = asn
            self.as_owner = as_owner
            self.region = region
            self.port = port
            self.internal = internal
            self.updated_date = updated_date
            self.registrar_abuse_name = registrar_abuse_name
            self.registrar_abuse_address = registrar_abuse_address
            self.registrar_abuse_country = registrar_abuse_country
            self.registrar_abuse_network = registrar_abuse_network
            self.registrar_abuse_phone = registrar_abuse_phone
            self.registrar_abuse_email = registrar_abuse_email
            self.campaign = campaign
            self.traffic_light_protocol = traffic_light_protocol
            self.community_notes = community_notes
            self.publications = publications
            self.threat_types = threat_types
            self.hostname = hostname
            self.geo_latitude = geo_latitude
            self.geo_longitude = geo_longitude
            self.geo_country = geo_country
            self.geo_description = geo_description
            self.detection_engines = detection_engines
            self.positive_engines = positive_engines
            self.organization_name = organization_name
            self.organization_type = organization_type
            self.feed_related_indicators = feed_related_indicators
            self.tags = tags
            self.malware_family = malware_family
            self.relationships = relationships

            if not isinstance(dbot_score, Common.DBotScore):
                raise ValueError('dbot_score must be of type DBotScore')

            self.dbot_score = dbot_score

        def to_context(self):
            ip_context = {
                'Address': self.ip
            }

            if self.asn:
                ip_context['ASN'] = self.asn

            if self.as_owner:
                ip_context['ASOwner'] = self.as_owner

            if self.region:
                ip_context['Region'] = self.region

            if self.port:
                ip_context['Port'] = self.port

            if self.internal:
                ip_context['Internal'] = self.internal

            if self.updated_date:
                ip_context['UpdatedDate'] = self.updated_date

            if self.registrar_abuse_name or self.registrar_abuse_address or self.registrar_abuse_country or \
                    self.registrar_abuse_network or self.registrar_abuse_phone or self.registrar_abuse_email:
                ip_context['Registrar'] = {'Abuse': {}}
                if self.registrar_abuse_name:
                    ip_context['Registrar']['Abuse']['Name'] = self.registrar_abuse_name
                if self.registrar_abuse_address:
                    ip_context['Registrar']['Abuse']['Address'] = self.registrar_abuse_address
                if self.registrar_abuse_country:
                    ip_context['Registrar']['Abuse']['Country'] = self.registrar_abuse_country
                if self.registrar_abuse_network:
                    ip_context['Registrar']['Abuse']['Network'] = self.registrar_abuse_network
                if self.registrar_abuse_phone:
                    ip_context['Registrar']['Abuse']['Phone'] = self.registrar_abuse_phone
                if self.registrar_abuse_email:
                    ip_context['Registrar']['Abuse']['Email'] = self.registrar_abuse_email

            if self.campaign:
                ip_context['Campaign'] = self.campaign

            if self.traffic_light_protocol:
                ip_context['TrafficLightProtocol'] = self.traffic_light_protocol

            if self.community_notes:
                community_notes = []
                for community_note in self.community_notes:
                    community_notes.append(community_note.to_context())
                ip_context['CommunityNotes'] = community_notes

            if self.publications:
                publications = []
                for publication in self.publications:
                    publications.append(publication.to_context())
                ip_context['Publications'] = publications

            if self.threat_types:
                threat_types = []
                for threat_type in self.threat_types:
                    threat_types.append(threat_type.to_context())
                ip_context['ThreatTypes'] = threat_types

            if self.hostname:
                ip_context['Hostname'] = self.hostname

            if self.geo_latitude or self.geo_country or self.geo_description:
                ip_context['Geo'] = {}

                if self.geo_latitude and self.geo_longitude:
                    ip_context['Geo']['Location'] = '{}:{}'.format(self.geo_latitude, self.geo_longitude)

                if self.geo_country:
                    ip_context['Geo']['Country'] = self.geo_country

                if self.geo_description:
                    ip_context['Geo']['Description'] = self.geo_description

            if self.organization_name or self.organization_type:
                ip_context['Organization'] = {}

                if self.organization_name:
                    ip_context['Organization']['Name'] = self.organization_name

                if self.organization_type:
                    ip_context['Organization']['Type'] = self.organization_type

            if self.detection_engines is not None:
                ip_context['DetectionEngines'] = self.detection_engines

            if self.positive_engines is not None:
                ip_context['PositiveDetections'] = self.positive_engines

            if self.feed_related_indicators:
                feed_related_indicators = []
                for feed_related_indicator in self.feed_related_indicators:
                    feed_related_indicators.append(feed_related_indicator.to_context())
                ip_context['FeedRelatedIndicators'] = feed_related_indicators

            if self.tags:
                ip_context['Tags'] = self.tags

            if self.malware_family:
                ip_context['MalwareFamily'] = self.malware_family

            if self.dbot_score and self.dbot_score.score == Common.DBotScore.BAD:
                ip_context['Malicious'] = {
                    'Vendor': self.dbot_score.integration_name,
                    'Description': self.dbot_score.malicious_description
                }

            if self.relationships:
                relationships_context = [relationship.to_context() for relationship in self.relationships if
                                         relationship.to_context()]
                ip_context['Relationships'] = relationships_context

            ret_value = {
                Common.IP.CONTEXT_PATH: ip_context
            }

            if self.dbot_score:
                ret_value.update(self.dbot_score.to_context())

            return ret_value

    class FileSignature(object):
        """
        FileSignature class
        :type authentihash: ``str``
        :param authentihash: The authentication hash.
        :type copyright: ``str``
        :param copyright: Copyright information.
        :type description: ``str``
        :param description: A description of the signature.
        :type file_version: ``str``
        :param file_version: The file version.
        :type internal_name: ``str``
        :param internal_name: The internal name of the file.
        :type original_name: ``str``
        :param original_name: The original name of the file.
        :return: None
        :rtype: ``None``
        """

        def __init__(self, authentihash, copyright, description, file_version, internal_name, original_name):
            self.authentihash = authentihash
            self.copyright = copyright
            self.description = description
            self.file_version = file_version
            self.internal_name = internal_name
            self.original_name = original_name

        def to_context(self):
            return {
                'Authentihash': self.authentihash,
                'Copyright': self.copyright,
                'Description': self.description,
                'FileVersion': self.file_version,
                'InternalName': self.internal_name,
                'OriginalName': self.original_name,
            }

    class FeedRelatedIndicators(object):
        """
        FeedRelatedIndicators class
         Implements Subject Indicators that are associated with Another indicator

        :type value: ``str``
        :param value: Indicators that are associated with the indicator.

        :type indicator_type: ``str``
        :param indicator_type: The type of the indicators that are associated with the indicator.

        :type description: ``str``
        :param description: The description of the indicators that are associated with the indicator.

        :return: None
        :rtype: ``None``
        """

        def __init__(self, value=None, indicator_type=None, description=None):
            self.value = value
            self.indicator_type = indicator_type
            self.description = description

        def to_context(self):
            return {
                'value': self.value,
                'type': self.indicator_type,
                'description': self.description
            }

    class CommunityNotes(object):
        """
        CommunityNotes class
         Implements Subject Community Notes of a indicator

        :type note: ``str``
        :param note: Notes on the indicator that were given by the community.

        :type timestamp: ``Timestamp``
        :param timestamp: The time in which the note was published.

        :return: None
        :rtype: ``None``
        """

        def __init__(self, note=None, timestamp=None):
            self.note = note
            self.timestamp = timestamp

        def to_context(self):
            return {
                'note': self.note,
                'timestamp': self.timestamp,
            }

    class Publications(object):
        """
        Publications class
         Implements Subject Publications of a indicator

        :type source: ``str``
        :param source: The source in which the article was published.

        :type title: ``str``
        :param title: The name of the article.

        :type link: ``str``
        :param link: A link to the original article.

        :type timestamp: ``Timestamp``
        :param timestamp: The time in which the article was published.

        :return: None
        :rtype: ``None``
        """

        def __init__(self, source=None, title=None, link=None, timestamp=None):
            self.source = source
            self.title = title
            self.link = link
            self.timestamp = timestamp

        def to_context(self):
            return {
                'source': self.source,
                'title': self.title,
                'link': self.link,
                'timestamp': self.timestamp,
            }

    class Behaviors(object):
        """
        Behaviors class
         Implements Subject Behaviors of a indicator

        :type details: ``str``
        :param details:

        :type action: ``str``
        :param action:

        :return: None
        :rtype: ``None``
        """

        def __init__(self, details=None, action=None):
            self.details = details
            self.action = action

        def to_context(self):
            return {
                'details': self.details,
                'title': self.action,
            }

    class ThreatTypes(object):
        """
        ThreatTypes class
         Implements Subject ThreatTypes of a indicator

        :type threat_category: ``str``
        :param threat_category: The threat category associated to this indicator by the source vendor. For example,
         Phishing, Control, TOR, etc.

        :type threat_category_confidence: ``str``
        :param threat_category_confidence: Threat Category Confidence is the confidence level provided by the vendor
         for the threat type category
         For example a confidence of 90 for threat type category "malware" means that the vendor rates that this
         is 90% confidence of being a malware.

        :return: None
        :rtype: ``None``
        """

        def __init__(self, threat_category=None, threat_category_confidence=None):
            self.threat_category = threat_category
            self.threat_category_confidence = threat_category_confidence

        def to_context(self):
            return {
                'threatcategory': self.threat_category,
                'threatcategoryconfidence': self.threat_category_confidence,
            }

    class File(Indicator):
        """
        File indicator class - https://xsoar.pan.dev/docs/integrations/context-standards-mandatory#file
        :type name: ``str``
        :param name: The full file name (including file extension).

        :type entry_id: ``str``
        :param entry_id: The ID for locating the file in the War Room.

        :type size: ``int``
        :param size: The size of the file in bytes.

        :type md5: ``str``
        :param md5: The MD5 hash of the file.

        :type sha1: ``str``
        :param sha1: The SHA1 hash of the file.

        :type sha256: ``str``
        :param sha256: The SHA256 hash of the file.

        :type sha512: ``str``
        :param sha512: The SHA512 hash of the file.

        :type ssdeep: ``str``
        :param ssdeep: The ssdeep hash of the file (same as displayed in file entries).

        :type extension: ``str``
        :param extension: The file extension, for example: "xls".

        :type file_type: ``str``
        :param file_type: The file type, as determined by libmagic (same as displayed in file entries).

        :type hostname: ``str``
        :param hostname: The name of the host where the file was found. Should match Path.

        :type path: ``str``
        :param path: The path where the file is located.

        :type company: ``str``
        :param company: The name of the company that released a binary.

        :type product_name: ``str``
        :param product_name: The name of the product to which this file belongs.

        :type digital_signature__publisher: ``str``
        :param digital_signature__publisher: The publisher of the digital signature for the file.

        :type signature: ``FileSignature``
        :param signature: File signature class

        :type actor: ``str``
        :param actor: The actor reference.

        :type tags: ``str``
        :param tags: Tags of the file.

        :type feed_related_indicators: ``FeedRelatedIndicators``
        :param feed_related_indicators: List of indicators that are associated with the file.

        :type malware_family: ``str``
        :param malware_family: The malware family associated with the File.

        :type campaign: ``str``
        :param campaign:

        :type traffic_light_protocol: ``str``
        :param traffic_light_protocol:

        :type community_notes: ``CommunityNotes``
        :param community_notes:  Notes on the file that were given by the community.

        :type publications: ``Publications``
        :param publications: Publications on the file that was published.

        :type threat_types: ``ThreatTypes``
        :param threat_types: Threat types that are associated with the file.

        :type imphash: ``str``
        :param imphash: The Imphash hash of the file.

        :type quarantined: ``bool``
        :param quarantined: Is the file quarantined or not.

        :type organization: ``str``
        :param organization: The organization of the file.

        :type associated_file_names: ``str``
        :param associated_file_names: File names that are known as associated to the file.

        :type behaviors: ``Behaviors``
        :param behaviors: list of behaviors associated with the file.

        :type relationships: ``list of EntityRelationship``
        :param relationships: List of relationships of the indicator.

        :type dbot_score: ``DBotScore``
        :param dbot_score: If file has a score then create and set a DBotScore object

        :rtype: ``None``
        :return: None
        """
        CONTEXT_PATH = 'File(val.MD5 && val.MD5 == obj.MD5 || val.SHA1 && val.SHA1 == obj.SHA1 || ' \
                       'val.SHA256 && val.SHA256 == obj.SHA256 || val.SHA512 && val.SHA512 == obj.SHA512 || ' \
                       'val.CRC32 && val.CRC32 == obj.CRC32 || val.CTPH && val.CTPH == obj.CTPH || ' \
                       'val.SSDeep && val.SSDeep == obj.SSDeep)'

        def __init__(self, dbot_score, name=None, entry_id=None, size=None, md5=None, sha1=None, sha256=None,
                     sha512=None, ssdeep=None, extension=None, file_type=None, hostname=None, path=None, company=None,
                     product_name=None, digital_signature__publisher=None, signature=None, actor=None, tags=None,
                     feed_related_indicators=None, malware_family=None, imphash=None, quarantined=None, campaign=None,
                     associated_file_names=None, traffic_light_protocol=None, organization=None, community_notes=None,
                     publications=None, threat_types=None, behaviors=None, relationships=None):

            self.name = name
            self.entry_id = entry_id
            self.size = size
            self.md5 = md5
            self.sha1 = sha1
            self.sha256 = sha256
            self.sha512 = sha512
            self.ssdeep = ssdeep
            self.extension = extension
            self.file_type = file_type
            self.hostname = hostname
            self.path = path
            self.company = company
            self.product_name = product_name
            self.digital_signature__publisher = digital_signature__publisher
            self.signature = signature
            self.actor = actor
            self.tags = tags
            self.feed_related_indicators = feed_related_indicators
            self.malware_family = malware_family
            self.campaign = campaign
            self.traffic_light_protocol = traffic_light_protocol
            self.community_notes = community_notes
            self.publications = publications
            self.threat_types = threat_types
            self.imphash = imphash
            self.quarantined = quarantined
            self.organization = organization
            self.associated_file_names = associated_file_names
            self.behaviors = behaviors
            self.relationships = relationships

            self.dbot_score = dbot_score

        def to_context(self):
            file_context = {}

            if self.name:
                file_context['Name'] = self.name
            if self.entry_id:
                file_context['EntryID'] = self.entry_id
            if self.size:
                file_context['Size'] = self.size
            if self.md5:
                file_context['MD5'] = self.md5
            if self.sha1:
                file_context['SHA1'] = self.sha1
            if self.sha256:
                file_context['SHA256'] = self.sha256
            if self.sha512:
                file_context['SHA512'] = self.sha512
            if self.ssdeep:
                file_context['SSDeep'] = self.ssdeep
            if self.extension:
                file_context['Extension'] = self.extension
            if self.file_type:
                file_context['Type'] = self.file_type
            if self.hostname:
                file_context['Hostname'] = self.hostname
            if self.path:
                file_context['Path'] = self.path
            if self.company:
                file_context['Company'] = self.company
            if self.product_name:
                file_context['ProductName'] = self.product_name
            if self.digital_signature__publisher:
                file_context['DigitalSignature'] = {
                    'Published': self.digital_signature__publisher
                }
            if self.signature:
                file_context['Signature'] = self.signature.to_context()
            if self.actor:
                file_context['Actor'] = self.actor
            if self.tags:
                file_context['Tags'] = self.tags

            if self.feed_related_indicators:
                feed_related_indicators = []
                for feed_related_indicator in self.feed_related_indicators:
                    feed_related_indicators.append(feed_related_indicator.to_context())
                file_context['FeedRelatedIndicators'] = feed_related_indicators

            if self.malware_family:
                file_context['MalwareFamily'] = self.malware_family

            if self.campaign:
                file_context['Campaign'] = self.campaign
            if self.traffic_light_protocol:
                file_context['TrafficLightProtocol'] = self.traffic_light_protocol
            if self.community_notes:
                community_notes = []
                for community_note in self.community_notes:
                    community_notes.append(community_note.to_context())
                file_context['CommunityNotes'] = community_notes
            if self.publications:
                publications = []
                for publication in self.publications:
                    publications.append(publication.to_context())
                file_context['Publications'] = publications
            if self.threat_types:
                threat_types = []
                for threat_type in self.threat_types:
                    threat_types.append(threat_type.to_context())
                file_context['ThreatTypes'] = threat_types
            if self.imphash:
                file_context['Imphash'] = self.imphash
            if self.quarantined:
                file_context['Quarantined'] = self.quarantined
            if self.organization:
                file_context['Organization'] = self.organization
            if self.associated_file_names:
                file_context['AssociatedFileNames'] = self.associated_file_names
            if self.behaviors:
                behaviors = []
                for behavior in self.behaviors:
                    behaviors.append(behavior.to_context())
                file_context['Behavior'] = behaviors

            if self.dbot_score and self.dbot_score.score == Common.DBotScore.BAD:
                file_context['Malicious'] = {
                    'Vendor': self.dbot_score.integration_name,
                    'Description': self.dbot_score.malicious_description
                }

            if self.relationships:
                relationships_context = [relationship.to_context() for relationship in self.relationships if
                                         relationship.to_context()]
                file_context['Relationships'] = relationships_context

            ret_value = {
                Common.File.CONTEXT_PATH: file_context
            }

            if self.dbot_score:
                ret_value.update(self.dbot_score.to_context())

            return ret_value

    class CVE(Indicator):
        """
        CVE indicator class - https://xsoar.pan.dev/docs/integrations/context-standards-mandatory#cve
        :type id: ``str``
        :param id: The ID of the CVE, for example: "CVE-2015-1653".
        :type cvss: ``str``
        :param cvss: The CVSS of the CVE, for example: "10.0".
        :type published: ``str``
        :param published: The timestamp of when the CVE was published.
        :type modified: ``str``
        :param modified: The timestamp of when the CVE was last modified.
        :type description: ``str``
        :param description: A description of the CVE.
        :type relationships: ``list of EntityRelationship``
        :param relationships: List of relationships of the indicator.
        :return: None
        :rtype: ``None``
        """
        CONTEXT_PATH = 'CVE(val.ID && val.ID == obj.ID)'

        def __init__(self, id, cvss, published, modified, description, relationships=None):
            # type (str, str, str, str, str) -> None

            self.id = id
            self.cvss = cvss
            self.published = published
            self.modified = modified
            self.description = description
            self.dbot_score = Common.DBotScore(
                indicator=id,
                indicator_type=DBotScoreType.CVE,
                integration_name=None,
                score=Common.DBotScore.NONE
            )
            self.relationships = relationships

        def to_context(self):
            cve_context = {
                'ID': self.id
            }

            if self.cvss:
                cve_context['CVSS'] = self.cvss

            if self.published:
                cve_context['Published'] = self.published

            if self.modified:
                cve_context['Modified'] = self.modified

            if self.description:
                cve_context['Description'] = self.description

            if self.relationships:
                relationships_context = [relationship.to_context() for relationship in self.relationships if
                                         relationship.to_context()]
                cve_context['Relationships'] = relationships_context

            ret_value = {
                Common.CVE.CONTEXT_PATH: cve_context
            }

            if self.dbot_score:
                ret_value.update(self.dbot_score.to_context())

            return ret_value

    class EMAIL(Indicator):
        """
        EMAIL indicator class
        :type address ``str``
        :param address: The email's address.
        :type domain: ``str``
        :param domain: The domain of the Email.
        :type blocked: ``bool``
        :param blocked: Whether the email address is blocked.
        :type relationships: ``list of EntityRelationship``
        :param relationships: List of relationships of the indicator.
        :return: None
        :rtype: ``None``
        """
        CONTEXT_PATH = 'Email(val.Address && val.Address == obj.Address)'

        def __init__(self, address, dbot_score, domain=None, blocked=None, relationships=None):
            # type (str, str, bool) -> None
            self.address = address
            self.domain = domain
            self.blocked = blocked
            self.dbot_score = dbot_score
            self.relationships = relationships

        def to_context(self):
            email_context = {
                'Address': self.address
            }
            if self.domain:
                email_context['Domain'] = self.domain
            if self.blocked:
                email_context['Blocked'] = self.blocked

            if self.relationships:
                relationships_context = [relationship.to_context() for relationship in self.relationships if
                                         relationship.to_context()]
                email_context['Relationships'] = relationships_context

            ret_value = {
                Common.EMAIL.CONTEXT_PATH: email_context
            }
            if self.dbot_score:
                ret_value.update(self.dbot_score.to_context())
            return ret_value

    class URL(Indicator):
        """
        URL indicator - https://xsoar.pan.dev/docs/integrations/context-standards-mandatory#url
        :type url: ``str``
        :param url: The URL

        :type detection_engines: ``int``
        :param detection_engines: The total number of engines that checked the indicator.

        :type positive_detections: ``int``
        :param positive_detections: The number of engines that positively detected the indicator as malicious.

        :type category: ``str``
        :param category: The category associated with the indicator.

        :type feed_related_indicators: ``FeedRelatedIndicators``
        :param feed_related_indicators: List of indicators that are associated with the URL.

        :type malware_family: ``str``
        :param malware_family: The malware family associated with the URL.

        :type tags: ``str``
        :param tags: Tags of the URL.

        :type port: ``str``
        :param port: Ports that are associated with the URL.

        :type internal: ``bool``
        :param internal: Whether or not the URL is internal or external.

        :type campaign: ``str``
        :param campaign: The campaign associated with the URL.

        :type traffic_light_protocol: ``str``
        :param traffic_light_protocol: The Traffic Light Protocol (TLP) color that is suitable for the URL.

        :type threat_types: ``ThreatTypes``
        :param threat_types: Threat types that are associated with the file.

        :type asn: ``str``
        :param asn: The autonomous system name for the URL, for example: 'AS8948'.

        :type as_owner: ``str``
        :param as_owner: The autonomous system owner of the URL.

        :type geo_country: ``str``
        :param geo_country: The country in which the URL is located.

        :type organization: ``str``
        :param organization: The organization of the URL.

        :type community_notes: ``CommunityNotes``
        :param community_notes:  List of notes on the URL that were given by the community.

        :type publications: ``Publications``
        :param publications: List of publications on the URL that was published.

        :type relationships: ``list of EntityRelationship``
        :param relationships: List of relationships of the indicator.

        :type dbot_score: ``DBotScore``
        :param dbot_score: If URL has reputation then create DBotScore object

        :return: None
        :rtype: ``None``
        """
        CONTEXT_PATH = 'URL(val.Data && val.Data == obj.Data)'

        def __init__(self, url, dbot_score, detection_engines=None, positive_detections=None, category=None,
                     feed_related_indicators=None, tags=None, malware_family=None, port=None, internal=None,
                     campaign=None, traffic_light_protocol=None, threat_types=None, asn=None, as_owner=None,
                     geo_country=None, organization=None, community_notes=None, publications=None, relationships=None):
            self.url = url
            self.detection_engines = detection_engines
            self.positive_detections = positive_detections
            self.category = category
            self.feed_related_indicators = feed_related_indicators
            self.tags = tags
            self.malware_family = malware_family
            self.port = port
            self.internal = internal
            self.campaign = campaign
            self.traffic_light_protocol = traffic_light_protocol
            self.threat_types = threat_types
            self.asn = asn
            self.as_owner = as_owner
            self.geo_country = geo_country
            self.organization = organization
            self.community_notes = community_notes
            self.publications = publications
            self.relationships = relationships

            self.dbot_score = dbot_score

        def to_context(self):
            url_context = {
                'Data': self.url
            }

            if self.detection_engines is not None:
                url_context['DetectionEngines'] = self.detection_engines

            if self.positive_detections is not None:
                url_context['PositiveDetections'] = self.positive_detections

            if self.category:
                url_context['Category'] = self.category

            if self.feed_related_indicators:
                feed_related_indicators = []
                for feed_related_indicator in self.feed_related_indicators:
                    feed_related_indicators.append(feed_related_indicator.to_context())
                url_context['FeedRelatedIndicators'] = feed_related_indicators

            if self.tags:
                url_context['Tags'] = self.tags

            if self.malware_family:
                url_context['MalwareFamily'] = self.malware_family

            if self.port:
                url_context['Port'] = self.port
            if self.internal:
                url_context['Internal'] = self.internal
            if self.campaign:
                url_context['Campaign'] = self.campaign
            if self.traffic_light_protocol:
                url_context['TrafficLightProtocol'] = self.traffic_light_protocol
            if self.threat_types:
                threat_types = []
                for threat_type in self.threat_types:
                    threat_types.append(threat_type.to_context())
                url_context['ThreatTypes'] = threat_types
            if self.asn:
                url_context['ASN'] = self.asn
            if self.as_owner:
                url_context['ASOwner'] = self.as_owner
            if self.geo_country:
                url_context['Geo'] = {'Country': self.geo_country}
            if self.organization:
                url_context['Organization'] = self.organization
            if self.community_notes:
                community_notes = []
                for community_note in self.community_notes:
                    community_notes.append(community_note.to_context())
                url_context['CommunityNotes'] = community_notes
            if self.publications:
                publications = []
                for publication in self.publications:
                    publications.append(publication.to_context())
                url_context['Publications'] = publications

            if self.dbot_score and self.dbot_score.score == Common.DBotScore.BAD:
                url_context['Malicious'] = {
                    'Vendor': self.dbot_score.integration_name,
                    'Description': self.dbot_score.malicious_description
                }

            if self.relationships:
                relationships_context = [relationship.to_context() for relationship in self.relationships if
                                         relationship.to_context()]
                url_context['Relationships'] = relationships_context

            ret_value = {
                Common.URL.CONTEXT_PATH: url_context
            }

            if self.dbot_score:
                ret_value.update(self.dbot_score.to_context())

            return ret_value

    class Domain(Indicator):
        """ ignore docstring
        Domain indicator - https://xsoar.pan.dev/docs/integrations/context-standards-mandatory#domain
        """
        CONTEXT_PATH = 'Domain(val.Name && val.Name == obj.Name)'

        def __init__(self, domain, dbot_score, dns=None, detection_engines=None, positive_detections=None,
                     organization=None, sub_domains=None, creation_date=None, updated_date=None, expiration_date=None,
                     domain_status=None, name_servers=None, feed_related_indicators=None, malware_family=None,
                     registrar_name=None, registrar_abuse_email=None, registrar_abuse_phone=None,
                     registrant_name=None, registrant_email=None, registrant_phone=None, registrant_country=None,
                     admin_name=None, admin_email=None, admin_phone=None, admin_country=None, tags=None,
                     domain_idn_name=None, port=None,
                     internal=None, category=None, campaign=None, traffic_light_protocol=None, threat_types=None,
                     community_notes=None, publications=None, geo_location=None, geo_country=None,
                     geo_description=None, tech_country=None, tech_name=None, tech_email=None, tech_organization=None,
                     billing=None, relationships=None):

            self.domain = domain
            self.dns = dns
            self.detection_engines = detection_engines
            self.positive_detections = positive_detections
            self.organization = organization
            self.sub_domains = sub_domains
            self.creation_date = creation_date
            self.updated_date = updated_date
            self.expiration_date = expiration_date

            self.registrar_name = registrar_name
            self.registrar_abuse_email = registrar_abuse_email
            self.registrar_abuse_phone = registrar_abuse_phone

            self.registrant_name = registrant_name
            self.registrant_email = registrant_email
            self.registrant_phone = registrant_phone
            self.registrant_country = registrant_country

            self.admin_name = admin_name
            self.admin_email = admin_email
            self.admin_phone = admin_phone
            self.admin_country = admin_country
            self.tags = tags

            self.domain_status = domain_status
            self.name_servers = name_servers
            self.feed_related_indicators = feed_related_indicators
            self.malware_family = malware_family
            self.domain_idn_name = domain_idn_name
            self.port = port
            self.internal = internal
            self.category = category
            self.campaign = campaign
            self.traffic_light_protocol = traffic_light_protocol
            self.threat_types = threat_types
            self.community_notes = community_notes
            self.publications = publications
            self.geo_location = geo_location
            self.geo_country = geo_country
            self.geo_description = geo_description
            self.tech_country = tech_country
            self.tech_name = tech_name
            self.tech_organization = tech_organization
            self.tech_email = tech_email
            self.billing = billing
            self.relationships = relationships

            self.dbot_score = dbot_score

        def to_context(self):
            domain_context = {
                'Name': self.domain
            }
            whois_context = {}

            if self.dns:
                domain_context['DNS'] = self.dns

            if self.detection_engines is not None:
                domain_context['DetectionEngines'] = self.detection_engines

            if self.positive_detections is not None:
                domain_context['PositiveDetections'] = self.positive_detections

            if self.registrar_name or self.registrar_abuse_email or self.registrar_abuse_phone:
                domain_context['Registrar'] = {
                    'Name': self.registrar_name,
                    'AbuseEmail': self.registrar_abuse_email,
                    'AbusePhone': self.registrar_abuse_phone
                }
                whois_context['Registrar'] = domain_context['Registrar']

            if self.registrant_name or self.registrant_phone or self.registrant_email or self.registrant_country:
                domain_context['Registrant'] = {
                    'Name': self.registrant_name,
                    'Email': self.registrant_email,
                    'Phone': self.registrant_phone,
                    'Country': self.registrant_country
                }
                whois_context['Registrant'] = domain_context['Registrant']

            if self.admin_name or self.admin_email or self.admin_phone or self.admin_country:
                domain_context['Admin'] = {
                    'Name': self.admin_name,
                    'Email': self.admin_email,
                    'Phone': self.admin_phone,
                    'Country': self.admin_country
                }
                whois_context['Admin'] = domain_context['Admin']

            if self.organization:
                domain_context['Organization'] = self.organization

            if self.sub_domains:
                domain_context['Subdomains'] = self.sub_domains

            if self.domain_status:
                domain_context['DomainStatus'] = self.domain_status
                whois_context['DomainStatus'] = domain_context['DomainStatus']

            if self.creation_date:
                domain_context['CreationDate'] = self.creation_date
                whois_context['CreationDate'] = domain_context['CreationDate']

            if self.updated_date:
                domain_context['UpdatedDate'] = self.updated_date
                whois_context['UpdatedDate'] = domain_context['UpdatedDate']

            if self.expiration_date:
                domain_context['ExpirationDate'] = self.expiration_date
                whois_context['ExpirationDate'] = domain_context['ExpirationDate']

            if self.name_servers:
                domain_context['NameServers'] = self.name_servers
                whois_context['NameServers'] = domain_context['NameServers']

            if self.tags:
                domain_context['Tags'] = self.tags

            if self.feed_related_indicators:
                feed_related_indicators = []
                for feed_related_indicator in self.feed_related_indicators:
                    feed_related_indicators.append(feed_related_indicator.to_context())
                domain_context['FeedRelatedIndicators'] = feed_related_indicators

            if self.malware_family:
                domain_context['MalwareFamily'] = self.malware_family

            if self.dbot_score and self.dbot_score.score == Common.DBotScore.BAD:
                domain_context['Malicious'] = {
                    'Vendor': self.dbot_score.integration_name,
                    'Description': self.dbot_score.malicious_description
                }
            if self.domain_idn_name:
                domain_context['DomainIDNName'] = self.domain_idn_name
            if self.port:
                domain_context['Port'] = self.port
            if self.internal:
                domain_context['Internal'] = self.internal
            if self.category:
                domain_context['Category'] = self.category
            if self.campaign:
                domain_context['Campaign'] = self.campaign
            if self.traffic_light_protocol:
                domain_context['TrafficLightProtocol'] = self.traffic_light_protocol
            if self.threat_types:
                threat_types = []
                for threat_type in self.threat_types:
                    threat_types.append(threat_type.to_context())
                domain_context['ThreatTypes'] = threat_types
            if self.community_notes:
                community_notes = []
                for community_note in self.community_notes:
                    community_notes.append(community_note.to_context())
                domain_context['CommunityNotes'] = community_notes
            if self.publications:
                publications = []
                for publication in self.publications:
                    publications.append(publication.to_context())
                domain_context['Publications'] = publications
            if self.geo_location or self.geo_country or self.geo_description:
                domain_context['Geo'] = {}
                if self.geo_location:
                    domain_context['Geo']['Location'] = self.geo_location
                if self.geo_country:
                    domain_context['Geo']['Country'] = self.geo_country
                if self.geo_description:
                    domain_context['Geo']['Description'] = self.geo_description
            if self.tech_country or self.tech_name or self.tech_organization or self.tech_email:
                domain_context['Tech'] = {}
                if self.tech_country:
                    domain_context['Tech']['Country'] = self.tech_country
                if self.tech_name:
                    domain_context['Tech']['Name'] = self.tech_name
                if self.tech_organization:
                    domain_context['Tech']['Organization'] = self.tech_organization
                if self.tech_email:
                    domain_context['Tech']['Email'] = self.tech_email
            if self.billing:
                domain_context['Billing'] = self.billing

            if whois_context:
                domain_context['WHOIS'] = whois_context

            if self.relationships:
                relationships_context = [relationship.to_context() for relationship in self.relationships if
                                         relationship.to_context()]
                domain_context['Relationships'] = relationships_context

            ret_value = {
                Common.Domain.CONTEXT_PATH: domain_context
            }

            if self.dbot_score:
                ret_value.update(self.dbot_score.to_context())

            return ret_value

    class Endpoint(Indicator):
        """ ignore docstring
        Endpoint indicator - https://xsoar.pan.dev/docs/integrations/context-standards-mandatory#endpoint
        """
        CONTEXT_PATH = 'Endpoint(val.ID && val.ID == obj.ID)'

        def __init__(self, id, hostname=None, ip_address=None, domain=None, mac_address=None,
                     os=None, os_version=None, dhcp_server=None, bios_version=None, model=None,
                     memory=None, processors=None, processor=None, relationships=None, vendor=None, status=None,
                     is_isolated=None):
            self.id = id
            self.hostname = hostname
            self.ip_address = ip_address
            self.domain = domain
            self.mac_address = mac_address
            self.os = os
            self.os_version = os_version
            self.dhcp_server = dhcp_server
            self.bios_version = bios_version
            self.model = model
            self.memory = memory
            self.processors = processors
            self.processor = processor
            self.vendor = vendor
            self.status = status
            self.is_isolated = is_isolated
            self.relationships = relationships

        def to_context(self):
            endpoint_context = {
                'ID': self.id
            }

            if self.hostname:
                endpoint_context['Hostname'] = self.hostname

            if self.ip_address:
                endpoint_context['IPAddress'] = self.ip_address

            if self.domain:
                endpoint_context['Domain'] = self.domain

            if self.mac_address:
                endpoint_context['MACAddress'] = self.mac_address

            if self.os:
                endpoint_context['OS'] = self.os

            if self.os_version:
                endpoint_context['OSVersion'] = self.os_version

            if self.dhcp_server:
                endpoint_context['DHCPServer'] = self.dhcp_server

            if self.bios_version:
                endpoint_context['BIOSVersion'] = self.bios_version

            if self.model:
                endpoint_context['Model'] = self.model

            if self.memory:
                endpoint_context['Memory'] = self.memory

            if self.processors:
                endpoint_context['Processors'] = self.processors

            if self.processor:
                endpoint_context['Processor'] = self.processor

            if self.relationships:
                relationships_context = [relationship.to_context() for relationship in self.relationships if
                                         relationship.to_context()]
                endpoint_context['Relationships'] = relationships_context

            if self.vendor:
                endpoint_context['Vendor'] = self.vendor

            if self.status:
                if self.status not in ENDPOINT_STATUS_OPTIONS:
                    raise ValueError('Status does not have a valid value such as: Online or Offline')
                endpoint_context['Status'] = self.status

            if self.is_isolated:
                if self.is_isolated not in ENDPOINT_ISISOLATED_OPTIONS:
                    raise ValueError('Is Isolated does not have a valid value such as: Yes, No, Pending'
                                     ' isolation or Pending unisolation')
                endpoint_context['IsIsolated'] = self.is_isolated

            ret_value = {
                Common.Endpoint.CONTEXT_PATH: endpoint_context
            }

            return ret_value

    class Account(Indicator):
        """
        Account indicator - https://xsoar.pan.dev/docs/integrations/context-standards-recommended#account

        :type dbot_score: ``DBotScore``
        :param dbot_score: If account has reputation then create DBotScore object

        :return: None
        :rtype: ``None``
        """
        CONTEXT_PATH = 'Account(val.id && val.id == obj.id)'

        def __init__(self, id, type=None, username=None, display_name=None, groups=None,
                     domain=None, email_address=None, telephone_number=None, office=None, job_title=None,
                     department=None, country=None, state=None, city=None, street=None, is_enabled=None,
                     dbot_score=None, relationships=None):
            self.id = id
            self.type = type
            self.username = username
            self.display_name = display_name
            self.groups = groups
            self.domain = domain
            self.email_address = email_address
            self.telephone_number = telephone_number
            self.office = office
            self.job_title = job_title
            self.department = department
            self.country = country
            self.state = state
            self.city = city
            self.street = street
            self.is_enabled = is_enabled
            self.relationships = relationships

            if not isinstance(dbot_score, Common.DBotScore):
                raise ValueError('dbot_score must be of type DBotScore')

            self.dbot_score = dbot_score

        def to_context(self):
            account_context = {
                'Id': self.id
            }

            if self.type:
                account_context['Type'] = self.type

            irrelevent = ['CONTEXT_PATH', 'to_context', 'dbot_score', 'Id']
            details = [detail for detail in dir(self) if not detail.startswith('__') and detail not in irrelevent]
            for detail in details:
                if self.__getattribute__(detail):
                    if detail == 'email_address':
                        account_context['Email'] = {
                            'Address': self.email_address
                        }
                    else:
                        Detail = camelize_string(detail, '_')
                        account_context[Detail] = self.__getattribute__(detail)

            if self.dbot_score and self.dbot_score.score == Common.DBotScore.BAD:
                account_context['Malicious'] = {
                    'Vendor': self.dbot_score.integration_name,
                    'Description': self.dbot_score.malicious_description
                }

            if self.relationships:
                relationships_context = [relationship.to_context() for relationship in self.relationships if
                                         relationship.to_context()]
                account_context['Relationships'] = relationships_context

            ret_value = {
                Common.Account.CONTEXT_PATH: account_context
            }

            if self.dbot_score:
                ret_value.update(self.dbot_score.to_context())

            return ret_value

    class Cryptocurrency(Indicator):
        """
        Cryptocurrency indicator - https://xsoar.pan.dev/docs/integrations/context-standards-mandatory#cryptocurrency
        :type address: ``str``
        :param address: The Cryptocurrency address

        :type address_type: ``str``
        :param address_type: The Cryptocurrency type - e.g. `bitcoin`.

        :type dbot_score: ``DBotScore``
        :param dbot_score:  If the address has reputation then create DBotScore object.

        :return: None
        :rtype: ``None``
        """
        CONTEXT_PATH = 'Cryptocurrency(val.Address && val.Address == obj.Address)'

        def __init__(self, address, address_type, dbot_score):
            self.address = address
            self.address_type = address_type

            self.dbot_score = dbot_score

        def to_context(self):
            crypto_context = {
                'Address': self.address,
                'AddressType': self.address_type
            }

            if self.dbot_score and self.dbot_score.score == Common.DBotScore.BAD:
                crypto_context['Malicious'] = {
                    'Vendor': self.dbot_score.integration_name,
                    'Description': self.dbot_score.malicious_description
                }

            ret_value = {
                Common.Cryptocurrency.CONTEXT_PATH: crypto_context
            }

            if self.dbot_score:
                ret_value.update(self.dbot_score.to_context())

            return ret_value

    class CertificatePublicKey(object):
        """
        CertificatePublicKey class
        Defines an X509  PublicKey used in Common.Certificate

        :type algorithm: ``str``
        :param algorithm: The encryption algorithm: DSA, RSA, EC or UNKNOWN (Common.CertificatePublicKey.Algorithm enum)

        :type length: ``int``
        :param length: The length of the public key

        :type publickey: ``Optional[str]``
        :param publickey: publickey

        :type p: ``Optional[str]``
        :param p: P parameter used in DSA algorithm

        :type q: ``Optional[str]``
        :param q: Q parameter used in DSA algorithm

        :type g: ``Optional[str]``
        :param g: G parameter used in DSA algorithm

        :type modulus: ``Optional[str]``
        :param modulus: modulus parameter used in RSA algorithm

        :type modulus: ``Optional[int]``
        :param modulus: exponent parameter used in RSA algorithm

        :type x: ``Optional[str]``
        :param x: X parameter used in EC algorithm

        :type y: ``Optional[str]``
        :param y: Y parameter used in EC algorithm

        :type curve: ``Optional[str]``
        :param curve: curve parameter used in EC algorithm

        :return: None
        :rtype: ``None``
        """
        class Algorithm(object):
            """
            Algorithm class to enumerate available algorithms

            :return: None
            :rtype: ``None``
            """
            DSA = "DSA"
            RSA = "RSA"
            EC = "EC"
            UNKNOWN = "Unknown Algorithm"

            @staticmethod
            def is_valid_type(_type):
                return _type in (
                    Common.CertificatePublicKey.Algorithm.DSA,
                    Common.CertificatePublicKey.Algorithm.RSA,
                    Common.CertificatePublicKey.Algorithm.EC,
                    Common.CertificatePublicKey.Algorithm.UNKNOWN
                )

        def __init__(
            self,
            algorithm,  # type: str
            length,  # type: int
            publickey=None,  # type: str
            p=None,  # type: str
            q=None,  # type: str
            g=None,  # type: str
            modulus=None,  # type: str
            exponent=None,  # type: int
            x=None,  # type: str
            y=None,  # type: str
            curve=None  # type: str
        ):

            if not Common.CertificatePublicKey.Algorithm.is_valid_type(algorithm):
                raise TypeError('algorithm must be of type Common.CertificatePublicKey.Algorithm enum')

            self.algorithm = algorithm
            self.length = length
            self.publickey = publickey
            self.p = p
            self.q = q
            self.g = g
            self.modulus = modulus
            self.exponent = exponent
            self.x = x
            self.y = y
            self.curve = curve

        def to_context(self):
            publickey_context = {
                'Algorithm': self.algorithm,
                'Length': self.length
            }

            if self.publickey:
                publickey_context['PublicKey'] = self.publickey

            if self.algorithm == Common.CertificatePublicKey.Algorithm.DSA:
                if self.p:
                    publickey_context['P'] = self.p
                if self.q:
                    publickey_context['Q'] = self.q
                if self.g:
                    publickey_context['G'] = self.g

            elif self.algorithm == Common.CertificatePublicKey.Algorithm.RSA:
                if self.modulus:
                    publickey_context['Modulus'] = self.modulus
                if self.exponent:
                    publickey_context['Exponent'] = self.exponent

            elif self.algorithm == Common.CertificatePublicKey.Algorithm.EC:
                if self.x:
                    publickey_context['X'] = self.x
                if self.y:
                    publickey_context['Y'] = self.y
                if self.curve:
                    publickey_context['Curve'] = self.curve

            elif self.algorithm == Common.CertificatePublicKey.Algorithm.UNKNOWN:
                pass

            return publickey_context

    class GeneralName(object):
        """
        GeneralName class
        Implements GeneralName interface from rfc5280
        Enumerates the available General Name Types

        :type gn_type: ``str``
        :param gn_type: General Name Type

        :type gn_value: ``str``
        :param gn_value: General Name Value

        :return: None
        :rtype: ``None``
        """
        OTHERNAME = 'otherName'
        RFC822NAME = 'rfc822Name'
        DNSNAME = 'dNSName'
        DIRECTORYNAME = 'directoryName'
        UNIFORMRESOURCEIDENTIFIER = 'uniformResourceIdentifier'
        IPADDRESS = 'iPAddress'
        REGISTEREDID = 'registeredID'

        @staticmethod
        def is_valid_type(_type):
            return _type in (
                Common.GeneralName.OTHERNAME,
                Common.GeneralName.RFC822NAME,
                Common.GeneralName.DNSNAME,
                Common.GeneralName.DIRECTORYNAME,
                Common.GeneralName.UNIFORMRESOURCEIDENTIFIER,
                Common.GeneralName.IPADDRESS,
                Common.GeneralName.REGISTEREDID
            )

        def __init__(
            self,
            gn_value,  # type: str
            gn_type  # type: str
        ):
            if not Common.GeneralName.is_valid_type(gn_type):
                raise TypeError(
                    'gn_type must be of type Common.GeneralName enum'
                )
            self.gn_type = gn_type
            self.gn_value = gn_value

        def to_context(self):
            return {
                'Type': self.gn_type,
                'Value': self.gn_value
            }

        def get_value(self):
            return self.gn_value

    class CertificateExtension(object):
        """
        CertificateExtension class
        Defines an X509 Certificate Extensions used in Common.Certificate


        :type extension_type: ``str``
        :param extension_type: The type of Extension (from Common.CertificateExtension.ExtensionType enum, or "Other)

        :type critical: ``bool``
        :param critical: Whether the extension is marked as critical

        :type extension_name: ``Optional[str]``
        :param extension_name: Name of the extension

        :type oid: ``Optional[str]``
        :param oid: OID of the extension

        :type subject_alternative_names: ``Optional[List[Common.CertificateExtension.SubjectAlternativeName]]``
        :param subject_alternative_names: Subject Alternative Names

        :type authority_key_identifier: ``Optional[Common.CertificateExtension.AuthorityKeyIdentifier]``
        :param authority_key_identifier: Authority Key Identifier

        :type digest: ``Optional[str]``
        :param digest: digest for Subject Key Identifier extension

        :type digital_signature: ``Optional[bool]``
        :param digital_signature: Digital Signature usage for Key Usage extension

        :type content_commitment: ``Optional[bool]``
        :param content_commitment: Content Commitment usage for Key Usage extension

        :type key_encipherment: ``Optional[bool]``
        :param key_encipherment: Key Encipherment usage for Key Usage extension

        :type data_encipherment: ``Optional[bool]``
        :param data_encipherment: Data Encipherment usage for Key Usage extension

        :type key_agreement: ``Optional[bool]``
        :param key_agreement: Key Agreement usage for Key Usage extension

        :type key_cert_sign: ``Optional[bool]``
        :param key_cert_sign: Key Cert Sign usage for Key Usage extension

        :type usages: ``Optional[List[str]]``
        :param usages: Usages for Extended Key Usage extension

        :type distribution_points: ``Optional[List[Common.CertificateExtension.DistributionPoint]]``
        :param distribution_points: Distribution Points

        :type certificate_policies: ``Optional[List[Common.CertificateExtension.CertificatePolicy]]``
        :param certificate_policies: Certificate Policies

        :type authority_information_access: ``Optional[List[Common.CertificateExtension.AuthorityInformationAccess]]``
        :param authority_information_access: Authority Information Access

        :type basic_constraints: ``Optional[Common.CertificateExtension.BasicConstraints]``
        :param basic_constraints: Basic Constraints

        :type signed_certificate_timestamps: ``Optional[List[Common.CertificateExtension.SignedCertificateTimestamp]]``
        :param signed_certificate_timestamps: (PreCertificate)Signed Certificate Timestamps

        :type value: ``Optional[Union[str, List[Any], Dict[str, Any]]]``
        :param value: Raw value of the Extension (used for "Other" type)

        :return: None
        :rtype: ``None``
        """
        class SubjectAlternativeName(object):
            """
            SubjectAlternativeName class
            Implements Subject Alternative Name extension interface

            :type gn: ``Optional[Common.GeneralName]``
            :param gn: General Name Type provided as Common.GeneralName

            :type gn_type: ``Optional[str]``
            :param gn_type: General Name Type provided as string

            :type gn_value: ``Optional[str]``
            :param gn_value: General Name Value provided as string

            :return: None
            :rtype: ``None``
            """
            def __init__(
                self,
                gn=None,  # type: Optional[Common.GeneralName]
                gn_type=None,  # type: Optional[str]
                gn_value=None  # type: Optional[str]
            ):
                if gn:
                    self.gn = gn
                elif gn_type and gn_value:
                    self.gn = Common.GeneralName(
                        gn_value=gn_value,
                        gn_type=gn_type
                    )
                else:
                    raise ValueError('either GeneralName or gn_type/gn_value required to inizialize SubjectAlternativeName')

            def to_context(self):
                return self.gn.to_context()

            def get_value(self):
                return self.gn.get_value()

        class AuthorityKeyIdentifier(object):
            """
            AuthorityKeyIdentifier class
            Implements Authority Key Identifier extension interface

            :type issuer: ``Optional[List[Common.GeneralName]]``
            :param issuer: Issuer list

            :type serial_number: ``Optional[str]``
            :param serial_number: Serial Number

            :type key_identifier: ``Optional[str]``
            :param key_identifier: Key Identifier

            :return: None
            :rtype: ``None``
            """
            def __init__(
                self,
                issuer=None,  # type: Optional[List[Common.GeneralName]]
                serial_number=None,  # type: Optional[str]
                key_identifier=None  # type: Optional[str]
            ):
                self.issuer = issuer
                self.serial_number = serial_number
                self.key_identifier = key_identifier

            def to_context(self):
                authority_key_identifier_context = {}  # type: Dict[str, Any]

                if self.issuer:
                    authority_key_identifier_context['Issuer'] = self.issuer,

                if self.serial_number:
                    authority_key_identifier_context["SerialNumber"] = self.serial_number
                if self.key_identifier:
                    authority_key_identifier_context["KeyIdentifier"] = self.key_identifier

                return authority_key_identifier_context

        class DistributionPoint(object):
            """
            DistributionPoint class
            Implements Distribution Point extension interface

            :type full_name: ``Optional[List[Common.GeneralName]]``
            :param full_name: Full Name list

            :type relative_name: ``Optional[str]``
            :param relative_name: Relative Name

            :type crl_issuer: ``Optional[List[Common.GeneralName]]``
            :param crl_issuer: CRL Issuer

            :type reasons: ``Optional[List[str]]``
            :param reasons: Reason list

            :return: None
            :rtype: ``None``
            """
            def __init__(
                self,
                full_name=None,  # type: Optional[List[Common.GeneralName]]
                relative_name=None,  # type:  Optional[str]
                crl_issuer=None,  # type: Optional[List[Common.GeneralName]]
                reasons=None  # type: Optional[List[str]]
            ):
                self.full_name = full_name
                self.relative_name = relative_name
                self.crl_issuer = crl_issuer
                self.reasons = reasons

            def to_context(self):
                distribution_point_context = {}  # type: Dict[str, Union[List, str]]
                if self.full_name:
                    distribution_point_context["FullName"] = [fn.to_context() for fn in self.full_name]
                if self.relative_name:
                    distribution_point_context["RelativeName"] = self.relative_name
                if self.crl_issuer:
                    distribution_point_context["CRLIssuer"] = [ci.to_context() for ci in self.crl_issuer]
                if self.reasons:
                    distribution_point_context["Reasons"] = self.reasons

                return distribution_point_context

        class CertificatePolicy(object):
            """
            CertificatePolicy class
            Implements Certificate Policy extension interface

            :type policy_identifier: ``str``
            :param policy_identifier: Policy Identifier

            :type policy_qualifiers: ``Optional[List[str]]``
            :param policy_qualifiers: Policy Qualifier list

            :return: None
            :rtype: ``None``
            """
            def __init__(
                self,
                policy_identifier,  # type: str
                policy_qualifiers=None  # type: Optional[List[str]]
            ):
                self.policy_identifier = policy_identifier
                self.policy_qualifiers = policy_qualifiers

            def to_context(self):
                certificate_policies_context = {
                    "PolicyIdentifier": self.policy_identifier
                }  # type: Dict[str, Union[List, str]]

                if self.policy_qualifiers:
                    certificate_policies_context["PolicyQualifiers"] = self.policy_qualifiers

                return certificate_policies_context

        class AuthorityInformationAccess(object):
            """
            AuthorityInformationAccess class
            Implements Authority Information Access extension interface

            :type access_method: ``str``
            :param access_method: Access Method

            :type access_location: ``Common.GeneralName``
            :param access_location: Access Location

            :return: None
            :rtype: ``None``
            """
            def __init__(
                self,
                access_method,  # type: str
                access_location  # type: Common.GeneralName
            ):
                self.access_method = access_method
                self.access_location = access_location

            def to_context(self):
                return {
                    "AccessMethod": self.access_method,
                    "AccessLocation": self.access_location.to_context()
                }

        class BasicConstraints(object):
            """
            BasicConstraints class
            Implements Basic Constraints extension interface

            :type ca: ``bool``
            :param ca: Certificate Authority

            :type path_length: ``int``
            :param path_length: Path Length

            :return: None
            :rtype: ``None``
            """
            def __init__(
                self,
                ca,  # type: bool
                path_length=None  # type: int
            ):
                self.ca = ca
                self.path_length = path_length

            def to_context(self):
                basic_constraints_context = {
                    "CA": self.ca
                }  # type: Dict[str, Union[str, int]]

                if self.path_length:
                    basic_constraints_context["PathLength"] = self.path_length

                return basic_constraints_context

        class SignedCertificateTimestamp(object):
            """
            SignedCertificateTimestamp class
            Implementsinterface for  "SignedCertificateTimestamp" extensions

            :type entry_type: ``str``
            :param entry_type: Entry Type (from Common.CertificateExtension.SignedCertificateTimestamp.EntryType enum)

            :type version: ``str``
            :param version: Version

            :type log_id: ``str``
            :param log_id: Log ID

            :type timestamp: ``str``
            :param timestamp: Timestamp (ISO8601 string representation in UTC)

            :return: None
            :rtype: ``None``
            """
            class EntryType(object):
                """
                EntryType class
                Enumerates Entry Types for SignedCertificateTimestamp class

                :return: None
                :rtype: ``None``
                """
                PRECERTIFICATE = "PreCertificate"
                X509CERTIFICATE = "X509Certificate"

                @staticmethod
                def is_valid_type(_type):
                    return _type in (
                        Common.CertificateExtension.SignedCertificateTimestamp.EntryType.PRECERTIFICATE,
                        Common.CertificateExtension.SignedCertificateTimestamp.EntryType.X509CERTIFICATE
                    )

            def __init__(
                self,
                entry_type,  # type: str
                version,  # type: int
                log_id,  # type: str
                timestamp  # type: str
            ):

                if not Common.CertificateExtension.SignedCertificateTimestamp.EntryType.is_valid_type(entry_type):
                    raise TypeError(
                        'entry_type must be of type Common.CertificateExtension.SignedCertificateTimestamp.EntryType enum'
                    )

                self.entry_type = entry_type
                self.version = version
                self.log_id = log_id
                self.timestamp = timestamp

            def to_context(self):
                timestamps_context = {}  # type: Dict[str, Any]

                timestamps_context['Version'] = self.version
                timestamps_context["LogId"] = self.log_id
                timestamps_context["Timestamp"] = self.timestamp
                timestamps_context["EntryType"] = self.entry_type

                return timestamps_context

        class ExtensionType(object):
            """
            ExtensionType class
            Enumerates Extension Types for Common.CertificatExtension class

            :return: None
            :rtype: ``None``
            """
            SUBJECTALTERNATIVENAME = "SubjectAlternativeName"
            AUTHORITYKEYIDENTIFIER = "AuthorityKeyIdentifier"
            SUBJECTKEYIDENTIFIER = "SubjectKeyIdentifier"
            KEYUSAGE = "KeyUsage"
            EXTENDEDKEYUSAGE = "ExtendedKeyUsage"
            CRLDISTRIBUTIONPOINTS = "CRLDistributionPoints"
            CERTIFICATEPOLICIES = "CertificatePolicies"
            AUTHORITYINFORMATIONACCESS = "AuthorityInformationAccess"
            BASICCONSTRAINTS = "BasicConstraints"
            SIGNEDCERTIFICATETIMESTAMPS = "SignedCertificateTimestamps"
            PRESIGNEDCERTIFICATETIMESTAMPS = "PreCertSignedCertificateTimestamps"
            OTHER = "Other"

            @staticmethod
            def is_valid_type(_type):
                return _type in (
                    Common.CertificateExtension.ExtensionType.SUBJECTALTERNATIVENAME,
                    Common.CertificateExtension.ExtensionType.AUTHORITYKEYIDENTIFIER,
                    Common.CertificateExtension.ExtensionType.SUBJECTKEYIDENTIFIER,
                    Common.CertificateExtension.ExtensionType.KEYUSAGE,
                    Common.CertificateExtension.ExtensionType.EXTENDEDKEYUSAGE,
                    Common.CertificateExtension.ExtensionType.CRLDISTRIBUTIONPOINTS,
                    Common.CertificateExtension.ExtensionType.CERTIFICATEPOLICIES,
                    Common.CertificateExtension.ExtensionType.AUTHORITYINFORMATIONACCESS,
                    Common.CertificateExtension.ExtensionType.BASICCONSTRAINTS,
                    Common.CertificateExtension.ExtensionType.SIGNEDCERTIFICATETIMESTAMPS,
                    Common.CertificateExtension.ExtensionType.PRESIGNEDCERTIFICATETIMESTAMPS,
                    Common.CertificateExtension.ExtensionType.OTHER  # for extensions that are not handled explicitly
                )

        def __init__(
            self,
            extension_type,  # type: str
            critical,  # type: bool
            oid=None,  # type: Optional[str]
            extension_name=None,  # type: Optional[str]
            subject_alternative_names=None,  # type: Optional[List[Common.CertificateExtension.SubjectAlternativeName]]
            authority_key_identifier=None,  # type: Optional[Common.CertificateExtension.AuthorityKeyIdentifier]
            digest=None,  # type: str
            digital_signature=None,  # type: Optional[bool]
            content_commitment=None,  # type: Optional[bool]
            key_encipherment=None,  # type: Optional[bool]
            data_encipherment=None,  # type: Optional[bool]
            key_agreement=None,  # type: Optional[bool]
            key_cert_sign=None,  # type: Optional[bool]
            crl_sign=None,  # type: Optional[bool]
            usages=None,  # type: Optional[List[str]]
            distribution_points=None,  # type: Optional[List[Common.CertificateExtension.DistributionPoint]]
            certificate_policies=None,  # type: Optional[List[Common.CertificateExtension.CertificatePolicy]]
            authority_information_access=None,  # type: Optional[List[Common.CertificateExtension.AuthorityInformationAccess]]
            basic_constraints=None,  # type: Optional[Common.CertificateExtension.BasicConstraints]
            signed_certificate_timestamps=None,  # type: Optional[List[Common.CertificateExtension.SignedCertificateTimestamp]]
            value=None  # type: Optional[Union[str, List[Any], Dict[str, Any]]]
        ):
            if not Common.CertificateExtension.ExtensionType.is_valid_type(extension_type):
                raise TypeError('algorithm must be of type Common.CertificateExtension.ExtensionType enum')

            self.extension_type = extension_type
            self.critical = critical

            if self.extension_type == Common.CertificateExtension.ExtensionType.SUBJECTALTERNATIVENAME:
                self.subject_alternative_names = subject_alternative_names
                self.oid = "2.5.29.17"
                self.extension_name = "subjectAltName"

            elif self.extension_type == Common.CertificateExtension.ExtensionType.SUBJECTKEYIDENTIFIER:
                if not digest:
                    raise ValueError('digest is mandatory for SubjectKeyIdentifier extension')
                self.digest = digest
                self.oid = "2.5.29.14"
                self.extension_name = "subjectKeyIdentifier"

            elif self.extension_type == Common.CertificateExtension.ExtensionType.KEYUSAGE:
                self.digital_signature = digital_signature
                self.content_commitment = content_commitment
                self.key_encipherment = key_encipherment
                self.data_encipherment = data_encipherment
                self.key_agreement = key_agreement
                self.key_cert_sign = key_cert_sign
                self.crl_sign = crl_sign
                self.oid = "2.5.29.15"
                self.extension_name = "keyUsage"

            elif self.extension_type == Common.CertificateExtension.ExtensionType.EXTENDEDKEYUSAGE:
                if not usages:
                    raise ValueError('usages is mandatory for ExtendedKeyUsage extension')
                self.usages = usages
                self.oid = "2.5.29.37"
                self.extension_name = "extendedKeyUsage"

            elif self.extension_type == Common.CertificateExtension.ExtensionType.AUTHORITYKEYIDENTIFIER:
                self.authority_key_identifier = authority_key_identifier
                self.oid = "2.5.29.35"
                self.extension_name = "authorityKeyIdentifier"

            elif self.extension_type == Common.CertificateExtension.ExtensionType.CRLDISTRIBUTIONPOINTS:
                self.distribution_points = distribution_points
                self.oid = "2.5.29.31"
                self.extension_name = "cRLDistributionPoints"

            elif self.extension_type == Common.CertificateExtension.ExtensionType.CERTIFICATEPOLICIES:
                self.certificate_policies = certificate_policies
                self.oid = "2.5.29.32"
                self.extension_name = "certificatePolicies"

            elif self.extension_type == Common.CertificateExtension.ExtensionType.AUTHORITYINFORMATIONACCESS:
                self.authority_information_access = authority_information_access
                self.oid = "1.3.6.1.5.5.7.1.1"
                self.extension_name = "authorityInfoAccess"

            elif self.extension_type == Common.CertificateExtension.ExtensionType.BASICCONSTRAINTS:
                self.basic_constraints = basic_constraints
                self.oid = "2.5.29.19"
                self.extension_name = "basicConstraints"

            elif self.extension_type == Common.CertificateExtension.ExtensionType.PRESIGNEDCERTIFICATETIMESTAMPS:
                self.signed_certificate_timestamps = signed_certificate_timestamps
                self.oid = "1.3.6.1.4.1.11129.2.4.2"
                self.extension_name = "signedCertificateTimestampList"

            elif self.extension_type == Common.CertificateExtension.ExtensionType.SIGNEDCERTIFICATETIMESTAMPS:
                self.signed_certificate_timestamps = signed_certificate_timestamps
                self.oid = "1.3.6.1.4.1.11129.2.4.5"
                self.extension_name = "signedCertificateTimestampList"

            elif self.extension_type == Common.CertificateExtension.ExtensionType.OTHER:
                self.value = value

            # override oid, extension_name if provided as inputs
            if oid:
                self.oid = oid
            if extension_name:
                self.extension_name = extension_name

        def to_context(self):
            extension_context = {
                "OID": self.oid,
                "Name": self.extension_name,
                "Critical": self.critical
            }  # type: Dict[str, Any]

            if (
                self.extension_type == Common.CertificateExtension.ExtensionType.SUBJECTALTERNATIVENAME
                and self.subject_alternative_names is not None
            ):
                extension_context["Value"] = [san.to_context() for san in self.subject_alternative_names]

            elif (
                self.extension_type == Common.CertificateExtension.ExtensionType.AUTHORITYKEYIDENTIFIER
                and self.authority_key_identifier is not None
            ):
                extension_context["Value"] = self.authority_key_identifier.to_context()

            elif (
                self.extension_type == Common.CertificateExtension.ExtensionType.SUBJECTKEYIDENTIFIER
                and self.digest is not None
            ):
                extension_context["Value"] = {
                    "Digest": self.digest
                }

            elif self.extension_type == Common.CertificateExtension.ExtensionType.KEYUSAGE:
                key_usage = {}  # type: Dict[str, bool]
                if self.digital_signature:
                    key_usage["DigitalSignature"] = self.digital_signature
                if self.content_commitment:
                    key_usage["ContentCommitment"] = self.content_commitment
                if self.key_encipherment:
                    key_usage["KeyEncipherment"] = self.key_encipherment
                if self.data_encipherment:
                    key_usage["DataEncipherment"] = self.data_encipherment
                if self.key_agreement:
                    key_usage["KeyAgreement"] = self.key_agreement
                if self.key_cert_sign:
                    key_usage["KeyCertSign"] = self.key_cert_sign
                if self.crl_sign:
                    key_usage["CrlSign"] = self.crl_sign

                if key_usage:
                    extension_context["Value"] = key_usage

            elif (
                self.extension_type == Common.CertificateExtension.ExtensionType.EXTENDEDKEYUSAGE
                and self.usages is not None
            ):
                extension_context["Value"] = {
                    "Usages": [u for u in self.usages]
                }

            elif (
                self.extension_type == Common.CertificateExtension.ExtensionType.CRLDISTRIBUTIONPOINTS
                and self.distribution_points is not None
            ):
                extension_context["Value"] = [dp.to_context() for dp in self.distribution_points]

            elif (
                self.extension_type == Common.CertificateExtension.ExtensionType.CERTIFICATEPOLICIES
                and self.certificate_policies is not None
            ):
                extension_context["Value"] = [cp.to_context() for cp in self.certificate_policies]

            elif (
                self.extension_type == Common.CertificateExtension.ExtensionType.AUTHORITYINFORMATIONACCESS
                and self.authority_information_access is not None
            ):
                extension_context["Value"] = [aia.to_context() for aia in self.authority_information_access]

            elif (
                self.extension_type == Common.CertificateExtension.ExtensionType.BASICCONSTRAINTS
                and self.basic_constraints is not None
            ):
                extension_context["Value"] = self.basic_constraints.to_context()

            elif (
                self.extension_type in [
                    Common.CertificateExtension.ExtensionType.SIGNEDCERTIFICATETIMESTAMPS,
                    Common.CertificateExtension.ExtensionType.PRESIGNEDCERTIFICATETIMESTAMPS
                ]
                and self.signed_certificate_timestamps is not None
            ):
                extension_context["Value"] = [sct.to_context() for sct in self.signed_certificate_timestamps]

            elif (
                self.extension_type == Common.CertificateExtension.ExtensionType.OTHER
                and self.value is not None
            ):
                extension_context["Value"] = self.value

            return extension_context

    class Certificate(Indicator):
        """
        Implements the X509 Certificate interface
        Certificate indicator - https://xsoar.pan.dev/docs/integrations/context-standards-mandatory#certificate

        :type subject_dn: ``str``
        :param subject_dn: Subject Distinguished Name

        :type dbot_score: ``DBotScore``
        :param dbot_score: If Certificate has a score then create and set a DBotScore object.

        :type name: ``Optional[Union[str, List[str]]]``
        :param name: Name (if not provided output is calculated from SubjectDN and SAN)

        :type issuer_dn: ``Optional[str]``
        :param issuer_dn: Issuer Distinguished Name

        :type serial_number: ``Optional[str]``
        :param serial_number: Serial Number

        :type validity_not_after: ``Optional[str]``
        :param validity_not_after: Certificate Expiration Timestamp (ISO8601 string representation)

        :type validity_not_before: ``Optional[str]``
        :param validity_not_before: Initial Certificate Validity Timestamp (ISO8601 string representation)

        :type sha512: ``Optional[str]``
        :param sha512: The SHA-512 hash of the certificate in binary encoded format (DER)

        :type sha256: ``Optional[str]``
        :param sha256: The SHA-256 hash of the certificate in binary encoded format (DER)

        :type sha1: ``Optional[str]``
        :param sha1: The SHA-1 hash of the certificate in binary encoded format (DER)

        :type md5: ``Optional[str]``
        :param md5: The MD5 hash of the certificate in binary encoded format (DER)

        :type publickey: ``Optional[Common.CertificatePublicKey]``
        :param publickey: Certificate Public Key

        :type spki_sha256: ``Optional[str]``
        :param sha1: The SHA-256 hash of the SPKI

        :type signature_algorithm: ``Optional[str]``
        :param signature_algorithm: Signature Algorithm

        :type signature: ``Optional[str]``
        :param signature: Certificate Signature

        :type subject_alternative_name: \
        ``Optional[List[Union[str,Dict[str, str],Common.CertificateExtension.SubjectAlternativeName]]]``
        :param subject_alternative_name: Subject Alternative Name list

        :type extensions: ``Optional[List[Common.CertificateExtension]]`
        :param extensions: Certificate Extension List

        :type pem: ``Optional[str]``
        :param pem: PEM encoded certificate

        :return: None
        :rtype: ``None``
        """
        CONTEXT_PATH = 'Certificate(val.MD5 && val.MD5 == obj.MD5 || val.SHA1 && val.SHA1 == obj.SHA1 || ' \
                       'val.SHA256 && val.SHA256 == obj.SHA256 || val.SHA512 && val.SHA512 == obj.SHA512)'

        def __init__(
            self,
            subject_dn,  # type: str
            dbot_score=None,  # type: Optional[Common.DBotScore]
            name=None,  # type: Optional[Union[str, List[str]]]
            issuer_dn=None,  # type: Optional[str]
            serial_number=None,  # type: Optional[str]
            validity_not_after=None,  # type: Optional[str]
            validity_not_before=None,  # type: Optional[str]
            sha512=None,  # type: Optional[str]
            sha256=None,  # type: Optional[str]
            sha1=None,  # type: Optional[str]
            md5=None,  # type: Optional[str]
            publickey=None,  # type: Optional[Common.CertificatePublicKey]
            spki_sha256=None,  # type: Optional[str]
            signature_algorithm=None,  # type: Optional[str]
            signature=None,  # type: Optional[str]
            subject_alternative_name=None, \
            # type: Optional[List[Union[str,Dict[str, str],Common.CertificateExtension.SubjectAlternativeName]]]
            extensions=None,  # type: Optional[List[Common.CertificateExtension]]
            pem=None  # type: Optional[str]

        ):

            self.subject_dn = subject_dn
            self.dbot_score = dbot_score

            self.name = None
            if name:
                if isinstance(name, str):
                    self.name = [name]
                elif isinstance(name, list):
                    self.name = name
                else:
                    raise TypeError('certificate name must be of type str or List[str]')

            self.issuer_dn = issuer_dn
            self.serial_number = serial_number
            self.validity_not_after = validity_not_after
            self.validity_not_before = validity_not_before

            self.sha512 = sha512
            self.sha256 = sha256
            self.sha1 = sha1
            self.md5 = md5

            if publickey and not isinstance(publickey, Common.CertificatePublicKey):
                raise TypeError('publickey must be of type Common.CertificatePublicKey')
            self.publickey = publickey

            self.spki_sha256 = spki_sha256

            self.signature_algorithm = signature_algorithm
            self.signature = signature

            # if subject_alternative_name is set and is a list
            # make sure it is a list of strings, dicts of strings or SAN Extensions
            if (
                subject_alternative_name
                and isinstance(subject_alternative_name, list)
                and not all(
                    isinstance(san, str)
                    or isinstance(san, dict)
                    or isinstance(san, Common.CertificateExtension.SubjectAlternativeName)
                    for san in subject_alternative_name)
            ):
                raise TypeError(
                    'subject_alternative_name must be list of str or Common.CertificateExtension.SubjectAlternativeName'
                )
            self.subject_alternative_name = subject_alternative_name

            if (
                extensions
                and not isinstance(extensions, list)
                and any(isinstance(e, Common.CertificateExtension) for e in extensions)
            ):
                raise TypeError('extensions must be of type List[Common.CertificateExtension]')
            self.extensions = extensions

            self.pem = pem

            if not isinstance(dbot_score, Common.DBotScore):
                raise ValueError('dbot_score must be of type DBotScore')

        def to_context(self):
            certificate_context = {
                "SubjectDN": self.subject_dn
            }  # type: Dict[str, Any]

            san_list = []  # type: List[Dict[str, str]]
            if self.subject_alternative_name:
                for san in self.subject_alternative_name:
                    if isinstance(san, str):
                        san_list.append({
                            'Value': san
                        })
                    elif isinstance(san, dict):
                        san_list.append(san)
                    elif(isinstance(san, Common.CertificateExtension.SubjectAlternativeName)):
                        san_list.append(san.to_context())

            elif self.extensions:  # autogenerate it from extensions
                for ext in self.extensions:
                    if (
                        ext.extension_type == Common.CertificateExtension.ExtensionType.SUBJECTALTERNATIVENAME
                        and ext.subject_alternative_names is not None
                    ):
                        for san in ext.subject_alternative_names:
                            san_list.append(san.to_context())

            if san_list:
                certificate_context['SubjectAlternativeName'] = san_list

            if self.name:
                certificate_context["Name"] = self.name
            else:  # autogenerate it
                name = set()  # type: Set[str]
                # add subject alternative names
                if san_list:
                    name = set([
                        sn['Value'] for sn in san_list
                        if (
                            'Value' in sn
                            and (
                                'Type' not in sn
                                or sn['Type'] in (Common.GeneralName.DNSNAME, Common.GeneralName.IPADDRESS)
                            )
                        )
                    ])

                # subject_dn is RFC4515 escaped
                # replace \, and \+ with the long escaping \2c and \2b
                long_escaped_subject_dn = self.subject_dn.replace("\\,", "\\2c")
                long_escaped_subject_dn = long_escaped_subject_dn.replace("\\+", "\\2b")
                # we then split RDN (separated by ,) and multi-valued RDN (sep by +)
                rdns = long_escaped_subject_dn.replace('+', ',').split(',')
                cn = next((rdn for rdn in rdns if rdn.startswith('CN=')), None)
                if cn:
                    name.add(cn.split('=', 1)[-1])

                if name:
                    certificate_context["Name"] = sorted(list(name))

            if self.issuer_dn:
                certificate_context["IssuerDN"] = self.issuer_dn

            if self.serial_number:
                certificate_context["SerialNumber"] = self.serial_number

            if self.validity_not_before:
                certificate_context["ValidityNotBefore"] = self.validity_not_before

            if self.validity_not_after:
                certificate_context["ValidityNotAfter"] = self.validity_not_after

            if self.sha512:
                certificate_context["SHA512"] = self.sha512

            if self.sha256:
                certificate_context["SHA256"] = self.sha256

            if self.sha1:
                certificate_context["SHA1"] = self.sha1

            if self.md5:
                certificate_context["MD5"] = self.md5

            if self.publickey and isinstance(self.publickey, Common.CertificatePublicKey):
                certificate_context["PublicKey"] = self.publickey.to_context()

            if self.spki_sha256:
                certificate_context["SPKISHA256"] = self.spki_sha256

            sig = {}  # type: Dict[str, str]
            if self.signature_algorithm:
                sig["Algorithm"] = self.signature_algorithm
            if self.signature:
                sig["Signature"] = self.signature
            if sig:
                certificate_context["Signature"] = sig

            if self.extensions:
                certificate_context["Extension"] = [e.to_context() for e in self.extensions]

            if self.pem:
                certificate_context["PEM"] = self.pem

            if self.dbot_score and self.dbot_score.score == Common.DBotScore.BAD:
                certificate_context['Malicious'] = {
                    'Vendor': self.dbot_score.integration_name,
                    'Description': self.dbot_score.malicious_description
                }

            ret_value = {
                Common.Certificate.CONTEXT_PATH: certificate_context
            }

            if self.dbot_score:
                ret_value.update(self.dbot_score.to_context())

            return ret_value


class ScheduledCommand:
    """
    ScheduledCommand configuration class
    Holds the scheduled command configuration for the command result - managing the way the command should be polled.

    :type command: ``str``
    :param command: The command that'll run after next_run_in_seconds has passed.

    :type next_run_in_seconds: ``int``
    :param next_run_in_seconds: How long to wait before executing the command.

    :type args: ``Optional[Dict[str, Any]]``
    :param args: Arguments to use when executing the command.

    :type timeout_in_seconds: ``Optional[int]``
    :param timeout_in_seconds: Number of seconds until the polling sequence will timeout.

    :return: None
    :rtype: ``None``
    """
    VERSION_MISMATCH_ERROR = 'This command is not supported by this XSOAR server version. Please update your server ' \
                             'version to 6.2.0 or later.'

    def __init__(
            self,
            command,  # type: str
            next_run_in_seconds,  # type: int
            args=None,  # type: Optional[Dict[str, Any]]
            timeout_in_seconds=None,  # type: Optional[int]
    ):
        self.raise_error_if_not_supported()
        self._command = command
        if next_run_in_seconds < 10:
            demisto.info('ScheduledCommandConfiguration provided value for next_run_in_seconds: '
                         '{} is '.format(next_run_in_seconds) + 'too low - minimum interval is 10 seconds. '
                                                                'next_run_in_seconds was set to 10 seconds.')
            next_run_in_seconds = 10
        self._next_run = str(next_run_in_seconds)
        self._args = args
        self._timeout = str(timeout_in_seconds) if timeout_in_seconds else None

    @staticmethod
    def raise_error_if_not_supported():
        if not is_demisto_version_ge('6.2.0'):
            raise DemistoException(ScheduledCommand.VERSION_MISMATCH_ERROR)

    def to_results(self):
        """
        Returns the result dictionary of the polling command
        """
        return assign_params(
            PollingCommand=self._command,
            NextRun=self._next_run,
            PollingArgs=self._args,
            Timeout=self._timeout
        )


def camelize_string(src_str, delim='_', upper_camel=True):
    """
    Transform snake_case to CamelCase

    :type src_str: ``str``
    :param src_str: snake_case string to convert.

    :type delim: ``str``
    :param delim: indicator category.

    :type upper_camel: ``bool``
    :param upper_camel: When True then transforms string to camel case with the first letter capitalised
                        (for example: demisto_content to DemistoContent), otherwise the first letter will not be capitalised
                        (for example: demisto_content to demistoContent).

    :return: A CammelCase string.
    :rtype: ``str``
    """
    if not src_str:  # empty string
        return ""
    components = src_str.split(delim)
    camelize_without_first_char = ''.join(map(lambda x: x.title(), components[1:]))
    if upper_camel:
        return components[0].title() + camelize_without_first_char
    else:
        return components[0].lower() + camelize_without_first_char


class IndicatorsTimeline:
    """
    IndicatorsTimeline class - use to return Indicator Timeline object to be used in CommandResults

    :type indicators: ``list``
    :param indicators: expects a list of indicators.

    :type category: ``str``
    :param category: indicator category.

    :type message: ``str``
    :param message: indicator message.

    :return: None
    :rtype: ``None``
    """
    def __init__(self, indicators=None, category=None, message=None):
        # type: (list, str, str) -> None
        if indicators is None:
            indicators = []

        # check if we are running from an integration or automation
        try:
            _ = demisto.params()
            default_category = 'Integration Update'
        except AttributeError:
            default_category = 'Automation Update'

        timelines = []
        timeline = {}
        for indicator in indicators:
            timeline['Value'] = indicator

            if category:
                timeline['Category'] = category
            else:
                timeline['Category'] = default_category

            if message:
                timeline['Message'] = message

            timelines.append(timeline)

        self.indicators_timeline = timelines


def arg_to_number(arg, arg_name=None, required=False):
    # type: (Any, Optional[str], bool) -> Optional[int]

    """Converts an XSOAR argument to a Python int

    This function is used to quickly validate an argument provided to XSOAR
    via ``demisto.args()`` into an ``int`` type. It will throw a ValueError
    if the input is invalid. If the input is None, it will throw a ValueError
    if required is ``True``, or ``None`` if required is ``False.

    :type arg: ``Any``
    :param arg: argument to convert

    :type arg_name: ``str``
    :param arg_name: argument name

    :type required: ``bool``
    :param required:
        throws exception if ``True`` and argument provided is None

    :return:
        returns an ``int`` if arg can be converted
        returns ``None`` if arg is ``None`` and required is set to ``False``
        otherwise throws an Exception
    :rtype: ``Optional[int]``
    """

    if arg is None or arg == '':
        if required is True:
            if arg_name:
                raise ValueError('Missing "{}"'.format(arg_name))
            else:
                raise ValueError('Missing required argument')

        return None
    if isinstance(arg, str):
        if arg.isdigit():
            return int(arg)

        try:
            return int(float(arg))
        except Exception:
            if arg_name:
                raise ValueError('Invalid number: "{}"="{}"'.format(arg_name, arg))
            else:
                raise ValueError('"{}" is not a valid number'.format(arg))
    if isinstance(arg, int):
        return arg

    if arg_name:
        raise ValueError('Invalid number: "{}"="{}"'.format(arg_name, arg))
    else:
        raise ValueError('"{}" is not a valid number'.format(arg))


def arg_to_datetime(arg, arg_name=None, is_utc=True, required=False, settings=None):
    # type: (Any, Optional[str], bool, bool, dict) -> Optional[datetime]

    """Converts an XSOAR argument to a datetime

    This function is used to quickly validate an argument provided to XSOAR
    via ``demisto.args()`` into an ``datetime``. It will throw a ValueError if the input is invalid.
    If the input is None, it will throw a ValueError if required is ``True``,
    or ``None`` if required is ``False.

    :type arg: ``Any``
    :param arg: argument to convert

    :type arg_name: ``str``
    :param arg_name: argument name

    :type is_utc: ``bool``
    :param is_utc: if True then date converted as utc timezone, otherwise will convert with local timezone.

    :type required: ``bool``
    :param required:
        throws exception if ``True`` and argument provided is None

    :type settings: ``dict``
    :param settings: If provided, passed to dateparser.parse function.

    :return:
        returns an ``datetime`` if conversion works
        returns ``None`` if arg is ``None`` and required is set to ``False``
        otherwise throws an Exception
    :rtype: ``Optional[datetime]``
    """

    if arg is None:
        if required is True:
            if arg_name:
                raise ValueError('Missing "{}"'.format(arg_name))
            else:
                raise ValueError('Missing required argument')
        return None

    if isinstance(arg, str) and arg.isdigit() or isinstance(arg, (int, float)):
        # timestamp is a str containing digits - we just convert it to int
        ms = float(arg)
        if ms > 2000000000.0:
            # in case timestamp was provided as unix time (in milliseconds)
            ms = ms / 1000.0

        if is_utc:
            return datetime.utcfromtimestamp(ms).replace(tzinfo=timezone.utc)
        else:
            return datetime.fromtimestamp(ms)
    if isinstance(arg, str):
        # we use dateparser to handle strings either in ISO8601 format, or
        # relative time stamps.
        # For example: format 2019-10-23T00:00:00 or "3 days", etc
        if settings:
            date = dateparser.parse(arg, settings=settings)
        else:
            date = dateparser.parse(arg, settings={'TIMEZONE': 'UTC'})

        if date is None:
            # if d is None it means dateparser failed to parse it
            if arg_name:
                raise ValueError('Invalid date: "{}"="{}"'.format(arg_name, arg))
            else:
                raise ValueError('"{}" is not a valid date'.format(arg))

        return date

    if arg_name:
        raise ValueError('Invalid date: "{}"="{}"'.format(arg_name, arg))
    else:
        raise ValueError('"{}" is not a valid date'.format(arg))


# -------------------------------- Relationships----------------------------------- #


class EntityRelationship:
    """
    XSOAR entity relationship.

    :type name: ``str``
    :param name: Relationship name.

    :type relationship_type: ``str``
    :param relationship_type: Relationship type. (e.g. IndicatorToIndicator...).

    :type entity_a: ``str``
    :param entity_a: A value, A aka source of the relationship.

    :type entity_a_family: ``str``
    :param entity_a_family: Entity family of A, A aka source of the relationship. (e.g. Indicator...)

    :type entity_a_type: ``str``
    :param entity_a_type: Entity A type, A aka source of the relationship. (e.g. IP/URL/...).

    :type entity_b: ``str``
    :param entity_b: B value, B aka destination of the relationship.

    :type entity_b_family: ``str``
    :param entity_b_family: Entity family of B, B aka destination of the relationship. (e.g. Indicator...)

    :type entity_b_type: ``str``
    :param entity_b_type: Entity B type, B aka destination of the relationship. (e.g. IP/URL/...).

    :type source_reliability: ``str``
    :param source_reliability: Source reliability.

    :type fields: ``dict``
    :param fields: Custom fields. (Optional)

    :type brand: ``str``
    :param brand: Source brand name. (Optional)

    :return: None
    :rtype: ``None``
    """

    class RelationshipsTypes(object):
        """
        Relationships Types objects.

        :return: None
        :rtype: ``None``
        """
        # dict which keys is a relationship type and the value is the reverse type.
        RELATIONSHIP_TYPES = ['IndicatorToIndicator']

        @staticmethod
        def is_valid_type(_type):
            # type: (str) -> bool

            return _type in EntityRelationship.RelationshipsTypes.RELATIONSHIP_TYPES

    class RelationshipsFamily(object):
        """
        Relationships Family object list.

        :return: None
        :rtype: ``None``

        """

        INDICATOR = ["Indicator"]

        @staticmethod
        def is_valid_type(_type):
            # type: (str) -> bool

            return _type in EntityRelationship.RelationshipsFamily.INDICATOR

    class Relationships(object):

        """
        Enum: Relations names and their reverse

        :return: None
        :rtype: ``None``
        """
        APPLIED = 'applied'
        ATTACHMENT_OF = 'attachment-of'
        ATTACHES = 'attaches'
        ATTRIBUTE_OF = 'attribute-of'
        ATTRIBUTED_BY = 'attributed-by'
        ATTRIBUTED_TO = 'attributed-to'
        AUTHORED_BY = 'authored-by'
        BEACONS_TO = 'beacons-to'
        BUNDLED_IN = 'bundled-in'
        BUNDLES = 'bundles'
        COMMUNICATED_WITH = 'communicated-with'
        COMMUNICATED_BY = 'communicated-by'
        COMMUNICATES_WITH = 'communicates-with'
        COMPROMISES = 'compromises'
        CONTAINS = 'contains'
        CONTROLS = 'controls'
        CREATED_BY = 'created-by'
        CREATES = 'creates'
        DELIVERED_BY = 'delivered-by'
        DELIVERS = 'delivers'
        DOWNLOADS = 'downloads'
        DOWNLOADS_FROM = 'downloads-from'
        DROPPED_BY = 'dropped-by'
        DROPS = 'drops'
        DUPLICATE_OF = 'duplicate-of'
        EMBEDDED_IN = 'embedded-in'
        EMBEDS = 'embeds'
        EXECUTED = 'executed'
        EXECUTED_BY = 'executed-by'
        EXFILTRATES_TO = 'exfiltrates-to'
        EXPLOITS = 'exploits'
        HAS = 'has'
        HOSTED_ON = 'hosted-on'
        HOSTS = 'hosts'
        IMPERSONATES = 'impersonates'
        INDICATED_BY = 'indicated-by'
        INDICATOR_OF = 'indicator-of'
        INJECTED_FROM = 'injected-from'
        INJECTS_INTO = 'injects-into'
        INVESTIGATES = 'investigates'
        IS_ALSO = 'is-also'
        MITIGATED_BY = 'mitigated-by'
        MITIGATES = 'mitigates'
        ORIGINATED_FROM = 'originated-from'
        OWNED_BY = 'owned-by'
        OWNS = 'owns'
        PART_OF = 'part-of'
        RELATED_TO = 'related-to'
        REMEDIATES = 'remediates'
        RESOLVED_BY = 'resolved-by'
        RESOLVED_FROM = 'resolved-from'
        RESOLVES_TO = 'resolves-to'
        SEEN_ON = 'seen-on'
        SENT = 'sent'
        SENT_BY = 'sent-by'
        SENT_FROM = 'sent-from'
        SENT_TO = 'sent-to'
        SIMILAR_TO = 'similar-to'
        SUB_DOMAIN_OF = 'sub-domain-of'
        SUB_TECHNIQUE_OF = 'subtechnique-of'
        PARENT_TECHNIQUE_OF = 'parent-technique-of'
        SUPRA_DOMAIN_OF = 'supra-domain-of'
        TARGETED_BY = 'targeted-by'
        TARGETS = 'targets'
        TYPES = 'Types'
        UPLOADED_TO = 'uploaded-to'
        USED_BY = 'used-by'
        USED_ON = 'used-on'
        USES = 'uses'
        VARIANT_OF = 'variant-of'

        RELATIONSHIPS_NAMES = {'applied': 'applied-on',
                               'attachment-of': 'attaches',
                               'attaches': 'attachment-of',
                               'attribute-of': 'owns',
                               'attributed-by': 'attributed-to',
                               'attributed-to': 'attributed-by',
                               'authored-by': 'author-of',
                               'beacons-to': 'communicated-by',
                               'bundled-in': 'bundles',
                               'bundles': 'bundled-in',
                               'communicated-with': 'communicated-by',
                               'communicated-by': 'communicates-with',
                               'communicates-with': 'communicated-by',
                               'compromises': 'compromised-by',
                               'contains': 'part-of',
                               'controls': 'controlled-by',
                               'created-by': 'creates',
                               'creates': 'created-by',
                               'delivered-by': 'delivers',
                               'delivers': 'delivered-by',
                               'downloads': 'downloaded-by',
                               'downloads-from': 'hosts',
                               'dropped-by': 'drops',
                               'drops': 'dropped-by',
                               'duplicate-of': 'duplicate-of',
                               'embedded-in': 'embeds',
                               'embeds': 'embedded-on',
                               'executed': 'executed-by',
                               'executed-by': 'executes',
                               'exfiltrates-to': 'exfiltrated-from',
                               'exploits': 'exploited-by',
                               'has': 'seen-on',
                               'hosted-on': 'hosts',
                               'hosts': 'hosted-on',
                               'impersonates': 'impersonated-by',
                               'indicated-by': 'indicator-of',
                               'indicator-of': 'indicated-by',
                               'injected-from': 'injects-into',
                               'injects-into': 'injected-from',
                               'investigates': 'investigated-by',
                               'is-also': 'is-also',
                               'mitigated-by': 'mitigates',
                               'mitigates': 'mitigated-by',
                               'originated-from': 'source-of',
                               'owned-by': 'owns',
                               'owns': 'owned-by',
                               'part-of': 'contains',
                               'related-to': 'related-to',
                               'remediates': 'remediated-by',
                               'resolved-by': 'resolves-to',
                               'resolved-from': 'resolves-to',
                               'resolves-to': 'resolved-from',
                               'seen-on': 'has',
                               'sent': 'attached-to',
                               'sent-by': 'sent',
                               'sent-from': 'received-by',
                               'sent-to': 'received-by',
                               'similar-to': 'similar-to',
                               'sub-domain-of': 'supra-domain-of',
                               'supra-domain-of': 'sub-domain-of',
                               'subtechnique-of': 'parent-technique-of',
                               'parent-technique-of': 'subtechnique-of',
                               'targeted-by': 'targets',
                               'targets': 'targeted-by',
                               'Types': 'Reverse',
                               'uploaded-to': 'hosts',
                               'used-by': 'uses',
                               'used-on': 'targeted-by',
                               'uses': 'used-by',
                               'variant-of': 'variant-of'}

        @staticmethod
        def is_valid(_type):
            # type: (str) -> bool

            return _type in EntityRelationship.Relationships.RELATIONSHIPS_NAMES.keys()

        @staticmethod
        def get_reverse(name):
            # type: (str) -> str

            return EntityRelationship.Relationships.RELATIONSHIPS_NAMES[name]

    def __init__(self, name, entity_a, entity_a_type, entity_b, entity_b_type,
                 reverse_name='', relationship_type='IndicatorToIndicator', entity_a_family='Indicator',
                 entity_b_family='Indicator', source_reliability="", fields=None, brand=""):

        # Relationship
        if not EntityRelationship.Relationships.is_valid(name):
            raise ValueError("Invalid relationship: " + name)
        self._name = name

        if reverse_name:
            if not EntityRelationship.Relationships.is_valid(reverse_name):
                raise ValueError("Invalid reverse relationship: " + reverse_name)
            self._reverse_name = reverse_name
        else:
            self._reverse_name = EntityRelationship.Relationships.get_reverse(name)

        if not EntityRelationship.RelationshipsTypes.is_valid_type(relationship_type):
            raise ValueError("Invalid relationship type: " + relationship_type)
        self._relationship_type = relationship_type

        # Entity A - Source
        self._entity_a = entity_a

        self._entity_a_type = entity_a_type

        if not EntityRelationship.RelationshipsFamily.is_valid_type(entity_a_family):
            raise ValueError("Invalid entity A Family type: " + entity_a_family)
        self._entity_a_family = entity_a_family

        # Entity B - Destination
        if not entity_b:
            demisto.info(
                "WARNING: Invalid entity B - Relationships will not be created to entity A {} with relationship name {}".format(
                    str(entity_a), str(name)))
        self._entity_b = entity_b

        self._entity_b_type = entity_b_type

        if not EntityRelationship.RelationshipsFamily.is_valid_type(entity_b_family):
            raise ValueError("Invalid entity B Family type: " + entity_b_family)
        self._entity_b_family = entity_b_family

        # Custom fields
        if fields:
            self._fields = fields
        else:
            self._fields = {}

        # Source
        if brand:
            self._brand = brand
        else:
            self._brand = ''

        if source_reliability:
            if not DBotScoreReliability.is_valid_type(source_reliability):
                raise ValueError("Invalid source reliability value", source_reliability)
            self._source_reliability = source_reliability
        else:
            self._source_reliability = ''

    def to_entry(self):
        """ Convert object to XSOAR entry
        :rtype: ``dict``
        :return: XSOAR entry representation.
        """
        entry = {}

        if self._entity_b:
            entry = {
                "name": self._name,
                "reverseName": self._reverse_name,
                "type": self._relationship_type,
                "entityA": self._entity_a,
                "entityAFamily": self._entity_a_family,
                "entityAType": self._entity_a_type,
                "entityB": self._entity_b,
                "entityBFamily": self._entity_b_family,
                "entityBType": self._entity_b_type,
                "fields": self._fields,
            }
            if self._source_reliability:
                entry["reliability"] = self._source_reliability
            if self._brand:
                entry["brand"] = self._brand
        return entry

    def to_indicator(self):
        """ Convert object to XSOAR entry
        :rtype: ``dict``
        :return: XSOAR entry representation.
        """
        indicator_relationship = {}

        if self._entity_b:
            indicator_relationship = {
                "name": self._name,
                "reverseName": self._reverse_name,
                "type": self._relationship_type,
                "entityA": self._entity_a,
                "entityAFamily": self._entity_a_family,
                "entityAType": self._entity_a_type,
                "entityB": self._entity_b,
                "entityBFamily": self._entity_b_family,
                "entityBType": self._entity_b_type,
                "fields": self._fields,
            }
        return indicator_relationship

    def to_context(self):
        """ Convert object to XSOAR context
        :rtype: ``dict``
        :return: XSOAR context representation.
        """
        indicator_relationship_context = {}

        if self._entity_b:
            indicator_relationship_context = {
                "Relationship": self._name,
                "EntityA": self._entity_a,
                "EntityAType": self._entity_a_type,
                "EntityB": self._entity_b,
                "EntityBType": self._entity_b_type,
            }

        return indicator_relationship_context


class CommandResults:
    """
    CommandResults class - use to return results to warroom

    :type outputs_prefix: ``str``
    :param outputs_prefix: should be identical to the prefix in the yml contextPath in yml file. for example:
            CortexXDR.Incident

    :type outputs_key_field: ``str`` or ``list[str]``
    :param outputs_key_field: primary key field in the main object. If the command returns Incidents, and of the
            properties of Incident is incident_id, then outputs_key_field='incident_id'. If object has multiple
            unique keys, then list of strings is supported outputs_key_field=['id1', 'id2']

    :type outputs: ``list`` or ``dict``
    :param outputs: the data to be returned and will be set to context

    :type indicators: ``list``
    :param indicators: DEPRECATED: use 'indicator' instead.

    :type indicator: ``Common.Indicator``
    :param indicator: single indicator like Common.IP, Common.URL, Common.File, etc.

    :type readable_output: ``str``
    :param readable_output: (Optional) markdown string that will be presented in the warroom, should be human readable -
        (HumanReadable) - if not set, readable output will be generated

    :type raw_response: ``dict`` | ``list``
    :param raw_response: must be dictionary, if not provided then will be equal to outputs. usually must be the original
        raw response from the 3rd party service (originally Contents)

    :type indicators_timeline: ``IndicatorsTimeline``
    :param indicators_timeline: must be an IndicatorsTimeline. used by the server to populate an indicator's timeline.

    :type ignore_auto_extract: ``bool``
    :param ignore_auto_extract: must be a boolean, default value is False. Used to prevent AutoExtract on output.

    :type relationships: ``list of EntityRelationship``
    :param relationships: List of relationships of the indicator.

    :type mark_as_note: ``bool``
    :param mark_as_note: must be a boolean, default value is False. Used to mark entry as note.

    :type entry_type: ``int`` code of EntryType
    :param entry_type: type of return value, see EntryType

    :type scheduled_command: ``ScheduledCommand``
    :param scheduled_command: manages the way the command should be polled.

    :return: None
    :rtype: ``None``
    """

    def __init__(self, outputs_prefix=None, outputs_key_field=None, outputs=None, indicators=None, readable_output=None,
                 raw_response=None, indicators_timeline=None, indicator=None, ignore_auto_extract=False,
                 mark_as_note=False, scheduled_command=None, relationships=None, entry_type=None):
        # type: (str, object, object, list, str, object, IndicatorsTimeline, Common.Indicator, bool, bool, ScheduledCommand, list, int) -> None  # noqa: E501
        if raw_response is None:
            raw_response = outputs
        if outputs is not None and not isinstance(outputs, dict) and not outputs_prefix:
            raise ValueError('outputs_prefix is missing')
        if indicators and indicator:
            raise ValueError('indicators is DEPRECATED, use only indicator')
        if entry_type is None:
            entry_type = EntryType.NOTE

        self.indicators = indicators  # type: Optional[List[Common.Indicator]]
        self.indicator = indicator  # type: Optional[Common.Indicator]
        self.entry_type = entry_type  # type: int

        self.outputs_prefix = outputs_prefix

        # this is public field, it is used by a lot of unit tests, so I don't change it
        self.outputs_key_field = outputs_key_field

        self._outputs_key_field = None  # type: Optional[List[str]]
        if not outputs_key_field:
            self._outputs_key_field = None
        elif isinstance(outputs_key_field, STRING_TYPES):
            self._outputs_key_field = [outputs_key_field]
        elif isinstance(outputs_key_field, list):
            self._outputs_key_field = outputs_key_field
        else:
            raise TypeError('outputs_key_field must be of type str or list')

        self.outputs = outputs

        self.raw_response = raw_response
        self.readable_output = readable_output
        self.indicators_timeline = indicators_timeline
        self.ignore_auto_extract = ignore_auto_extract
        self.mark_as_note = mark_as_note
        self.scheduled_command = scheduled_command

        self.relationships = relationships

    def to_context(self):
        outputs = {}  # type: dict
        relationships = []  # type: list
        if self.readable_output:
            human_readable = self.readable_output
        else:
            human_readable = None  # type: ignore[assignment]
        raw_response = None  # type: ignore[assignment]
        indicators_timeline = []  # type: ignore[assignment]
        ignore_auto_extract = False  # type: bool
        mark_as_note = False  # type: bool

        indicators = [self.indicator] if self.indicator else self.indicators

        if indicators:
            for indicator in indicators:
                context_outputs = indicator.to_context()

                for key, value in context_outputs.items():
                    if key not in outputs:
                        outputs[key] = []

                    outputs[key].append(value)

        if self.raw_response:
            raw_response = self.raw_response

        if self.ignore_auto_extract:
            ignore_auto_extract = True

        if self.mark_as_note:
            mark_as_note = True

        if self.indicators_timeline:
            indicators_timeline = self.indicators_timeline.indicators_timeline

        if self.outputs is not None and self.outputs != []:
            if not self.readable_output:
                # if markdown is not provided then create table by default
                human_readable = tableToMarkdown('Results', self.outputs)
            if self.outputs_prefix and self._outputs_key_field:
                # if both prefix and key field provided then create DT key
                formatted_outputs_key = ' && '.join(['val.{0} && val.{0} == obj.{0}'.format(key_field)
                                                     for key_field in self._outputs_key_field])
                outputs_key = '{0}({1})'.format(self.outputs_prefix, formatted_outputs_key)
                outputs[outputs_key] = self.outputs
            elif self.outputs_prefix:
                outputs_key = '{}'.format(self.outputs_prefix)
                outputs[outputs_key] = self.outputs
            else:
                outputs.update(self.outputs)  # type: ignore[call-overload]

        if self.relationships:
            relationships = [relationship.to_entry() for relationship in self.relationships if relationship.to_entry()]

        content_format = EntryFormat.JSON
        if isinstance(raw_response, STRING_TYPES) or isinstance(raw_response, int):
            content_format = EntryFormat.TEXT

        return_entry = {
            'Type': self.entry_type,
            'ContentsFormat': content_format,
            'Contents': raw_response,
            'HumanReadable': human_readable,
            'EntryContext': outputs,
            'IndicatorTimeline': indicators_timeline,
            'IgnoreAutoExtract': True if ignore_auto_extract else False,
            'Note': mark_as_note,
            'Relationships': relationships,
        }
        if self.scheduled_command:
            return_entry.update(self.scheduled_command.to_results())
        return return_entry


def return_results(results):
    """
    This function wraps the demisto.results(), supports.

    :type results: ``CommandResults`` or ``str`` or ``dict`` or ``BaseWidget`` or ``list``
    :param results: A result object to return as a War-Room entry.

    :return: None
    :rtype: ``None``
    """
    if results is None:
        # backward compatibility reasons
        demisto.results(None)
        return

    elif results and isinstance(results, list):
        result_list = []
        for result in results:
            if isinstance(result, (dict, str)):
                # Results of type dict or str are of the old results format and work with demisto.results()
                result_list.append(result)
            else:
                # The rest are of the new format and have a corresponding function (to_context, to_display, etc...)
                return_results(result)
        if result_list:
            demisto.results(result_list)

    elif isinstance(results, CommandResults):
        demisto.results(results.to_context())

    elif isinstance(results, BaseWidget):
        demisto.results(results.to_display())

    elif isinstance(results, GetMappingFieldsResponse):
        demisto.results(results.extract_mapping())

    elif isinstance(results, GetRemoteDataResponse):
        demisto.results(results.extract_for_local())

    elif isinstance(results, GetModifiedRemoteDataResponse):
        demisto.results(results.to_entry())

    elif hasattr(results, 'to_entry'):
        demisto.results(results.to_entry())

    else:
        demisto.results(results)


# deprecated
def return_outputs(readable_output, outputs=None, raw_response=None, timeline=None, ignore_auto_extract=False):
    """
    DEPRECATED: use return_results() instead

    This function wraps the demisto.results(), makes the usage of returning results to the user more intuitively.

    :type readable_output: ``str`` | ``int``
    :param readable_output: markdown string that will be presented in the warroom, should be human readable -
        (HumanReadable)

    :type outputs: ``dict``
    :param outputs: the outputs that will be returned to playbook/investigation context (originally EntryContext)

    :type raw_response: ``dict`` | ``list`` | ``str``
    :param raw_response: must be dictionary, if not provided then will be equal to outputs. usually must be the original
        raw response from the 3rd party service (originally Contents)

    :type timeline: ``dict`` | ``list``
    :param timeline: expects a list, if a dict is passed it will be put into a list. used by server to populate an
        indicator's timeline. if the 'Category' field is not present in the timeline dict(s), it will automatically
        be be added to the dict(s) with its value set to 'Integration Update'.

    :type ignore_auto_extract: ``bool``
    :param ignore_auto_extract: expects a bool value. if true then the warroom entry readable_output will not be auto enriched.

    :return: None
    :rtype: ``None``
    """
    timeline_list = [timeline] if isinstance(timeline, dict) else timeline
    if timeline_list:
        for tl_obj in timeline_list:
            if 'Category' not in tl_obj.keys():
                tl_obj['Category'] = 'Integration Update'

    return_entry = {
        "Type": entryTypes["note"],
        "HumanReadable": readable_output,
        "ContentsFormat": formats["text"] if isinstance(raw_response, STRING_TYPES) else formats['json'],
        "Contents": raw_response,
        "EntryContext": outputs,
        'IgnoreAutoExtract': ignore_auto_extract,
        "IndicatorTimeline": timeline_list
    }
    # Return 'readable_output' only if needed
    if readable_output and not outputs and not raw_response:
        return_entry["Contents"] = readable_output
        return_entry["ContentsFormat"] = formats["text"]
    elif outputs and raw_response is None:
        # if raw_response was not provided but outputs were provided then set Contents as outputs
        return_entry["Contents"] = outputs
    demisto.results(return_entry)


def return_error(message, error='', outputs=None):
    """
        Returns error entry with given message and exits the script

        :type message: ``str``
        :param message: The message to return in the entry (required)

        :type error: ``str`` or Exception
        :param error: The raw error message to log (optional)

        :type outputs: ``dict or None``
        :param outputs: the outputs that will be returned to playbook/investigation context (optional)

        :return: Error entry object
        :rtype: ``dict``
    """
    is_command = hasattr(demisto, 'command')
    is_server_handled = is_command and demisto.command() in ('fetch-incidents',
                                                             'fetch-credentials',
                                                             'long-running-execution',
                                                             'fetch-indicators')
    if is_debug_mode() and not is_server_handled and any(sys.exc_info()):  # Checking that an exception occurred
        message = "{}\n\n{}".format(message, traceback.format_exc())

    message = LOG(message)
    if error:
        LOG(str(error))

    LOG.print_log()
    if not isinstance(message, str):
        message = message.encode('utf8') if hasattr(message, 'encode') else str(message)

    if is_command and demisto.command() == 'get-modified-remote-data':
        if (error and not isinstance(error, NotImplementedError)) or sys.exc_info()[0] != NotImplementedError:
            message = 'skip update. error: ' + message

    if is_server_handled:
        raise Exception(message)
    else:
        demisto.results({
            'Type': entryTypes['error'],
            'ContentsFormat': formats['text'],
            'Contents': message,
            'EntryContext': outputs
        })
        sys.exit(0)


def return_warning(message, exit=False, warning='', outputs=None, ignore_auto_extract=False):
    """
        Returns a warning entry with the specified message, and exits the script.

        :type message: ``str``
        :param message: The message to return in the entry (required).

        :type exit: ``bool``
        :param exit: Determines if the program will terminate after the command is executed. Default is False.

        :type warning: ``str``
        :param warning: The warning message (raw) to log (optional).

        :type outputs: ``dict or None``
        :param outputs: The outputs that will be returned to playbook/investigation context (optional).

        :type ignore_auto_extract: ``bool``
        :param ignore_auto_extract: Determines if the War Room entry will be auto-enriched. Default is false.

        :return: Warning entry object
        :rtype: ``dict``
    """
    LOG(message)
    if warning:
        LOG(warning)
    LOG.print_log()

    demisto.results({
        'Type': entryTypes['warning'],
        'ContentsFormat': formats['text'],
        'IgnoreAutoExtract': ignore_auto_extract,
        'Contents': str(message),
        "EntryContext": outputs
    })
    if exit:
        sys.exit(0)


def camelize(src, delim=' ', upper_camel=True):
    """
        Convert all keys of a dictionary (or list of dictionaries) to CamelCase (with capital first letter)

        :type src: ``dict`` or ``list``
        :param src: The dictionary (or list of dictionaries) to convert the keys for. (required)

        :type delim: ``str``
        :param delim: The delimiter between two words in the key (e.g. delim=' ' for "Start Date"). Default ' '.

        :type upper_camel: ``bool``
        :param upper_camel: When True then transforms dictionary keys to camel case with the first letter capitalised
                            (for example: demisto_content to DemistoContent), otherwise the first letter will not be capitalised
                            (for example: demisto_content to demistoContent).

        :return: The dictionary (or list of dictionaries) with the keys in CamelCase.
        :rtype: ``dict`` or ``list``
    """

    def camelize_str(src_str):
        if callable(getattr(src_str, "decode", None)):
            src_str = src_str.decode('utf-8')
        components = src_str.split(delim)
        camelize_without_first_char = ''.join(map(lambda x: x.title(), components[1:]))
        if upper_camel:
            return components[0].title() + camelize_without_first_char
        else:
            return components[0].lower() + camelize_without_first_char

    if isinstance(src, list):
        return [camelize(phrase, delim, upper_camel=upper_camel) for phrase in src]
    return {camelize_str(key): value for key, value in src.items()}


# Constants for common merge paths
outputPaths = {
    'file': 'File(val.MD5 && val.MD5 == obj.MD5 || val.SHA1 && val.SHA1 == obj.SHA1 || '
            'val.SHA256 && val.SHA256 == obj.SHA256 || val.SHA512 && val.SHA512 == obj.SHA512 || '
            'val.CRC32 && val.CRC32 == obj.CRC32 || val.CTPH && val.CTPH == obj.CTPH || '
            'val.SSDeep && val.SSDeep == obj.SSDeep)',
    'ip': 'IP(val.Address && val.Address == obj.Address)',
    'url': 'URL(val.Data && val.Data == obj.Data)',
    'domain': 'Domain(val.Name && val.Name == obj.Name)',
    'cve': 'CVE(val.ID && val.ID == obj.ID)',
    'email': 'Account.Email(val.Address && val.Address == obj.Address)',
    'dbotscore': 'DBotScore'
}


def replace_in_keys(src, existing='.', new='_'):
    """
        Replace a substring in all of the keys of a dictionary (or list of dictionaries)

        :type src: ``dict`` or ``list``
        :param src: The dictionary (or list of dictionaries) with keys that need replacement. (required)

        :type existing: ``str``
        :param existing: substring to replace.

        :type new: ``str``
        :param new: new substring that will replace the existing substring.

        :return: The dictionary (or list of dictionaries) with keys after substring replacement.
        :rtype: ``dict`` or ``list``
    """

    def replace_str(src_str):
        if callable(getattr(src_str, "decode", None)):
            src_str = src_str.decode('utf-8')
        return src_str.replace(existing, new)

    if isinstance(src, list):
        return [replace_in_keys(x, existing, new) for x in src]
    return {replace_str(k): v for k, v in src.items()}


# ############################## REGEX FORMATTING ###############################
regexFlags = re.M  # Multi line matching
# for the global(/g) flag use re.findall({regex_format},str)
# else, use re.match({regex_format},str)

ipv4Regex = r'\b((25[0-5]|2[0-4][0-9]|[01]?[0-9][0-9]?)\.){3}(25[0-5]|2[0-4][0-9]|[01]?[0-9][0-9]?)\b([^\/]|$)'
ipv4cidrRegex = r'\b(?:(?:25[0-5]|2[0-4][0-9]|1[0-9][0-9]|[1-9]?[0-9])(?:\[\.\]|\.)){3}(?:25[0-5]|2[0-4][0-9]|1[0-9][0-9]|[1-9]?[0-9])(\/([0-9]|[1-2][0-9]|3[0-2]))\b'  # noqa: E501
ipv6Regex = r'\b(?:(?:[0-9a-fA-F]{1,4}:){7,7}[0-9a-fA-F]{1,4}|(?:[0-9a-fA-F]{1,4}:){1,7}:|(?:[0-9a-fA-F]{1,4}:){1,6}:[0-9a-fA-F]{1,4}|(?:[0-9a-fA-F]{1,4}:){1,5}(:[0-9a-fA-F]{1,4}){1,2}|(?:[0-9a-fA-F]{1,4}:){1,4}(:[0-9a-fA-F]{1,4}){1,3}|(?:[0-9a-fA-F]{1,4}:){1,3}(:[0-9a-fA-F]{1,4}){1,4}|(?:[0-9a-fA-F]{1,4}:){1,2}(:[0-9a-fA-F]{1,4}){1,5}|[0-9a-fA-F]{1,4}:((:[0-9a-fA-F]{1,4}){1,6})|:(?:(:[0-9a-fA-F]{1,4}){1,7}|:)|fe80:(:[0-9a-fA-F]{0,4}){0,4}%[0-9a-zA-Z]{1,}|::(ffff(:0{1,4}){0,1}:){0,1}((25[0-5]|(2[0-4]|1{0,1}[0-9]){0,1}[0-9])\.){3,3}(25[0-5]|(2[0-4]|1{0,1}[0-9]){0,1}[0-9])|([0-9a-fA-F]{1,4}:){1,4}:((25[0-5]|(2[0-4]|1{0,1}[0-9]){0,1}[0-9])\.){3,3}(25[0-5]|(2[0-4]|1{0,1}[0-9]){0,1}[0-9]))\b'  # noqa: E501
ipv6cidrRegex = r'\b(([0-9a-fA-F]{1,4}:){7,7}[0-9a-fA-F]{1,4}|([0-9a-fA-F]{1,4}:){1,7}:|([0-9a-fA-F]{1,4}:){1,6}:[0-9a-fA-F]{1,4}|([0-9a-fA-F]{1,4}:){1,5}(:[0-9a-fA-F]{1,4}){1,2}|([0-9a-fA-F]{1,4}:){1,4}(:[0-9a-fA-F]{1,4}){1,3}|([0-9a-fA-F]{1,4}:){1,3}(:[0-9a-fA-F]{1,4}){1,4}|([0-9a-fA-F]{1,4}:){1,2}(:[0-9a-fA-F]{1,4}){1,5}|[0-9a-fA-F]{1,4}:((:[0-9a-fA-F]{1,4}){1,6})|:((:[0-9a-fA-F]{1,4}){1,7}|:)|fe80:(:[0-9a-fA-F]{0,4}){0,4}%[0-9a-zA-Z]{1,}|::(ffff(:0{1,4}){0,1}:){0,1}((25[0-5]|(2[0-4]|1{0,1}[0-9]){0,1}[0-9])\.){3,3}(25[0-5]|(2[0-4]|1{0,1}[0-9]){0,1}[0-9])|([0-9a-fA-F]{1,4}:){1,4}:((25[0-5]|(2[0-4]|1{0,1}[0-9]){0,1}[0-9])\.){3,3}(25[0-5]|(2[0-4]|1{0,1}[0-9]){0,1}[0-9]))(\/(12[0-8]|1[0-1][0-9]|[1-9][0-9]|[0-9]))\b'  # noqa: E501
emailRegex = r'\b[^@]+@[^@]+\.[^@]+\b'
hashRegex = r'\b[0-9a-fA-F]+\b'
urlRegex = r'(?:(?:https?|ftp|hxxps?):\/\/|www\[?\.\]?|ftp\[?\.\]?)(?:[-\w\d]+\[?\.\]?)+[-\w\d]+(?::\d+)?' \
           r'(?:(?:\/|\?)[-\w\d+&@#\/%=~_$?!\-:,.\(\);]*[\w\d+&@#\/%=~_$\(\);])?'
cveRegex = r'(?i)^cve-\d{4}-([1-9]\d{4,}|\d{4})$'
md5Regex = re.compile(r'\b[0-9a-fA-F]{32}\b', regexFlags)
sha1Regex = re.compile(r'\b[0-9a-fA-F]{40}\b', regexFlags)
sha256Regex = re.compile(r'\b[0-9a-fA-F]{64}\b', regexFlags)
sha512Regex = re.compile(r'\b[0-9a-fA-F]{128}\b', regexFlags)

pascalRegex = re.compile('([A-Z]?[a-z]+)')


# ############################## REGEX FORMATTING end ###############################


def underscoreToCamelCase(s, upper_camel=True):
    """
       Convert an underscore separated string to camel case

       :type s: ``str``
       :param s: The string to convert (e.g. hello_world) (required)

       :type upper_camel: ``bool``
       :param upper_camel: When True then transforms dictionarykeys to camel case with the first letter capitalised
                           (for example: demisto_content to DemistoContent), otherwise the first letter will not be capitalised
                           (for example: demisto_content to demistoContent).

       :return: The converted string (e.g. HelloWorld)
       :rtype: ``str``
    """
    if not isinstance(s, STRING_OBJ_TYPES):
        return s

    components = s.split('_')
    camel_without_first_char = ''.join(x.title() for x in components[1:])
    if upper_camel:
        return components[0].title() + camel_without_first_char
    else:
        return components[0].lower() + camel_without_first_char


def camel_case_to_underscore(s):
    """Converts a camelCase string to snake_case

   :type s: ``str``
   :param s: The string to convert (e.g. helloWorld) (required)

   :return: The converted string (e.g. hello_world)
   :rtype: ``str``
    """
    s1 = re.sub('(.)([A-Z][a-z]+)', r'\1_\2', s)
    return re.sub('([a-z0-9])([A-Z])', r'\1_\2', s1).lower()


def snakify(src):
    """Convert all keys of a dictionary to snake_case (underscored separated)

    :type src: ``dict``
    :param src: The dictionary to convert the keys for. (required)

    :return: The dictionary (or list of dictionaries) with the keys in CamelCase.
    :rtype: ``dict``
    """
    return {camel_case_to_underscore(k): v for k, v in src.items()}


def pascalToSpace(s):
    """
       Converts pascal strings to human readable (e.g. "ThreatScore" -> "Threat Score",  "thisIsIPAddressName" ->
       "This Is IP Address Name"). Could be used as headerTransform

       :type s: ``str``
       :param s: The string to be converted (required)

       :return: The converted string
       :rtype: ``str``
    """

    if not isinstance(s, STRING_OBJ_TYPES):
        return s

    tokens = pascalRegex.findall(s)
    for t in tokens:
        # double space to handle capital words like IP/URL/DNS that not included in the regex
        s = s.replace(t, ' {} '.format(t.title()))

    # split and join: to remove double spacing caused by previous workaround
    s = ' '.join(s.split())
    return s


def string_to_table_header(string):
    """
      Checks if string, change underscores to spaces, capitalize every word.
      Example: "one_two" to "One Two"

      :type string: ``str``
      :param string: The string to be converted (required)

      :return: The converted string
      :rtype: ``str``
    """
    if isinstance(string, STRING_OBJ_TYPES):
        return " ".join(word.capitalize() for word in string.replace("_", " ").split())
    else:
        raise Exception('The key is not a string: {}'.format(string))


def string_to_context_key(string):
    """
     Checks if string, removes underscores, capitalize every word.
     Example: "one_two" to "OneTwo"

     :type string: ``str``
     :param string: The string to be converted (required)

     :return: The converted string
     :rtype: ``str``
    """
    if isinstance(string, STRING_OBJ_TYPES):
        return "".join(word.capitalize() for word in string.split('_'))
    else:
        raise Exception('The key is not a string: {}'.format(string))


def parse_date_range(date_range, date_format=None, to_timestamp=False, timezone=0, utc=True):
    """
        THIS FUNCTTION IS DEPRECATED - USE dateparser.parse instead

      Parses date_range string to a tuple date strings (start, end). Input must be in format 'number date_range_unit')
      Examples: (2 hours, 4 minutes, 6 month, 1 day, etc.)

      :type date_range: ``str``
      :param date_range: The date range to be parsed (required)

      :type date_format: ``str``
      :param date_format: Date format to convert the date_range to. (optional)

      :type to_timestamp: ``bool``
      :param to_timestamp: If set to True, then will return time stamp rather than a datetime.datetime. (optional)

      :type timezone: ``int``
      :param timezone: timezone should be passed in hours (e.g if +0300 then pass 3, if -0200 then pass -2).

      :type utc: ``bool``
      :param utc: If set to True, utc time will be used, otherwise local time.

      :return: The parsed date range.
      :rtype: ``(datetime.datetime, datetime.datetime)`` or ``(int, int)`` or ``(str, str)``
    """
    range_split = date_range.strip().split(' ')
    if len(range_split) != 2:
        return_error('date_range must be "number date_range_unit", examples: (2 hours, 4 minutes,6 months, 1 day, '
                     'etc.)')

    try:
        number = int(range_split[0])
    except ValueError:
        return_error('The time value is invalid. Must be an integer.')

    unit = range_split[1].lower()
    if unit not in ['minute', 'minutes',
                    'hour', 'hours',
                    'day', 'days',
                    'month', 'months',
                    'year', 'years',
                    ]:
        return_error('The unit of date_range is invalid. Must be minutes, hours, days, months or years.')

    if not isinstance(timezone, (int, float)):
        return_error('Invalid timezone "{}" - must be a number (of type int or float).'.format(timezone))

    if utc:
        end_time = datetime.utcnow() + timedelta(hours=timezone)
        start_time = datetime.utcnow() + timedelta(hours=timezone)
    else:
        end_time = datetime.now() + timedelta(hours=timezone)
        start_time = datetime.now() + timedelta(hours=timezone)

    if 'minute' in unit:
        start_time = end_time - timedelta(minutes=number)
    elif 'hour' in unit:
        start_time = end_time - timedelta(hours=number)
    elif 'day' in unit:
        start_time = end_time - timedelta(days=number)
    elif 'month' in unit:
        start_time = end_time - timedelta(days=number * 30)
    elif 'year' in unit:
        start_time = end_time - timedelta(days=number * 365)

    if to_timestamp:
        return date_to_timestamp(start_time), date_to_timestamp(end_time)

    if date_format:
        return datetime.strftime(start_time, date_format), datetime.strftime(end_time, date_format)

    return start_time, end_time


def timestamp_to_datestring(timestamp, date_format="%Y-%m-%dT%H:%M:%S.000Z", is_utc=False):
    """
      Parses timestamp (milliseconds) to a date string in the provided date format (by default: ISO 8601 format)
      Examples: (1541494441222, 1541495441000, etc.)

      :type timestamp: ``int`` or ``str``
      :param timestamp: The timestamp to be parsed (required)

      :type date_format: ``str``
      :param date_format: The date format the timestamp should be parsed to. (optional)

      :type is_utc: ``bool``
      :param is_utc: Should the string representation of the timestamp use UTC time or the local machine time

      :return: The parsed timestamp in the date_format
      :rtype: ``str``
    """
    use_utc_time = is_utc or date_format.endswith('Z')
    if use_utc_time:
        return datetime.utcfromtimestamp(int(timestamp) / 1000.0).strftime(date_format)
    return datetime.fromtimestamp(int(timestamp) / 1000.0).strftime(date_format)


def date_to_timestamp(date_str_or_dt, date_format='%Y-%m-%dT%H:%M:%S'):
    """
      Parses date_str_or_dt in the given format (default: %Y-%m-%dT%H:%M:%S) to milliseconds
      Examples: ('2018-11-06T08:56:41', '2018-11-06T08:56:41', etc.)

      :type date_str_or_dt: ``str`` or ``datetime.datetime``
      :param date_str_or_dt: The date to be parsed. (required)

      :type date_format: ``str``
      :param date_format: The date format of the date string (will be ignored if date_str_or_dt is of type
        datetime.datetime). (optional)

      :return: The parsed timestamp.
      :rtype: ``int``
    """
    if isinstance(date_str_or_dt, STRING_OBJ_TYPES):
        return int(time.mktime(time.strptime(date_str_or_dt, date_format)) * 1000)

    # otherwise datetime.datetime
    return int(time.mktime(date_str_or_dt.timetuple()) * 1000)


def remove_nulls_from_dictionary(data):
    """
        Remove Null values from a dictionary. (updating the given dictionary)

        :type data: ``dict``
        :param data: The data to be added to the context (required)

        :return: No data returned
        :rtype: ``None``
    """
    list_of_keys = list(data.keys())[:]
    for key in list_of_keys:
        if data[key] in ('', None, [], {}, ()):
            del data[key]


def assign_params(keys_to_ignore=None, values_to_ignore=None, **kwargs):
    """Creates a dictionary from given kwargs without empty values.
    empty values are: None, '', [], {}, ()
`   Examples:
        >>> assign_params(a='1', b=True, c=None, d='')
        {'a': '1', 'b': True}

        >>> since_time = 'timestamp'
        >>> assign_params(values_to_ignore=(15, ), sinceTime=since_time, b=15)
        {'sinceTime': 'timestamp'}

        >>> item_id = '1236654'
        >>> assign_params(keys_to_ignore=['rnd'], ID=item_id, rnd=15)
        {'ID': '1236654'}

    :type keys_to_ignore: ``tuple`` or ``list``
    :param keys_to_ignore: Keys to ignore if exists

    :type values_to_ignore: ``tuple`` or ``list``
    :param values_to_ignore: Values to ignore if exists

    :type kwargs: ``kwargs``
    :param kwargs: kwargs to filter

    :return: dict without empty values
    :rtype: ``dict``

    """
    if values_to_ignore is None:
        values_to_ignore = (None, '', [], {}, ())
    if keys_to_ignore is None:
        keys_to_ignore = tuple()
    return {
        key: value for key, value in kwargs.items()
        if value not in values_to_ignore and key not in keys_to_ignore
    }


class GetDemistoVersion:
    """
    Callable class to replace get_demisto_version function
    """

    def __init__(self):
        self._version = None

    def __call__(self):
        """Returns the Demisto version and build number.

        :return: Demisto version object if Demisto class has attribute demistoVersion, else raises AttributeError
        :rtype: ``dict``
        """
        if self._version is None:
            if hasattr(demisto, 'demistoVersion'):
                self._version = demisto.demistoVersion()
            else:
                raise AttributeError('demistoVersion attribute not found.')
        return self._version


get_demisto_version = GetDemistoVersion()


def get_demisto_version_as_str():
    """Get the Demisto Server version as a string <version>-<build>. If unknown will return: 'Unknown'.
    Meant to be use in places where we want to display the version. If you want to perform logic based upon vesrion
    use: is_demisto_version_ge.

    :return: Demisto version as string
    :rtype: ``dict``
    """
    try:
        ver_obj = get_demisto_version()
        return '{}-{}'.format(ver_obj.get('version', 'Unknown'),
                              ver_obj.get("buildNumber", 'Unknown'))
    except AttributeError:
        return "Unknown"


def is_demisto_version_ge(version, build_number=''):
    """Utility function to check if current running integration is at a server greater or equal to the passed version

    :type version: ``str``
    :param version: Version to check

    :type build_number: ``str``
    :param build_number: Build number to check

    :return: True if running within a Server version greater or equal than the passed version
    :rtype: ``bool``
    """
    server_version = {}
    try:
        server_version = get_demisto_version()
        if server_version.get('version') > version:
            return True
        elif server_version.get('version') == version:
            if build_number:
                return int(server_version.get('buildNumber')) >= int(build_number)  # type: ignore[arg-type]
            return True  # No build number
        else:
            return False
    except AttributeError:
        # demistoVersion was added in 5.0.0. We are currently running in 4.5.0 and below
        if version >= "5.0.0":
            return False
        raise
    except ValueError:
        # dev editions are not comparable
        demisto.log(
            'is_demisto_version_ge: ValueError. \n '
            'input: server version: {} build number: {}\n'
            'server version: {}'.format(version, build_number, server_version)
        )

        return True


class DemistoHandler(logging.Handler):
    """
        Handler to route logging messages to an IntegrationLogger or demisto.debug if not supplied
    """

    def __init__(self, int_logger=None):
        logging.Handler.__init__(self)
        self.int_logger = int_logger

    def emit(self, record):
        msg = self.format(record)
        try:
            if self.int_logger:
                self.int_logger(msg)
            else:
                demisto.debug(msg)
        except Exception:
            pass


class DebugLogger(object):
    """
        Wrapper to initiate logging at logging.DEBUG level.
        Is used when `debug-mode=True`.
    """

    def __init__(self):
        self.handler = None  # just in case our http_client code throws an exception. so we don't error in the __del__
        self.int_logger = IntegrationLogger()
        self.int_logger.set_buffering(False)
        self.http_client_print = None
        self.http_client = None
        if IS_PY3:
            # pylint: disable=import-error
            import http.client as http_client
            # pylint: enable=import-error
            self.http_client = http_client
            self.http_client.HTTPConnection.debuglevel = 1
            self.http_client_print = getattr(http_client, 'print', None)  # save in case someone else patched it already
            setattr(http_client, 'print', self.int_logger.print_override)
        self.handler = DemistoHandler(self.int_logger)
        demisto_formatter = logging.Formatter(fmt='python logging: %(levelname)s [%(name)s] - %(message)s', datefmt=None)
        self.handler.setFormatter(demisto_formatter)
        self.root_logger = logging.getLogger()
        self.prev_log_level = self.root_logger.getEffectiveLevel()
        self.root_logger.setLevel(logging.DEBUG)
        self.org_handlers = list()
        if self.root_logger.handlers:
            self.org_handlers.extend(self.root_logger.handlers)
            for h in self.org_handlers:
                self.root_logger.removeHandler(h)
        self.root_logger.addHandler(self.handler)

    def __del__(self):
        if self.handler:
            self.root_logger.setLevel(self.prev_log_level)
            self.root_logger.removeHandler(self.handler)
            self.handler.flush()
            self.handler.close()
        if self.org_handlers:
            for h in self.org_handlers:
                self.root_logger.addHandler(h)
        if self.http_client:
            self.http_client.HTTPConnection.debuglevel = 0
            if self.http_client_print:
                setattr(self.http_client, 'print', self.http_client_print)
            else:
                delattr(self.http_client, 'print')
            if self.int_logger.curl:
                for curl in self.int_logger.curl:
                    demisto.info('cURL:\n' + curl)

    def log_start_debug(self):
        """
        Utility function to log start of debug mode logging
        """
        msg = "debug-mode started.\n#### http client print found: {}.\n#### Env {}.".format(self.http_client_print is not None,
                                                                                            os.environ)
        if hasattr(demisto, 'params'):
            msg += "\n#### Params: {}.".format(json.dumps(demisto.params(), indent=2))
        callingContext = demisto.callingContext.get('context', {})
        msg += "\n#### Docker image: [{}]".format(callingContext.get('DockerImage'))
        brand = callingContext.get('IntegrationBrand')
        if brand:
            msg += "\n#### Integration: brand: [{}] instance: [{}]".format(brand, callingContext.get('IntegrationInstance'))
        sm = get_schedule_metadata(context=callingContext)
        if sm.get('is_polling'):
            msg += "\n#### Schedule Metadata: scheduled command: [{}] args: [{}] times ran: [{}] scheduled: [{}] end " \
                   "date: [{}]".format(sm.get('polling_command'),
                                       sm.get('polling_args'),
                                       sm.get('times_ran'),
                                       sm.get('start_date'),
                                       sm.get('end_date')
                                       )
        self.int_logger.write(msg)


_requests_logger = None
try:
    if is_debug_mode():
        _requests_logger = DebugLogger()
        _requests_logger.log_start_debug()
except Exception as ex:
    # Should fail silently so that if there is a problem with the logger it will
    # not affect the execution of commands and playbooks
    demisto.info('Failed initializing DebugLogger: {}'.format(ex))


def parse_date_string(date_string, date_format='%Y-%m-%dT%H:%M:%S'):
    """
        Parses the date_string function to the corresponding datetime object.
        Note: If possible (e.g. running Python 3), it is suggested to use
              dateutil.parser.parse or dateparser.parse functions instead.

        Examples:
        >>> parse_date_string('2019-09-17T06:16:39Z')
        datetime.datetime(2019, 9, 17, 6, 16, 39)
        >>> parse_date_string('2019-09-17T06:16:39.22Z')
        datetime.datetime(2019, 9, 17, 6, 16, 39, 220000)
        >>> parse_date_string('2019-09-17T06:16:39.4040+05:00', '%Y-%m-%dT%H:%M:%S+02:00')
        datetime.datetime(2019, 9, 17, 6, 16, 39, 404000)

        :type date_string: ``str``
        :param date_string: The date string to parse. (required)

        :type date_format: ``str``
        :param date_format:
            The date format of the date string. If the date format is known, it should be provided. (optional)

        :return: The parsed datetime.
        :rtype: ``(datetime.datetime, datetime.datetime)``
    """
    try:
        return datetime.strptime(date_string, date_format)
    except ValueError as e:
        error_message = str(e)

        date_format = '%Y-%m-%dT%H:%M:%S'
        time_data_regex = r'time data \'(.*?)\''
        time_data_match = re.findall(time_data_regex, error_message)
        sliced_time_data = ''

        if time_data_match:
            # found time date which does not match date format
            # example of caught error message:
            # "time data '2019-09-17T06:16:39Z' does not match format '%Y-%m-%dT%H:%M:%S.%fZ'"
            time_data = time_data_match[0]

            # removing YYYY-MM-DDThh:mm:ss from the time data to keep only milliseconds and time zone
            sliced_time_data = time_data[19:]
        else:
            unconverted_data_remains_regex = r'unconverted data remains: (.*)'
            unconverted_data_remains_match = re.findall(unconverted_data_remains_regex, error_message)

            if unconverted_data_remains_match:
                # found unconverted_data_remains
                # example of caught error message:
                # "unconverted data remains: 22Z"
                sliced_time_data = unconverted_data_remains_match[0]

        if not sliced_time_data:
            # did not catch expected error
            raise ValueError(e)

        if '.' in sliced_time_data:
            # found milliseconds - appending ".%f" to date format
            date_format += '.%f'

        timezone_regex = r'[Zz+-].*'
        time_zone = re.findall(timezone_regex, sliced_time_data)

        if time_zone:
            # found timezone - appending it to the date format
            date_format += time_zone[0]

        return datetime.strptime(date_string, date_format)


def build_dbot_entry(indicator, indicator_type, vendor, score, description=None, build_malicious=True):
    """Build a dbot entry. if score is 3 adds malicious
    Examples:
        >>> build_dbot_entry('user@example.com', 'Email', 'Vendor', 1)
        {'DBotScore': {'Indicator': 'user@example.com', 'Type': 'email', 'Vendor': 'Vendor', 'Score': 1}}

        >>> build_dbot_entry('user@example.com', 'Email', 'Vendor', 3,  build_malicious=False)
        {'DBotScore': {'Indicator': 'user@example.com', 'Type': 'email', 'Vendor': 'Vendor', 'Score': 3}}

        >>> build_dbot_entry('user@example.com', 'email', 'Vendor', 3, 'Malicious email')
        {'DBotScore': {'Vendor': 'Vendor', 'Indicator': 'user@example.com', 'Score': 3, 'Type': 'email'}, \
'Account.Email(val.Address && val.Address == obj.Address)': {'Malicious': {'Vendor': 'Vendor', 'Description': \
'Malicious email'}, 'Address': 'user@example.com'}}

        >>> build_dbot_entry('md5hash', 'md5', 'Vendor', 1)
        {'DBotScore': {'Indicator': 'md5hash', 'Type': 'file', 'Vendor': 'Vendor', 'Score': 1}}

    :type indicator: ``str``
    :param indicator: indicator field. if using file hashes, can be dict

    :type indicator_type: ``str``
    :param indicator_type:
        type of indicator ('url, 'domain', 'ip', 'cve', 'email', 'md5', 'sha1', 'sha256', 'crc32', 'sha512', 'ctph')

    :type vendor: ``str``
    :param vendor: Integration ID

    :type score: ``int``
    :param score: DBot score (0-3)

    :type description: ``str`` or ``None``
    :param description: description (will be added to malicious if dbot_score is 3). can be None

    :type build_malicious: ``bool``
    :param build_malicious: if True, will add a malicious entry

    :return: dbot entry
    :rtype: ``dict``
    """
    if not 0 <= score <= 3:
        raise DemistoException('illegal DBot score, expected 0-3, got `{}`'.format(score))
    indicator_type_lower = indicator_type.lower()
    if indicator_type_lower not in INDICATOR_TYPE_TO_CONTEXT_KEY:
        raise DemistoException('illegal indicator type, expected one of {}, got `{}`'.format(
            INDICATOR_TYPE_TO_CONTEXT_KEY.keys(), indicator_type_lower
        ))
    # handle files
    if INDICATOR_TYPE_TO_CONTEXT_KEY[indicator_type_lower] == 'file':
        indicator_type_lower = 'file'
    dbot_entry = {
        outputPaths['dbotscore']: {
            'Indicator': indicator,
            'Type': indicator_type_lower,
            'Vendor': vendor,
            'Score': score
        }
    }
    if score == 3 and build_malicious:
        dbot_entry.update(build_malicious_dbot_entry(indicator, indicator_type, vendor, description))
    return dbot_entry


def build_malicious_dbot_entry(indicator, indicator_type, vendor, description=None):
    """ Build Malicious dbot entry
    Examples:
        >>> build_malicious_dbot_entry('8.8.8.8', 'ip', 'Vendor', 'Google DNS')
        {'IP(val.Address && val.Address == obj.Address)': {'Malicious': {'Vendor': 'Vendor', 'Description': 'Google DNS\
'}, 'Address': '8.8.8.8'}}

        >>> build_malicious_dbot_entry('md5hash', 'MD5', 'Vendor', 'Malicious File')
        {'File(val.MD5 && val.MD5 == obj.MD5 || val.SHA1 && val.SHA1 == obj.SHA1 || val.SHA256 && val.SHA256 == obj.SHA\
256 || val.SHA512 && val.SHA512 == obj.SHA512 || val.CRC32 && val.CRC32 == obj.CRC32 || val.CTPH && val.CTPH == obj.CTP\
H || val.SSDeep && val.SSDeep == obj.SSDeep)': {'Malicious': {'Vendor': 'Vendor', 'Description': 'Malicious File'}\
, 'MD5': 'md5hash'}}

    :type indicator: ``str``
    :param indicator: Value (e.g. 8.8.8.8)

    :type indicator_type: ``str``
    :param indicator_type: e.g. 'IP'

    :type vendor: ``str``
    :param vendor: Integration ID

    :type description: ``str``
    :param description: Why it's malicious

    :return: A malicious DBot entry
    :rtype: ``dict``
    """
    indicator_type_lower = indicator_type.lower()
    if indicator_type_lower in INDICATOR_TYPE_TO_CONTEXT_KEY:
        key = INDICATOR_TYPE_TO_CONTEXT_KEY[indicator_type_lower]
        # `file` indicator works a little different
        if key == 'file':
            entry = {
                indicator_type.upper(): indicator,
                'Malicious': {
                    'Vendor': vendor,
                    'Description': description
                }
            }
            return {outputPaths[key]: entry}
        else:
            entry = {
                key: indicator,
                'Malicious': {
                    'Vendor': vendor,
                    'Description': description
                }
            }
            return {outputPaths[indicator_type_lower]: entry}
    else:
        raise DemistoException('Wrong indicator type supplied: {}, expected {}'
                               .format(indicator_type, INDICATOR_TYPE_TO_CONTEXT_KEY.keys()))


# Will add only if 'requests' module imported
if 'requests' in sys.modules:
    class BaseClient(object):
        """Client to use in integrations with powerful _http_request
        :type base_url: ``str``
        :param base_url: Base server address with suffix, for example: https://example.com/api/v2/.

        :type verify: ``bool``
        :param verify: Whether the request should verify the SSL certificate.

        :type proxy: ``bool``
        :param proxy: Whether to run the integration using the system proxy.

        :type ok_codes: ``tuple``
        :param ok_codes:
            The request codes to accept as OK, for example: (200, 201, 204).
            If you specify "None", will use requests.Response.ok

        :type headers: ``dict``
        :param headers:
            The request headers, for example: {'Accept`: `application/json`}.
            Can be None.

        :type auth: ``dict`` or ``tuple``
        :param auth:
            The request authorization, for example: (username, password).
            Can be None.

        :return: No data returned
        :rtype: ``None``
        """

        def __init__(self, base_url, verify=True, proxy=False, ok_codes=tuple(), headers=None, auth=None):
            self._base_url = base_url
            self._verify = verify
            self._ok_codes = ok_codes
            self._headers = headers
            self._auth = auth
            self._session = requests.Session()
            if not proxy:
                skip_proxy()

            if not verify:
                skip_cert_verification()

        def _implement_retry(self, retries=0,
                             status_list_to_retry=None,
                             backoff_factor=5,
                             raise_on_redirect=False,
                             raise_on_status=False):
            """
            Implements the retry mechanism.
            In the default case where retries = 0 the request will fail on the first time

            :type retries: ``int``
            :param retries: How many retries should be made in case of a failure. when set to '0'- will fail on the first time

            :type status_list_to_retry: ``iterable``
            :param status_list_to_retry: A set of integer HTTP status codes that we should force a retry on.
                A retry is initiated if the request method is in ['GET', 'POST', 'PUT']
                and the response status code is in ``status_list_to_retry``.

            :type backoff_factor ``float``
            :param backoff_factor:
                A backoff factor to apply between attempts after the second try
                (most errors are resolved immediately by a second try without a
                delay). urllib3 will sleep for::

                    {backoff factor} * (2 ** ({number of total retries} - 1))

                seconds. If the backoff_factor is 0.1, then :func:`.sleep` will sleep
                for [0.0s, 0.2s, 0.4s, ...] between retries. It will never be longer
                than :attr:`Retry.BACKOFF_MAX`.

                By default, backoff_factor set to 5

            :type raise_on_redirect ``bool``
            :param raise_on_redirect: Whether, if the number of redirects is
                exhausted, to raise a MaxRetryError, or to return a response with a
                response code in the 3xx range.

            :type raise_on_status ``bool``
            :param raise_on_status: Similar meaning to ``raise_on_redirect``:
                whether we should raise an exception, or return a response,
                if status falls in ``status_forcelist`` range and retries have
                been exhausted.
            """
            try:
                retry = Retry(
                    total=retries,
                    read=retries,
                    connect=retries,
                    backoff_factor=backoff_factor,
                    status=retries,
                    status_forcelist=status_list_to_retry,
                    method_whitelist=frozenset(['GET', 'POST', 'PUT']),
                    raise_on_status=raise_on_status,
                    raise_on_redirect=raise_on_redirect
                )
                adapter = HTTPAdapter(max_retries=retry)
                self._session.mount('http://', adapter)
                self._session.mount('https://', adapter)
            except NameError:
                pass

        def _http_request(self, method, url_suffix='', full_url=None, headers=None, auth=None, json_data=None,
                          params=None, data=None, files=None, timeout=10, resp_type='json', ok_codes=None,
                          return_empty_response=False, retries=0, status_list_to_retry=None,
                          backoff_factor=5, raise_on_redirect=False, raise_on_status=False,
                          error_handler=None, empty_valid_codes=None, **kwargs):
            """A wrapper for requests lib to send our requests and handle requests and responses better.

            :type method: ``str``
            :param method: The HTTP method, for example: GET, POST, and so on.

            :type url_suffix: ``str``
            :param url_suffix: The API endpoint.

            :type full_url: ``str``
            :param full_url:
                Bypasses the use of self._base_url + url_suffix. This is useful if you need to
                make a request to an address outside of the scope of the integration
                API.

            :type headers: ``dict``
            :param headers: Headers to send in the request. If None, will use self._headers.

            :type auth: ``tuple``
            :param auth:
                The authorization tuple (usually username/password) to enable Basic/Digest/Custom HTTP Auth.
                if None, will use self._auth.

            :type params: ``dict``
            :param params: URL parameters to specify the query.

            :type data: ``dict``
            :param data: The data to send in a 'POST' request.

            :type json_data: ``dict``
            :param json_data: The dictionary to send in a 'POST' request.

            :type files: ``dict``
            :param files: The file data to send in a 'POST' request.

            :type timeout: ``float`` or ``tuple``
            :param timeout:
                The amount of time (in seconds) that a request will wait for a client to
                establish a connection to a remote machine before a timeout occurs.
                can be only float (Connection Timeout) or a tuple (Connection Timeout, Read Timeout).

            :type resp_type: ``str``
            :param resp_type:
                Determines which data format to return from the HTTP request. The default
                is 'json'. Other options are 'text', 'content', 'xml' or 'response'. Use 'response'
                 to return the full response object.

            :type ok_codes: ``tuple``
            :param ok_codes:
                The request codes to accept as OK, for example: (200, 201, 204). If you specify
                "None", will use self._ok_codes.

            :return: Depends on the resp_type parameter
            :rtype: ``dict`` or ``str`` or ``requests.Response``

            :type retries: ``int``
            :param retries: How many retries should be made in case of a failure. when set to '0'- will fail on the first time

            :type status_list_to_retry: ``iterable``
            :param status_list_to_retry: A set of integer HTTP status codes that we should force a retry on.
                A retry is initiated if the request method is in ['GET', 'POST', 'PUT']
                and the response status code is in ``status_list_to_retry``.

            :type backoff_factor ``float``
            :param backoff_factor:
                A backoff factor to apply between attempts after the second try
                (most errors are resolved immediately by a second try without a
                delay). urllib3 will sleep for::

                    {backoff factor} * (2 ** ({number of total retries} - 1))

                seconds. If the backoff_factor is 0.1, then :func:`.sleep` will sleep
                for [0.0s, 0.2s, 0.4s, ...] between retries. It will never be longer
                than :attr:`Retry.BACKOFF_MAX`.

                By default, backoff_factor set to 5

            :type raise_on_redirect ``bool``
            :param raise_on_redirect: Whether, if the number of redirects is
                exhausted, to raise a MaxRetryError, or to return a response with a
                response code in the 3xx range.

            :type raise_on_status ``bool``
            :param raise_on_status: Similar meaning to ``raise_on_redirect``:
                whether we should raise an exception, or return a response,
                if status falls in ``status_forcelist`` range and retries have
                been exhausted.

            :type error_handler ``callable``
            :param error_handler: Given an error entery, the error handler outputs the
                new formatted error message.

            :type empty_valid_codes: ``list``
            :param empty_valid_codes: A list of all valid status codes of empty responses (usually only 204, but
                can vary)

            """
            try:
                # Replace params if supplied
                address = full_url if full_url else urljoin(self._base_url, url_suffix)
                headers = headers if headers else self._headers
                auth = auth if auth else self._auth
                if retries:
                    self._implement_retry(retries, status_list_to_retry, backoff_factor, raise_on_redirect, raise_on_status)
                # Execute
                res = self._session.request(
                    method,
                    address,
                    verify=self._verify,
                    params=params,
                    data=data,
                    json=json_data,
                    files=files,
                    headers=headers,
                    auth=auth,
                    timeout=timeout,
                    **kwargs
                )
                # Handle error responses gracefully
                if not self._is_status_code_valid(res, ok_codes):
                    if error_handler:
                        error_handler(res)
                    else:
                        err_msg = 'Error in API call [{}] - {}' \
                            .format(res.status_code, res.reason)
                        try:
                            # Try to parse json error response
                            error_entry = res.json()
                            err_msg += '\n{}'.format(json.dumps(error_entry))
                            raise DemistoException(err_msg, res=res)
                        except ValueError:
                            err_msg += '\n{}'.format(res.text)
                            raise DemistoException(err_msg, res=res)

                if not empty_valid_codes:
                    empty_valid_codes = [204]
                is_response_empty_and_successful = (res.status_code in empty_valid_codes)
                if is_response_empty_and_successful and return_empty_response:
                    return res

                resp_type = resp_type.lower()
                try:
                    if resp_type == 'json':
                        return res.json()
                    if resp_type == 'text':
                        return res.text
                    if resp_type == 'content':
                        return res.content
                    if resp_type == 'xml':
                        ET.parse(res.text)
                    return res
                except ValueError as exception:
                    raise DemistoException('Failed to parse json object from response: {}'
                                           .format(res.content), exception)
            except requests.exceptions.ConnectTimeout as exception:
                err_msg = 'Connection Timeout Error - potential reasons might be that the Server URL parameter' \
                          ' is incorrect or that the Server is not accessible from your host.'
                raise DemistoException(err_msg, exception)
            except requests.exceptions.SSLError as exception:
                # in case the "Trust any certificate" is already checked
                if not self._verify:
                    raise
                err_msg = 'SSL Certificate Verification Failed - try selecting \'Trust any certificate\' checkbox in' \
                          ' the integration configuration.'
                raise DemistoException(err_msg, exception)
            except requests.exceptions.ProxyError as exception:
                err_msg = 'Proxy Error - if the \'Use system proxy\' checkbox in the integration configuration is' \
                          ' selected, try clearing the checkbox.'
                raise DemistoException(err_msg, exception)
            except requests.exceptions.ConnectionError as exception:
                # Get originating Exception in Exception chain
                error_class = str(exception.__class__)
                err_type = '<' + error_class[error_class.find('\'') + 1: error_class.rfind('\'')] + '>'
                err_msg = 'Verify that the server URL parameter' \
                          ' is correct and that you have access to the server from your host.' \
                          '\nError Type: {}\nError Number: [{}]\nMessage: {}\n' \
                    .format(err_type, exception.errno, exception.strerror)
                raise DemistoException(err_msg, exception)
            except requests.exceptions.RetryError as exception:
                try:
                    reason = 'Reason: {}'.format(exception.args[0].reason.args[0])
                except Exception:
                    reason = ''
                err_msg = 'Max Retries Error- Request attempts with {} retries failed. \n{}'.format(retries, reason)
                raise DemistoException(err_msg, exception)

        def _is_status_code_valid(self, response, ok_codes=None):
            """If the status code is OK, return 'True'.

            :type response: ``requests.Response``
            :param response: Response from API after the request for which to check the status.

            :type ok_codes: ``tuple`` or ``list``
            :param ok_codes:
                The request codes to accept as OK, for example: (200, 201, 204). If you specify
                "None", will use response.ok.

            :return: Whether the status of the response is valid.
            :rtype: ``bool``
            """
            # Get wanted ok codes
            status_codes = ok_codes if ok_codes else self._ok_codes
            if status_codes:
                return response.status_code in status_codes
            return response.ok


def batch(iterable, batch_size=1):
    """Gets an iterable and yields slices of it.

    :type iterable: ``list``
    :param iterable: list or other iterable object.

    :type batch_size: ``int``
    :param batch_size: the size of batches to fetch

    :rtype: ``list``
    :return:: Iterable slices of given
    """
    current_batch = iterable[:batch_size]
    not_batched = iterable[batch_size:]
    while current_batch:
        yield current_batch
        current_batch = not_batched[:batch_size]
        not_batched = not_batched[batch_size:]


def dict_safe_get(dict_object, keys, default_return_value=None, return_type=None, raise_return_type=True):
    """Recursive safe get query (for nested dicts and lists), If keys found return value otherwise return None or default value.
    Example:
    >>> dict = {"something" : {"test": "A"}}
    >>> dict_safe_get(dict,['something', 'test'])
    >>> 'A'
    >>> dict_safe_get(dict,['something', 'else'],'default value')
    >>> 'default value'

    :type dict_object: ``dict``
    :param dict_object: dictionary to query.

    :type keys: ``list``
    :param keys: keys for recursive get.

    :type default_return_value: ``object``
    :param default_return_value: Value to return when no key available.

    :type return_type: ``object``
    :param return_type: Excepted return type.

    :type raise_return_type: ``bool``
    :param raise_return_type: Whether to raise an error when the value didn't match the expected return type.

    :rtype: ``object``
    :return:: Value from nested query.
    """
    return_value = dict_object

    for key in keys:
        try:
            return_value = return_value[key]
        except (KeyError, TypeError, IndexError, AttributeError):
            return_value = default_return_value
            break

    if return_type and not isinstance(return_value, return_type):
        if raise_return_type:
            raise TypeError("Safe get Error:\nDetails: Return Type Error Excepted return type {0},"
                            " but actual type from nested dict/list is {1} with value {2}.\n"
                            "Query: {3}\nQueried object: {4}".format(return_type, type(return_value),
                                                                     return_value, keys, dict_object))
        return_value = default_return_value

    return return_value


CONTEXT_UPDATE_RETRY_TIMES = 3
MIN_VERSION_FOR_VERSIONED_CONTEXT = '6.0.0'


def merge_lists(original_list, updated_list, key):
    """
    Replace values in a list with those in an updated list.
    Example:
    >>> original = [{'id': '1', 'updated': 'n'}, {'id': '2', 'updated': 'n'}, {'id': '11', 'updated': 'n'}]
    >>> updated = [{'id': '1', 'updated': 'y'}, {'id': '3', 'updated': 'y'}, {'id': '11', 'updated': 'n',
    >>>                                                                                             'remove': True}]
    >>> result = [{'id': '1', 'updated': 'y'}, {'id': '2', 'updated': 'n'}, {'id': '3', 'updated': 'y'}]

    :type original_list: ``list``
    :param original_list: The original list.

    :type updated_list: ``list``
    :param updated_list: The updated list.

    :type key: ``str``
    :param key: The key to replace elements by.

    :rtype: ``list``
    :return: The merged list.

    """

    original_dict = {element[key]: element for element in original_list}
    updated_dict = {element[key]: element for element in updated_list}
    original_dict.update(updated_dict)

    removed = [obj for obj in original_dict.values() if obj.get('remove', False) is True]
    for r in removed:
        demisto.debug('Removing from integration context: {}'.format(str(r)))

    merged_list = [obj for obj in original_dict.values() if obj.get('remove', False) is False]

    return merged_list


def set_integration_context(context, sync=True, version=-1):
    """
    Sets the integration context.

    :type context: ``dict``
    :param context: The context to set.

    :type sync: ``bool``
    :param sync: Whether to save the context directly to the DB.

    :type version: ``Any``
    :param version: The version of the context to set.

    :rtype: ``dict``
    :return: The new integration context
    """
    demisto.debug('Setting integration context')
    if is_versioned_context_available():
        demisto.debug('Updating integration context with version {}. Sync: {}'.format(version, sync))
        return demisto.setIntegrationContextVersioned(context, version, sync)
    else:
        return demisto.setIntegrationContext(context)


def get_integration_context(sync=True, with_version=False):
    """
    Gets the integration context.

    :type sync: ``bool``
    :param sync: Whether to get the integration context directly from the DB.

    :type with_version: ``bool``
    :param with_version: Whether to return the version.

    :rtype: ``dict``
    :return: The integration context.
    """
    if is_versioned_context_available():
        integration_context = demisto.getIntegrationContextVersioned(sync)

        if with_version:
            return integration_context
        else:
            return integration_context.get('context', {})
    else:
        return demisto.getIntegrationContext()


def is_versioned_context_available():
    """
    Determines whether versioned integration context is available according to the server version.

    :rtype: ``bool``
    :return: Whether versioned integration context is available
    """
    return is_demisto_version_ge(MIN_VERSION_FOR_VERSIONED_CONTEXT)


def set_to_integration_context_with_retries(context, object_keys=None, sync=True,
                                            max_retry_times=CONTEXT_UPDATE_RETRY_TIMES):
    """
    Update the integration context with a dictionary of keys and values with multiple attempts.
    The function supports merging the context keys using the provided object_keys parameter.
    If the version is too old by the time the context is set,
    another attempt will be made until the limit after a random sleep.

    :type context: ``dict``
    :param context: A dictionary of keys and values to set.

    :type object_keys: ``dict``
    :param object_keys: A dictionary to map between context keys and their unique ID for merging them.

    :type sync: ``bool``
    :param sync: Whether to save the context directly to the DB.

    :type max_retry_times: ``int``
    :param max_retry_times: The maximum number of attempts to try.

    :rtype: ``None``
    :return: None
    """
    attempt = 0

    # do while...
    while True:
        if attempt == max_retry_times:
            raise Exception('Failed updating integration context. Max retry attempts exceeded.')

        # Update the latest context and get the new version
        integration_context, version = update_integration_context(context, object_keys, sync)

        demisto.debug('Attempting to update the integration context with version {}.'.format(version))

        # Attempt to update integration context with a version.
        # If we get a ValueError (DB Version), then the version was not updated and we need to try again.
        attempt += 1
        try:
            set_integration_context(integration_context, sync, version)
            demisto.debug('Successfully updated integration context with version {}.'
                          ''.format(version))
            break
        except ValueError as ve:
            demisto.debug('Failed updating integration context with version {}: {} Attempts left - {}'
                          ''.format(version, str(ve), CONTEXT_UPDATE_RETRY_TIMES - attempt))
            # Sleep for a random time
            time_to_sleep = randint(1, 100) / 1000
            time.sleep(time_to_sleep)


def get_integration_context_with_version(sync=True):
    """
    Get the latest integration context with version, if available.

    :type sync: ``bool``
    :param sync: Whether to get the context directly from the DB.

    :rtype: ``tuple``
    :return: The latest integration context with version.
    """
    latest_integration_context_versioned = get_integration_context(sync, with_version=True)
    version = -1
    if is_versioned_context_available():
        integration_context = latest_integration_context_versioned.get('context', {})
        if sync:
            version = latest_integration_context_versioned.get('version', 0)
    else:
        integration_context = latest_integration_context_versioned

    return integration_context, version


def update_integration_context(context, object_keys=None, sync=True):
    """
    Update the integration context with a given dictionary after merging it with the latest integration context.

    :type context: ``dict``
    :param context: The keys and values to update in the integration context.

    :type object_keys: ``dict``
    :param object_keys: A dictionary to map between context keys and their unique ID for merging them
    with the latest context.

    :type sync: ``bool``
    :param sync: Whether to use the context directly from the DB.

    :rtype: ``tuple``
    :return: The updated integration context along with the current version.

    """
    integration_context, version = get_integration_context_with_version(sync)
    if not object_keys:
        object_keys = {}

    for key, _ in context.items():
        latest_object = json.loads(integration_context.get(key, '[]'))
        updated_object = context[key]
        if key in object_keys:
            merged_list = merge_lists(latest_object, updated_object, object_keys[key])
            integration_context[key] = json.dumps(merged_list)
        else:
            integration_context[key] = json.dumps(updated_object)

    return integration_context, version


class DemistoException(Exception):
    def __init__(self, message, exception=None, res=None, *args):
        self.res = res
        self.message = message
        self.exception = exception
        super(DemistoException, self).__init__(message, exception, *args)

    def __str__(self):
        return str(self.message)


class GetRemoteDataArgs:
    """get-remote-data args parser
    :type args: ``dict``
    :param args: arguments for the command.

    :return: No data returned
    :rtype: ``None``
    """

    def __init__(self, args):
        self.remote_incident_id = args['id']
        self.last_update = args['lastUpdate']


class GetModifiedRemoteDataArgs:
    """get-modified-remote-data args parser
    :type args: ``dict``
    :param args: arguments for the command.

    :return: No data returned
    :rtype: ``None``
    """

    def __init__(self, args):
        self.last_update = args['lastUpdate']


class UpdateRemoteSystemArgs:
    """update-remote-system args parser
    :type args: ``dict``
    :param args: arguments for the command of the command.

    :return: No data returned
    :rtype: ``None``
    """

    def __init__(self, args):
        self.data = args.get('data')  # type: ignore
        self.entries = args.get('entries')
        self.incident_changed = args.get('incidentChanged')
        self.remote_incident_id = args.get('remoteId')
        self.inc_status = args.get('status')
        self.delta = args.get('delta')


class GetRemoteDataResponse:
    """get-remote-data response parser
    :type mirrored_object: ``dict``
    :param mirrored_object: The object you are mirroring, in most cases the incident.

    :type entries: ``list``
    :param entries: The entries you want to add to the war room.

    :return: No data returned
    :rtype: ``None``
    """

    def __init__(self, mirrored_object, entries):
        self.mirrored_object = mirrored_object
        self.entries = entries

    def extract_for_local(self):
        """Extracts the response into the mirrored incident.

        :return: List of details regarding the mirrored incident.
        :rtype: ``list``
        """
        if self.mirrored_object:
            return [self.mirrored_object] + self.entries


class GetModifiedRemoteDataResponse:
    """get-modified-remote-data response parser
    :type modified_incident_ids: ``list``
    :param modified_incident_ids: The incidents that were modified since the last check.

    :return: No data returned
    :rtype: ``None``
    """

    def __init__(self, modified_incident_ids):
        self.modified_incident_ids = modified_incident_ids

    def to_entry(self):
        """Extracts the response

        :return: List of incidents to run the get-remote-data command on.
        :rtype: ``list``
        """
        demisto.info('Modified incidents: {}'.format(self.modified_incident_ids))
        return {'Contents': self.modified_incident_ids, 'Type': EntryType.NOTE, 'ContentsFormat': EntryFormat.JSON}


class SchemeTypeMapping:
    """Scheme type mappings builder.

    :type type_name: ``str``
    :param type_name: The name of the remote incident type.

    :type fields: ``dict``
    :param fields: The dict of fields to their description.

    :return: No data returned
    :rtype: ``None``
    """

    def __init__(self, type_name='', fields=None):
        self.type_name = type_name
        self.fields = fields if fields else {}

    def add_field(self, name, description=''):
        """Adds a field to the incident type mapping.

        :type name: ``str``
        :param name: The name of the field.

        :type description: ``str``
        :param description: The description for that field.a

        :return: No data returned
        :rtype: ``None``
        """
        self.fields.update({
            name: description
        })

    def extract_mapping(self):
        """Extracts the mapping into XSOAR mapping screen.

        :return: the mapping object for the current field.
        :rtype: ``dict``
        """
        return {
            self.type_name: self.fields
        }


class GetMappingFieldsResponse:
    """Handler for the mapping fields object.

    :type scheme_types_mapping: ``list``
    :param scheme_types_mapping: List of all the mappings in the remote system.

    :return: No data returned
    :rtype: ``None``
    """

    def __init__(self, scheme_types_mapping=None):
        self.scheme_types_mappings = scheme_types_mapping if scheme_types_mapping else []

    def add_scheme_type(self, scheme_type_mapping):
        """Add another incident type mapping.

        :type scheme_type_mapping: ``dict``
        :param scheme_type_mapping: mapping of a singular field.

        :return: No data returned
        :rtype: ``None``
        """
        self.scheme_types_mappings.append(scheme_type_mapping)

    def extract_mapping(self):
        """Extracts the mapping into XSOAR mapping screen.

        :return: the mapping object for the current field.
        :rtype: ``dict``
        """
        all_mappings = {}
        for scheme_types_mapping in self.scheme_types_mappings:
            all_mappings.update(scheme_types_mapping.extract_mapping())

        return all_mappings


def get_x_content_info_headers():
    """Get X-Content-* headers to send in outgoing requests to use when performing requests to
    external services such as oproxy.

    :return: headers dict
    :rtype: ``dict``
    """
    calling_context = demisto.callingContext.get('context', {})
    brand_name = calling_context.get('IntegrationBrand', '')
    instance_name = calling_context.get('IntegrationInstance', '')
    headers = {
        'X-Content-Version': CONTENT_RELEASE_VERSION,
        'X-Content-Name': brand_name or instance_name or 'Name not found',
        'X-Content-LicenseID': demisto.getLicenseID(),
        'X-Content-Branch': CONTENT_BRANCH_NAME,
        'X-Content-Server-Version': get_demisto_version_as_str(),
    }
    return headers


class BaseWidget:
    @abstractmethod
    def to_display(self):
        pass


class TextWidget(BaseWidget):
    """Text Widget representation

    :type text: ``str``
    :param text: The text for the widget to display

    :return: No data returned
    :rtype: ``None``
    """

    def __init__(self, text):
        # type: (str) -> None
        self.text = text

    def to_display(self):
        """Text Widget representation

        :type text: ``str``
        :param text: The text for the widget to display

        :return: No data returned
        :rtype: ``None``
        """
        return self.text


class TrendWidget(BaseWidget):
    """Trend Widget representation

    :type current_number: ``int``
    :param current_number: The Current number in the trend.

    :type previous_number: ``int``
    :param previous_number: The previous number in the trend.

    :return: No data returned
    :rtype: ``None``
    """

    def __init__(self, current_number, previous_number):
        # type: (int, int) -> None
        self.current_number = current_number
        self.previous_number = previous_number

    def to_display(self):
        return json.dumps({
            'currSum': self.current_number,
            'prevSum': self.previous_number
        })


class NumberWidget(BaseWidget):
    """Number Widget representation

    :type number: ``int``
    :param number: The number for the widget to display.

    :return: No data returned
    :rtype: ``None``
    """

    def __init__(self, number):
        # type: (int) -> None
        self.number = number

    def to_display(self):
        return self.number


class BarColumnPieWidget(BaseWidget):
    """Bar/Column/Pie Widget representation

    :type categories: ``list``
    :param categories: a list of categories to display(Better use the add_category function to populate the data.

    :return: No data returned
    :rtype: ``None``
    """

    def __init__(self, categories=None):
        # type: (list) -> None
        self.categories = categories if categories else []  # type: List[dict]

    def add_category(self, name, number):
        """Add a category to widget.

        :type name: ``str``
        :param name: the name of the category to add.

        :type number: ``int``
        :param number: the number value of the category.

        :return: No data returned.
        :rtype: ``None``
        """
        self.categories.append({
            'name': name,
            'data': [number]
        })

    def to_display(self):
        return json.dumps(self.categories)


class LineWidget(BaseWidget):
    """Line Widget representation

    :type categories: ``Any``
    :param categories: a list of categories to display(Better use the add_category function to populate the data.

    :return: No data returned
    :rtype: ``None``
    """

    def __init__(self, categories=None):
        # type: (list) -> None
        self.categories = categories if categories else []  # type: List[dict]

    def add_category(self, name, number, group):
        """Add a category to widget.

        :type name: ``str``
        :param name: the name of the category to add.

        :type number: ``int``
        :param number: the number value of the category.

        :type group: ``str``
        :param group: the name of the relevant group.

        :return: No data returned
        :rtype: ``None``
        """
        self.categories.append({
            'name': name,
            'data': [number],
            'groups': [
                {
                    'name': group,
                    'data': [number]
                },
            ]
        })

    def to_display(self):
        processed_names = []  # type: List[str]
        processed_categories = []  # type: List[dict]
        for cat in self.categories:
            if cat['name'] in processed_names:
                for processed_category in processed_categories:
                    if cat['name'] == processed_category['name']:
                        processed_category['data'] = [processed_category['data'][0] + cat['data'][0]]
                        processed_category['groups'].extend(cat['groups'])
                        break

            else:
                processed_categories.append(cat)
                processed_names.append(cat['name'])

        return json.dumps(processed_categories)


class TableOrListWidget(BaseWidget):
    """Table/List Widget representation

    :type data: ``Any``
    :param data: a list of data to display(Better use the add_category function to populate the data.

    :return: No data returned
    :rtype: ``None``
    """

    def __init__(self, data=None):
        # type: (Any) -> None
        self.data = data if data else []
        if not isinstance(self.data, list):
            self.data = [data]

    def add_row(self, data):
        """Add a row to the widget.

        :type data: ``Any``
        :param data: the data to add to the list/table.

        :return: No data returned
        :rtype: ``None``
        """
        self.data.append(data)

    def to_display(self):
        return json.dumps({
            'total': len(self.data),
            'data': self.data
        })


class IndicatorsSearcher:
    """Used in order to search indicators by the paging or serachAfter param
    :type page: ``int``
    :param page: the number of page from which we start search indicators from.

    :type filter_fields: ``str``
    :param filter_fields: comma separated fields to filter (e.g. "value,type")

    :return: No data returned
    :rtype: ``None``
    """
    def __init__(self, page=0, filter_fields=None):
        # searchAfter is available in searchIndicators from version 6.1.0
        self._can_use_search_after = is_demisto_version_ge('6.1.0')
        # populateFields merged in https://github.com/demisto/server/pull/18398
        self._can_use_filter_fields = is_demisto_version_ge('6.1.0', build_number='1095800')
        self._search_after_title = 'searchAfter'
        self._search_after_param = None
        self._page = page
        self._filter_fields = filter_fields

    def search_indicators_by_version(self, from_date=None, query='', size=100, to_date=None, value=''):
        """There are 2 cases depends on the sever version:
        1. Search indicators using paging, raise the page number in each call.
        2. Search indicators using searchAfter param, update the _search_after_param in each call.

        :type from_date: ``str``
        :param from_date: the start date to search from.

        :type query: ``str``
        :param query: indicator search query

        :type size: ``size``
        :param size: limit the number of returned results.

        :type to_date: ``str``
        :param to_date: the end date to search until to.

        :type value: ``str``
        :param value: the indicator value to search.

        :return: object contains the search results
        :rtype: ``dict``
        """
        if self._can_use_search_after:
            # if search_after_param exists use it for paging, else use the page number
            search_iocs_params = assign_params(
                fromDate=from_date,
                toDate=to_date,
                query=query,
                size=size,
                value=value,
                searchAfter=self._search_after_param,
                populateFields=self._filter_fields if self._can_use_filter_fields else None,
                page=self._page if not self._search_after_param else None
            )
            res = demisto.searchIndicators(**search_iocs_params)
            self._search_after_param = res[self._search_after_title]

            if res[self._search_after_title] is None:
                demisto.info('Elastic search using searchAfter returned all indicators')

        else:
            res = demisto.searchIndicators(fromDate=from_date, toDate=to_date, query=query, size=size, page=self._page,
                                           value=value)
            self._page += 1

        return res

    @property
    def page(self):
        return self._page


class AutoFocusKeyRetriever:
    """AutoFocus API Key management class
    :type api_key: ``str``
    :param api_key: Auto Focus API key coming from the integration parameters
    :type override_default_credentials: ``bool``
    :param override_default_credentials: Whether to override the default credentials and use the
     Cortex XSOAR given AutoFocus API Key
    :return: No data returned
    :rtype: ``None``
    """
    def __init__(self, api_key):
        # demisto.getAutoFocusApiKey() is available from version 6.2.0
        if not api_key:
            if not is_demisto_version_ge("6.2.0"):  # AF API key is available from version 6.2.0
                raise DemistoException('For versions earlier than 6.2.0, configure an API Key.')
            try:
                api_key = demisto.getAutoFocusApiKey()  # is not available on tenants
            except ValueError as err:
                raise DemistoException('AutoFocus API Key is only available on the main account for TIM customers. ' + str(err))
        self.key = api_key


def support_multithreading():
    """Adds lock on the calls to the Cortex XSOAR server from the Demisto object to support integration which use multithreading.

    :return: No data returned
    :rtype: ``None``
    """
    class MultithreadedDemisto(Demisto):  # type: ignore[name-defined] # noqa: F821
        lock = Lock()

        def __do(self, cmd):
            try:
                if self.lock.acquire(timeout=60):  # type: ignore[call-arg]
                    return super().__do(cmd)  # type: ignore[call-arg]
                else:
                    raise RuntimeError('Failed acquiring lock')
            finally:
                self.lock.release()

    global demisto
    demisto = MultithreadedDemisto(demisto.callingContext)<|MERGE_RESOLUTION|>--- conflicted
+++ resolved
@@ -19,11 +19,8 @@
 from collections import OrderedDict
 from datetime import datetime, timedelta
 from abc import abstractmethod
-<<<<<<< HEAD
+from distutils.version import LooseVersion
 from threading import Lock
-=======
-from distutils.version import LooseVersion
->>>>>>> e7e57ef6
 
 import demistomock as demisto
 import warnings
