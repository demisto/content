"""Common functions script
This script will be appended to each server script before being executed.
Please notice that to add custom common code, add it to the CommonServerUserPython script.
Note that adding code to CommonServerUserPython can override functions in CommonServerPython
"""
# If you change this section, make sure you update the line offset magic number
from __future__ import print_function

import base64
import gc
import json
import logging
import os
import re
import socket
import sys
import time
import traceback
import types
import urllib
from random import randint
import xml.etree.cElementTree as ET
from collections import OrderedDict
from datetime import datetime, timedelta
from abc import abstractmethod
from distutils.version import LooseVersion
from threading import Lock
from inspect import currentframe

import demistomock as demisto
import warnings


def __line__():
    cf = currentframe()
    return cf.f_back.f_lineno


# 41 - The line offset from the beggining of the file.
_MODULES_LINE_MAPPING = {
    'CommonServerPython': {'start': __line__() - 41, 'end': float('inf')},
}


def register_module_line(module_name, start_end, line, wrapper=0):
    """
        Register a module in the line mapping for the traceback line correction algorithm.

        :type module_name: ``str``
        :param module_name: The name of the module. (required)

        :type start_end: ``str``
        :param start_end: Whether to register the line as the start or the end of the module.
            Possible values: start, end. (required)

        :type line: ``int``
        :param line: the line number to record. (required)

        :type wrapper: ``int``
        :param wrapper: Wrapper size (used for inline replacements with headers such as ApiModules). (optional)

        :return: None
        :rtype: ``None``
    """
    global _MODULES_LINE_MAPPING
    default_module_info = {'start': 0, 'start_wrapper': 0, 'end': float('inf'), 'end_wrapper': float('inf')}
    try:
        if start_end not in ('start', 'end'):
            raise ValueError('Invalid start_end argument. Acceptable values are: start, end.')
        if not isinstance(line, int) or line < 0:
            raise ValueError('Invalid line argument. Expected non-negative integer, '
                             'got {}({})'.format(type(line), line))

        _MODULES_LINE_MAPPING.setdefault(module_name, default_module_info).update(
            {start_end: line, '{}_wrapper'.format(start_end): line + wrapper}
        )
    except Exception as exc:
        demisto.info(
            'failed to register module line. '
            'module: "{}" start_end: "{}" line: "{}".\nError: {}'.format(module_name, start_end, line, exc))


def _find_relevant_module(line):
    """
    Find which module contains the given line number.

    :type line: ``int``
    :param trace_str: Line number to search. (required)

    :return: The name of the module.
    :rtype: ``str``
    """
    global _MODULES_LINE_MAPPING

    relevant_module = ''
    for module, info in _MODULES_LINE_MAPPING.items():
        if info['start'] <= line <= info['end']:
            if not relevant_module:
                relevant_module = module
            elif info['start'] > _MODULES_LINE_MAPPING[relevant_module]['start']:
                relevant_module = module

    return relevant_module


def fix_traceback_line_numbers(trace_str):
    """
    Fixes the given traceback line numbers.

    :type trace_str: ``str``
    :param trace_str: The traceback string to edit. (required)

    :return: The new formated traceback.
    :rtype: ``str``
    """
    for number in re.findall(r'line (\d+)', trace_str):
        line_num = int(number)
        module = _find_relevant_module(line_num)
        if module:
            module_start_line = _MODULES_LINE_MAPPING.get(module, {'start': 0})['start']
            actual_number = line_num - module_start_line

            # in case of ApiModule injections, adjust the line numbers of the code after the injection.
            for module_info in _MODULES_LINE_MAPPING.values():
                block_start = module_info.get('start_wrapper', module_info['start'])
                block_end = module_info.get('end_wrapper', module_info['end'])
                if block_start > module_start_line and block_end < line_num:
                    actual_number -= block_end - block_start

            # a traceback line is of the form: File "<string>", line 8853, in func5
            trace_str = trace_str.replace(
                'File "<string>", line {},'.format(number),
                'File "<{}>", line {},'.format(module, actual_number)
            )

    return trace_str


OS_LINUX = False
OS_MAC = False
OS_WINDOWS = False
if sys.platform.startswith('linux'):
    OS_LINUX = True
elif sys.platform.startswith('darwin'):
    OS_MAC = True
elif sys.platform.startswith('win32'):
    OS_WINDOWS = True


class WarningsHandler(object):
    #    Wrapper to handle warnings. We use a class to cleanup after execution

    @staticmethod
    def handle_warning(message, category, filename, lineno, file=None, line=None):
        try:
            msg = warnings.formatwarning(message, category, filename, lineno, line)
            demisto.info("python warning: " + msg)
        except Exception:
            # ignore the warning if it can't be handled for some reason
            pass

    def __init__(self):
        self.org_handler = warnings.showwarning
        warnings.showwarning = WarningsHandler.handle_warning

    def __del__(self):
        warnings.showwarning = self.org_handler


_warnings_handler = WarningsHandler()
# ignore warnings from logging as a result of not being setup
logging.raiseExceptions = False

# imports something that can be missed from docker image
try:
    import requests
    from requests.adapters import HTTPAdapter
    from urllib3.util import Retry
    from typing import Optional, Dict, List, Any, Union, Set

    import dateparser
    from datetime import timezone  # type: ignore
except Exception:
    if sys.version_info[0] < 3:
        # in python 2 an exception in the imports might still be raised even though it is caught.
        # for more info see https://cosmicpercolator.com/2016/01/13/exception-leaks-in-python-2-and-3/
        sys.exc_clear()

CONTENT_RELEASE_VERSION = '0.0.0'
CONTENT_BRANCH_NAME = 'master'
IS_PY3 = sys.version_info[0] == 3
PY_VER_MINOR = sys.version_info[1]
STIX_PREFIX = "STIX "
# pylint: disable=undefined-variable

ZERO = timedelta(0)
HOUR = timedelta(hours=1)

# The max number of profiling related rows to print to the log on memory dump
PROFILING_DUMP_ROWS_LIMIT = 20


if IS_PY3:
    STRING_TYPES = (str, bytes)  # type: ignore
    STRING_OBJ_TYPES = (str,)

else:
    STRING_TYPES = (str, unicode)  # type: ignore # noqa: F821
    STRING_OBJ_TYPES = STRING_TYPES  # type: ignore
# pylint: enable=undefined-variable

# DEPRECATED - use EntryType enum instead
entryTypes = {
    'note': 1,
    'downloadAgent': 2,
    'file': 3,
    'error': 4,
    'pinned': 5,
    'userManagement': 6,
    'image': 7,
    'playgroundError': 8,
    'entryInfoFile': 9,
    'warning': 11,
    'map': 15,
    'widget': 17
}

ENDPOINT_STATUS_OPTIONS = [
    'Online',
    'Offline'
]

ENDPOINT_ISISOLATED_OPTIONS = [
    'Yes',
    'No',
    'Pending isolation',
    'Pending unisolation'
]


class EntryType(object):
    """
    Enum: contains all the entry types (e.g. NOTE, ERROR, WARNING, FILE, etc.)
    :return: None
    :rtype: ``None``
    """
    NOTE = 1
    DOWNLOAD_AGENT = 2
    FILE = 3
    ERROR = 4
    PINNED = 5
    USER_MANAGEMENT = 6
    IMAGE = 7
    PLAYGROUND_ERROR = 8
    ENTRY_INFO_FILE = 9
    WARNING = 11
    MAP_ENTRY_TYPE = 15
    WIDGET = 17


class IncidentStatus(object):
    """
    Enum: contains all the incidents status types (e.g. pending, active, done, archive)
    :return: None
    :rtype: ``None``
    """
    PENDING = 0
    ACTIVE = 1
    DONE = 2
    ARCHIVE = 3


class IncidentSeverity(object):
    """
    Enum: contains all the incident severity types
    :return: None
    :rtype: ``None``
    """
    UNKNOWN = 0
    INFO = 0.5
    LOW = 1
    MEDIUM = 2
    HIGH = 3
    CRITICAL = 4


# DEPRECATED - use EntryFormat enum instead
formats = {
    'html': 'html',
    'table': 'table',
    'json': 'json',
    'text': 'text',
    'dbotResponse': 'dbotCommandResponse',
    'markdown': 'markdown'
}


class EntryFormat(object):
    """
    Enum: contains all the entry formats (e.g. HTML, TABLE, JSON, etc.)
    """
    HTML = 'html'
    TABLE = 'table'
    JSON = 'json'
    TEXT = 'text'
    DBOT_RESPONSE = 'dbotCommandResponse'
    MARKDOWN = 'markdown'

    @classmethod
    def is_valid_type(cls, _type):
        # type: (str) -> bool
        return _type in (
            EntryFormat.HTML,
            EntryFormat.TABLE,
            EntryFormat.JSON,
            EntryFormat.TEXT,
            EntryFormat.MARKDOWN,
            EntryFormat.DBOT_RESPONSE
        )


brands = {
    'xfe': 'xfe',
    'vt': 'virustotal',
    'wf': 'WildFire',
    'cy': 'cylance',
    'cs': 'crowdstrike-intel'
}
providers = {
    'xfe': 'IBM X-Force Exchange',
    'vt': 'VirusTotal',
    'wf': 'WildFire',
    'cy': 'Cylance',
    'cs': 'CrowdStrike'
}
thresholds = {
    'xfeScore': 4,
    'vtPositives': 10,
    'vtPositiveUrlsForIP': 30
}


class DBotScoreType(object):
    """
    Enum: contains all the indicator types
    DBotScoreType.IP
    DBotScoreType.FILE
    DBotScoreType.DOMAIN
    DBotScoreType.URL
    DBotScoreType.CVE
    DBotScoreType.ACCOUNT
    DBotScoreType.CRYPTOCURRENCY
    DBotScoreType.EMAIL
    DBotScoreType.ATTACKPATTERN
    DBotScoreType.CUSTOM

    :return: None
    :rtype: ``None``
    """
    IP = 'ip'
    FILE = 'file'
    DOMAIN = 'domain'
    URL = 'url'
    CVE = 'cve'
    ACCOUNT = 'account'
    CIDR = 'cidr',
    DOMAINGLOB = 'domainglob'
    CERTIFICATE = 'certificate'
    CRYPTOCURRENCY = 'cryptocurrency'
    EMAIL = 'email'
    ATTACKPATTERN = 'attackpattern'
    CUSTOM = 'custom'

    def __init__(self):
        # required to create __init__ for create_server_docs.py purpose
        pass

    @classmethod
    def is_valid_type(cls, _type):
        # type: (str) -> bool

        return _type in (
            DBotScoreType.IP,
            DBotScoreType.FILE,
            DBotScoreType.DOMAIN,
            DBotScoreType.URL,
            DBotScoreType.CVE,
            DBotScoreType.ACCOUNT,
            DBotScoreType.CIDR,
            DBotScoreType.DOMAINGLOB,
            DBotScoreType.CERTIFICATE,
            DBotScoreType.CRYPTOCURRENCY,
            DBotScoreType.EMAIL,
            DBotScoreType.ATTACKPATTERN,
            DBotScoreType.CUSTOM,
        )


class DBotScoreReliability(object):
    """
    Enum: Source reliability levels
    Values are case sensitive

    :return: None
    :rtype: ``None``
    """

    A_PLUS = 'A+ - 3rd party enrichment'
    A = 'A - Completely reliable'
    B = 'B - Usually reliable'
    C = 'C - Fairly reliable'
    D = 'D - Not usually reliable'
    E = 'E - Unreliable'
    F = 'F - Reliability cannot be judged'

    def __init__(self):
        # required to create __init__ for create_server_docs.py purpose
        pass

    @staticmethod
    def is_valid_type(_type):
        # type: (str) -> bool

        return _type in (
            DBotScoreReliability.A_PLUS,
            DBotScoreReliability.A,
            DBotScoreReliability.B,
            DBotScoreReliability.C,
            DBotScoreReliability.D,
            DBotScoreReliability.E,
            DBotScoreReliability.F,
        )

    @staticmethod
    def get_dbot_score_reliability_from_str(reliability_str):
        if reliability_str == DBotScoreReliability.A_PLUS:
            return DBotScoreReliability.A_PLUS
        elif reliability_str == DBotScoreReliability.A:
            return DBotScoreReliability.A
        elif reliability_str == DBotScoreReliability.B:
            return DBotScoreReliability.B
        elif reliability_str == DBotScoreReliability.C:
            return DBotScoreReliability.C
        elif reliability_str == DBotScoreReliability.D:
            return DBotScoreReliability.D
        elif reliability_str == DBotScoreReliability.E:
            return DBotScoreReliability.E
        elif reliability_str == DBotScoreReliability.F:
            return DBotScoreReliability.F
        raise Exception("Please use supported reliability only.")


INDICATOR_TYPE_TO_CONTEXT_KEY = {
    'ip': 'Address',
    'email': 'Address',
    'url': 'Data',
    'domain': 'Name',
    'cve': 'ID',
    'md5': 'file',
    'sha1': 'file',
    'sha256': 'file',
    'crc32': 'file',
    'sha512': 'file',
    'ctph': 'file',
    'ssdeep': 'file'
}


class FeedIndicatorType(object):
    """Type of Indicator (Reputations), used in TIP integrations"""
    Account = "Account"
    CVE = "CVE"
    Domain = "Domain"
    DomainGlob = "DomainGlob"
    Email = "Email"
    File = "File"
    FQDN = "Domain"
    Host = "Host"
    IP = "IP"
    CIDR = "CIDR"
    IPv6 = "IPv6"
    IPv6CIDR = "IPv6CIDR"
    Registry = "Registry Key"
    SSDeep = "ssdeep"
    URL = "URL"

    @staticmethod
    def is_valid_type(_type):
        return _type in (
            FeedIndicatorType.Account,
            FeedIndicatorType.CVE,
            FeedIndicatorType.Domain,
            FeedIndicatorType.DomainGlob,
            FeedIndicatorType.Email,
            FeedIndicatorType.File,
            FeedIndicatorType.Host,
            FeedIndicatorType.IP,
            FeedIndicatorType.CIDR,
            FeedIndicatorType.IPv6,
            FeedIndicatorType.IPv6CIDR,
            FeedIndicatorType.Registry,
            FeedIndicatorType.SSDeep,
            FeedIndicatorType.URL
        )

    @staticmethod
    def list_all_supported_indicators():
        indicator_types = []
        for key, val in vars(FeedIndicatorType).items():
            if not key.startswith('__') and type(val) == str:
                indicator_types.append(val)
        return indicator_types

    @staticmethod
    def ip_to_indicator_type(ip):
        """Returns the indicator type of the input IP.

        :type ip: ``str``
        :param ip: IP address to get it's indicator type.

        :return:: Indicator type from FeedIndicatorType, or None if invalid IP address.
        :rtype: ``str``
        """
        if re.match(ipv4cidrRegex, ip):
            return FeedIndicatorType.CIDR

        elif re.match(ipv4Regex, ip):
            return FeedIndicatorType.IP

        elif re.match(ipv6cidrRegex, ip):
            return FeedIndicatorType.IPv6CIDR

        elif re.match(ipv6Regex, ip):
            return FeedIndicatorType.IPv6

        else:
            return None

    @staticmethod
    def indicator_type_by_server_version(indicator_type):
        """Returns the indicator type of the input by the server version.
        If the server version is 6.2 and greater, remove the STIX prefix of the type

        :type indicator_type: ``str``
        :param indicator_type: Type of an indicator.

        :return:: Indicator type .
        :rtype: ``str``
        """
        if is_demisto_version_ge("6.2.0") and indicator_type.startswith(STIX_PREFIX):
            return indicator_type[len(STIX_PREFIX):]
        return indicator_type


# -------------------------------- Threat Intel Objects ----------------------------------- #

class ThreatIntel:
    """
    XSOAR Threat Intel Objects
    :return: None
    :rtype: ``None``
    """

    class ObjectsNames(object):
        """
        Enum: Threat Intel Objects names.
        :return: None
        :rtype: ``None``
        """
        CAMPAIGN = 'Campaign'
        ATTACK_PATTERN = 'Attack Pattern'
        REPORT = 'Report'
        MALWARE = 'Malware'
        COURSE_OF_ACTION = 'Course of Action'
        INTRUSION_SET = 'Intrusion Set'
        TOOL = 'Tool'
        THREAT_ACTOR = 'Threat Actor'
        INFRASTRUCTURE = 'Infrastructure'

    class ObjectsScore(object):
        """
        Enum: Threat Intel Objects Score.
        :return: None
        :rtype: ``None``
        """
        CAMPAIGN = 3
        ATTACK_PATTERN = 2
        REPORT = 3
        MALWARE = 3
        COURSE_OF_ACTION = 0
        INTRUSION_SET = 3
        TOOL = 2
        THREAT_ACTOR = 3
        INFRASTRUCTURE = 2

    class KillChainPhases(object):
        """
        Enum: Kill Chain Phases names.
        :return: None
        :rtype: ``None``
        """
        BUILD_CAPABILITIES = "Build Capabilities"
        PRIVILEGE_ESCALATION = "Privilege Escalation"
        ADVERSARY_OPSEC = "Adversary Opsec"
        CREDENTIAL_ACCESS = "Credential Access"
        EXFILTRATION = "Exfiltration"
        LATERAL_MOVEMENT = "Lateral Movement"
        DEFENSE_EVASION = "Defense Evasion"
        PERSISTENCE = "Persistence"
        COLLECTION = "Collection"
        IMPACT = "Impact"
        INITIAL_ACCESS = "Initial Access"
        DISCOVERY = "Discovery"
        EXECUTION = "Execution"
        INSTALLATION = "Installation"
        DELIVERY = "Delivery"
        WEAPONIZATION = "Weaponization"
        ACT_ON_OBJECTIVES = "Actions on Objectives"
        COMMAND_AND_CONTROL = "Command \u0026 Control"


def is_debug_mode():
    """Return if this script/command was passed debug-mode=true option

    :return: true if debug-mode is enabled
    :rtype: ``bool``
    """
    # use `hasattr(demisto, 'is_debug')` to ensure compatibility with server version <= 4.5
    return hasattr(demisto, 'is_debug') and demisto.is_debug


def get_schedule_metadata(context):
    """
        Get the entry schedule metadata if available

        :type context: ``dict``
        :param context: Context in which the command was executed.

        :return: Dict with metadata of scheduled entry
        :rtype: ``dict``
    """
    schedule_metadata = {}
    parent_entry = context.get('ParentEntry', {})
    if parent_entry:
        schedule_metadata = assign_params(
            is_polling=True if parent_entry.get('polling') else False,
            polling_command=parent_entry.get('pollingCommand'),
            polling_args=parent_entry.get('pollingArgs'),
            times_ran=int(parent_entry.get('timesRan', 0)) + 1,
            start_date=parent_entry.get('startDate'),
            end_date=parent_entry.get('endingDate')
        )
    return schedule_metadata


def auto_detect_indicator_type(indicator_value):
    """
      Infer the type of the indicator.

      :type indicator_value: ``str``
      :param indicator_value: The indicator whose type we want to check. (required)

      :return: The type of the indicator.
      :rtype: ``str``
    """
    try:
        import tldextract
    except Exception:
        raise Exception("Missing tldextract module, In order to use the auto detect function please use a docker"
                        " image with it installed such as: demisto/jmespath")

    if re.match(ipv4cidrRegex, indicator_value):
        return FeedIndicatorType.CIDR

    if re.match(ipv6cidrRegex, indicator_value):
        return FeedIndicatorType.IPv6CIDR

    if re.match(ipv4Regex, indicator_value):
        return FeedIndicatorType.IP

    if re.match(ipv6Regex, indicator_value):
        return FeedIndicatorType.IPv6

    if re.match(sha256Regex, indicator_value):
        return FeedIndicatorType.File

    if re.match(urlRegex, indicator_value):
        return FeedIndicatorType.URL

    if re.match(md5Regex, indicator_value):
        return FeedIndicatorType.File

    if re.match(sha1Regex, indicator_value):
        return FeedIndicatorType.File

    if re.match(emailRegex, indicator_value):
        return FeedIndicatorType.Email

    if re.match(cveRegex, indicator_value):
        return FeedIndicatorType.CVE

    if re.match(sha512Regex, indicator_value):
        return FeedIndicatorType.File

    try:
        tldextract_version = tldextract.__version__
        if LooseVersion(tldextract_version) < '3.0.0':
            no_cache_extract = tldextract.TLDExtract(cache_file=False, suffix_list_urls=None)
        else:
            no_cache_extract = tldextract.TLDExtract(cache_dir=False, suffix_list_urls=None)

        if no_cache_extract(indicator_value).suffix:
            if '*' in indicator_value:
                return FeedIndicatorType.DomainGlob
            return FeedIndicatorType.Domain

    except Exception:
        demisto.debug('tldextract failed to detect indicator type. indicator value: {}'.format(indicator_value))

    demisto.debug('Failed to detect indicator type. Indicator value: {}'.format(indicator_value))
    return None


def add_http_prefix_if_missing(address=''):
    """
        This function adds `http://` prefix to the proxy address in case it is missing.

        :type address: ``string``
        :param address: Proxy address.

        :return: proxy address after the 'http://' prefix was added, if needed.
        :rtype: ``string``
    """
    PROXY_PREFIXES = ['http://', 'https://', 'socks5://', 'socks5h://', 'socks4://', 'socks4a://']
    if not address:
        return ''
    for prefix in PROXY_PREFIXES:
        if address.startswith(prefix):
            return address
    return 'http://' + address


def handle_proxy(proxy_param_name='proxy', checkbox_default_value=False, handle_insecure=True,
                 insecure_param_name=None):
    """
        Handle logic for routing traffic through the system proxy.
        Should usually be called at the beginning of the integration, depending on proxy checkbox state.

        Additionally will unset env variables REQUESTS_CA_BUNDLE and CURL_CA_BUNDLE if handle_insecure is speficied (default).
        This is needed as when these variables are set and a requests.Session object is used, requests will ignore the
        Sesssion.verify setting. See: https://github.com/psf/requests/blob/master/requests/sessions.py#L703

        :type proxy_param_name: ``string``
        :param proxy_param_name: name of the "use system proxy" integration parameter

        :type checkbox_default_value: ``bool``
        :param checkbox_default_value: Default value of the proxy param checkbox

        :type handle_insecure: ``bool``
        :param handle_insecure: Whether to check the insecure param and unset env variables

        :type insecure_param_name: ``string``
        :param insecure_param_name: Name of insecure param. If None will search insecure and unsecure

        :return: proxies dict for the 'proxies' parameter of 'requests' functions
        :rtype: ``dict``
    """
    proxies = {}  # type: dict
    if demisto.params().get(proxy_param_name, checkbox_default_value):
        ensure_proxy_has_http_prefix()
        proxies = {
            'http': os.environ.get('HTTP_PROXY') or os.environ.get('http_proxy', ''),
            'https': os.environ.get('HTTPS_PROXY') or os.environ.get('https_proxy', '')
        }
    else:
        skip_proxy()

    if handle_insecure:
        if insecure_param_name is None:
            param_names = ('insecure', 'unsecure')
        else:
            param_names = (insecure_param_name,)  # type: ignore[assignment]
        for p in param_names:
            if demisto.params().get(p, False):
                skip_cert_verification()

    return proxies


def skip_proxy():
    """
    The function deletes the proxy environment vars in order to http requests to skip routing through proxy

    :return: None
    :rtype: ``None``
    """
    for k in ('HTTP_PROXY', 'HTTPS_PROXY', 'http_proxy', 'https_proxy'):
        if k in os.environ:
            del os.environ[k]


def ensure_proxy_has_http_prefix():
    """
    The function checks if proxy environment vars are missing http/https prefixes, and adds http if so.

    :return: None
    :rtype: ``None``
    """
    for k in ('HTTP_PROXY', 'HTTPS_PROXY', 'http_proxy', 'https_proxy'):
        if k in os.environ:
            proxy_env_var = os.getenv(k)
            if proxy_env_var:
                os.environ[k] = add_http_prefix_if_missing(os.environ[k])


def skip_cert_verification():
    """
    The function deletes the self signed certificate env vars in order to http requests to skip certificate validation.

    :return: None
    :rtype: ``None``
    """
    for k in ('REQUESTS_CA_BUNDLE', 'CURL_CA_BUNDLE'):
        if k in os.environ:
            del os.environ[k]


def urljoin(url, suffix=""):
    """
        Will join url and its suffix

        Example:
        "https://google.com/", "/"   => "https://google.com/"
        "https://google.com", "/"   => "https://google.com/"
        "https://google.com", "api"   => "https://google.com/api"
        "https://google.com", "/api"  => "https://google.com/api"
        "https://google.com/", "api"  => "https://google.com/api"
        "https://google.com/", "/api" => "https://google.com/api"

        :type url: ``string``
        :param url: URL string (required)

        :type suffix: ``string``
        :param suffix: the second part of the url

        :return: Full joined url
        :rtype: ``string``
    """
    if url[-1:] != "/":
        url = url + "/"

    if suffix.startswith("/"):
        suffix = suffix[1:]
        return url + suffix

    return url + suffix


def positiveUrl(entry):
    """
       Checks if the given entry from a URL reputation query is positive (known bad) (deprecated)

       :type entry: ``dict``
       :param entry: URL entry (required)

       :return: True if bad, false otherwise
       :rtype: ``bool``
    """
    if entry['Type'] != entryTypes['error'] and entry['ContentsFormat'] == formats['json']:
        if entry['Brand'] == brands['xfe']:
            return demisto.get(entry, 'Contents.url.result.score') > thresholds['xfeScore']
        if entry['Brand'] == brands['vt']:
            return demisto.get(entry, 'Contents.positives') > thresholds['vtPositives']
        if entry['Brand'] == brands['cs'] and demisto.get(entry, 'Contents'):
            c = demisto.get(entry, 'Contents')[0]
            return demisto.get(c, 'indicator') and demisto.get(c, 'malicious_confidence') in ['high', 'medium']
    return False


def positiveFile(entry):
    """
       Checks if the given entry from a file reputation query is positive (known bad) (deprecated)

       :type entry: ``dict``
       :param entry: File entry (required)

       :return: True if bad, false otherwise
       :rtype: ``bool``
    """
    if entry['Type'] != entryTypes['error'] and entry['ContentsFormat'] == formats['json']:
        if entry['Brand'] == brands['xfe'] and (demisto.get(entry, 'Contents.malware.family')
                                                or demisto.gets(entry, 'Contents.malware.origins.external.family')):
            return True
        if entry['Brand'] == brands['vt']:
            return demisto.get(entry, 'Contents.positives') > thresholds['vtPositives']
        if entry['Brand'] == brands['wf']:
            return demisto.get(entry, 'Contents.wildfire.file_info.malware') == 'yes'
        if entry['Brand'] == brands['cy'] and demisto.get(entry, 'Contents'):
            contents = demisto.get(entry, 'Contents')
            k = contents.keys()
            if k and len(k) > 0:
                v = contents[k[0]]
                if v and demisto.get(v, 'generalscore'):
                    return v['generalscore'] < -0.5
        if entry['Brand'] == brands['cs'] and demisto.get(entry, 'Contents'):
            c = demisto.get(entry, 'Contents')[0]
            return demisto.get(c, 'indicator') and demisto.get(c, 'malicious_confidence') in ['high', 'medium']
    return False


def vtCountPositives(entry):
    """
       Counts the number of detected URLs in the entry

       :type entry: ``dict``
       :param entry: Demisto entry (required)

       :return: The number of detected URLs
       :rtype: ``int``
    """
    positives = 0
    if demisto.get(entry, 'Contents.detected_urls'):
        for detected in demisto.get(entry, 'Contents.detected_urls'):
            if demisto.get(detected, 'positives') > thresholds['vtPositives']:
                positives += 1
    return positives


def positiveIp(entry):
    """
       Checks if the given entry from a file reputation query is positive (known bad) (deprecated)

       :type entry: ``dict``
       :param entry: IP entry (required)

       :return: True if bad, false otherwise
       :rtype: ``bool``
    """
    if entry['Type'] != entryTypes['error'] and entry['ContentsFormat'] == formats['json']:
        if entry['Brand'] == brands['xfe']:
            return demisto.get(entry, 'Contents.reputation.score') > thresholds['xfeScore']
        if entry['Brand'] == brands['vt'] and demisto.get(entry, 'Contents.detected_urls'):
            return vtCountPositives(entry) > thresholds['vtPositiveUrlsForIP']
        if entry['Brand'] == brands['cs'] and demisto.get(entry, 'Contents'):
            c = demisto.get(entry, 'Contents')[0]
            return demisto.get(c, 'indicator') and demisto.get(c, 'malicious_confidence') in ['high', 'medium']
    return False


def formatEpochDate(t):
    """
       Convert a time expressed in seconds since the epoch to a string representing local time

       :type t: ``int``
       :param t: Time represented in seconds (required)

       :return: A string representing local time
       :rtype: ``str``
    """
    if t:
        return time.ctime(t)
    return ''


def shortCrowdStrike(entry):
    """
       Display CrowdStrike Intel results in Markdown (deprecated)

       :type entry: ``dict``
       :param entry: CrowdStrike result entry (required)

       :return: A Demisto entry containing the shortened CrowdStrike info
       :rtype: ``dict``
    """
    if entry['Type'] != entryTypes['error'] and entry['ContentsFormat'] == formats['json']:
        if entry['Brand'] == brands['cs'] and demisto.get(entry, 'Contents'):
            c = demisto.get(entry, 'Contents')[0]
            csRes = '## CrowdStrike Falcon Intelligence'
            csRes += '\n\n### Indicator - ' + demisto.gets(c, 'indicator')
            labels = demisto.get(c, 'labels')
            if labels:
                csRes += '\n### Labels'
                csRes += '\nName|Created|Last Valid'
                csRes += '\n----|-------|----------'
                for label in labels:
                    csRes += '\n' + demisto.gets(label, 'name') + '|' + \
                             formatEpochDate(demisto.get(label, 'created_on')) + '|' + \
                             formatEpochDate(demisto.get(label, 'last_valid_on'))

            relations = demisto.get(c, 'relations')
            if relations:
                csRes += '\n### Relations'
                csRes += '\nIndicator|Type|Created|Last Valid'
                csRes += '\n---------|----|-------|----------'
                for r in relations:
                    csRes += '\n' + demisto.gets(r, 'indicator') + '|' + demisto.gets(r, 'type') + '|' + \
                             formatEpochDate(demisto.get(label, 'created_date')) + '|' + \
                             formatEpochDate(demisto.get(label, 'last_valid_date'))

            return {'ContentsFormat': formats['markdown'], 'Type': entryTypes['note'], 'Contents': csRes}
    return entry


def shortUrl(entry):
    """
       Formats a URL reputation entry into a short table (deprecated)

       :type entry: ``dict``
       :param entry: URL result entry (required)

       :return: A Demisto entry containing the shortened URL info
       :rtype: ``dict``
    """
    if entry['Type'] != entryTypes['error'] and entry['ContentsFormat'] == formats['json']:
        c = entry['Contents']
        if entry['Brand'] == brands['xfe']:
            return {'ContentsFormat': formats['table'], 'Type': entryTypes['note'], 'Contents': {
                'Country': c['country'], 'MalwareCount': demisto.get(c, 'malware.count'),
                'A': demisto.gets(c, 'resolution.A'), 'AAAA': demisto.gets(c, 'resolution.AAAA'),
                'Score': demisto.get(c, 'url.result.score'), 'Categories': demisto.gets(c, 'url.result.cats'),
                'URL': demisto.get(c, 'url.result.url'), 'Provider': providers['xfe'],
                'ProviderLink': 'https://exchange.xforce.ibmcloud.com/url/' + demisto.get(c, 'url.result.url')}}
        if entry['Brand'] == brands['vt']:
            return {'ContentsFormat': formats['table'], 'Type': entryTypes['note'], 'Contents': {
                'ScanDate': c['scan_date'], 'Positives': c['positives'], 'Total': c['total'],
                'URL': c['url'], 'Provider': providers['vt'], 'ProviderLink': c['permalink']}}
        if entry['Brand'] == brands['cs'] and demisto.get(entry, 'Contents'):
            return shortCrowdStrike(entry)
    return {'ContentsFormat': 'text', 'Type': 4, 'Contents': 'Unknown provider for result: ' + entry['Brand']}


def shortFile(entry):
    """
       Formats a file reputation entry into a short table (deprecated)

       :type entry: ``dict``
       :param entry: File result entry (required)

       :return: A Demisto entry containing the shortened file info
       :rtype: ``dict``
    """
    if entry['Type'] != entryTypes['error'] and entry['ContentsFormat'] == formats['json']:
        c = entry['Contents']
        if entry['Brand'] == brands['xfe']:
            cm = c['malware']
            return {'ContentsFormat': formats['table'], 'Type': entryTypes['note'], 'Contents': {
                'Family': cm['family'], 'MIMEType': cm['mimetype'], 'MD5': cm['md5'][2:] if 'md5' in cm else '',
                'CnCServers': demisto.get(cm, 'origins.CncServers.count'),
                'DownloadServers': demisto.get(cm, 'origins.downloadServers.count'),
                'Emails': demisto.get(cm, 'origins.emails.count'),
                'ExternalFamily': demisto.gets(cm, 'origins.external.family'),
                'ExternalCoverage': demisto.get(cm, 'origins.external.detectionCoverage'),
                'Provider': providers['xfe'],
                'ProviderLink': 'https://exchange.xforce.ibmcloud.com/malware/' + cm['md5'].replace('0x', '')}}
        if entry['Brand'] == brands['vt']:
            return {'ContentsFormat': formats['table'], 'Type': entryTypes['note'], 'Contents': {
                'Resource': c['resource'], 'ScanDate': c['scan_date'], 'Positives': c['positives'],
                'Total': c['total'], 'SHA1': c['sha1'], 'SHA256': c['sha256'], 'Provider': providers['vt'],
                'ProviderLink': c['permalink']}}
        if entry['Brand'] == brands['wf']:
            c = demisto.get(entry, 'Contents.wildfire.file_info')
            if c:
                return {'Contents': {'Type': c['filetype'], 'Malware': c['malware'], 'MD5': c['md5'],
                                     'SHA256': c['sha256'], 'Size': c['size'], 'Provider': providers['wf']},
                        'ContentsFormat': formats['table'], 'Type': entryTypes['note']}
        if entry['Brand'] == brands['cy'] and demisto.get(entry, 'Contents'):
            contents = demisto.get(entry, 'Contents')
            k = contents.keys()
            if k and len(k) > 0:
                v = contents[k[0]]
                if v and demisto.get(v, 'generalscore'):
                    return {'Contents': {'Status': v['status'], 'Code': v['statuscode'], 'Score': v['generalscore'],
                                         'Classifiers': str(v['classifiers']), 'ConfirmCode': v['confirmcode'],
                                         'Error': v['error'], 'Provider': providers['cy']},
                            'ContentsFormat': formats['table'], 'Type': entryTypes['note']}
        if entry['Brand'] == brands['cs'] and demisto.get(entry, 'Contents'):
            return shortCrowdStrike(entry)
    return {'ContentsFormat': formats['text'], 'Type': entryTypes['error'],
            'Contents': 'Unknown provider for result: ' + entry['Brand']}


def shortIp(entry):
    """
       Formats an ip reputation entry into a short table (deprecated)

       :type entry: ``dict``
       :param entry: IP result entry (required)

       :return: A Demisto entry containing the shortened IP info
       :rtype: ``dict``
    """
    if entry['Type'] != entryTypes['error'] and entry['ContentsFormat'] == formats['json']:
        c = entry['Contents']
        if entry['Brand'] == brands['xfe']:
            cr = c['reputation']
            return {'ContentsFormat': formats['table'], 'Type': entryTypes['note'], 'Contents': {
                'IP': cr['ip'], 'Score': cr['score'], 'Geo': str(cr['geo']), 'Categories': str(cr['cats']),
                'Provider': providers['xfe']}}
        if entry['Brand'] == brands['vt']:
            return {'ContentsFormat': formats['table'], 'Type': entryTypes['note'],
                    'Contents': {'Positive URLs': vtCountPositives(entry), 'Provider': providers['vt']}}
        if entry['Brand'] == brands['cs'] and demisto.get(entry, 'Contents'):
            return shortCrowdStrike(entry)
    return {'ContentsFormat': formats['text'], 'Type': entryTypes['error'],
            'Contents': 'Unknown provider for result: ' + entry['Brand']}


def shortDomain(entry):
    """
       Formats a domain reputation entry into a short table (deprecated)

       :type entry: ``dict``
       :param entry: Domain result entry (required)

       :return: A Demisto entry containing the shortened domain info
       :rtype: ``dict``
    """
    if entry['Type'] != entryTypes['error'] and entry['ContentsFormat'] == formats['json']:
        if entry['Brand'] == brands['vt']:
            return {'ContentsFormat': formats['table'], 'Type': entryTypes['note'],
                    'Contents': {'Positive URLs': vtCountPositives(entry), 'Provider': providers['vt']}}
    return {'ContentsFormat': formats['text'], 'Type': entryTypes['error'],
            'Contents': 'Unknown provider for result: ' + entry['Brand']}


def get_error(execute_command_result):
    """
        execute_command_result must contain error entry - check the result first with is_error function
        if there is no error entry in the result then it will raise an Exception

        :type execute_command_result: ``dict`` or  ``list``
        :param execute_command_result: result of demisto.executeCommand()

        :return: Error message extracted from the demisto.executeCommand() result
        :rtype: ``string``
    """

    if not is_error(execute_command_result):
        raise ValueError("execute_command_result has no error entry. before using get_error use is_error")

    if isinstance(execute_command_result, dict):
        return execute_command_result['Contents']

    error_messages = []
    for entry in execute_command_result:
        is_error_entry = type(entry) == dict and entry['Type'] == entryTypes['error']
        if is_error_entry:
            error_messages.append(entry['Contents'])

    return '\n'.join(error_messages)


def is_error(execute_command_result):
    """
        Check if the given execute_command_result has an error entry

        :type execute_command_result: ``dict`` or ``list``
        :param execute_command_result: Demisto entry (required) or result of demisto.executeCommand()

        :return: True if the execute_command_result has an error entry, false otherwise
        :rtype: ``bool``
    """
    if execute_command_result is None:
        return False

    if isinstance(execute_command_result, list):
        if len(execute_command_result) > 0:
            for entry in execute_command_result:
                if type(entry) == dict and entry['Type'] == entryTypes['error']:
                    return True

    return type(execute_command_result) == dict and execute_command_result['Type'] == entryTypes['error']


isError = is_error


def FormatADTimestamp(ts):
    """
       Formats an Active Directory timestamp into human readable time representation

       :type ts: ``int``
       :param ts: The timestamp to be formatted (required)

       :return: A string represeting the time
       :rtype: ``str``
    """
    return (datetime(year=1601, month=1, day=1) + timedelta(seconds=int(ts) / 10 ** 7)).ctime()


def PrettifyCompactedTimestamp(x):
    """
       Formats a compacted timestamp string into human readable time representation

       :type x: ``str``
       :param x: The timestamp to be formatted (required)

       :return: A string represeting the time
       :rtype: ``str``
    """
    return '%s-%s-%sT%s:%s:%s' % (x[:4], x[4:6], x[6:8], x[8:10], x[10:12], x[12:])


def NormalizeRegistryPath(strRegistryPath):
    """
       Normalizes a registry path string

       :type strRegistryPath: ``str``
       :param strRegistryPath: The registry path (required)

       :return: The normalized string
       :rtype: ``str``
    """
    dSub = {
        'HKCR': 'HKEY_CLASSES_ROOT',
        'HKCU': 'HKEY_CURRENT_USER',
        'HKLM': 'HKEY_LOCAL_MACHINE',
        'HKU': 'HKEY_USERS',
        'HKCC': 'HKEY_CURRENT_CONFIG',
        'HKPD': 'HKEY_PERFORMANCE_DATA'
    }
    for k in dSub:
        if strRegistryPath[:len(k)] == k:
            return dSub[k] + strRegistryPath[len(k):]

    return strRegistryPath


def scoreToReputation(score):
    """
       Converts score (in number format) to human readable reputation format

       :type score: ``int``
       :param score: The score to be formatted (required)

       :return: The formatted score
       :rtype: ``str``
    """
    to_str = {
        4: 'Critical',
        3: 'Bad',
        2: 'Suspicious',
        1: 'Good',
        0.5: 'Informational',
        0: 'Unknown'
    }
    return to_str.get(score, 'None')


def b64_encode(text):
    """
    Base64 encode a string. Wrapper function around base64.b64encode which will accept a string
    In py3 will encode the string to binary using utf-8 encoding and return a string result decoded using utf-8

    :param text: string to encode
    :type text: str
    :return: encoded string
    :rtype: str
    """
    if not text:
        return ''
    elif isinstance(text, bytes):
        to_encode = text
    else:
        to_encode = text.encode('utf-8', 'ignore')

    res = base64.b64encode(to_encode)
    if IS_PY3:
        res = res.decode('utf-8')  # type: ignore
    return res


def encode_string_results(text):
    """
    Encode string as utf-8, if any unicode character exists.

    :param text: string to encode
    :type text: str
    :return: encoded string
    :rtype: str
    """
    if not isinstance(text, STRING_OBJ_TYPES):
        return text
    try:
        return str(text)
    except UnicodeEncodeError:
        return text.encode("utf8", "replace")


def safe_load_json(json_object):
    """
    Safely loads a JSON object from an argument. Allows the argument to accept either a JSON in string form,
    or an entry ID corresponding to a JSON file.

    :param json_object: Entry ID or JSON string.
    :type json_object: str
    :return: Dictionary object from a parsed JSON file or string.
    :rtype: dict
    """
    safe_json = None
    if isinstance(json_object, dict) or isinstance(json_object, list):
        return json_object
    if (json_object.startswith('{') and json_object.endswith('}')) or (
            json_object.startswith('[') and json_object.endswith(']')):
        try:
            safe_json = json.loads(json_object)
        except ValueError as e:
            return_error(
                'Unable to parse JSON string. Please verify the JSON is valid. - ' + str(e))
    else:
        try:
            path = demisto.getFilePath(json_object)
            with open(path['path'], 'rb') as data:
                try:
                    safe_json = json.load(data)
                except Exception:  # lgtm [py/catch-base-exception]
                    safe_json = json.loads(data.read())
        except Exception as e:
            return_error('Unable to parse JSON file. Please verify the JSON is valid or the Entry'
                         'ID is correct. - ' + str(e))
    return safe_json


def datetime_to_string(datetime_obj):
    """
    Converts a datetime object into a string. When used with `json.dumps()` for the `default` parameter,
    e.g. `json.dumps(response, default=datetime_to_string)` datetime_to_string allows entire JSON objects
    to be safely added to context without causing any datetime marshalling errors.
    :param datetime_obj: Datetime object.
    :type datetime_obj: datetime.datetime
    :return: String representation of a datetime object.
    :rtype: str
    """
    if isinstance(datetime_obj, datetime):  # type: ignore
        return datetime_obj.__str__()


def remove_empty_elements(d):
    """
    Recursively remove empty lists, empty dicts, or None elements from a dictionary.
    :param d: Input dictionary.
    :type d: dict
    :return: Dictionary with all empty lists, and empty dictionaries removed.
    :rtype: dict
    """

    def empty(x):
        return x is None or x == {} or x == []

    if not isinstance(d, (dict, list)):
        return d
    elif isinstance(d, list):
        return [v for v in (remove_empty_elements(v) for v in d) if not empty(v)]
    else:
        return {k: v for k, v in ((k, remove_empty_elements(v)) for k, v in d.items()) if not empty(v)}


class SmartGetDict(dict):
    """A dict that when called with get(key, default) will return the default passed
    value, even if there is a value of "None" in the place of the key. Example with built-in dict:
    ```
    >>> d = {}
    >>> d['test'] = None
    >>> d.get('test', 1)
    >>> print(d.get('test', 1))
    None
    ```
    Example with SmartGetDict:
    ```
    >>> d = SmartGetDict()
    >>> d['test'] = None
    >>> d.get('test', 1)
    >>> print(d.get('test', 1))
    1
    ```

    :return: SmartGetDict
    :rtype: ``SmartGetDict``

    """
    def get(self, key, default=None):
        res = dict.get(self, key)
        if res is not None:
            return res
        return default


if (not os.getenv('COMMON_SERVER_NO_AUTO_PARAMS_REMOVE_NULLS')) and hasattr(demisto, 'params') and demisto.params():
    demisto.callingContext['params'] = SmartGetDict(demisto.params())


def aws_table_to_markdown(response, table_header):
    """
    Converts a raw response from AWS into a markdown formatted table. This function checks to see if
    there is only one nested dict in the top level of the dictionary and will use the nested data.
    :param response: Raw response from AWS
    :type response: dict
    :param table_header: The header string to use for the table.
    :type table_header: str
    :return: Markdown formatted table as a string.
    :rtype: str
    """
    if isinstance(response, dict):
        if len(response) == 1:
            if isinstance(response[list(response.keys())[0]], dict) or isinstance(
                    response[list(response.keys())[0]], list):
                if isinstance(response[list(response.keys())[0]], list):
                    list_response = response[list(response.keys())[0]]
                    if not list_response:
                        human_readable = tableToMarkdown(table_header, list_response)
                    elif isinstance(list_response[0], str):
                        human_readable = tableToMarkdown(
                            table_header, response)
                    else:
                        human_readable = tableToMarkdown(
                            table_header, response[list(response.keys())[0]])
                else:
                    human_readable = tableToMarkdown(
                        table_header, response[list(response.keys())[0]])
            else:
                human_readable = tableToMarkdown(table_header, response)
        else:
            human_readable = tableToMarkdown(table_header, response)
    else:
        human_readable = tableToMarkdown(table_header, response)
    return human_readable


def stringEscape(st):
    """
       Escape newline chars in the given string.

       :type st: ``str``
       :param st: The string to be modified (required).

       :return: A modified string.
       :rtype: ``str``
    """
    return st.replace('\r', '\\r').replace('\n', '\\n').replace('\t', '\\t')


def stringUnEscape(st):
    """
       Unescape newline chars in the given string.

       :type st: ``str``
       :param st: The string to be modified (required).

       :return: A modified string.
       :rtype: ``str``
    """
    return st.replace('\\r', '\r').replace('\\n', '\n').replace('\\t', '\t')


class IntegrationLogger(object):
    """
      a logger for python integrations:
      use LOG(<message>) to add a record to the logger (message can be any object with __str__)
      use LOG.print_log(verbose=True/False) to display all records in War-Room (if verbose) and server log.
      use add_replace_strs to add sensitive strings that should be replaced before going to the log.

      :type message: ``str``
      :param message: The message to be logged

      :return: No data returned
      :rtype: ``None``
    """

    def __init__(self, debug_logging=False):
        self.messages = []  # type: list
        self.write_buf = []  # type: list
        self.replace_strs = []  # type: list
        self.curl = []  # type: list
        self.buffering = True
        self.debug_logging = debug_logging
        # if for some reason you don't want to auto add credentials.password to replace strings
        # set the os env COMMON_SERVER_NO_AUTO_REPLACE_STRS. Either in CommonServerUserPython, or docker env
        if (not os.getenv('COMMON_SERVER_NO_AUTO_REPLACE_STRS') and hasattr(demisto, 'getParam')):
            # add common params
            sensitive_params = ('key', 'private', 'password', 'secret', 'token', 'credentials', 'service_account')
            if demisto.params():
                self._iter_sensistive_dict_obj(demisto.params(), sensitive_params)

    def _iter_sensistive_dict_obj(self, dict_obj, sensitive_params):
        for (k, v) in dict_obj.items():
            if isinstance(v, dict):  # credentials object case. recurse into the object
                self._iter_sensistive_dict_obj(v, sensitive_params)
                if v.get('identifier') and v.get('password'):  # also add basic auth case
                    basic_auth = '{}:{}'.format(v.get('identifier'), v.get('password'))
                    self.add_replace_strs(b64_encode(basic_auth))
            elif isinstance(v, STRING_OBJ_TYPES):
                k_lower = k.lower()
                for p in sensitive_params:
                    if p in k_lower:
                        self.add_replace_strs(v, b64_encode(v))

    def encode(self, message):
        try:
            res = str(message)
        except UnicodeEncodeError as exception:
            # could not decode the message
            # if message is an Exception, try encode the exception's message
            if isinstance(message, Exception) and message.args and isinstance(message.args[0], STRING_OBJ_TYPES):
                res = message.args[0].encode('utf-8', 'replace')  # type: ignore
            elif isinstance(message, STRING_OBJ_TYPES):
                # try encode the message itself
                res = message.encode('utf-8', 'replace')  # type: ignore
            else:
                res = "Failed encoding message with error: {}".format(exception)
        for s in self.replace_strs:
            res = res.replace(s, '<XX_REPLACED>')
        return res

    def __call__(self, message):
        text = self.encode(message)
        if self.buffering:
            self.messages.append(text)
            if self.debug_logging:
                demisto.debug(text)
        else:
            demisto.info(text)
        return text

    def add_replace_strs(self, *args):
        '''
            Add strings which will be replaced when logging.
            Meant for avoiding passwords and so forth in the log.
        '''
        to_add = []
        for a in args:
            if a:
                a = self.encode(a)
                to_add.append(stringEscape(a))
                to_add.append(stringUnEscape(a))
                js = json.dumps(a)
                if js.startswith('"'):
                    js = js[1:]
                if js.endswith('"'):
                    js = js[:-1]
                to_add.append(js)
                if IS_PY3:
                    to_add.append(urllib.parse.quote_plus(a))  # type: ignore[attr-defined]
                else:
                    to_add.append(urllib.quote_plus(a))

        self.replace_strs.extend(to_add)

    def set_buffering(self, state):
        """
        set whether the logger buffers messages or writes staight to the demisto log

        :param state: True/False
        :type state: boolean
        """
        self.buffering = state

    def print_log(self, verbose=False):
        if self.write_buf:
            self.messages.append("".join(self.write_buf))
        if self.messages:
            text = 'Full Integration Log:\n' + '\n'.join(self.messages)
            if verbose:
                demisto.log(text)
            if not self.debug_logging:  # we don't print out if in debug_logging as already all message where printed
                demisto.info(text)
            self.messages = []

    def build_curl(self, text):
        """
        Parses the HTTP client "send" log messages and generates cURL queries out of them.

        :type text: ``str``
        :param text: The HTTP client log message.

        :return: No data returned
        :rtype: ``None``
        """
        http_methods = ['GET', 'POST', 'PUT', 'DELETE', 'PATCH']
        data = text.split("send: b'")[1]
        if data and data[0] in {'{', '<'}:
            # it is the request url query params/post body - will always come after we already have the url and headers
            # `<` is for xml body
            self.curl[-1] += "-d '{}".format(data)
        elif any(http_method in data for http_method in http_methods):
            method = ''
            url = ''
            headers = []
            headers_to_skip = ['Content-Length', 'User-Agent', 'Accept-Encoding', 'Connection']
            request_parts = repr(data).split('\\\\r\\\\n')  # splitting lines on repr since data is a bytes-string
            for line, part in enumerate(request_parts):
                if line == 0:
                    method, url, _ = part[1:].split()  # ignoring " at first char
                elif line != len(request_parts) - 1:  # ignoring the last line which is empty
                    if part.startswith('Host:'):
                        _, host = part.split('Host: ')
                        url = 'https://{}{}'.format(host, url)
                    else:
                        if any(header_to_skip in part for header_to_skip in headers_to_skip):
                            continue
                        headers.append(part)
            curl_headers = ''
            for header in headers:
                if header:
                    curl_headers += '-H "{}" '.format(header)
            curl = 'curl -X {} {} {}'.format(method, url, curl_headers)
            if demisto.params().get('proxy'):
                proxy_address = os.environ.get('https_proxy')
                if proxy_address:
                    curl += '--proxy {} '.format(proxy_address)
            else:
                curl += '--noproxy "*" '
            if demisto.params().get('insecure'):
                curl += '-k '
            self.curl.append(curl)

    def write(self, msg):
        # same as __call__ but allows IntegrationLogger to act as a File like object.
        msg = self.encode(msg)
        has_newline = False
        if '\n' in msg:
            has_newline = True
            # if new line is last char we trim it out
            if msg[-1] == '\n':
                msg = msg[:-1]
        self.write_buf.append(msg)
        if has_newline:
            text = "".join(self.write_buf)
            if self.buffering:
                self.messages.append(text)
            else:
                demisto.info(text)
                if is_debug_mode() and text.startswith('send:'):
                    try:
                        self.build_curl(text)
                    except Exception as e:  # should fail silently
                        demisto.debug('Failed generating curl - {}'.format(str(e)))
            self.write_buf = []

    def print_override(self, *args, **kwargs):
        # print function that can be used to override print usage of internal modules
        # will print to the log if the print target is stdout/stderr
        try:
            import __builtin__  # type: ignore
        except ImportError:
            # Python 3
            import builtins as __builtin__  # type: ignore
        file_ = kwargs.get('file')
        if (not file_) or file_ == sys.stdout or file_ == sys.stderr:
            kwargs['file'] = self
        __builtin__.print(*args, **kwargs)


"""
a logger for python integrations:
use LOG(<message>) to add a record to the logger (message can be any object with __str__)
use LOG.print_log() to display all records in War-Room and server log.
"""
LOG = IntegrationLogger(debug_logging=is_debug_mode())


def formatAllArgs(args, kwds):
    """
    makes a nice string representation of all the arguments

    :type args: ``list``
    :param args: function arguments (required)

    :type kwds: ``dict``
    :param kwds: function keyword arguments (required)

    :return: string representation of all the arguments
    :rtype: ``string``
    """
    formattedArgs = ','.join([repr(a) for a in args]) + ',' + str(kwds).replace(':', "=").replace(" ", "")[1:-1]
    return formattedArgs


def logger(func):
    """
    decorator function to log the function call using LOG

    :type func: ``function``
    :param func: function to call (required)

    :return: returns the func return value.
    :rtype: ``any``
    """

    def func_wrapper(*args, **kwargs):
        LOG('calling {}({})'.format(func.__name__, formatAllArgs(args, kwargs)))
        ret_val = func(*args, **kwargs)
        if is_debug_mode():
            LOG('Return value [{}]: {}'.format(func.__name__, str(ret_val)))
        return ret_val

    return func_wrapper


def formatCell(data, is_pretty=True, json_transform=None):
    """
       Convert a given object to md while decending multiple levels


       :type data: ``str`` or ``list`` or ``dict``
       :param data: The cell content (required)

       :type is_pretty: ``bool``
       :param is_pretty: Should cell content be prettified (default is True)

       :type json_transform: ``JsonTransformer``
       :param json_transform: The Json transform object to transform the data

       :return: The formatted cell content as a string
       :rtype: ``str``
    """
    if json_transform is None:
        json_transform = JsonTransformer(flatten=True)

    return json_transform.json_to_str(data, is_pretty)


def flattenCell(data, is_pretty=True):
    """
       Flattens a markdown table cell content into a single string

       :type data: ``str`` or ``list``
       :param data: The cell content (required)

       :type is_pretty: ``bool``
       :param is_pretty: Should cell content be pretified (default is True)

       :return: A sting representation of the cell content
       :rtype: ``str``
    """
    indent = 4 if is_pretty else None
    if isinstance(data, STRING_TYPES):
        return data
    elif isinstance(data, list):
        string_list = []
        for d in data:
            try:
                if IS_PY3 and isinstance(d, bytes):
                    string_list.append(d.decode('utf-8'))
                else:
                    string_list.append(str(d))
            except UnicodeEncodeError:
                string_list.append(d.encode('utf-8'))

        return ',\n'.join(string_list)
    else:
        return json.dumps(data, indent=indent, ensure_ascii=False)


def FormatIso8601(t):
    """
       Convert a time expressed in seconds to ISO 8601 time format string

       :type t: ``int``
       :param t: Time expressed in seconds (required)

       :return: An ISO 8601 time format string
       :rtype: ``str``
    """
    return t.strftime("%Y-%m-%dT%H:%M:%S")


def argToList(arg, separator=','):
    """
       Converts a string representation of args to a python list

       :type arg: ``str`` or ``list``
       :param arg: Args to be converted (required)

       :type separator: ``str``
       :param separator: A string separator to separate the strings, the default is a comma.

       :return: A python list of args
       :rtype: ``list``
    """
    if not arg:
        return []
    if isinstance(arg, list):
        return arg
    if isinstance(arg, STRING_TYPES):
        if arg[0] == '[' and arg[-1] == ']':
            return json.loads(arg)
        return [s.strip() for s in arg.split(separator)]
    return [arg]


def remove_duplicates_from_list_arg(args, field):
    """
        Removes duplicates from a list after calling argToList.
        For example: args: {'ids': "1,2,1"}, field='ids'
        The return output will be ["1", "2"]

        :type args: ``dict``
        :param args: Args to be converted (required)

        :type field: ``str``
        :param field: Field in args to be converted into list without duplicates (required)

        :return: A python list of args without duplicates
        :rtype: ``list``
    """
    convert_to_list = argToList(args.get(field))
    return list(set(convert_to_list))


def argToBoolean(value):
    """
        Boolean-ish arguments that are passed through demisto.args() could be type bool or type string.
        This command removes the guesswork and returns a value of type bool, regardless of the input value's type.
        It will also return True for 'yes' and False for 'no'.

        :param value: the value to evaluate
        :type value: ``string|bool``

        :return: a boolean representatation of 'value'
        :rtype: ``bool``
    """
    if isinstance(value, bool):
        return value
    if isinstance(value, STRING_OBJ_TYPES):
        if value.lower() in ['true', 'yes']:
            return True
        elif value.lower() in ['false', 'no']:
            return False
        else:
            raise ValueError('Argument does not contain a valid boolean-like value')
    else:
        raise ValueError('Argument is neither a string nor a boolean')


def appendContext(key, data, dedup=False):
    """
       Append data to the investigation context

       :type key: ``str``
       :param key: The context path (required)

       :type data: ``any``
       :param data: Data to be added to the context (required)

       :type dedup: ``bool``
       :param dedup: True if de-duplication is required. Default is False.

       :return: No data returned
       :rtype: ``None``
    """
    if data is None:
        return
    existing = demisto.get(demisto.context(), key)

    if existing:
        if isinstance(existing, STRING_TYPES):
            if isinstance(data, STRING_TYPES):
                new_val = data + ',' + existing
            else:
                new_val = data + existing  # will raise a self explanatory TypeError

        elif isinstance(existing, dict):
            if isinstance(data, dict):
                new_val = [existing, data]  # type: ignore[assignment]
            else:
                new_val = data + existing  # will raise a self explanatory TypeError

        elif isinstance(existing, list):
            if isinstance(data, list):
                existing.extend(data)
            else:
                existing.append(data)
            new_val = existing  # type: ignore[assignment]

        else:
            new_val = [existing, data]  # type: ignore[assignment]

        if dedup and isinstance(new_val, list):
            new_val = list(set(new_val))

        demisto.setContext(key, new_val)
    else:
        demisto.setContext(key, data)


def url_to_clickable_markdown(data, url_keys):
    """
    Turn the given urls fields in to clickable url, used for the markdown table.

    :type data: ``[Union[str, List[Any], Dict[str, Any]]]``
    :param data: a dictionary or a list containing data with some values that are urls

    :type url_keys: ``List[str]``
    :param url_keys: the keys of the url's wished to turn clickable

    :return: markdown format for clickable url
    :rtype: ``[Union[str, List[Any], Dict[str, Any]]]``
    """

    if isinstance(data, list):
        data = [url_to_clickable_markdown(item, url_keys) for item in data]

    elif isinstance(data, dict):
        data = {key: create_clickable_url(value) if key in url_keys else url_to_clickable_markdown(data[key], url_keys)
                for key, value in data.items()}

    return data


def create_clickable_url(url):
    """
    Make the given url clickable when in markdown format by concatenating itself, with the proper brackets

    :type url: ``Union[List[str], str]``
    :param url: the url of interest or a list of urls

    :return: markdown format for clickable url
    :rtype: ``str``

    """
    if not url:
        return None
    elif isinstance(url, list):
        return ['[{}]({})'.format(item, item) for item in url]
    return '[{}]({})'.format(url, url)


class JsonTransformer:
    """
    A class to transform a json to

    :type flatten: ``bool``
    :param flatten: Should we flatten the json using `flattenCell` (for BC)

    :type keys: ``Set[str]``
    :param keys: Set of keys to keep

    :type is_nested: ``bool``
    :param is_nested: If look for nested

    :type func: ``Callable``
    :param func: A function to parse the json

    :return: None
    :rtype: ``None``
    """
    def __init__(self, flatten=False, keys=None, is_nested=False, func=None):
        """
        Constructor for JsonTransformer

        :type flatten: ``bool``
        :param flatten:  Should we flatten the json using `flattenCell` (for BC)

        :type keys: ``Iterable[str]``
        :param keys: an iterable of relevant keys list from the json. Notice we save it as a set in the class

        :type is_nested: ``bool``
        :param is_nested: Whether to search in nested keys or not

        :type func: ``Callable``
        :param func: A function to parse the json
        """
        if keys is None:
            keys = []
        self.keys = set(keys)
        self.is_nested = is_nested
        self.func = func
        self.flatten = flatten

    def json_to_str(self, json_input, is_pretty=True):
        if self.func:
            return self.func(json_input)
        if isinstance(json_input, STRING_TYPES):
            return json_input
        if self.flatten:
            if not isinstance(json_input, dict):
                return flattenCell(json_input, is_pretty)
            return '\n'.join(
                [u'{key}: {val}'.format(key=k, val=flattenCell(v, is_pretty)) for k, v in json_input.items()])  # for BC

        str_lst = []
        prev_path = []  # type: ignore
        for path, key, val in self.json_to_path_generator(json_input):
            str_path = ''
            full_tabs = '\t' * len(path)
            if path != prev_path:  # need to construct tha `path` string only of it changed from the last one
                common_prefix_index = len(os.path.commonprefix((prev_path, path)))  # type: ignore
                path_suffix = path[common_prefix_index:]

                str_path_lst = []
                for i, p in enumerate(path_suffix):
                    is_list = isinstance(p, int)
                    tabs = (common_prefix_index + i) * '\t'
                    path_value = p if not is_list else '-'
                    delim = ':\n' if not is_list else ''
                    str_path_lst.append('{tabs}**{path_value}**{delim}'.format(tabs=tabs, path_value=path_value, delim=delim))
                str_path = ''.join(str_path_lst)
                prev_path = path
                if path and isinstance(path[-1], int):
                    # if it is a beginning of a list, there is only one tab left
                    full_tabs = '\t'

            str_lst.append(
                '{path}{tabs}***{key}***: {val}'.format(path=str_path, tabs=full_tabs, key=key, val=flattenCell(val, is_pretty)))

        return '\n'.join(str_lst)

    def json_to_path_generator(self, json_input, path=None):
        """
        :type json_input: ``list`` or ``dict``
        :param json_input: The json input to transform
        :type path: ``List[str + int]``
        :param path: The path of the key, value pair inside the json

        :rtype ``Tuple[List[str + int], str, str]``
        :return:  A tuple. the second and third elements are key, values, and the first is their path in the json
        """
        if path is None:
            path = []
        is_in_path = not self.keys or any(p for p in path if p in self.keys)
        if isinstance(json_input, dict):
            for k, v in json_input.items():
                if is_in_path or k in self.keys:  # found data to return
                    # recurse until finding a primitive value
                    if not isinstance(v, dict) and not isinstance(v, list):
                        yield path, k, v
                    else:
                        for res in self.json_to_path_generator(v, path + [k]):  # this is yield from for python2 BC
                            yield res

                elif self.is_nested:
                    # recurse all the json_input to find the relevant data
                    for res in self.json_to_path_generator(v, path + [k]):  # this is yield from for python2 BC
                        yield res

        if isinstance(json_input, list):
            if not json_input or (not isinstance(json_input[0], list) and not isinstance(json_input[0], dict)):
                # if the items of the lists are primitive, put the values in one line
                yield path, 'values', ', '.join(json_input)
            else:
                for i, item in enumerate(json_input):
                    for res in self.json_to_path_generator(item, path + [i]):  # this is yield from for python2 BC
                        yield res


def tableToMarkdown(name, t, headers=None, headerTransform=None, removeNull=False, metadata=None, url_keys=None,
                    date_fields=None, json_transform_mapping=None, is_auto_json_transform=False):
    """
       Converts a demisto table in JSON form to a Markdown table

       :type name: ``str``
       :param name: The name of the table (required)

       :type t: ``dict`` or ``list``
       :param t: The JSON table - List of dictionaries with the same keys or a single dictionary (required)

       :type headers: ``list`` or ``string``
       :param headers: A list of headers to be presented in the output table (by order). If string will be passed
            then table will have single header. Default will include all available headers.

       :type headerTransform: ``function``
       :param headerTransform: A function that formats the original data headers (optional)

       :type removeNull: ``bool``
       :param removeNull: Remove empty columns from the table. Default is False

       :type metadata: ``str``
       :param metadata: Metadata about the table contents

       :type url_keys: ``list``
       :param url_keys: a list of keys in the given JSON table that should be turned in to clickable

       :type date_fields: ``list``
       :param date_fields: A list of date fields to format the value to human-readable output.

        :type json_transform_mapping: ``Dict[str, JsonTransformer]``
        :param json_transform_mapping: A mapping between a header key to correspoding JsonTransformer

        :type is_auto_json_transform: ``bool``
        :param is_auto_json_transform: Boolean to try to auto transform complex json

       :return: A string representation of the markdown table
       :rtype: ``str``
    """
    # Turning the urls in the table to clickable
    if url_keys:
        t = url_to_clickable_markdown(t, url_keys)

    mdResult = ''
    if name:
        mdResult = '### ' + name + '\n'

    if metadata:
        mdResult += metadata + '\n'

    if not t or len(t) == 0:
        mdResult += '**No entries.**\n'
        return mdResult

    if not headers and isinstance(t, dict) and len(t.keys()) == 1:
        # in case of a single key, create a column table where each element is in a different row.
        headers = list(t.keys())
        t = list(t.values())[0]

    if not isinstance(t, list):
        t = [t]

    if headers and isinstance(headers, STRING_TYPES):
        headers = [headers]

    if not isinstance(t[0], dict):
        # the table contains only simple objects (strings, numbers)
        # should be only one header
        if headers and len(headers) > 0:
            header = headers[0]
            t = [{header: item} for item in t]
        else:
            raise Exception("Missing headers param for tableToMarkdown. Example: headers=['Some Header']")

    # in case of headers was not provided (backward compatibility)
    if not headers:
        headers = list(t[0].keys())
        headers.sort()

    if removeNull:
        headers_aux = headers[:]
        for header in headers:
            if all(obj.get(header) in ('', None, [], {}) for obj in t):
                headers_aux.remove(header)
        headers = headers_aux

    if not json_transform_mapping:
        json_transform_mapping = {header: JsonTransformer(flatten=not is_auto_json_transform) for header in
                                  headers}

    if t and len(headers) > 0:
        newHeaders = []
        if headerTransform is None:  # noqa
            def headerTransform(s): return stringEscapeMD(s, True, True)  # noqa
        for header in headers:
            newHeaders.append(headerTransform(header))
        mdResult += '|'
        if len(newHeaders) == 1:
            mdResult += newHeaders[0]
        else:
            mdResult += '|'.join(newHeaders)
        mdResult += '|\n'
        sep = '---'
        mdResult += '|' + '|'.join([sep] * len(headers)) + '|\n'
        for entry in t:
            entry_copy = entry.copy()
            if date_fields:
                for field in date_fields:
                    try:
                        entry_copy[field] = datetime.fromtimestamp(int(entry_copy[field]) / 1000).strftime('%Y-%m-%d %H:%M:%S')
                    except Exception:
                        pass

            vals = [stringEscapeMD((formatCell(entry_copy.get(h, ''), False,
                                               json_transform_mapping.get(h)) if entry_copy.get(h) is not None else ''),
                                   True, True) for h in headers]

            # this pipe is optional
            mdResult += '| '
            try:
                mdResult += ' | '.join(vals)
            except UnicodeDecodeError:
                vals = [str(v) for v in vals]
                mdResult += ' | '.join(vals)
            mdResult += ' |\n'

    else:
        mdResult += '**No entries.**\n'

    return mdResult


tblToMd = tableToMarkdown


def createContextSingle(obj, id=None, keyTransform=None, removeNull=False):
    """Receives a dict with flattened key values, and converts them into nested dicts

    :type obj: ``dict`` or ``list``
    :param obj: The data to be added to the context (required)

    :type id: ``str``
    :param id: The ID of the context entry

    :type keyTransform: ``function``
    :param keyTransform: A formatting function for the markdown table headers

    :type removeNull: ``bool``
    :param removeNull: True if empty columns should be removed, false otherwise

    :return: The converted context list
    :rtype: ``list``
    """
    res = {}  # type: dict
    if keyTransform is None:
        def keyTransform(s): return s  # noqa
    keys = obj.keys()
    for key in keys:
        if removeNull and obj[key] in ('', None, [], {}):
            continue
        values = key.split('.')
        current = res
        for v in values[:-1]:
            current.setdefault(v, {})
            current = current[v]
        current[keyTransform(values[-1])] = obj[key]

    if id is not None:
        res.setdefault('ID', id)

    return res


def createContext(data, id=None, keyTransform=None, removeNull=False):
    """Receives a dict with flattened key values, and converts them into nested dicts

        :type data: ``dict`` or ``list``
        :param data: The data to be added to the context (required)

        :type id: ``str``
        :param id: The ID of the context entry

        :type keyTransform: ``function``
        :param keyTransform: A formatting function for the markdown table headers

        :type removeNull: ``bool``
        :param removeNull: True if empty columns should be removed, false otherwise

        :return: The converted context list
        :rtype: ``list``
    """
    if isinstance(data, (list, tuple)):
        return [createContextSingle(d, id, keyTransform, removeNull) for d in data]
    else:
        return createContextSingle(data, id, keyTransform, removeNull)


def sectionsToMarkdown(root):
    """
       Converts a list of Demisto JSON tables to markdown string of tables

       :type root: ``dict`` or ``list``
       :param root: The JSON table - List of dictionaries with the same keys or a single dictionary (required)

       :return: A string representation of the markdown table
       :rtype: ``str``
    """
    mdResult = ''
    if isinstance(root, dict):
        for section in root:
            data = root[section]
            if isinstance(data, dict):
                data = [data]
            data = [{k: formatCell(row[k]) for k in row} for row in data]
            mdResult += tblToMd(section, data)

    return mdResult


def fileResult(filename, data, file_type=None):
    """
       Creates a file from the given data

       :type filename: ``str``
       :param filename: The name of the file to be created (required)

       :type data: ``str`` or ``bytes``
       :param data: The file data (required)

       :type file_type: ``str``
       :param file_type: one of the entryTypes file or entryInfoFile (optional)

       :return: A Demisto war room entry
       :rtype: ``dict``
    """
    if file_type is None:
        file_type = entryTypes['file']
    temp = demisto.uniqueFile()
    # pylint: disable=undefined-variable
    if (IS_PY3 and isinstance(data, str)) or (not IS_PY3 and isinstance(data, unicode)):  # type: ignore # noqa: F821
        data = data.encode('utf-8')
    # pylint: enable=undefined-variable
    with open(demisto.investigation()['id'] + '_' + temp, 'wb') as f:
        f.write(data)
    return {'Contents': '', 'ContentsFormat': formats['text'], 'Type': file_type, 'File': filename, 'FileID': temp}


def hash_djb2(s, seed=5381):
    """
     Hash string with djb2 hash function

     :type s: ``str``
     :param s: The input string to hash

     :type seed: ``int``
     :param seed: The seed for the hash function (default is 5381)

     :return: The hashed value
     :rtype: ``int``
    """
    hash_name = seed
    for x in s:
        hash_name = ((hash_name << 5) + hash_name) + ord(x)

    return hash_name & 0xFFFFFFFF


def file_result_existing_file(filename, saveFilename=None):
    """
       Rename an existing file

       :type filename: ``str``
       :param filename: The name of the file to be modified (required)

       :type saveFilename: ``str``
       :param saveFilename: The new file name

       :return: A Demisto war room entry
       :rtype: ``dict``
    """
    temp = demisto.uniqueFile()
    os.rename(filename, demisto.investigation()['id'] + '_' + temp)
    return {'Contents': '', 'ContentsFormat': formats['text'], 'Type': entryTypes['file'],
            'File': saveFilename if saveFilename else filename, 'FileID': temp}


def flattenRow(rowDict):
    """
       Flatten each element in the given rowDict

       :type rowDict: ``dict``
       :param rowDict: The dict to be flattened (required)

       :return: A flattened dict
       :rtype: ``dict``
    """
    return {k: formatCell(rowDict[k]) for k in rowDict}


def flattenTable(tableDict):
    """
       Flatten each row in the given tableDict

       :type tableDict: ``dict``
       :param tableDict: The table to be flattened (required)

       :return: A flattened table
       :rtype: ``dict``
    """
    return [flattenRow(row) for row in tableDict]


MARKDOWN_CHARS = r"\`*_{}[]()#+-!|"


def stringEscapeMD(st, minimal_escaping=False, escape_multiline=False):
    """
       Escape any chars that might break a markdown string

       :type st: ``str``
       :param st: The string to be modified (required)

       :type minimal_escaping: ``bool``
       :param minimal_escaping: Whether replace all special characters or table format only (optional)

       :type escape_multiline: ``bool``
       :param escape_multiline: Whether convert line-ending characters (optional)

       :return: A modified string
       :rtype: ``str``
    """
    if escape_multiline:
        st = st.replace('\r\n', '<br>')  # Windows
        st = st.replace('\r', '<br>')  # old Mac
        st = st.replace('\n', '<br>')  # Unix

    if minimal_escaping:
        for c in ('|', '`'):
            st = st.replace(c, '\\' + c)
    else:
        st = "".join(["\\" + str(c) if c in MARKDOWN_CHARS else str(c) for c in st])

    return st


def raiseTable(root, key):
    newInternal = {}
    if key in root and isinstance(root[key], dict):
        for sub in root[key]:
            if sub not in root:
                root[sub] = root[key][sub]
            else:
                newInternal[sub] = root[key][sub]
        if newInternal:
            root[key] = newInternal
        else:
            del root[key]


def zoomField(item, fieldName):
    if isinstance(item, dict) and fieldName in item:
        return item[fieldName]
    else:
        return item


def isCommandAvailable(cmd):
    """
       Check the list of available modules to see whether a command is currently available to be run.

       :type cmd: ``str``
       :param cmd: The command to check (required)

       :return: True if command is available, False otherwise
       :rtype: ``bool``
    """
    modules = demisto.getAllSupportedCommands()
    for m in modules:
        if modules[m] and isinstance(modules[m], list):
            for c in modules[m]:
                if c['name'] == cmd:
                    return True
    return False


def epochToTimestamp(epoch):
    return datetime.utcfromtimestamp(epoch / 1000.0).strftime("%Y-%m-%d %H:%M:%S")


def formatTimeColumns(data, timeColumnNames):
    for row in data:
        for k in timeColumnNames:
            row[k] = epochToTimestamp(row[k])


def strip_tag(tag):
    split_array = tag.split('}')
    if len(split_array) > 1:
        strip_ns_tag = split_array[1]
        tag = strip_ns_tag
    return tag


def elem_to_internal(elem, strip_ns=1, strip=1):
    """Convert an Element into an internal dictionary (not JSON!)."""

    d = OrderedDict()  # type: dict
    elem_tag = elem.tag
    if strip_ns:
        elem_tag = strip_tag(elem.tag)
    for key, value in list(elem.attrib.items()):
        d['@' + key] = value

    # loop over subelements to merge them
    for subelem in elem:
        v = elem_to_internal(subelem, strip_ns=strip_ns, strip=strip)

        tag = subelem.tag
        if strip_ns:
            tag = strip_tag(subelem.tag)

        value = v[tag]
        try:
            # add to existing list for this tag
            d[tag].append(value)
        except AttributeError:
            # turn existing entry into a list
            d[tag] = [d[tag], value]
        except KeyError:
            # add a new non-list entry
            d[tag] = value

    text = elem.text
    tail = elem.tail
    if strip:
        # ignore leading and trailing whitespace
        if text:
            text = text.strip()
        if tail:
            tail = tail.strip()

    if tail:
        d['#tail'] = tail

    if d:
        # use #text element if other attributes exist
        if text:
            d["#text"] = text
    else:
        # text is the value if no attributes
        d = text or None  # type: ignore
    return {elem_tag: d}


def internal_to_elem(pfsh, factory=ET.Element):
    """Convert an internal dictionary (not JSON!) into an Element.
    Whatever Element implementation we could import will be
    used by default; if you want to use something else, pass the
    Element class as the factory parameter.
    """

    attribs = OrderedDict()  # type: dict
    text = None
    tail = None
    sublist = []
    tag = list(pfsh.keys())
    if len(tag) != 1:
        raise ValueError("Illegal structure with multiple tags: %s" % tag)
    tag = tag[0]
    value = pfsh[tag]
    if isinstance(value, dict):
        for k, v in list(value.items()):
            if k[:1] == "@":
                attribs[k[1:]] = v
            elif k == "#text":
                text = v
            elif k == "#tail":
                tail = v
            elif isinstance(v, list):
                for v2 in v:
                    sublist.append(internal_to_elem({k: v2}, factory=factory))
            else:
                sublist.append(internal_to_elem({k: v}, factory=factory))
    else:
        text = value
    e = factory(tag, attribs)
    for sub in sublist:
        e.append(sub)
    e.text = text
    e.tail = tail
    return e


def elem2json(elem, options, strip_ns=1, strip=1):
    """Convert an ElementTree or Element into a JSON string."""

    if hasattr(elem, 'getroot'):
        elem = elem.getroot()

    if 'pretty' in options:
        return json.dumps(elem_to_internal(elem, strip_ns=strip_ns, strip=strip), indent=4, separators=(',', ': '))
    else:
        return json.dumps(elem_to_internal(elem, strip_ns=strip_ns, strip=strip))


def json2elem(json_data, factory=ET.Element):
    """Convert a JSON string into an Element.
    Whatever Element implementation we could import will be used by
    default; if you want to use something else, pass the Element class
    as the factory parameter.
    """

    return internal_to_elem(json.loads(json_data), factory)


def xml2json(xmlstring, options={}, strip_ns=1, strip=1):
    """
       Convert an XML string into a JSON string.

       :type xmlstring: ``str``
       :param xmlstring: The string to be converted (required)

       :return: The converted JSON
       :rtype: ``dict`` or ``list``
    """
    elem = ET.fromstring(xmlstring)
    return elem2json(elem, options, strip_ns=strip_ns, strip=strip)


def json2xml(json_data, factory=ET.Element):
    """Convert a JSON string into an XML string.
    Whatever Element implementation we could import will be used by
    default; if you want to use something else, pass the Element class
    as the factory parameter.
    """

    if not isinstance(json_data, dict):
        json_data = json.loads(json_data)

    elem = internal_to_elem(json_data, factory)
    return ET.tostring(elem, encoding='utf-8')


def get_hash_type(hash_file):
    """
       Checks the type of the given hash. Returns 'md5', 'sha1', 'sha256' or 'Unknown'.

       :type hash_file: ``str``
       :param hash_file: The hash to be checked (required)

       :return: The hash type
       :rtype: ``str``
    """
    hash_len = len(hash_file)
    if (hash_len == 32):
        return 'md5'
    elif (hash_len == 40):
        return 'sha1'
    elif (hash_len == 64):
        return 'sha256'
    elif (hash_len == 128):
        return 'sha512'
    else:
        return 'Unknown'


def is_mac_address(mac):
    """
    Test for valid mac address

    :type mac: ``str``
    :param mac: MAC address in the form of AA:BB:CC:00:11:22

    :return: True/False
    :rtype: ``bool``
    """

    if re.search(r'([0-9A-F]{2}[:]){5}([0-9A-F]){2}', mac.upper()) is not None:
        return True
    else:
        return False


def is_ipv6_valid(address):
    """
    Checks if the given string represents a valid IPv6 address.

    :type address: str
    :param address: The string to check.

    :return: True if the given string represents a valid IPv6 address.
    :rtype: ``bool``
    """
    try:
        socket.inet_pton(socket.AF_INET6, address)
    except socket.error:  # not a valid address
        return False
    return True


def is_ip_valid(s, accept_v6_ips=False):
    """
       Checks if the given string represents a valid IP address.
       By default, will only return 'True' for IPv4 addresses.

       :type s: ``str``
       :param s: The string to be checked (required)
       :type accept_v6_ips: ``bool``
       :param accept_v6_ips: A boolean determining whether the
       function should accept IPv6 addresses

       :return: True if the given string represents a valid IP address, False otherwise
       :rtype: ``bool``
    """
    a = s.split('.')
    if accept_v6_ips and is_ipv6_valid(s):
        return True
    elif len(a) != 4:
        return False
    else:
        for x in a:
            if not x.isdigit():
                return False
            i = int(x)
            if i < 0 or i > 255:
                return False
        return True


def get_integration_name():
    """
    Getting calling integration's name
    :return: Calling integration's name
    :rtype: ``str``
    """
    return demisto.callingContext.get('context', {}).get('IntegrationBrand', '')


def get_script_name():
    """
    Getting calling script name
    :return: Calling script name
    :rtype: ``str``
    """
    return demisto.callingContext.get('context', {}).get('ScriptName', '')


class Common(object):
    class Indicator(object):
        """
        interface class
        """

        @abstractmethod
        def to_context(self):
            pass

    class DBotScore(object):
        """
        DBotScore class

        :type indicator: ``str``
        :param indicator: indicator value, ip, hash, domain, url, etc

        :type indicator_type: ``DBotScoreType``
        :param indicator_type: use DBotScoreType class

        :type integration_name: ``str``
        :param integration_name: For integrations - The class will automatically determine the integration name.
                                For scripts - The class will use the given integration name.

        :type score: ``DBotScore``
        :param score: DBotScore.NONE, DBotScore.GOOD, DBotScore.SUSPICIOUS, DBotScore.BAD

        :type malicious_description: ``str``
        :param malicious_description: if the indicator is malicious and have explanation for it then set it to this field

        :type reliability: ``DBotScoreReliability``
        :param reliability: use DBotScoreReliability class

        :type message: ``str``
        :param message: Used to message on the api response, for example: When return api response is "Not found".

        :return: None
        :rtype: ``None``
        """
        NONE = 0
        GOOD = 1
        SUSPICIOUS = 2
        BAD = 3

        CONTEXT_PATH = 'DBotScore(val.Indicator && val.Indicator == obj.Indicator && val.Vendor == obj.Vendor ' \
                       '&& val.Type == obj.Type)'

        CONTEXT_PATH_PRIOR_V5_5 = 'DBotScore'

        def __init__(self, indicator, indicator_type, integration_name='', score=None, malicious_description=None,
                     reliability=None, message=None):

            if not DBotScoreType.is_valid_type(indicator_type):
                raise TypeError('indicator_type must be of type DBotScoreType enum')

            if not Common.DBotScore.is_valid_score(score):
                raise TypeError('indicator `score` must be of type DBotScore enum')

            if reliability and not DBotScoreReliability.is_valid_type(reliability):
                raise TypeError('reliability must be of type DBotScoreReliability enum')

            self.indicator = indicator
            self.indicator_type = indicator_type
            # For integrations - The class will automatically determine the integration name.
            if demisto.callingContext.get('integration'):
                context_integration_name = get_integration_name()
                self.integration_name = context_integration_name if context_integration_name else integration_name
            else:
                self.integration_name = integration_name
            self.score = score
            self.malicious_description = malicious_description
            self.reliability = reliability
            self.message = message

        @staticmethod
        def is_valid_score(score):
            return score in (
                Common.DBotScore.NONE,
                Common.DBotScore.GOOD,
                Common.DBotScore.SUSPICIOUS,
                Common.DBotScore.BAD
            )

        @staticmethod
        def get_context_path():
            if is_demisto_version_ge('5.5.0'):
                return Common.DBotScore.CONTEXT_PATH
            else:
                return Common.DBotScore.CONTEXT_PATH_PRIOR_V5_5

        def to_context(self):
            dbot_context = {
                'Indicator': self.indicator,
                'Type': self.indicator_type,
                'Vendor': self.integration_name,
                'Score': self.score
            }

            if self.reliability:
                dbot_context['Reliability'] = self.reliability

            if self.message:
                dbot_context['Message'] = self.message

            ret_value = {
                Common.DBotScore.get_context_path(): dbot_context
            }
            return ret_value

        def to_readable(self):
            dbot_score_to_text = {0: 'Unknown',
                                  1: 'Good',
                                  2: 'Suspicious',
                                  3: 'Bad'}
            return dbot_score_to_text.get(self.score, 'Undefined')

    class CustomIndicator(Indicator):

        def __init__(self, indicator_type, value, dbot_score, data, context_prefix):
            """
            :type indicator_type: ``Str``
            :param indicator_type: The name of the indicator type.

            :type value: ``Any``
            :param value: The value of the indicator.

            :type dbot_score: ``DBotScore``
            :param dbot_score: If custom indicator has a score then create and set a DBotScore object.

            :type data: ``Dict(Str,Any)``
            :param data: A dictionary containing all the param names and their values.

            :type context_prefix: ``Str``
            :param context_prefix: Will be used as the context path prefix.

            :return: None
            :rtype: ``None``
            """
            if hasattr(DBotScoreType, indicator_type.upper()):
                raise ValueError('Creating a custom indicator type with an existing type name is not allowed')
            if not value:
                raise ValueError('value is mandatory for creating the indicator')
            if not context_prefix:
                raise ValueError('context_prefix is mandatory for creating the indicator')

            self.CONTEXT_PATH = '{context_prefix}(val.value && val.value == obj.value)'.\
                format(context_prefix=context_prefix)

            self.value = value

            if not isinstance(dbot_score, Common.DBotScore):
                raise ValueError('dbot_score must be of type DBotScore')

            self.dbot_score = dbot_score
            self.indicator_type = indicator_type
            self.data = data
            INDICATOR_TYPE_TO_CONTEXT_KEY[indicator_type.lower()] = indicator_type.capitalize()

            for key in self.data:
                setattr(self, key, data[key])

        def to_context(self):
            custom_context = {
                'value': self.value
            }

            custom_context.update(self.data)

            ret_value = {
                self.CONTEXT_PATH: custom_context
            }

            if self.dbot_score:
                ret_value.update(self.dbot_score.to_context())
            ret_value[Common.DBotScore.get_context_path()]['Type'] = self.indicator_type

            return ret_value

    class IP(Indicator):
        """
        IP indicator class - https://xsoar.pan.dev/docs/integrations/context-standards-mandatory#ip

        :type ip: ``str``
        :param ip: IP address

        :type asn: ``str``
        :param asn: The autonomous system name for the IP address, for example: "AS8948".

        :type as_owner: ``str``
        :param as_owner: The autonomous system owner of the IP.

        :type region: ``str``
        :param region: The region in which the IP is located.

        :type port: ``str``
        :param port: Ports that are associated with the IP.

        :type internal: ``bool``
        :param internal: Whether or not the IP is internal or external.

        :type updated_date: ``date``
        :param updated_date: The date that the IP was last updated.

        :type registrar_abuse_name: ``str``
        :param registrar_abuse_name: The name of the contact for reporting abuse.

        :type registrar_abuse_address: ``str``
        :param registrar_abuse_address: The address of the contact for reporting abuse.

        :type registrar_abuse_country: ``str``
        :param registrar_abuse_country: The country of the contact for reporting abuse.

        :type registrar_abuse_network: ``str``
        :param registrar_abuse_network: The network of the contact for reporting abuse.

        :type registrar_abuse_phone: ``str``
        :param registrar_abuse_phone: The phone number of the contact for reporting abuse.

        :type registrar_abuse_email: ``str``
        :param registrar_abuse_email: The email address of the contact for reporting abuse.

        :type campaign: ``str``
        :param campaign: The campaign associated with the IP.

        :type traffic_light_protocol: ``str``
        :param traffic_light_protocol: The Traffic Light Protocol (TLP) color that is suitable for the IP.

        :type community_notes: ``CommunityNotes``
        :param community_notes: Notes on the IP that were given by the community.

        :type publications: ``Publications``
        :param publications: Publications on the ip that was published.

        :type threat_types: ``ThreatTypes``
        :param threat_types: Threat types that are associated with the file.

        :type hostname: ``str``
        :param hostname: The hostname that is mapped to this IP address.

        :type geo_latitude: ``str``
        :param geo_latitude: The geolocation where the IP address is located, in the format: latitude

        :type geo_longitude: ``str``
        :param geo_longitude: The geolocation where the IP address is located, in the format: longitude.

        :type geo_country: ``str``
        :param geo_country: The country in which the IP address is located.

        :type geo_description: ``str``
        :param geo_description: Additional information about the location.

        :type detection_engines: ``int``
        :param detection_engines: The total number of engines that checked the indicator.

        :type positive_engines: ``int``
        :param positive_engines: The number of engines that positively detected the indicator as malicious.

        :type organization_name: ``str``
        :param organization_name: The organization of the IP

        :type organization_type: ``str``
        :param organization_type:The organization type of the IP

        :type tags: ``str``
        :param tags: Tags of the IP.

        :type malware_family: ``str``
        :param malware_family: The malware family associated with the IP.

        :type feed_related_indicators: ``FeedRelatedIndicators``
        :param feed_related_indicators: List of indicators that are associated with the IP.

        :type relationships: ``list of EntityRelationship``
        :param relationships: List of relationships of the indicator.

        :type dbot_score: ``DBotScore``
        :param dbot_score: If IP has a score then create and set a DBotScore object.

        :return: None
        :rtype: ``None``
        """
        CONTEXT_PATH = 'IP(val.Address && val.Address == obj.Address)'

        def __init__(self, ip, dbot_score, asn=None, as_owner=None, region=None, port=None, internal=None,
                     updated_date=None, registrar_abuse_name=None, registrar_abuse_address=None,
                     registrar_abuse_country=None, registrar_abuse_network=None, registrar_abuse_phone=None,
                     registrar_abuse_email=None, campaign=None, traffic_light_protocol=None,
                     community_notes=None, publications=None, threat_types=None,
                     hostname=None, geo_latitude=None, geo_longitude=None,
                     geo_country=None, geo_description=None, detection_engines=None, positive_engines=None,
                     organization_name=None, organization_type=None, feed_related_indicators=None, tags=None,
                     malware_family=None, relationships=None):
            self.ip = ip
            self.asn = asn
            self.as_owner = as_owner
            self.region = region
            self.port = port
            self.internal = internal
            self.updated_date = updated_date
            self.registrar_abuse_name = registrar_abuse_name
            self.registrar_abuse_address = registrar_abuse_address
            self.registrar_abuse_country = registrar_abuse_country
            self.registrar_abuse_network = registrar_abuse_network
            self.registrar_abuse_phone = registrar_abuse_phone
            self.registrar_abuse_email = registrar_abuse_email
            self.campaign = campaign
            self.traffic_light_protocol = traffic_light_protocol
            self.community_notes = community_notes
            self.publications = publications
            self.threat_types = threat_types
            self.hostname = hostname
            self.geo_latitude = geo_latitude
            self.geo_longitude = geo_longitude
            self.geo_country = geo_country
            self.geo_description = geo_description
            self.detection_engines = detection_engines
            self.positive_engines = positive_engines
            self.organization_name = organization_name
            self.organization_type = organization_type
            self.feed_related_indicators = feed_related_indicators
            self.tags = tags
            self.malware_family = malware_family
            self.relationships = relationships

            if not isinstance(dbot_score, Common.DBotScore):
                raise ValueError('dbot_score must be of type DBotScore')

            self.dbot_score = dbot_score

        def to_context(self):
            ip_context = {
                'Address': self.ip
            }

            if self.asn:
                ip_context['ASN'] = self.asn

            if self.as_owner:
                ip_context['ASOwner'] = self.as_owner

            if self.region:
                ip_context['Region'] = self.region

            if self.port:
                ip_context['Port'] = self.port

            if self.internal:
                ip_context['Internal'] = self.internal

            if self.updated_date:
                ip_context['UpdatedDate'] = self.updated_date

            if self.registrar_abuse_name or self.registrar_abuse_address or self.registrar_abuse_country or \
                    self.registrar_abuse_network or self.registrar_abuse_phone or self.registrar_abuse_email:
                ip_context['Registrar'] = {'Abuse': {}}
                if self.registrar_abuse_name:
                    ip_context['Registrar']['Abuse']['Name'] = self.registrar_abuse_name
                if self.registrar_abuse_address:
                    ip_context['Registrar']['Abuse']['Address'] = self.registrar_abuse_address
                if self.registrar_abuse_country:
                    ip_context['Registrar']['Abuse']['Country'] = self.registrar_abuse_country
                if self.registrar_abuse_network:
                    ip_context['Registrar']['Abuse']['Network'] = self.registrar_abuse_network
                if self.registrar_abuse_phone:
                    ip_context['Registrar']['Abuse']['Phone'] = self.registrar_abuse_phone
                if self.registrar_abuse_email:
                    ip_context['Registrar']['Abuse']['Email'] = self.registrar_abuse_email

            if self.campaign:
                ip_context['Campaign'] = self.campaign

            if self.traffic_light_protocol:
                ip_context['TrafficLightProtocol'] = self.traffic_light_protocol

            if self.community_notes:
                community_notes = []
                for community_note in self.community_notes:
                    community_notes.append(community_note.to_context())
                ip_context['CommunityNotes'] = community_notes

            if self.publications:
                publications = []
                for publication in self.publications:
                    publications.append(publication.to_context())
                ip_context['Publications'] = publications

            if self.threat_types:
                threat_types = []
                for threat_type in self.threat_types:
                    threat_types.append(threat_type.to_context())
                ip_context['ThreatTypes'] = threat_types

            if self.hostname:
                ip_context['Hostname'] = self.hostname

            if self.geo_latitude or self.geo_country or self.geo_description:
                ip_context['Geo'] = {}

                if self.geo_latitude and self.geo_longitude:
                    ip_context['Geo']['Location'] = '{}:{}'.format(self.geo_latitude, self.geo_longitude)

                if self.geo_country:
                    ip_context['Geo']['Country'] = self.geo_country

                if self.geo_description:
                    ip_context['Geo']['Description'] = self.geo_description

            if self.organization_name or self.organization_type:
                ip_context['Organization'] = {}

                if self.organization_name:
                    ip_context['Organization']['Name'] = self.organization_name

                if self.organization_type:
                    ip_context['Organization']['Type'] = self.organization_type

            if self.detection_engines is not None:
                ip_context['DetectionEngines'] = self.detection_engines

            if self.positive_engines is not None:
                ip_context['PositiveDetections'] = self.positive_engines

            if self.feed_related_indicators:
                feed_related_indicators = []
                for feed_related_indicator in self.feed_related_indicators:
                    feed_related_indicators.append(feed_related_indicator.to_context())
                ip_context['FeedRelatedIndicators'] = feed_related_indicators

            if self.tags:
                ip_context['Tags'] = self.tags

            if self.malware_family:
                ip_context['MalwareFamily'] = self.malware_family

            if self.dbot_score and self.dbot_score.score == Common.DBotScore.BAD:
                ip_context['Malicious'] = {
                    'Vendor': self.dbot_score.integration_name,
                    'Description': self.dbot_score.malicious_description
                }

            if self.relationships:
                relationships_context = [relationship.to_context() for relationship in self.relationships if
                                         relationship.to_context()]
                ip_context['Relationships'] = relationships_context

            ret_value = {
                Common.IP.CONTEXT_PATH: ip_context
            }

            if self.dbot_score:
                ret_value.update(self.dbot_score.to_context())

            return ret_value

    class FileSignature(object):
        """
        FileSignature class
        :type authentihash: ``str``
        :param authentihash: The authentication hash.
        :type copyright: ``str``
        :param copyright: Copyright information.
        :type description: ``str``
        :param description: A description of the signature.
        :type file_version: ``str``
        :param file_version: The file version.
        :type internal_name: ``str``
        :param internal_name: The internal name of the file.
        :type original_name: ``str``
        :param original_name: The original name of the file.
        :return: None
        :rtype: ``None``
        """

        def __init__(self, authentihash, copyright, description, file_version, internal_name, original_name):
            self.authentihash = authentihash
            self.copyright = copyright
            self.description = description
            self.file_version = file_version
            self.internal_name = internal_name
            self.original_name = original_name

        def to_context(self):
            return {
                'Authentihash': self.authentihash,
                'Copyright': self.copyright,
                'Description': self.description,
                'FileVersion': self.file_version,
                'InternalName': self.internal_name,
                'OriginalName': self.original_name,
            }

    class FeedRelatedIndicators(object):
        """
        FeedRelatedIndicators class
         Implements Subject Indicators that are associated with Another indicator

        :type value: ``str``
        :param value: Indicators that are associated with the indicator.

        :type indicator_type: ``str``
        :param indicator_type: The type of the indicators that are associated with the indicator.

        :type description: ``str``
        :param description: The description of the indicators that are associated with the indicator.

        :return: None
        :rtype: ``None``
        """

        def __init__(self, value=None, indicator_type=None, description=None):
            self.value = value
            self.indicator_type = indicator_type
            self.description = description

        def to_context(self):
            return {
                'value': self.value,
                'type': self.indicator_type,
                'description': self.description
            }

    class CommunityNotes(object):
        """
        CommunityNotes class
         Implements Subject Community Notes of a indicator

        :type note: ``str``
        :param note: Notes on the indicator that were given by the community.

        :type timestamp: ``Timestamp``
        :param timestamp: The time in which the note was published.

        :return: None
        :rtype: ``None``
        """

        def __init__(self, note=None, timestamp=None):
            self.note = note
            self.timestamp = timestamp

        def to_context(self):
            return {
                'note': self.note,
                'timestamp': self.timestamp,
            }

    class Publications(object):
        """
        Publications class
         Implements Subject Publications of a indicator

        :type source: ``str``
        :param source: The source in which the article was published.

        :type title: ``str``
        :param title: The name of the article.

        :type link: ``str``
        :param link: A link to the original article.

        :type timestamp: ``Timestamp``
        :param timestamp: The time in which the article was published.

        :return: None
        :rtype: ``None``
        """

        def __init__(self, source=None, title=None, link=None, timestamp=None):
            self.source = source
            self.title = title
            self.link = link
            self.timestamp = timestamp

        def to_context(self):
            return {
                'source': self.source,
                'title': self.title,
                'link': self.link,
                'timestamp': self.timestamp,
            }

    class Behaviors(object):
        """
        Behaviors class
         Implements Subject Behaviors of a indicator

        :type details: ``str``
        :param details:

        :type action: ``str``
        :param action:

        :return: None
        :rtype: ``None``
        """

        def __init__(self, details=None, action=None):
            self.details = details
            self.action = action

        def to_context(self):
            return {
                'details': self.details,
                'title': self.action,
            }

    class ThreatTypes(object):
        """
        ThreatTypes class
         Implements Subject ThreatTypes of a indicator

        :type threat_category: ``str``
        :param threat_category: The threat category associated to this indicator by the source vendor. For example,
         Phishing, Control, TOR, etc.

        :type threat_category_confidence: ``str``
        :param threat_category_confidence: Threat Category Confidence is the confidence level provided by the vendor
         for the threat type category
         For example a confidence of 90 for threat type category "malware" means that the vendor rates that this
         is 90% confidence of being a malware.

        :return: None
        :rtype: ``None``
        """

        def __init__(self, threat_category=None, threat_category_confidence=None):
            self.threat_category = threat_category
            self.threat_category_confidence = threat_category_confidence

        def to_context(self):
            return {
                'threatcategory': self.threat_category,
                'threatcategoryconfidence': self.threat_category_confidence,
            }

    class File(Indicator):
        """
        File indicator class - https://xsoar.pan.dev/docs/integrations/context-standards-mandatory#file
        :type name: ``str``
        :param name: The full file name (including file extension).

        :type entry_id: ``str``
        :param entry_id: The ID for locating the file in the War Room.

        :type size: ``int``
        :param size: The size of the file in bytes.

        :type md5: ``str``
        :param md5: The MD5 hash of the file.

        :type sha1: ``str``
        :param sha1: The SHA1 hash of the file.

        :type sha256: ``str``
        :param sha256: The SHA256 hash of the file.

        :type sha512: ``str``
        :param sha512: The SHA512 hash of the file.

        :type ssdeep: ``str``
        :param ssdeep: The ssdeep hash of the file (same as displayed in file entries).

        :type extension: ``str``
        :param extension: The file extension, for example: "xls".

        :type file_type: ``str``
        :param file_type: The file type, as determined by libmagic (same as displayed in file entries).

        :type hostname: ``str``
        :param hostname: The name of the host where the file was found. Should match Path.

        :type path: ``str``
        :param path: The path where the file is located.

        :type company: ``str``
        :param company: The name of the company that released a binary.

        :type product_name: ``str``
        :param product_name: The name of the product to which this file belongs.

        :type digital_signature__publisher: ``str``
        :param digital_signature__publisher: The publisher of the digital signature for the file.

        :type signature: ``FileSignature``
        :param signature: File signature class

        :type actor: ``str``
        :param actor: The actor reference.

        :type tags: ``str``
        :param tags: Tags of the file.

        :type feed_related_indicators: ``FeedRelatedIndicators``
        :param feed_related_indicators: List of indicators that are associated with the file.

        :type malware_family: ``str``
        :param malware_family: The malware family associated with the File.

        :type campaign: ``str``
        :param campaign:

        :type traffic_light_protocol: ``str``
        :param traffic_light_protocol:

        :type community_notes: ``CommunityNotes``
        :param community_notes:  Notes on the file that were given by the community.

        :type publications: ``Publications``
        :param publications: Publications on the file that was published.

        :type threat_types: ``ThreatTypes``
        :param threat_types: Threat types that are associated with the file.

        :type imphash: ``str``
        :param imphash: The Imphash hash of the file.

        :type quarantined: ``bool``
        :param quarantined: Is the file quarantined or not.

        :type organization: ``str``
        :param organization: The organization of the file.

        :type associated_file_names: ``str``
        :param associated_file_names: File names that are known as associated to the file.

        :type behaviors: ``Behaviors``
        :param behaviors: list of behaviors associated with the file.

        :type relationships: ``list of EntityRelationship``
        :param relationships: List of relationships of the indicator.

        :type dbot_score: ``DBotScore``
        :param dbot_score: If file has a score then create and set a DBotScore object

        :rtype: ``None``
        :return: None
        """
        CONTEXT_PATH = 'File(val.MD5 && val.MD5 == obj.MD5 || val.SHA1 && val.SHA1 == obj.SHA1 || ' \
                       'val.SHA256 && val.SHA256 == obj.SHA256 || val.SHA512 && val.SHA512 == obj.SHA512 || ' \
                       'val.CRC32 && val.CRC32 == obj.CRC32 || val.CTPH && val.CTPH == obj.CTPH || ' \
                       'val.SSDeep && val.SSDeep == obj.SSDeep)'

        def __init__(self, dbot_score, name=None, entry_id=None, size=None, md5=None, sha1=None, sha256=None,
                     sha512=None, ssdeep=None, extension=None, file_type=None, hostname=None, path=None, company=None,
                     product_name=None, digital_signature__publisher=None, signature=None, actor=None, tags=None,
                     feed_related_indicators=None, malware_family=None, imphash=None, quarantined=None, campaign=None,
                     associated_file_names=None, traffic_light_protocol=None, organization=None, community_notes=None,
                     publications=None, threat_types=None, behaviors=None, relationships=None):

            self.name = name
            self.entry_id = entry_id
            self.size = size
            self.md5 = md5
            self.sha1 = sha1
            self.sha256 = sha256
            self.sha512 = sha512
            self.ssdeep = ssdeep
            self.extension = extension
            self.file_type = file_type
            self.hostname = hostname
            self.path = path
            self.company = company
            self.product_name = product_name
            self.digital_signature__publisher = digital_signature__publisher
            self.signature = signature
            self.actor = actor
            self.tags = tags
            self.feed_related_indicators = feed_related_indicators
            self.malware_family = malware_family
            self.campaign = campaign
            self.traffic_light_protocol = traffic_light_protocol
            self.community_notes = community_notes
            self.publications = publications
            self.threat_types = threat_types
            self.imphash = imphash
            self.quarantined = quarantined
            self.organization = organization
            self.associated_file_names = associated_file_names
            self.behaviors = behaviors
            self.relationships = relationships

            self.dbot_score = dbot_score

        def to_context(self):
            file_context = {}

            if self.name:
                file_context['Name'] = self.name
            if self.entry_id:
                file_context['EntryID'] = self.entry_id
            if self.size:
                file_context['Size'] = self.size
            if self.md5:
                file_context['MD5'] = self.md5
            if self.sha1:
                file_context['SHA1'] = self.sha1
            if self.sha256:
                file_context['SHA256'] = self.sha256
            if self.sha512:
                file_context['SHA512'] = self.sha512
            if self.ssdeep:
                file_context['SSDeep'] = self.ssdeep
            if self.extension:
                file_context['Extension'] = self.extension
            if self.file_type:
                file_context['Type'] = self.file_type
            if self.hostname:
                file_context['Hostname'] = self.hostname
            if self.path:
                file_context['Path'] = self.path
            if self.company:
                file_context['Company'] = self.company
            if self.product_name:
                file_context['ProductName'] = self.product_name
            if self.digital_signature__publisher:
                file_context['DigitalSignature'] = {
                    'Published': self.digital_signature__publisher
                }
            if self.signature:
                file_context['Signature'] = self.signature.to_context()
            if self.actor:
                file_context['Actor'] = self.actor
            if self.tags:
                file_context['Tags'] = self.tags

            if self.feed_related_indicators:
                feed_related_indicators = []
                for feed_related_indicator in self.feed_related_indicators:
                    feed_related_indicators.append(feed_related_indicator.to_context())
                file_context['FeedRelatedIndicators'] = feed_related_indicators

            if self.malware_family:
                file_context['MalwareFamily'] = self.malware_family

            if self.campaign:
                file_context['Campaign'] = self.campaign
            if self.traffic_light_protocol:
                file_context['TrafficLightProtocol'] = self.traffic_light_protocol
            if self.community_notes:
                community_notes = []
                for community_note in self.community_notes:
                    community_notes.append(community_note.to_context())
                file_context['CommunityNotes'] = community_notes
            if self.publications:
                publications = []
                for publication in self.publications:
                    publications.append(publication.to_context())
                file_context['Publications'] = publications
            if self.threat_types:
                threat_types = []
                for threat_type in self.threat_types:
                    threat_types.append(threat_type.to_context())
                file_context['ThreatTypes'] = threat_types
            if self.imphash:
                file_context['Imphash'] = self.imphash
            if self.quarantined:
                file_context['Quarantined'] = self.quarantined
            if self.organization:
                file_context['Organization'] = self.organization
            if self.associated_file_names:
                file_context['AssociatedFileNames'] = self.associated_file_names
            if self.behaviors:
                behaviors = []
                for behavior in self.behaviors:
                    behaviors.append(behavior.to_context())
                file_context['Behavior'] = behaviors

            if self.dbot_score and self.dbot_score.score == Common.DBotScore.BAD:
                file_context['Malicious'] = {
                    'Vendor': self.dbot_score.integration_name,
                    'Description': self.dbot_score.malicious_description
                }

            if self.relationships:
                relationships_context = [relationship.to_context() for relationship in self.relationships if
                                         relationship.to_context()]
                file_context['Relationships'] = relationships_context

            ret_value = {
                Common.File.CONTEXT_PATH: file_context
            }

            if self.dbot_score:
                ret_value.update(self.dbot_score.to_context())

            return ret_value

    class CVE(Indicator):
        """
        CVE indicator class - https://xsoar.pan.dev/docs/integrations/context-standards-mandatory#cve
        :type id: ``str``
        :param id: The ID of the CVE, for example: "CVE-2015-1653".
        :type cvss: ``str``
        :param cvss: The CVSS of the CVE, for example: "10.0".
        :type published: ``str``
        :param published: The timestamp of when the CVE was published.
        :type modified: ``str``
        :param modified: The timestamp of when the CVE was last modified.
        :type description: ``str``
        :param description: A description of the CVE.
        :type relationships: ``list of EntityRelationship``
        :param relationships: List of relationships of the indicator.
        :return: None
        :rtype: ``None``
        """
        CONTEXT_PATH = 'CVE(val.ID && val.ID == obj.ID)'

        def __init__(self, id, cvss, published, modified, description, relationships=None):
            # type (str, str, str, str, str) -> None

            self.id = id
            self.cvss = cvss
            self.published = published
            self.modified = modified
            self.description = description
            self.dbot_score = Common.DBotScore(
                indicator=id,
                indicator_type=DBotScoreType.CVE,
                integration_name=None,
                score=Common.DBotScore.NONE
            )
            self.relationships = relationships

        def to_context(self):
            cve_context = {
                'ID': self.id
            }

            if self.cvss:
                cve_context['CVSS'] = self.cvss

            if self.published:
                cve_context['Published'] = self.published

            if self.modified:
                cve_context['Modified'] = self.modified

            if self.description:
                cve_context['Description'] = self.description

            if self.relationships:
                relationships_context = [relationship.to_context() for relationship in self.relationships if
                                         relationship.to_context()]
                cve_context['Relationships'] = relationships_context

            ret_value = {
                Common.CVE.CONTEXT_PATH: cve_context
            }

            if self.dbot_score:
                ret_value.update(self.dbot_score.to_context())

            return ret_value

    class EMAIL(Indicator):
        """
        EMAIL indicator class
        :type address ``str``
        :param address: The email's address.
        :type domain: ``str``
        :param domain: The domain of the Email.
        :type blocked: ``bool``
        :param blocked: Whether the email address is blocked.
        :type relationships: ``list of EntityRelationship``
        :param relationships: List of relationships of the indicator.
        :return: None
        :rtype: ``None``
        """
        CONTEXT_PATH = 'Email(val.Address && val.Address == obj.Address)'

        def __init__(self, address, dbot_score, domain=None, blocked=None, relationships=None):
            # type (str, str, bool) -> None
            self.address = address
            self.domain = domain
            self.blocked = blocked
            self.dbot_score = dbot_score
            self.relationships = relationships

        def to_context(self):
            email_context = {
                'Address': self.address
            }
            if self.domain:
                email_context['Domain'] = self.domain
            if self.blocked:
                email_context['Blocked'] = self.blocked

            if self.relationships:
                relationships_context = [relationship.to_context() for relationship in self.relationships if
                                         relationship.to_context()]
                email_context['Relationships'] = relationships_context

            ret_value = {
                Common.EMAIL.CONTEXT_PATH: email_context
            }
            if self.dbot_score:
                ret_value.update(self.dbot_score.to_context())
            return ret_value

    class URL(Indicator):
        """
        URL indicator - https://xsoar.pan.dev/docs/integrations/context-standards-mandatory#url
        :type url: ``str``
        :param url: The URL

        :type detection_engines: ``int``
        :param detection_engines: The total number of engines that checked the indicator.

        :type positive_detections: ``int``
        :param positive_detections: The number of engines that positively detected the indicator as malicious.

        :type category: ``str``
        :param category: The category associated with the indicator.

        :type feed_related_indicators: ``FeedRelatedIndicators``
        :param feed_related_indicators: List of indicators that are associated with the URL.

        :type malware_family: ``str``
        :param malware_family: The malware family associated with the URL.

        :type tags: ``str``
        :param tags: Tags of the URL.

        :type port: ``str``
        :param port: Ports that are associated with the URL.

        :type internal: ``bool``
        :param internal: Whether or not the URL is internal or external.

        :type campaign: ``str``
        :param campaign: The campaign associated with the URL.

        :type traffic_light_protocol: ``str``
        :param traffic_light_protocol: The Traffic Light Protocol (TLP) color that is suitable for the URL.

        :type threat_types: ``ThreatTypes``
        :param threat_types: Threat types that are associated with the file.

        :type asn: ``str``
        :param asn: The autonomous system name for the URL, for example: 'AS8948'.

        :type as_owner: ``str``
        :param as_owner: The autonomous system owner of the URL.

        :type geo_country: ``str``
        :param geo_country: The country in which the URL is located.

        :type organization: ``str``
        :param organization: The organization of the URL.

        :type community_notes: ``CommunityNotes``
        :param community_notes:  List of notes on the URL that were given by the community.

        :type publications: ``Publications``
        :param publications: List of publications on the URL that was published.

        :type relationships: ``list of EntityRelationship``
        :param relationships: List of relationships of the indicator.

        :type dbot_score: ``DBotScore``
        :param dbot_score: If URL has reputation then create DBotScore object

        :return: None
        :rtype: ``None``
        """
        CONTEXT_PATH = 'URL(val.Data && val.Data == obj.Data)'

        def __init__(self, url, dbot_score, detection_engines=None, positive_detections=None, category=None,
                     feed_related_indicators=None, tags=None, malware_family=None, port=None, internal=None,
                     campaign=None, traffic_light_protocol=None, threat_types=None, asn=None, as_owner=None,
                     geo_country=None, organization=None, community_notes=None, publications=None, relationships=None):
            self.url = url
            self.detection_engines = detection_engines
            self.positive_detections = positive_detections
            self.category = category
            self.feed_related_indicators = feed_related_indicators
            self.tags = tags
            self.malware_family = malware_family
            self.port = port
            self.internal = internal
            self.campaign = campaign
            self.traffic_light_protocol = traffic_light_protocol
            self.threat_types = threat_types
            self.asn = asn
            self.as_owner = as_owner
            self.geo_country = geo_country
            self.organization = organization
            self.community_notes = community_notes
            self.publications = publications
            self.relationships = relationships

            self.dbot_score = dbot_score

        def to_context(self):
            url_context = {
                'Data': self.url
            }

            if self.detection_engines is not None:
                url_context['DetectionEngines'] = self.detection_engines

            if self.positive_detections is not None:
                url_context['PositiveDetections'] = self.positive_detections

            if self.category:
                url_context['Category'] = self.category

            if self.feed_related_indicators:
                feed_related_indicators = []
                for feed_related_indicator in self.feed_related_indicators:
                    feed_related_indicators.append(feed_related_indicator.to_context())
                url_context['FeedRelatedIndicators'] = feed_related_indicators

            if self.tags:
                url_context['Tags'] = self.tags

            if self.malware_family:
                url_context['MalwareFamily'] = self.malware_family

            if self.port:
                url_context['Port'] = self.port
            if self.internal:
                url_context['Internal'] = self.internal
            if self.campaign:
                url_context['Campaign'] = self.campaign
            if self.traffic_light_protocol:
                url_context['TrafficLightProtocol'] = self.traffic_light_protocol
            if self.threat_types:
                threat_types = []
                for threat_type in self.threat_types:
                    threat_types.append(threat_type.to_context())
                url_context['ThreatTypes'] = threat_types
            if self.asn:
                url_context['ASN'] = self.asn
            if self.as_owner:
                url_context['ASOwner'] = self.as_owner
            if self.geo_country:
                url_context['Geo'] = {'Country': self.geo_country}
            if self.organization:
                url_context['Organization'] = self.organization
            if self.community_notes:
                community_notes = []
                for community_note in self.community_notes:
                    community_notes.append(community_note.to_context())
                url_context['CommunityNotes'] = community_notes
            if self.publications:
                publications = []
                for publication in self.publications:
                    publications.append(publication.to_context())
                url_context['Publications'] = publications

            if self.dbot_score and self.dbot_score.score == Common.DBotScore.BAD:
                url_context['Malicious'] = {
                    'Vendor': self.dbot_score.integration_name,
                    'Description': self.dbot_score.malicious_description
                }

            if self.relationships:
                relationships_context = [relationship.to_context() for relationship in self.relationships if
                                         relationship.to_context()]
                url_context['Relationships'] = relationships_context

            ret_value = {
                Common.URL.CONTEXT_PATH: url_context
            }

            if self.dbot_score:
                ret_value.update(self.dbot_score.to_context())

            return ret_value

    class Domain(Indicator):
        """ ignore docstring
        Domain indicator - https://xsoar.pan.dev/docs/integrations/context-standards-mandatory#domain
        """
        CONTEXT_PATH = 'Domain(val.Name && val.Name == obj.Name)'

        def __init__(self, domain, dbot_score, dns=None, detection_engines=None, positive_detections=None,
                     organization=None, sub_domains=None, creation_date=None, updated_date=None, expiration_date=None,
                     domain_status=None, name_servers=None, feed_related_indicators=None, malware_family=None,
                     registrar_name=None, registrar_abuse_email=None, registrar_abuse_phone=None,
                     registrant_name=None, registrant_email=None, registrant_phone=None, registrant_country=None,
                     admin_name=None, admin_email=None, admin_phone=None, admin_country=None, tags=None,
                     domain_idn_name=None, port=None,
                     internal=None, category=None, campaign=None, traffic_light_protocol=None, threat_types=None,
                     community_notes=None, publications=None, geo_location=None, geo_country=None,
                     geo_description=None, tech_country=None, tech_name=None, tech_email=None, tech_organization=None,
                     billing=None, relationships=None):

            self.domain = domain
            self.dns = dns
            self.detection_engines = detection_engines
            self.positive_detections = positive_detections
            self.organization = organization
            self.sub_domains = sub_domains
            self.creation_date = creation_date
            self.updated_date = updated_date
            self.expiration_date = expiration_date

            self.registrar_name = registrar_name
            self.registrar_abuse_email = registrar_abuse_email
            self.registrar_abuse_phone = registrar_abuse_phone

            self.registrant_name = registrant_name
            self.registrant_email = registrant_email
            self.registrant_phone = registrant_phone
            self.registrant_country = registrant_country

            self.admin_name = admin_name
            self.admin_email = admin_email
            self.admin_phone = admin_phone
            self.admin_country = admin_country
            self.tags = tags

            self.domain_status = domain_status
            self.name_servers = name_servers
            self.feed_related_indicators = feed_related_indicators
            self.malware_family = malware_family
            self.domain_idn_name = domain_idn_name
            self.port = port
            self.internal = internal
            self.category = category
            self.campaign = campaign
            self.traffic_light_protocol = traffic_light_protocol
            self.threat_types = threat_types
            self.community_notes = community_notes
            self.publications = publications
            self.geo_location = geo_location
            self.geo_country = geo_country
            self.geo_description = geo_description
            self.tech_country = tech_country
            self.tech_name = tech_name
            self.tech_organization = tech_organization
            self.tech_email = tech_email
            self.billing = billing
            self.relationships = relationships

            self.dbot_score = dbot_score

        def to_context(self):
            domain_context = {
                'Name': self.domain
            }
            whois_context = {}

            if self.dns:
                domain_context['DNS'] = self.dns

            if self.detection_engines is not None:
                domain_context['DetectionEngines'] = self.detection_engines

            if self.positive_detections is not None:
                domain_context['PositiveDetections'] = self.positive_detections

            if self.registrar_name or self.registrar_abuse_email or self.registrar_abuse_phone:
                domain_context['Registrar'] = {
                    'Name': self.registrar_name,
                    'AbuseEmail': self.registrar_abuse_email,
                    'AbusePhone': self.registrar_abuse_phone
                }
                whois_context['Registrar'] = domain_context['Registrar']

            if self.registrant_name or self.registrant_phone or self.registrant_email or self.registrant_country:
                domain_context['Registrant'] = {
                    'Name': self.registrant_name,
                    'Email': self.registrant_email,
                    'Phone': self.registrant_phone,
                    'Country': self.registrant_country
                }
                whois_context['Registrant'] = domain_context['Registrant']

            if self.admin_name or self.admin_email or self.admin_phone or self.admin_country:
                domain_context['Admin'] = {
                    'Name': self.admin_name,
                    'Email': self.admin_email,
                    'Phone': self.admin_phone,
                    'Country': self.admin_country
                }
                whois_context['Admin'] = domain_context['Admin']

            if self.organization:
                domain_context['Organization'] = self.organization

            if self.sub_domains:
                domain_context['Subdomains'] = self.sub_domains

            if self.domain_status:
                domain_context['DomainStatus'] = self.domain_status
                whois_context['DomainStatus'] = domain_context['DomainStatus']

            if self.creation_date:
                domain_context['CreationDate'] = self.creation_date
                whois_context['CreationDate'] = domain_context['CreationDate']

            if self.updated_date:
                domain_context['UpdatedDate'] = self.updated_date
                whois_context['UpdatedDate'] = domain_context['UpdatedDate']

            if self.expiration_date:
                domain_context['ExpirationDate'] = self.expiration_date
                whois_context['ExpirationDate'] = domain_context['ExpirationDate']

            if self.name_servers:
                domain_context['NameServers'] = self.name_servers
                whois_context['NameServers'] = domain_context['NameServers']

            if self.tags:
                domain_context['Tags'] = self.tags

            if self.feed_related_indicators:
                feed_related_indicators = []
                for feed_related_indicator in self.feed_related_indicators:
                    feed_related_indicators.append(feed_related_indicator.to_context())
                domain_context['FeedRelatedIndicators'] = feed_related_indicators

            if self.malware_family:
                domain_context['MalwareFamily'] = self.malware_family

            if self.dbot_score and self.dbot_score.score == Common.DBotScore.BAD:
                domain_context['Malicious'] = {
                    'Vendor': self.dbot_score.integration_name,
                    'Description': self.dbot_score.malicious_description
                }
            if self.domain_idn_name:
                domain_context['DomainIDNName'] = self.domain_idn_name
            if self.port:
                domain_context['Port'] = self.port
            if self.internal:
                domain_context['Internal'] = self.internal
            if self.category:
                domain_context['Category'] = self.category
            if self.campaign:
                domain_context['Campaign'] = self.campaign
            if self.traffic_light_protocol:
                domain_context['TrafficLightProtocol'] = self.traffic_light_protocol
            if self.threat_types:
                threat_types = []
                for threat_type in self.threat_types:
                    threat_types.append(threat_type.to_context())
                domain_context['ThreatTypes'] = threat_types
            if self.community_notes:
                community_notes = []
                for community_note in self.community_notes:
                    community_notes.append(community_note.to_context())
                domain_context['CommunityNotes'] = community_notes
            if self.publications:
                publications = []
                for publication in self.publications:
                    publications.append(publication.to_context())
                domain_context['Publications'] = publications
            if self.geo_location or self.geo_country or self.geo_description:
                domain_context['Geo'] = {}
                if self.geo_location:
                    domain_context['Geo']['Location'] = self.geo_location
                if self.geo_country:
                    domain_context['Geo']['Country'] = self.geo_country
                if self.geo_description:
                    domain_context['Geo']['Description'] = self.geo_description
            if self.tech_country or self.tech_name or self.tech_organization or self.tech_email:
                domain_context['Tech'] = {}
                if self.tech_country:
                    domain_context['Tech']['Country'] = self.tech_country
                if self.tech_name:
                    domain_context['Tech']['Name'] = self.tech_name
                if self.tech_organization:
                    domain_context['Tech']['Organization'] = self.tech_organization
                if self.tech_email:
                    domain_context['Tech']['Email'] = self.tech_email
            if self.billing:
                domain_context['Billing'] = self.billing

            if whois_context:
                domain_context['WHOIS'] = whois_context

            if self.relationships:
                relationships_context = [relationship.to_context() for relationship in self.relationships if
                                         relationship.to_context()]
                domain_context['Relationships'] = relationships_context

            ret_value = {
                Common.Domain.CONTEXT_PATH: domain_context
            }

            if self.dbot_score:
                ret_value.update(self.dbot_score.to_context())

            return ret_value

    class Endpoint(Indicator):
        """ ignore docstring
        Endpoint indicator - https://xsoar.pan.dev/docs/integrations/context-standards-mandatory#endpoint
        """
        CONTEXT_PATH = 'Endpoint(val.ID && val.ID == obj.ID)'

        def __init__(self, id, hostname=None, ip_address=None, domain=None, mac_address=None,
                     os=None, os_version=None, dhcp_server=None, bios_version=None, model=None,
                     memory=None, processors=None, processor=None, relationships=None, vendor=None, status=None,
                     is_isolated=None):
            self.id = id
            self.hostname = hostname
            self.ip_address = ip_address
            self.domain = domain
            self.mac_address = mac_address
            self.os = os
            self.os_version = os_version
            self.dhcp_server = dhcp_server
            self.bios_version = bios_version
            self.model = model
            self.memory = memory
            self.processors = processors
            self.processor = processor
            self.vendor = vendor
            self.status = status
            self.is_isolated = is_isolated
            self.relationships = relationships

        def to_context(self):
            endpoint_context = {
                'ID': self.id
            }

            if self.hostname:
                endpoint_context['Hostname'] = self.hostname

            if self.ip_address:
                endpoint_context['IPAddress'] = self.ip_address

            if self.domain:
                endpoint_context['Domain'] = self.domain

            if self.mac_address:
                endpoint_context['MACAddress'] = self.mac_address

            if self.os:
                endpoint_context['OS'] = self.os

            if self.os_version:
                endpoint_context['OSVersion'] = self.os_version

            if self.dhcp_server:
                endpoint_context['DHCPServer'] = self.dhcp_server

            if self.bios_version:
                endpoint_context['BIOSVersion'] = self.bios_version

            if self.model:
                endpoint_context['Model'] = self.model

            if self.memory:
                endpoint_context['Memory'] = self.memory

            if self.processors:
                endpoint_context['Processors'] = self.processors

            if self.processor:
                endpoint_context['Processor'] = self.processor

            if self.relationships:
                relationships_context = [relationship.to_context() for relationship in self.relationships if
                                         relationship.to_context()]
                endpoint_context['Relationships'] = relationships_context

            if self.vendor:
                endpoint_context['Vendor'] = self.vendor

            if self.status:
                if self.status not in ENDPOINT_STATUS_OPTIONS:
                    raise ValueError('Status does not have a valid value such as: Online or Offline')
                endpoint_context['Status'] = self.status

            if self.is_isolated:
                if self.is_isolated not in ENDPOINT_ISISOLATED_OPTIONS:
                    raise ValueError('Is Isolated does not have a valid value such as: Yes, No, Pending'
                                     ' isolation or Pending unisolation')
                endpoint_context['IsIsolated'] = self.is_isolated

            ret_value = {
                Common.Endpoint.CONTEXT_PATH: endpoint_context
            }

            return ret_value

    class Account(Indicator):
        """
        Account indicator - https://xsoar.pan.dev/docs/integrations/context-standards-recommended#account

        :type dbot_score: ``DBotScore``
        :param dbot_score: If account has reputation then create DBotScore object

        :return: None
        :rtype: ``None``
        """
        CONTEXT_PATH = 'Account(val.id && val.id == obj.id)'

        def __init__(self, id, type=None, username=None, display_name=None, groups=None,
                     domain=None, email_address=None, telephone_number=None, office=None, job_title=None,
                     department=None, country=None, state=None, city=None, street=None, is_enabled=None,
                     dbot_score=None, relationships=None):
            self.id = id
            self.type = type
            self.username = username
            self.display_name = display_name
            self.groups = groups
            self.domain = domain
            self.email_address = email_address
            self.telephone_number = telephone_number
            self.office = office
            self.job_title = job_title
            self.department = department
            self.country = country
            self.state = state
            self.city = city
            self.street = street
            self.is_enabled = is_enabled
            self.relationships = relationships

            if not isinstance(dbot_score, Common.DBotScore):
                raise ValueError('dbot_score must be of type DBotScore')

            self.dbot_score = dbot_score

        def to_context(self):
            account_context = {
                'Id': self.id
            }

            if self.type:
                account_context['Type'] = self.type

            irrelevent = ['CONTEXT_PATH', 'to_context', 'dbot_score', 'Id']
            details = [detail for detail in dir(self) if not detail.startswith('__') and detail not in irrelevent]
            for detail in details:
                if self.__getattribute__(detail):
                    if detail == 'email_address':
                        account_context['Email'] = {
                            'Address': self.email_address
                        }
                    else:
                        Detail = camelize_string(detail, '_')
                        account_context[Detail] = self.__getattribute__(detail)

            if self.dbot_score and self.dbot_score.score == Common.DBotScore.BAD:
                account_context['Malicious'] = {
                    'Vendor': self.dbot_score.integration_name,
                    'Description': self.dbot_score.malicious_description
                }

            if self.relationships:
                relationships_context = [relationship.to_context() for relationship in self.relationships if
                                         relationship.to_context()]
                account_context['Relationships'] = relationships_context

            ret_value = {
                Common.Account.CONTEXT_PATH: account_context
            }

            if self.dbot_score:
                ret_value.update(self.dbot_score.to_context())

            return ret_value

    class Cryptocurrency(Indicator):
        """
        Cryptocurrency indicator - https://xsoar.pan.dev/docs/integrations/context-standards-mandatory#cryptocurrency
        :type address: ``str``
        :param address: The Cryptocurrency address

        :type address_type: ``str``
        :param address_type: The Cryptocurrency type - e.g. `bitcoin`.

        :type dbot_score: ``DBotScore``
        :param dbot_score:  If the address has reputation then create DBotScore object.

        :return: None
        :rtype: ``None``
        """
        CONTEXT_PATH = 'Cryptocurrency(val.Address && val.Address == obj.Address)'

        def __init__(self, address, address_type, dbot_score):
            self.address = address
            self.address_type = address_type

            self.dbot_score = dbot_score

        def to_context(self):
            crypto_context = {
                'Address': self.address,
                'AddressType': self.address_type
            }

            if self.dbot_score and self.dbot_score.score == Common.DBotScore.BAD:
                crypto_context['Malicious'] = {
                    'Vendor': self.dbot_score.integration_name,
                    'Description': self.dbot_score.malicious_description
                }

            ret_value = {
                Common.Cryptocurrency.CONTEXT_PATH: crypto_context
            }

            if self.dbot_score:
                ret_value.update(self.dbot_score.to_context())

            return ret_value

    class AttackPattern(Indicator):
        """
        Attack Pattern indicator
        :type stix_id: ``str``
        :param stix_id: The Attack Pattern STIX ID
        :type kill_chain_phases: ``str``
        :param kill_chain_phases: The Attack Pattern kill chain phases.
        :type first_seen_by_source: ``str``
        :param first_seen_by_source: The Attack Pattern first seen by source
        :type description: ``str``
        :param description: The Attack Pattern description
        :type operating_system_refs: ``str``
        :param operating_system_refs: The operating system refs of the Attack Pattern.
        :type publications: ``str``
        :param publications: The Attack Pattern publications
        :type mitre_id: ``str``
        :param mitre_id: The Attack Pattern kill mitre id.
        :type tags: ``str``
        :param tags: The Attack Pattern kill tags.
        :type dbot_score: ``DBotScore``
        :param dbot_score:  If the address has reputation then create DBotScore object.
        :return: None
        :rtype: ``None``
        """
        CONTEXT_PATH = 'AttackPattern(val.value && val.value == obj.value)'

        def __init__(self, stix_id, kill_chain_phases, first_seen_by_source, description,
                     operating_system_refs, publications, mitre_id, tags, dbot_score):
            self.stix_id = stix_id
            self.kill_chain_phases = kill_chain_phases
            self.first_seen_by_source = first_seen_by_source
            self.description = description
            self.operating_system_refs = operating_system_refs
            self.publications = publications
            self.mitre_id = mitre_id
            self.tags = tags

            self.dbot_score = dbot_score

        def to_context(self):
            attack_pattern_context = {
                'STIXID': self.stix_id,
                "KillChainPhases": self.kill_chain_phases,
                "FirstSeenBySource": self.first_seen_by_source,
                'OperatingSystemRefs': self.operating_system_refs,
                "Publications": self.publications,
                "MITREID": self.mitre_id,
                "Tags": self.tags,
                "Description": self.description
            }

            if self.dbot_score and self.dbot_score.score == Common.DBotScore.BAD:
                attack_pattern_context['Malicious'] = {
                    'Vendor': self.dbot_score.integration_name,
                    'Description': self.dbot_score.malicious_description
                }

            ret_value = {
                Common.AttackPattern.CONTEXT_PATH: attack_pattern_context
            }

            if self.dbot_score:
                ret_value.update(self.dbot_score.to_context())

            return ret_value

    class CertificatePublicKey(object):
        """
        CertificatePublicKey class
        Defines an X509  PublicKey used in Common.Certificate

        :type algorithm: ``str``
        :param algorithm: The encryption algorithm: DSA, RSA, EC or UNKNOWN (Common.CertificatePublicKey.Algorithm enum)

        :type length: ``int``
        :param length: The length of the public key

        :type publickey: ``Optional[str]``
        :param publickey: publickey

        :type p: ``Optional[str]``
        :param p: P parameter used in DSA algorithm

        :type q: ``Optional[str]``
        :param q: Q parameter used in DSA algorithm

        :type g: ``Optional[str]``
        :param g: G parameter used in DSA algorithm

        :type modulus: ``Optional[str]``
        :param modulus: modulus parameter used in RSA algorithm

        :type modulus: ``Optional[int]``
        :param modulus: exponent parameter used in RSA algorithm

        :type x: ``Optional[str]``
        :param x: X parameter used in EC algorithm

        :type y: ``Optional[str]``
        :param y: Y parameter used in EC algorithm

        :type curve: ``Optional[str]``
        :param curve: curve parameter used in EC algorithm

        :return: None
        :rtype: ``None``
        """
        class Algorithm(object):
            """
            Algorithm class to enumerate available algorithms

            :return: None
            :rtype: ``None``
            """
            DSA = "DSA"
            RSA = "RSA"
            EC = "EC"
            UNKNOWN = "Unknown Algorithm"

            @staticmethod
            def is_valid_type(_type):
                return _type in (
                    Common.CertificatePublicKey.Algorithm.DSA,
                    Common.CertificatePublicKey.Algorithm.RSA,
                    Common.CertificatePublicKey.Algorithm.EC,
                    Common.CertificatePublicKey.Algorithm.UNKNOWN
                )

        def __init__(
            self,
            algorithm,  # type: str
            length,  # type: int
            publickey=None,  # type: str
            p=None,  # type: str
            q=None,  # type: str
            g=None,  # type: str
            modulus=None,  # type: str
            exponent=None,  # type: int
            x=None,  # type: str
            y=None,  # type: str
            curve=None  # type: str
        ):

            if not Common.CertificatePublicKey.Algorithm.is_valid_type(algorithm):
                raise TypeError('algorithm must be of type Common.CertificatePublicKey.Algorithm enum')

            self.algorithm = algorithm
            self.length = length
            self.publickey = publickey
            self.p = p
            self.q = q
            self.g = g
            self.modulus = modulus
            self.exponent = exponent
            self.x = x
            self.y = y
            self.curve = curve

        def to_context(self):
            publickey_context = {
                'Algorithm': self.algorithm,
                'Length': self.length
            }

            if self.publickey:
                publickey_context['PublicKey'] = self.publickey

            if self.algorithm == Common.CertificatePublicKey.Algorithm.DSA:
                if self.p:
                    publickey_context['P'] = self.p
                if self.q:
                    publickey_context['Q'] = self.q
                if self.g:
                    publickey_context['G'] = self.g

            elif self.algorithm == Common.CertificatePublicKey.Algorithm.RSA:
                if self.modulus:
                    publickey_context['Modulus'] = self.modulus
                if self.exponent:
                    publickey_context['Exponent'] = self.exponent

            elif self.algorithm == Common.CertificatePublicKey.Algorithm.EC:
                if self.x:
                    publickey_context['X'] = self.x
                if self.y:
                    publickey_context['Y'] = self.y
                if self.curve:
                    publickey_context['Curve'] = self.curve

            elif self.algorithm == Common.CertificatePublicKey.Algorithm.UNKNOWN:
                pass

            return publickey_context

    class GeneralName(object):
        """
        GeneralName class
        Implements GeneralName interface from rfc5280
        Enumerates the available General Name Types

        :type gn_type: ``str``
        :param gn_type: General Name Type

        :type gn_value: ``str``
        :param gn_value: General Name Value

        :return: None
        :rtype: ``None``
        """
        OTHERNAME = 'otherName'
        RFC822NAME = 'rfc822Name'
        DNSNAME = 'dNSName'
        DIRECTORYNAME = 'directoryName'
        UNIFORMRESOURCEIDENTIFIER = 'uniformResourceIdentifier'
        IPADDRESS = 'iPAddress'
        REGISTEREDID = 'registeredID'

        @staticmethod
        def is_valid_type(_type):
            return _type in (
                Common.GeneralName.OTHERNAME,
                Common.GeneralName.RFC822NAME,
                Common.GeneralName.DNSNAME,
                Common.GeneralName.DIRECTORYNAME,
                Common.GeneralName.UNIFORMRESOURCEIDENTIFIER,
                Common.GeneralName.IPADDRESS,
                Common.GeneralName.REGISTEREDID
            )

        def __init__(
            self,
            gn_value,  # type: str
            gn_type  # type: str
        ):
            if not Common.GeneralName.is_valid_type(gn_type):
                raise TypeError(
                    'gn_type must be of type Common.GeneralName enum'
                )
            self.gn_type = gn_type
            self.gn_value = gn_value

        def to_context(self):
            return {
                'Type': self.gn_type,
                'Value': self.gn_value
            }

        def get_value(self):
            return self.gn_value

    class CertificateExtension(object):
        """
        CertificateExtension class
        Defines an X509 Certificate Extensions used in Common.Certificate


        :type extension_type: ``str``
        :param extension_type: The type of Extension (from Common.CertificateExtension.ExtensionType enum, or "Other)

        :type critical: ``bool``
        :param critical: Whether the extension is marked as critical

        :type extension_name: ``Optional[str]``
        :param extension_name: Name of the extension

        :type oid: ``Optional[str]``
        :param oid: OID of the extension

        :type subject_alternative_names: ``Optional[List[Common.CertificateExtension.SubjectAlternativeName]]``
        :param subject_alternative_names: Subject Alternative Names

        :type authority_key_identifier: ``Optional[Common.CertificateExtension.AuthorityKeyIdentifier]``
        :param authority_key_identifier: Authority Key Identifier

        :type digest: ``Optional[str]``
        :param digest: digest for Subject Key Identifier extension

        :type digital_signature: ``Optional[bool]``
        :param digital_signature: Digital Signature usage for Key Usage extension

        :type content_commitment: ``Optional[bool]``
        :param content_commitment: Content Commitment usage for Key Usage extension

        :type key_encipherment: ``Optional[bool]``
        :param key_encipherment: Key Encipherment usage for Key Usage extension

        :type data_encipherment: ``Optional[bool]``
        :param data_encipherment: Data Encipherment usage for Key Usage extension

        :type key_agreement: ``Optional[bool]``
        :param key_agreement: Key Agreement usage for Key Usage extension

        :type key_cert_sign: ``Optional[bool]``
        :param key_cert_sign: Key Cert Sign usage for Key Usage extension

        :type usages: ``Optional[List[str]]``
        :param usages: Usages for Extended Key Usage extension

        :type distribution_points: ``Optional[List[Common.CertificateExtension.DistributionPoint]]``
        :param distribution_points: Distribution Points

        :type certificate_policies: ``Optional[List[Common.CertificateExtension.CertificatePolicy]]``
        :param certificate_policies: Certificate Policies

        :type authority_information_access: ``Optional[List[Common.CertificateExtension.AuthorityInformationAccess]]``
        :param authority_information_access: Authority Information Access

        :type basic_constraints: ``Optional[Common.CertificateExtension.BasicConstraints]``
        :param basic_constraints: Basic Constraints

        :type signed_certificate_timestamps: ``Optional[List[Common.CertificateExtension.SignedCertificateTimestamp]]``
        :param signed_certificate_timestamps: (PreCertificate)Signed Certificate Timestamps

        :type value: ``Optional[Union[str, List[Any], Dict[str, Any]]]``
        :param value: Raw value of the Extension (used for "Other" type)

        :return: None
        :rtype: ``None``
        """
        class SubjectAlternativeName(object):
            """
            SubjectAlternativeName class
            Implements Subject Alternative Name extension interface

            :type gn: ``Optional[Common.GeneralName]``
            :param gn: General Name Type provided as Common.GeneralName

            :type gn_type: ``Optional[str]``
            :param gn_type: General Name Type provided as string

            :type gn_value: ``Optional[str]``
            :param gn_value: General Name Value provided as string

            :return: None
            :rtype: ``None``
            """
            def __init__(
                self,
                gn=None,  # type: Optional[Common.GeneralName]
                gn_type=None,  # type: Optional[str]
                gn_value=None  # type: Optional[str]
            ):
                if gn:
                    self.gn = gn
                elif gn_type and gn_value:
                    self.gn = Common.GeneralName(
                        gn_value=gn_value,
                        gn_type=gn_type
                    )
                else:
                    raise ValueError('either GeneralName or gn_type/gn_value required to inizialize SubjectAlternativeName')

            def to_context(self):
                return self.gn.to_context()

            def get_value(self):
                return self.gn.get_value()

        class AuthorityKeyIdentifier(object):
            """
            AuthorityKeyIdentifier class
            Implements Authority Key Identifier extension interface

            :type issuer: ``Optional[List[Common.GeneralName]]``
            :param issuer: Issuer list

            :type serial_number: ``Optional[str]``
            :param serial_number: Serial Number

            :type key_identifier: ``Optional[str]``
            :param key_identifier: Key Identifier

            :return: None
            :rtype: ``None``
            """
            def __init__(
                self,
                issuer=None,  # type: Optional[List[Common.GeneralName]]
                serial_number=None,  # type: Optional[str]
                key_identifier=None  # type: Optional[str]
            ):
                self.issuer = issuer
                self.serial_number = serial_number
                self.key_identifier = key_identifier

            def to_context(self):
                authority_key_identifier_context = {}  # type: Dict[str, Any]

                if self.issuer:
                    authority_key_identifier_context['Issuer'] = self.issuer,

                if self.serial_number:
                    authority_key_identifier_context["SerialNumber"] = self.serial_number
                if self.key_identifier:
                    authority_key_identifier_context["KeyIdentifier"] = self.key_identifier

                return authority_key_identifier_context

        class DistributionPoint(object):
            """
            DistributionPoint class
            Implements Distribution Point extension interface

            :type full_name: ``Optional[List[Common.GeneralName]]``
            :param full_name: Full Name list

            :type relative_name: ``Optional[str]``
            :param relative_name: Relative Name

            :type crl_issuer: ``Optional[List[Common.GeneralName]]``
            :param crl_issuer: CRL Issuer

            :type reasons: ``Optional[List[str]]``
            :param reasons: Reason list

            :return: None
            :rtype: ``None``
            """
            def __init__(
                self,
                full_name=None,  # type: Optional[List[Common.GeneralName]]
                relative_name=None,  # type:  Optional[str]
                crl_issuer=None,  # type: Optional[List[Common.GeneralName]]
                reasons=None  # type: Optional[List[str]]
            ):
                self.full_name = full_name
                self.relative_name = relative_name
                self.crl_issuer = crl_issuer
                self.reasons = reasons

            def to_context(self):
                distribution_point_context = {}  # type: Dict[str, Union[List, str]]
                if self.full_name:
                    distribution_point_context["FullName"] = [fn.to_context() for fn in self.full_name]
                if self.relative_name:
                    distribution_point_context["RelativeName"] = self.relative_name
                if self.crl_issuer:
                    distribution_point_context["CRLIssuer"] = [ci.to_context() for ci in self.crl_issuer]
                if self.reasons:
                    distribution_point_context["Reasons"] = self.reasons

                return distribution_point_context

        class CertificatePolicy(object):
            """
            CertificatePolicy class
            Implements Certificate Policy extension interface

            :type policy_identifier: ``str``
            :param policy_identifier: Policy Identifier

            :type policy_qualifiers: ``Optional[List[str]]``
            :param policy_qualifiers: Policy Qualifier list

            :return: None
            :rtype: ``None``
            """
            def __init__(
                self,
                policy_identifier,  # type: str
                policy_qualifiers=None  # type: Optional[List[str]]
            ):
                self.policy_identifier = policy_identifier
                self.policy_qualifiers = policy_qualifiers

            def to_context(self):
                certificate_policies_context = {
                    "PolicyIdentifier": self.policy_identifier
                }  # type: Dict[str, Union[List, str]]

                if self.policy_qualifiers:
                    certificate_policies_context["PolicyQualifiers"] = self.policy_qualifiers

                return certificate_policies_context

        class AuthorityInformationAccess(object):
            """
            AuthorityInformationAccess class
            Implements Authority Information Access extension interface

            :type access_method: ``str``
            :param access_method: Access Method

            :type access_location: ``Common.GeneralName``
            :param access_location: Access Location

            :return: None
            :rtype: ``None``
            """
            def __init__(
                self,
                access_method,  # type: str
                access_location  # type: Common.GeneralName
            ):
                self.access_method = access_method
                self.access_location = access_location

            def to_context(self):
                return {
                    "AccessMethod": self.access_method,
                    "AccessLocation": self.access_location.to_context()
                }

        class BasicConstraints(object):
            """
            BasicConstraints class
            Implements Basic Constraints extension interface

            :type ca: ``bool``
            :param ca: Certificate Authority

            :type path_length: ``int``
            :param path_length: Path Length

            :return: None
            :rtype: ``None``
            """
            def __init__(
                self,
                ca,  # type: bool
                path_length=None  # type: int
            ):
                self.ca = ca
                self.path_length = path_length

            def to_context(self):
                basic_constraints_context = {
                    "CA": self.ca
                }  # type: Dict[str, Union[str, int]]

                if self.path_length:
                    basic_constraints_context["PathLength"] = self.path_length

                return basic_constraints_context

        class SignedCertificateTimestamp(object):
            """
            SignedCertificateTimestamp class
            Implementsinterface for  "SignedCertificateTimestamp" extensions

            :type entry_type: ``str``
            :param entry_type: Entry Type (from Common.CertificateExtension.SignedCertificateTimestamp.EntryType enum)

            :type version: ``str``
            :param version: Version

            :type log_id: ``str``
            :param log_id: Log ID

            :type timestamp: ``str``
            :param timestamp: Timestamp (ISO8601 string representation in UTC)

            :return: None
            :rtype: ``None``
            """
            class EntryType(object):
                """
                EntryType class
                Enumerates Entry Types for SignedCertificateTimestamp class

                :return: None
                :rtype: ``None``
                """
                PRECERTIFICATE = "PreCertificate"
                X509CERTIFICATE = "X509Certificate"

                @staticmethod
                def is_valid_type(_type):
                    return _type in (
                        Common.CertificateExtension.SignedCertificateTimestamp.EntryType.PRECERTIFICATE,
                        Common.CertificateExtension.SignedCertificateTimestamp.EntryType.X509CERTIFICATE
                    )

            def __init__(
                self,
                entry_type,  # type: str
                version,  # type: int
                log_id,  # type: str
                timestamp  # type: str
            ):

                if not Common.CertificateExtension.SignedCertificateTimestamp.EntryType.is_valid_type(entry_type):
                    raise TypeError(
                        'entry_type must be of type Common.CertificateExtension.SignedCertificateTimestamp.EntryType enum'
                    )

                self.entry_type = entry_type
                self.version = version
                self.log_id = log_id
                self.timestamp = timestamp

            def to_context(self):
                timestamps_context = {}  # type: Dict[str, Any]

                timestamps_context['Version'] = self.version
                timestamps_context["LogId"] = self.log_id
                timestamps_context["Timestamp"] = self.timestamp
                timestamps_context["EntryType"] = self.entry_type

                return timestamps_context

        class ExtensionType(object):
            """
            ExtensionType class
            Enumerates Extension Types for Common.CertificatExtension class

            :return: None
            :rtype: ``None``
            """
            SUBJECTALTERNATIVENAME = "SubjectAlternativeName"
            AUTHORITYKEYIDENTIFIER = "AuthorityKeyIdentifier"
            SUBJECTKEYIDENTIFIER = "SubjectKeyIdentifier"
            KEYUSAGE = "KeyUsage"
            EXTENDEDKEYUSAGE = "ExtendedKeyUsage"
            CRLDISTRIBUTIONPOINTS = "CRLDistributionPoints"
            CERTIFICATEPOLICIES = "CertificatePolicies"
            AUTHORITYINFORMATIONACCESS = "AuthorityInformationAccess"
            BASICCONSTRAINTS = "BasicConstraints"
            SIGNEDCERTIFICATETIMESTAMPS = "SignedCertificateTimestamps"
            PRESIGNEDCERTIFICATETIMESTAMPS = "PreCertSignedCertificateTimestamps"
            OTHER = "Other"

            @staticmethod
            def is_valid_type(_type):
                return _type in (
                    Common.CertificateExtension.ExtensionType.SUBJECTALTERNATIVENAME,
                    Common.CertificateExtension.ExtensionType.AUTHORITYKEYIDENTIFIER,
                    Common.CertificateExtension.ExtensionType.SUBJECTKEYIDENTIFIER,
                    Common.CertificateExtension.ExtensionType.KEYUSAGE,
                    Common.CertificateExtension.ExtensionType.EXTENDEDKEYUSAGE,
                    Common.CertificateExtension.ExtensionType.CRLDISTRIBUTIONPOINTS,
                    Common.CertificateExtension.ExtensionType.CERTIFICATEPOLICIES,
                    Common.CertificateExtension.ExtensionType.AUTHORITYINFORMATIONACCESS,
                    Common.CertificateExtension.ExtensionType.BASICCONSTRAINTS,
                    Common.CertificateExtension.ExtensionType.SIGNEDCERTIFICATETIMESTAMPS,
                    Common.CertificateExtension.ExtensionType.PRESIGNEDCERTIFICATETIMESTAMPS,
                    Common.CertificateExtension.ExtensionType.OTHER  # for extensions that are not handled explicitly
                )

        def __init__(
            self,
            extension_type,  # type: str
            critical,  # type: bool
            oid=None,  # type: Optional[str]
            extension_name=None,  # type: Optional[str]
            subject_alternative_names=None,  # type: Optional[List[Common.CertificateExtension.SubjectAlternativeName]]
            authority_key_identifier=None,  # type: Optional[Common.CertificateExtension.AuthorityKeyIdentifier]
            digest=None,  # type: str
            digital_signature=None,  # type: Optional[bool]
            content_commitment=None,  # type: Optional[bool]
            key_encipherment=None,  # type: Optional[bool]
            data_encipherment=None,  # type: Optional[bool]
            key_agreement=None,  # type: Optional[bool]
            key_cert_sign=None,  # type: Optional[bool]
            crl_sign=None,  # type: Optional[bool]
            usages=None,  # type: Optional[List[str]]
            distribution_points=None,  # type: Optional[List[Common.CertificateExtension.DistributionPoint]]
            certificate_policies=None,  # type: Optional[List[Common.CertificateExtension.CertificatePolicy]]
            authority_information_access=None,  # type: Optional[List[Common.CertificateExtension.AuthorityInformationAccess]]
            basic_constraints=None,  # type: Optional[Common.CertificateExtension.BasicConstraints]
            signed_certificate_timestamps=None,  # type: Optional[List[Common.CertificateExtension.SignedCertificateTimestamp]]
            value=None  # type: Optional[Union[str, List[Any], Dict[str, Any]]]
        ):
            if not Common.CertificateExtension.ExtensionType.is_valid_type(extension_type):
                raise TypeError('algorithm must be of type Common.CertificateExtension.ExtensionType enum')

            self.extension_type = extension_type
            self.critical = critical

            if self.extension_type == Common.CertificateExtension.ExtensionType.SUBJECTALTERNATIVENAME:
                self.subject_alternative_names = subject_alternative_names
                self.oid = "2.5.29.17"
                self.extension_name = "subjectAltName"

            elif self.extension_type == Common.CertificateExtension.ExtensionType.SUBJECTKEYIDENTIFIER:
                if not digest:
                    raise ValueError('digest is mandatory for SubjectKeyIdentifier extension')
                self.digest = digest
                self.oid = "2.5.29.14"
                self.extension_name = "subjectKeyIdentifier"

            elif self.extension_type == Common.CertificateExtension.ExtensionType.KEYUSAGE:
                self.digital_signature = digital_signature
                self.content_commitment = content_commitment
                self.key_encipherment = key_encipherment
                self.data_encipherment = data_encipherment
                self.key_agreement = key_agreement
                self.key_cert_sign = key_cert_sign
                self.crl_sign = crl_sign
                self.oid = "2.5.29.15"
                self.extension_name = "keyUsage"

            elif self.extension_type == Common.CertificateExtension.ExtensionType.EXTENDEDKEYUSAGE:
                if not usages:
                    raise ValueError('usages is mandatory for ExtendedKeyUsage extension')
                self.usages = usages
                self.oid = "2.5.29.37"
                self.extension_name = "extendedKeyUsage"

            elif self.extension_type == Common.CertificateExtension.ExtensionType.AUTHORITYKEYIDENTIFIER:
                self.authority_key_identifier = authority_key_identifier
                self.oid = "2.5.29.35"
                self.extension_name = "authorityKeyIdentifier"

            elif self.extension_type == Common.CertificateExtension.ExtensionType.CRLDISTRIBUTIONPOINTS:
                self.distribution_points = distribution_points
                self.oid = "2.5.29.31"
                self.extension_name = "cRLDistributionPoints"

            elif self.extension_type == Common.CertificateExtension.ExtensionType.CERTIFICATEPOLICIES:
                self.certificate_policies = certificate_policies
                self.oid = "2.5.29.32"
                self.extension_name = "certificatePolicies"

            elif self.extension_type == Common.CertificateExtension.ExtensionType.AUTHORITYINFORMATIONACCESS:
                self.authority_information_access = authority_information_access
                self.oid = "1.3.6.1.5.5.7.1.1"
                self.extension_name = "authorityInfoAccess"

            elif self.extension_type == Common.CertificateExtension.ExtensionType.BASICCONSTRAINTS:
                self.basic_constraints = basic_constraints
                self.oid = "2.5.29.19"
                self.extension_name = "basicConstraints"

            elif self.extension_type == Common.CertificateExtension.ExtensionType.PRESIGNEDCERTIFICATETIMESTAMPS:
                self.signed_certificate_timestamps = signed_certificate_timestamps
                self.oid = "1.3.6.1.4.1.11129.2.4.2"
                self.extension_name = "signedCertificateTimestampList"

            elif self.extension_type == Common.CertificateExtension.ExtensionType.SIGNEDCERTIFICATETIMESTAMPS:
                self.signed_certificate_timestamps = signed_certificate_timestamps
                self.oid = "1.3.6.1.4.1.11129.2.4.5"
                self.extension_name = "signedCertificateTimestampList"

            elif self.extension_type == Common.CertificateExtension.ExtensionType.OTHER:
                self.value = value

            # override oid, extension_name if provided as inputs
            if oid:
                self.oid = oid
            if extension_name:
                self.extension_name = extension_name

        def to_context(self):
            extension_context = {
                "OID": self.oid,
                "Name": self.extension_name,
                "Critical": self.critical
            }  # type: Dict[str, Any]

            if (
                self.extension_type == Common.CertificateExtension.ExtensionType.SUBJECTALTERNATIVENAME
                and self.subject_alternative_names is not None
            ):
                extension_context["Value"] = [san.to_context() for san in self.subject_alternative_names]

            elif (
                self.extension_type == Common.CertificateExtension.ExtensionType.AUTHORITYKEYIDENTIFIER
                and self.authority_key_identifier is not None
            ):
                extension_context["Value"] = self.authority_key_identifier.to_context()

            elif (
                self.extension_type == Common.CertificateExtension.ExtensionType.SUBJECTKEYIDENTIFIER
                and self.digest is not None
            ):
                extension_context["Value"] = {
                    "Digest": self.digest
                }

            elif self.extension_type == Common.CertificateExtension.ExtensionType.KEYUSAGE:
                key_usage = {}  # type: Dict[str, bool]
                if self.digital_signature:
                    key_usage["DigitalSignature"] = self.digital_signature
                if self.content_commitment:
                    key_usage["ContentCommitment"] = self.content_commitment
                if self.key_encipherment:
                    key_usage["KeyEncipherment"] = self.key_encipherment
                if self.data_encipherment:
                    key_usage["DataEncipherment"] = self.data_encipherment
                if self.key_agreement:
                    key_usage["KeyAgreement"] = self.key_agreement
                if self.key_cert_sign:
                    key_usage["KeyCertSign"] = self.key_cert_sign
                if self.crl_sign:
                    key_usage["CrlSign"] = self.crl_sign

                if key_usage:
                    extension_context["Value"] = key_usage

            elif (
                self.extension_type == Common.CertificateExtension.ExtensionType.EXTENDEDKEYUSAGE
                and self.usages is not None
            ):
                extension_context["Value"] = {
                    "Usages": [u for u in self.usages]
                }

            elif (
                self.extension_type == Common.CertificateExtension.ExtensionType.CRLDISTRIBUTIONPOINTS
                and self.distribution_points is not None
            ):
                extension_context["Value"] = [dp.to_context() for dp in self.distribution_points]

            elif (
                self.extension_type == Common.CertificateExtension.ExtensionType.CERTIFICATEPOLICIES
                and self.certificate_policies is not None
            ):
                extension_context["Value"] = [cp.to_context() for cp in self.certificate_policies]

            elif (
                self.extension_type == Common.CertificateExtension.ExtensionType.AUTHORITYINFORMATIONACCESS
                and self.authority_information_access is not None
            ):
                extension_context["Value"] = [aia.to_context() for aia in self.authority_information_access]

            elif (
                self.extension_type == Common.CertificateExtension.ExtensionType.BASICCONSTRAINTS
                and self.basic_constraints is not None
            ):
                extension_context["Value"] = self.basic_constraints.to_context()

            elif (
                self.extension_type in [
                    Common.CertificateExtension.ExtensionType.SIGNEDCERTIFICATETIMESTAMPS,
                    Common.CertificateExtension.ExtensionType.PRESIGNEDCERTIFICATETIMESTAMPS
                ]
                and self.signed_certificate_timestamps is not None
            ):
                extension_context["Value"] = [sct.to_context() for sct in self.signed_certificate_timestamps]

            elif (
                self.extension_type == Common.CertificateExtension.ExtensionType.OTHER
                and self.value is not None
            ):
                extension_context["Value"] = self.value

            return extension_context

    class Certificate(Indicator):
        """
        Implements the X509 Certificate interface
        Certificate indicator - https://xsoar.pan.dev/docs/integrations/context-standards-mandatory#certificate

        :type subject_dn: ``str``
        :param subject_dn: Subject Distinguished Name

        :type dbot_score: ``DBotScore``
        :param dbot_score: If Certificate has a score then create and set a DBotScore object.

        :type name: ``Optional[Union[str, List[str]]]``
        :param name: Name (if not provided output is calculated from SubjectDN and SAN)

        :type issuer_dn: ``Optional[str]``
        :param issuer_dn: Issuer Distinguished Name

        :type serial_number: ``Optional[str]``
        :param serial_number: Serial Number

        :type validity_not_after: ``Optional[str]``
        :param validity_not_after: Certificate Expiration Timestamp (ISO8601 string representation)

        :type validity_not_before: ``Optional[str]``
        :param validity_not_before: Initial Certificate Validity Timestamp (ISO8601 string representation)

        :type sha512: ``Optional[str]``
        :param sha512: The SHA-512 hash of the certificate in binary encoded format (DER)

        :type sha256: ``Optional[str]``
        :param sha256: The SHA-256 hash of the certificate in binary encoded format (DER)

        :type sha1: ``Optional[str]``
        :param sha1: The SHA-1 hash of the certificate in binary encoded format (DER)

        :type md5: ``Optional[str]``
        :param md5: The MD5 hash of the certificate in binary encoded format (DER)

        :type publickey: ``Optional[Common.CertificatePublicKey]``
        :param publickey: Certificate Public Key

        :type spki_sha256: ``Optional[str]``
        :param sha1: The SHA-256 hash of the SPKI

        :type signature_algorithm: ``Optional[str]``
        :param signature_algorithm: Signature Algorithm

        :type signature: ``Optional[str]``
        :param signature: Certificate Signature

        :type subject_alternative_name: \
        ``Optional[List[Union[str,Dict[str, str],Common.CertificateExtension.SubjectAlternativeName]]]``
        :param subject_alternative_name: Subject Alternative Name list

        :type extensions: ``Optional[List[Common.CertificateExtension]]`
        :param extensions: Certificate Extension List

        :type pem: ``Optional[str]``
        :param pem: PEM encoded certificate

        :return: None
        :rtype: ``None``
        """
        CONTEXT_PATH = 'Certificate(val.MD5 && val.MD5 == obj.MD5 || val.SHA1 && val.SHA1 == obj.SHA1 || ' \
                       'val.SHA256 && val.SHA256 == obj.SHA256 || val.SHA512 && val.SHA512 == obj.SHA512)'

        def __init__(
            self,
            subject_dn,  # type: str
            dbot_score=None,  # type: Optional[Common.DBotScore]
            name=None,  # type: Optional[Union[str, List[str]]]
            issuer_dn=None,  # type: Optional[str]
            serial_number=None,  # type: Optional[str]
            validity_not_after=None,  # type: Optional[str]
            validity_not_before=None,  # type: Optional[str]
            sha512=None,  # type: Optional[str]
            sha256=None,  # type: Optional[str]
            sha1=None,  # type: Optional[str]
            md5=None,  # type: Optional[str]
            publickey=None,  # type: Optional[Common.CertificatePublicKey]
            spki_sha256=None,  # type: Optional[str]
            signature_algorithm=None,  # type: Optional[str]
            signature=None,  # type: Optional[str]
            subject_alternative_name=None, \
            # type: Optional[List[Union[str,Dict[str, str],Common.CertificateExtension.SubjectAlternativeName]]]
            extensions=None,  # type: Optional[List[Common.CertificateExtension]]
            pem=None  # type: Optional[str]

        ):

            self.subject_dn = subject_dn
            self.dbot_score = dbot_score

            self.name = None
            if name:
                if isinstance(name, str):
                    self.name = [name]
                elif isinstance(name, list):
                    self.name = name
                else:
                    raise TypeError('certificate name must be of type str or List[str]')

            self.issuer_dn = issuer_dn
            self.serial_number = serial_number
            self.validity_not_after = validity_not_after
            self.validity_not_before = validity_not_before

            self.sha512 = sha512
            self.sha256 = sha256
            self.sha1 = sha1
            self.md5 = md5

            if publickey and not isinstance(publickey, Common.CertificatePublicKey):
                raise TypeError('publickey must be of type Common.CertificatePublicKey')
            self.publickey = publickey

            self.spki_sha256 = spki_sha256

            self.signature_algorithm = signature_algorithm
            self.signature = signature

            # if subject_alternative_name is set and is a list
            # make sure it is a list of strings, dicts of strings or SAN Extensions
            if (
                subject_alternative_name
                and isinstance(subject_alternative_name, list)
                and not all(
                    isinstance(san, str)
                    or isinstance(san, dict)
                    or isinstance(san, Common.CertificateExtension.SubjectAlternativeName)
                    for san in subject_alternative_name)
            ):
                raise TypeError(
                    'subject_alternative_name must be list of str or Common.CertificateExtension.SubjectAlternativeName'
                )
            self.subject_alternative_name = subject_alternative_name

            if (
                extensions
                and not isinstance(extensions, list)
                and any(isinstance(e, Common.CertificateExtension) for e in extensions)
            ):
                raise TypeError('extensions must be of type List[Common.CertificateExtension]')
            self.extensions = extensions

            self.pem = pem

            if not isinstance(dbot_score, Common.DBotScore):
                raise ValueError('dbot_score must be of type DBotScore')

        def to_context(self):
            certificate_context = {
                "SubjectDN": self.subject_dn
            }  # type: Dict[str, Any]

            san_list = []  # type: List[Dict[str, str]]
            if self.subject_alternative_name:
                for san in self.subject_alternative_name:
                    if isinstance(san, str):
                        san_list.append({
                            'Value': san
                        })
                    elif isinstance(san, dict):
                        san_list.append(san)
                    elif(isinstance(san, Common.CertificateExtension.SubjectAlternativeName)):
                        san_list.append(san.to_context())

            elif self.extensions:  # autogenerate it from extensions
                for ext in self.extensions:
                    if (
                        ext.extension_type == Common.CertificateExtension.ExtensionType.SUBJECTALTERNATIVENAME
                        and ext.subject_alternative_names is not None
                    ):
                        for san in ext.subject_alternative_names:
                            san_list.append(san.to_context())

            if san_list:
                certificate_context['SubjectAlternativeName'] = san_list

            if self.name:
                certificate_context["Name"] = self.name
            else:  # autogenerate it
                name = set()  # type: Set[str]
                # add subject alternative names
                if san_list:
                    name = set([
                        sn['Value'] for sn in san_list
                        if (
                            'Value' in sn
                            and (
                                'Type' not in sn
                                or sn['Type'] in (Common.GeneralName.DNSNAME, Common.GeneralName.IPADDRESS)
                            )
                        )
                    ])

                # subject_dn is RFC4515 escaped
                # replace \, and \+ with the long escaping \2c and \2b
                long_escaped_subject_dn = self.subject_dn.replace("\\,", "\\2c")
                long_escaped_subject_dn = long_escaped_subject_dn.replace("\\+", "\\2b")
                # we then split RDN (separated by ,) and multi-valued RDN (sep by +)
                rdns = long_escaped_subject_dn.replace('+', ',').split(',')
                cn = next((rdn for rdn in rdns if rdn.startswith('CN=')), None)
                if cn:
                    name.add(cn.split('=', 1)[-1])

                if name:
                    certificate_context["Name"] = sorted(list(name))

            if self.issuer_dn:
                certificate_context["IssuerDN"] = self.issuer_dn

            if self.serial_number:
                certificate_context["SerialNumber"] = self.serial_number

            if self.validity_not_before:
                certificate_context["ValidityNotBefore"] = self.validity_not_before

            if self.validity_not_after:
                certificate_context["ValidityNotAfter"] = self.validity_not_after

            if self.sha512:
                certificate_context["SHA512"] = self.sha512

            if self.sha256:
                certificate_context["SHA256"] = self.sha256

            if self.sha1:
                certificate_context["SHA1"] = self.sha1

            if self.md5:
                certificate_context["MD5"] = self.md5

            if self.publickey and isinstance(self.publickey, Common.CertificatePublicKey):
                certificate_context["PublicKey"] = self.publickey.to_context()

            if self.spki_sha256:
                certificate_context["SPKISHA256"] = self.spki_sha256

            sig = {}  # type: Dict[str, str]
            if self.signature_algorithm:
                sig["Algorithm"] = self.signature_algorithm
            if self.signature:
                sig["Signature"] = self.signature
            if sig:
                certificate_context["Signature"] = sig

            if self.extensions:
                certificate_context["Extension"] = [e.to_context() for e in self.extensions]

            if self.pem:
                certificate_context["PEM"] = self.pem

            if self.dbot_score and self.dbot_score.score == Common.DBotScore.BAD:
                certificate_context['Malicious'] = {
                    'Vendor': self.dbot_score.integration_name,
                    'Description': self.dbot_score.malicious_description
                }

            ret_value = {
                Common.Certificate.CONTEXT_PATH: certificate_context
            }

            if self.dbot_score:
                ret_value.update(self.dbot_score.to_context())

            return ret_value


class ScheduledCommand:
    """
    ScheduledCommand configuration class
    Holds the scheduled command configuration for the command result - managing the way the command should be polled.

    :type command: ``str``
    :param command: The command that'll run after next_run_in_seconds has passed.

    :type next_run_in_seconds: ``int``
    :param next_run_in_seconds: How long to wait before executing the command.

    :type args: ``Optional[Dict[str, Any]]``
    :param args: Arguments to use when executing the command.

    :type timeout_in_seconds: ``Optional[int]``
    :param timeout_in_seconds: Number of seconds until the polling sequence will timeout.

    :return: None
    :rtype: ``None``
    """
    VERSION_MISMATCH_ERROR = 'This command is not supported by this XSOAR server version. Please update your server ' \
                             'version to 6.2.0 or later.'

    def __init__(
            self,
            command,  # type: str
            next_run_in_seconds,  # type: int
            args=None,  # type: Optional[Dict[str, Any]]
            timeout_in_seconds=None,  # type: Optional[int]
    ):
        self.raise_error_if_not_supported()
        self._command = command
        if next_run_in_seconds < 10:
            demisto.info('ScheduledCommandConfiguration provided value for next_run_in_seconds: '
                         '{} is '.format(next_run_in_seconds) + 'too low - minimum interval is 10 seconds. '
                                                                'next_run_in_seconds was set to 10 seconds.')
            next_run_in_seconds = 10
        self._next_run = str(next_run_in_seconds)
        self._args = args
        self._timeout = str(timeout_in_seconds) if timeout_in_seconds else None

    @staticmethod
    def raise_error_if_not_supported():
        if not is_demisto_version_ge('6.2.0'):
            raise DemistoException(ScheduledCommand.VERSION_MISMATCH_ERROR)

    def to_results(self):
        """
        Returns the result dictionary of the polling command
        """
        return assign_params(
            PollingCommand=self._command,
            NextRun=self._next_run,
            PollingArgs=self._args,
            Timeout=self._timeout
        )


def camelize_string(src_str, delim='_', upper_camel=True):
    """
    Transform snake_case to CamelCase

    :type src_str: ``str``
    :param src_str: snake_case string to convert.

    :type delim: ``str``
    :param delim: indicator category.

    :type upper_camel: ``bool``
    :param upper_camel: When True then transforms string to camel case with the first letter capitalised
                        (for example: demisto_content to DemistoContent), otherwise the first letter will not be capitalised
                        (for example: demisto_content to demistoContent).

    :return: A CammelCase string.
    :rtype: ``str``
    """
    if not src_str:  # empty string
        return ""
    components = src_str.split(delim)
    camelize_without_first_char = ''.join(map(lambda x: x.title(), components[1:]))
    if upper_camel:
        return components[0].title() + camelize_without_first_char
    else:
        return components[0].lower() + camelize_without_first_char


class IndicatorsTimeline:
    """
    IndicatorsTimeline class - use to return Indicator Timeline object to be used in CommandResults

    :type indicators: ``list``
    :param indicators: expects a list of indicators.

    :type category: ``str``
    :param category: indicator category.

    :type message: ``str``
    :param message: indicator message.

    :return: None
    :rtype: ``None``
    """
    def __init__(self, indicators=None, category=None, message=None):
        # type: (list, str, str) -> None
        if indicators is None:
            indicators = []

        # check if we are running from an integration or automation
        try:
            _ = demisto.params()
            default_category = 'Integration Update'
        except AttributeError:
            default_category = 'Automation Update'

        timelines = []
        timeline = {}
        for indicator in indicators:
            timeline['Value'] = indicator

            if category:
                timeline['Category'] = category
            else:
                timeline['Category'] = default_category

            if message:
                timeline['Message'] = message

            timelines.append(timeline)

        self.indicators_timeline = timelines


def arg_to_number(arg, arg_name=None, required=False):
    # type: (Any, Optional[str], bool) -> Optional[int]

    """Converts an XSOAR argument to a Python int

    This function is used to quickly validate an argument provided to XSOAR
    via ``demisto.args()`` into an ``int`` type. It will throw a ValueError
    if the input is invalid. If the input is None, it will throw a ValueError
    if required is ``True``, or ``None`` if required is ``False.

    :type arg: ``Any``
    :param arg: argument to convert

    :type arg_name: ``str``
    :param arg_name: argument name

    :type required: ``bool``
    :param required:
        throws exception if ``True`` and argument provided is None

    :return:
        returns an ``int`` if arg can be converted
        returns ``None`` if arg is ``None`` and required is set to ``False``
        otherwise throws an Exception
    :rtype: ``Optional[int]``
    """

    if arg is None or arg == '':
        if required is True:
            if arg_name:
                raise ValueError('Missing "{}"'.format(arg_name))
            else:
                raise ValueError('Missing required argument')

        return None

    arg = encode_string_results(arg)

    if isinstance(arg, str):
        if arg.isdigit():
            return int(arg)

        try:
            return int(float(arg))
        except Exception:
            if arg_name:
                raise ValueError('Invalid number: "{}"="{}"'.format(arg_name, arg))
            else:
                raise ValueError('"{}" is not a valid number'.format(arg))
    if isinstance(arg, int):
        return arg

    if arg_name:
        raise ValueError('Invalid number: "{}"="{}"'.format(arg_name, arg))
    else:
        raise ValueError('"{}" is not a valid number'.format(arg))


def arg_to_datetime(arg, arg_name=None, is_utc=True, required=False, settings=None):
    # type: (Any, Optional[str], bool, bool, dict) -> Optional[datetime]

    """Converts an XSOAR argument to a datetime

    This function is used to quickly validate an argument provided to XSOAR
    via ``demisto.args()`` into an ``datetime``. It will throw a ValueError if the input is invalid.
    If the input is None, it will throw a ValueError if required is ``True``,
    or ``None`` if required is ``False.

    :type arg: ``Any``
    :param arg: argument to convert

    :type arg_name: ``str``
    :param arg_name: argument name

    :type is_utc: ``bool``
    :param is_utc: if True then date converted as utc timezone, otherwise will convert with local timezone.

    :type required: ``bool``
    :param required:
        throws exception if ``True`` and argument provided is None

    :type settings: ``dict``
    :param settings: If provided, passed to dateparser.parse function.

    :return:
        returns an ``datetime`` if conversion works
        returns ``None`` if arg is ``None`` and required is set to ``False``
        otherwise throws an Exception
    :rtype: ``Optional[datetime]``
    """

    if arg is None:
        if required is True:
            if arg_name:
                raise ValueError('Missing "{}"'.format(arg_name))
            else:
                raise ValueError('Missing required argument')
        return None

    if isinstance(arg, str) and arg.isdigit() or isinstance(arg, (int, float)):
        # timestamp is a str containing digits - we just convert it to int
        ms = float(arg)
        if ms > 2000000000.0:
            # in case timestamp was provided as unix time (in milliseconds)
            ms = ms / 1000.0

        if is_utc:
            return datetime.utcfromtimestamp(ms).replace(tzinfo=timezone.utc)
        else:
            return datetime.fromtimestamp(ms)
    if isinstance(arg, str):
        # we use dateparser to handle strings either in ISO8601 format, or
        # relative time stamps.
        # For example: format 2019-10-23T00:00:00 or "3 days", etc
        if settings:
            date = dateparser.parse(arg, settings=settings)
        else:
            date = dateparser.parse(arg, settings={'TIMEZONE': 'UTC'})

        if date is None:
            # if d is None it means dateparser failed to parse it
            if arg_name:
                raise ValueError('Invalid date: "{}"="{}"'.format(arg_name, arg))
            else:
                raise ValueError('"{}" is not a valid date'.format(arg))

        return date

    if arg_name:
        raise ValueError('Invalid date: "{}"="{}"'.format(arg_name, arg))
    else:
        raise ValueError('"{}" is not a valid date'.format(arg))


# -------------------------------- Relationships----------------------------------- #


class EntityRelationship:
    """
    XSOAR entity relationship.

    :type name: ``str``
    :param name: Relationship name.

    :type relationship_type: ``str``
    :param relationship_type: Relationship type. (e.g. IndicatorToIndicator...).

    :type entity_a: ``str``
    :param entity_a: A value, A aka source of the relationship.

    :type entity_a_family: ``str``
    :param entity_a_family: Entity family of A, A aka source of the relationship. (e.g. Indicator...)

    :type entity_a_type: ``str``
    :param entity_a_type: Entity A type, A aka source of the relationship. (e.g. IP/URL/...).

    :type entity_b: ``str``
    :param entity_b: B value, B aka destination of the relationship.

    :type entity_b_family: ``str``
    :param entity_b_family: Entity family of B, B aka destination of the relationship. (e.g. Indicator...)

    :type entity_b_type: ``str``
    :param entity_b_type: Entity B type, B aka destination of the relationship. (e.g. IP/URL/...).

    :type source_reliability: ``str``
    :param source_reliability: Source reliability.

    :type fields: ``dict``
    :param fields: Custom fields. (Optional)

    :type brand: ``str``
    :param brand: Source brand name. (Optional)

    :return: None
    :rtype: ``None``
    """

    class RelationshipsTypes(object):
        """
        Relationships Types objects.

        :return: None
        :rtype: ``None``
        """
        # dict which keys is a relationship type and the value is the reverse type.
        RELATIONSHIP_TYPES = ['IndicatorToIndicator']

        @staticmethod
        def is_valid_type(_type):
            # type: (str) -> bool

            return _type in EntityRelationship.RelationshipsTypes.RELATIONSHIP_TYPES

    class RelationshipsFamily(object):
        """
        Relationships Family object list.

        :return: None
        :rtype: ``None``

        """

        INDICATOR = ["Indicator"]

        @staticmethod
        def is_valid_type(_type):
            # type: (str) -> bool

            return _type in EntityRelationship.RelationshipsFamily.INDICATOR

    class Relationships(object):

        """
        Enum: Relations names and their reverse

        :return: None
        :rtype: ``None``
        """
        APPLIED = 'applied'
        ATTACHMENT_OF = 'attachment-of'
        ATTACHES = 'attaches'
        ATTRIBUTE_OF = 'attribute-of'
        ATTRIBUTED_BY = 'attributed-by'
        ATTRIBUTED_TO = 'attributed-to'
        AUTHORED_BY = 'authored-by'
        BEACONS_TO = 'beacons-to'
        BUNDLED_IN = 'bundled-in'
        BUNDLES = 'bundles'
        COMMUNICATED_WITH = 'communicated-with'
        COMMUNICATED_BY = 'communicated-by'
        COMMUNICATES_WITH = 'communicates-with'
        COMPROMISES = 'compromises'
        CONTAINS = 'contains'
        CONTROLS = 'controls'
        CREATED_BY = 'created-by'
        CREATES = 'creates'
        DELIVERED_BY = 'delivered-by'
        DELIVERS = 'delivers'
        DOWNLOADS = 'downloads'
        DOWNLOADS_FROM = 'downloads-from'
        DROPPED_BY = 'dropped-by'
        DROPS = 'drops'
        DUPLICATE_OF = 'duplicate-of'
        EMBEDDED_IN = 'embedded-in'
        EMBEDS = 'embeds'
        EXECUTED = 'executed'
        EXECUTED_BY = 'executed-by'
        EXFILTRATES_TO = 'exfiltrates-to'
        EXPLOITS = 'exploits'
        HAS = 'has'
        HOSTED_ON = 'hosted-on'
        HOSTS = 'hosts'
        IMPERSONATES = 'impersonates'
        INDICATED_BY = 'indicated-by'
        INDICATOR_OF = 'indicator-of'
        INJECTED_FROM = 'injected-from'
        INJECTS_INTO = 'injects-into'
        INVESTIGATES = 'investigates'
        IS_ALSO = 'is-also'
        MITIGATED_BY = 'mitigated-by'
        MITIGATES = 'mitigates'
        ORIGINATED_FROM = 'originated-from'
        OWNED_BY = 'owned-by'
        OWNS = 'owns'
        PART_OF = 'part-of'
        RELATED_TO = 'related-to'
        REMEDIATES = 'remediates'
        RESOLVED_BY = 'resolved-by'
        RESOLVED_FROM = 'resolved-from'
        RESOLVES_TO = 'resolves-to'
        SEEN_ON = 'seen-on'
        SENT = 'sent'
        SENT_BY = 'sent-by'
        SENT_FROM = 'sent-from'
        SENT_TO = 'sent-to'
        SIMILAR_TO = 'similar-to'
        SUB_DOMAIN_OF = 'sub-domain-of'
        SUB_TECHNIQUE_OF = 'subtechnique-of'
        PARENT_TECHNIQUE_OF = 'parent-technique-of'
        SUPRA_DOMAIN_OF = 'supra-domain-of'
        TARGETED_BY = 'targeted-by'
        TARGETS = 'targets'
        TYPES = 'Types'
        UPLOADED_TO = 'uploaded-to'
        USED_BY = 'used-by'
        USED_ON = 'used-on'
        USES = 'uses'
        VARIANT_OF = 'variant-of'

        RELATIONSHIPS_NAMES = {'applied': 'applied-on',
                               'attachment-of': 'attaches',
                               'attaches': 'attachment-of',
                               'attribute-of': 'owns',
                               'attributed-by': 'attributed-to',
                               'attributed-to': 'attributed-by',
                               'authored-by': 'author-of',
                               'beacons-to': 'communicated-by',
                               'bundled-in': 'bundles',
                               'bundles': 'bundled-in',
                               'communicated-with': 'communicated-by',
                               'communicated-by': 'communicates-with',
                               'communicates-with': 'communicated-by',
                               'compromises': 'compromised-by',
                               'contains': 'part-of',
                               'controls': 'controlled-by',
                               'created-by': 'creates',
                               'creates': 'created-by',
                               'delivered-by': 'delivers',
                               'delivers': 'delivered-by',
                               'downloads': 'downloaded-by',
                               'downloads-from': 'hosts',
                               'dropped-by': 'drops',
                               'drops': 'dropped-by',
                               'duplicate-of': 'duplicate-of',
                               'embedded-in': 'embeds',
                               'embeds': 'embedded-on',
                               'executed': 'executed-by',
                               'executed-by': 'executes',
                               'exfiltrates-to': 'exfiltrated-from',
                               'exploits': 'exploited-by',
                               'has': 'seen-on',
                               'hosted-on': 'hosts',
                               'hosts': 'hosted-on',
                               'impersonates': 'impersonated-by',
                               'indicated-by': 'indicator-of',
                               'indicator-of': 'indicated-by',
                               'injected-from': 'injects-into',
                               'injects-into': 'injected-from',
                               'investigates': 'investigated-by',
                               'is-also': 'is-also',
                               'mitigated-by': 'mitigates',
                               'mitigates': 'mitigated-by',
                               'originated-from': 'source-of',
                               'owned-by': 'owns',
                               'owns': 'owned-by',
                               'part-of': 'contains',
                               'related-to': 'related-to',
                               'remediates': 'remediated-by',
                               'resolved-by': 'resolves-to',
                               'resolved-from': 'resolves-to',
                               'resolves-to': 'resolved-from',
                               'seen-on': 'has',
                               'sent': 'attached-to',
                               'sent-by': 'sent',
                               'sent-from': 'received-by',
                               'sent-to': 'received-by',
                               'similar-to': 'similar-to',
                               'sub-domain-of': 'supra-domain-of',
                               'supra-domain-of': 'sub-domain-of',
                               'subtechnique-of': 'parent-technique-of',
                               'parent-technique-of': 'subtechnique-of',
                               'targeted-by': 'targets',
                               'targets': 'targeted-by',
                               'Types': 'Reverse',
                               'uploaded-to': 'hosts',
                               'used-by': 'uses',
                               'used-on': 'targeted-by',
                               'uses': 'used-by',
                               'variant-of': 'variant-of'}

        @staticmethod
        def is_valid(_type):
            """
            :type _type: ``str``
            :param _type: the data to be returned and will be set to context

            :return: Is the given type supported
            :rtype: ``bool``
            """
            return _type in EntityRelationship.Relationships.RELATIONSHIPS_NAMES.keys()

        @staticmethod
        def get_reverse(name):
            """
            :type name: ``str``
            :param name: Relationship name

            :return: Returns the reversed relationship name
            :rtype: ``str``
            """

            return EntityRelationship.Relationships.RELATIONSHIPS_NAMES[name]

    def __init__(self, name, entity_a, entity_a_type, entity_b, entity_b_type,
                 reverse_name='', relationship_type='IndicatorToIndicator', entity_a_family='Indicator',
                 entity_b_family='Indicator', source_reliability="", fields=None, brand=""):

        # Relationship
        if not EntityRelationship.Relationships.is_valid(name):
            raise ValueError("Invalid relationship: " + name)
        self._name = name

        if reverse_name:
            if not EntityRelationship.Relationships.is_valid(reverse_name):
                raise ValueError("Invalid reverse relationship: " + reverse_name)
            self._reverse_name = reverse_name
        else:
            self._reverse_name = EntityRelationship.Relationships.get_reverse(name)

        if not EntityRelationship.RelationshipsTypes.is_valid_type(relationship_type):
            raise ValueError("Invalid relationship type: " + relationship_type)
        self._relationship_type = relationship_type

        # Entity A - Source
        self._entity_a = entity_a

        self._entity_a_type = entity_a_type

        if not EntityRelationship.RelationshipsFamily.is_valid_type(entity_a_family):
            raise ValueError("Invalid entity A Family type: " + entity_a_family)
        self._entity_a_family = entity_a_family

        # Entity B - Destination
        if not entity_b:
            demisto.info(
                "WARNING: Invalid entity B - Relationships will not be created to entity A {} with relationship name {}".format(
                    str(entity_a), str(name)))
        self._entity_b = entity_b

        self._entity_b_type = entity_b_type

        if not EntityRelationship.RelationshipsFamily.is_valid_type(entity_b_family):
            raise ValueError("Invalid entity B Family type: " + entity_b_family)
        self._entity_b_family = entity_b_family

        # Custom fields
        if fields:
            self._fields = fields
        else:
            self._fields = {}

        # Source
        if brand:
            self._brand = brand
        else:
            self._brand = ''

        if source_reliability:
            if not DBotScoreReliability.is_valid_type(source_reliability):
                raise ValueError("Invalid source reliability value", source_reliability)
            self._source_reliability = source_reliability
        else:
            self._source_reliability = ''

    def to_entry(self):
        """ Convert object to XSOAR entry
        :return: XSOAR entry representation.
        :rtype: ``dict``
        """
        entry = {}

        if self._entity_b:
            entry = {
                "name": self._name,
                "reverseName": self._reverse_name,
                "type": self._relationship_type,
                "entityA": self._entity_a,
                "entityAFamily": self._entity_a_family,
                "entityAType": self._entity_a_type,
                "entityB": self._entity_b,
                "entityBFamily": self._entity_b_family,
                "entityBType": self._entity_b_type,
                "fields": self._fields,
            }
            if self._source_reliability:
                entry["reliability"] = self._source_reliability
            if self._brand:
                entry["brand"] = self._brand
        return entry

    def to_indicator(self):
        """ Convert object to XSOAR entry
        :return: XSOAR entry representation.
        :rtype: ``dict``
        """
        indicator_relationship = {}

        if self._entity_b:
            indicator_relationship = {
                "name": self._name,
                "reverseName": self._reverse_name,
                "type": self._relationship_type,
                "entityA": self._entity_a,
                "entityAFamily": self._entity_a_family,
                "entityAType": self._entity_a_type,
                "entityB": self._entity_b,
                "entityBFamily": self._entity_b_family,
                "entityBType": self._entity_b_type,
                "fields": self._fields,
            }
        return indicator_relationship

    def to_context(self):
        """ Convert object to XSOAR context
        :return: XSOAR context representation.
        :rtype: ``dict``
        """
        indicator_relationship_context = {}

        if self._entity_b:
            indicator_relationship_context = {
                "Relationship": self._name,
                "EntityA": self._entity_a,
                "EntityAType": self._entity_a_type,
                "EntityB": self._entity_b,
                "EntityBType": self._entity_b_type,
            }

        return indicator_relationship_context


class CommandResults:
    """
    CommandResults class - use to return results to warroom

    :type outputs_prefix: ``str``
    :param outputs_prefix: should be identical to the prefix in the yml contextPath in yml file. for example:
            CortexXDR.Incident

    :type outputs_key_field: ``str`` or ``list[str]``
    :param outputs_key_field: primary key field in the main object. If the command returns Incidents, and of the
            properties of Incident is incident_id, then outputs_key_field='incident_id'. If object has multiple
            unique keys, then list of strings is supported outputs_key_field=['id1', 'id2']

    :type outputs: ``list`` or ``dict``
    :param outputs: the data to be returned and will be set to context

    :type indicators: ``list``
    :param indicators: DEPRECATED: use 'indicator' instead.

    :type indicator: ``Common.Indicator``
    :param indicator: single indicator like Common.IP, Common.URL, Common.File, etc.

    :type readable_output: ``str``
    :param readable_output: (Optional) markdown string that will be presented in the warroom, should be human readable -
        (HumanReadable) - if not set, readable output will be generated

    :type raw_response: ``dict`` | ``list``
    :param raw_response: must be dictionary, if not provided then will be equal to outputs. usually must be the original
        raw response from the 3rd party service (originally Contents)

    :type indicators_timeline: ``IndicatorsTimeline``
    :param indicators_timeline: must be an IndicatorsTimeline. used by the server to populate an indicator's timeline.

    :type ignore_auto_extract: ``bool``
    :param ignore_auto_extract: must be a boolean, default value is False. Used to prevent AutoExtract on output.

    :type relationships: ``list of EntityRelationship``
    :param relationships: List of relationships of the indicator.

    :type mark_as_note: ``bool``
    :param mark_as_note: must be a boolean, default value is False. Used to mark entry as note.

    :type entry_type: ``int`` code of EntryType
    :param entry_type: type of return value, see EntryType

    :type scheduled_command: ``ScheduledCommand``
    :param scheduled_command: manages the way the command should be polled.

    :return: None
    :rtype: ``None``
    """

    def __init__(self, outputs_prefix=None, outputs_key_field=None, outputs=None, indicators=None, readable_output=None,
                 raw_response=None, indicators_timeline=None, indicator=None, ignore_auto_extract=False,
                 mark_as_note=False, scheduled_command=None, relationships=None, entry_type=None):
        # type: (str, object, object, list, str, object, IndicatorsTimeline, Common.Indicator, bool, bool, ScheduledCommand, list, int) -> None  # noqa: E501
        if raw_response is None:
            raw_response = outputs
        if outputs is not None and not isinstance(outputs, dict) and not outputs_prefix:
            raise ValueError('outputs_prefix is missing')
        if indicators and indicator:
            raise ValueError('indicators is DEPRECATED, use only indicator')
        if entry_type is None:
            entry_type = EntryType.NOTE

        self.indicators = indicators  # type: Optional[List[Common.Indicator]]
        self.indicator = indicator  # type: Optional[Common.Indicator]
        self.entry_type = entry_type  # type: int

        self.outputs_prefix = outputs_prefix

        # this is public field, it is used by a lot of unit tests, so I don't change it
        self.outputs_key_field = outputs_key_field

        self._outputs_key_field = None  # type: Optional[List[str]]
        if not outputs_key_field:
            self._outputs_key_field = None
        elif isinstance(outputs_key_field, STRING_TYPES):
            self._outputs_key_field = [outputs_key_field]
        elif isinstance(outputs_key_field, list):
            self._outputs_key_field = outputs_key_field
        else:
            raise TypeError('outputs_key_field must be of type str or list')

        self.outputs = outputs

        self.raw_response = raw_response
        self.readable_output = readable_output
        self.indicators_timeline = indicators_timeline
        self.ignore_auto_extract = ignore_auto_extract
        self.mark_as_note = mark_as_note
        self.scheduled_command = scheduled_command

        self.relationships = relationships

    def to_context(self):
        outputs = {}  # type: dict
        relationships = []  # type: list
        if self.readable_output:
            human_readable = self.readable_output
        else:
            human_readable = None  # type: ignore[assignment]
        raw_response = None  # type: ignore[assignment]
        indicators_timeline = []  # type: ignore[assignment]
        ignore_auto_extract = False  # type: bool
        mark_as_note = False  # type: bool

        indicators = [self.indicator] if self.indicator else self.indicators

        if indicators:
            for indicator in indicators:
                context_outputs = indicator.to_context()

                for key, value in context_outputs.items():
                    if key not in outputs:
                        outputs[key] = []

                    outputs[key].append(value)

        if self.raw_response:
            raw_response = self.raw_response

        if self.ignore_auto_extract:
            ignore_auto_extract = True

        if self.mark_as_note:
            mark_as_note = True

        if self.indicators_timeline:
            indicators_timeline = self.indicators_timeline.indicators_timeline

        if self.outputs is not None and self.outputs != []:
            if not self.readable_output:
                # if markdown is not provided then create table by default
                human_readable = tableToMarkdown('Results', self.outputs)
            if self.outputs_prefix and self._outputs_key_field:
                # if both prefix and key field provided then create DT key
                formatted_outputs_key = ' && '.join(['val.{0} && val.{0} == obj.{0}'.format(key_field)
                                                     for key_field in self._outputs_key_field])
                outputs_key = '{0}({1})'.format(self.outputs_prefix, formatted_outputs_key)
                outputs[outputs_key] = self.outputs
            elif self.outputs_prefix:
                outputs_key = '{}'.format(self.outputs_prefix)
                outputs[outputs_key] = self.outputs
            else:
                outputs.update(self.outputs)  # type: ignore[call-overload]

        if self.relationships:
            relationships = [relationship.to_entry() for relationship in self.relationships if relationship.to_entry()]

        content_format = EntryFormat.JSON
        if isinstance(raw_response, STRING_TYPES) or isinstance(raw_response, int):
            content_format = EntryFormat.TEXT

        return_entry = {
            'Type': self.entry_type,
            'ContentsFormat': content_format,
            'Contents': raw_response,
            'HumanReadable': human_readable,
            'EntryContext': outputs,
            'IndicatorTimeline': indicators_timeline,
            'IgnoreAutoExtract': True if ignore_auto_extract else False,
            'Note': mark_as_note,
            'Relationships': relationships,
        }
        if self.scheduled_command:
            return_entry.update(self.scheduled_command.to_results())
        return return_entry


def return_results(results):
    """
    This function wraps the demisto.results(), supports.

    :type results: ``CommandResults`` or ``str`` or ``dict`` or ``BaseWidget`` or ``list``
    :param results: A result object to return as a War-Room entry.

    :return: None
    :rtype: ``None``
    """
    if results is None:
        # backward compatibility reasons
        demisto.results(None)
        return

    elif results and isinstance(results, list):
        result_list = []
        for result in results:
            if isinstance(result, (dict, str)):
                # Results of type dict or str are of the old results format and work with demisto.results()
                result_list.append(result)
            else:
                # The rest are of the new format and have a corresponding function (to_context, to_display, etc...)
                return_results(result)
        if result_list:
            demisto.results(result_list)

    elif isinstance(results, CommandResults):
        demisto.results(results.to_context())

    elif isinstance(results, BaseWidget):
        demisto.results(results.to_display())

    elif isinstance(results, GetMappingFieldsResponse):
        demisto.results(results.extract_mapping())

    elif isinstance(results, GetRemoteDataResponse):
        demisto.results(results.extract_for_local())

    elif isinstance(results, GetModifiedRemoteDataResponse):
        demisto.results(results.to_entry())

    elif hasattr(results, 'to_entry'):
        demisto.results(results.to_entry())

    else:
        demisto.results(results)


# deprecated
def return_outputs(readable_output, outputs=None, raw_response=None, timeline=None, ignore_auto_extract=False):
    """
    DEPRECATED: use return_results() instead

    This function wraps the demisto.results(), makes the usage of returning results to the user more intuitively.

    :type readable_output: ``str`` | ``int``
    :param readable_output: markdown string that will be presented in the warroom, should be human readable -
        (HumanReadable)

    :type outputs: ``dict``
    :param outputs: the outputs that will be returned to playbook/investigation context (originally EntryContext)

    :type raw_response: ``dict`` | ``list`` | ``str``
    :param raw_response: must be dictionary, if not provided then will be equal to outputs. usually must be the original
        raw response from the 3rd party service (originally Contents)

    :type timeline: ``dict`` | ``list``
    :param timeline: expects a list, if a dict is passed it will be put into a list. used by server to populate an
        indicator's timeline. if the 'Category' field is not present in the timeline dict(s), it will automatically
        be be added to the dict(s) with its value set to 'Integration Update'.

    :type ignore_auto_extract: ``bool``
    :param ignore_auto_extract: expects a bool value. if true then the warroom entry readable_output will not be auto enriched.

    :return: None
    :rtype: ``None``
    """
    timeline_list = [timeline] if isinstance(timeline, dict) else timeline
    if timeline_list:
        for tl_obj in timeline_list:
            if 'Category' not in tl_obj.keys():
                tl_obj['Category'] = 'Integration Update'

    return_entry = {
        "Type": entryTypes["note"],
        "HumanReadable": readable_output,
        "ContentsFormat": formats["text"] if isinstance(raw_response, STRING_TYPES) else formats['json'],
        "Contents": raw_response,
        "EntryContext": outputs,
        'IgnoreAutoExtract': ignore_auto_extract,
        "IndicatorTimeline": timeline_list
    }
    # Return 'readable_output' only if needed
    if readable_output and not outputs and not raw_response:
        return_entry["Contents"] = readable_output
        return_entry["ContentsFormat"] = formats["text"]
    elif outputs and raw_response is None:
        # if raw_response was not provided but outputs were provided then set Contents as outputs
        return_entry["Contents"] = outputs
    demisto.results(return_entry)


def return_error(message, error='', outputs=None):
    """
        Returns error entry with given message and exits the script

        :type message: ``str``
        :param message: The message to return in the entry (required)

        :type error: ``str`` or Exception
        :param error: The raw error message to log (optional)

        :type outputs: ``dict or None``
        :param outputs: the outputs that will be returned to playbook/investigation context (optional)

        :return: Error entry object
        :rtype: ``dict``
    """
    is_command = hasattr(demisto, 'command')
    is_server_handled = is_command and demisto.command() in ('fetch-incidents',
                                                             'fetch-credentials',
                                                             'long-running-execution',
                                                             'fetch-indicators')
    if is_debug_mode() and not is_server_handled and any(sys.exc_info()):  # Checking that an exception occurred
        message = "{}\n\n{}".format(message, fix_traceback_line_numbers(traceback.format_exc()))

    message = LOG(message)
    if error:
        LOG(str(error))

    LOG.print_log()
    if not isinstance(message, str):
        message = message.encode('utf8') if hasattr(message, 'encode') else str(message)

    if is_command and demisto.command() == 'get-modified-remote-data':
        if (error and not isinstance(error, NotImplementedError)) or sys.exc_info()[0] != NotImplementedError:
            message = 'skip update. error: ' + message

    if is_server_handled:
        raise Exception(message)
    else:
        demisto.results({
            'Type': entryTypes['error'],
            'ContentsFormat': formats['text'],
            'Contents': message,
            'EntryContext': outputs
        })
        sys.exit(0)


def return_warning(message, exit=False, warning='', outputs=None, ignore_auto_extract=False):
    """
        Returns a warning entry with the specified message, and exits the script.

        :type message: ``str``
        :param message: The message to return in the entry (required).

        :type exit: ``bool``
        :param exit: Determines if the program will terminate after the command is executed. Default is False.

        :type warning: ``str``
        :param warning: The warning message (raw) to log (optional).

        :type outputs: ``dict or None``
        :param outputs: The outputs that will be returned to playbook/investigation context (optional).

        :type ignore_auto_extract: ``bool``
        :param ignore_auto_extract: Determines if the War Room entry will be auto-enriched. Default is false.

        :return: Warning entry object
        :rtype: ``dict``
    """
    LOG(message)
    if warning:
        LOG(warning)
    LOG.print_log()

    demisto.results({
        'Type': entryTypes['warning'],
        'ContentsFormat': formats['text'],
        'IgnoreAutoExtract': ignore_auto_extract,
        'Contents': str(message),
        "EntryContext": outputs
    })
    if exit:
        sys.exit(0)


def execute_command(command, args, extract_contents=True, fail_on_error=True):
    """
    Runs the `demisto.executeCommand()` function and checks for errors.

    :type command: ``str``
    :param command: The command to run. (required)

    :type args: ``dict``
    :param args: The command arguments. (required)

    :type extract_contents: ``bool``
    :param extract_contents: Whether to return only the Contents part of the results. Default is True.

    :type fail_on_error: ``bool``
    :param fail_on_error: Whether to fail the command when receiving an error from the command. Default is True.

    :return: The command results.
    :rtype:
        - When `fail_on_error` is True - ``list`` or ``dict`` or ``str``.
        - When `fail_on_error` is False -``bool`` and ``str``.

    Note:
    For backward compatibility, only when `fail_on_error` is set to False, two values will be returned.
    """
    if not hasattr(demisto, 'executeCommand'):
        raise DemistoException('Cannot run demisto.executeCommand() from integrations.')

    res = demisto.executeCommand(command, args)
    if is_error(res):
        error_message = get_error(res)
        if fail_on_error:
            return_error('Failed to execute {}. Error details:\n{}'.format(command, error_message))
        else:
            return False, error_message

    if not extract_contents:
        if fail_on_error:
            return res
        else:
            return True, res

    contents = [entry.get('Contents', {}) for entry in res]
    contents = contents[0] if len(contents) == 1 else contents

    if fail_on_error:
        return contents

    return True, contents


def camelize(src, delim=' ', upper_camel=True):
    """
        Convert all keys of a dictionary (or list of dictionaries) to CamelCase (with capital first letter)

        :type src: ``dict`` or ``list``
        :param src: The dictionary (or list of dictionaries) to convert the keys for. (required)

        :type delim: ``str``
        :param delim: The delimiter between two words in the key (e.g. delim=' ' for "Start Date"). Default ' '.

        :type upper_camel: ``bool``
        :param upper_camel: When True then transforms dictionary keys to camel case with the first letter capitalised
                            (for example: demisto_content to DemistoContent), otherwise the first letter will not be capitalised
                            (for example: demisto_content to demistoContent).

        :return: The dictionary (or list of dictionaries) with the keys in CamelCase.
        :rtype: ``dict`` or ``list``
    """

    def camelize_str(src_str):
        if callable(getattr(src_str, "decode", None)):
            src_str = src_str.decode('utf-8')
        components = src_str.split(delim)
        camelize_without_first_char = ''.join(map(lambda x: x.title(), components[1:]))
        if upper_camel:
            return components[0].title() + camelize_without_first_char
        else:
            return components[0].lower() + camelize_without_first_char

    if isinstance(src, list):
        return [camelize(phrase, delim, upper_camel=upper_camel) for phrase in src]
    return {camelize_str(key): value for key, value in src.items()}


# Constants for common merge paths
outputPaths = {
    'file': 'File(val.MD5 && val.MD5 == obj.MD5 || val.SHA1 && val.SHA1 == obj.SHA1 || '
            'val.SHA256 && val.SHA256 == obj.SHA256 || val.SHA512 && val.SHA512 == obj.SHA512 || '
            'val.CRC32 && val.CRC32 == obj.CRC32 || val.CTPH && val.CTPH == obj.CTPH || '
            'val.SSDeep && val.SSDeep == obj.SSDeep)',
    'ip': 'IP(val.Address && val.Address == obj.Address)',
    'url': 'URL(val.Data && val.Data == obj.Data)',
    'domain': 'Domain(val.Name && val.Name == obj.Name)',
    'cve': 'CVE(val.ID && val.ID == obj.ID)',
    'email': 'Account.Email(val.Address && val.Address == obj.Address)',
    'dbotscore': 'DBotScore'
}


def replace_in_keys(src, existing='.', new='_'):
    """
        Replace a substring in all of the keys of a dictionary (or list of dictionaries)

        :type src: ``dict`` or ``list``
        :param src: The dictionary (or list of dictionaries) with keys that need replacement. (required)

        :type existing: ``str``
        :param existing: substring to replace.

        :type new: ``str``
        :param new: new substring that will replace the existing substring.

        :return: The dictionary (or list of dictionaries) with keys after substring replacement.
        :rtype: ``dict`` or ``list``
    """

    def replace_str(src_str):
        if callable(getattr(src_str, "decode", None)):
            src_str = src_str.decode('utf-8')
        return src_str.replace(existing, new)

    if isinstance(src, list):
        return [replace_in_keys(x, existing, new) for x in src]
    return {replace_str(k): v for k, v in src.items()}


# ############################## REGEX FORMATTING ###############################
regexFlags = re.M  # Multi line matching
# for the global(/g) flag use re.findall({regex_format},str)
# else, use re.match({regex_format},str)

ipv4Regex = r'\b((25[0-5]|2[0-4][0-9]|[01]?[0-9][0-9]?)\.){3}(25[0-5]|2[0-4][0-9]|[01]?[0-9][0-9]?)\b([^\/]|$)'
ipv4cidrRegex = r'\b(?:(?:25[0-5]|2[0-4][0-9]|1[0-9][0-9]|[1-9]?[0-9])(?:\[\.\]|\.)){3}(?:25[0-5]|2[0-4][0-9]|1[0-9][0-9]|[1-9]?[0-9])(\/([0-9]|[1-2][0-9]|3[0-2]))\b'  # noqa: E501
ipv6Regex = r'\b(?:(?:[0-9a-fA-F]{1,4}:){7,7}[0-9a-fA-F]{1,4}|(?:[0-9a-fA-F]{1,4}:){1,7}:|(?:[0-9a-fA-F]{1,4}:){1,6}:[0-9a-fA-F]{1,4}|(?:[0-9a-fA-F]{1,4}:){1,5}(:[0-9a-fA-F]{1,4}){1,2}|(?:[0-9a-fA-F]{1,4}:){1,4}(:[0-9a-fA-F]{1,4}){1,3}|(?:[0-9a-fA-F]{1,4}:){1,3}(:[0-9a-fA-F]{1,4}){1,4}|(?:[0-9a-fA-F]{1,4}:){1,2}(:[0-9a-fA-F]{1,4}){1,5}|[0-9a-fA-F]{1,4}:((:[0-9a-fA-F]{1,4}){1,6})|:(?:(:[0-9a-fA-F]{1,4}){1,7}|:)|fe80:(:[0-9a-fA-F]{0,4}){0,4}%[0-9a-zA-Z]{1,}|::(ffff(:0{1,4}){0,1}:){0,1}((25[0-5]|(2[0-4]|1{0,1}[0-9]){0,1}[0-9])\.){3,3}(25[0-5]|(2[0-4]|1{0,1}[0-9]){0,1}[0-9])|([0-9a-fA-F]{1,4}:){1,4}:((25[0-5]|(2[0-4]|1{0,1}[0-9]){0,1}[0-9])\.){3,3}(25[0-5]|(2[0-4]|1{0,1}[0-9]){0,1}[0-9]))\b'  # noqa: E501
ipv6cidrRegex = r'\b(([0-9a-fA-F]{1,4}:){7,7}[0-9a-fA-F]{1,4}|([0-9a-fA-F]{1,4}:){1,7}:|([0-9a-fA-F]{1,4}:){1,6}:[0-9a-fA-F]{1,4}|([0-9a-fA-F]{1,4}:){1,5}(:[0-9a-fA-F]{1,4}){1,2}|([0-9a-fA-F]{1,4}:){1,4}(:[0-9a-fA-F]{1,4}){1,3}|([0-9a-fA-F]{1,4}:){1,3}(:[0-9a-fA-F]{1,4}){1,4}|([0-9a-fA-F]{1,4}:){1,2}(:[0-9a-fA-F]{1,4}){1,5}|[0-9a-fA-F]{1,4}:((:[0-9a-fA-F]{1,4}){1,6})|:((:[0-9a-fA-F]{1,4}){1,7}|:)|fe80:(:[0-9a-fA-F]{0,4}){0,4}%[0-9a-zA-Z]{1,}|::(ffff(:0{1,4}){0,1}:){0,1}((25[0-5]|(2[0-4]|1{0,1}[0-9]){0,1}[0-9])\.){3,3}(25[0-5]|(2[0-4]|1{0,1}[0-9]){0,1}[0-9])|([0-9a-fA-F]{1,4}:){1,4}:((25[0-5]|(2[0-4]|1{0,1}[0-9]){0,1}[0-9])\.){3,3}(25[0-5]|(2[0-4]|1{0,1}[0-9]){0,1}[0-9]))(\/(12[0-8]|1[0-1][0-9]|[1-9][0-9]|[0-9]))\b'  # noqa: E501
emailRegex = r'\b[^@\s]{1,64}@[^@\s]{1,253}\.[^@\s]+\b'
hashRegex = r'\b[0-9a-fA-F]+\b'
urlRegex = r'(?i)((?:(?:https?|ftps?|hxxps?|sftp|meows):\/\/|www\[?\.\]?|ftp\[?\.\]?|(?:(?:https?|ftps?|hxxps?|sftp|meows):\/\/www\[?\.\]?))(((25[0-5]|2[0-4][0-9]|[0-1]?[0-9][0-9]?)\.(25[0-5]|2[0-4][0-9]|[0-1]?[0-9][0-9]?)\.(25[0-5]|2[0-4][0-9]|[0-1]?[0-9][0-9]?)\.(25[0-5]|2[0-4][0-9]|[0-1]?[0-9][0-9]?)(\[?\.\]?[A-Za-z]{2,6})?)|(([A-Za-z0-9\S]\.|[A-Za-z0-9][A-Za-z0-9-]{0,61}[A-Za-z0-9]\[?\.\]?){1,3}[A-Za-z]{2,6})|(0\[?x\]?[0-9a-fA-F]{8})|([0-7]{4}\.[0-7]{4}\.[0-7]{4}\.[0-7]{4})|([0-9]{1,10}))($|\/\S+|\/$|:[0-9]{1,5}($|\/\S*))|^(((25[0-5]|2[0-4][0-9]|[0-1]?[0-9][0-9]?)\.(25[0-5]|2[0-4][0-9]|[0-1]?[0-9][0-9]?)\.(25[0-5]|2[0-4][0-9]|[0-1]?[0-9][0-9]?)\.(25[0-5]|2[0-4][0-9]|[0-1]?[0-9][0-9]?))(\/([0-9]|[12][0-9]|3[0-2])\/\S+|\/[A-Za-z]\S*|\/([3-9]{2}|[0-9]{3,})\S*|(:[0-9]{1,5}\/\S+))$)|(([A-Za-z0-9\S]\.|[A-Za-z0-9][A-Za-z0-9-]{0,61}[A-Za-z0-9]\[?\.\]?){1,3}[A-Za-z]{2,6}(((\/\S+))|(:[0-9]{1,5}\/\S+))$)|\b(?:(?:[0-9a-fA-F]{1,4}:){7,7}[0-9a-fA-F]{1,4}|(?:[0-9a-fA-F]{1,4}:){1,7}:|(?:[0-9a-fA-F]{1,4}:){1,6}:[0-9a-fA-F]{1,4}|(?:[0-9a-fA-F]{1,4}:){1,5}(:[0-9a-fA-F]{1,4}){1,2}|(?:[0-9a-fA-F]{1,4}:){1,4}(:[0-9a-fA-F]{1,4}){1,3}|(?:[0-9a-fA-F]{1,4}:){1,3}(:[0-9a-fA-F]{1,4}){1,4}|(?:[0-9a-fA-F]{1,4}:){1,2}(:[0-9a-fA-F]{1,4}){1,5}|[0-9a-fA-F]{1,4}:((:[0-9a-fA-F]{1,4}){1,6})|:(?:(:[0-9a-fA-F]{1,4}){1,7}|:)|fe80:(:[0-9a-fA-F]{0,4}){0,4}%[0-9a-zA-Z]{1,}|::(ffff(:0{1,4}){0,1}:){0,1}((25[0-5]|(2[0-4]|1{0,1}[0-9]){0,1}[0-9])\.){3,3}(25[0-5]|(2[0-4]|1{0,1}[0-9]){0,1}[0-9])|([0-9a-fA-F]{1,4}:){1,4}:((25[0-5]|(2[0-4]|1{0,1}[0-9]){0,1}[0-9])\.){3,3}(25[0-5]|(2[0-4]|1{0,1}[0-9]){0,1}[0-9]))\b((\/([0-9]|[1-5][0-9]|6[0-4])\/\S+|\/[A-Za-z]\S*|\/((6[5-9]|[7-9][0-9])|[0-9]{3,}|65)\S*|(:[0-9]{1,5}\/\S+))$))'  # noqa: E501
cveRegex = r'(?i)^cve-\d{4}-([1-9]\d{4,}|\d{4})$'
md5Regex = re.compile(r'\b[0-9a-fA-F]{32}\b', regexFlags)
sha1Regex = re.compile(r'\b[0-9a-fA-F]{40}\b', regexFlags)
sha256Regex = re.compile(r'\b[0-9a-fA-F]{64}\b', regexFlags)
sha512Regex = re.compile(r'\b[0-9a-fA-F]{128}\b', regexFlags)

pascalRegex = re.compile('([A-Z]?[a-z]+)')


# ############################## REGEX FORMATTING end ###############################


def underscoreToCamelCase(s, upper_camel=True):
    """
       Convert an underscore separated string to camel case

       :type s: ``str``
       :param s: The string to convert (e.g. hello_world) (required)

       :type upper_camel: ``bool``
       :param upper_camel: When True then transforms dictionarykeys to camel case with the first letter capitalised
                           (for example: demisto_content to DemistoContent), otherwise the first letter will not be capitalised
                           (for example: demisto_content to demistoContent).

       :return: The converted string (e.g. HelloWorld)
       :rtype: ``str``
    """
    if not isinstance(s, STRING_OBJ_TYPES):
        return s

    components = s.split('_')
    camel_without_first_char = ''.join(x.title() for x in components[1:])
    if upper_camel:
        return components[0].title() + camel_without_first_char
    else:
        return components[0].lower() + camel_without_first_char


def camel_case_to_underscore(s):
    """Converts a camelCase string to snake_case

   :type s: ``str``
   :param s: The string to convert (e.g. helloWorld) (required)

   :return: The converted string (e.g. hello_world)
   :rtype: ``str``
    """
    s1 = re.sub('(.)([A-Z][a-z]+)', r'\1_\2', s)
    return re.sub('([a-z0-9])([A-Z])', r'\1_\2', s1).lower()


def snakify(src):
    """Convert all keys of a dictionary to snake_case (underscored separated)

    :type src: ``dict``
    :param src: The dictionary to convert the keys for. (required)

    :return: The dictionary (or list of dictionaries) with the keys in CamelCase.
    :rtype: ``dict``
    """
    return {camel_case_to_underscore(k): v for k, v in src.items()}


def pascalToSpace(s):
    """
       Converts pascal strings to human readable (e.g. "ThreatScore" -> "Threat Score",  "thisIsIPAddressName" ->
       "This Is IP Address Name"). Could be used as headerTransform

       :type s: ``str``
       :param s: The string to be converted (required)

       :return: The converted string
       :rtype: ``str``
    """

    if not isinstance(s, STRING_OBJ_TYPES):
        return s

    # double space to handle capital words like IP/URL/DNS that not included in the regex
    s = re.sub(pascalRegex, lambda match: r' {} '.format(match.group(1).title()), s)

    # split and join: to remove double spacing caused by previous workaround
    s = ' '.join(s.split())
    return s


def string_to_table_header(string):
    """
      Checks if string, change underscores to spaces, capitalize every word.
      Example: "one_two" to "One Two"

      :type string: ``str``
      :param string: The string to be converted (required)

      :return: The converted string
      :rtype: ``str``
    """
    if isinstance(string, STRING_OBJ_TYPES):
        return " ".join(word.capitalize() for word in string.replace("_", " ").split())
    else:
        raise Exception('The key is not a string: {}'.format(string))


def string_to_context_key(string):
    """
     Checks if string, removes underscores, capitalize every word.
     Example: "one_two" to "OneTwo"

     :type string: ``str``
     :param string: The string to be converted (required)

     :return: The converted string
     :rtype: ``str``
    """
    if isinstance(string, STRING_OBJ_TYPES):
        return "".join(word.capitalize() for word in string.split('_'))
    else:
        raise Exception('The key is not a string: {}'.format(string))


def parse_date_range(date_range, date_format=None, to_timestamp=False, timezone=0, utc=True):
    """
        THIS FUNCTTION IS DEPRECATED - USE dateparser.parse instead

      Parses date_range string to a tuple date strings (start, end). Input must be in format 'number date_range_unit')
      Examples: (2 hours, 4 minutes, 6 month, 1 day, etc.)

      :type date_range: ``str``
      :param date_range: The date range to be parsed (required)

      :type date_format: ``str``
      :param date_format: Date format to convert the date_range to. (optional)

      :type to_timestamp: ``bool``
      :param to_timestamp: If set to True, then will return time stamp rather than a datetime.datetime. (optional)

      :type timezone: ``int``
      :param timezone: timezone should be passed in hours (e.g if +0300 then pass 3, if -0200 then pass -2).

      :type utc: ``bool``
      :param utc: If set to True, utc time will be used, otherwise local time.

      :return: The parsed date range.
      :rtype: ``(datetime.datetime, datetime.datetime)`` or ``(int, int)`` or ``(str, str)``
    """
    range_split = date_range.strip().split(' ')
    if len(range_split) != 2:
        return_error('date_range must be "number date_range_unit", examples: (2 hours, 4 minutes,6 months, 1 day, '
                     'etc.)')

    try:
        number = int(range_split[0])
    except ValueError:
        return_error('The time value is invalid. Must be an integer.')

    unit = range_split[1].lower()
    if unit not in ['minute', 'minutes',
                    'hour', 'hours',
                    'day', 'days',
                    'month', 'months',
                    'year', 'years',
                    ]:
        return_error('The unit of date_range is invalid. Must be minutes, hours, days, months or years.')

    if not isinstance(timezone, (int, float)):
        return_error('Invalid timezone "{}" - must be a number (of type int or float).'.format(timezone))

    if utc:
        end_time = datetime.utcnow() + timedelta(hours=timezone)
        start_time = datetime.utcnow() + timedelta(hours=timezone)
    else:
        end_time = datetime.now() + timedelta(hours=timezone)
        start_time = datetime.now() + timedelta(hours=timezone)

    if 'minute' in unit:
        start_time = end_time - timedelta(minutes=number)
    elif 'hour' in unit:
        start_time = end_time - timedelta(hours=number)
    elif 'day' in unit:
        start_time = end_time - timedelta(days=number)
    elif 'month' in unit:
        start_time = end_time - timedelta(days=number * 30)
    elif 'year' in unit:
        start_time = end_time - timedelta(days=number * 365)

    if to_timestamp:
        return date_to_timestamp(start_time), date_to_timestamp(end_time)

    if date_format:
        return datetime.strftime(start_time, date_format), datetime.strftime(end_time, date_format)

    return start_time, end_time


def timestamp_to_datestring(timestamp, date_format="%Y-%m-%dT%H:%M:%S.000Z", is_utc=False):
    """
      Parses timestamp (milliseconds) to a date string in the provided date format (by default: ISO 8601 format)
      Examples: (1541494441222, 1541495441000, etc.)

      :type timestamp: ``int`` or ``str``
      :param timestamp: The timestamp to be parsed (required)

      :type date_format: ``str``
      :param date_format: The date format the timestamp should be parsed to. (optional)

      :type is_utc: ``bool``
      :param is_utc: Should the string representation of the timestamp use UTC time or the local machine time

      :return: The parsed timestamp in the date_format
      :rtype: ``str``
    """
    use_utc_time = is_utc or date_format.endswith('Z')
    if use_utc_time:
        return datetime.utcfromtimestamp(int(timestamp) / 1000.0).strftime(date_format)
    return datetime.fromtimestamp(int(timestamp) / 1000.0).strftime(date_format)


def date_to_timestamp(date_str_or_dt, date_format='%Y-%m-%dT%H:%M:%S'):
    """
      Parses date_str_or_dt in the given format (default: %Y-%m-%dT%H:%M:%S) to milliseconds
      Examples: ('2018-11-06T08:56:41', '2018-11-06T08:56:41', etc.)

      :type date_str_or_dt: ``str`` or ``datetime.datetime``
      :param date_str_or_dt: The date to be parsed. (required)

      :type date_format: ``str``
      :param date_format: The date format of the date string (will be ignored if date_str_or_dt is of type
        datetime.datetime). (optional)

      :return: The parsed timestamp.
      :rtype: ``int``
    """
    if isinstance(date_str_or_dt, STRING_OBJ_TYPES):
        return int(time.mktime(time.strptime(date_str_or_dt, date_format)) * 1000)

    # otherwise datetime.datetime
    return int(time.mktime(date_str_or_dt.timetuple()) * 1000)


def remove_nulls_from_dictionary(data):
    """
        Remove Null values from a dictionary. (updating the given dictionary)

        :type data: ``dict``
        :param data: The data to be added to the context (required)

        :return: No data returned
        :rtype: ``None``
    """
    list_of_keys = list(data.keys())[:]
    for key in list_of_keys:
        if data[key] in ('', None, [], {}, ()):
            del data[key]


def assign_params(keys_to_ignore=None, values_to_ignore=None, **kwargs):
    """Creates a dictionary from given kwargs without empty values.
    empty values are: None, '', [], {}, ()
`   Examples:
        >>> assign_params(a='1', b=True, c=None, d='')
        {'a': '1', 'b': True}

        >>> since_time = 'timestamp'
        >>> assign_params(values_to_ignore=(15, ), sinceTime=since_time, b=15)
        {'sinceTime': 'timestamp'}

        >>> item_id = '1236654'
        >>> assign_params(keys_to_ignore=['rnd'], ID=item_id, rnd=15)
        {'ID': '1236654'}

    :type keys_to_ignore: ``tuple`` or ``list``
    :param keys_to_ignore: Keys to ignore if exists

    :type values_to_ignore: ``tuple`` or ``list``
    :param values_to_ignore: Values to ignore if exists

    :type kwargs: ``kwargs``
    :param kwargs: kwargs to filter

    :return: dict without empty values
    :rtype: ``dict``

    """
    if values_to_ignore is None:
        values_to_ignore = (None, '', [], {}, ())
    if keys_to_ignore is None:
        keys_to_ignore = tuple()
    return {
        key: value for key, value in kwargs.items()
        if value not in values_to_ignore and key not in keys_to_ignore
    }


class GetDemistoVersion:
    """
    Callable class to replace get_demisto_version function
    """

    def __init__(self):
        self._version = None

    def __call__(self):
        """Returns the Demisto version and build number.

        :return: Demisto version object if Demisto class has attribute demistoVersion, else raises AttributeError
        :rtype: ``dict``
        """
        if self._version is None:
            if hasattr(demisto, 'demistoVersion'):
                self._version = demisto.demistoVersion()
            else:
                raise AttributeError('demistoVersion attribute not found.')
        return self._version


get_demisto_version = GetDemistoVersion()


def get_demisto_version_as_str():
    """Get the Demisto Server version as a string <version>-<build>. If unknown will return: 'Unknown'.
    Meant to be use in places where we want to display the version. If you want to perform logic based upon vesrion
    use: is_demisto_version_ge.

    :return: Demisto version as string
    :rtype: ``dict``
    """
    try:
        ver_obj = get_demisto_version()
        return '{}-{}'.format(ver_obj.get('version', 'Unknown'),
                              ver_obj.get("buildNumber", 'Unknown'))
    except AttributeError:
        return "Unknown"


def is_demisto_version_ge(version, build_number=''):
    """Utility function to check if current running integration is at a server greater or equal to the passed version

    :type version: ``str``
    :param version: Version to check

    :type build_number: ``str``
    :param build_number: Build number to check

    :return: True if running within a Server version greater or equal than the passed version
    :rtype: ``bool``
    """
    server_version = {}
    try:
        server_version = get_demisto_version()
        if server_version.get('version') > version:
            return True
        elif server_version.get('version') == version:
            if build_number:
                return int(server_version.get('buildNumber')) >= int(build_number)  # type: ignore[arg-type]
            return True  # No build number
        else:
            return False
    except AttributeError:
        # demistoVersion was added in 5.0.0. We are currently running in 4.5.0 and below
        if version >= "5.0.0":
            return False
        raise
    except ValueError:
        # dev editions are not comparable
        demisto.log(
            'is_demisto_version_ge: ValueError. \n '
            'input: server version: {} build number: {}\n'
            'server version: {}'.format(version, build_number, server_version)
        )

        return True


class DemistoHandler(logging.Handler):
    """
        Handler to route logging messages to an IntegrationLogger or demisto.debug if not supplied
    """

    def __init__(self, int_logger=None):
        logging.Handler.__init__(self)
        self.int_logger = int_logger

    def emit(self, record):
        msg = self.format(record)
        try:
            if self.int_logger:
                self.int_logger(msg)
            else:
                demisto.debug(msg)
        except Exception:  # noqa: disable=broad-except
            pass


class DebugLogger(object):
    """
        Wrapper to initiate logging at logging.DEBUG level.
        Is used when `debug-mode=True`.
    """

    def __init__(self):
        self.handler = None  # just in case our http_client code throws an exception. so we don't error in the __del__
        self.int_logger = IntegrationLogger()
        self.int_logger.set_buffering(False)
        self.http_client_print = None
        self.http_client = None
        if IS_PY3:
            # pylint: disable=import-error
            import http.client as http_client
            # pylint: enable=import-error
            self.http_client = http_client
            self.http_client.HTTPConnection.debuglevel = 1
            self.http_client_print = getattr(http_client, 'print', None)  # save in case someone else patched it already
            setattr(http_client, 'print', self.int_logger.print_override)
        self.handler = DemistoHandler(self.int_logger)
        demisto_formatter = logging.Formatter(fmt='python logging: %(levelname)s [%(name)s] - %(message)s', datefmt=None)
        self.handler.setFormatter(demisto_formatter)
        self.root_logger = logging.getLogger()
        self.prev_log_level = self.root_logger.getEffectiveLevel()
        self.root_logger.setLevel(logging.DEBUG)
        self.org_handlers = list()
        if self.root_logger.handlers:
            self.org_handlers.extend(self.root_logger.handlers)
            for h in self.org_handlers:
                self.root_logger.removeHandler(h)
        self.root_logger.addHandler(self.handler)

    def __del__(self):
        if self.handler:
            self.root_logger.setLevel(self.prev_log_level)
            self.root_logger.removeHandler(self.handler)
            self.handler.flush()
            self.handler.close()
        if self.org_handlers:
            for h in self.org_handlers:
                self.root_logger.addHandler(h)
        if self.http_client:
            self.http_client.HTTPConnection.debuglevel = 0
            if self.http_client_print:
                setattr(self.http_client, 'print', self.http_client_print)
            else:
                delattr(self.http_client, 'print')
            if self.int_logger.curl:
                for curl in self.int_logger.curl:
                    demisto.info('cURL:\n' + curl)

    def log_start_debug(self):
        """
        Utility function to log start of debug mode logging
        """
        msg = "debug-mode started.\n#### http client print found: {}.\n#### Env {}.".format(self.http_client_print is not None,
                                                                                            os.environ)
        if hasattr(demisto, 'params'):
            msg += "\n#### Params: {}.".format(json.dumps(demisto.params(), indent=2))
        calling_context = demisto.callingContext.get('context', {})
        msg += "\n#### Docker image: [{}]".format(calling_context.get('DockerImage'))
        brand = calling_context.get('IntegrationBrand')
        if brand:
            msg += "\n#### Integration: brand: [{}] instance: [{}]".format(brand, calling_context.get('IntegrationInstance'))
        sm = get_schedule_metadata(context=calling_context)
        if sm.get('is_polling'):
            msg += "\n#### Schedule Metadata: scheduled command: [{}] args: [{}] times ran: [{}] scheduled: [{}] end " \
                   "date: [{}]".format(sm.get('polling_command'),
                                       sm.get('polling_args'),
                                       sm.get('times_ran'),
                                       sm.get('start_date'),
                                       sm.get('end_date')
                                       )
        self.int_logger.write(msg)


_requests_logger = None
try:
    if is_debug_mode():
        _requests_logger = DebugLogger()
        _requests_logger.log_start_debug()
except Exception as ex:
    # Should fail silently so that if there is a problem with the logger it will
    # not affect the execution of commands and playbooks
    demisto.info('Failed initializing DebugLogger: {}'.format(ex))


def add_sensitive_log_strs(sensitive_str):
    """
    Adds the received string to both LOG and DebugLogger. The logger will mask the string each time he encounters it.

    :type sensitive_str: ``str``
    :param sensitive_str: The string to be replaced.

    :return: No data returned
    :rtype: ``None``
    """
    if _requests_logger:
        _requests_logger.int_logger.add_replace_strs(sensitive_str)
    LOG.add_replace_strs(sensitive_str)


def parse_date_string(date_string, date_format='%Y-%m-%dT%H:%M:%S'):
    """
        Parses the date_string function to the corresponding datetime object.
        Note: If possible (e.g. running Python 3), it is suggested to use
              dateutil.parser.parse or dateparser.parse functions instead.

        Examples:
        >>> parse_date_string('2019-09-17T06:16:39Z')
        datetime.datetime(2019, 9, 17, 6, 16, 39)
        >>> parse_date_string('2019-09-17T06:16:39.22Z')
        datetime.datetime(2019, 9, 17, 6, 16, 39, 220000)
        >>> parse_date_string('2019-09-17T06:16:39.4040+05:00', '%Y-%m-%dT%H:%M:%S+02:00')
        datetime.datetime(2019, 9, 17, 6, 16, 39, 404000)

        :type date_string: ``str``
        :param date_string: The date string to parse. (required)

        :type date_format: ``str``
        :param date_format:
            The date format of the date string. If the date format is known, it should be provided. (optional)

        :return: The parsed datetime.
        :rtype: ``(datetime.datetime, datetime.datetime)``
    """
    try:
        return datetime.strptime(date_string, date_format)
    except ValueError as e:
        error_message = str(e)

        date_format = '%Y-%m-%dT%H:%M:%S'
        time_data_regex = r'time data \'(.*?)\''
        time_data_match = re.findall(time_data_regex, error_message)
        sliced_time_data = ''

        if time_data_match:
            # found time date which does not match date format
            # example of caught error message:
            # "time data '2019-09-17T06:16:39Z' does not match format '%Y-%m-%dT%H:%M:%S.%fZ'"
            time_data = time_data_match[0]

            # removing YYYY-MM-DDThh:mm:ss from the time data to keep only milliseconds and time zone
            sliced_time_data = time_data[19:]
        else:
            unconverted_data_remains_regex = r'unconverted data remains: (.*)'
            unconverted_data_remains_match = re.findall(unconverted_data_remains_regex, error_message)

            if unconverted_data_remains_match:
                # found unconverted_data_remains
                # example of caught error message:
                # "unconverted data remains: 22Z"
                sliced_time_data = unconverted_data_remains_match[0]

        if not sliced_time_data:
            # did not catch expected error
            raise ValueError(e)

        if '.' in sliced_time_data:
            # found milliseconds - appending ".%f" to date format
            date_format += '.%f'

        timezone_regex = r'[Zz+-].*'
        time_zone = re.findall(timezone_regex, sliced_time_data)

        if time_zone:
            # found timezone - appending it to the date format
            date_format += time_zone[0]

        return datetime.strptime(date_string, date_format)


def build_dbot_entry(indicator, indicator_type, vendor, score, description=None, build_malicious=True):
    """Build a dbot entry. if score is 3 adds malicious
    Examples:
        >>> build_dbot_entry('user@example.com', 'Email', 'Vendor', 1)
        {'DBotScore': {'Indicator': 'user@example.com', 'Type': 'email', 'Vendor': 'Vendor', 'Score': 1}}

        >>> build_dbot_entry('user@example.com', 'Email', 'Vendor', 3,  build_malicious=False)
        {'DBotScore': {'Indicator': 'user@example.com', 'Type': 'email', 'Vendor': 'Vendor', 'Score': 3}}

        >>> build_dbot_entry('user@example.com', 'email', 'Vendor', 3, 'Malicious email')
        {'DBotScore': {'Vendor': 'Vendor', 'Indicator': 'user@example.com', 'Score': 3, 'Type': 'email'}, \
'Account.Email(val.Address && val.Address == obj.Address)': {'Malicious': {'Vendor': 'Vendor', 'Description': \
'Malicious email'}, 'Address': 'user@example.com'}}

        >>> build_dbot_entry('md5hash', 'md5', 'Vendor', 1)
        {'DBotScore': {'Indicator': 'md5hash', 'Type': 'file', 'Vendor': 'Vendor', 'Score': 1}}

    :type indicator: ``str``
    :param indicator: indicator field. if using file hashes, can be dict

    :type indicator_type: ``str``
    :param indicator_type:
        type of indicator ('url, 'domain', 'ip', 'cve', 'email', 'md5', 'sha1', 'sha256', 'crc32', 'sha512', 'ctph')

    :type vendor: ``str``
    :param vendor: Integration ID

    :type score: ``int``
    :param score: DBot score (0-3)

    :type description: ``str`` or ``None``
    :param description: description (will be added to malicious if dbot_score is 3). can be None

    :type build_malicious: ``bool``
    :param build_malicious: if True, will add a malicious entry

    :return: dbot entry
    :rtype: ``dict``
    """
    if not 0 <= score <= 3:
        raise DemistoException('illegal DBot score, expected 0-3, got `{}`'.format(score))
    indicator_type_lower = indicator_type.lower()
    if indicator_type_lower not in INDICATOR_TYPE_TO_CONTEXT_KEY:
        raise DemistoException('illegal indicator type, expected one of {}, got `{}`'.format(
            INDICATOR_TYPE_TO_CONTEXT_KEY.keys(), indicator_type_lower
        ))
    # handle files
    if INDICATOR_TYPE_TO_CONTEXT_KEY[indicator_type_lower] == 'file':
        indicator_type_lower = 'file'
    dbot_entry = {
        outputPaths['dbotscore']: {
            'Indicator': indicator,
            'Type': indicator_type_lower,
            'Vendor': vendor,
            'Score': score
        }
    }
    if score == 3 and build_malicious:
        dbot_entry.update(build_malicious_dbot_entry(indicator, indicator_type, vendor, description))
    return dbot_entry


def build_malicious_dbot_entry(indicator, indicator_type, vendor, description=None):
    """ Build Malicious dbot entry
    Examples:
        >>> build_malicious_dbot_entry('8.8.8.8', 'ip', 'Vendor', 'Google DNS')
        {'IP(val.Address && val.Address == obj.Address)': {'Malicious': {'Vendor': 'Vendor', 'Description': 'Google DNS\
'}, 'Address': '8.8.8.8'}}

        >>> build_malicious_dbot_entry('md5hash', 'MD5', 'Vendor', 'Malicious File')
        {'File(val.MD5 && val.MD5 == obj.MD5 || val.SHA1 && val.SHA1 == obj.SHA1 || val.SHA256 && val.SHA256 == obj.SHA\
256 || val.SHA512 && val.SHA512 == obj.SHA512 || val.CRC32 && val.CRC32 == obj.CRC32 || val.CTPH && val.CTPH == obj.CTP\
H || val.SSDeep && val.SSDeep == obj.SSDeep)': {'Malicious': {'Vendor': 'Vendor', 'Description': 'Malicious File'}\
, 'MD5': 'md5hash'}}

    :type indicator: ``str``
    :param indicator: Value (e.g. 8.8.8.8)

    :type indicator_type: ``str``
    :param indicator_type: e.g. 'IP'

    :type vendor: ``str``
    :param vendor: Integration ID

    :type description: ``str``
    :param description: Why it's malicious

    :return: A malicious DBot entry
    :rtype: ``dict``
    """
    indicator_type_lower = indicator_type.lower()
    if indicator_type_lower in INDICATOR_TYPE_TO_CONTEXT_KEY:
        key = INDICATOR_TYPE_TO_CONTEXT_KEY[indicator_type_lower]
        # `file` indicator works a little different
        if key == 'file':
            entry = {
                indicator_type.upper(): indicator,
                'Malicious': {
                    'Vendor': vendor,
                    'Description': description
                }
            }
            return {outputPaths[key]: entry}
        else:
            entry = {
                key: indicator,
                'Malicious': {
                    'Vendor': vendor,
                    'Description': description
                }
            }
            return {outputPaths[indicator_type_lower]: entry}
    else:
        raise DemistoException('Wrong indicator type supplied: {}, expected {}'
                               .format(indicator_type, INDICATOR_TYPE_TO_CONTEXT_KEY.keys()))


# Will add only if 'requests' module imported
if 'requests' in sys.modules:
    if IS_PY3 and PY_VER_MINOR >= 10:
        from requests.packages.urllib3.util.ssl_ import create_urllib3_context

        # The ciphers string used to replace default cipher string

        CIPHERS_STRING = '@SECLEVEL=1:ECDHE+AESGCM:ECDHE+CHACHA20:DHE+AESGCM:DHE+CHACHA20:ECDH+AESGCM:DH+AESGCM:' \
                         'ECDH+AES:DH+AES:RSA+ANESGCM:RSA+AES:!aNULL:!eNULL:!MD5:!DSS'

        class SSLAdapter(HTTPAdapter):
            """
                A wrapper used for https communication to enable ciphers that are commonly used
                and are not enabled by default
            """

            def init_poolmanager(self, *args, **kwargs):
                context = create_urllib3_context(ciphers=CIPHERS_STRING)
                kwargs['ssl_context'] = context
                return super(SSLAdapter, self).init_poolmanager(*args, **kwargs)

            def proxy_manager_for(self, *args, **kwargs):
                context = create_urllib3_context(ciphers=CIPHERS_STRING)
                kwargs['ssl_context'] = context
                return super(SSLAdapter, self).proxy_manager_for(*args, **kwargs)

    class BaseClient(object):
        """Client to use in integrations with powerful _http_request
        :type base_url: ``str``
        :param base_url: Base server address with suffix, for example: https://example.com/api/v2/.

        :type verify: ``bool``
        :param verify: Whether the request should verify the SSL certificate.

        :type proxy: ``bool``
        :param proxy: Whether to run the integration using the system proxy.

        :type ok_codes: ``tuple``
        :param ok_codes:
            The request codes to accept as OK, for example: (200, 201, 204).
            If you specify "None", will use requests.Response.ok

        :type headers: ``dict``
        :param headers:
            The request headers, for example: {'Accept`: `application/json`}.
            Can be None.

        :type auth: ``dict`` or ``tuple``
        :param auth:
            The request authorization, for example: (username, password).
            Can be None.

        :return: No data returned
        :rtype: ``None``
        """

        REQUESTS_TIMEOUT = 60

        def __init__(
            self,
            base_url,
            verify=True,
            proxy=False,
            ok_codes=tuple(),
            headers=None,
            auth=None,
            timeout=REQUESTS_TIMEOUT,
        ):
            self._base_url = base_url
            self._verify = verify
            self._ok_codes = ok_codes
            self._headers = headers
            self._auth = auth
            self._session = requests.Session()

            # the following condition was added to overcome the security hardening happened in Python 3.10.
            # https://github.com/python/cpython/pull/25778
            # https://bugs.python.org/issue43998

            if IS_PY3 and PY_VER_MINOR >= 10 and not verify:
                self._session.mount('https://', SSLAdapter())

            if proxy:
                ensure_proxy_has_http_prefix()
            else:
                skip_proxy()

            if not verify:
                skip_cert_verification()

            # removing trailing = char from env var value added by the server
            entity_timeout = os.getenv('REQUESTS_TIMEOUT.' + (get_integration_name() or get_script_name()), '')
            system_timeout = os.getenv('REQUESTS_TIMEOUT', '')
            self.timeout = float(entity_timeout or system_timeout or timeout)

        def __del__(self):
            try:
                self._session.close()
            except AttributeError:
                # we ignore exceptions raised due to session not used by the client and hence do not exist in __del__
                pass
            except Exception:  # noqa
                demisto.debug('failed to close BaseClient session with the following error:\n{}'.format(traceback.format_exc()))

        def _implement_retry(self, retries=0,
                             status_list_to_retry=None,
                             backoff_factor=5,
                             raise_on_redirect=False,
                             raise_on_status=False):
            """
            Implements the retry mechanism.
            In the default case where retries = 0 the request will fail on the first time

            :type retries: ``int``
            :param retries: How many retries should be made in case of a failure. when set to '0'- will fail on the first time

            :type status_list_to_retry: ``iterable``
            :param status_list_to_retry: A set of integer HTTP status codes that we should force a retry on.
                A retry is initiated if the request method is in ['GET', 'POST', 'PUT']
                and the response status code is in ``status_list_to_retry``.

            :type backoff_factor ``float``
            :param backoff_factor:
                A backoff factor to apply between attempts after the second try
                (most errors are resolved immediately by a second try without a
                delay). urllib3 will sleep for::

                    {backoff factor} * (2 ** ({number of total retries} - 1))

                seconds. If the backoff_factor is 0.1, then :func:`.sleep` will sleep
                for [0.0s, 0.2s, 0.4s, ...] between retries. It will never be longer
                than :attr:`Retry.BACKOFF_MAX`.

                By default, backoff_factor set to 5

            :type raise_on_redirect ``bool``
            :param raise_on_redirect: Whether, if the number of redirects is
                exhausted, to raise a MaxRetryError, or to return a response with a
                response code in the 3xx range.

            :type raise_on_status ``bool``
            :param raise_on_status: Similar meaning to ``raise_on_redirect``:
                whether we should raise an exception, or return a response,
                if status falls in ``status_forcelist`` range and retries have
                been exhausted.
            """
            try:
                method_whitelist = "allowed_methods" if hasattr(Retry.DEFAULT, "allowed_methods") else "method_whitelist"
                whitelist_kawargs = {
                    method_whitelist: frozenset(['GET', 'POST', 'PUT'])
                }
                retry = Retry(
                    total=retries,
                    read=retries,
                    connect=retries,
                    backoff_factor=backoff_factor,
                    status=retries,
                    status_forcelist=status_list_to_retry,
                    raise_on_status=raise_on_status,
                    raise_on_redirect=raise_on_redirect,
                    **whitelist_kawargs
                )
                http_adapter = HTTPAdapter(max_retries=retry)

                # the following condition was added to overcome the security hardening happened in Python 3.10.
                # https://github.com/python/cpython/pull/25778
                # https://bugs.python.org/issue43998

                if self._verify:
                    https_adapter = http_adapter
                elif IS_PY3 and PY_VER_MINOR >= 10:
                    https_adapter = SSLAdapter(max_retries=retry)
                else:
                    https_adapter = http_adapter

                self._session.mount('https://', https_adapter)

            except NameError:
                pass

        def _http_request(self, method, url_suffix='', full_url=None, headers=None, auth=None, json_data=None,
                          params=None, data=None, files=None, timeout=None, resp_type='json', ok_codes=None,
                          return_empty_response=False, retries=0, status_list_to_retry=None,
                          backoff_factor=5, raise_on_redirect=False, raise_on_status=False,
                          error_handler=None, empty_valid_codes=None, **kwargs):
            """A wrapper for requests lib to send our requests and handle requests and responses better.

            :type method: ``str``
            :param method: The HTTP method, for example: GET, POST, and so on.

            :type url_suffix: ``str``
            :param url_suffix: The API endpoint.

            :type full_url: ``str``
            :param full_url:
                Bypasses the use of self._base_url + url_suffix. This is useful if you need to
                make a request to an address outside of the scope of the integration
                API.

            :type headers: ``dict``
            :param headers: Headers to send in the request. If None, will use self._headers.

            :type auth: ``tuple``
            :param auth:
                The authorization tuple (usually username/password) to enable Basic/Digest/Custom HTTP Auth.
                if None, will use self._auth.

            :type params: ``dict``
            :param params: URL parameters to specify the query.

            :type data: ``dict``
            :param data: The data to send in a 'POST' request.

            :type json_data: ``dict``
            :param json_data: The dictionary to send in a 'POST' request.

            :type files: ``dict``
            :param files: The file data to send in a 'POST' request.

            :type timeout: ``float`` or ``tuple``
            :param timeout:
                The amount of time (in seconds) that a request will wait for a client to
                establish a connection to a remote machine before a timeout occurs.
                can be only float (Connection Timeout) or a tuple (Connection Timeout, Read Timeout).

            :type resp_type: ``str``
            :param resp_type:
                Determines which data format to return from the HTTP request. The default
                is 'json'. Other options are 'text', 'content', 'xml' or 'response'. Use 'response'
                 to return the full response object.

            :type ok_codes: ``tuple``
            :param ok_codes:
                The request codes to accept as OK, for example: (200, 201, 204). If you specify
                "None", will use self._ok_codes.

            :return: Depends on the resp_type parameter
            :rtype: ``dict`` or ``str`` or ``requests.Response``

            :type retries: ``int``
            :param retries: How many retries should be made in case of a failure. when set to '0'- will fail on the first time

            :type status_list_to_retry: ``iterable``
            :param status_list_to_retry: A set of integer HTTP status codes that we should force a retry on.
                A retry is initiated if the request method is in ['GET', 'POST', 'PUT']
                and the response status code is in ``status_list_to_retry``.

            :type backoff_factor ``float``
            :param backoff_factor:
                A backoff factor to apply between attempts after the second try
                (most errors are resolved immediately by a second try without a
                delay). urllib3 will sleep for::

                    {backoff factor} * (2 ** ({number of total retries} - 1))

                seconds. If the backoff_factor is 0.1, then :func:`.sleep` will sleep
                for [0.0s, 0.2s, 0.4s, ...] between retries. It will never be longer
                than :attr:`Retry.BACKOFF_MAX`.

                By default, backoff_factor set to 5

            :type raise_on_redirect ``bool``
            :param raise_on_redirect: Whether, if the number of redirects is
                exhausted, to raise a MaxRetryError, or to return a response with a
                response code in the 3xx range.

            :type raise_on_status ``bool``
            :param raise_on_status: Similar meaning to ``raise_on_redirect``:
                whether we should raise an exception, or return a response,
                if status falls in ``status_forcelist`` range and retries have
                been exhausted.

            :type error_handler ``callable``
            :param error_handler: Given an error entery, the error handler outputs the
                new formatted error message.

            :type empty_valid_codes: ``list``
            :param empty_valid_codes: A list of all valid status codes of empty responses (usually only 204, but
                can vary)

            """
            try:
                # Replace params if supplied
                address = full_url if full_url else urljoin(self._base_url, url_suffix)
                headers = headers if headers else self._headers
                auth = auth if auth else self._auth
                if retries:
                    self._implement_retry(retries, status_list_to_retry, backoff_factor, raise_on_redirect, raise_on_status)
                if not timeout:
                    timeout = self.timeout

                # Execute
                res = self._session.request(
                    method,
                    address,
                    verify=self._verify,
                    params=params,
                    data=data,
                    json=json_data,
                    files=files,
                    headers=headers,
                    auth=auth,
                    timeout=timeout,
                    **kwargs
                )
                # Handle error responses gracefully
                if not self._is_status_code_valid(res, ok_codes):
                    if error_handler:
                        error_handler(res)
                    else:
                        err_msg = 'Error in API call [{}] - {}' \
                            .format(res.status_code, res.reason)
                        try:
                            # Try to parse json error response
                            error_entry = res.json()
                            err_msg += '\n{}'.format(json.dumps(error_entry))
                            raise DemistoException(err_msg, res=res)
                        except ValueError:
                            err_msg += '\n{}'.format(res.text)
                            raise DemistoException(err_msg, res=res)

                if not empty_valid_codes:
                    empty_valid_codes = [204]
                is_response_empty_and_successful = (res.status_code in empty_valid_codes)
                if is_response_empty_and_successful and return_empty_response:
                    return res

                resp_type = resp_type.lower()
                try:
                    if resp_type == 'json':
                        return res.json()
                    if resp_type == 'text':
                        return res.text
                    if resp_type == 'content':
                        return res.content
                    if resp_type == 'xml':
                        ET.fromstring(res.text)
                    if resp_type == 'response':
                        return res
                    return res
                except ValueError as exception:
                    raise DemistoException('Failed to parse json object from response: {}'
                                           .format(res.content), exception, res)
            except requests.exceptions.ConnectTimeout as exception:
                err_msg = 'Connection Timeout Error - potential reasons might be that the Server URL parameter' \
                          ' is incorrect or that the Server is not accessible from your host.'
                raise DemistoException(err_msg, exception)
            except requests.exceptions.SSLError as exception:
                # in case the "Trust any certificate" is already checked
                if not self._verify:
                    raise
                err_msg = 'SSL Certificate Verification Failed - try selecting \'Trust any certificate\' checkbox in' \
                          ' the integration configuration.'
                raise DemistoException(err_msg, exception)
            except requests.exceptions.ProxyError as exception:
                err_msg = 'Proxy Error - if the \'Use system proxy\' checkbox in the integration configuration is' \
                          ' selected, try clearing the checkbox.'
                raise DemistoException(err_msg, exception)
            except requests.exceptions.ConnectionError as exception:
                # Get originating Exception in Exception chain
                error_class = str(exception.__class__)
                err_type = '<' + error_class[error_class.find('\'') + 1: error_class.rfind('\'')] + '>'
                err_msg = 'Verify that the server URL parameter' \
                          ' is correct and that you have access to the server from your host.' \
                          '\nError Type: {}\nError Number: [{}]\nMessage: {}\n' \
                    .format(err_type, exception.errno, exception.strerror)
                raise DemistoException(err_msg, exception)
            except requests.exceptions.RetryError as exception:
                try:
                    reason = 'Reason: {}'.format(exception.args[0].reason.args[0])
                except Exception:  # noqa: disable=broad-except
                    reason = ''
                err_msg = 'Max Retries Error- Request attempts with {} retries failed. \n{}'.format(retries, reason)
                raise DemistoException(err_msg, exception)

        def _is_status_code_valid(self, response, ok_codes=None):
            """If the status code is OK, return 'True'.

            :type response: ``requests.Response``
            :param response: Response from API after the request for which to check the status.

            :type ok_codes: ``tuple`` or ``list``
            :param ok_codes:
                The request codes to accept as OK, for example: (200, 201, 204). If you specify
                "None", will use response.ok.

            :return: Whether the status of the response is valid.
            :rtype: ``bool``
            """
            # Get wanted ok codes
            status_codes = ok_codes if ok_codes else self._ok_codes
            if status_codes:
                return response.status_code in status_codes
            return response.ok


def batch(iterable, batch_size=1):
    """Gets an iterable and yields slices of it.

    :type iterable: ``list``
    :param iterable: list or other iterable object.

    :type batch_size: ``int``
    :param batch_size: the size of batches to fetch

    :rtype: ``list``
    :return:: Iterable slices of given
    """
    current_batch = iterable[:batch_size]
    not_batched = iterable[batch_size:]
    while current_batch:
        yield current_batch
        current_batch = not_batched[:batch_size]
        not_batched = not_batched[batch_size:]


def dict_safe_get(dict_object, keys, default_return_value=None, return_type=None, raise_return_type=True):
    """Recursive safe get query (for nested dicts and lists), If keys found return value otherwise return None or default value.
    Example:
    >>> data = {"something" : {"test": "A"}}
    >>> dict_safe_get(data, ['something', 'test'])
    >>> 'A'
    >>> dict_safe_get(data, ['something', 'else'], 'default value')
    >>> 'default value'

    :type dict_object: ``dict``
    :param dict_object: dictionary to query.

    :type keys: ``list``
    :param keys: keys for recursive get.

    :type default_return_value: ``object``
    :param default_return_value: Value to return when no key available.

    :type return_type: ``type``
    :param return_type: Excepted return type.

    :type raise_return_type: ``bool``
    :param raise_return_type: Whether to raise an error when the value didn't match the expected return type.

    :rtype: ``object``
    :return:: Value from nested query.
    """
    return_value = dict_object

    for key in keys:
        try:
            return_value = return_value[key]
        except (KeyError, TypeError, IndexError, AttributeError):
            return_value = default_return_value
            break

    if return_type and not isinstance(return_value, return_type):
        if raise_return_type:
            raise TypeError("Safe get Error:\nDetails: Return Type Error Excepted return type {0},"
                            " but actual type from nested dict/list is {1} with value {2}.\n"
                            "Query: {3}\nQueried object: {4}".format(return_type, type(return_value),
                                                                     return_value, keys, dict_object))
        return_value = default_return_value

    return return_value


CONTEXT_UPDATE_RETRY_TIMES = 3
MIN_VERSION_FOR_VERSIONED_CONTEXT = '6.0.0'


def merge_lists(original_list, updated_list, key):
    """
    Replace values in a list with those in an updated list.
    Example:
    >>> original = [{'id': '1', 'updated': 'n'}, {'id': '2', 'updated': 'n'}, {'id': '11', 'updated': 'n'}]
    >>> updated = [{'id': '1', 'updated': 'y'}, {'id': '3', 'updated': 'y'}, {'id': '11', 'updated': 'n',
    >>>                                                                                             'remove': True}]
    >>> result = [{'id': '1', 'updated': 'y'}, {'id': '2', 'updated': 'n'}, {'id': '3', 'updated': 'y'}]

    :type original_list: ``list``
    :param original_list: The original list.

    :type updated_list: ``list``
    :param updated_list: The updated list.

    :type key: ``str``
    :param key: The key to replace elements by.

    :rtype: ``list``
    :return: The merged list.

    """

    original_dict = {element[key]: element for element in original_list}
    updated_dict = {element[key]: element for element in updated_list}
    original_dict.update(updated_dict)

    removed = [obj for obj in original_dict.values() if obj.get('remove', False) is True]
    for r in removed:
        demisto.debug('Removing from integration context: {}'.format(str(r)))

    merged_list = [obj for obj in original_dict.values() if obj.get('remove', False) is False]

    return merged_list


def set_integration_context(context, sync=True, version=-1):
    """
    Sets the integration context.

    :type context: ``dict``
    :param context: The context to set.

    :type sync: ``bool``
    :param sync: Whether to save the context directly to the DB.

    :type version: ``Any``
    :param version: The version of the context to set.

    :rtype: ``dict``
    :return: The new integration context
    """
    demisto.debug('Setting integration context')
    if is_versioned_context_available():
        demisto.debug('Updating integration context with version {}. Sync: {}'.format(version, sync))
        return demisto.setIntegrationContextVersioned(context, version, sync)
    else:
        return demisto.setIntegrationContext(context)


def get_integration_context(sync=True, with_version=False):
    """
    Gets the integration context.

    :type sync: ``bool``
    :param sync: Whether to get the integration context directly from the DB.

    :type with_version: ``bool``
    :param with_version: Whether to return the version.

    :rtype: ``dict``
    :return: The integration context.
    """
    if is_versioned_context_available():
        integration_context = demisto.getIntegrationContextVersioned(sync)

        if with_version:
            return integration_context
        else:
            return integration_context.get('context', {})
    else:
        return demisto.getIntegrationContext()


def is_versioned_context_available():
    """
    Determines whether versioned integration context is available according to the server version.

    :rtype: ``bool``
    :return: Whether versioned integration context is available
    """
    return is_demisto_version_ge(MIN_VERSION_FOR_VERSIONED_CONTEXT)


def set_to_integration_context_with_retries(context, object_keys=None, sync=True,
                                            max_retry_times=CONTEXT_UPDATE_RETRY_TIMES):
    """
    Update the integration context with a dictionary of keys and values with multiple attempts.
    The function supports merging the context keys using the provided object_keys parameter.
    If the version is too old by the time the context is set,
    another attempt will be made until the limit after a random sleep.

    :type context: ``dict``
    :param context: A dictionary of keys and values to set.

    :type object_keys: ``dict``
    :param object_keys: A dictionary to map between context keys and their unique ID for merging them.

    :type sync: ``bool``
    :param sync: Whether to save the context directly to the DB.

    :type max_retry_times: ``int``
    :param max_retry_times: The maximum number of attempts to try.

    :rtype: ``None``
    :return: None
    """
    attempt = 0

    # do while...
    while True:
        if attempt == max_retry_times:
            raise Exception('Failed updating integration context. Max retry attempts exceeded.')

        # Update the latest context and get the new version
        integration_context, version = update_integration_context(context, object_keys, sync)

        demisto.debug('Attempting to update the integration context with version {}.'.format(version))

        # Attempt to update integration context with a version.
        # If we get a ValueError (DB Version), then the version was not updated and we need to try again.
        attempt += 1
        try:
            set_integration_context(integration_context, sync, version)
            demisto.debug('Successfully updated integration context with version {}.'
                          ''.format(version))
            break
        except ValueError as ve:
            demisto.debug('Failed updating integration context with version {}: {} Attempts left - {}'
                          ''.format(version, str(ve), CONTEXT_UPDATE_RETRY_TIMES - attempt))
            # Sleep for a random time
            time_to_sleep = randint(1, 100) / 1000
            time.sleep(time_to_sleep)


def get_integration_context_with_version(sync=True):
    """
    Get the latest integration context with version, if available.

    :type sync: ``bool``
    :param sync: Whether to get the context directly from the DB.

    :rtype: ``tuple``
    :return: The latest integration context with version.
    """
    latest_integration_context_versioned = get_integration_context(sync, with_version=True)
    version = -1
    if is_versioned_context_available():
        integration_context = latest_integration_context_versioned.get('context', {})
        if sync:
            version = latest_integration_context_versioned.get('version', 0)
    else:
        integration_context = latest_integration_context_versioned

    return integration_context, version


def update_integration_context(context, object_keys=None, sync=True):
    """
    Update the integration context with a given dictionary after merging it with the latest integration context.

    :type context: ``dict``
    :param context: The keys and values to update in the integration context.

    :type object_keys: ``dict``
    :param object_keys: A dictionary to map between context keys and their unique ID for merging them
    with the latest context.

    :type sync: ``bool``
    :param sync: Whether to use the context directly from the DB.

    :rtype: ``tuple``
    :return: The updated integration context along with the current version.

    """
    integration_context, version = get_integration_context_with_version(sync)
    if not object_keys:
        object_keys = {}

    for key, _ in context.items():
        latest_object = json.loads(integration_context.get(key, '[]'))
        updated_object = context[key]
        if key in object_keys:
            merged_list = merge_lists(latest_object, updated_object, object_keys[key])
            integration_context[key] = json.dumps(merged_list)
        else:
            integration_context[key] = json.dumps(updated_object)

    return integration_context, version


class DemistoException(Exception):
    def __init__(self, message, exception=None, res=None, *args):
        self.res = res
        self.message = message
        self.exception = exception
        super(DemistoException, self).__init__(message, exception, *args)

    def __str__(self):
        return str(self.message)


class GetRemoteDataArgs:
    """get-remote-data args parser
    :type args: ``dict``
    :param args: arguments for the command.

    :return: No data returned
    :rtype: ``None``
    """

    def __init__(self, args):
        self.remote_incident_id = args['id']
        self.last_update = args['lastUpdate']


class GetModifiedRemoteDataArgs:
    """get-modified-remote-data args parser
    :type args: ``dict``
    :param args: arguments for the command.

    :return: No data returned
    :rtype: ``None``
    """

    def __init__(self, args):
        self.last_update = args['lastUpdate']


class UpdateRemoteSystemArgs:
    """update-remote-system args parser
    :type args: ``dict``
    :param args: arguments for the command of the command.

    :return: No data returned
    :rtype: ``None``
    """

    def __init__(self, args):
        self.data = args.get('data')  # type: ignore
        self.entries = args.get('entries')
        self.incident_changed = args.get('incidentChanged')
        self.remote_incident_id = args.get('remoteId')
        self.inc_status = args.get('status')
        self.delta = args.get('delta')


class GetRemoteDataResponse:
    """get-remote-data response parser
    :type mirrored_object: ``dict``
    :param mirrored_object: The object you are mirroring, in most cases the incident.

    :type entries: ``list``
    :param entries: The entries you want to add to the war room.

    :return: No data returned
    :rtype: ``None``
    """

    def __init__(self, mirrored_object, entries):
        self.mirrored_object = mirrored_object
        self.entries = entries

    def extract_for_local(self):
        """Extracts the response into the mirrored incident.

        :return: List of details regarding the mirrored incident.
        :rtype: ``list``
        """
        if self.mirrored_object:
            return [self.mirrored_object] + self.entries


class GetModifiedRemoteDataResponse:
    """get-modified-remote-data response parser
    :type modified_incident_ids: ``list``
    :param modified_incident_ids: The incidents that were modified since the last check.

    :return: No data returned
    :rtype: ``None``
    """

    def __init__(self, modified_incident_ids):
        self.modified_incident_ids = modified_incident_ids

    def to_entry(self):
        """Extracts the response

        :return: List of incidents to run the get-remote-data command on.
        :rtype: ``list``
        """
        demisto.info('Modified incidents: {}'.format(self.modified_incident_ids))
        return {'Contents': self.modified_incident_ids, 'Type': EntryType.NOTE, 'ContentsFormat': EntryFormat.JSON}


class SchemeTypeMapping:
    """Scheme type mappings builder.

    :type type_name: ``str``
    :param type_name: The name of the remote incident type.

    :type fields: ``dict``
    :param fields: The dict of fields to their description.

    :return: No data returned
    :rtype: ``None``
    """

    def __init__(self, type_name='', fields=None):
        self.type_name = type_name
        self.fields = fields if fields else {}

    def add_field(self, name, description=''):
        """Adds a field to the incident type mapping.

        :type name: ``str``
        :param name: The name of the field.

        :type description: ``str``
        :param description: The description for that field.a

        :return: No data returned
        :rtype: ``None``
        """
        self.fields.update({
            name: description
        })

    def extract_mapping(self):
        """Extracts the mapping into XSOAR mapping screen.

        :return: the mapping object for the current field.
        :rtype: ``dict``
        """
        return {
            self.type_name: self.fields
        }


class GetMappingFieldsResponse:
    """Handler for the mapping fields object.

    :type scheme_types_mapping: ``list``
    :param scheme_types_mapping: List of all the mappings in the remote system.

    :return: No data returned
    :rtype: ``None``
    """

    def __init__(self, scheme_types_mapping=None):
        self.scheme_types_mappings = scheme_types_mapping if scheme_types_mapping else []

    def add_scheme_type(self, scheme_type_mapping):
        """Add another incident type mapping.

        :type scheme_type_mapping: ``dict``
        :param scheme_type_mapping: mapping of a singular field.

        :return: No data returned
        :rtype: ``None``
        """
        self.scheme_types_mappings.append(scheme_type_mapping)

    def extract_mapping(self):
        """Extracts the mapping into XSOAR mapping screen.

        :return: the mapping object for the current field.
        :rtype: ``dict``
        """
        all_mappings = {}
        for scheme_types_mapping in self.scheme_types_mappings:
            all_mappings.update(scheme_types_mapping.extract_mapping())

        return all_mappings


def get_x_content_info_headers():
    """Get X-Content-* headers to send in outgoing requests to use when performing requests to
    external services such as oproxy.

    :return: headers dict
    :rtype: ``dict``
    """
    calling_context = demisto.callingContext.get('context', {})
    brand_name = calling_context.get('IntegrationBrand', '')
    instance_name = calling_context.get('IntegrationInstance', '')
    headers = {
        'X-Content-Version': CONTENT_RELEASE_VERSION,
        'X-Content-Name': brand_name or instance_name or 'Name not found',
        'X-Content-LicenseID': demisto.getLicenseID(),
        'X-Content-Branch': CONTENT_BRANCH_NAME,
        'X-Content-Server-Version': get_demisto_version_as_str(),
    }
    return headers


class BaseWidget:
    @abstractmethod
    def to_display(self):
        pass


class TextWidget(BaseWidget):
    """Text Widget representation

    :type text: ``str``
    :param text: The text for the widget to display

    :return: No data returned
    :rtype: ``None``
    """

    def __init__(self, text):
        # type: (str) -> None
        self.text = text

    def to_display(self):
        """Text Widget representation

        :type text: ``str``
        :param text: The text for the widget to display

        :return: No data returned
        :rtype: ``None``
        """
        return self.text


class TrendWidget(BaseWidget):
    """Trend Widget representation

    :type current_number: ``int``
    :param current_number: The Current number in the trend.

    :type previous_number: ``int``
    :param previous_number: The previous number in the trend.

    :return: No data returned
    :rtype: ``None``
    """

    def __init__(self, current_number, previous_number):
        # type: (int, int) -> None
        self.current_number = current_number
        self.previous_number = previous_number

    def to_display(self):
        return json.dumps({
            'currSum': self.current_number,
            'prevSum': self.previous_number
        })


class NumberWidget(BaseWidget):
    """Number Widget representation

    :type number: ``int``
    :param number: The number for the widget to display.

    :return: No data returned
    :rtype: ``None``
    """

    def __init__(self, number):
        # type: (int) -> None
        self.number = number

    def to_display(self):
        return self.number


class BarColumnPieWidget(BaseWidget):
    """Bar/Column/Pie Widget representation

    :type categories: ``list``
    :param categories: a list of categories to display(Better use the add_category function to populate the data.

    :return: No data returned
    :rtype: ``None``
    """

    def __init__(self, categories=None):
        # type: (list) -> None
        self.categories = categories if categories else []  # type: List[dict]

    def add_category(self, name, number):
        """Add a category to widget.

        :type name: ``str``
        :param name: the name of the category to add.

        :type number: ``int``
        :param number: the number value of the category.

        :return: No data returned.
        :rtype: ``None``
        """
        self.categories.append({
            'name': name,
            'data': [number]
        })

    def to_display(self):
        return json.dumps(self.categories)


class LineWidget(BaseWidget):
    """Line Widget representation

    :type categories: ``Any``
    :param categories: a list of categories to display(Better use the add_category function to populate the data.

    :return: No data returned
    :rtype: ``None``
    """

    def __init__(self, categories=None):
        # type: (list) -> None
        self.categories = categories if categories else []  # type: List[dict]

    def add_category(self, name, number, group):
        """Add a category to widget.

        :type name: ``str``
        :param name: the name of the category to add.

        :type number: ``int``
        :param number: the number value of the category.

        :type group: ``str``
        :param group: the name of the relevant group.

        :return: No data returned
        :rtype: ``None``
        """
        self.categories.append({
            'name': name,
            'data': [number],
            'groups': [
                {
                    'name': group,
                    'data': [number]
                },
            ]
        })

    def to_display(self):
        processed_names = []  # type: List[str]
        processed_categories = []  # type: List[dict]
        for cat in self.categories:
            if cat['name'] in processed_names:
                for processed_category in processed_categories:
                    if cat['name'] == processed_category['name']:
                        processed_category['data'] = [processed_category['data'][0] + cat['data'][0]]
                        processed_category['groups'].extend(cat['groups'])
                        break

            else:
                processed_categories.append(cat)
                processed_names.append(cat['name'])

        return json.dumps(processed_categories)


class TableOrListWidget(BaseWidget):
    """Table/List Widget representation

    :type data: ``Any``
    :param data: a list of data to display(Better use the add_category function to populate the data.

    :return: No data returned
    :rtype: ``None``
    """

    def __init__(self, data=None):
        # type: (Any) -> None
        self.data = data if data else []
        if not isinstance(self.data, list):
            self.data = [data]

    def add_row(self, data):
        """Add a row to the widget.

        :type data: ``Any``
        :param data: the data to add to the list/table.

        :return: No data returned
        :rtype: ``None``
        """
        self.data.append(data)

    def to_display(self):
        return json.dumps({
            'total': len(self.data),
            'data': self.data
        })


class IndicatorsSearcher:
    """Used in order to search indicators by the paging or serachAfter param
    :type page: ``int``
    :param page: the number of page from which we start search indicators from.

    :type filter_fields: ``Optional[str]``
    :param filter_fields: comma separated fields to filter (e.g. "value,type")

    :type from_date: ``Optional[str]``
    :param from_date: the start date to search from.

    :type query: ``Optional[str]``
    :param query: indicator search query

    :type to_date: ``Optional[str]``
    :param to_date: the end date to search until to.

    :type value: ``str``
    :param value: the indicator value to search.

    :type limit: ``Optional[int]``
    :param limit: the current upper limit of the search (can be updated after init)

    :return: No data returned
    :rtype: ``None``
    """
    SEARCH_AFTER_TITLE = 'searchAfter'

    def __init__(self,
                 page=0,
                 filter_fields=None,
                 from_date=None,
                 query=None,
                 size=100,
                 to_date=None,
                 value='',
                 limit=None):
        # searchAfter is available in searchIndicators from version 6.1.0
        self._can_use_search_after = is_demisto_version_ge('6.1.0')
        # populateFields merged in https://github.com/demisto/server/pull/18398
        self._can_use_filter_fields = is_demisto_version_ge('6.1.0', build_number='1095800')
        self._search_after_param = None
        self._page = page
        self._filter_fields = filter_fields
        self._total = None
        self._from_date = from_date
        self._query = query
        self._size = size
        self._to_date = to_date
        self._value = value
        self._limit = limit
        self._total_iocs_fetched = 0

    def __iter__(self):
        return self

    # python2
    def next(self):
        return self.__next__()

    def __next__(self):
        if self.is_search_done():
            raise StopIteration
        res = self.search_indicators_by_version(from_date=self._from_date,
                                                query=self._query,
                                                size=self._size,
                                                to_date=self._to_date,
                                                value=self._value)
        fetched_len = len(res.get('iocs') or [])
        if fetched_len == 0:
            raise StopIteration
        self._total_iocs_fetched += fetched_len
        return res

    @property
    def page(self):
        return self._page

    @property
    def total(self):
        return self._total

    @property
    def limit(self):
        return self._limit

    @limit.setter
    def limit(self, value):
        self._limit = value

    def is_search_done(self):
        """
        Return True if one of these conditions is met (else False):
        1. self.limit is set, and it's updated to be less or equal to zero - return True
        2. for search_after if self.total was populated by a previous search, but no self._search_after_param
        3. for page if self.total was populated by a previous search, but page is too large
        """
        reached_limit = self.limit is not None and self.limit <= self._total_iocs_fetched
        if reached_limit:
            demisto.debug("IndicatorsSearcher has reached its limit: {}".format(self.limit))
            # update limit to match _total_iocs_fetched value
            if self._total_iocs_fetched > self.limit:
                self.limit = self._total_iocs_fetched
            return True
        else:
            if self.total is None:
                return False
            no_more_indicators = (self.total and self._search_after_param is None) if self._can_use_search_after \
                else self.total <= self.page * self._size
            if no_more_indicators:
                demisto.debug("IndicatorsSearcher can not fetch anymore indicators")
            return no_more_indicators

    def search_indicators_by_version(self, from_date=None, query='', size=100, to_date=None, value=''):
        """There are 2 cases depends on the sever version:
        1. Search indicators using paging, raise the page number in each call.
        2. Search indicators using searchAfter param, update the _search_after_param in each call.

        :type from_date: ``Optional[str]``
        :param from_date: the start date to search from.

        :type query: ``Optional[str]``
        :param query: indicator search query

        :type size: ``int``
        :param size: limit the number of returned results.

        :type to_date: ``Optional[str]``
        :param to_date: the end date to search until to.

        :type value: ``str``
        :param value: the indicator value to search.

        :return: object contains the search results
        :rtype: ``dict``
        """
        search_args = assign_params(
            fromDate=from_date,
            toDate=to_date,
            query=query,
            size=size,
            value=value,
            searchAfter=self._search_after_param if self._can_use_search_after else None,
            populateFields=self._filter_fields if self._can_use_filter_fields else None,
            # use paging as fallback when cannot use search_after
            page=self.page if not self._can_use_search_after else None
        )
        res = demisto.searchIndicators(**search_args)
        if isinstance(self._page, int):
            self._page += 1  # advance pages
        self._search_after_param = res.get(self.SEARCH_AFTER_TITLE)
        self._total = res.get('total')
        return res


class AutoFocusKeyRetriever:
    """AutoFocus API Key management class
    :type api_key: ``str``
    :param api_key: Auto Focus API key coming from the integration parameters
    :type override_default_credentials: ``bool``
    :param override_default_credentials: Whether to override the default credentials and use the
     Cortex XSOAR given AutoFocus API Key
    :return: No data returned
    :rtype: ``None``
    """
    def __init__(self, api_key):
        # demisto.getAutoFocusApiKey() is available from version 6.2.0
        if not api_key:
            if not is_demisto_version_ge("6.2.0"):  # AF API key is available from version 6.2.0
                raise DemistoException('For versions earlier than 6.2.0, configure an API Key.')
            try:
                api_key = demisto.getAutoFocusApiKey()  # is not available on tenants
            except ValueError as err:
                raise DemistoException('AutoFocus API Key is only available on the main account for TIM customers. ' + str(err))
        self.key = api_key


def get_feed_last_run():
    """
    This function gets the feed's last run: from XSOAR version 6.2.0: using `demisto.getLastRun()`.
    Before XSOAR version 6.2.0: using `demisto.getIntegrationContext()`.
    :rtype: ``dict``
    :return: All indicators from the feed's last run
    """
    if is_demisto_version_ge('6.2.0'):
        feed_last_run = demisto.getLastRun() or {}
        if not feed_last_run:
            integration_ctx = demisto.getIntegrationContext()
            if integration_ctx:
                feed_last_run = integration_ctx
                demisto.setLastRun(feed_last_run)
                demisto.setIntegrationContext({})
    else:
        feed_last_run = demisto.getIntegrationContext() or {}
    return feed_last_run


def set_feed_last_run(last_run_indicators):
    """
    This function sets the feed's last run: from XSOAR version 6.2.0: using `demisto.setLastRun()`.
    Before XSOAR version 6.2.0: using `demisto.setIntegrationContext()`.
    :type last_run_indicators: ``dict``
    :param last_run_indicators: Indicators to save in "lastRun" object.
    :rtype: ``None``
    :return: None
    """
    if is_demisto_version_ge('6.2.0'):
        demisto.setLastRun(last_run_indicators)
    else:
        demisto.setIntegrationContext(last_run_indicators)


def set_last_mirror_run(last_mirror_run):  # type: (Dict[Any, Any]) -> None
    """
    This function sets the last run of the mirror, from XSOAR version 6.6.0, by using `demisto.setLastMirrorRun()`.
    Before XSOAR version 6.6.0, we don't set the given data and an exception will be raised.
    :type last_mirror_run: ``dict``
    :param last_mirror_run: Data to save in the "LastMirrorRun" object.
    :rtype: ``None``
    :return: None
    """
    if is_demisto_version_ge('6.6.0'):
        demisto.setLastMirrorRun(last_mirror_run)
    else:
        raise DemistoException("You cannot use setLastMirrorRun as your version is below 6.6.0")


def get_last_mirror_run():  # type: () -> Optional[Dict[Any, Any]]
    """
    This function gets the last run of the mirror, from XSOAR version 6.6.0, using `demisto.getLastMirrorRun()`.
    Before XSOAR version 6.6.0, the given data is not returned and an exception will be raised.
    :rtype: ``dict``
    :return: A dictionary representation of the data that was already set in the previous runs (or an empty dict if
     we did not set anything yet).
    """
    if is_demisto_version_ge('6.6.0'):
        return demisto.getLastMirrorRun() or {}
    raise DemistoException("You cannot use getLastMirrorRun as your version is below 6.6.0")


def support_multithreading():
    """Adds lock on the calls to the Cortex XSOAR server from the Demisto object to support integration which use multithreading.

    :return: No data returned
    :rtype: ``None``
    """
    global demisto
    prev_do = demisto._Demisto__do  # type: ignore[attr-defined]
    demisto.lock = Lock()  # type: ignore[attr-defined]

    def locked_do(cmd):
        if demisto.lock.acquire(timeout=60):  # type: ignore[call-arg,attr-defined]
            try:
                return prev_do(cmd)  # type: ignore[call-arg]
            finally:
                demisto.lock.release()  # type: ignore[attr-defined]
        else:
            raise RuntimeError('Failed acquiring lock')

    demisto._Demisto__do = locked_do  # type: ignore[attr-defined]


def get_tenant_account_name():
    """Gets the tenant name from the server url.

    :return: The account name.
    :rtype: ``str``

    """
    urls = demisto.demistoUrls()
    server_url = urls.get('server', '')
    account_name = ''
    if '/acc_' in server_url:
        tenant_name = server_url.split('acc_')[-1]
        account_name = "acc_{}".format(tenant_name) if tenant_name != "" else ""

    return account_name


def indicators_value_to_clickable(indicators):
    """
    Function to get the indicator url link for indicators

    :type indicators: ``dict`` + List[dict]
    :param indicators: An indicator or a list of indicators

    :rtype: ``dict``
    :return: Key is the indicator, and the value is it's url in the server

    """
    if not isinstance(indicators, (list, dict)):
        return {}
    if not isinstance(indicators, list):
        indicators = [indicators]
    res = {}
    query = ' or '.join(['value:{indicator}'.format(indicator=indicator) for indicator in indicators])
    indicator_searcher = IndicatorsSearcher(query=query)
    for ioc_res in indicator_searcher:
        for inidicator_data in ioc_res.get('iocs', []):
            indicator = inidicator_data.get('value')
            indicator_id = inidicator_data.get('id')
            if not indicator or not indicator_id:
                raise DemistoException('The response of indicator searcher is invalid')
            indicator_url = os.path.join('#', 'indicator', indicator_id)
            res[indicator] = '[{indicator}]({indicator_url})'.format(indicator=indicator, indicator_url=indicator_url)
    return res


def get_message_threads_dump(_sig, _frame):
    """
    Listener function to dump the threads to log info

    :type _sig: ``int``
    :param _sig: The signal number

    :type _frame: ``Any``
    :param _frame: The current stack frame

    :return: Message to print.
    :rtype: ``str``
    """
    code = []
    for threadId, stack in sys._current_frames().items():
        code.append("\n# ThreadID: %s" % threadId)
        for filename, lineno, name, line in traceback.extract_stack(stack):
            code.append('File: "%s", line %d, in %s' % (filename, lineno, name))
            if line:
                code.append("  %s" % (line.strip()))

    ret_value = '\n\n--- Start Threads Dump ---\n'\
        + '\n'.join(code)\
        + '\n\n--- End Threads Dump ---\n'
    return ret_value


def get_message_memory_dump(_sig, _frame):
    """
    Listener function to dump the memory to log info

    :type _sig: ``int``
    :param _sig: The signal number

    :type _frame: ``Any``
    :param _frame: The current stack frame

    :return: Message to print.
    :rtype: ``str``
    """
    classes_dict = {}  # type: Dict[str, Dict]
    for obj in gc.get_objects():
        size = sys.getsizeof(obj, 0)
        if hasattr(obj, '__class__'):
            cls = str(obj.__class__)[8:-2]
            if cls in classes_dict:
                current_class = classes_dict.get(cls, {})  # type: Dict
                current_class['count'] += 1  # type: ignore
                current_class['size'] += size  # type: ignore
                classes_dict[cls] = current_class
            else:
                current_class = {
                    'name': cls,
                    'count': 1,
                    'size': size,
                }
                classes_dict[cls] = current_class

    classes_as_list = list(classes_dict.values())
    ret_value = '\n\n--- Start Variables Dump ---\n'
    ret_value += get_message_classes_dump(classes_as_list)
    ret_value += '\n--- End Variables Dump ---\n\n'

    ret_value = '\n\n--- Start Variables Dump ---\n'
    ret_value += get_message_local_vars()
    ret_value += get_message_global_vars()
    ret_value += '\n--- End Variables Dump ---\n\n'

    ret_value += get_message_modules_sizes()

    return ret_value


def get_message_classes_dump(classes_as_list):
    """
    A function that returns the printable message about classes dump

    :type classes_as_list: ``list``
    :param classes_as_list: The classes to print to the log

    :return: Message to print.
    :rtype: ``str``
    """

    ret_value = '\n\n--- Start Memory Dump ---\n'

    ret_value += '\n--- Start Top {} Classes by Count ---\n\n'.format(PROFILING_DUMP_ROWS_LIMIT)
    classes_sorted_by_count = sorted(classes_as_list, key=lambda d: d['count'], reverse=True)
    ret_value += 'Count\t\tSize\t\tName\n'
    for current_class in classes_sorted_by_count[:PROFILING_DUMP_ROWS_LIMIT]:
        ret_value += '{}\t\t{}\t\t{}\n'.format(current_class["count"], current_class["size"], current_class["name"])
    ret_value += '\n--- End Top {} Classes by Count ---\n'.format(PROFILING_DUMP_ROWS_LIMIT)

    ret_value += '\n--- Start Top {} Classes by Size ---\n'.format(PROFILING_DUMP_ROWS_LIMIT)
    classes_sorted_by_size = sorted(classes_as_list, key=lambda d: d['size'], reverse=True)
    ret_value += 'Size\t\tCount\t\tName\n'
    for current_class in classes_sorted_by_size[:PROFILING_DUMP_ROWS_LIMIT]:
        ret_value += '{}\t\t{}\t\t{}\n'.format(current_class["size"], current_class["count"], current_class["name"])
    ret_value += '\n--- End Top {} Classes by Size ---\n'.format(PROFILING_DUMP_ROWS_LIMIT)

    ret_value += '\n--- End Memory Dump ---\n\n'

    return ret_value


def get_message_local_vars():
    """
    A function that returns the printable message about local variables

    :return: Message to print.
    :rtype: ``str``
    """
    local_vars = list(locals().items())
    ret_value = '\n\n--- Start Local Vars ---\n\n'
    for current_local_var in local_vars:
        ret_value += shorten_string_for_printing(str(current_local_var)) + '\n'

    ret_value += '\n--- End Local Vars ---\n\n'

    return ret_value


def get_size_of_object(input_object):
    """
    A function that recursively iterate to sum size of object & members.

    :type input_object: ``Any``
    :param input_object: The object to calculate its memory footprint

    :return: Size of input_object in bytes.
    :rtype: ``int``
    """
    if IS_PY3 and PY_VER_MINOR >= 10:
        from collections.abc import Mapping
    else:
        from collections import Mapping  # type: ignore[no-redef]

    from collections import deque
    from numbers import Number
    # IS_PY3:
    # ZERO_DEPTH_BASES = (str, bytes, Number, range, bytearray) if IS_PY3 else (str, bytes, Number, bytearray)
    ZERO_DEPTH_BASES = (str, bytes, Number, bytearray)
    MAX_LEVEL = 20
    _seen_ids = set()

    def inner(obj, level):
        """
        A recursion that goes deep into objects, to calculate their deep memory footprint.

        :type level: ``int``
        :param level: Current level of the recursion (object)

        :return: Size of obj in bytes.
        :rtype: ``int``
        """
        if level == MAX_LEVEL:
            # Stop at MAX_LEVEL
            return sys.getsizeof(obj)
        obj_id = id(obj)
        if obj_id in _seen_ids:
            return 0
        _seen_ids.add(obj_id)
        size = sys.getsizeof(obj)
        if isinstance(obj, ZERO_DEPTH_BASES):
            pass
        elif isinstance(obj, (tuple, list, set, deque)):
            size += sum(inner(i, level + 1) for i in obj)
        elif isinstance(obj, Mapping):
            mapping_items_keys = list(getattr(obj, 'keys')())
            for current_key in mapping_items_keys:
                if current_key in obj:
                    size += (inner(current_key, level + 1) + inner(obj[current_key], level + 1))
        # Check for custom object instances - may subclass above too
        if hasattr(obj, '__dict__'):
            size += inner(vars(obj), level + 1)
        return size
    return inner(input_object, 0)


excluded_globals = ['__name__', '__doc__', '__package__', '__loader__',
                    '__spec__', '__annotations__', '__builtins__',
                    '__file__', '__cached__', '_Feature',
                    ]
excluded_types_names = ['MagicMock',  # When running tests locally
                        ]


def get_message_global_vars():
    """
    A function that returns the printable message about global variables

    :return: Message to print.
    :rtype: ``str``
    """
    excluded_types = [types.ModuleType, types.FunctionType,
                      ]

    globals_dict = dict(globals())
    globals_dict_full = {}
    for current_key in globals_dict.keys():
        current_value = globals_dict[current_key]
        if not type(current_value) in excluded_types \
                and current_key not in excluded_globals \
                and type(current_value).__name__ not in excluded_types_names:
            globals_dict_full[current_key] = {
                'name': current_key,
                'value': current_value,
                # Deep calculation. Better than sys.getsizeof(current_value)
                'size': get_size_of_object(current_value)
            }

    ret_value = '\n\n--- Start Top {} Globals by Size ---\n'.format(PROFILING_DUMP_ROWS_LIMIT)
    globals_sorted_by_size = sorted(globals_dict_full.values(), key=lambda d: d['size'], reverse=True)
    ret_value += 'Size\t\tName\t\tValue\n'
    for current_global in globals_sorted_by_size[:PROFILING_DUMP_ROWS_LIMIT]:
        ret_value += '{}\t\t{}\t\t{}\n'.format(current_global["size"], current_global["name"],
                                               shorten_string_for_printing(str(current_global["value"])))
    ret_value += '\n--- End Top {} Globals by Size ---\n'.format(PROFILING_DUMP_ROWS_LIMIT)

    return ret_value


def get_message_modules_sizes():
    """
    A function that returns the printable message about the loaded modules by size

    :return: Message to print.
    :rtype: ``str``
    """
    globals_dict = dict(globals())
    globals_dict_full = {}
    for current_key in globals_dict.keys():
        current_value = globals_dict[current_key]
        if isinstance(current_value, types.ModuleType) \
                and current_key not in excluded_globals \
                and type(current_value).__name__ not in excluded_types_names:
            globals_dict_full[current_key] = {
                'name': current_key,
                'value': current_value,
                # Deep calculation. Better than sys.getsizeof(current_value)
                'size': get_size_of_object(current_value)
            }

    ret_value = '\n\n--- Start Top {} Modules by Size ---\n'.format(PROFILING_DUMP_ROWS_LIMIT)
    globals_sorted_by_size = sorted(globals_dict_full.values(), key=lambda d: d['size'], reverse=True)
    ret_value += 'Size\t\tName\t\tValue\n'
    for current_global in globals_sorted_by_size[:PROFILING_DUMP_ROWS_LIMIT]:
        ret_value += '{}\t\t{}\t\t{}\n'.format(current_global["size"], current_global["name"],
                                               shorten_string_for_printing(str(current_global["value"])))
    ret_value += '\n--- End Top {} Modules by Size ---\n'.format(PROFILING_DUMP_ROWS_LIMIT)

    return ret_value


def signal_handler_profiling_dump(_sig, _frame):
    """
    Listener function to dump the threads and memory to log info

    :type _sig: ``int``
    :param _sig: The signal number

    :type _frame: ``Any``
    :param _frame: The current stack frame

    :return: No data returned
    :rtype: ``None``
    """
    msg = '\n\n--- Start Profiling Dump ---\n'
    msg += get_message_threads_dump(_sig, _frame)
    msg += get_message_memory_dump(_sig, _frame)
    msg += '\n--- End Profiling Dump ---\n\n'
    LOG(msg)
    LOG.print_log()


def register_signal_handler_profiling_dump(signal_type=None, profiling_dump_rows_limit=PROFILING_DUMP_ROWS_LIMIT):
    """
    Function that registers the threads and memory dump signal listener

    :type profiling_dump_rows_limit: ``int``
    :param profiling_dump_rows_limit: The max number of profiling related rows to print to the log

    :type profiling_dump_rows_limit: ``int``
    :param profiling_dump_rows_limit: The max number of profiling related rows to print to the log

    :return: No data returned
    :rtype: ``None``
    """
    if OS_LINUX or OS_MAC:

        import signal

        globals_ = globals()
        globals_['PROFILING_DUMP_ROWS_LIMIT'] = profiling_dump_rows_limit

        requested_signal = signal_type if signal_type else signal.SIGUSR1
        signal.signal(requested_signal, signal_handler_profiling_dump)
    else:
        demisto.info('Not a Linux or Mac OS, profiling using a signal is not supported.')


def shorten_string_for_printing(source_string, max_length=64):
    """
    Function that removes the middle of a long str, for printint or logging.
    If needed, it will replace the middle with '...',
    Examples:
    >>> shorten_string_for_printing('123456789', 9)
    '123456789'
    >>> shorten_string_for_printing('1234567890', 9)
    'abc...890'
    >>> shorten_string_for_printing('123456789012', 10)
    '1234...012'

    :type source_string: ``str``
    :param source_string: A long str that needs shortening.

    :type max_length: ``int``
    :param max_length: Maximum length of the returned str, should be higher than 0. Default is 64.

    :return:: A string no longer than max_length.
    :rtype: ``str``
    """
    if not source_string or max_length < 1 or len(source_string) <= max_length:
        return source_string

    extremeties_length = int((max_length - 3) / 2)
    if max_length % 2 == 0:
        # even max_length. Start with one more char than at the beginning
        ret_value = source_string[:extremeties_length + 1] \
            + '...' \
            + source_string[-extremeties_length:]
        return ret_value
    else:
        # odd max_length
        ret_value = source_string[:extremeties_length] \
            + '...' \
            + source_string[-extremeties_length:]
        return ret_value


class PollResult:
    """The response object for polling functions. This object contains information about whether to run again, and what
    the CommandResults are in case of success, or failure.

    :return: PollResult
    :rtype: ``PollResult``

    """
    def __init__(self, response, continue_to_poll=False, args_for_next_run=None, partial_result=None):
        """
        Constructor for PollResult

        :type response: ``Any``
        :param response: The response of the command in the event of success,
        or in case of failure but Polling is false

        :type continue_to_poll: ``Union[bool, Callable]``
        :param continue_to_poll: An iterable of relevant keys list from the json. Notice we save it as a set in the class

        :type args_for_next_run: ``Dict``
        :param args_for_next_run: The arguments to use in the next iteration. Will use the input args in case of None

        :type partial_result: ``CommandResults``
        :param partial_result: CommandResults to return, even though we will poll again

        """
        self.response = response
        self.continue_to_poll = continue_to_poll
        self.args_for_next_run = args_for_next_run
        self.partial_result = partial_result


def polling_function(name, interval=30, timeout=600, poll_message='Fetching Results:', polling_arg_name="polling",
                     requires_polling_arg=True):
    """
    To use on a function that should rerun itself
    Commands that use this decorator must have a Polling argument, polling: true in yaml,
    and a hidden hide_polling_output argument.
    Commands that use this decorator should return a PollResult.
    Will raise an DemistoException if the server version doesn't support Scheduled Commands (< 6.2.0)

    :type name: ``str``
    :param name: The name of the command

    :type interval: ``int``
    :param interval: How many seconds until the next run

    :type timeout: ``int``
    :param timeout: How long

    :type poll_message: ``str``
    :param poll_message: The message to display in the war room while polling

    :type requires_polling_arg: ``bool``
    :param requires_polling_arg: Whether a polling argument should be expected as one of the demisto args

    :return: Decorator for polling functions
    :rtype: ``Function``
    """

    def dec(func):
        def inner(client, args):
            if not requires_polling_arg or args.get(polling_arg_name):
                ScheduledCommand.raise_error_if_not_supported()
                poll_result = func(client, args)

                should_poll = poll_result.continue_to_poll if isinstance(poll_result.continue_to_poll, bool) \
                    else poll_result.continue_to_poll()
                if not should_poll:
                    return poll_result.response

                readable_output = poll_message if not args.get('hide_polling_output') else None
                poll_args = poll_result.args_for_next_run or args
                poll_args['hide_polling_output'] = True

                poll_response = poll_result.partial_result or CommandResults(readable_output=readable_output)
                poll_response.scheduled_command = ScheduledCommand(command=name, next_run_in_seconds=interval,
                                                                   args=poll_args, timeout_in_seconds=timeout)
                return poll_response
            else:
                return func(client, args).response

        return inner

    return dec


<<<<<<< HEAD
def get_fetch_run_time_range(last_run, first_fetch, look_back=0, timezone=0, date_format='%Y-%m-%dT%H:%M:%S'):
    """
    Gets the time range for fetch

    :type last_run: ``dict``
    :param last_run: The LastRun object

    :type first_fetch: ``str``
    :param first_fetch: The first time to fetch, used in the first fetch

    :type look_back: ``int``
    :param look_back: The time to look back in fetch in minutes

    :type timezone: ``int``
    :param timezone: The time zone offset in hours

    :type date_format: ``str``
    :param date_format: The date format

    :return: The time range of the creation date for the incidents to fetch in the current run.
    :rtype: ``Tuple``
    """
    last_run_time = last_run and 'time' in last_run and last_run['time']
    now = datetime.utcnow() + timedelta(hours=timezone)
    if not last_run_time:
        last_run_time = dateparser.parse(first_fetch, settings={'TIMEZONE': 'UTC'}) + timedelta(hours=timezone)
    else:
        last_run_time = dateparser.parse(last_run_time, settings={'TIMEZONE': 'UTC'})

    if look_back > 0:
        if now - last_run_time < timedelta(minutes=look_back):
            last_run_time = now - timedelta(minutes=look_back)

    return last_run_time.strftime(date_format), now.strftime(date_format)


def filter_incidents_by_duplicates_and_limit(incidents_res, last_run, fetch_limit, id_field='id'):
    """
    Remove duplicate incidents from response and returns the incidents till limit

    :type incidents_res: ``list``
    :param incidents_res: The incidents from response

    :type last_run: ``dict``
    :param last_run: The LastRun object

    :type fetch_limit: ``int``
    :param fetch_limit: The incidents limit to return

    :type id_field: ``str``
    :param id_field: The incident id field

    :return: The incidents till limit after filtering duplicates
    :rtype: ``list``
    """
    found_incidents = last_run.get('found_incident_ids', {})

    incidents = []
    for incident in incidents_res:
        if incident[id_field] not in found_incidents:
            incidents.append(incident)

    return incidents[:fetch_limit]


def get_latest_incident_created_time(incidents, created_time_field, date_format='%Y-%m-%dT%H:%M:%S',
                                     increase_last_run_time=False):
    """
    Gets the latest incident occurred time

    :type incidents: ``list``
    :param incidents: List of incidents

    :type created_time_field: ``str``
    :param created_time_field: The incident created time field

    :type date_format: ``str``
    :param date_format: The date format

    :type increase_last_run_time: ``bool``
    :param increase_last_run_time: Whether to increase the last run time with one millisecond

    :return: The latest incident time
    :rtype: ``str``
    """
    latest_incident_time = datetime.strptime(incidents[0][created_time_field], date_format)

    for incident in incidents:
        incident_time = datetime.strptime(incident[created_time_field], date_format)
        if incident_time > latest_incident_time:
            latest_incident_time = incident_time

    if increase_last_run_time:
        latest_incident_time = latest_incident_time + timedelta(milliseconds=1)

    return latest_incident_time.strftime(date_format)


def remove_old_incidents_ids(found_incidents_ids, current_time, look_back):
    """
    Removes old incident ids

    :type found_incidents_ids: ``dict``
    :param found_incidents_ids: Dict of incidents ids

    :type current_time: ``int``
    :param current_time: The current epoch time

    :type look_back: ``int``
    :param look_back: The look back time in minutes

    :return: The new incidents ids
    :rtype: ``dict``
    """
    look_back_in_seconds = look_back * 60
    deletion_threshold_in_seconds = look_back_in_seconds * 2

    new_found_incidents_ids = {}
    for inc_id, addition_time in found_incidents_ids.items():

        if current_time - addition_time < deletion_threshold_in_seconds:
            new_found_incidents_ids[inc_id] = addition_time

    return new_found_incidents_ids


def get_found_incident_ids(last_run, incidents, look_back, id_field='id'):
    """
    Gets the found incident ids

    :type last_run: ``dict``
    :param last_run: The LastRun object

    :type incidents: ``list``
    :param incidents: List of incidents

    :type look_back: ``int``
    :param look_back: The look back time in minutes

    :type id_field: ``str``
    :param id_field: The incident id field

    :return: The new incidents ids
    :rtype: ``dict``
    """

    found_incidents = last_run.get('found_incident_ids', {})
    current_time = int(time.time())

    for incident in incidents:
        found_incidents[incident[id_field]] = current_time

    found_incidents = remove_old_incidents_ids(found_incidents, current_time, look_back)

    return found_incidents


def get_updated_last_run_object(last_run, incidents, fetch_limit, look_back, start_fetch_time, end_fetch_time,
                                created_time_field, date_format='%Y-%m-%dT%H:%M:%S', increase_last_run_time=False):
    """
    Gets an updated LastRun object

    :type last_run: ``dict``
    :param last_run: The LastRun object

    :type incidents: ``list``
    :param incidents: List of incidents

    :type fetch_limit: ``int``
    :param fetch_limit: The fetch limit

    :type look_back: ``int``
    :param look_back: The time to look back in fetch in minutes

    :type start_fetch_time: ``str``
    :param start_fetch_time: The start time to fetch

    :type end_fetch_time: ``str``
    :param end_fetch_time: The end time to fetch

    :type created_time_field: ``str``
    :param created_time_field: The incident created time field

    :type date_format: ``str``
    :param date_format: The date format

    :type increase_last_run_time: ``bool``
    :param increase_last_run_time: Whether to increase the last run time with one millisecond

    :return: The updated LastRun object
    :rtype: ``Dict``
    """

    if len(incidents) == 0:
        new_last_run = {
            'time': end_fetch_time,
            'limit': fetch_limit,
        }
    elif len(incidents) < fetch_limit or look_back == 0:
        latest_incident_fetched_time = get_latest_incident_created_time(incidents, created_time_field, date_format,
                                                                        increase_last_run_time)
        new_last_run = {
            'time': latest_incident_fetched_time,
            'limit': fetch_limit,
        }
    else:
        new_last_run = {
            'time': start_fetch_time,
            'limit': last_run.get('limit', fetch_limit) + fetch_limit,
        }

    return new_last_run


def update_last_run_object(last_run, incidents, fetch_limit, start_fetch_time, end_fetch_time, look_back,
                           created_time_field, id_field='id', date_format='%Y-%m-%dT%H:%M:%S', increase_last_run_time=False):
    """
    Updates the LastRun object

    :type last_run: ``dict``
    :param last_run: The LastRun object

    :type incidents: ``list``
    :param incidents: List of incidents

    :type fetch_limit: ``int``
    :param fetch_limit: The fetch limit

    :type start_fetch_time: ``str``
    :param start_fetch_time: The start time to fetch

    :type end_fetch_time: ``str``
    :param end_fetch_time: The end time to fetch

    :type look_back: ``int``
    :param look_back: The time to look back in fetch in minutes

    :type created_time_field: ``str``
    :param created_time_field: The incident created time field

    :type id_field: ``str``
    :param id_field: The incident id field

    :type date_format: ``str``
    :param date_format: The date format

    :type increase_last_run_time: ``bool``
    :param increase_last_run_time: Whether to increase the last run time with one millisecond

    :return: The new last run object and list of incidents
    :rtype: ``Dict``
    """

    found_incidents = get_found_incident_ids(last_run, incidents, look_back, id_field)

    updated_last_run = get_updated_last_run_object(last_run, incidents, fetch_limit, look_back, start_fetch_time, end_fetch_time,
                                                   created_time_field, date_format, increase_last_run_time)

    if found_incidents:
        updated_last_run.update({'found_incident_ids': found_incidents})

    last_run.update(updated_last_run)

    return last_run
=======
def get_pack_version(pack_name=''):
    """
    Get a pack version.
    The version can be retrieved either by a pack name or by the calling script/integration in which
    script/integration is part of.

    To get the version of the pack in which the calling script/integration is part of,
    just call the function without pack_name.

    :type pack_name: ``str``
    :param pack_name: the pack name as mentioned in the pack metadata file to query its version.
            use only if querying by a pack name.

    :return: The pack version in which the integration/script is part of / the version of the requested pack name in
        case provided. in case not found returns empty string.
    :rtype: ``str``
    """
    def _get_packs_by_query(_body_request):
        packs_body_response = demisto.internalHttpRequest(
            'POST', uri='/contentpacks/marketplace/search', body=json.dumps(body_request)
        )
        return _load_response(_response=packs_body_response.get('body')).get('packs') or []

    def _load_response(_response):
        try:
            return json.loads(_response)
        except json.JSONDecodeError:
            demisto.debug('Unable to load response {response}'.format(response=_response))
            return {}

    def _extract_current_pack_version(_packs, _query_type, _entity_name):
        # in case we have more than 1 pack returned from the search, need to make sure to retrieve the correct pack
        if query_type == 'automation' or query_type == 'integration':
            for pack in _packs:
                for content_entity in (pack.get('contentItems') or {}).get(_query_type) or []:
                    if (content_entity.get('name') or '') == _entity_name:
                        return pack.get('currentVersion') or ''
        else:
            for pack in _packs:
                if pack.get('name') == _entity_name:
                    return pack.get('currentVersion') or ''
        return ''

    def _extract_integration_display_name(_integration_brand):
        integrations_body_response = demisto.internalHttpRequest(
            'POST', uri='/settings/integration/search', body=json.dumps({})
        )
        integrations_body_response = _load_response(_response=integrations_body_response.get('body'))
        integrations = integrations_body_response.get('configurations') or []

        for integration in integrations:
            integration_display_name = integration.get('display')
            if integration.get('id') == _integration_brand and integration_display_name:
                return integration_display_name
        return ''
    # query by pack name
    if pack_name:
        entity_name = pack_name
        body_request = {'packsQuery': entity_name}
        query_type = 'pack'
    # query by integration name
    elif demisto.callingContext.get('integration'):  # True means its integration, False means its script/automation.
        entity_name = (demisto.callingContext.get('context') or {}).get('IntegrationBrand') or ''
        body_request = {'integrationsQuery': entity_name}
        query_type = 'integration'
    # query by script/automation name
    else:
        entity_name = (demisto.callingContext.get('context') or {}).get('ScriptName') or ''
        body_request = {'automationQuery': entity_name}
        query_type = 'automation'

    pack_version = _extract_current_pack_version(
        _packs=_get_packs_by_query(_body_request=body_request),
        _query_type=query_type,
        _entity_name=entity_name
    )
    if not pack_version and query_type == 'integration':
        # handle the case where the display name of the integration is not the same as the integration brand
        integration_display = _extract_integration_display_name(_integration_brand=entity_name)
        if integration_display and integration_display != entity_name:
            body_request['integrationsQuery'] = integration_display

            return _extract_current_pack_version(
                _packs=_get_packs_by_query(_body_request=body_request),
                _query_type=query_type,
                _entity_name=integration_display
            )
        return ''
    return pack_version
>>>>>>> 078cc1a0


###########################################
#     DO NOT ADD LINES AFTER THIS ONE     #
###########################################
register_module_line('CommonServerPython', 'end', __line__())
register_module_line('CustomScriptIntegration', 'start', __line__())<|MERGE_RESOLUTION|>--- conflicted
+++ resolved
@@ -9037,272 +9037,6 @@
     return dec
 
 
-<<<<<<< HEAD
-def get_fetch_run_time_range(last_run, first_fetch, look_back=0, timezone=0, date_format='%Y-%m-%dT%H:%M:%S'):
-    """
-    Gets the time range for fetch
-
-    :type last_run: ``dict``
-    :param last_run: The LastRun object
-
-    :type first_fetch: ``str``
-    :param first_fetch: The first time to fetch, used in the first fetch
-
-    :type look_back: ``int``
-    :param look_back: The time to look back in fetch in minutes
-
-    :type timezone: ``int``
-    :param timezone: The time zone offset in hours
-
-    :type date_format: ``str``
-    :param date_format: The date format
-
-    :return: The time range of the creation date for the incidents to fetch in the current run.
-    :rtype: ``Tuple``
-    """
-    last_run_time = last_run and 'time' in last_run and last_run['time']
-    now = datetime.utcnow() + timedelta(hours=timezone)
-    if not last_run_time:
-        last_run_time = dateparser.parse(first_fetch, settings={'TIMEZONE': 'UTC'}) + timedelta(hours=timezone)
-    else:
-        last_run_time = dateparser.parse(last_run_time, settings={'TIMEZONE': 'UTC'})
-
-    if look_back > 0:
-        if now - last_run_time < timedelta(minutes=look_back):
-            last_run_time = now - timedelta(minutes=look_back)
-
-    return last_run_time.strftime(date_format), now.strftime(date_format)
-
-
-def filter_incidents_by_duplicates_and_limit(incidents_res, last_run, fetch_limit, id_field='id'):
-    """
-    Remove duplicate incidents from response and returns the incidents till limit
-
-    :type incidents_res: ``list``
-    :param incidents_res: The incidents from response
-
-    :type last_run: ``dict``
-    :param last_run: The LastRun object
-
-    :type fetch_limit: ``int``
-    :param fetch_limit: The incidents limit to return
-
-    :type id_field: ``str``
-    :param id_field: The incident id field
-
-    :return: The incidents till limit after filtering duplicates
-    :rtype: ``list``
-    """
-    found_incidents = last_run.get('found_incident_ids', {})
-
-    incidents = []
-    for incident in incidents_res:
-        if incident[id_field] not in found_incidents:
-            incidents.append(incident)
-
-    return incidents[:fetch_limit]
-
-
-def get_latest_incident_created_time(incidents, created_time_field, date_format='%Y-%m-%dT%H:%M:%S',
-                                     increase_last_run_time=False):
-    """
-    Gets the latest incident occurred time
-
-    :type incidents: ``list``
-    :param incidents: List of incidents
-
-    :type created_time_field: ``str``
-    :param created_time_field: The incident created time field
-
-    :type date_format: ``str``
-    :param date_format: The date format
-
-    :type increase_last_run_time: ``bool``
-    :param increase_last_run_time: Whether to increase the last run time with one millisecond
-
-    :return: The latest incident time
-    :rtype: ``str``
-    """
-    latest_incident_time = datetime.strptime(incidents[0][created_time_field], date_format)
-
-    for incident in incidents:
-        incident_time = datetime.strptime(incident[created_time_field], date_format)
-        if incident_time > latest_incident_time:
-            latest_incident_time = incident_time
-
-    if increase_last_run_time:
-        latest_incident_time = latest_incident_time + timedelta(milliseconds=1)
-
-    return latest_incident_time.strftime(date_format)
-
-
-def remove_old_incidents_ids(found_incidents_ids, current_time, look_back):
-    """
-    Removes old incident ids
-
-    :type found_incidents_ids: ``dict``
-    :param found_incidents_ids: Dict of incidents ids
-
-    :type current_time: ``int``
-    :param current_time: The current epoch time
-
-    :type look_back: ``int``
-    :param look_back: The look back time in minutes
-
-    :return: The new incidents ids
-    :rtype: ``dict``
-    """
-    look_back_in_seconds = look_back * 60
-    deletion_threshold_in_seconds = look_back_in_seconds * 2
-
-    new_found_incidents_ids = {}
-    for inc_id, addition_time in found_incidents_ids.items():
-
-        if current_time - addition_time < deletion_threshold_in_seconds:
-            new_found_incidents_ids[inc_id] = addition_time
-
-    return new_found_incidents_ids
-
-
-def get_found_incident_ids(last_run, incidents, look_back, id_field='id'):
-    """
-    Gets the found incident ids
-
-    :type last_run: ``dict``
-    :param last_run: The LastRun object
-
-    :type incidents: ``list``
-    :param incidents: List of incidents
-
-    :type look_back: ``int``
-    :param look_back: The look back time in minutes
-
-    :type id_field: ``str``
-    :param id_field: The incident id field
-
-    :return: The new incidents ids
-    :rtype: ``dict``
-    """
-
-    found_incidents = last_run.get('found_incident_ids', {})
-    current_time = int(time.time())
-
-    for incident in incidents:
-        found_incidents[incident[id_field]] = current_time
-
-    found_incidents = remove_old_incidents_ids(found_incidents, current_time, look_back)
-
-    return found_incidents
-
-
-def get_updated_last_run_object(last_run, incidents, fetch_limit, look_back, start_fetch_time, end_fetch_time,
-                                created_time_field, date_format='%Y-%m-%dT%H:%M:%S', increase_last_run_time=False):
-    """
-    Gets an updated LastRun object
-
-    :type last_run: ``dict``
-    :param last_run: The LastRun object
-
-    :type incidents: ``list``
-    :param incidents: List of incidents
-
-    :type fetch_limit: ``int``
-    :param fetch_limit: The fetch limit
-
-    :type look_back: ``int``
-    :param look_back: The time to look back in fetch in minutes
-
-    :type start_fetch_time: ``str``
-    :param start_fetch_time: The start time to fetch
-
-    :type end_fetch_time: ``str``
-    :param end_fetch_time: The end time to fetch
-
-    :type created_time_field: ``str``
-    :param created_time_field: The incident created time field
-
-    :type date_format: ``str``
-    :param date_format: The date format
-
-    :type increase_last_run_time: ``bool``
-    :param increase_last_run_time: Whether to increase the last run time with one millisecond
-
-    :return: The updated LastRun object
-    :rtype: ``Dict``
-    """
-
-    if len(incidents) == 0:
-        new_last_run = {
-            'time': end_fetch_time,
-            'limit': fetch_limit,
-        }
-    elif len(incidents) < fetch_limit or look_back == 0:
-        latest_incident_fetched_time = get_latest_incident_created_time(incidents, created_time_field, date_format,
-                                                                        increase_last_run_time)
-        new_last_run = {
-            'time': latest_incident_fetched_time,
-            'limit': fetch_limit,
-        }
-    else:
-        new_last_run = {
-            'time': start_fetch_time,
-            'limit': last_run.get('limit', fetch_limit) + fetch_limit,
-        }
-
-    return new_last_run
-
-
-def update_last_run_object(last_run, incidents, fetch_limit, start_fetch_time, end_fetch_time, look_back,
-                           created_time_field, id_field='id', date_format='%Y-%m-%dT%H:%M:%S', increase_last_run_time=False):
-    """
-    Updates the LastRun object
-
-    :type last_run: ``dict``
-    :param last_run: The LastRun object
-
-    :type incidents: ``list``
-    :param incidents: List of incidents
-
-    :type fetch_limit: ``int``
-    :param fetch_limit: The fetch limit
-
-    :type start_fetch_time: ``str``
-    :param start_fetch_time: The start time to fetch
-
-    :type end_fetch_time: ``str``
-    :param end_fetch_time: The end time to fetch
-
-    :type look_back: ``int``
-    :param look_back: The time to look back in fetch in minutes
-
-    :type created_time_field: ``str``
-    :param created_time_field: The incident created time field
-
-    :type id_field: ``str``
-    :param id_field: The incident id field
-
-    :type date_format: ``str``
-    :param date_format: The date format
-
-    :type increase_last_run_time: ``bool``
-    :param increase_last_run_time: Whether to increase the last run time with one millisecond
-
-    :return: The new last run object and list of incidents
-    :rtype: ``Dict``
-    """
-
-    found_incidents = get_found_incident_ids(last_run, incidents, look_back, id_field)
-
-    updated_last_run = get_updated_last_run_object(last_run, incidents, fetch_limit, look_back, start_fetch_time, end_fetch_time,
-                                                   created_time_field, date_format, increase_last_run_time)
-
-    if found_incidents:
-        updated_last_run.update({'found_incident_ids': found_incidents})
-
-    last_run.update(updated_last_run)
-
-    return last_run
-=======
 def get_pack_version(pack_name=''):
     """
     Get a pack version.
@@ -9392,7 +9126,272 @@
             )
         return ''
     return pack_version
->>>>>>> 078cc1a0
+
+
+def get_fetch_run_time_range(last_run, first_fetch, look_back=0, timezone=0, date_format='%Y-%m-%dT%H:%M:%S'):
+    """
+    Gets the time range for fetch
+
+    :type last_run: ``dict``
+    :param last_run: The LastRun object
+
+    :type first_fetch: ``str``
+    :param first_fetch: The first time to fetch, used in the first fetch
+
+    :type look_back: ``int``
+    :param look_back: The time to look back in fetch in minutes
+
+    :type timezone: ``int``
+    :param timezone: The time zone offset in hours
+
+    :type date_format: ``str``
+    :param date_format: The date format
+
+    :return: The time range of the creation date for the incidents to fetch in the current run.
+    :rtype: ``Tuple``
+    """
+    last_run_time = last_run and 'time' in last_run and last_run['time']
+    now = datetime.utcnow() + timedelta(hours=timezone)
+    if not last_run_time:
+        last_run_time = dateparser.parse(first_fetch, settings={'TIMEZONE': 'UTC'}) + timedelta(hours=timezone)
+    else:
+        last_run_time = dateparser.parse(last_run_time, settings={'TIMEZONE': 'UTC'})
+
+    if look_back > 0:
+        if now - last_run_time < timedelta(minutes=look_back):
+            last_run_time = now - timedelta(minutes=look_back)
+
+    return last_run_time.strftime(date_format), now.strftime(date_format)
+
+
+def filter_incidents_by_duplicates_and_limit(incidents_res, last_run, fetch_limit, id_field='id'):
+    """
+    Remove duplicate incidents from response and returns the incidents till limit
+
+    :type incidents_res: ``list``
+    :param incidents_res: The incidents from response
+
+    :type last_run: ``dict``
+    :param last_run: The LastRun object
+
+    :type fetch_limit: ``int``
+    :param fetch_limit: The incidents limit to return
+
+    :type id_field: ``str``
+    :param id_field: The incident id field
+
+    :return: The incidents till limit after filtering duplicates
+    :rtype: ``list``
+    """
+    found_incidents = last_run.get('found_incident_ids', {})
+
+    incidents = []
+    for incident in incidents_res:
+        if incident[id_field] not in found_incidents:
+            incidents.append(incident)
+
+    return incidents[:fetch_limit]
+
+
+def get_latest_incident_created_time(incidents, created_time_field, date_format='%Y-%m-%dT%H:%M:%S',
+                                     increase_last_run_time=False):
+    """
+    Gets the latest incident occurred time
+
+    :type incidents: ``list``
+    :param incidents: List of incidents
+
+    :type created_time_field: ``str``
+    :param created_time_field: The incident created time field
+
+    :type date_format: ``str``
+    :param date_format: The date format
+
+    :type increase_last_run_time: ``bool``
+    :param increase_last_run_time: Whether to increase the last run time with one millisecond
+
+    :return: The latest incident time
+    :rtype: ``str``
+    """
+    latest_incident_time = datetime.strptime(incidents[0][created_time_field], date_format)
+
+    for incident in incidents:
+        incident_time = datetime.strptime(incident[created_time_field], date_format)
+        if incident_time > latest_incident_time:
+            latest_incident_time = incident_time
+
+    if increase_last_run_time:
+        latest_incident_time = latest_incident_time + timedelta(milliseconds=1)
+
+    return latest_incident_time.strftime(date_format)
+
+
+def remove_old_incidents_ids(found_incidents_ids, current_time, look_back):
+    """
+    Removes old incident ids
+
+    :type found_incidents_ids: ``dict``
+    :param found_incidents_ids: Dict of incidents ids
+
+    :type current_time: ``int``
+    :param current_time: The current epoch time
+
+    :type look_back: ``int``
+    :param look_back: The look back time in minutes
+
+    :return: The new incidents ids
+    :rtype: ``dict``
+    """
+    look_back_in_seconds = look_back * 60
+    deletion_threshold_in_seconds = look_back_in_seconds * 2
+
+    new_found_incidents_ids = {}
+    for inc_id, addition_time in found_incidents_ids.items():
+
+        if current_time - addition_time < deletion_threshold_in_seconds:
+            new_found_incidents_ids[inc_id] = addition_time
+
+    return new_found_incidents_ids
+
+
+def get_found_incident_ids(last_run, incidents, look_back, id_field='id'):
+    """
+    Gets the found incident ids
+
+    :type last_run: ``dict``
+    :param last_run: The LastRun object
+
+    :type incidents: ``list``
+    :param incidents: List of incidents
+
+    :type look_back: ``int``
+    :param look_back: The look back time in minutes
+
+    :type id_field: ``str``
+    :param id_field: The incident id field
+
+    :return: The new incidents ids
+    :rtype: ``dict``
+    """
+
+    found_incidents = last_run.get('found_incident_ids', {})
+    current_time = int(time.time())
+
+    for incident in incidents:
+        found_incidents[incident[id_field]] = current_time
+
+    found_incidents = remove_old_incidents_ids(found_incidents, current_time, look_back)
+
+    return found_incidents
+
+
+def get_updated_last_run_object(last_run, incidents, fetch_limit, look_back, start_fetch_time, end_fetch_time,
+                                created_time_field, date_format='%Y-%m-%dT%H:%M:%S', increase_last_run_time=False):
+    """
+    Gets an updated LastRun object
+
+    :type last_run: ``dict``
+    :param last_run: The LastRun object
+
+    :type incidents: ``list``
+    :param incidents: List of incidents
+
+    :type fetch_limit: ``int``
+    :param fetch_limit: The fetch limit
+
+    :type look_back: ``int``
+    :param look_back: The time to look back in fetch in minutes
+
+    :type start_fetch_time: ``str``
+    :param start_fetch_time: The start time to fetch
+
+    :type end_fetch_time: ``str``
+    :param end_fetch_time: The end time to fetch
+
+    :type created_time_field: ``str``
+    :param created_time_field: The incident created time field
+
+    :type date_format: ``str``
+    :param date_format: The date format
+
+    :type increase_last_run_time: ``bool``
+    :param increase_last_run_time: Whether to increase the last run time with one millisecond
+
+    :return: The updated LastRun object
+    :rtype: ``Dict``
+    """
+
+    if len(incidents) == 0:
+        new_last_run = {
+            'time': end_fetch_time,
+            'limit': fetch_limit,
+        }
+    elif len(incidents) < fetch_limit or look_back == 0:
+        latest_incident_fetched_time = get_latest_incident_created_time(incidents, created_time_field, date_format,
+                                                                        increase_last_run_time)
+        new_last_run = {
+            'time': latest_incident_fetched_time,
+            'limit': fetch_limit,
+        }
+    else:
+        new_last_run = {
+            'time': start_fetch_time,
+            'limit': last_run.get('limit', fetch_limit) + fetch_limit,
+        }
+
+    return new_last_run
+
+
+def update_last_run_object(last_run, incidents, fetch_limit, start_fetch_time, end_fetch_time, look_back,
+                           created_time_field, id_field='id', date_format='%Y-%m-%dT%H:%M:%S', increase_last_run_time=False):
+    """
+    Updates the LastRun object
+
+    :type last_run: ``dict``
+    :param last_run: The LastRun object
+
+    :type incidents: ``list``
+    :param incidents: List of incidents
+
+    :type fetch_limit: ``int``
+    :param fetch_limit: The fetch limit
+
+    :type start_fetch_time: ``str``
+    :param start_fetch_time: The start time to fetch
+
+    :type end_fetch_time: ``str``
+    :param end_fetch_time: The end time to fetch
+
+    :type look_back: ``int``
+    :param look_back: The time to look back in fetch in minutes
+
+    :type created_time_field: ``str``
+    :param created_time_field: The incident created time field
+
+    :type id_field: ``str``
+    :param id_field: The incident id field
+
+    :type date_format: ``str``
+    :param date_format: The date format
+
+    :type increase_last_run_time: ``bool``
+    :param increase_last_run_time: Whether to increase the last run time with one millisecond
+
+    :return: The new last run object and list of incidents
+    :rtype: ``Dict``
+    """
+
+    found_incidents = get_found_incident_ids(last_run, incidents, look_back, id_field)
+
+    updated_last_run = get_updated_last_run_object(last_run, incidents, fetch_limit, look_back, start_fetch_time, end_fetch_time,
+                                                   created_time_field, date_format, increase_last_run_time)
+
+    if found_incidents:
+        updated_last_run.update({'found_incident_ids': found_incidents})
+
+    last_run.update(updated_last_run)
+
+    return last_run
 
 
 ###########################################
