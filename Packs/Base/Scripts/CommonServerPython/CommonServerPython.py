"""Common functions script
This script will be appended to each server script before being executed.
Please notice that to add custom common code, add it to the CommonServerUserPython script.
Note that adding code to CommonServerUserPython can override functions in CommonServerPython
"""
from __future__ import print_function

import base64
import json
import logging
import os
import re
import socket
import sys
import time
import traceback
from random import randint
import xml.etree.cElementTree as ET
from collections import OrderedDict
from datetime import datetime, timedelta
from abc import abstractmethod

import demistomock as demisto
import warnings


class WarningsHandler(object):
    #    Wrapper to handle warnings. We use a class to cleanup after execution

    @staticmethod
    def handle_warning(message, category, filename, lineno, file=None, line=None):
        try:
            msg = warnings.formatwarning(message, category, filename, lineno, line)
            demisto.info("python warning: " + msg)
        except Exception:
            # ignore the warning if it can't be handled for some reason
            pass

    def __init__(self):
        self.org_handler = warnings.showwarning
        warnings.showwarning = WarningsHandler.handle_warning

    def __del__(self):
        warnings.showwarning = self.org_handler


_warnings_handler = WarningsHandler()
# ignore warnings from logging as a result of not being setup
logging.raiseExceptions = False

# imports something that can be missed from docker image
try:
    import requests
    from requests.adapters import HTTPAdapter
    from urllib3.util import Retry
    from typing import Optional, Dict, List, Any, Union, Set

    import dateparser
    from datetime import timezone  # type: ignore
except Exception:
    if sys.version_info[0] < 3:
        # in python 2 an exception in the imports might still be raised even though it is caught.
        # for more info see https://cosmicpercolator.com/2016/01/13/exception-leaks-in-python-2-and-3/
        sys.exc_clear()

CONTENT_RELEASE_VERSION = '0.0.0'
CONTENT_BRANCH_NAME = 'master'
IS_PY3 = sys.version_info[0] == 3

# pylint: disable=undefined-variable

ZERO = timedelta(0)
HOUR = timedelta(hours=1)


if IS_PY3:
    STRING_TYPES = (str, bytes)  # type: ignore
    STRING_OBJ_TYPES = (str,)

else:
    STRING_TYPES = (str, unicode)  # type: ignore # noqa: F821
    STRING_OBJ_TYPES = STRING_TYPES  # type: ignore
# pylint: enable=undefined-variable

# DEPRECATED - use EntryType enum instead
entryTypes = {
    'note': 1,
    'downloadAgent': 2,
    'file': 3,
    'error': 4,
    'pinned': 5,
    'userManagement': 6,
    'image': 7,
    'playgroundError': 8,
    'entryInfoFile': 9,
    'warning': 11,
    'map': 15,
    'widget': 17
}


class EntryType(object):
    """
    Enum: contains all the entry types (e.g. NOTE, ERROR, WARNING, FILE, etc.)
    :return: None
    :rtype: ``None``
    """
    NOTE = 1
    DOWNLOAD_AGENT = 2
    FILE = 3
    ERROR = 4
    PINNED = 5
    USER_MANAGEMENT = 6
    IMAGE = 7
    PLAYGROUND_ERROR = 8
    ENTRY_INFO_FILE = 9
    WARNING = 11
    MAP_ENTRY_TYPE = 15
    WIDGET = 17


class IncidentStatus(object):
    """
    Enum: contains all the incidents status types (e.g. pending, active, done, archive)
    :return: None
    :rtype: ``None``
    """
    PENDING = 0
    ACTIVE = 1
    DONE = 2
    ARCHIVE = 3


class IncidentSeverity(object):
    """
    Enum: contains all the incident severity types
    :return: None
    :rtype: ``None``
    """
    UNKNOWN = 0
    INFO = 0.5
    LOW = 1
    MEDIUM = 2
    HIGH = 3
    CRITICAL = 4


# DEPRECATED - use EntryFormat enum instead
formats = {
    'html': 'html',
    'table': 'table',
    'json': 'json',
    'text': 'text',
    'dbotResponse': 'dbotCommandResponse',
    'markdown': 'markdown'
}


class EntryFormat(object):
    """
    Enum: contains all the entry formats (e.g. HTML, TABLE, JSON, etc.)
    """
    HTML = 'html'
    TABLE = 'table'
    JSON = 'json'
    TEXT = 'text'
    DBOT_RESPONSE = 'dbotCommandResponse'
    MARKDOWN = 'markdown'

    @classmethod
    def is_valid_type(cls, _type):
        # type: (str) -> bool
        return _type in (
            EntryFormat.HTML,
            EntryFormat.TABLE,
            EntryFormat.JSON,
            EntryFormat.TEXT,
            EntryFormat.MARKDOWN,
            EntryFormat.DBOT_RESPONSE
        )


brands = {
    'xfe': 'xfe',
    'vt': 'virustotal',
    'wf': 'WildFire',
    'cy': 'cylance',
    'cs': 'crowdstrike-intel'
}
providers = {
    'xfe': 'IBM X-Force Exchange',
    'vt': 'VirusTotal',
    'wf': 'WildFire',
    'cy': 'Cylance',
    'cs': 'CrowdStrike'
}
thresholds = {
    'xfeScore': 4,
    'vtPositives': 10,
    'vtPositiveUrlsForIP': 30
}


class DBotScoreType(object):
    """
    Enum: contains all the indicator types
    DBotScoreType.IP
    DBotScoreType.FILE
    DBotScoreType.DOMAIN
    DBotScoreType.URL
    DBotScoreType.CVE
    DBotScoreType.ACCOUNT
    DBotScoreType.CRYPTOCURRENCY
    DBotScoreType.EMAIL
    :return: None
    :rtype: ``None``
    """
    IP = 'ip'
    FILE = 'file'
    DOMAIN = 'domain'
    URL = 'url'
    CVE = 'cve'
    ACCOUNT = 'account'
    CIDR = 'cidr',
    DOMAINGLOB = 'domainglob'
    CERTIFICATE = 'certificate'
    CRYPTOCURRENCY = 'cryptocurrency'
    EMAIL = 'email'

    def __init__(self):
        # required to create __init__ for create_server_docs.py purpose
        pass

    @classmethod
    def is_valid_type(cls, _type):
        # type: (str) -> bool

        return _type in (
            DBotScoreType.IP,
            DBotScoreType.FILE,
            DBotScoreType.DOMAIN,
            DBotScoreType.URL,
            DBotScoreType.CVE,
            DBotScoreType.ACCOUNT,
            DBotScoreType.CIDR,
            DBotScoreType.DOMAINGLOB,
            DBotScoreType.CERTIFICATE,
            DBotScoreType.CRYPTOCURRENCY,
            DBotScoreType.EMAIL,
        )


class DBotScoreReliability(object):
    """
    Enum: Source reliability levels
    Values are case sensitive

    :return: None
    :rtype: ``None``
    """

    A_PLUS = 'A+ - 3rd party enrichment'
    A = 'A - Completely reliable'
    B = 'B - Usually reliable'
    C = 'C - Fairly reliable'
    D = 'D - Not usually reliable'
    E = 'E - Unreliable'
    F = 'F - Reliability cannot be judged'

    def __init__(self):
        # required to create __init__ for create_server_docs.py purpose
        pass

    @staticmethod
    def is_valid_type(_type):
        # type: (str) -> bool

        return _type in (
            DBotScoreReliability.A_PLUS,
            DBotScoreReliability.A,
            DBotScoreReliability.B,
            DBotScoreReliability.C,
            DBotScoreReliability.D,
            DBotScoreReliability.E,
            DBotScoreReliability.F,
        )

    @staticmethod
    def get_dbot_score_reliability_from_str(reliability_str):
        if reliability_str == DBotScoreReliability.A_PLUS:
            return DBotScoreReliability.A_PLUS
        elif reliability_str == DBotScoreReliability.A:
            return DBotScoreReliability.A
        elif reliability_str == DBotScoreReliability.B:
            return DBotScoreReliability.B
        elif reliability_str == DBotScoreReliability.C:
            return DBotScoreReliability.C
        elif reliability_str == DBotScoreReliability.D:
            return DBotScoreReliability.D
        elif reliability_str == DBotScoreReliability.E:
            return DBotScoreReliability.E
        elif reliability_str == DBotScoreReliability.F:
            return DBotScoreReliability.F
        raise Exception("Please use supported reliability only.")


INDICATOR_TYPE_TO_CONTEXT_KEY = {
    'ip': 'Address',
    'email': 'Address',
    'url': 'Data',
    'domain': 'Name',
    'cve': 'ID',
    'md5': 'file',
    'sha1': 'file',
    'sha256': 'file',
    'crc32': 'file',
    'sha512': 'file',
    'ctph': 'file',
    'ssdeep': 'file'
}


class FeedIndicatorType(object):
    """Type of Indicator (Reputations), used in TIP integrations"""
    Account = "Account"
    CVE = "CVE"
    Domain = "Domain"
    DomainGlob = "DomainGlob"
    Email = "Email"
    File = "File"
    FQDN = "Domain"
    Host = "Host"
    IP = "IP"
    CIDR = "CIDR"
    IPv6 = "IPv6"
    IPv6CIDR = "IPv6CIDR"
    Registry = "Registry Key"
    SSDeep = "ssdeep"
    URL = "URL"

    @staticmethod
    def is_valid_type(_type):
        return _type in (
            FeedIndicatorType.Account,
            FeedIndicatorType.CVE,
            FeedIndicatorType.Domain,
            FeedIndicatorType.DomainGlob,
            FeedIndicatorType.Email,
            FeedIndicatorType.File,
            FeedIndicatorType.Host,
            FeedIndicatorType.IP,
            FeedIndicatorType.CIDR,
            FeedIndicatorType.IPv6,
            FeedIndicatorType.IPv6CIDR,
            FeedIndicatorType.Registry,
            FeedIndicatorType.SSDeep,
            FeedIndicatorType.URL
        )

    @staticmethod
    def list_all_supported_indicators():
        indicator_types = []
        for key, val in vars(FeedIndicatorType).items():
            if not key.startswith('__') and type(val) == str:
                indicator_types.append(val)
        return indicator_types

    @staticmethod
    def ip_to_indicator_type(ip):
        """Returns the indicator type of the input IP.

        :type ip: ``str``
        :param ip: IP address to get it's indicator type.

        :rtype: ``str``
        :return:: Indicator type from FeedIndicatorType, or None if invalid IP address.
        """
        if re.match(ipv4cidrRegex, ip):
            return FeedIndicatorType.CIDR

        elif re.match(ipv4Regex, ip):
            return FeedIndicatorType.IP

        elif re.match(ipv6cidrRegex, ip):
            return FeedIndicatorType.IPv6CIDR

        elif re.match(ipv6Regex, ip):
            return FeedIndicatorType.IPv6

        else:
            return None


def is_debug_mode():
    """Return if this script/command was passed debug-mode=true option

    :return: true if debug-mode is enabled
    :rtype: ``bool``
    """
    # use `hasattr(demisto, 'is_debug')` to ensure compatibility with server version <= 4.5
    return hasattr(demisto, 'is_debug') and demisto.is_debug


def auto_detect_indicator_type(indicator_value):
    """
      Infer the type of the indicator.

      :type indicator_value: ``str``
      :param indicator_value: The indicator whose type we want to check. (required)

      :return: The type of the indicator.
      :rtype: ``str``
    """
    try:
        import tldextract
    except Exception:
        raise Exception("Missing tldextract module, In order to use the auto detect function please use a docker"
                        " image with it installed such as: demisto/jmespath")

    if re.match(ipv4cidrRegex, indicator_value):
        return FeedIndicatorType.CIDR

    if re.match(ipv6cidrRegex, indicator_value):
        return FeedIndicatorType.IPv6CIDR

    if re.match(ipv4Regex, indicator_value):
        return FeedIndicatorType.IP

    if re.match(ipv6Regex, indicator_value):
        return FeedIndicatorType.IPv6

    if re.match(sha256Regex, indicator_value):
        return FeedIndicatorType.File

    if re.match(urlRegex, indicator_value):
        return FeedIndicatorType.URL

    if re.match(md5Regex, indicator_value):
        return FeedIndicatorType.File

    if re.match(sha1Regex, indicator_value):
        return FeedIndicatorType.File

    if re.match(emailRegex, indicator_value):
        return FeedIndicatorType.Email

    if re.match(cveRegex, indicator_value):
        return FeedIndicatorType.CVE

    if re.match(sha512Regex, indicator_value):
        return FeedIndicatorType.File

    try:
        no_cache_extract = tldextract.TLDExtract(cache_file=False, suffix_list_urls=None)
        if no_cache_extract(indicator_value).suffix:
            if '*' in indicator_value:
                return FeedIndicatorType.DomainGlob
            return FeedIndicatorType.Domain

    except Exception:
        pass

    return None


def handle_proxy(proxy_param_name='proxy', checkbox_default_value=False, handle_insecure=True,
                 insecure_param_name=None):
    """
        Handle logic for routing traffic through the system proxy.
        Should usually be called at the beginning of the integration, depending on proxy checkbox state.

        Additionally will unset env variables REQUESTS_CA_BUNDLE and CURL_CA_BUNDLE if handle_insecure is speficied (default).
        This is needed as when these variables are set and a requests.Session object is used, requests will ignore the
        Sesssion.verify setting. See: https://github.com/psf/requests/blob/master/requests/sessions.py#L703

        :type proxy_param_name: ``string``
        :param proxy_param_name: name of the "use system proxy" integration parameter

        :type checkbox_default_value: ``bool``
        :param checkbox_default_value: Default value of the proxy param checkbox

        :type handle_insecure: ``bool``
        :param handle_insecure: Whether to check the insecure param and unset env variables

        :type insecure_param_name: ``string``
        :param insecure_param_name: Name of insecure param. If None will search insecure and unsecure

        :rtype: ``dict``
        :return: proxies dict for the 'proxies' parameter of 'requests' functions
    """
    proxies = {}  # type: dict
    if demisto.params().get(proxy_param_name, checkbox_default_value):
        proxies = {
            'http': os.environ.get('HTTP_PROXY') or os.environ.get('http_proxy', ''),
            'https': os.environ.get('HTTPS_PROXY') or os.environ.get('https_proxy', '')
        }
    else:
        skip_proxy()

    if handle_insecure:
        if insecure_param_name is None:
            param_names = ('insecure', 'unsecure')
        else:
            param_names = (insecure_param_name,)  # type: ignore[assignment]
        for p in param_names:
            if demisto.params().get(p, False):
                skip_cert_verification()

    return proxies


def skip_proxy():
    """
    The function deletes the proxy environment vars in order to http requests to skip routing through proxy

    :return: None
    :rtype: ``None``
    """
    for k in ('HTTP_PROXY', 'HTTPS_PROXY', 'http_proxy', 'https_proxy'):
        if k in os.environ:
            del os.environ[k]


def skip_cert_verification():
    """
    The function deletes the self signed certificate env vars in order to http requests to skip certificate validation.

    :return: None
    :rtype: ``None``
    """
    for k in ('REQUESTS_CA_BUNDLE', 'CURL_CA_BUNDLE'):
        if k in os.environ:
            del os.environ[k]


def urljoin(url, suffix=""):
    """
        Will join url and its suffix

        Example:
        "https://google.com/", "/"   => "https://google.com/"
        "https://google.com", "/"   => "https://google.com/"
        "https://google.com", "api"   => "https://google.com/api"
        "https://google.com", "/api"  => "https://google.com/api"
        "https://google.com/", "api"  => "https://google.com/api"
        "https://google.com/", "/api" => "https://google.com/api"

        :type url: ``string``
        :param url: URL string (required)

        :type suffix: ``string``
        :param suffix: the second part of the url

        :rtype: ``string``
        :return: Full joined url
    """
    if url[-1:] != "/":
        url = url + "/"

    if suffix.startswith("/"):
        suffix = suffix[1:]
        return url + suffix

    return url + suffix


def positiveUrl(entry):
    """
       Checks if the given entry from a URL reputation query is positive (known bad) (deprecated)

       :type entry: ``dict``
       :param entry: URL entry (required)

       :return: True if bad, false otherwise
       :rtype: ``bool``
    """
    if entry['Type'] != entryTypes['error'] and entry['ContentsFormat'] == formats['json']:
        if entry['Brand'] == brands['xfe']:
            return demisto.get(entry, 'Contents.url.result.score') > thresholds['xfeScore']
        if entry['Brand'] == brands['vt']:
            return demisto.get(entry, 'Contents.positives') > thresholds['vtPositives']
        if entry['Brand'] == brands['cs'] and demisto.get(entry, 'Contents'):
            c = demisto.get(entry, 'Contents')[0]
            return demisto.get(c, 'indicator') and demisto.get(c, 'malicious_confidence') in ['high', 'medium']
    return False


def positiveFile(entry):
    """
       Checks if the given entry from a file reputation query is positive (known bad) (deprecated)

       :type entry: ``dict``
       :param entry: File entry (required)

       :return: True if bad, false otherwise
       :rtype: ``bool``
    """
    if entry['Type'] != entryTypes['error'] and entry['ContentsFormat'] == formats['json']:
        if entry['Brand'] == brands['xfe'] and (demisto.get(entry, 'Contents.malware.family')
                                                or demisto.gets(entry, 'Contents.malware.origins.external.family')):
            return True
        if entry['Brand'] == brands['vt']:
            return demisto.get(entry, 'Contents.positives') > thresholds['vtPositives']
        if entry['Brand'] == brands['wf']:
            return demisto.get(entry, 'Contents.wildfire.file_info.malware') == 'yes'
        if entry['Brand'] == brands['cy'] and demisto.get(entry, 'Contents'):
            contents = demisto.get(entry, 'Contents')
            k = contents.keys()
            if k and len(k) > 0:
                v = contents[k[0]]
                if v and demisto.get(v, 'generalscore'):
                    return v['generalscore'] < -0.5
        if entry['Brand'] == brands['cs'] and demisto.get(entry, 'Contents'):
            c = demisto.get(entry, 'Contents')[0]
            return demisto.get(c, 'indicator') and demisto.get(c, 'malicious_confidence') in ['high', 'medium']
    return False


def vtCountPositives(entry):
    """
       Counts the number of detected URLs in the entry

       :type entry: ``dict``
       :param entry: Demisto entry (required)

       :return: The number of detected URLs
       :rtype: ``int``
    """
    positives = 0
    if demisto.get(entry, 'Contents.detected_urls'):
        for detected in demisto.get(entry, 'Contents.detected_urls'):
            if demisto.get(detected, 'positives') > thresholds['vtPositives']:
                positives += 1
    return positives


def positiveIp(entry):
    """
       Checks if the given entry from a file reputation query is positive (known bad) (deprecated)

       :type entry: ``dict``
       :param entry: IP entry (required)

       :return: True if bad, false otherwise
       :rtype: ``bool``
    """
    if entry['Type'] != entryTypes['error'] and entry['ContentsFormat'] == formats['json']:
        if entry['Brand'] == brands['xfe']:
            return demisto.get(entry, 'Contents.reputation.score') > thresholds['xfeScore']
        if entry['Brand'] == brands['vt'] and demisto.get(entry, 'Contents.detected_urls'):
            return vtCountPositives(entry) > thresholds['vtPositiveUrlsForIP']
        if entry['Brand'] == brands['cs'] and demisto.get(entry, 'Contents'):
            c = demisto.get(entry, 'Contents')[0]
            return demisto.get(c, 'indicator') and demisto.get(c, 'malicious_confidence') in ['high', 'medium']
    return False


def formatEpochDate(t):
    """
       Convert a time expressed in seconds since the epoch to a string representing local time

       :type t: ``int``
       :param t: Time represented in seconds (required)

       :return: A string representing local time
       :rtype: ``str``
    """
    if t:
        return time.ctime(t)
    return ''


def shortCrowdStrike(entry):
    """
       Display CrowdStrike Intel results in Markdown (deprecated)

       :type entry: ``dict``
       :param entry: CrowdStrike result entry (required)

       :return: A Demisto entry containing the shortened CrowdStrike info
       :rtype: ``dict``
    """
    if entry['Type'] != entryTypes['error'] and entry['ContentsFormat'] == formats['json']:
        if entry['Brand'] == brands['cs'] and demisto.get(entry, 'Contents'):
            c = demisto.get(entry, 'Contents')[0]
            csRes = '## CrowdStrike Falcon Intelligence'
            csRes += '\n\n### Indicator - ' + demisto.gets(c, 'indicator')
            labels = demisto.get(c, 'labels')
            if labels:
                csRes += '\n### Labels'
                csRes += '\nName|Created|Last Valid'
                csRes += '\n----|-------|----------'
                for label in labels:
                    csRes += '\n' + demisto.gets(label, 'name') + '|' + \
                             formatEpochDate(demisto.get(label, 'created_on')) + '|' + \
                             formatEpochDate(demisto.get(label, 'last_valid_on'))

            relations = demisto.get(c, 'relations')
            if relations:
                csRes += '\n### Relations'
                csRes += '\nIndicator|Type|Created|Last Valid'
                csRes += '\n---------|----|-------|----------'
                for r in relations:
                    csRes += '\n' + demisto.gets(r, 'indicator') + '|' + demisto.gets(r, 'type') + '|' + \
                             formatEpochDate(demisto.get(label, 'created_date')) + '|' + \
                             formatEpochDate(demisto.get(label, 'last_valid_date'))

            return {'ContentsFormat': formats['markdown'], 'Type': entryTypes['note'], 'Contents': csRes}
    return entry


def shortUrl(entry):
    """
       Formats a URL reputation entry into a short table (deprecated)

       :type entry: ``dict``
       :param entry: URL result entry (required)

       :return: A Demisto entry containing the shortened URL info
       :rtype: ``dict``
    """
    if entry['Type'] != entryTypes['error'] and entry['ContentsFormat'] == formats['json']:
        c = entry['Contents']
        if entry['Brand'] == brands['xfe']:
            return {'ContentsFormat': formats['table'], 'Type': entryTypes['note'], 'Contents': {
                'Country': c['country'], 'MalwareCount': demisto.get(c, 'malware.count'),
                'A': demisto.gets(c, 'resolution.A'), 'AAAA': demisto.gets(c, 'resolution.AAAA'),
                'Score': demisto.get(c, 'url.result.score'), 'Categories': demisto.gets(c, 'url.result.cats'),
                'URL': demisto.get(c, 'url.result.url'), 'Provider': providers['xfe'],
                'ProviderLink': 'https://exchange.xforce.ibmcloud.com/url/' + demisto.get(c, 'url.result.url')}}
        if entry['Brand'] == brands['vt']:
            return {'ContentsFormat': formats['table'], 'Type': entryTypes['note'], 'Contents': {
                'ScanDate': c['scan_date'], 'Positives': c['positives'], 'Total': c['total'],
                'URL': c['url'], 'Provider': providers['vt'], 'ProviderLink': c['permalink']}}
        if entry['Brand'] == brands['cs'] and demisto.get(entry, 'Contents'):
            return shortCrowdStrike(entry)
    return {'ContentsFormat': 'text', 'Type': 4, 'Contents': 'Unknown provider for result: ' + entry['Brand']}


def shortFile(entry):
    """
       Formats a file reputation entry into a short table (deprecated)

       :type entry: ``dict``
       :param entry: File result entry (required)

       :return: A Demisto entry containing the shortened file info
       :rtype: ``dict``
    """
    if entry['Type'] != entryTypes['error'] and entry['ContentsFormat'] == formats['json']:
        c = entry['Contents']
        if entry['Brand'] == brands['xfe']:
            cm = c['malware']
            return {'ContentsFormat': formats['table'], 'Type': entryTypes['note'], 'Contents': {
                'Family': cm['family'], 'MIMEType': cm['mimetype'], 'MD5': cm['md5'][2:] if 'md5' in cm else '',
                'CnCServers': demisto.get(cm, 'origins.CncServers.count'),
                'DownloadServers': demisto.get(cm, 'origins.downloadServers.count'),
                'Emails': demisto.get(cm, 'origins.emails.count'),
                'ExternalFamily': demisto.gets(cm, 'origins.external.family'),
                'ExternalCoverage': demisto.get(cm, 'origins.external.detectionCoverage'),
                'Provider': providers['xfe'],
                'ProviderLink': 'https://exchange.xforce.ibmcloud.com/malware/' + cm['md5'].replace('0x', '')}}
        if entry['Brand'] == brands['vt']:
            return {'ContentsFormat': formats['table'], 'Type': entryTypes['note'], 'Contents': {
                'Resource': c['resource'], 'ScanDate': c['scan_date'], 'Positives': c['positives'],
                'Total': c['total'], 'SHA1': c['sha1'], 'SHA256': c['sha256'], 'Provider': providers['vt'],
                'ProviderLink': c['permalink']}}
        if entry['Brand'] == brands['wf']:
            c = demisto.get(entry, 'Contents.wildfire.file_info')
            if c:
                return {'Contents': {'Type': c['filetype'], 'Malware': c['malware'], 'MD5': c['md5'],
                                     'SHA256': c['sha256'], 'Size': c['size'], 'Provider': providers['wf']},
                        'ContentsFormat': formats['table'], 'Type': entryTypes['note']}
        if entry['Brand'] == brands['cy'] and demisto.get(entry, 'Contents'):
            contents = demisto.get(entry, 'Contents')
            k = contents.keys()
            if k and len(k) > 0:
                v = contents[k[0]]
                if v and demisto.get(v, 'generalscore'):
                    return {'Contents': {'Status': v['status'], 'Code': v['statuscode'], 'Score': v['generalscore'],
                                         'Classifiers': str(v['classifiers']), 'ConfirmCode': v['confirmcode'],
                                         'Error': v['error'], 'Provider': providers['cy']},
                            'ContentsFormat': formats['table'], 'Type': entryTypes['note']}
        if entry['Brand'] == brands['cs'] and demisto.get(entry, 'Contents'):
            return shortCrowdStrike(entry)
    return {'ContentsFormat': formats['text'], 'Type': entryTypes['error'],
            'Contents': 'Unknown provider for result: ' + entry['Brand']}


def shortIp(entry):
    """
       Formats an ip reputation entry into a short table (deprecated)

       :type entry: ``dict``
       :param entry: IP result entry (required)

       :return: A Demisto entry containing the shortened IP info
       :rtype: ``dict``
    """
    if entry['Type'] != entryTypes['error'] and entry['ContentsFormat'] == formats['json']:
        c = entry['Contents']
        if entry['Brand'] == brands['xfe']:
            cr = c['reputation']
            return {'ContentsFormat': formats['table'], 'Type': entryTypes['note'], 'Contents': {
                'IP': cr['ip'], 'Score': cr['score'], 'Geo': str(cr['geo']), 'Categories': str(cr['cats']),
                'Provider': providers['xfe']}}
        if entry['Brand'] == brands['vt']:
            return {'ContentsFormat': formats['table'], 'Type': entryTypes['note'],
                    'Contents': {'Positive URLs': vtCountPositives(entry), 'Provider': providers['vt']}}
        if entry['Brand'] == brands['cs'] and demisto.get(entry, 'Contents'):
            return shortCrowdStrike(entry)
    return {'ContentsFormat': formats['text'], 'Type': entryTypes['error'],
            'Contents': 'Unknown provider for result: ' + entry['Brand']}


def shortDomain(entry):
    """
       Formats a domain reputation entry into a short table (deprecated)

       :type entry: ``dict``
       :param entry: Domain result entry (required)

       :return: A Demisto entry containing the shortened domain info
       :rtype: ``dict``
    """
    if entry['Type'] != entryTypes['error'] and entry['ContentsFormat'] == formats['json']:
        if entry['Brand'] == brands['vt']:
            return {'ContentsFormat': formats['table'], 'Type': entryTypes['note'],
                    'Contents': {'Positive URLs': vtCountPositives(entry), 'Provider': providers['vt']}}
    return {'ContentsFormat': formats['text'], 'Type': entryTypes['error'],
            'Contents': 'Unknown provider for result: ' + entry['Brand']}


def get_error(execute_command_result):
    """
        execute_command_result must contain error entry - check the result first with is_error function
        if there is no error entry in the result then it will raise an Exception

        :type execute_command_result: ``dict`` or  ``list``
        :param execute_command_result: result of demisto.executeCommand()

        :return: Error message extracted from the demisto.executeCommand() result
        :rtype: ``string``
    """

    if not is_error(execute_command_result):
        raise ValueError("execute_command_result has no error entry. before using get_error use is_error")

    if isinstance(execute_command_result, dict):
        return execute_command_result['Contents']

    error_messages = []
    for entry in execute_command_result:
        is_error_entry = type(entry) == dict and entry['Type'] == entryTypes['error']
        if is_error_entry:
            error_messages.append(entry['Contents'])

    return '\n'.join(error_messages)


def is_error(execute_command_result):
    """
        Check if the given execute_command_result has an error entry

        :type execute_command_result: ``dict`` or ``list``
        :param execute_command_result: Demisto entry (required) or result of demisto.executeCommand()

        :return: True if the execute_command_result has an error entry, false otherwise
        :rtype: ``bool``
    """
    if execute_command_result is None:
        return False

    if isinstance(execute_command_result, list):
        if len(execute_command_result) > 0:
            for entry in execute_command_result:
                if type(entry) == dict and entry['Type'] == entryTypes['error']:
                    return True

    return type(execute_command_result) == dict and execute_command_result['Type'] == entryTypes['error']


isError = is_error


def FormatADTimestamp(ts):
    """
       Formats an Active Directory timestamp into human readable time representation

       :type ts: ``int``
       :param ts: The timestamp to be formatted (required)

       :return: A string represeting the time
       :rtype: ``str``
    """
    return (datetime(year=1601, month=1, day=1) + timedelta(seconds=int(ts) / 10 ** 7)).ctime()


def PrettifyCompactedTimestamp(x):
    """
       Formats a compacted timestamp string into human readable time representation

       :type x: ``str``
       :param x: The timestamp to be formatted (required)

       :return: A string represeting the time
       :rtype: ``str``
    """
    return '%s-%s-%sT%s:%s:%s' % (x[:4], x[4:6], x[6:8], x[8:10], x[10:12], x[12:])


def NormalizeRegistryPath(strRegistryPath):
    """
       Normalizes a registry path string

       :type strRegistryPath: ``str``
       :param strRegistryPath: The registry path (required)

       :return: The normalized string
       :rtype: ``str``
    """
    dSub = {
        'HKCR': 'HKEY_CLASSES_ROOT',
        'HKCU': 'HKEY_CURRENT_USER',
        'HKLM': 'HKEY_LOCAL_MACHINE',
        'HKU': 'HKEY_USERS',
        'HKCC': 'HKEY_CURRENT_CONFIG',
        'HKPD': 'HKEY_PERFORMANCE_DATA'
    }
    for k in dSub:
        if strRegistryPath[:len(k)] == k:
            return dSub[k] + strRegistryPath[len(k):]

    return strRegistryPath


def scoreToReputation(score):
    """
       Converts score (in number format) to human readable reputation format

       :type score: ``int``
       :param score: The score to be formatted (required)

       :return: The formatted score
       :rtype: ``str``
    """
    to_str = {
        4: 'Critical',
        3: 'Bad',
        2: 'Suspicious',
        1: 'Good',
        0.5: 'Informational',
        0: 'Unknown'
    }
    return to_str.get(score, 'None')


def b64_encode(text):
    """
    Base64 encode a string. Wrapper function around base64.b64encode which will accept a string
    In py3 will encode the string to binary using utf-8 encoding and return a string result decoded using utf-8

    :param text: string to encode
    :type text: str
    :return: encoded string
    :rtype: str
    """
    if not text:
        return ''
    elif isinstance(text, bytes):
        to_encode = text
    else:
        to_encode = text.encode('utf-8', 'ignore')

    res = base64.b64encode(to_encode)
    if IS_PY3:
        res = res.decode('utf-8')  # type: ignore
    return res


def encode_string_results(text):
    """
    Encode string as utf-8, if any unicode character exists.

    :param text: string to encode
    :type text: str
    :return: encoded string
    :rtype: str
    """
    if not isinstance(text, STRING_OBJ_TYPES):
        return text
    try:
        return str(text)
    except UnicodeEncodeError:
        return text.encode("utf8", "replace")


def safe_load_json(json_object):
    """
    Safely loads a JSON object from an argument. Allows the argument to accept either a JSON in string form,
    or an entry ID corresponding to a JSON file.

    :param json_object: Entry ID or JSON string.
    :type json_object: str
    :return: Dictionary object from a parsed JSON file or string.
    :rtype: dict
    """
    safe_json = None
    if isinstance(json_object, dict) or isinstance(json_object, list):
        return json_object
    if (json_object.startswith('{') and json_object.endswith('}')) or (
            json_object.startswith('[') and json_object.endswith(']')):
        try:
            safe_json = json.loads(json_object)
        except ValueError as e:
            return_error(
                'Unable to parse JSON string. Please verify the JSON is valid. - ' + str(e))
    else:
        try:
            path = demisto.getFilePath(json_object)
            with open(path['path'], 'rb') as data:
                try:
                    safe_json = json.load(data)
                except Exception:  # lgtm [py/catch-base-exception]
                    safe_json = json.loads(data.read())
        except Exception as e:
            return_error('Unable to parse JSON file. Please verify the JSON is valid or the Entry'
                         'ID is correct. - ' + str(e))
    return safe_json


def datetime_to_string(datetime_obj):
    """
    Converts a datetime object into a string. When used with `json.dumps()` for the `default` parameter,
    e.g. `json.dumps(response, default=datetime_to_string)` datetime_to_string allows entire JSON objects
    to be safely added to context without causing any datetime marshalling errors.
    :param datetime_obj: Datetime object.
    :type datetime_obj: datetime.datetime
    :return: String representation of a datetime object.
    :rtype: str
    """
    if isinstance(datetime_obj, datetime):  # type: ignore
        return datetime_obj.__str__()


def remove_empty_elements(d):
    """
    Recursively remove empty lists, empty dicts, or None elements from a dictionary.
    :param d: Input dictionary.
    :type d: dict
    :return: Dictionary with all empty lists, and empty dictionaries removed.
    :rtype: dict
    """

    def empty(x):
        return x is None or x == {} or x == []

    if not isinstance(d, (dict, list)):
        return d
    elif isinstance(d, list):
        return [v for v in (remove_empty_elements(v) for v in d) if not empty(v)]
    else:
        return {k: v for k, v in ((k, remove_empty_elements(v)) for k, v in d.items()) if not empty(v)}


def aws_table_to_markdown(response, table_header):
    """
    Converts a raw response from AWS into a markdown formatted table. This function checks to see if
    there is only one nested dict in the top level of the dictionary and will use the nested data.
    :param response: Raw response from AWS
    :type response: dict
    :param table_header: The header string to use for the table.
    :type table_header: str
    :return: Markdown formatted table as a string.
    :rtype: str
    """
    if isinstance(response, dict):
        if len(response) == 1:
            if isinstance(response[list(response.keys())[0]], dict) or isinstance(
                    response[list(response.keys())[0]], list):
                if isinstance(response[list(response.keys())[0]], list):
                    list_response = response[list(response.keys())[0]]
                    if not list_response:
                        human_readable = tableToMarkdown(table_header, list_response)
                    elif isinstance(list_response[0], str):
                        human_readable = tableToMarkdown(
                            table_header, response)
                    else:
                        human_readable = tableToMarkdown(
                            table_header, response[list(response.keys())[0]])
                else:
                    human_readable = tableToMarkdown(
                        table_header, response[list(response.keys())[0]])
            else:
                human_readable = tableToMarkdown(table_header, response)
        else:
            human_readable = tableToMarkdown(table_header, response)
    else:
        human_readable = tableToMarkdown(table_header, response)
    return human_readable


def stringEscape(st):
    """
       Escape newline chars in the given string.

       :type st: ``str``
       :param st: The string to be modified (required).

       :return: A modified string.
       :rtype: ``str``
    """
    return st.replace('\r', '\\r').replace('\n', '\\n').replace('\t', '\\t')


def stringUnEscape(st):
    """
       Unescape newline chars in the given string.

       :type st: ``str``
       :param st: The string to be modified (required).

       :return: A modified string.
       :rtype: ``str``
    """
    return st.replace('\\r', '\r').replace('\\n', '\n').replace('\\t', '\t')


class IntegrationLogger(object):
    """
      a logger for python integrations:
      use LOG(<message>) to add a record to the logger (message can be any object with __str__)
      use LOG.print_log(verbose=True/False) to display all records in War-Room (if verbose) and server log.
      use add_replace_strs to add sensitive strings that should be replaced before going to the log.

      :type message: ``str``
      :param message: The message to be logged

      :return: No data returned
      :rtype: ``None``
    """

    def __init__(self, debug_logging=False):
        self.messages = []  # type: list
        self.write_buf = []  # type: list
        self.replace_strs = []  # type: list
        self.curl = []  # type: list
        self.buffering = True
        self.debug_logging = debug_logging
        # if for some reason you don't want to auto add credentials.password to replace strings
        # set the os env COMMON_SERVER_NO_AUTO_REPLACE_STRS. Either in CommonServerUserPython, or docker env
        if (not os.getenv('COMMON_SERVER_NO_AUTO_REPLACE_STRS') and hasattr(demisto, 'getParam')):
            # add common params
            sensitive_params = ('key', 'private', 'password', 'secret', 'token', 'credentials')
            if demisto.params():
                self._iter_sensistive_dict_obj(demisto.params(), sensitive_params)

    def _iter_sensistive_dict_obj(self, dict_obj, sensitive_params):
        for (k, v) in dict_obj.items():
            if isinstance(v, dict):  # credentials object case. recurse into the object
                self._iter_sensistive_dict_obj(v, sensitive_params)
                if v.get('identifier') and v.get('password'):  # also add basic auth case
                    basic_auth = '{}:{}'.format(v.get('identifier'), v.get('password'))
                    self.add_replace_strs(b64_encode(basic_auth))
            elif isinstance(v, STRING_OBJ_TYPES):
                k_lower = k.lower()
                for p in sensitive_params:
                    if p in k_lower:
                        self.add_replace_strs(v, b64_encode(v))

    def encode(self, message):
        try:
            res = str(message)
        except UnicodeEncodeError as exception:
            # could not decode the message
            # if message is an Exception, try encode the exception's message
            if isinstance(message, Exception) and message.args and isinstance(message.args[0], STRING_OBJ_TYPES):
                res = message.args[0].encode('utf-8', 'replace')  # type: ignore
            elif isinstance(message, STRING_OBJ_TYPES):
                # try encode the message itself
                res = message.encode('utf-8', 'replace')  # type: ignore
            else:
                res = "Failed encoding message with error: {}".format(exception)
        for s in self.replace_strs:
            res = res.replace(s, '<XX_REPLACED>')
        return res

    def __call__(self, message):
        text = self.encode(message)
        if self.buffering:
            self.messages.append(text)
            if self.debug_logging:
                demisto.debug(text)
        else:
            demisto.info(text)
        return text

    def add_replace_strs(self, *args):
        '''
            Add strings which will be replaced when logging.
            Meant for avoiding passwords and so forth in the log.
        '''
        to_add = []
        for a in args:
            if a:
                a = self.encode(a)
                to_add.append(stringEscape(a))
                to_add.append(stringUnEscape(a))
        self.replace_strs.extend(to_add)

    def set_buffering(self, state):
        """
        set whether the logger buffers messages or writes staight to the demisto log

        :param state: True/False
        :type state: boolean
        """
        self.buffering = state

    def print_log(self, verbose=False):
        if self.write_buf:
            self.messages.append("".join(self.write_buf))
        if self.messages:
            text = 'Full Integration Log:\n' + '\n'.join(self.messages)
            if verbose:
                demisto.log(text)
            if not self.debug_logging:  # we don't print out if in debug_logging as already all message where printed
                demisto.info(text)
            self.messages = []

    def build_curl(self, text):
        """
        Parses the HTTP client "send" log messages and generates cURL queries out of them.

        :type text: ``str``
        :param text: The HTTP client log message.

        :return: No data returned
        :rtype: ``None``
        """
        http_methods = ['GET', 'POST', 'PUT', 'DELETE', 'PATCH']
        data = text.split("send: b'")[1]
        if data and data[0] in {'{', '<'}:
            # it is the request url query params/post body - will always come after we already have the url and headers
            # `<` is for xml body
            self.curl[-1] += "-d '{}".format(data)
        elif any(http_method in data for http_method in http_methods):
            method = ''
            url = ''
            headers = []
            headers_to_skip = ['Content-Length', 'User-Agent', 'Accept-Encoding', 'Connection']
            request_parts = repr(data).split('\\\\r\\\\n')  # splitting lines on repr since data is a bytes-string
            for line, part in enumerate(request_parts):
                if line == 0:
                    method, url, _ = part[1:].split()  # ignoring " at first char
                elif line != len(request_parts) - 1:  # ignoring the last line which is empty
                    if part.startswith('Host:'):
                        _, host = part.split('Host: ')
                        url = 'https://{}{}'.format(host, url)
                    else:
                        if any(header_to_skip in part for header_to_skip in headers_to_skip):
                            continue
                        headers.append(part)
            curl_headers = ''
            for header in headers:
                if header:
                    curl_headers += '-H "{}" '.format(header)
            curl = 'curl -X {} {} {}'.format(method, url, curl_headers)
            if demisto.params().get('proxy'):
                proxy_address = os.environ.get('https_proxy')
                if proxy_address:
                    curl += '--proxy {} '.format(proxy_address)
            else:
                curl += '--noproxy "*" '
            if demisto.params().get('insecure'):
                curl += '-k '
            self.curl.append(curl)

    def write(self, msg):
        # same as __call__ but allows IntegrationLogger to act as a File like object.
        msg = self.encode(msg)
        has_newline = False
        if '\n' in msg:
            has_newline = True
            # if new line is last char we trim it out
            if msg[-1] == '\n':
                msg = msg[:-1]
        self.write_buf.append(msg)
        if has_newline:
            text = "".join(self.write_buf)
            if self.buffering:
                self.messages.append(text)
            else:
                demisto.info(text)
                if is_debug_mode() and text.startswith('send:'):
                    try:
                        self.build_curl(text)
                    except Exception as e:  # should fail silently
                        demisto.debug('Failed generating curl - {}'.format(str(e)))
            self.write_buf = []

    def print_override(self, *args, **kwargs):
        # print function that can be used to override print usage of internal modules
        # will print to the log if the print target is stdout/stderr
        try:
            import __builtin__  # type: ignore
        except ImportError:
            # Python 3
            import builtins as __builtin__  # type: ignore
        file_ = kwargs.get('file')
        if (not file_) or file_ == sys.stdout or file_ == sys.stderr:
            kwargs['file'] = self
        __builtin__.print(*args, **kwargs)


"""
a logger for python integrations:
use LOG(<message>) to add a record to the logger (message can be any object with __str__)
use LOG.print_log() to display all records in War-Room and server log.
"""
LOG = IntegrationLogger(debug_logging=is_debug_mode())


def formatAllArgs(args, kwds):
    """
    makes a nice string representation of all the arguments

    :type args: ``list``
    :param args: function arguments (required)

    :type kwds: ``dict``
    :param kwds: function keyword arguments (required)

    :return: string representation of all the arguments
    :rtype: ``string``
    """
    formattedArgs = ','.join([repr(a) for a in args]) + ',' + str(kwds).replace(':', "=").replace(" ", "")[1:-1]
    return formattedArgs


def logger(func):
    """
    decorator function to log the function call using LOG

    :type func: ``function``
    :param func: function to call (required)

    :return: returns the func return value.
    :rtype: ``any``
    """

    def func_wrapper(*args, **kwargs):
        LOG('calling {}({})'.format(func.__name__, formatAllArgs(args, kwargs)))
        ret_val = func(*args, **kwargs)
        if is_debug_mode():
            LOG('Return value [{}]: {}'.format(func.__name__, str(ret_val)))
        return ret_val

    return func_wrapper


def formatCell(data, is_pretty=True):
    """
       Convert a given object to md while decending multiple levels

       :type data: ``str`` or ``list``
       :param data: The cell content (required)

       :type is_pretty: ``bool``
       :param is_pretty: Should cell content be prettified (default is True)

       :return: The formatted cell content as a string
       :rtype: ``str``
    """
    if isinstance(data, STRING_TYPES):
        return data
    elif isinstance(data, dict):
        return '\n'.join([u'{}: {}'.format(k, flattenCell(v, is_pretty)) for k, v in data.items()])
    else:
        return flattenCell(data, is_pretty)


def flattenCell(data, is_pretty=True):
    """
       Flattens a markdown table cell content into a single string

       :type data: ``str`` or ``list``
       :param data: The cell content (required)

       :type is_pretty: ``bool``
       :param is_pretty: Should cell content be pretified (default is True)

       :return: A sting representation of the cell content
       :rtype: ``str``
    """
    indent = 4 if is_pretty else None
    if isinstance(data, STRING_TYPES):
        return data
    elif isinstance(data, list):
        string_list = []
        for d in data:
            try:
                if IS_PY3 and isinstance(d, bytes):
                    string_list.append(d.decode('utf-8'))
                else:
                    string_list.append(str(d))
            except UnicodeEncodeError:
                string_list.append(d.encode('utf-8'))

        return ',\n'.join(string_list)
    else:
        return json.dumps(data, indent=indent, ensure_ascii=False)


def FormatIso8601(t):
    """
       Convert a time expressed in seconds to ISO 8601 time format string

       :type t: ``int``
       :param t: Time expressed in seconds (required)

       :return: An ISO 8601 time format string
       :rtype: ``str``
    """
    return t.strftime("%Y-%m-%dT%H:%M:%S")


def argToList(arg, separator=','):
    """
       Converts a string representation of args to a python list

       :type arg: ``str`` or ``list``
       :param arg: Args to be converted (required)

       :type separator: ``str``
       :param separator: A string separator to separate the strings, the default is a comma.

       :return: A python list of args
       :rtype: ``list``
    """
    if not arg:
        return []
    if isinstance(arg, list):
        return arg
    if isinstance(arg, STRING_TYPES):
        if arg[0] == '[' and arg[-1] == ']':
            return json.loads(arg)
        return [s.strip() for s in arg.split(separator)]
    return [arg]


def argToBoolean(value):
    """
        Boolean-ish arguments that are passed through demisto.args() could be type bool or type string.
        This command removes the guesswork and returns a value of type bool, regardless of the input value's type.
        It will also return True for 'yes' and False for 'no'.

        :param value: the value to evaluate
        :type value: ``string|bool``

        :return: a boolean representatation of 'value'
        :rtype: ``bool``
    """
    if isinstance(value, bool):
        return value
    if isinstance(value, STRING_OBJ_TYPES):
        if value.lower() in ['true', 'yes']:
            return True
        elif value.lower() in ['false', 'no']:
            return False
        else:
            raise ValueError('Argument does not contain a valid boolean-like value')
    else:
        raise ValueError('Argument is neither a string nor a boolean')


def appendContext(key, data, dedup=False):
    """
       Append data to the investigation context

       :type key: ``str``
       :param key: The context path (required)

       :type data: ``any``
       :param data: Data to be added to the context (required)

       :type dedup: ``bool``
       :param dedup: True if de-duplication is required. Default is False.

       :return: No data returned
       :rtype: ``None``
    """
    if data is None:
        return
    existing = demisto.get(demisto.context(), key)

    if existing:
        if isinstance(existing, STRING_TYPES):
            if isinstance(data, STRING_TYPES):
                new_val = data + ',' + existing
            else:
                new_val = data + existing  # will raise a self explanatory TypeError

        elif isinstance(existing, dict):
            if isinstance(data, dict):
                new_val = [existing, data]  # type: ignore[assignment]
            else:
                new_val = data + existing  # will raise a self explanatory TypeError

        elif isinstance(existing, list):
            if isinstance(data, list):
                existing.extend(data)
            else:
                existing.append(data)
            new_val = existing  # type: ignore[assignment]

        else:
            new_val = [existing, data]  # type: ignore[assignment]

        if dedup and isinstance(new_val, list):
            new_val = list(set(new_val))

        demisto.setContext(key, new_val)
    else:
        demisto.setContext(key, data)


def url_to_clickable_markdown(data, url_keys):
    """
    Turn the given urls fields in to clickable url, used for the markdown table.

    :type data: ``[Union[str, List[Any], Dict[str, Any]]]``
    :param data: a dictionary or a list containing data with some values that are urls

    :type url_keys: ``List[str]``
    :param url_keys: the keys of the url's wished to turn clickable

    :return: markdown format for clickable url
    :rtype: ``[Union[str, List[Any], Dict[str, Any]]]``
    """

    if isinstance(data, list):
        data = [url_to_clickable_markdown(item, url_keys) for item in data]

    elif isinstance(data, dict):
        data = {key: create_clickable_url(value) if key in url_keys else url_to_clickable_markdown(data[key], url_keys)
                for key, value in data.items()}

    return data


def create_clickable_url(url):
    """
    Make the given url clickable when in markdown format by concatenating itself, with the proper brackets

    :type url: ``Union[List[str], str]``
    :param url: the url of interest or a list of urls

    :return: markdown format for clickable url
    :rtype: ``str``

    """
    if not url:
        return None
    elif isinstance(url, list):
        return ['[{}]({})'.format(item, item) for item in url]
    return '[{}]({})'.format(url, url)


def tableToMarkdown(name, t, headers=None, headerTransform=None, removeNull=False, metadata=None, url_keys=None):
    """
       Converts a demisto table in JSON form to a Markdown table

       :type name: ``str``
       :param name: The name of the table (required)

       :type t: ``dict`` or ``list``
       :param t: The JSON table - List of dictionaries with the same keys or a single dictionary (required)

       :type headers: ``list`` or ``string``
       :keyword headers: A list of headers to be presented in the output table (by order). If string will be passed
            then table will have single header. Default will include all available headers.

       :type headerTransform: ``function``
       :keyword headerTransform: A function that formats the original data headers (optional)

       :type removeNull: ``bool``
       :keyword removeNull: Remove empty columns from the table. Default is False

       :type metadata: ``str``
       :param metadata: Metadata about the table contents

       :type url_keys: ``list``
       :param url_keys: a list of keys in the given JSON table that should be turned in to clickable

       :return: A string representation of the markdown table
       :rtype: ``str``
    """
    # Turning the urls in the table to clickable
    if url_keys:
        t = url_to_clickable_markdown(t, url_keys)

    mdResult = ''
    if name:
        mdResult = '### ' + name + '\n'

    if metadata:
        mdResult += metadata + '\n'

    if not t or len(t) == 0:
        mdResult += '**No entries.**\n'
        return mdResult

    if not isinstance(t, list):
        t = [t]

    if headers and isinstance(headers, STRING_TYPES):
        headers = [headers]

    if not isinstance(t[0], dict):
        # the table contains only simple objects (strings, numbers)
        # should be only one header
        if headers and len(headers) > 0:
            header = headers[0]
            t = map(lambda item: dict((h, item) for h in [header]), t)
        else:
            raise Exception("Missing headers param for tableToMarkdown. Example: headers=['Some Header']")

    # in case of headers was not provided (backward compatibility)
    if not headers:
        headers = list(t[0].keys())
        headers.sort()

    if removeNull:
        headers_aux = headers[:]
        for header in headers:
            if all(obj.get(header) in ('', None, [], {}) for obj in t):
                headers_aux.remove(header)
        headers = headers_aux

    if t and len(headers) > 0:
        newHeaders = []
        if headerTransform is None:  # noqa
            def headerTransform(s): return stringEscapeMD(s, True, True)  # noqa
        for header in headers:
            newHeaders.append(headerTransform(header))
        mdResult += '|'
        if len(newHeaders) == 1:
            mdResult += newHeaders[0]
        else:
            mdResult += '|'.join(newHeaders)
        mdResult += '|\n'
        sep = '---'
        mdResult += '|' + '|'.join([sep] * len(headers)) + '|\n'
        for entry in t:
            vals = [stringEscapeMD((formatCell(entry.get(h, ''), False) if entry.get(h) is not None else ''),
                                   True, True) for h in headers]
            # this pipe is optional
            mdResult += '| '
            try:
                mdResult += ' | '.join(vals)
            except UnicodeDecodeError:
                vals = [str(v) for v in vals]
                mdResult += ' | '.join(vals)
            mdResult += ' |\n'

    else:
        mdResult += '**No entries.**\n'

    return mdResult


tblToMd = tableToMarkdown


def createContextSingle(obj, id=None, keyTransform=None, removeNull=False):
    """Receives a dict with flattened key values, and converts them into nested dicts

    :type obj: ``dict`` or ``list``
    :param obj: The data to be added to the context (required)

    :type id: ``str``
    :keyword id: The ID of the context entry

    :type keyTransform: ``function``
    :keyword keyTransform: A formatting function for the markdown table headers

    :type removeNull: ``bool``
    :keyword removeNull: True if empty columns should be removed, false otherwise

    :return: The converted context list
    :rtype: ``list``
    """
    res = {}  # type: dict
    if keyTransform is None:
        def keyTransform(s): return s  # noqa
    keys = obj.keys()
    for key in keys:
        if removeNull and obj[key] in ('', None, [], {}):
            continue
        values = key.split('.')
        current = res
        for v in values[:-1]:
            current.setdefault(v, {})
            current = current[v]
        current[keyTransform(values[-1])] = obj[key]

    if id is not None:
        res.setdefault('ID', id)

    return res


def createContext(data, id=None, keyTransform=None, removeNull=False):
    """Receives a dict with flattened key values, and converts them into nested dicts

        :type data: ``dict`` or ``list``
        :param data: The data to be added to the context (required)

        :type id: ``str``
        :keyword id: The ID of the context entry

        :type keyTransform: ``function``
        :keyword keyTransform: A formatting function for the markdown table headers

        :type removeNull: ``bool``
        :keyword removeNull: True if empty columns should be removed, false otherwise

        :return: The converted context list
        :rtype: ``list``
    """
    if isinstance(data, (list, tuple)):
        return [createContextSingle(d, id, keyTransform, removeNull) for d in data]
    else:
        return createContextSingle(data, id, keyTransform, removeNull)


def sectionsToMarkdown(root):
    """
       Converts a list of Demisto JSON tables to markdown string of tables

       :type root: ``dict`` or ``list``
       :param root: The JSON table - List of dictionaries with the same keys or a single dictionary (required)

       :return: A string representation of the markdown table
       :rtype: ``str``
    """
    mdResult = ''
    if isinstance(root, dict):
        for section in root:
            data = root[section]
            if isinstance(data, dict):
                data = [data]
            data = [{k: formatCell(row[k]) for k in row} for row in data]
            mdResult += tblToMd(section, data)

    return mdResult


def fileResult(filename, data, file_type=None):
    """
       Creates a file from the given data

       :type filename: ``str``
       :param filename: The name of the file to be created (required)

       :type data: ``str`` or ``bytes``
       :param data: The file data (required)

       :type file_type: ``str``
       :param file_type: one of the entryTypes file or entryInfoFile (optional)

       :return: A Demisto war room entry
       :rtype: ``dict``
    """
    if file_type is None:
        file_type = entryTypes['file']
    temp = demisto.uniqueFile()
    # pylint: disable=undefined-variable
    if (IS_PY3 and isinstance(data, str)) or (not IS_PY3 and isinstance(data, unicode)):  # type: ignore # noqa: F821
        data = data.encode('utf-8')
    # pylint: enable=undefined-variable
    with open(demisto.investigation()['id'] + '_' + temp, 'wb') as f:
        f.write(data)
    return {'Contents': '', 'ContentsFormat': formats['text'], 'Type': file_type, 'File': filename, 'FileID': temp}


def hash_djb2(s, seed=5381):
    """
     Hash string with djb2 hash function

     :type s: ``str``
     :param s: The input string to hash

     :type seed: ``int``
     :param seed: The seed for the hash function (default is 5381)

     :return: The hashed value
     :rtype: ``int``
    """
    hash_name = seed
    for x in s:
        hash_name = ((hash_name << 5) + hash_name) + ord(x)

    return hash_name & 0xFFFFFFFF


def file_result_existing_file(filename, saveFilename=None):
    """
       Rename an existing file

       :type filename: ``str``
       :param filename: The name of the file to be modified (required)

       :type saveFilename: ``str``
       :param saveFilename: The new file name

       :return: A Demisto war room entry
       :rtype: ``dict``
    """
    temp = demisto.uniqueFile()
    os.rename(filename, demisto.investigation()['id'] + '_' + temp)
    return {'Contents': '', 'ContentsFormat': formats['text'], 'Type': entryTypes['file'],
            'File': saveFilename if saveFilename else filename, 'FileID': temp}


def flattenRow(rowDict):
    """
       Flatten each element in the given rowDict

       :type rowDict: ``dict``
       :param rowDict: The dict to be flattened (required)

       :return: A flattened dict
       :rtype: ``dict``
    """
    return {k: formatCell(rowDict[k]) for k in rowDict}


def flattenTable(tableDict):
    """
       Flatten each row in the given tableDict

       :type tableDict: ``dict``
       :param tableDict: The table to be flattened (required)

       :return: A flattened table
       :rtype: ``dict``
    """
    return [flattenRow(row) for row in tableDict]


MARKDOWN_CHARS = r"\`*_{}[]()#+-!|"


def stringEscapeMD(st, minimal_escaping=False, escape_multiline=False):
    """
       Escape any chars that might break a markdown string

       :type st: ``str``
       :param st: The string to be modified (required)

       :type minimal_escaping: ``bool``
       :param minimal_escaping: Whether replace all special characters or table format only (optional)

       :type escape_multiline: ``bool``
       :param escape_multiline: Whether convert line-ending characters (optional)

       :return: A modified string
       :rtype: ``str``
    """
    if escape_multiline:
        st = st.replace('\r\n', '<br>')  # Windows
        st = st.replace('\r', '<br>')  # old Mac
        st = st.replace('\n', '<br>')  # Unix

    if minimal_escaping:
        for c in '|':
            st = st.replace(c, '\\' + c)
    else:
        st = "".join(["\\" + str(c) if c in MARKDOWN_CHARS else str(c) for c in st])

    return st


def raiseTable(root, key):
    newInternal = {}
    if key in root and isinstance(root[key], dict):
        for sub in root[key]:
            if sub not in root:
                root[sub] = root[key][sub]
            else:
                newInternal[sub] = root[key][sub]
        if newInternal:
            root[key] = newInternal
        else:
            del root[key]


def zoomField(item, fieldName):
    if isinstance(item, dict) and fieldName in item:
        return item[fieldName]
    else:
        return item


def isCommandAvailable(cmd):
    """
       Check the list of available modules to see whether a command is currently available to be run.

       :type cmd: ``str``
       :param cmd: The command to check (required)

       :return: True if command is available, False otherwise
       :rtype: ``bool``
    """
    modules = demisto.getAllSupportedCommands()
    for m in modules:
        if modules[m] and isinstance(modules[m], list):
            for c in modules[m]:
                if c['name'] == cmd:
                    return True
    return False


def epochToTimestamp(epoch):
    return datetime.utcfromtimestamp(epoch / 1000.0).strftime("%Y-%m-%d %H:%M:%S")


def formatTimeColumns(data, timeColumnNames):
    for row in data:
        for k in timeColumnNames:
            row[k] = epochToTimestamp(row[k])


def strip_tag(tag):
    split_array = tag.split('}')
    if len(split_array) > 1:
        strip_ns_tag = split_array[1]
        tag = strip_ns_tag
    return tag


def elem_to_internal(elem, strip_ns=1, strip=1):
    """Convert an Element into an internal dictionary (not JSON!)."""

    d = OrderedDict()  # type: dict
    elem_tag = elem.tag
    if strip_ns:
        elem_tag = strip_tag(elem.tag)
    for key, value in list(elem.attrib.items()):
        d['@' + key] = value

    # loop over subelements to merge them
    for subelem in elem:
        v = elem_to_internal(subelem, strip_ns=strip_ns, strip=strip)

        tag = subelem.tag
        if strip_ns:
            tag = strip_tag(subelem.tag)

        value = v[tag]
        try:
            # add to existing list for this tag
            d[tag].append(value)
        except AttributeError:
            # turn existing entry into a list
            d[tag] = [d[tag], value]
        except KeyError:
            # add a new non-list entry
            d[tag] = value

    text = elem.text
    tail = elem.tail
    if strip:
        # ignore leading and trailing whitespace
        if text:
            text = text.strip()
        if tail:
            tail = tail.strip()

    if tail:
        d['#tail'] = tail

    if d:
        # use #text element if other attributes exist
        if text:
            d["#text"] = text
    else:
        # text is the value if no attributes
        d = text or None  # type: ignore
    return {elem_tag: d}


def internal_to_elem(pfsh, factory=ET.Element):
    """Convert an internal dictionary (not JSON!) into an Element.
    Whatever Element implementation we could import will be
    used by default; if you want to use something else, pass the
    Element class as the factory parameter.
    """

    attribs = OrderedDict()  # type: dict
    text = None
    tail = None
    sublist = []
    tag = list(pfsh.keys())
    if len(tag) != 1:
        raise ValueError("Illegal structure with multiple tags: %s" % tag)
    tag = tag[0]
    value = pfsh[tag]
    if isinstance(value, dict):
        for k, v in list(value.items()):
            if k[:1] == "@":
                attribs[k[1:]] = v
            elif k == "#text":
                text = v
            elif k == "#tail":
                tail = v
            elif isinstance(v, list):
                for v2 in v:
                    sublist.append(internal_to_elem({k: v2}, factory=factory))
            else:
                sublist.append(internal_to_elem({k: v}, factory=factory))
    else:
        text = value
    e = factory(tag, attribs)
    for sub in sublist:
        e.append(sub)
    e.text = text
    e.tail = tail
    return e


def elem2json(elem, options, strip_ns=1, strip=1):
    """Convert an ElementTree or Element into a JSON string."""

    if hasattr(elem, 'getroot'):
        elem = elem.getroot()

    if 'pretty' in options:
        return json.dumps(elem_to_internal(elem, strip_ns=strip_ns, strip=strip), indent=4, separators=(',', ': '))
    else:
        return json.dumps(elem_to_internal(elem, strip_ns=strip_ns, strip=strip))


def json2elem(json_data, factory=ET.Element):
    """Convert a JSON string into an Element.
    Whatever Element implementation we could import will be used by
    default; if you want to use something else, pass the Element class
    as the factory parameter.
    """

    return internal_to_elem(json.loads(json_data), factory)


def xml2json(xmlstring, options={}, strip_ns=1, strip=1):
    """
       Convert an XML string into a JSON string.

       :type xmlstring: ``str``
       :param xmlstring: The string to be converted (required)

       :return: The converted JSON
       :rtype: ``dict`` or ``list``
    """
    elem = ET.fromstring(xmlstring)
    return elem2json(elem, options, strip_ns=strip_ns, strip=strip)


def json2xml(json_data, factory=ET.Element):
    """Convert a JSON string into an XML string.
    Whatever Element implementation we could import will be used by
    default; if you want to use something else, pass the Element class
    as the factory parameter.
    """

    if not isinstance(json_data, dict):
        json_data = json.loads(json_data)

    elem = internal_to_elem(json_data, factory)
    return ET.tostring(elem, encoding='utf-8')


def get_hash_type(hash_file):
    """
       Checks the type of the given hash. Returns 'md5', 'sha1', 'sha256' or 'Unknown'.

       :type hash_file: ``str``
       :param hash_file: The hash to be checked (required)

       :return: The hash type
       :rtype: ``str``
    """
    hash_len = len(hash_file)
    if (hash_len == 32):
        return 'md5'
    elif (hash_len == 40):
        return 'sha1'
    elif (hash_len == 64):
        return 'sha256'
    elif (hash_len == 128):
        return 'sha512'
    else:
        return 'Unknown'


def is_mac_address(mac):
    """
    Test for valid mac address

    :type mac: ``str``
    :param mac: MAC address in the form of AA:BB:CC:00:11:22

    :return: True/False
    :rtype: ``bool``
    """

    if re.search(r'([0-9A-F]{2}[:]){5}([0-9A-F]){2}', mac.upper()) is not None:
        return True
    else:
        return False


def is_ipv6_valid(address):
    """
    Checks if the given string represents a valid IPv6 address.

    :type address: str
    :param address: The string to check.

    :return: True if the given string represents a valid IPv6 address.
    :rtype: ``bool``
    """
    try:
        socket.inet_pton(socket.AF_INET6, address)
    except socket.error:  # not a valid address
        return False
    return True


def is_ip_valid(s, accept_v6_ips=False):
    """
       Checks if the given string represents a valid IP address.
       By default, will only return 'True' for IPv4 addresses.

       :type s: ``str``
       :param s: The string to be checked (required)
       :type accept_v6_ips: ``bool``
       :param accept_v6_ips: A boolean determining whether the
       function should accept IPv6 addresses

       :return: True if the given string represents a valid IP address, False otherwise
       :rtype: ``bool``
    """
    a = s.split('.')
    if accept_v6_ips and is_ipv6_valid(s):
        return True
    elif len(a) != 4:
        return False
    else:
        for x in a:
            if not x.isdigit():
                return False
            i = int(x)
            if i < 0 or i > 255:
                return False
        return True


def get_integration_name():
    """
    Getting calling integration's name
    :return: Calling integration's name
    :rtype: ``str``
    """
    return demisto.callingContext.get('IntegrationBrand')


class Common(object):
    class Indicator(object):
        """
        interface class
        """

        @abstractmethod
        def to_context(self):
            pass

    class DBotScore(object):
        """
        DBotScore class

        :type indicator: ``str``
        :param indicator: indicator value, ip, hash, domain, url, etc

        :type indicator_type: ``DBotScoreType``
        :param indicator_type: use DBotScoreType class

        :type integration_name: ``str``
        :param integration_name: integration name

        :type score: ``DBotScore``
        :param score: DBotScore.NONE, DBotScore.GOOD, DBotScore.SUSPICIOUS, DBotScore.BAD

        :type malicious_description: ``str``
        :param malicious_description: if the indicator is malicious and have explanation for it then set it to this field

        :type reliability: ``DBotScoreReliability``
        :param reliability: use DBotScoreReliability class

        :return: None
        :rtype: ``None``
        """
        NONE = 0
        GOOD = 1
        SUSPICIOUS = 2
        BAD = 3

        CONTEXT_PATH = 'DBotScore(val.Indicator && val.Indicator == obj.Indicator && val.Vendor == obj.Vendor ' \
                       '&& val.Type == obj.Type)'

        CONTEXT_PATH_PRIOR_V5_5 = 'DBotScore'

        def __init__(self, indicator, indicator_type, integration_name, score, malicious_description=None,
                     reliability=None):

            if not DBotScoreType.is_valid_type(indicator_type):
                raise TypeError('indicator_type must be of type DBotScoreType enum')

            if not Common.DBotScore.is_valid_score(score):
                raise TypeError('indicator_type must be of type DBotScore enum')

            if reliability and not DBotScoreReliability.is_valid_type(reliability):
                raise TypeError('reliability must be of type DBotScoreReliability enum')

            self.indicator = indicator
            self.indicator_type = indicator_type
            self.integration_name = integration_name or get_integration_name()
            self.score = score
            self.malicious_description = malicious_description
            self.reliability = reliability

        @staticmethod
        def is_valid_score(score):
            return score in (
                Common.DBotScore.NONE,
                Common.DBotScore.GOOD,
                Common.DBotScore.SUSPICIOUS,
                Common.DBotScore.BAD
            )

        @staticmethod
        def get_context_path():
            if is_demisto_version_ge('5.5.0'):
                return Common.DBotScore.CONTEXT_PATH
            else:
                return Common.DBotScore.CONTEXT_PATH_PRIOR_V5_5

        def to_context(self):
            dbot_context = {
                'Indicator': self.indicator,
                'Type': self.indicator_type,
                'Vendor': self.integration_name,
                'Score': self.score
            }

            if self.reliability:
                dbot_context['Reliability'] = self.reliability

            ret_value = {
                Common.DBotScore.get_context_path(): dbot_context
            }
            return ret_value

    class IP(Indicator):
        """
        IP indicator class - https://xsoar.pan.dev/docs/integrations/context-standards-mandatory#ip

        :type ip: ``str``
        :param ip: IP address

        :type asn: ``str``
        :param asn: The autonomous system name for the IP address, for example: "AS8948".

        :type hostname: ``str``
        :param hostname: The hostname that is mapped to this IP address.

        :type geo_latitude: ``str``
        :param geo_latitude: The geolocation where the IP address is located, in the format: latitude

        :type geo_longitude: ``str``
        :param geo_longitude: The geolocation where the IP address is located, in the format: longitude.

        :type geo_country: ``str``
        :param geo_country: The country in which the IP address is located.

        :type geo_description: ``str``
        :param geo_description: Additional information about the location.

        :type detection_engines: ``int``
        :param detection_engines: The total number of engines that checked the indicator.

        :type positive_engines: ``int``
        :param positive_engines: The number of engines that positively detected the indicator as malicious.

        :type organization_name: ``str``
        :param organization_name: The organization of the IP

        :type organization_type: ``str``
        :param organization_type:The organization type of the IP

        :type tags: ``str``
        :param tags: Tags of the IP.

        :type malware_family: ``str``
        :param malware_family: The malware family associated with the IP.

        :type feed_related_indicators: ``FeedRelatedIndicators``
        :param feed_related_indicators: List of indicators that are associated with the IP.

        :type dbot_score: ``DBotScore``
        :param dbot_score: If IP has a score then create and set a DBotScore object.

        :return: None
        :rtype: ``None``
        """
        CONTEXT_PATH = 'IP(val.Address && val.Address == obj.Address)'

        def __init__(self, ip, dbot_score, asn=None, hostname=None, geo_latitude=None, geo_longitude=None,
                     geo_country=None, geo_description=None, detection_engines=None, positive_engines=None,
                     organization_name=None, organization_type=None, feed_related_indicators=None, tags=None,
                     malware_family=None):
            self.ip = ip
            self.asn = asn
            self.hostname = hostname
            self.geo_latitude = geo_latitude
            self.geo_longitude = geo_longitude
            self.geo_country = geo_country
            self.geo_description = geo_description
            self.detection_engines = detection_engines
            self.positive_engines = positive_engines
            self.organization_name = organization_name
            self.organization_type = organization_type
            self.feed_related_indicators = feed_related_indicators
            self.tags = tags
            self.malware_family = malware_family

            if not isinstance(dbot_score, Common.DBotScore):
                raise ValueError('dbot_score must be of type DBotScore')

            self.dbot_score = dbot_score

        def to_context(self):
            ip_context = {
                'Address': self.ip
            }

            if self.asn:
                ip_context['ASN'] = self.asn

            if self.hostname:
                ip_context['Hostname'] = self.hostname

            if self.geo_latitude or self.geo_country or self.geo_description:
                ip_context['Geo'] = {}

                if self.geo_latitude and self.geo_longitude:
                    ip_context['Geo']['Location'] = '{}:{}'.format(self.geo_latitude, self.geo_longitude)

                if self.geo_country:
                    ip_context['Geo']['Country'] = self.geo_country

                if self.geo_description:
                    ip_context['Geo']['Description'] = self.geo_description

            if self.organization_name or self.organization_type:
                ip_context['Organization'] = {}

                if self.organization_name:
                    ip_context['Organization']['Name'] = self.organization_name

                if self.organization_type:
                    ip_context['Organization']['Type'] = self.organization_type

            if self.detection_engines:
                ip_context['DetectionEngines'] = self.detection_engines

            if self.positive_engines:
                ip_context['PositiveDetections'] = self.positive_engines

            if self.feed_related_indicators:
                feed_related_indicators = []
                for feed_related_indicator in self.feed_related_indicators:
                    feed_related_indicators.append(feed_related_indicator.to_context())
                ip_context['FeedRelatedIndicators'] = feed_related_indicators

            if self.tags:
                ip_context['Tags'] = self.tags

            if self.malware_family:
                ip_context['MalwareFamily'] = self.malware_family

            if self.dbot_score and self.dbot_score.score == Common.DBotScore.BAD:
                ip_context['Malicious'] = {
                    'Vendor': self.dbot_score.integration_name,
                    'Description': self.dbot_score.malicious_description
                }

            ret_value = {
                Common.IP.CONTEXT_PATH: ip_context
            }

            if self.dbot_score:
                ret_value.update(self.dbot_score.to_context())

            return ret_value

    class FileSignature(object):
        """
        FileSignature class
        :type authentihash: ``str``
        :param authentihash: The authentication hash.
        :type copyright: ``str``
        :param copyright: Copyright information.
        :type description: ``str``
        :param description: A description of the signature.
        :type file_version: ``str``
        :param file_version: The file version.
        :type internal_name: ``str``
        :param internal_name: The internal name of the file.
        :type original_name: ``str``
        :param original_name: The original name of the file.
        :return: None
        :rtype: ``None``
        """

        def __init__(self, authentihash, copyright, description, file_version, internal_name, original_name):
            self.authentihash = authentihash
            self.copyright = copyright
            self.description = description
            self.file_version = file_version
            self.internal_name = internal_name
            self.original_name = original_name

        def to_context(self):
            return {
                'Authentihash': self.authentihash,
                'Copyright': self.copyright,
                'Description': self.description,
                'FileVersion': self.file_version,
                'InternalName': self.internal_name,
                'OriginalName': self.original_name,
            }

    class FeedRelatedIndicators(object):
        """
        FeedRelatedIndicators class
         Implements Subject Indicators that are associated with Another indicator

        :type value: ``str``
        :param value: Indicators that are associated with the indicator.

        :type indicator_type: ``str``
        :param indicator_type: The type of the indicators that are associated with the indicator.

        :type description: ``str``
        :param description: The description of the indicators that are associated with the indicator.

        :return: None
        :rtype: ``None``
        """

        def __init__(self, value=None, indicator_type=None, description=None):
            self.value = value
            self.indicator_type = indicator_type
            self.description = description

        def to_context(self):
            return {
                'value': self.value,
                'type': self.indicator_type,
                'description': self.description
            }

    class File(Indicator):
        """
        File indicator class - https://xsoar.pan.dev/docs/integrations/context-standards-mandatory#file
        :type name: ``str``
        :param name: The full file name (including file extension).

        :type entry_id: ``str``
        :param entry_id: The ID for locating the file in the War Room.

        :type size: ``int``
        :param size: The size of the file in bytes.

        :type md5: ``str``
        :param md5: The MD5 hash of the file.

        :type sha1: ``str``
        :param sha1: The SHA1 hash of the file.

        :type sha256: ``str``
        :param sha256: The SHA256 hash of the file.

        :type sha512: ``str``
        :param sha512: The SHA512 hash of the file.

        :type ssdeep: ``str``
        :param ssdeep: The ssdeep hash of the file (same as displayed in file entries).

        :type extension: ``str``
        :param extension: The file extension, for example: "xls".

        :type file_type: ``str``
        :param file_type: The file type, as determined by libmagic (same as displayed in file entries).

        :type hostname: ``str``
        :param hostname: The name of the host where the file was found. Should match Path.

        :type path: ``str``
        :param path: The path where the file is located.

        :type company: ``str``
        :param company: The name of the company that released a binary.

        :type product_name: ``str``
        :param product_name: The name of the product to which this file belongs.

        :type digital_signature__publisher: ``str``
        :param digital_signature__publisher: The publisher of the digital signature for the file.

        :type signature: ``FileSignature``
        :param signature: File signature class

        :type actor: ``str``
        :param actor: The actor reference.

        :type tags: ``str``
        :param tags: Tags of the file.

        :type feed_related_indicators: ``FeedRelatedIndicators``
        :param feed_related_indicators: List of indicators that are associated with the file.

        :type malware_family: ``str``
        :param malware_family: The malware family associated with the File.

        :type dbot_score: ``DBotScore``
        :param dbot_score: If file has a score then create and set a DBotScore object

        :rtype: ``None``
        :return: None
        """
        CONTEXT_PATH = 'File(val.MD5 && val.MD5 == obj.MD5 || val.SHA1 && val.SHA1 == obj.SHA1 || ' \
                       'val.SHA256 && val.SHA256 == obj.SHA256 || val.SHA512 && val.SHA512 == obj.SHA512 || ' \
                       'val.CRC32 && val.CRC32 == obj.CRC32 || val.CTPH && val.CTPH == obj.CTPH || ' \
                       'val.SSDeep && val.SSDeep == obj.SSDeep)'

        def __init__(self, dbot_score, name=None, entry_id=None, size=None, md5=None, sha1=None, sha256=None,
                     sha512=None, ssdeep=None, extension=None, file_type=None, hostname=None, path=None, company=None,
                     product_name=None, digital_signature__publisher=None, signature=None, actor=None, tags=None,
                     feed_related_indicators=None, malware_family=None):

            self.name = name
            self.entry_id = entry_id
            self.size = size
            self.md5 = md5
            self.sha1 = sha1
            self.sha256 = sha256
            self.sha512 = sha512
            self.ssdeep = ssdeep
            self.extension = extension
            self.file_type = file_type
            self.hostname = hostname
            self.path = path
            self.company = company
            self.product_name = product_name
            self.digital_signature__publisher = digital_signature__publisher
            self.signature = signature
            self.actor = actor
            self.tags = tags
            self.feed_related_indicators = feed_related_indicators
            self.malware_family = malware_family

            self.dbot_score = dbot_score

        def to_context(self):
            file_context = {}

            if self.name:
                file_context['Name'] = self.name
            if self.entry_id:
                file_context['EntryID'] = self.entry_id
            if self.size:
                file_context['Size'] = self.size
            if self.md5:
                file_context['MD5'] = self.md5
            if self.sha1:
                file_context['SHA1'] = self.sha1
            if self.sha256:
                file_context['SHA256'] = self.sha256
            if self.sha512:
                file_context['SHA512'] = self.sha512
            if self.ssdeep:
                file_context['SSDeep'] = self.ssdeep
            if self.extension:
                file_context['Extension'] = self.extension
            if self.file_type:
                file_context['Type'] = self.file_type
            if self.hostname:
                file_context['Hostname'] = self.hostname
            if self.path:
                file_context['Path'] = self.path
            if self.company:
                file_context['Company'] = self.company
            if self.product_name:
                file_context['ProductName'] = self.product_name
            if self.digital_signature__publisher:
                file_context['DigitalSignature'] = {
                    'Published': self.digital_signature__publisher
                }
            if self.signature:
                file_context['Signature'] = self.signature.to_context()
            if self.actor:
                file_context['Actor'] = self.actor
            if self.tags:
                file_context['Tags'] = self.tags

            if self.feed_related_indicators:
                feed_related_indicators = []
                for feed_related_indicator in self.feed_related_indicators:
                    feed_related_indicators.append(feed_related_indicator.to_context())
                file_context['FeedRelatedIndicators'] = feed_related_indicators

            if self.malware_family:
                file_context['MalwareFamily'] = self.malware_family

            if self.dbot_score and self.dbot_score.score == Common.DBotScore.BAD:
                file_context['Malicious'] = {
                    'Vendor': self.dbot_score.integration_name,
                    'Description': self.dbot_score.malicious_description
                }

            ret_value = {
                Common.File.CONTEXT_PATH: file_context
            }

            if self.dbot_score:
                ret_value.update(self.dbot_score.to_context())

            return ret_value

    class CVE(Indicator):
        """
        CVE indicator class - https://xsoar.pan.dev/docs/integrations/context-standards-mandatory#cve
        :type id: ``str``
        :param id: The ID of the CVE, for example: "CVE-2015-1653".
        :type cvss: ``str``
        :param cvss: The CVSS of the CVE, for example: "10.0".
        :type published: ``str``
        :param published: The timestamp of when the CVE was published.
        :type modified: ``str``
        :param modified: The timestamp of when the CVE was last modified.
        :type description: ``str``
        :param description: A description of the CVE.
        :return: None
        :rtype: ``None``
        """
        CONTEXT_PATH = 'CVE(val.ID && val.ID == obj.ID)'

        def __init__(self, id, cvss, published, modified, description):
            # type (str, str, str, str, str) -> None

            self.id = id
            self.cvss = cvss
            self.published = published
            self.modified = modified
            self.description = description
            self.dbot_score = Common.DBotScore(
                indicator=id,
                indicator_type=DBotScoreType.CVE,
                integration_name=None,
                score=Common.DBotScore.NONE
            )

        def to_context(self):
            cve_context = {
                'ID': self.id
            }

            if self.cvss:
                cve_context['CVSS'] = self.cvss

            if self.published:
                cve_context['Published'] = self.published

            if self.modified:
                cve_context['Modified'] = self.modified

            if self.description:
                cve_context['Description'] = self.description

            ret_value = {
                Common.CVE.CONTEXT_PATH: cve_context
            }

            if self.dbot_score:
                ret_value.update(self.dbot_score.to_context())

            return ret_value

    class EMAIL(Indicator):
        """
        EMAIL indicator class
        :type address ``str``
        :param address: The email's address.
        :type domain: ``str``
        :param domain: The domain of the Email.
        :type blocked: ``bool``
        :param blocked: Whether the email address is blocked.
        :return: None
        :rtype: ``None``
        """
        CONTEXT_PATH = 'EMAIL(val.Address && val.Address == obj.Address)'

        def __init__(self, address, dbot_score, domain=None, blocked=None):
            # type (str, str, bool) -> None
            self.address = address
            self.domain = domain
            self.blocked = blocked
            self.dbot_score = dbot_score

        def to_context(self):
            email_context = {
                'Address': self.address
            }
            if self.domain:
                email_context['Domain'] = self.domain
            if self.blocked:
                email_context['Blocked'] = self.blocked
            ret_value = {
                Common.EMAIL.CONTEXT_PATH: email_context
            }
            if self.dbot_score:
                ret_value.update(self.dbot_score.to_context())
            return ret_value

    class URL(Indicator):
        """
        URL indicator - https://xsoar.pan.dev/docs/integrations/context-standards-mandatory#url
        :type url: ``str``
        :param url: The URL

        :type detection_engines: ``int``
        :param detection_engines: The total number of engines that checked the indicator.

        :type positive_detections: ``int``
        :param positive_detections: The number of engines that positively detected the indicator as malicious.

        :type category: ``str``
        :param category: The category associated with the indicator.

        :type feed_related_indicators: ``FeedRelatedIndicators``
        :param feed_related_indicators: List of indicators that are associated with the URL.

        :type malware_family: ``str``
        :param malware_family: The malware family associated with the URL.

        :type tags: ``str``
        :param tags: Tags of the URL.

        :type dbot_score: ``DBotScore``
        :param dbot_score: If URL has reputation then create DBotScore object

        :return: None
        :rtype: ``None``
        """
        CONTEXT_PATH = 'URL(val.Data && val.Data == obj.Data)'

        def __init__(self, url, dbot_score, detection_engines=None, positive_detections=None, category=None,
                     feed_related_indicators=None, tags=None, malware_family=None):
            self.url = url
            self.detection_engines = detection_engines
            self.positive_detections = positive_detections
            self.category = category
            self.feed_related_indicators = feed_related_indicators
            self.tags = tags
            self.malware_family = malware_family

            self.dbot_score = dbot_score

        def to_context(self):
            url_context = {
                'Data': self.url
            }

            if self.detection_engines:
                url_context['DetectionEngines'] = self.detection_engines

            if self.positive_detections:
                url_context['PositiveDetections'] = self.positive_detections

            if self.category:
                url_context['Category'] = self.category

            if self.feed_related_indicators:
                feed_related_indicators = []
                for feed_related_indicator in self.feed_related_indicators:
                    feed_related_indicators.append(feed_related_indicator.to_context())
                url_context['FeedRelatedIndicators'] = feed_related_indicators

            if self.tags:
                url_context['Tags'] = self.tags

            if self.malware_family:
                url_context['MalwareFamily'] = self.malware_family

            if self.dbot_score and self.dbot_score.score == Common.DBotScore.BAD:
                url_context['Malicious'] = {
                    'Vendor': self.dbot_score.integration_name,
                    'Description': self.dbot_score.malicious_description
                }

            ret_value = {
                Common.URL.CONTEXT_PATH: url_context
            }

            if self.dbot_score:
                ret_value.update(self.dbot_score.to_context())

            return ret_value

    class Domain(Indicator):
        """ ignore docstring
        Domain indicator - https://xsoar.pan.dev/docs/integrations/context-standards-mandatory#domain
        """
        CONTEXT_PATH = 'Domain(val.Name && val.Name == obj.Name)'

        def __init__(self, domain, dbot_score, dns=None, detection_engines=None, positive_detections=None,
                     organization=None, sub_domains=None, creation_date=None, updated_date=None, expiration_date=None,
                     domain_status=None, name_servers=None, feed_related_indicators=None, malware_family=None,
                     registrar_name=None, registrar_abuse_email=None, registrar_abuse_phone=None,
                     registrant_name=None, registrant_email=None, registrant_phone=None, registrant_country=None,
                     admin_name=None, admin_email=None, admin_phone=None, admin_country=None, tags=None):
            self.domain = domain
            self.dns = dns
            self.detection_engines = detection_engines
            self.positive_detections = positive_detections
            self.organization = organization
            self.sub_domains = sub_domains
            self.creation_date = creation_date
            self.updated_date = updated_date
            self.expiration_date = expiration_date

            self.registrar_name = registrar_name
            self.registrar_abuse_email = registrar_abuse_email
            self.registrar_abuse_phone = registrar_abuse_phone

            self.registrant_name = registrant_name
            self.registrant_email = registrant_email
            self.registrant_phone = registrant_phone
            self.registrant_country = registrant_country

            self.admin_name = admin_name
            self.admin_email = admin_email
            self.admin_phone = admin_phone
            self.admin_country = admin_country
            self.tags = tags

            self.domain_status = domain_status
            self.name_servers = name_servers
            self.feed_related_indicators = feed_related_indicators
            self.malware_family = malware_family

            self.dbot_score = dbot_score

        def to_context(self):
            domain_context = {
                'Name': self.domain
            }
            whois_context = {}

            if self.dns:
                domain_context['DNS'] = self.dns

            if self.detection_engines:
                domain_context['DetectionEngines'] = self.detection_engines

            if self.positive_detections:
                domain_context['PositiveDetections'] = self.positive_detections

            if self.registrar_name or self.registrar_abuse_email or self.registrar_abuse_phone:
                domain_context['Registrar'] = {
                    'Name': self.registrar_name,
                    'AbuseEmail': self.registrar_abuse_email,
                    'AbusePhone': self.registrar_abuse_phone
                }
                whois_context['Registrar'] = domain_context['Registrar']

            if self.registrant_name or self.registrant_phone or self.registrant_email or self.registrant_country:
                domain_context['Registrant'] = {
                    'Name': self.registrant_name,
                    'Email': self.registrant_email,
                    'Phone': self.registrant_phone,
                    'Country': self.registrant_country
                }
                whois_context['Registrant'] = domain_context['Registrant']

            if self.admin_name or self.admin_email or self.admin_phone or self.admin_country:
                domain_context['Admin'] = {
                    'Name': self.admin_name,
                    'Email': self.admin_email,
                    'Phone': self.admin_phone,
                    'Country': self.admin_country
                }
                whois_context['Admin'] = domain_context['Admin']

            if self.organization:
                domain_context['Organization'] = self.organization

            if self.sub_domains:
                domain_context['Subdomains'] = self.sub_domains

            if self.domain_status:
                domain_context['DomainStatus'] = self.domain_status
                whois_context['DomainStatus'] = domain_context['DomainStatus']

            if self.creation_date:
                domain_context['CreationDate'] = self.creation_date
                whois_context['CreationDate'] = domain_context['CreationDate']

            if self.updated_date:
                domain_context['UpdatedDate'] = self.updated_date
                whois_context['UpdatedDate'] = domain_context['UpdatedDate']

            if self.expiration_date:
                domain_context['ExpirationDate'] = self.expiration_date
                whois_context['ExpirationDate'] = domain_context['ExpirationDate']

            if self.name_servers:
                domain_context['NameServers'] = self.name_servers
                whois_context['NameServers'] = domain_context['NameServers']

            if self.tags:
                domain_context['Tags'] = self.tags

            if self.feed_related_indicators:
                feed_related_indicators = []
                for feed_related_indicator in self.feed_related_indicators:
                    feed_related_indicators.append(feed_related_indicator.to_context())
                domain_context['FeedRelatedIndicators'] = feed_related_indicators

            if self.malware_family:
                domain_context['MalwareFamily'] = self.malware_family

            if self.dbot_score and self.dbot_score.score == Common.DBotScore.BAD:
                domain_context['Malicious'] = {
                    'Vendor': self.dbot_score.integration_name,
                    'Description': self.dbot_score.malicious_description
                }

            if whois_context:
                domain_context['WHOIS'] = whois_context

            ret_value = {
                Common.Domain.CONTEXT_PATH: domain_context
            }

            if self.dbot_score:
                ret_value.update(self.dbot_score.to_context())

            return ret_value

    class Endpoint(Indicator):
        """ ignore docstring
        Endpoint indicator - https://xsoar.pan.dev/docs/integrations/context-standards-mandatory#endpoint
        """
        CONTEXT_PATH = 'Endpoint(val.ID && val.ID == obj.ID)'

        def __init__(self, id, hostname=None, ip_address=None, domain=None, mac_address=None,
                     os=None, os_version=None, dhcp_server=None, bios_version=None, model=None,
                     memory=None, processors=None, processor=None):
            self.id = id
            self.hostname = hostname
            self.ip_address = ip_address
            self.domain = domain
            self.mac_address = mac_address
            self.os = os
            self.os_version = os_version
            self.dhcp_server = dhcp_server
            self.bios_version = bios_version
            self.model = model
            self.memory = memory
            self.processors = processors
            self.processor = processor

        def to_context(self):
            endpoint_context = {
                'ID': self.id
            }

            if self.hostname:
                endpoint_context['Hostname'] = self.hostname

            if self.ip_address:
                endpoint_context['IPAddress'] = self.ip_address

            if self.domain:
                endpoint_context['Domain'] = self.domain

            if self.mac_address:
                endpoint_context['MACAddress'] = self.mac_address

            if self.os:
                endpoint_context['OS'] = self.os

            if self.os_version:
                endpoint_context['OSVersion'] = self.os_version

            if self.dhcp_server:
                endpoint_context['DHCPServer'] = self.dhcp_server

            if self.bios_version:
                endpoint_context['BIOSVersion'] = self.bios_version

            if self.model:
                endpoint_context['Model'] = self.model

            if self.memory:
                endpoint_context['Memory'] = self.memory

            if self.processors:
                endpoint_context['Processors'] = self.processors

            if self.processor:
                endpoint_context['Processor'] = self.processor

            ret_value = {
                Common.Endpoint.CONTEXT_PATH: endpoint_context
            }

            return ret_value

    class Account(Indicator):
        """
        Account indicator - https://xsoar.pan.dev/docs/integrations/context-standards-recommended#account

        :type dbot_score: ``DBotScore``
        :param dbot_score: If account has reputation then create DBotScore object

        :return: None
        :rtype: ``None``
        """
        CONTEXT_PATH = 'Account(val.id && val.id == obj.id)'

        def __init__(self, id, type=None, username=None, display_name=None, groups=None,
                     domain=None, email_address=None, telephone_number=None, office=None, job_title=None,
                     department=None, country=None, state=None, city=None, street=None, is_enabled=None,
                     dbot_score=None):
            self.id = id
            self.type = type
            self.username = username
            self.display_name = display_name
            self.groups = groups
            self.domain = domain
            self.email_address = email_address
            self.telephone_number = telephone_number
            self.office = office
            self.job_title = job_title
            self.department = department
            self.country = country
            self.state = state
            self.city = city
            self.street = street
            self.is_enabled = is_enabled

            if not isinstance(dbot_score, Common.DBotScore):
                raise ValueError('dbot_score must be of type DBotScore')

            self.dbot_score = dbot_score

        def to_context(self):
            account_context = {
                'Id': self.id
            }

            if self.type:
                account_context['Type'] = self.type

            irrelevent = ['CONTEXT_PATH', 'to_context', 'dbot_score', 'Id']
            details = [detail for detail in dir(self) if not detail.startswith('__') and detail not in irrelevent]
            for detail in details:
                if self.__getattribute__(detail):
                    if detail == 'email_address':
                        account_context['Email'] = {
                            'Address': self.email_address
                        }
                    else:
                        Detail = camelize_string(detail, '_')
                        account_context[Detail] = self.__getattribute__(detail)

            if self.dbot_score and self.dbot_score.score == Common.DBotScore.BAD:
                account_context['Malicious'] = {
                    'Vendor': self.dbot_score.integration_name,
                    'Description': self.dbot_score.malicious_description
                }

            ret_value = {
                Common.Account.CONTEXT_PATH: account_context
            }

            if self.dbot_score:
                ret_value.update(self.dbot_score.to_context())

            return ret_value

    class Cryptocurrency(Indicator):
        """
        Cryptocurrency indicator - https://xsoar.pan.dev/docs/integrations/context-standards-mandatory#cryptocurrency
        :type address: ``str``
        :param address: The Cryptocurrency address

        :type address_type: ``str``
        :param address_type: The Cryptocurrency type - e.g. `bitcoin`.

        :type dbot_score: ``DBotScore``
        :param dbot_score:  If the address has reputation then create DBotScore object.

        :return: None
        :rtype: ``None``
        """
        CONTEXT_PATH = 'Cryptocurrency(val.Address && val.Address == obj.Address)'

        def __init__(self, address, address_type, dbot_score):
            self.address = address
            self.address_type = address_type

            self.dbot_score = dbot_score

        def to_context(self):
            crypto_context = {
                'Address': self.address,
                'AddressType': self.address_type
            }

            if self.dbot_score and self.dbot_score.score == Common.DBotScore.BAD:
                crypto_context['Malicious'] = {
                    'Vendor': self.dbot_score.integration_name,
                    'Description': self.dbot_score.malicious_description
                }

            ret_value = {
                Common.Cryptocurrency.CONTEXT_PATH: crypto_context
            }

            if self.dbot_score:
                ret_value.update(self.dbot_score.to_context())

            return ret_value

    class CertificatePublicKey(object):
        """
        CertificatePublicKey class
        Defines an X509  PublicKey used in Common.Certificate

        :type algorithm: ``str``
        :param algorithm: The encryption algorithm: DSA, RSA, EC or UNKNOWN (Common.CertificatePublicKey.Algorithm enum)

        :type length: ``int``
        :param length: The length of the public key

        :type publickey: ``Optional[str]``
        :param publickey: publickey

        :type p: ``Optional[str]``
        :param p: P parameter used in DSA algorithm

        :type q: ``Optional[str]``
        :param q: Q parameter used in DSA algorithm

        :type g: ``Optional[str]``
        :param g: G parameter used in DSA algorithm

        :type modulus: ``Optional[str]``
        :param modulus: modulus parameter used in RSA algorithm

        :type modulus: ``Optional[int]``
        :param modulus: exponent parameter used in RSA algorithm

        :type x: ``Optional[str]``
        :param x: X parameter used in EC algorithm

        :type y: ``Optional[str]``
        :param y: Y parameter used in EC algorithm

        :type curve: ``Optional[str]``
        :param curve: curve parameter used in EC algorithm

        :return: None
        :rtype: ``None``
        """
        class Algorithm(object):
            """
            Algorithm class to enumerate available algorithms

            :return: None
            :rtype: ``None``
            """
            DSA = "DSA"
            RSA = "RSA"
            EC = "EC"
            UNKNOWN = "Unknown Algorithm"

            @staticmethod
            def is_valid_type(_type):
                return _type in (
                    Common.CertificatePublicKey.Algorithm.DSA,
                    Common.CertificatePublicKey.Algorithm.RSA,
                    Common.CertificatePublicKey.Algorithm.EC,
                    Common.CertificatePublicKey.Algorithm.UNKNOWN
                )

        def __init__(
            self,
            algorithm,  # type: str
            length,  # type: int
            publickey=None,  # type: str
            p=None,  # type: str
            q=None,  # type: str
            g=None,  # type: str
            modulus=None,  # type: str
            exponent=None,  # type: int
            x=None,  # type: str
            y=None,  # type: str
            curve=None  # type: str
        ):

            if not Common.CertificatePublicKey.Algorithm.is_valid_type(algorithm):
                raise TypeError('algorithm must be of type Common.CertificatePublicKey.Algorithm enum')

            self.algorithm = algorithm
            self.length = length
            self.publickey = publickey
            self.p = p
            self.q = q
            self.g = g
            self.modulus = modulus
            self.exponent = exponent
            self.x = x
            self.y = y
            self.curve = curve

        def to_context(self):
            publickey_context = {
                'Algorithm': self.algorithm,
                'Length': self.length
            }

            if self.publickey:
                publickey_context['PublicKey'] = self.publickey

            if self.algorithm == Common.CertificatePublicKey.Algorithm.DSA:
                if self.p:
                    publickey_context['P'] = self.p
                if self.q:
                    publickey_context['Q'] = self.q
                if self.g:
                    publickey_context['G'] = self.g

            elif self.algorithm == Common.CertificatePublicKey.Algorithm.RSA:
                if self.modulus:
                    publickey_context['Modulus'] = self.modulus
                if self.exponent:
                    publickey_context['Exponent'] = self.exponent

            elif self.algorithm == Common.CertificatePublicKey.Algorithm.EC:
                if self.x:
                    publickey_context['X'] = self.x
                if self.y:
                    publickey_context['Y'] = self.y
                if self.curve:
                    publickey_context['Curve'] = self.curve

            elif self.algorithm == Common.CertificatePublicKey.Algorithm.UNKNOWN:
                pass

            return publickey_context

    class GeneralName(object):
        """
        GeneralName class
        Implements GeneralName interface from rfc5280
        Enumerates the available General Name Types

        :type gn_type: ``str``
        :param gn_type: General Name Type

        :type gn_value: ``str``
        :param gn_value: General Name Value

        :return: None
        :rtype: ``None``
        """
        OTHERNAME = 'otherName'
        RFC822NAME = 'rfc822Name'
        DNSNAME = 'dNSName'
        DIRECTORYNAME = 'directoryName'
        UNIFORMRESOURCEIDENTIFIER = 'uniformResourceIdentifier'
        IPADDRESS = 'iPAddress'
        REGISTEREDID = 'registeredID'

        @staticmethod
        def is_valid_type(_type):
            return _type in (
                Common.GeneralName.OTHERNAME,
                Common.GeneralName.RFC822NAME,
                Common.GeneralName.DNSNAME,
                Common.GeneralName.DIRECTORYNAME,
                Common.GeneralName.UNIFORMRESOURCEIDENTIFIER,
                Common.GeneralName.IPADDRESS,
                Common.GeneralName.REGISTEREDID
            )

        def __init__(
            self,
            gn_value,  # type: str
            gn_type  # type: str
        ):
            if not Common.GeneralName.is_valid_type(gn_type):
                raise TypeError(
                    'gn_type must be of type Common.GeneralName enum'
                )
            self.gn_type = gn_type
            self.gn_value = gn_value

        def to_context(self):
            return {
                'Type': self.gn_type,
                'Value': self.gn_value
            }

        def get_value(self):
            return self.gn_value

    class CertificateExtension(object):
        """
        CertificateExtension class
        Defines an X509 Certificate Extensions used in Common.Certificate


        :type extension_type: ``str``
        :param extension_type: The type of Extension (from Common.CertificateExtension.ExtensionType enum, or "Other)

        :type critical: ``bool``
        :param critical: Whether the extension is marked as critical

        :type extension_name: ``Optional[str]``
        :param extension_name: Name of the extension

        :type oid: ``Optional[str]``
        :param oid: OID of the extension

        :type subject_alternative_names: ``Optional[List[Common.CertificateExtension.SubjectAlternativeName]]``
        :param subject_alternative_names: Subject Alternative Names

        :type authority_key_identifier: ``Optional[Common.CertificateExtension.AuthorityKeyIdentifier]``
        :param authority_key_identifier: Authority Key Identifier

        :type digest: ``Optional[str]``
        :param digest: digest for Subject Key Identifier extension

        :type digital_signature: ``Optional[bool]``
        :param digital_signature: Digital Signature usage for Key Usage extension

        :type content_commitment: ``Optional[bool]``
        :param content_commitment: Content Commitment usage for Key Usage extension

        :type key_encipherment: ``Optional[bool]``
        :param key_encipherment: Key Encipherment usage for Key Usage extension

        :type data_encipherment: ``Optional[bool]``
        :param data_encipherment: Data Encipherment usage for Key Usage extension

        :type key_agreement: ``Optional[bool]``
        :param key_agreement: Key Agreement usage for Key Usage extension

        :type key_cert_sign: ``Optional[bool]``
        :param key_cert_sign: Key Cert Sign usage for Key Usage extension

        :type usages: ``Optional[List[str]]``
        :param usages: Usages for Extended Key Usage extension

        :type distribution_points: ``Optional[List[Common.CertificateExtension.DistributionPoint]]``
        :param distribution_points: Distribution Points

        :type certificate_policies: ``Optional[List[Common.CertificateExtension.CertificatePolicy]]``
        :param certificate_policies: Certificate Policies

        :type authority_information_access: ``Optional[List[Common.CertificateExtension.AuthorityInformationAccess]]``
        :param authority_information_access: Authority Information Access

        :type basic_constraints: ``Optional[Common.CertificateExtension.BasicConstraints]``
        :param basic_constraints: Basic Constraints

        :type signed_certificate_timestamps: ``Optional[List[Common.CertificateExtension.SignedCertificateTimestamp]]``
        :param signed_certificate_timestamps: (PreCertificate)Signed Certificate Timestamps

        :type value: ``Optional[Union[str, List[Any], Dict[str, Any]]]``
        :param value: Raw value of the Extension (used for "Other" type)

        :return: None
        :rtype: ``None``
        """
        class SubjectAlternativeName(object):
            """
            SubjectAlternativeName class
            Implements Subject Alternative Name extension interface

            :type gn: ``Optional[Common.GeneralName]``
            :param gn: General Name Type provided as Common.GeneralName

            :type gn_type: ``Optional[str]``
            :param gn_type: General Name Type provided as string

            :type gn_value: ``Optional[str]``
            :param gn_value: General Name Value provided as string

            :return: None
            :rtype: ``None``
            """
            def __init__(
                self,
                gn=None,  # type: Optional[Common.GeneralName]
                gn_type=None,  # type: Optional[str]
                gn_value=None  # type: Optional[str]
            ):
                if gn:
                    self.gn = gn
                elif gn_type and gn_value:
                    self.gn = Common.GeneralName(
                        gn_value=gn_value,
                        gn_type=gn_type
                    )
                else:
                    raise ValueError('either GeneralName or gn_type/gn_value required to inizialize SubjectAlternativeName')

            def to_context(self):
                return self.gn.to_context()

            def get_value(self):
                return self.gn.get_value()

        class AuthorityKeyIdentifier(object):
            """
            AuthorityKeyIdentifier class
            Implements Authority Key Identifier extension interface

            :type issuer: ``Optional[List[Common.GeneralName]]``
            :param issuer: Issuer list

            :type serial_number: ``Optional[str]``
            :param serial_number: Serial Number

            :type key_identifier: ``Optional[str]``
            :param key_identifier: Key Identifier

            :return: None
            :rtype: ``None``
            """
            def __init__(
                self,
                issuer=None,  # type: Optional[List[Common.GeneralName]]
                serial_number=None,  # type: Optional[str]
                key_identifier=None  # type: Optional[str]
            ):
                self.issuer = issuer
                self.serial_number = serial_number
                self.key_identifier = key_identifier

            def to_context(self):
                authority_key_identifier_context = {}  # type: Dict[str, Any]

                if self.issuer:
                    authority_key_identifier_context['Issuer'] = self.issuer,

                if self.serial_number:
                    authority_key_identifier_context["SerialNumber"] = self.serial_number
                if self.key_identifier:
                    authority_key_identifier_context["KeyIdentifier"] = self.key_identifier

                return authority_key_identifier_context

        class DistributionPoint(object):
            """
            DistributionPoint class
            Implements Distribution Point extension interface

            :type full_name: ``Optional[List[Common.GeneralName]]``
            :param full_name: Full Name list

            :type relative_name: ``Optional[str]``
            :param relative_name: Relative Name

            :type crl_issuer: ``Optional[List[Common.GeneralName]]``
            :param crl_issuer: CRL Issuer

            :type reasons: ``Optional[List[str]]``
            :param reasons: Reason list

            :return: None
            :rtype: ``None``
            """
            def __init__(
                self,
                full_name=None,  # type: Optional[List[Common.GeneralName]]
                relative_name=None,  # type:  Optional[str]
                crl_issuer=None,  # type: Optional[List[Common.GeneralName]]
                reasons=None  # type: Optional[List[str]]
            ):
                self.full_name = full_name
                self.relative_name = relative_name
                self.crl_issuer = crl_issuer
                self.reasons = reasons

            def to_context(self):
                distribution_point_context = {}  # type: Dict[str, Union[List, str]]
                if self.full_name:
                    distribution_point_context["FullName"] = [fn.to_context() for fn in self.full_name]
                if self.relative_name:
                    distribution_point_context["RelativeName"] = self.relative_name
                if self.crl_issuer:
                    distribution_point_context["CRLIssuer"] = [ci.to_context() for ci in self.crl_issuer]
                if self.reasons:
                    distribution_point_context["Reasons"] = self.reasons

                return distribution_point_context

        class CertificatePolicy(object):
            """
            CertificatePolicy class
            Implements Certificate Policy extension interface

            :type policy_identifier: ``str``
            :param policy_identifier: Policy Identifier

            :type policy_qualifiers: ``Optional[List[str]]``
            :param policy_qualifiers: Policy Qualifier list

            :return: None
            :rtype: ``None``
            """
            def __init__(
                self,
                policy_identifier,  # type: str
                policy_qualifiers=None  # type: Optional[List[str]]
            ):
                self.policy_identifier = policy_identifier
                self.policy_qualifiers = policy_qualifiers

            def to_context(self):
                certificate_policies_context = {
                    "PolicyIdentifier": self.policy_identifier
                }  # type: Dict[str, Union[List, str]]

                if self.policy_qualifiers:
                    certificate_policies_context["PolicyQualifiers"] = self.policy_qualifiers

                return certificate_policies_context

        class AuthorityInformationAccess(object):
            """
            AuthorityInformationAccess class
            Implements Authority Information Access extension interface

            :type access_method: ``str``
            :param access_method: Access Method

            :type access_location: ``Common.GeneralName``
            :param access_location: Access Location

            :return: None
            :rtype: ``None``
            """
            def __init__(
                self,
                access_method,  # type: str
                access_location  # type: Common.GeneralName
            ):
                self.access_method = access_method
                self.access_location = access_location

            def to_context(self):
                return {
                    "AccessMethod": self.access_method,
                    "AccessLocation": self.access_location.to_context()
                }

        class BasicConstraints(object):
            """
            BasicConstraints class
            Implements Basic Constraints extension interface

            :type ca: ``bool``
            :param ca: Certificate Authority

            :type path_length: ``int``
            :param path_length: Path Length

            :return: None
            :rtype: ``None``
            """
            def __init__(
                self,
                ca,  # type: bool
                path_length=None  # type: int
            ):
                self.ca = ca
                self.path_length = path_length

            def to_context(self):
                basic_constraints_context = {
                    "CA": self.ca
                }  # type: Dict[str, Union[str, int]]

                if self.path_length:
                    basic_constraints_context["PathLength"] = self.path_length

                return basic_constraints_context

        class SignedCertificateTimestamp(object):
            """
            SignedCertificateTimestamp class
            Implementsinterface for  "SignedCertificateTimestamp" extensions

            :type entry_type: ``str``
            :param entry_type: Entry Type (from Common.CertificateExtension.SignedCertificateTimestamp.EntryType enum)

            :type version: ``str``
            :param version: Version

            :type log_id: ``str``
            :param log_id: Log ID

            :type timestamp: ``str``
            :param timestamp: Timestamp (ISO8601 string representation in UTC)

            :return: None
            :rtype: ``None``
            """
            class EntryType(object):
                """
                EntryType class
                Enumerates Entry Types for SignedCertificateTimestamp class

                :return: None
                :rtype: ``None``
                """
                PRECERTIFICATE = "PreCertificate"
                X509CERTIFICATE = "X509Certificate"

                @staticmethod
                def is_valid_type(_type):
                    return _type in (
                        Common.CertificateExtension.SignedCertificateTimestamp.EntryType.PRECERTIFICATE,
                        Common.CertificateExtension.SignedCertificateTimestamp.EntryType.X509CERTIFICATE
                    )

            def __init__(
                self,
                entry_type,  # type: str
                version,  # type: int
                log_id,  # type: str
                timestamp  # type: str
            ):

                if not Common.CertificateExtension.SignedCertificateTimestamp.EntryType.is_valid_type(entry_type):
                    raise TypeError(
                        'entry_type must be of type Common.CertificateExtension.SignedCertificateTimestamp.EntryType enum'
                    )

                self.entry_type = entry_type
                self.version = version
                self.log_id = log_id
                self.timestamp = timestamp

            def to_context(self):
                timestamps_context = {}  # type: Dict[str, Any]

                timestamps_context['Version'] = self.version
                timestamps_context["LogId"] = self.log_id
                timestamps_context["Timestamp"] = self.timestamp
                timestamps_context["EntryType"] = self.entry_type

                return timestamps_context

        class ExtensionType(object):
            """
            ExtensionType class
            Enumerates Extension Types for Common.CertificatExtension class

            :return: None
            :rtype: ``None``
            """
            SUBJECTALTERNATIVENAME = "SubjectAlternativeName"
            AUTHORITYKEYIDENTIFIER = "AuthorityKeyIdentifier"
            SUBJECTKEYIDENTIFIER = "SubjectKeyIdentifier"
            KEYUSAGE = "KeyUsage"
            EXTENDEDKEYUSAGE = "ExtendedKeyUsage"
            CRLDISTRIBUTIONPOINTS = "CRLDistributionPoints"
            CERTIFICATEPOLICIES = "CertificatePolicies"
            AUTHORITYINFORMATIONACCESS = "AuthorityInformationAccess"
            BASICCONSTRAINTS = "BasicConstraints"
            SIGNEDCERTIFICATETIMESTAMPS = "SignedCertificateTimestamps"
            PRESIGNEDCERTIFICATETIMESTAMPS = "PreCertSignedCertificateTimestamps"
            OTHER = "Other"

            @staticmethod
            def is_valid_type(_type):
                return _type in (
                    Common.CertificateExtension.ExtensionType.SUBJECTALTERNATIVENAME,
                    Common.CertificateExtension.ExtensionType.AUTHORITYKEYIDENTIFIER,
                    Common.CertificateExtension.ExtensionType.SUBJECTKEYIDENTIFIER,
                    Common.CertificateExtension.ExtensionType.KEYUSAGE,
                    Common.CertificateExtension.ExtensionType.EXTENDEDKEYUSAGE,
                    Common.CertificateExtension.ExtensionType.CRLDISTRIBUTIONPOINTS,
                    Common.CertificateExtension.ExtensionType.CERTIFICATEPOLICIES,
                    Common.CertificateExtension.ExtensionType.AUTHORITYINFORMATIONACCESS,
                    Common.CertificateExtension.ExtensionType.BASICCONSTRAINTS,
                    Common.CertificateExtension.ExtensionType.SIGNEDCERTIFICATETIMESTAMPS,
                    Common.CertificateExtension.ExtensionType.PRESIGNEDCERTIFICATETIMESTAMPS,
                    Common.CertificateExtension.ExtensionType.OTHER  # for extensions that are not handled explicitly
                )

        def __init__(
            self,
            extension_type,  # type: str
            critical,  # type: bool
            oid=None,  # type: Optional[str]
            extension_name=None,  # type: Optional[str]
            subject_alternative_names=None,  # type: Optional[List[Common.CertificateExtension.SubjectAlternativeName]]
            authority_key_identifier=None,  # type: Optional[Common.CertificateExtension.AuthorityKeyIdentifier]
            digest=None,  # type: str
            digital_signature=None,  # type: Optional[bool]
            content_commitment=None,  # type: Optional[bool]
            key_encipherment=None,  # type: Optional[bool]
            data_encipherment=None,  # type: Optional[bool]
            key_agreement=None,  # type: Optional[bool]
            key_cert_sign=None,  # type: Optional[bool]
            crl_sign=None,  # type: Optional[bool]
            usages=None,  # type: Optional[List[str]]
            distribution_points=None,  # type: Optional[List[Common.CertificateExtension.DistributionPoint]]
            certificate_policies=None,  # type: Optional[List[Common.CertificateExtension.CertificatePolicy]]
            authority_information_access=None,  # type: Optional[List[Common.CertificateExtension.AuthorityInformationAccess]]
            basic_constraints=None,  # type: Optional[Common.CertificateExtension.BasicConstraints]
            signed_certificate_timestamps=None,  # type: Optional[List[Common.CertificateExtension.SignedCertificateTimestamp]]
            value=None  # type: Optional[Union[str, List[Any], Dict[str, Any]]]
        ):
            if not Common.CertificateExtension.ExtensionType.is_valid_type(extension_type):
                raise TypeError('algorithm must be of type Common.CertificateExtension.ExtensionType enum')

            self.extension_type = extension_type
            self.critical = critical

            if self.extension_type == Common.CertificateExtension.ExtensionType.SUBJECTALTERNATIVENAME:
                self.subject_alternative_names = subject_alternative_names
                self.oid = "2.5.29.17"
                self.extension_name = "subjectAltName"

            elif self.extension_type == Common.CertificateExtension.ExtensionType.SUBJECTKEYIDENTIFIER:
                if not digest:
                    raise ValueError('digest is mandatory for SubjectKeyIdentifier extension')
                self.digest = digest
                self.oid = "2.5.29.14"
                self.extension_name = "subjectKeyIdentifier"

            elif self.extension_type == Common.CertificateExtension.ExtensionType.KEYUSAGE:
                self.digital_signature = digital_signature
                self.content_commitment = content_commitment
                self.key_encipherment = key_encipherment
                self.data_encipherment = data_encipherment
                self.key_agreement = key_agreement
                self.key_cert_sign = key_cert_sign
                self.crl_sign = crl_sign
                self.oid = "2.5.29.15"
                self.extension_name = "keyUsage"

            elif self.extension_type == Common.CertificateExtension.ExtensionType.EXTENDEDKEYUSAGE:
                if not usages:
                    raise ValueError('usages is mandatory for ExtendedKeyUsage extension')
                self.usages = usages
                self.oid = "2.5.29.37"
                self.extension_name = "extendedKeyUsage"

            elif self.extension_type == Common.CertificateExtension.ExtensionType.AUTHORITYKEYIDENTIFIER:
                self.authority_key_identifier = authority_key_identifier
                self.oid = "2.5.29.35"
                self.extension_name = "authorityKeyIdentifier"

            elif self.extension_type == Common.CertificateExtension.ExtensionType.CRLDISTRIBUTIONPOINTS:
                self.distribution_points = distribution_points
                self.oid = "2.5.29.31"
                self.extension_name = "cRLDistributionPoints"

            elif self.extension_type == Common.CertificateExtension.ExtensionType.CERTIFICATEPOLICIES:
                self.certificate_policies = certificate_policies
                self.oid = "2.5.29.32"
                self.extension_name = "certificatePolicies"

            elif self.extension_type == Common.CertificateExtension.ExtensionType.AUTHORITYINFORMATIONACCESS:
                self.authority_information_access = authority_information_access
                self.oid = "1.3.6.1.5.5.7.1.1"
                self.extension_name = "authorityInfoAccess"

            elif self.extension_type == Common.CertificateExtension.ExtensionType.BASICCONSTRAINTS:
                self.basic_constraints = basic_constraints
                self.oid = "2.5.29.19"
                self.extension_name = "basicConstraints"

            elif self.extension_type == Common.CertificateExtension.ExtensionType.PRESIGNEDCERTIFICATETIMESTAMPS:
                self.signed_certificate_timestamps = signed_certificate_timestamps
                self.oid = "1.3.6.1.4.1.11129.2.4.2"
                self.extension_name = "signedCertificateTimestampList"

            elif self.extension_type == Common.CertificateExtension.ExtensionType.SIGNEDCERTIFICATETIMESTAMPS:
                self.signed_certificate_timestamps = signed_certificate_timestamps
                self.oid = "1.3.6.1.4.1.11129.2.4.5"
                self.extension_name = "signedCertificateTimestampList"

            elif self.extension_type == Common.CertificateExtension.ExtensionType.OTHER:
                self.value = value

            # override oid, extension_name if provided as inputs
            if oid:
                self.oid = oid
            if extension_name:
                self.extension_name = extension_name

        def to_context(self):
            extension_context = {
                "OID": self.oid,
                "Name": self.extension_name,
                "Critical": self.critical
            }  # type: Dict[str, Any]

            if (
                self.extension_type == Common.CertificateExtension.ExtensionType.SUBJECTALTERNATIVENAME
                and self.subject_alternative_names is not None
            ):
                extension_context["Value"] = [san.to_context() for san in self.subject_alternative_names]

            elif (
                self.extension_type == Common.CertificateExtension.ExtensionType.AUTHORITYKEYIDENTIFIER
                and self.authority_key_identifier is not None
            ):
                extension_context["Value"] = self.authority_key_identifier.to_context()

            elif (
                self.extension_type == Common.CertificateExtension.ExtensionType.SUBJECTKEYIDENTIFIER
                and self.digest is not None
            ):
                extension_context["Value"] = {
                    "Digest": self.digest
                }

            elif self.extension_type == Common.CertificateExtension.ExtensionType.KEYUSAGE:
                key_usage = {}  # type: Dict[str, bool]
                if self.digital_signature:
                    key_usage["DigitalSignature"] = self.digital_signature
                if self.content_commitment:
                    key_usage["ContentCommitment"] = self.content_commitment
                if self.key_encipherment:
                    key_usage["KeyEncipherment"] = self.key_encipherment
                if self.data_encipherment:
                    key_usage["DataEncipherment"] = self.data_encipherment
                if self.key_agreement:
                    key_usage["KeyAgreement"] = self.key_agreement
                if self.key_cert_sign:
                    key_usage["KeyCertSign"] = self.key_cert_sign
                if self.crl_sign:
                    key_usage["CrlSign"] = self.crl_sign

                if key_usage:
                    extension_context["Value"] = key_usage

            elif (
                self.extension_type == Common.CertificateExtension.ExtensionType.EXTENDEDKEYUSAGE
                and self.usages is not None
            ):
                extension_context["Value"] = {
                    "Usages": [u for u in self.usages]
                }

            elif (
                self.extension_type == Common.CertificateExtension.ExtensionType.CRLDISTRIBUTIONPOINTS
                and self.distribution_points is not None
            ):
                extension_context["Value"] = [dp.to_context() for dp in self.distribution_points]

            elif (
                self.extension_type == Common.CertificateExtension.ExtensionType.CERTIFICATEPOLICIES
                and self.certificate_policies is not None
            ):
                extension_context["Value"] = [cp.to_context() for cp in self.certificate_policies]

            elif (
                self.extension_type == Common.CertificateExtension.ExtensionType.AUTHORITYINFORMATIONACCESS
                and self.authority_information_access is not None
            ):
                extension_context["Value"] = [aia.to_context() for aia in self.authority_information_access]

            elif (
                self.extension_type == Common.CertificateExtension.ExtensionType.BASICCONSTRAINTS
                and self.basic_constraints is not None
            ):
                extension_context["Value"] = self.basic_constraints.to_context()

            elif (
                self.extension_type in [
                    Common.CertificateExtension.ExtensionType.SIGNEDCERTIFICATETIMESTAMPS,
                    Common.CertificateExtension.ExtensionType.PRESIGNEDCERTIFICATETIMESTAMPS
                ]
                and self.signed_certificate_timestamps is not None
            ):
                extension_context["Value"] = [sct.to_context() for sct in self.signed_certificate_timestamps]

            elif (
                self.extension_type == Common.CertificateExtension.ExtensionType.OTHER
                and self.value is not None
            ):
                extension_context["Value"] = self.value

            return extension_context

    class Certificate(Indicator):
        """
        Implements the X509 Certificate interface
        Certificate indicator - https://xsoar.pan.dev/docs/integrations/context-standards-mandatory#certificate

        :type subject_dn: ``str``
        :param subject_dn: Subject Distinguished Name

        :type dbot_score: ``DBotScore``
        :param dbot_score: If Certificate has a score then create and set a DBotScore object.

        :type name: ``Optional[Union[str, List[str]]]``
        :param name: Name (if not provided output is calculated from SubjectDN and SAN)

        :type issuer_dn: ``Optional[str]``
        :param issuer_dn: Issuer Distinguished Name

        :type serial_number: ``Optional[str]``
        :param serial_number: Serial Number

        :type validity_not_after: ``Optional[str]``
        :param validity_not_after: Certificate Expiration Timestamp (ISO8601 string representation)

        :type validity_not_before: ``Optional[str]``
        :param validity_not_before: Initial Certificate Validity Timestamp (ISO8601 string representation)

        :type sha512: ``Optional[str]``
        :param sha512: The SHA-512 hash of the certificate in binary encoded format (DER)

        :type sha256: ``Optional[str]``
        :param sha256: The SHA-256 hash of the certificate in binary encoded format (DER)

        :type sha1: ``Optional[str]``
        :param sha1: The SHA-1 hash of the certificate in binary encoded format (DER)

        :type md5: ``Optional[str]``
        :param md5: The MD5 hash of the certificate in binary encoded format (DER)

        :type publickey: ``Optional[Common.CertificatePublicKey]``
        :param publickey: Certificate Public Key

        :type spki_sha256: ``Optional[str]``
        :param sha1: The SHA-256 hash of the SPKI

        :type signature_algorithm: ``Optional[str]``
        :param signature_algorithm: Signature Algorithm

        :type signature: ``Optional[str]``
        :param signature: Certificate Signature

        :type subject_alternative_name: \
        ``Optional[List[Union[str,Dict[str, str],Common.CertificateExtension.SubjectAlternativeName]]]``
        :param subject_alternative_name: Subject Alternative Name list

        :type extensions: ``Optional[List[Common.CertificateExtension]]`
        :param extensions: Certificate Extension List

        :type pem: ``Optional[str]``
        :param pem: PEM encoded certificate

        :return: None
        :rtype: ``None``
        """
        CONTEXT_PATH = 'Certificate(val.MD5 && val.MD5 == obj.MD5 || val.SHA1 && val.SHA1 == obj.SHA1 || ' \
                       'val.SHA256 && val.SHA256 == obj.SHA256 || val.SHA512 && val.SHA512 == obj.SHA512)'

        def __init__(
            self,
            subject_dn,  # type: str
            dbot_score=None,  # type: Optional[Common.DBotScore]
            name=None,  # type: Optional[Union[str, List[str]]]
            issuer_dn=None,  # type: Optional[str]
            serial_number=None,  # type: Optional[str]
            validity_not_after=None,  # type: Optional[str]
            validity_not_before=None,  # type: Optional[str]
            sha512=None,  # type: Optional[str]
            sha256=None,  # type: Optional[str]
            sha1=None,  # type: Optional[str]
            md5=None,  # type: Optional[str]
            publickey=None,  # type: Optional[Common.CertificatePublicKey]
            spki_sha256=None,  # type: Optional[str]
            signature_algorithm=None,  # type: Optional[str]
            signature=None,  # type: Optional[str]
            subject_alternative_name=None, \
            # type: Optional[List[Union[str,Dict[str, str],Common.CertificateExtension.SubjectAlternativeName]]]
            extensions=None,  # type: Optional[List[Common.CertificateExtension]]
            pem=None  # type: Optional[str]

        ):

            self.subject_dn = subject_dn
            self.dbot_score = dbot_score

            self.name = None
            if name:
                if isinstance(name, str):
                    self.name = [name]
                elif isinstance(name, list):
                    self.name = name
                else:
                    raise TypeError('certificate name must be of type str or List[str]')

            self.issuer_dn = issuer_dn
            self.serial_number = serial_number
            self.validity_not_after = validity_not_after
            self.validity_not_before = validity_not_before

            self.sha512 = sha512
            self.sha256 = sha256
            self.sha1 = sha1
            self.md5 = md5

            if publickey and not isinstance(publickey, Common.CertificatePublicKey):
                raise TypeError('publickey must be of type Common.CertificatePublicKey')
            self.publickey = publickey

            self.spki_sha256 = spki_sha256

            self.signature_algorithm = signature_algorithm
            self.signature = signature

            # if subject_alternative_name is set and is a list
            # make sure it is a list of strings, dicts of strings or SAN Extensions
            if (
                subject_alternative_name
                and isinstance(subject_alternative_name, list)
                and not all(
                    isinstance(san, str)
                    or isinstance(san, dict)
                    or isinstance(san, Common.CertificateExtension.SubjectAlternativeName)
                    for san in subject_alternative_name)
            ):
                raise TypeError(
                    'subject_alternative_name must be list of str or Common.CertificateExtension.SubjectAlternativeName'
                )
            self.subject_alternative_name = subject_alternative_name

            if (
                extensions
                and not isinstance(extensions, list)
                and any(isinstance(e, Common.CertificateExtension) for e in extensions)
            ):
                raise TypeError('extensions must be of type List[Common.CertificateExtension]')
            self.extensions = extensions

            self.pem = pem

            if not isinstance(dbot_score, Common.DBotScore):
                raise ValueError('dbot_score must be of type DBotScore')

        def to_context(self):
            certificate_context = {
                "SubjectDN": self.subject_dn
            }  # type: Dict[str, Any]

            san_list = []  # type: List[Dict[str, str]]
            if self.subject_alternative_name:
                for san in self.subject_alternative_name:
                    if isinstance(san, str):
                        san_list.append({
                            'Value': san
                        })
                    elif isinstance(san, dict):
                        san_list.append(san)
                    elif(isinstance(san, Common.CertificateExtension.SubjectAlternativeName)):
                        san_list.append(san.to_context())

            elif self.extensions:  # autogenerate it from extensions
                for ext in self.extensions:
                    if (
                        ext.extension_type == Common.CertificateExtension.ExtensionType.SUBJECTALTERNATIVENAME
                        and ext.subject_alternative_names is not None
                    ):
                        for san in ext.subject_alternative_names:
                            san_list.append(san.to_context())

            if san_list:
                certificate_context['SubjectAlternativeName'] = san_list

            if self.name:
                certificate_context["Name"] = self.name
            else:  # autogenerate it
                name = set()  # type: Set[str]
                # add subject alternative names
                if san_list:
                    name = set([
                        sn['Value'] for sn in san_list
                        if (
                            'Value' in sn
                            and (
                                'Type' not in sn
                                or sn['Type'] in (Common.GeneralName.DNSNAME, Common.GeneralName.IPADDRESS)
                            )
                        )
                    ])

                # subject_dn is RFC4515 escaped
                # replace \, and \+ with the long escaping \2c and \2b
                long_escaped_subject_dn = self.subject_dn.replace("\\,", "\\2c")
                long_escaped_subject_dn = long_escaped_subject_dn.replace("\\+", "\\2b")
                # we then split RDN (separated by ,) and multi-valued RDN (sep by +)
                rdns = long_escaped_subject_dn.replace('+', ',').split(',')
                cn = next((rdn for rdn in rdns if rdn.startswith('CN=')), None)
                if cn:
                    name.add(cn.split('=', 1)[-1])

                if name:
                    certificate_context["Name"] = sorted(list(name))

            if self.issuer_dn:
                certificate_context["IssuerDN"] = self.issuer_dn

            if self.serial_number:
                certificate_context["SerialNumber"] = self.serial_number

            if self.validity_not_before:
                certificate_context["ValidityNotBefore"] = self.validity_not_before

            if self.validity_not_after:
                certificate_context["ValidityNotAfter"] = self.validity_not_after

            if self.sha512:
                certificate_context["SHA512"] = self.sha512

            if self.sha256:
                certificate_context["SHA256"] = self.sha256

            if self.sha1:
                certificate_context["SHA1"] = self.sha1

            if self.md5:
                certificate_context["MD5"] = self.md5

            if self.publickey and isinstance(self.publickey, Common.CertificatePublicKey):
                certificate_context["PublicKey"] = self.publickey.to_context()

            if self.spki_sha256:
                certificate_context["SPKISHA256"] = self.spki_sha256

            sig = {}  # type: Dict[str, str]
            if self.signature_algorithm:
                sig["Algorithm"] = self.signature_algorithm
            if self.signature:
                sig["Signature"] = self.signature
            if sig:
                certificate_context["Signature"] = sig

            if self.extensions:
                certificate_context["Extension"] = [e.to_context() for e in self.extensions]

            if self.pem:
                certificate_context["PEM"] = self.pem

            if self.dbot_score and self.dbot_score.score == Common.DBotScore.BAD:
                certificate_context['Malicious'] = {
                    'Vendor': self.dbot_score.integration_name,
                    'Description': self.dbot_score.malicious_description
                }

            ret_value = {
                Common.Certificate.CONTEXT_PATH: certificate_context
            }

            if self.dbot_score:
                ret_value.update(self.dbot_score.to_context())

            return ret_value


def camelize_string(src_str, delim='_'):
    """
    Transform snake_case to CamelCase

    :type src_str: ``str``
    :param src_str: snake_case string to convert.

    :type delim: ``str``
    :param delim: indicator category.

    :return: A CammelCase string.
    :rtype: ``str``
    """
    components = src_str.split(delim)
    return ''.join(map(lambda x: x.title(), components))


class IndicatorsTimeline:
    """
    IndicatorsTimeline class - use to return Indicator Timeline object to be used in CommandResults

    :type indicators: ``list``
    :param indicators: expects a list of indicators.

    :type category: ``str``
    :param category: indicator category.

    :type message: ``str``
    :param message: indicator message.

    :return: None
    :rtype: ``None``
    """
    def __init__(self, indicators=None, category=None, message=None):
        # type: (list, str, str) -> None
        if indicators is None:
            indicators = []

        # check if we are running from an integration or automation
        try:
            _ = demisto.params()
            default_category = 'Integration Update'
        except AttributeError:
            default_category = 'Automation Update'

        timelines = []
        timeline = {}
        for indicator in indicators:
            timeline['Value'] = indicator

            if category:
                timeline['Category'] = category
            else:
                timeline['Category'] = default_category

            if message:
                timeline['Message'] = message

            timelines.append(timeline)

        self.indicators_timeline = timelines


def arg_to_number(arg, arg_name=None, required=False):
    # type: (Any, Optional[str], bool) -> Optional[int]

    """Converts an XSOAR argument to a Python int

    This function is used to quickly validate an argument provided to XSOAR
    via ``demisto.args()`` into an ``int`` type. It will throw a ValueError
    if the input is invalid. If the input is None, it will throw a ValueError
    if required is ``True``, or ``None`` if required is ``False.

    :type arg: ``Any``
    :param arg: argument to convert

    :type arg_name: ``str``
    :param arg_name: argument name

    :type required: ``bool``
    :param required:
        throws exception if ``True`` and argument provided is None

    :return:
        returns an ``int`` if arg can be converted
        returns ``None`` if arg is ``None`` and required is set to ``False``
        otherwise throws an Exception
    :rtype: ``Optional[int]``
    """

    if arg is None or arg == '':
        if required is True:
            if arg_name:
                raise ValueError('Missing "{}"'.format(arg_name))
            else:
                raise ValueError('Missing required argument')

        return None
    if isinstance(arg, str):
        if arg.isdigit():
            return int(arg)

        try:
            return int(float(arg))
        except Exception:
            if arg_name:
                raise ValueError('Invalid number: "{}"="{}"'.format(arg_name, arg))
            else:
                raise ValueError('"{}" is not a valid number'.format(arg))
    if isinstance(arg, int):
        return arg

    if arg_name:
        raise ValueError('Invalid number: "{}"="{}"'.format(arg_name, arg))
    else:
        raise ValueError('"{}" is not a valid number'.format(arg))


def arg_to_datetime(arg, arg_name=None, is_utc=True, required=False, settings=None):
    # type: (Any, Optional[str], bool, bool, dict) -> Optional[datetime]

    """Converts an XSOAR argument to a datetime

    This function is used to quickly validate an argument provided to XSOAR
    via ``demisto.args()`` into an ``datetime``. It will throw a ValueError if the input is invalid.
    If the input is None, it will throw a ValueError if required is ``True``,
    or ``None`` if required is ``False.

    :type arg: ``Any``
    :param arg: argument to convert

    :type arg_name: ``str``
    :param arg_name: argument name

    :type is_utc: ``bool``
    :param is_utc: if True then date converted as utc timezone, otherwise will convert with local timezone.

    :type required: ``bool``
    :param required:
        throws exception if ``True`` and argument provided is None

    :type settings: ``dict``
    :param settings: If provided, passed to dateparser.parse function.

    :return:
        returns an ``datetime`` if conversion works
        returns ``None`` if arg is ``None`` and required is set to ``False``
        otherwise throws an Exception
    :rtype: ``Optional[datetime]``
    """

    if arg is None:
        if required is True:
            if arg_name:
                raise ValueError('Missing "{}"'.format(arg_name))
            else:
                raise ValueError('Missing required argument')
        return None

    if isinstance(arg, str) and arg.isdigit() or isinstance(arg, (int, float)):
        # timestamp is a str containing digits - we just convert it to int
        ms = float(arg)
        if ms > 2000000000.0:
            # in case timestamp was provided as unix time (in milliseconds)
            ms = ms / 1000.0

        if is_utc:
            return datetime.utcfromtimestamp(ms).replace(tzinfo=timezone.utc)
        else:
            return datetime.fromtimestamp(ms)
    if isinstance(arg, str):
        # we use dateparser to handle strings either in ISO8601 format, or
        # relative time stamps.
        # For example: format 2019-10-23T00:00:00 or "3 days", etc
        if settings:
            date = dateparser.parse(arg, settings=settings)
        else:
            date = dateparser.parse(arg, settings={'TIMEZONE': 'UTC'})

        if date is None:
            # if d is None it means dateparser failed to parse it
            if arg_name:
                raise ValueError('Invalid date: "{}"="{}"'.format(arg_name, arg))
            else:
                raise ValueError('"{}" is not a valid date'.format(arg))

        return date

    if arg_name:
        raise ValueError('Invalid date: "{}"="{}"'.format(arg_name, arg))
    else:
        raise ValueError('"{}" is not a valid date'.format(arg))


class CommandResults:
    """
    CommandResults class - use to return results to warroom

    :type outputs_prefix: ``str``
    :param outputs_prefix: should be identical to the prefix in the yml contextPath in yml file. for example:
            CortexXDR.Incident

    :type outputs_key_field: ``str`` or ``list[str]``
    :param outputs_key_field: primary key field in the main object. If the command returns Incidents, and of the
            properties of Incident is incident_id, then outputs_key_field='incident_id'. If object has multiple
            unique keys, then list of strings is supported outputs_key_field=['id1', 'id2']

    :type outputs: ``list`` or ``dict``
    :param outputs: the data to be returned and will be set to context

    :type indicators: ``list``
    :param indicators: DEPRECATED: use 'indicator' instead.

    :type indicator: ``Common.Indicator``
    :param indicator: single indicator like Common.IP, Common.URL, Common.File, etc.

    :type readable_output: ``str``
    :param readable_output: (Optional) markdown string that will be presented in the warroom, should be human readable -
        (HumanReadable) - if not set, readable output will be generated

    :type raw_response: ``dict`` | ``list``
    :param raw_response: must be dictionary, if not provided then will be equal to outputs. usually must be the original
        raw response from the 3rd party service (originally Contents)

    :type indicators_timeline: ``IndicatorsTimeline``
    :param indicators_timeline: must be an IndicatorsTimeline. used by the server to populate an indicator's timeline.

    :type ignore_auto_extract: ``bool``
    :param ignore_auto_extract: must be a boolean, default value is False. Used to prevent AutoExtract on output.

    :type mark_as_note: ``bool``
    :param mark_as_note: must be a boolean, default value is False. Used to mark entry as note.

    :return: None
    :rtype: ``None``
    """

    def __init__(self, outputs_prefix=None, outputs_key_field=None, outputs=None, indicators=None, readable_output=None,
                 raw_response=None, indicators_timeline=None, indicator=None, ignore_auto_extract=False, mark_as_note=False,
                 polling_command=None, polling_args=None, polling_timeout=None, polling_next_run=None):
        # type: (str, object, object, list, str, object, IndicatorsTimeline, Common.Indicator, bool, bool, str, dict, str, str) -> None  # noqa: E501
        if raw_response is None:
            raw_response = outputs
        if outputs is not None and not isinstance(outputs, dict) and not outputs_prefix:
            raise ValueError('outputs_prefix is missing')
        if indicators and indicator:
            raise ValueError('indicators is DEPRECATED, use only indicator')
        self.indicators = indicators  # type: Optional[List[Common.Indicator]]
        self.indicator = indicator  # type: Optional[Common.Indicator]

        self.outputs_prefix = outputs_prefix

        # this is public field, it is used by a lot of unit tests, so I don't change it
        self.outputs_key_field = outputs_key_field

        self._outputs_key_field = None  # type: Optional[List[str]]
        if not outputs_key_field:
            self._outputs_key_field = None
        elif isinstance(outputs_key_field, STRING_TYPES):
            self._outputs_key_field = [outputs_key_field]
        elif isinstance(outputs_key_field, list):
            self._outputs_key_field = outputs_key_field
        else:
            raise TypeError('outputs_key_field must be of type str or list')

        self.outputs = outputs

        self.raw_response = raw_response
        self.readable_output = readable_output
        self.indicators_timeline = indicators_timeline
        self.ignore_auto_extract = ignore_auto_extract
        self.mark_as_note = mark_as_note
        self.polling_command = polling_command
        self.polling_args = polling_args
        self.polling_timeout = polling_timeout
        self.polling_next_run = polling_next_run

    def to_context(self):
        outputs = {}  # type: dict
        if self.readable_output:
            human_readable = self.readable_output
        else:
            human_readable = None  # type: ignore[assignment]
        raw_response = None  # type: ignore[assignment]
        indicators_timeline = []  # type: ignore[assignment]
        ignore_auto_extract = False  # type: bool
        mark_as_note = False  # type: bool

        indicators = [self.indicator] if self.indicator else self.indicators

        if indicators:
            for indicator in indicators:
                context_outputs = indicator.to_context()

                for key, value in context_outputs.items():
                    if key not in outputs:
                        outputs[key] = []

                    outputs[key].append(value)

        if self.raw_response:
            raw_response = self.raw_response

        if self.ignore_auto_extract:
            ignore_auto_extract = True

        if self.mark_as_note:
            mark_as_note = True

        if self.indicators_timeline:
            indicators_timeline = self.indicators_timeline.indicators_timeline

        if self.outputs is not None and self.outputs != []:
            if not self.readable_output:
                # if markdown is not provided then create table by default
                human_readable = tableToMarkdown('Results', self.outputs)
            if self.outputs_prefix and self._outputs_key_field:
                # if both prefix and key field provided then create DT key
                formatted_outputs_key = ' && '.join(['val.{0} == obj.{0}'.format(key_field)
                                                     for key_field in self._outputs_key_field])
                outputs_key = '{0}({1})'.format(self.outputs_prefix, formatted_outputs_key)
                outputs[outputs_key] = self.outputs
            elif self.outputs_prefix:
                outputs_key = '{}'.format(self.outputs_prefix)
                outputs[outputs_key] = self.outputs
            else:
                outputs.update(self.outputs)  # type: ignore[call-overload]

        content_format = EntryFormat.JSON
        if isinstance(raw_response, STRING_TYPES) or isinstance(raw_response, int):
            content_format = EntryFormat.TEXT

        return_entry = {
            'Type': EntryType.NOTE,
            'ContentsFormat': content_format,
            'Contents': raw_response,
            'HumanReadable': human_readable,
            'EntryContext': outputs,
            'IndicatorTimeline': indicators_timeline,
            'IgnoreAutoExtract': True if ignore_auto_extract else False,
            'Note': mark_as_note,
        }
        if self.polling_command and self.polling_next_run:
            return_entry.update({
                'PollingCommand': self.polling_command,
                'PollingArgs': self.polling_args,
                'Timeout': self.polling_timeout,
                'NextRun': self.polling_next_run
            })
        return return_entry


def return_results(results):
    """
    This function wraps the demisto.results(), supports.

    :type results: ``CommandResults`` or ``str`` or ``dict`` or ``BaseWidget`` or ``list``
    :param results: A result object to return as a War-Room entry.

    :return: None
    :rtype: ``None``
    """
    if results is None:
        # backward compatibility reasons
        demisto.results(None)
        return

    if results and isinstance(results, list) and len(results) > 0 and isinstance(results[0], CommandResults):
        for result in results:
            demisto.results(result.to_context())
        return

    if isinstance(results, CommandResults):
        demisto.results(results.to_context())
        return

    if isinstance(results, BaseWidget):
        demisto.results(results.to_display())
        return

    if isinstance(results, GetMappingFieldsResponse):
        demisto.results(results.extract_mapping())
        return

    if isinstance(results, GetRemoteDataResponse):
        demisto.results(results.extract_for_local())
        return

    if isinstance(results, GetModifiedRemoteDataResponse):
        demisto.results(results.to_entry())
        return

    if hasattr(results, 'to_entry'):
        demisto.results(results.to_entry())
        return

    demisto.results(results)


# deprecated
def return_outputs(readable_output, outputs=None, raw_response=None, timeline=None, ignore_auto_extract=False):
    """
    DEPRECATED: use return_results() instead

    This function wraps the demisto.results(), makes the usage of returning results to the user more intuitively.

    :type readable_output: ``str`` | ``int``
    :param readable_output: markdown string that will be presented in the warroom, should be human readable -
        (HumanReadable)

    :type outputs: ``dict``
    :param outputs: the outputs that will be returned to playbook/investigation context (originally EntryContext)

    :type raw_response: ``dict`` | ``list`` | ``str``
    :param raw_response: must be dictionary, if not provided then will be equal to outputs. usually must be the original
        raw response from the 3rd party service (originally Contents)

    :type timeline: ``dict`` | ``list``
    :param timeline: expects a list, if a dict is passed it will be put into a list. used by server to populate an
        indicator's timeline. if the 'Category' field is not present in the timeline dict(s), it will automatically
        be be added to the dict(s) with its value set to 'Integration Update'.

    :type ignore_auto_extract: ``bool``
    :param ignore_auto_extract: expects a bool value. if true then the warroom entry readable_output will not be auto enriched.

    :return: None
    :rtype: ``None``
    """
    timeline_list = [timeline] if isinstance(timeline, dict) else timeline
    if timeline_list:
        for tl_obj in timeline_list:
            if 'Category' not in tl_obj.keys():
                tl_obj['Category'] = 'Integration Update'

    return_entry = {
        "Type": entryTypes["note"],
        "HumanReadable": readable_output,
        "ContentsFormat": formats["text"] if isinstance(raw_response, STRING_TYPES) else formats['json'],
        "Contents": raw_response,
        "EntryContext": outputs,
        'IgnoreAutoExtract': ignore_auto_extract,
        "IndicatorTimeline": timeline_list
    }
    # Return 'readable_output' only if needed
    if readable_output and not outputs and not raw_response:
        return_entry["Contents"] = readable_output
        return_entry["ContentsFormat"] = formats["text"]
    elif outputs and raw_response is None:
        # if raw_response was not provided but outputs were provided then set Contents as outputs
        return_entry["Contents"] = outputs
    demisto.results(return_entry)


def return_error(message, error='', outputs=None):
    """
        Returns error entry with given message and exits the script

        :type message: ``str``
        :param message: The message to return in the entry (required)

        :type error: ``str`` or Exception
        :param error: The raw error message to log (optional)

        :type outputs: ``dict or None``
        :param outputs: the outputs that will be returned to playbook/investigation context (optional)

        :return: Error entry object
        :rtype: ``dict``
    """
    is_command = hasattr(demisto, 'command')
    is_server_handled = is_command and demisto.command() in ('fetch-incidents',
                                                             'fetch-credentials',
                                                             'long-running-execution',
                                                             'fetch-indicators')
    if is_debug_mode() and not is_server_handled and any(sys.exc_info()):  # Checking that an exception occurred
        message = "{}\n\n{}".format(message, traceback.format_exc())

    message = LOG(message)
    if error:
        LOG(str(error))

    LOG.print_log()
    if not isinstance(message, str):
        message = message.encode('utf8') if hasattr(message, 'encode') else str(message)

    if is_command and demisto.command() == 'get-modified-remote-data':
        if (error and not isinstance(error, NotImplementedError)) or sys.exc_info()[0] != NotImplementedError:
            message = 'skip update. error: ' + message

    if is_server_handled:
        raise Exception(message)
    else:
        demisto.results({
            'Type': entryTypes['error'],
            'ContentsFormat': formats['text'],
            'Contents': message,
            'EntryContext': outputs
        })
        sys.exit(0)


def return_warning(message, exit=False, warning='', outputs=None, ignore_auto_extract=False):
    """
        Returns a warning entry with the specified message, and exits the script.

        :type message: ``str``
        :param message: The message to return in the entry (required).

        :type exit: ``bool``
        :param exit: Determines if the program will terminate after the command is executed. Default is False.

        :type warning: ``str``
        :param warning: The warning message (raw) to log (optional).

        :type outputs: ``dict or None``
        :param outputs: The outputs that will be returned to playbook/investigation context (optional).

        :type ignore_auto_extract: ``bool``
        :param ignore_auto_extract: Determines if the War Room entry will be auto-enriched. Default is false.

        :return: Warning entry object
        :rtype: ``dict``
    """
    LOG(message)
    if warning:
        LOG(warning)
    LOG.print_log()

    demisto.results({
        'Type': entryTypes['warning'],
        'ContentsFormat': formats['text'],
        'IgnoreAutoExtract': ignore_auto_extract,
        'Contents': str(message),
        "EntryContext": outputs
    })
    if exit:
        sys.exit(0)


def camelize(src, delim=' '):
    """
        Convert all keys of a dictionary (or list of dictionaries) to CamelCase (with capital first letter)

        :type src: ``dict`` or ``list``
        :param src: The dictionary (or list of dictionaries) to convert the keys for. (required)

        :type delim: ``str``
        :param delim: The delimiter between two words in the key (e.g. delim=' ' for "Start Date"). Default ' '.

        :return: The dictionary (or list of dictionaries) with the keys in CamelCase.
        :rtype: ``dict`` or ``list``
    """

    def camelize_str(src_str):
        if callable(getattr(src_str, "decode", None)):
            src_str = src_str.decode('utf-8')
        components = src_str.split(delim)
        return ''.join(map(lambda x: x.title(), components))

    if isinstance(src, list):
        return [camelize(phrase, delim) for phrase in src]
    return {camelize_str(key): value for key, value in src.items()}


# Constants for common merge paths
outputPaths = {
    'file': 'File(val.MD5 && val.MD5 == obj.MD5 || val.SHA1 && val.SHA1 == obj.SHA1 || '
            'val.SHA256 && val.SHA256 == obj.SHA256 || val.SHA512 && val.SHA512 == obj.SHA512 || '
            'val.CRC32 && val.CRC32 == obj.CRC32 || val.CTPH && val.CTPH == obj.CTPH || '
            'val.SSDeep && val.SSDeep == obj.SSDeep)',
    'ip': 'IP(val.Address && val.Address == obj.Address)',
    'url': 'URL(val.Data && val.Data == obj.Data)',
    'domain': 'Domain(val.Name && val.Name == obj.Name)',
    'cve': 'CVE(val.ID && val.ID == obj.ID)',
    'email': 'Account.Email(val.Address && val.Address == obj.Address)',
    'dbotscore': 'DBotScore'
}


def replace_in_keys(src, existing='.', new='_'):
    """
        Replace a substring in all of the keys of a dictionary (or list of dictionaries)

        :type src: ``dict`` or ``list``
        :param src: The dictionary (or list of dictionaries) with keys that need replacement. (required)

        :type existing: ``str``
        :param existing: substring to replace.

        :type new: ``str``
        :param new: new substring that will replace the existing substring.

        :return: The dictionary (or list of dictionaries) with keys after substring replacement.
        :rtype: ``dict`` or ``list``
    """

    def replace_str(src_str):
        if callable(getattr(src_str, "decode", None)):
            src_str = src_str.decode('utf-8')
        return src_str.replace(existing, new)

    if isinstance(src, list):
        return [replace_in_keys(x, existing, new) for x in src]
    return {replace_str(k): v for k, v in src.items()}


# ############################## REGEX FORMATTING ###############################
regexFlags = re.M  # Multi line matching
# for the global(/g) flag use re.findall({regex_format},str)
# else, use re.match({regex_format},str)

ipv4Regex = r'\b((25[0-5]|2[0-4][0-9]|[01]?[0-9][0-9]?)\.){3}(25[0-5]|2[0-4][0-9]|[01]?[0-9][0-9]?)\b([^\/]|$)'
ipv4cidrRegex = r'\b(?:(?:25[0-5]|2[0-4][0-9]|1[0-9][0-9]|[1-9]?[0-9])(?:\[\.\]|\.)){3}(?:25[0-5]|2[0-4][0-9]|1[0-9][0-9]|[1-9]?[0-9])(\/([0-9]|[1-2][0-9]|3[0-2]))\b'  # noqa: E501
ipv6Regex = r'\b(?:(?:[0-9a-fA-F]{1,4}:){7,7}[0-9a-fA-F]{1,4}|(?:[0-9a-fA-F]{1,4}:){1,7}:|(?:[0-9a-fA-F]{1,4}:){1,6}:[0-9a-fA-F]{1,4}|(?:[0-9a-fA-F]{1,4}:){1,5}(:[0-9a-fA-F]{1,4}){1,2}|(?:[0-9a-fA-F]{1,4}:){1,4}(:[0-9a-fA-F]{1,4}){1,3}|(?:[0-9a-fA-F]{1,4}:){1,3}(:[0-9a-fA-F]{1,4}){1,4}|(?:[0-9a-fA-F]{1,4}:){1,2}(:[0-9a-fA-F]{1,4}){1,5}|[0-9a-fA-F]{1,4}:((:[0-9a-fA-F]{1,4}){1,6})|:(?:(:[0-9a-fA-F]{1,4}){1,7}|:)|fe80:(:[0-9a-fA-F]{0,4}){0,4}%[0-9a-zA-Z]{1,}|::(ffff(:0{1,4}){0,1}:){0,1}((25[0-5]|(2[0-4]|1{0,1}[0-9]){0,1}[0-9])\.){3,3}(25[0-5]|(2[0-4]|1{0,1}[0-9]){0,1}[0-9])|([0-9a-fA-F]{1,4}:){1,4}:((25[0-5]|(2[0-4]|1{0,1}[0-9]){0,1}[0-9])\.){3,3}(25[0-5]|(2[0-4]|1{0,1}[0-9]){0,1}[0-9]))\b'  # noqa: E501
ipv6cidrRegex = r'\b(([0-9a-fA-F]{1,4}:){7,7}[0-9a-fA-F]{1,4}|([0-9a-fA-F]{1,4}:){1,7}:|([0-9a-fA-F]{1,4}:){1,6}:[0-9a-fA-F]{1,4}|([0-9a-fA-F]{1,4}:){1,5}(:[0-9a-fA-F]{1,4}){1,2}|([0-9a-fA-F]{1,4}:){1,4}(:[0-9a-fA-F]{1,4}){1,3}|([0-9a-fA-F]{1,4}:){1,3}(:[0-9a-fA-F]{1,4}){1,4}|([0-9a-fA-F]{1,4}:){1,2}(:[0-9a-fA-F]{1,4}){1,5}|[0-9a-fA-F]{1,4}:((:[0-9a-fA-F]{1,4}){1,6})|:((:[0-9a-fA-F]{1,4}){1,7}|:)|fe80:(:[0-9a-fA-F]{0,4}){0,4}%[0-9a-zA-Z]{1,}|::(ffff(:0{1,4}){0,1}:){0,1}((25[0-5]|(2[0-4]|1{0,1}[0-9]){0,1}[0-9])\.){3,3}(25[0-5]|(2[0-4]|1{0,1}[0-9]){0,1}[0-9])|([0-9a-fA-F]{1,4}:){1,4}:((25[0-5]|(2[0-4]|1{0,1}[0-9]){0,1}[0-9])\.){3,3}(25[0-5]|(2[0-4]|1{0,1}[0-9]){0,1}[0-9]))(\/(12[0-8]|1[0-1][0-9]|[1-9][0-9]|[0-9]))\b'  # noqa: E501
emailRegex = r'\b[^@]+@[^@]+\.[^@]+\b'
hashRegex = r'\b[0-9a-fA-F]+\b'
urlRegex = r'(?:(?:https?|ftp|hxxps?):\/\/|www\[?\.\]?|ftp\[?\.\]?)(?:[-\w\d]+\[?\.\]?)+[-\w\d]+(?::\d+)?' \
           r'(?:(?:\/|\?)[-\w\d+&@#\/%=~_$?!\-:,.\(\);]*[\w\d+&@#\/%=~_$\(\);])?'
cveRegex = r'(?i)^cve-\d{4}-([1-9]\d{4,}|\d{4})$'
md5Regex = re.compile(r'\b[0-9a-fA-F]{32}\b', regexFlags)
sha1Regex = re.compile(r'\b[0-9a-fA-F]{40}\b', regexFlags)
sha256Regex = re.compile(r'\b[0-9a-fA-F]{64}\b', regexFlags)
sha512Regex = re.compile(r'\b[0-9a-fA-F]{128}\b', regexFlags)

pascalRegex = re.compile('([A-Z]?[a-z]+)')


# ############################## REGEX FORMATTING end ###############################


def underscoreToCamelCase(s):
    """
       Convert an underscore separated string to camel case

       :type s: ``str``
       :param s: The string to convert (e.g. hello_world) (required)

       :return: The converted string (e.g. HelloWorld)
       :rtype: ``str``
    """
    if not isinstance(s, STRING_OBJ_TYPES):
        return s

    components = s.split('_')
    return ''.join(x.title() for x in components)


def camel_case_to_underscore(s):
    """Converts a camelCase string to snake_case

   :type s: ``str``
   :param s: The string to convert (e.g. helloWorld) (required)

   :return: The converted string (e.g. hello_world)
   :rtype: ``str``
    """
    s1 = re.sub('(.)([A-Z][a-z]+)', r'\1_\2', s)
    return re.sub('([a-z0-9])([A-Z])', r'\1_\2', s1).lower()


def snakify(src):
    """Convert all keys of a dictionary to snake_case (underscored separated)

    :type src: ``dict``
    :param src: The dictionary to convert the keys for. (required)

    :return: The dictionary (or list of dictionaries) with the keys in CamelCase.
    :rtype: ``dict``
    """
    return {camel_case_to_underscore(k): v for k, v in src.items()}


def pascalToSpace(s):
    """
       Converts pascal strings to human readable (e.g. "ThreatScore" -> "Threat Score",  "thisIsIPAddressName" ->
       "This Is IP Address Name"). Could be used as headerTransform

       :type s: ``str``
       :param s: The string to be converted (required)

       :return: The converted string
       :rtype: ``str``
    """

    if not isinstance(s, STRING_OBJ_TYPES):
        return s

    tokens = pascalRegex.findall(s)
    for t in tokens:
        # double space to handle capital words like IP/URL/DNS that not included in the regex
        s = s.replace(t, ' {} '.format(t.title()))

    # split and join: to remove double spacing caused by previous workaround
    s = ' '.join(s.split())
    return s


def string_to_table_header(string):
    """
      Checks if string, change underscores to spaces, capitalize every word.
      Example: "one_two" to "One Two"

      :type string: ``str``
      :param string: The string to be converted (required)

      :return: The converted string
      :rtype: ``str``
    """
    if isinstance(string, STRING_OBJ_TYPES):
        return " ".join(word.capitalize() for word in string.replace("_", " ").split())
    else:
        raise Exception('The key is not a string: {}'.format(string))


def string_to_context_key(string):
    """
     Checks if string, removes underscores, capitalize every word.
     Example: "one_two" to "OneTwo"

     :type string: ``str``
     :param string: The string to be converted (required)

     :return: The converted string
     :rtype: ``str``
    """
    if isinstance(string, STRING_OBJ_TYPES):
        return "".join(word.capitalize() for word in string.split('_'))
    else:
        raise Exception('The key is not a string: {}'.format(string))


def parse_date_range(date_range, date_format=None, to_timestamp=False, timezone=0, utc=True):
    """
        THIS FUNCTTION IS DEPRECATED - USE dateparser.parse instead

      Parses date_range string to a tuple date strings (start, end). Input must be in format 'number date_range_unit')
      Examples: (2 hours, 4 minutes, 6 month, 1 day, etc.)

      :type date_range: ``str``
      :param date_range: The date range to be parsed (required)

      :type date_format: ``str``
      :param date_format: Date format to convert the date_range to. (optional)

      :type to_timestamp: ``bool``
      :param to_timestamp: If set to True, then will return time stamp rather than a datetime.datetime. (optional)

      :type timezone: ``int``
      :param timezone: timezone should be passed in hours (e.g if +0300 then pass 3, if -0200 then pass -2).

      :type utc: ``bool``
      :param utc: If set to True, utc time will be used, otherwise local time.

      :return: The parsed date range.
      :rtype: ``(datetime.datetime, datetime.datetime)`` or ``(int, int)`` or ``(str, str)``
    """
    range_split = date_range.strip().split(' ')
    if len(range_split) != 2:
        return_error('date_range must be "number date_range_unit", examples: (2 hours, 4 minutes,6 months, 1 day, '
                     'etc.)')

    try:
        number = int(range_split[0])
    except ValueError:
        return_error('The time value is invalid. Must be an integer.')

    unit = range_split[1].lower()
    if unit not in ['minute', 'minutes',
                    'hour', 'hours',
                    'day', 'days',
                    'month', 'months',
                    'year', 'years',
                    ]:
        return_error('The unit of date_range is invalid. Must be minutes, hours, days, months or years.')

    if not isinstance(timezone, (int, float)):
        return_error('Invalid timezone "{}" - must be a number (of type int or float).'.format(timezone))

    if utc:
        end_time = datetime.utcnow() + timedelta(hours=timezone)
        start_time = datetime.utcnow() + timedelta(hours=timezone)
    else:
        end_time = datetime.now() + timedelta(hours=timezone)
        start_time = datetime.now() + timedelta(hours=timezone)

    if 'minute' in unit:
        start_time = end_time - timedelta(minutes=number)
    elif 'hour' in unit:
        start_time = end_time - timedelta(hours=number)
    elif 'day' in unit:
        start_time = end_time - timedelta(days=number)
    elif 'month' in unit:
        start_time = end_time - timedelta(days=number * 30)
    elif 'year' in unit:
        start_time = end_time - timedelta(days=number * 365)

    if to_timestamp:
        return date_to_timestamp(start_time), date_to_timestamp(end_time)

    if date_format:
        return datetime.strftime(start_time, date_format), datetime.strftime(end_time, date_format)

    return start_time, end_time


def timestamp_to_datestring(timestamp, date_format="%Y-%m-%dT%H:%M:%S.000Z", is_utc=False):
    """
      Parses timestamp (milliseconds) to a date string in the provided date format (by default: ISO 8601 format)
      Examples: (1541494441222, 1541495441000, etc.)

      :type timestamp: ``int`` or ``str``
      :param timestamp: The timestamp to be parsed (required)

      :type date_format: ``str``
      :param date_format: The date format the timestamp should be parsed to. (optional)

      :type is_utc: ``bool``
      :param is_utc: Should the string representation of the timestamp use UTC time or the local machine time

      :return: The parsed timestamp in the date_format
      :rtype: ``str``
    """
    use_utc_time = is_utc or date_format.endswith('Z')
    if use_utc_time:
        return datetime.utcfromtimestamp(int(timestamp) / 1000.0).strftime(date_format)
    return datetime.fromtimestamp(int(timestamp) / 1000.0).strftime(date_format)


def date_to_timestamp(date_str_or_dt, date_format='%Y-%m-%dT%H:%M:%S'):
    """
      Parses date_str_or_dt in the given format (default: %Y-%m-%dT%H:%M:%S) to milliseconds
      Examples: ('2018-11-06T08:56:41', '2018-11-06T08:56:41', etc.)

      :type date_str_or_dt: ``str`` or ``datetime.datetime``
      :param date_str_or_dt: The date to be parsed. (required)

      :type date_format: ``str``
      :param date_format: The date format of the date string (will be ignored if date_str_or_dt is of type
        datetime.datetime). (optional)

      :return: The parsed timestamp.
      :rtype: ``int``
    """
    if isinstance(date_str_or_dt, STRING_OBJ_TYPES):
        return int(time.mktime(time.strptime(date_str_or_dt, date_format)) * 1000)

    # otherwise datetime.datetime
    return int(time.mktime(date_str_or_dt.timetuple()) * 1000)


def remove_nulls_from_dictionary(data):
    """
        Remove Null values from a dictionary. (updating the given dictionary)

        :type data: ``dict``
        :param data: The data to be added to the context (required)

        :return: No data returned
        :rtype: ``None``
    """
    list_of_keys = list(data.keys())[:]
    for key in list_of_keys:
        if data[key] in ('', None, [], {}, ()):
            del data[key]


def assign_params(keys_to_ignore=None, values_to_ignore=None, **kwargs):
    """Creates a dictionary from given kwargs without empty values.
    empty values are: None, '', [], {}, ()
`   Examples:
        >>> assign_params(a='1', b=True, c=None, d='')
        {'a': '1', 'b': True}

        >>> since_time = 'timestamp'
        >>> assign_params(values_to_ignore=(15, ), sinceTime=since_time, b=15)
        {'sinceTime': 'timestamp'}

        >>> item_id = '1236654'
        >>> assign_params(keys_to_ignore=['rnd'], ID=item_id, rnd=15)
        {'ID': '1236654'}

    :type keys_to_ignore: ``tuple`` or ``list``
    :param keys_to_ignore: Keys to ignore if exists

    :type values_to_ignore: ``tuple`` or ``list``
    :param values_to_ignore: Values to ignore if exists

    :type kwargs: ``kwargs``
    :param kwargs: kwargs to filter

    :return: dict without empty values
    :rtype: ``dict``

    """
    if values_to_ignore is None:
        values_to_ignore = (None, '', [], {}, ())
    if keys_to_ignore is None:
        keys_to_ignore = tuple()
    return {
        key: value for key, value in kwargs.items()
        if value not in values_to_ignore and key not in keys_to_ignore
    }


class GetDemistoVersion:
    """
    Callable class to replace get_demisto_version function
    """

    def __init__(self):
        self._version = None

    def __call__(self):
        """Returns the Demisto version and build number.

        :return: Demisto version object if Demisto class has attribute demistoVersion, else raises AttributeError
        :rtype: ``dict``
        """
        if self._version is None:
            if hasattr(demisto, 'demistoVersion'):
                self._version = demisto.demistoVersion()
            else:
                raise AttributeError('demistoVersion attribute not found.')
        return self._version


get_demisto_version = GetDemistoVersion()


def get_demisto_version_as_str():
    """Get the Demisto Server version as a string <version>-<build>. If unknown will return: 'Unknown'.
    Meant to be use in places where we want to display the version. If you want to perform logic based upon vesrion
    use: is_demisto_version_ge.

    :return: Demisto version as string
    :rtype: ``dict``
    """
    try:
        ver_obj = get_demisto_version()
        return '{}-{}'.format(ver_obj.get('version', 'Unknown'),
                              ver_obj.get("buildNumber", 'Unknown'))
    except AttributeError:
        return "Unknown"


def is_demisto_version_ge(version, build_number=''):
    """Utility function to check if current running integration is at a server greater or equal to the passed version

    :type version: ``str``
    :param version: Version to check

    :type build_number: ``str``
    :param build_number: Build number to check

    :return: True if running within a Server version greater or equal than the passed version
    :rtype: ``bool``
    """
    try:
        server_version = get_demisto_version()
        return \
            server_version.get('version') >= version and \
            (not build_number or server_version.get('buildNumber') >= build_number)
    except AttributeError:
        # demistoVersion was added in 5.0.0. We are currently running in 4.5.0 and below
        if version >= "5.0.0":
            return False
        raise


class DemistoHandler(logging.Handler):
    """
        Handler to route logging messages to an IntegrationLogger or demisto.debug if not supplied
    """

    def __init__(self, int_logger=None):
        logging.Handler.__init__(self)
        self.int_logger = int_logger

    def emit(self, record):
        msg = self.format(record)
        try:
            if self.int_logger:
                self.int_logger(msg)
            else:
                demisto.debug(msg)
        except Exception:
            pass


class DebugLogger(object):
    """
        Wrapper to initiate logging at logging.DEBUG level.
        Is used when `debug-mode=True`.
    """

    def __init__(self):
        self.handler = None  # just in case our http_client code throws an exception. so we don't error in the __del__
        self.int_logger = IntegrationLogger()
        self.int_logger.set_buffering(False)
        self.http_client_print = None
        self.http_client = None
        if IS_PY3:
            # pylint: disable=import-error
            import http.client as http_client
            # pylint: enable=import-error
            self.http_client = http_client
            self.http_client.HTTPConnection.debuglevel = 1
            self.http_client_print = getattr(http_client, 'print', None)  # save in case someone else patched it already
            setattr(http_client, 'print', self.int_logger.print_override)
        self.handler = DemistoHandler(self.int_logger)
        demisto_formatter = logging.Formatter(fmt='python logging: %(levelname)s [%(name)s] - %(message)s', datefmt=None)
        self.handler.setFormatter(demisto_formatter)
        self.root_logger = logging.getLogger()
        self.prev_log_level = self.root_logger.getEffectiveLevel()
        self.root_logger.setLevel(logging.DEBUG)
        self.org_handlers = list()
        if self.root_logger.handlers:
            self.org_handlers.extend(self.root_logger.handlers)
            for h in self.org_handlers:
                self.root_logger.removeHandler(h)
        self.root_logger.addHandler(self.handler)

    def __del__(self):
        if self.handler:
            self.root_logger.setLevel(self.prev_log_level)
            self.root_logger.removeHandler(self.handler)
            self.handler.flush()
            self.handler.close()
        if self.org_handlers:
            for h in self.org_handlers:
                self.root_logger.addHandler(h)
        if self.http_client:
            self.http_client.HTTPConnection.debuglevel = 0
            if self.http_client_print:
                setattr(self.http_client, 'print', self.http_client_print)
            else:
                delattr(self.http_client, 'print')
            if self.int_logger.curl:
                for curl in self.int_logger.curl:
                    demisto.info('cURL:\n' + curl)

    def log_start_debug(self):
        """
        Utility function to log start of debug mode logging
        """
        msg = "debug-mode started.\n#### http client print found: {}.\n#### Env {}.".format(self.http_client_print is not None,
                                                                                            os.environ)
        if hasattr(demisto, 'params'):
            msg += "\n#### Params: {}.".format(json.dumps(demisto.params(), indent=2))
        callingContext = demisto.callingContext.get('context', {})
        msg += "\n#### Docker image: [{}]".format(callingContext.get('DockerImage'))
        brand = callingContext.get('IntegrationBrand')
        if brand:
            msg += "\n#### Integration: brand: [{}] instance: [{}]".format(brand, callingContext.get('IntegrationInstance'))
        self.int_logger.write(msg)


_requests_logger = None
try:
    if is_debug_mode():
        _requests_logger = DebugLogger()
        _requests_logger.log_start_debug()
except Exception as ex:
    # Should fail silently so that if there is a problem with the logger it will
    # not affect the execution of commands and playbooks
    demisto.info('Failed initializing DebugLogger: {}'.format(ex))


def parse_date_string(date_string, date_format='%Y-%m-%dT%H:%M:%S'):
    """
        Parses the date_string function to the corresponding datetime object.
        Note: If possible (e.g. running Python 3), it is suggested to use
              dateutil.parser.parse or dateparser.parse functions instead.

        Examples:
        >>> parse_date_string('2019-09-17T06:16:39Z')
        datetime.datetime(2019, 9, 17, 6, 16, 39)
        >>> parse_date_string('2019-09-17T06:16:39.22Z')
        datetime.datetime(2019, 9, 17, 6, 16, 39, 220000)
        >>> parse_date_string('2019-09-17T06:16:39.4040+05:00', '%Y-%m-%dT%H:%M:%S+02:00')
        datetime.datetime(2019, 9, 17, 6, 16, 39, 404000)

        :type date_string: ``str``
        :param date_string: The date string to parse. (required)

        :type date_format: ``str``
        :param date_format:
            The date format of the date string. If the date format is known, it should be provided. (optional)

        :return: The parsed datetime.
        :rtype: ``(datetime.datetime, datetime.datetime)``
    """
    try:
        return datetime.strptime(date_string, date_format)
    except ValueError as e:
        error_message = str(e)

        date_format = '%Y-%m-%dT%H:%M:%S'
        time_data_regex = r'time data \'(.*?)\''
        time_data_match = re.findall(time_data_regex, error_message)
        sliced_time_data = ''

        if time_data_match:
            # found time date which does not match date format
            # example of caught error message:
            # "time data '2019-09-17T06:16:39Z' does not match format '%Y-%m-%dT%H:%M:%S.%fZ'"
            time_data = time_data_match[0]

            # removing YYYY-MM-DDThh:mm:ss from the time data to keep only milliseconds and time zone
            sliced_time_data = time_data[19:]
        else:
            unconverted_data_remains_regex = r'unconverted data remains: (.*)'
            unconverted_data_remains_match = re.findall(unconverted_data_remains_regex, error_message)

            if unconverted_data_remains_match:
                # found unconverted_data_remains
                # example of caught error message:
                # "unconverted data remains: 22Z"
                sliced_time_data = unconverted_data_remains_match[0]

        if not sliced_time_data:
            # did not catch expected error
            raise ValueError(e)

        if '.' in sliced_time_data:
            # found milliseconds - appending ".%f" to date format
            date_format += '.%f'

        timezone_regex = r'[Zz+-].*'
        time_zone = re.findall(timezone_regex, sliced_time_data)

        if time_zone:
            # found timezone - appending it to the date format
            date_format += time_zone[0]

        return datetime.strptime(date_string, date_format)


def build_dbot_entry(indicator, indicator_type, vendor, score, description=None, build_malicious=True):
    """Build a dbot entry. if score is 3 adds malicious
    Examples:
        >>> build_dbot_entry('user@example.com', 'Email', 'Vendor', 1)
        {'DBotScore': {'Indicator': 'user@example.com', 'Type': 'email', 'Vendor': 'Vendor', 'Score': 1}}

        >>> build_dbot_entry('user@example.com', 'Email', 'Vendor', 3,  build_malicious=False)
        {'DBotScore': {'Indicator': 'user@example.com', 'Type': 'email', 'Vendor': 'Vendor', 'Score': 3}}

        >>> build_dbot_entry('user@example.com', 'email', 'Vendor', 3, 'Malicious email')
        {'DBotScore': {'Vendor': 'Vendor', 'Indicator': 'user@example.com', 'Score': 3, 'Type': 'email'}, \
'Account.Email(val.Address && val.Address == obj.Address)': {'Malicious': {'Vendor': 'Vendor', 'Description': \
'Malicious email'}, 'Address': 'user@example.com'}}

        >>> build_dbot_entry('md5hash', 'md5', 'Vendor', 1)
        {'DBotScore': {'Indicator': 'md5hash', 'Type': 'file', 'Vendor': 'Vendor', 'Score': 1}}

    :type indicator: ``str``
    :param indicator: indicator field. if using file hashes, can be dict

    :type indicator_type: ``str``
    :param indicator_type:
        type of indicator ('url, 'domain', 'ip', 'cve', 'email', 'md5', 'sha1', 'sha256', 'crc32', 'sha512', 'ctph')

    :type vendor: ``str``
    :param vendor: Integration ID

    :type score: ``int``
    :param score: DBot score (0-3)

    :type description: ``str`` or ``None``
    :param description: description (will be added to malicious if dbot_score is 3). can be None

    :type build_malicious: ``bool``
    :param build_malicious: if True, will add a malicious entry

    :return: dbot entry
    :rtype: ``dict``
    """
    if not 0 <= score <= 3:
        raise DemistoException('illegal DBot score, expected 0-3, got `{}`'.format(score))
    indicator_type_lower = indicator_type.lower()
    if indicator_type_lower not in INDICATOR_TYPE_TO_CONTEXT_KEY:
        raise DemistoException('illegal indicator type, expected one of {}, got `{}`'.format(
            INDICATOR_TYPE_TO_CONTEXT_KEY.keys(), indicator_type_lower
        ))
    # handle files
    if INDICATOR_TYPE_TO_CONTEXT_KEY[indicator_type_lower] == 'file':
        indicator_type_lower = 'file'
    dbot_entry = {
        outputPaths['dbotscore']: {
            'Indicator': indicator,
            'Type': indicator_type_lower,
            'Vendor': vendor,
            'Score': score
        }
    }
    if score == 3 and build_malicious:
        dbot_entry.update(build_malicious_dbot_entry(indicator, indicator_type, vendor, description))
    return dbot_entry


def build_malicious_dbot_entry(indicator, indicator_type, vendor, description=None):
    """ Build Malicious dbot entry
    Examples:
        >>> build_malicious_dbot_entry('8.8.8.8', 'ip', 'Vendor', 'Google DNS')
        {'IP(val.Address && val.Address == obj.Address)': {'Malicious': {'Vendor': 'Vendor', 'Description': 'Google DNS\
'}, 'Address': '8.8.8.8'}}

        >>> build_malicious_dbot_entry('md5hash', 'MD5', 'Vendor', 'Malicious File')
        {'File(val.MD5 && val.MD5 == obj.MD5 || val.SHA1 && val.SHA1 == obj.SHA1 || val.SHA256 && val.SHA256 == obj.SHA\
256 || val.SHA512 && val.SHA512 == obj.SHA512 || val.CRC32 && val.CRC32 == obj.CRC32 || val.CTPH && val.CTPH == obj.CTP\
H || val.SSDeep && val.SSDeep == obj.SSDeep)': {'Malicious': {'Vendor': 'Vendor', 'Description': 'Malicious File'}\
, 'MD5': 'md5hash'}}

    :type indicator: ``str``
    :param indicator: Value (e.g. 8.8.8.8)

    :type indicator_type: ``str``
    :param indicator_type: e.g. 'IP'

    :type vendor: ``str``
    :param vendor: Integration ID

    :type description: ``str``
    :param description: Why it's malicious

    :return: A malicious DBot entry
    :rtype: ``dict``
    """
    indicator_type_lower = indicator_type.lower()
    if indicator_type_lower in INDICATOR_TYPE_TO_CONTEXT_KEY:
        key = INDICATOR_TYPE_TO_CONTEXT_KEY[indicator_type_lower]
        # `file` indicator works a little different
        if key == 'file':
            entry = {
                indicator_type.upper(): indicator,
                'Malicious': {
                    'Vendor': vendor,
                    'Description': description
                }
            }
            return {outputPaths[key]: entry}
        else:
            entry = {
                key: indicator,
                'Malicious': {
                    'Vendor': vendor,
                    'Description': description
                }
            }
            return {outputPaths[indicator_type_lower]: entry}
    else:
        raise DemistoException('Wrong indicator type supplied: {}, expected {}'
                               .format(indicator_type, INDICATOR_TYPE_TO_CONTEXT_KEY.keys()))


# Will add only if 'requests' module imported
if 'requests' in sys.modules:
    class BaseClient(object):
        """Client to use in integrations with powerful _http_request
        :type base_url: ``str``
        :param base_url: Base server address with suffix, for example: https://example.com/api/v2/.

        :type verify: ``bool``
        :param verify: Whether the request should verify the SSL certificate.

        :type proxy: ``bool``
        :param proxy: Whether to run the integration using the system proxy.

        :type ok_codes: ``tuple``
        :param ok_codes:
            The request codes to accept as OK, for example: (200, 201, 204).
            If you specify "None", will use requests.Response.ok

        :type headers: ``dict``
        :param headers:
            The request headers, for example: {'Accept`: `application/json`}.
            Can be None.

        :type auth: ``dict`` or ``tuple``
        :param auth:
            The request authorization, for example: (username, password).
            Can be None.

        :return: No data returned
        :rtype: ``None``
        """

        def __init__(self, base_url, verify=True, proxy=False, ok_codes=tuple(), headers=None, auth=None):
            self._base_url = base_url
            self._verify = verify
            self._ok_codes = ok_codes
            self._headers = headers
            self._auth = auth
            self._session = requests.Session()
            if not proxy:
                skip_proxy()

            if not verify:
                skip_cert_verification()

        def _implement_retry(self, retries=0,
                             status_list_to_retry=None,
                             backoff_factor=5,
                             raise_on_redirect=False,
                             raise_on_status=False):
            """
            Implements the retry mechanism.
            In the default case where retries = 0 the request will fail on the first time

            :type retries: ``int``
            :param retries: How many retries should be made in case of a failure. when set to '0'- will fail on the first time

            :type status_list_to_retry: ``iterable``
            :param status_list_to_retry: A set of integer HTTP status codes that we should force a retry on.
                A retry is initiated if the request method is in ['GET', 'POST', 'PUT']
                and the response status code is in ``status_list_to_retry``.

            :type backoff_factor ``float``
            :param backoff_factor:
                A backoff factor to apply between attempts after the second try
                (most errors are resolved immediately by a second try without a
                delay). urllib3 will sleep for::

                    {backoff factor} * (2 ** ({number of total retries} - 1))

                seconds. If the backoff_factor is 0.1, then :func:`.sleep` will sleep
                for [0.0s, 0.2s, 0.4s, ...] between retries. It will never be longer
                than :attr:`Retry.BACKOFF_MAX`.

                By default, backoff_factor set to 5

            :type raise_on_redirect ``bool``
            :param raise_on_redirect: Whether, if the number of redirects is
                exhausted, to raise a MaxRetryError, or to return a response with a
                response code in the 3xx range.

            :type raise_on_status ``bool``
            :param raise_on_status: Similar meaning to ``raise_on_redirect``:
                whether we should raise an exception, or return a response,
                if status falls in ``status_forcelist`` range and retries have
                been exhausted.
            """
            try:
                retry = Retry(
                    total=retries,
                    read=retries,
                    connect=retries,
                    backoff_factor=backoff_factor,
                    status=retries,
                    status_forcelist=status_list_to_retry,
                    method_whitelist=frozenset(['GET', 'POST', 'PUT']),
                    raise_on_status=raise_on_status,
                    raise_on_redirect=raise_on_redirect
                )
                adapter = HTTPAdapter(max_retries=retry)
                self._session.mount('http://', adapter)
                self._session.mount('https://', adapter)
            except NameError:
                pass

        def _http_request(self, method, url_suffix='', full_url=None, headers=None, auth=None, json_data=None,
                          params=None, data=None, files=None, timeout=10, resp_type='json', ok_codes=None,
                          return_empty_response=False, retries=0, status_list_to_retry=None,
                          backoff_factor=5, raise_on_redirect=False, raise_on_status=False,
                          error_handler=None, empty_valid_codes=None, **kwargs):
            """A wrapper for requests lib to send our requests and handle requests and responses better.

            :type method: ``str``
            :param method: The HTTP method, for example: GET, POST, and so on.

            :type url_suffix: ``str``
            :param url_suffix: The API endpoint.

            :type full_url: ``str``
            :param full_url:
                Bypasses the use of self._base_url + url_suffix. This is useful if you need to
                make a request to an address outside of the scope of the integration
                API.

            :type headers: ``dict``
            :param headers: Headers to send in the request. If None, will use self._headers.

            :type auth: ``tuple``
            :param auth:
                The authorization tuple (usually username/password) to enable Basic/Digest/Custom HTTP Auth.
                if None, will use self._auth.

            :type params: ``dict``
            :param params: URL parameters to specify the query.

            :type data: ``dict``
            :param data: The data to send in a 'POST' request.

            :type json_data: ``dict``
            :param json_data: The dictionary to send in a 'POST' request.

            :type files: ``dict``
            :param files: The file data to send in a 'POST' request.

            :type timeout: ``float`` or ``tuple``
            :param timeout:
                The amount of time (in seconds) that a request will wait for a client to
                establish a connection to a remote machine before a timeout occurs.
                can be only float (Connection Timeout) or a tuple (Connection Timeout, Read Timeout).

            :type resp_type: ``str``
            :param resp_type:
                Determines which data format to return from the HTTP request. The default
                is 'json'. Other options are 'text', 'content', 'xml' or 'response'. Use 'response'
                 to return the full response object.

            :type ok_codes: ``tuple``
            :param ok_codes:
                The request codes to accept as OK, for example: (200, 201, 204). If you specify
                "None", will use self._ok_codes.

            :return: Depends on the resp_type parameter
            :rtype: ``dict`` or ``str`` or ``requests.Response``

            :type retries: ``int``
            :param retries: How many retries should be made in case of a failure. when set to '0'- will fail on the first time

            :type status_list_to_retry: ``iterable``
            :param status_list_to_retry: A set of integer HTTP status codes that we should force a retry on.
                A retry is initiated if the request method is in ['GET', 'POST', 'PUT']
                and the response status code is in ``status_list_to_retry``.

            :type backoff_factor ``float``
            :param backoff_factor:
                A backoff factor to apply between attempts after the second try
                (most errors are resolved immediately by a second try without a
                delay). urllib3 will sleep for::

                    {backoff factor} * (2 ** ({number of total retries} - 1))

                seconds. If the backoff_factor is 0.1, then :func:`.sleep` will sleep
                for [0.0s, 0.2s, 0.4s, ...] between retries. It will never be longer
                than :attr:`Retry.BACKOFF_MAX`.

                By default, backoff_factor set to 5

            :type raise_on_redirect ``bool``
            :param raise_on_redirect: Whether, if the number of redirects is
                exhausted, to raise a MaxRetryError, or to return a response with a
                response code in the 3xx range.

            :type raise_on_status ``bool``
            :param raise_on_status: Similar meaning to ``raise_on_redirect``:
                whether we should raise an exception, or return a response,
                if status falls in ``status_forcelist`` range and retries have
                been exhausted.

            :type error_handler ``callable``
            :param error_handler: Given an error entery, the error handler outputs the
                new formatted error message.

            :type empty_valid_codes: ``list``
            :param empty_valid_codes: A list of all valid status codes of empty responses (usually only 204, but
                can vary)

            """
            try:
                # Replace params if supplied
                address = full_url if full_url else urljoin(self._base_url, url_suffix)
                headers = headers if headers else self._headers
                auth = auth if auth else self._auth
                if retries:
                    self._implement_retry(retries, status_list_to_retry, backoff_factor, raise_on_redirect, raise_on_status)
                # Execute
                res = self._session.request(
                    method,
                    address,
                    verify=self._verify,
                    params=params,
                    data=data,
                    json=json_data,
                    files=files,
                    headers=headers,
                    auth=auth,
                    timeout=timeout,
                    **kwargs
                )
                # Handle error responses gracefully
                if not self._is_status_code_valid(res, ok_codes):
                    if error_handler:
                        error_handler(res)
                    else:
                        err_msg = 'Error in API call [{}] - {}' \
                            .format(res.status_code, res.reason)
                        try:
                            # Try to parse json error response
                            error_entry = res.json()
                            err_msg += '\n{}'.format(json.dumps(error_entry))
                            raise DemistoException(err_msg, res=res)
                        except ValueError:
                            err_msg += '\n{}'.format(res.text)
                            raise DemistoException(err_msg, res=res)

                if not empty_valid_codes:
                    empty_valid_codes = [204]
                is_response_empty_and_successful = (res.status_code in empty_valid_codes)
                if is_response_empty_and_successful and return_empty_response:
                    return res

                resp_type = resp_type.lower()
                try:
                    if resp_type == 'json':
                        return res.json()
                    if resp_type == 'text':
                        return res.text
                    if resp_type == 'content':
                        return res.content
                    if resp_type == 'xml':
                        ET.parse(res.text)
                    return res
                except ValueError as exception:
                    raise DemistoException('Failed to parse json object from response: {}'
                                           .format(res.content), exception)
            except requests.exceptions.ConnectTimeout as exception:
                err_msg = 'Connection Timeout Error - potential reasons might be that the Server URL parameter' \
                          ' is incorrect or that the Server is not accessible from your host.'
                raise DemistoException(err_msg, exception)
            except requests.exceptions.SSLError as exception:
                # in case the "Trust any certificate" is already checked
                if not self._verify:
                    raise
                err_msg = 'SSL Certificate Verification Failed - try selecting \'Trust any certificate\' checkbox in' \
                          ' the integration configuration.'
                raise DemistoException(err_msg, exception)
            except requests.exceptions.ProxyError as exception:
                err_msg = 'Proxy Error - if the \'Use system proxy\' checkbox in the integration configuration is' \
                          ' selected, try clearing the checkbox.'
                raise DemistoException(err_msg, exception)
            except requests.exceptions.ConnectionError as exception:
                # Get originating Exception in Exception chain
                error_class = str(exception.__class__)
                err_type = '<' + error_class[error_class.find('\'') + 1: error_class.rfind('\'')] + '>'
                err_msg = 'Verify that the server URL parameter' \
                          ' is correct and that you have access to the server from your host.' \
                          '\nError Type: {}\nError Number: [{}]\nMessage: {}\n' \
                    .format(err_type, exception.errno, exception.strerror)
                raise DemistoException(err_msg, exception)
            except requests.exceptions.RetryError as exception:
                try:
                    reason = 'Reason: {}'.format(exception.args[0].reason.args[0])
                except Exception:
                    reason = ''
                err_msg = 'Max Retries Error- Request attempts with {} retries failed. \n{}'.format(retries, reason)
                raise DemistoException(err_msg, exception)

        def _is_status_code_valid(self, response, ok_codes=None):
            """If the status code is OK, return 'True'.

            :type response: ``requests.Response``
            :param response: Response from API after the request for which to check the status.

            :type ok_codes: ``tuple`` or ``list``
            :param ok_codes:
                The request codes to accept as OK, for example: (200, 201, 204). If you specify
                "None", will use response.ok.

            :return: Whether the status of the response is valid.
            :rtype: ``bool``
            """
            # Get wanted ok codes
            status_codes = ok_codes if ok_codes else self._ok_codes
            if status_codes:
                return response.status_code in status_codes
            return response.ok


def batch(iterable, batch_size=1):
    """Gets an iterable and yields slices of it.

    :type iterable: ``list``
    :param iterable: list or other iterable object.

    :type batch_size: ``int``
    :param batch_size: the size of batches to fetch

    :rtype: ``list``
    :return:: Iterable slices of given
    """
    current_batch = iterable[:batch_size]
    not_batched = iterable[batch_size:]
    while current_batch:
        yield current_batch
        current_batch = not_batched[:batch_size]
        not_batched = not_batched[batch_size:]


def dict_safe_get(dict_object, keys, default_return_value=None, return_type=None, raise_return_type=True):
    """Recursive safe get query (for nested dicts and lists), If keys found return value otherwise return None or default value.
    Example:
    >>> dict = {"something" : {"test": "A"}}
    >>> dict_safe_get(dict,['something', 'test'])
    >>> 'A'
    >>> dict_safe_get(dict,['something', 'else'],'default value')
    >>> 'default value'

    :type dict_object: ``dict``
    :param dict_object: dictionary to query.

    :type keys: ``list``
    :param keys: keys for recursive get.

    :type default_return_value: ``object``
    :param default_return_value: Value to return when no key available.

    :type return_type: ``object``
    :param return_type: Excepted return type.

    :type raise_return_type: ``bool``
    :param raise_return_type: Whether to raise an error when the value didn't match the expected return type.

    :rtype: ``object``
    :return:: Value from nested query.
    """
    return_value = dict_object

    for key in keys:
        try:
            return_value = return_value[key]
        except (KeyError, TypeError, IndexError, AttributeError):
            return_value = default_return_value
            break

    if return_type and not isinstance(return_value, return_type):
        if raise_return_type:
            raise TypeError("Safe get Error:\nDetails: Return Type Error Excepted return type {0},"
                            " but actual type from nested dict/list is {1} with value {2}.\n"
                            "Query: {3}\nQueried object: {4}".format(return_type, type(return_value),
                                                                     return_value, keys, dict_object))
        return_value = default_return_value

    return return_value


CONTEXT_UPDATE_RETRY_TIMES = 3
MIN_VERSION_FOR_VERSIONED_CONTEXT = '6.0.0'


def merge_lists(original_list, updated_list, key):
    """
    Replace values in a list with those in an updated list.
    Example:
    >>> original = [{'id': '1', 'updated': 'n'}, {'id': '2', 'updated': 'n'}, {'id': '11', 'updated': 'n'}]
    >>> updated = [{'id': '1', 'updated': 'y'}, {'id': '3', 'updated': 'y'}, {'id': '11', 'updated': 'n',
    >>>                                                                                             'remove': True}]
    >>> result = [{'id': '1', 'updated': 'y'}, {'id': '2', 'updated': 'n'}, {'id': '3', 'updated': 'y'}]

    :type original_list: ``list``
    :param original_list: The original list.

    :type updated_list: ``list``
    :param updated_list: The updated list.

    :type key: ``str``
    :param key: The key to replace elements by.

    :rtype: ``list``
    :return: The merged list.

    """

    original_dict = {element[key]: element for element in original_list}
    updated_dict = {element[key]: element for element in updated_list}
    original_dict.update(updated_dict)

    removed = [obj for obj in original_dict.values() if obj.get('remove', False) is True]
    for r in removed:
        demisto.debug('Removing from integration context: {}'.format(str(r)))

    merged_list = [obj for obj in original_dict.values() if obj.get('remove', False) is False]

    return merged_list


def set_integration_context(context, sync=True, version=-1):
    """
    Sets the integration context.

    :type context: ``dict``
    :param context: The context to set.

    :type sync: ``bool``
    :param sync: Whether to save the context directly to the DB.

    :type version: ``Any``
    :param version: The version of the context to set.

    :rtype: ``dict``
    :return: The new integration context
    """
    demisto.debug('Setting integration context')
    if is_versioned_context_available():
        demisto.debug('Updating integration context with version {}. Sync: {}'.format(version, sync))
        return demisto.setIntegrationContextVersioned(context, version, sync)
    else:
        return demisto.setIntegrationContext(context)


def get_integration_context(sync=True, with_version=False):
    """
    Gets the integration context.

    :type sync: ``bool``
    :param sync: Whether to get the integration context directly from the DB.

    :type with_version: ``bool``
    :param with_version: Whether to return the version.

    :rtype: ``dict``
    :return: The integration context.
    """
    if is_versioned_context_available():
        integration_context = demisto.getIntegrationContextVersioned(sync)

        if with_version:
            return integration_context
        else:
            return integration_context.get('context', {})
    else:
        return demisto.getIntegrationContext()


def is_versioned_context_available():
    """
    Determines whether versioned integration context is available according to the server version.

    :rtype: ``bool``
    :return: Whether versioned integration context is available
    """
    return is_demisto_version_ge(MIN_VERSION_FOR_VERSIONED_CONTEXT)


def set_to_integration_context_with_retries(context, object_keys=None, sync=True,
                                            max_retry_times=CONTEXT_UPDATE_RETRY_TIMES):
    """
    Update the integration context with a dictionary of keys and values with multiple attempts.
    The function supports merging the context keys using the provided object_keys parameter.
    If the version is too old by the time the context is set,
    another attempt will be made until the limit after a random sleep.

    :type context: ``dict``
    :param context: A dictionary of keys and values to set.

    :type object_keys: ``dict``
    :param object_keys: A dictionary to map between context keys and their unique ID for merging them.

    :type sync: ``bool``
    :param sync: Whether to save the context directly to the DB.

    :type max_retry_times: ``int``
    :param max_retry_times: The maximum number of attempts to try.

    :rtype: ``None``
    :return: None
    """
    attempt = 0

    # do while...
    while True:
        if attempt == max_retry_times:
            raise Exception('Failed updating integration context. Max retry attempts exceeded.')

        # Update the latest context and get the new version
        integration_context, version = update_integration_context(context, object_keys, sync)

        demisto.debug('Attempting to update the integration context with version {}.'.format(version))

        # Attempt to update integration context with a version.
        # If we get a ValueError (DB Version), then the version was not updated and we need to try again.
        attempt += 1
        try:
            set_integration_context(integration_context, sync, version)
            demisto.debug('Successfully updated integration context with version {}.'
                          ''.format(version))
            break
        except ValueError as ve:
            demisto.debug('Failed updating integration context with version {}: {} Attempts left - {}'
                          ''.format(version, str(ve), CONTEXT_UPDATE_RETRY_TIMES - attempt))
            # Sleep for a random time
            time_to_sleep = randint(1, 100) / 1000
            time.sleep(time_to_sleep)


def get_integration_context_with_version(sync=True):
    """
    Get the latest integration context with version, if available.

    :type sync: ``bool``
    :param sync: Whether to get the context directly from the DB.

    :rtype: ``tuple``
    :return: The latest integration context with version.
    """
    latest_integration_context_versioned = get_integration_context(sync, with_version=True)
    version = -1
    if is_versioned_context_available():
        integration_context = latest_integration_context_versioned.get('context', {})
        if sync:
            version = latest_integration_context_versioned.get('version', 0)
    else:
        integration_context = latest_integration_context_versioned

    return integration_context, version


def update_integration_context(context, object_keys=None, sync=True):
    """
    Update the integration context with a given dictionary after merging it with the latest integration context.

    :type context: ``dict``
    :param context: The keys and values to update in the integration context.

    :type object_keys: ``dict``
    :param object_keys: A dictionary to map between context keys and their unique ID for merging them
    with the latest context.

    :type sync: ``bool``
    :param sync: Whether to use the context directly from the DB.

    :rtype: ``tuple``
    :return: The updated integration context along with the current version.

    """
    integration_context, version = get_integration_context_with_version(sync)
    if not object_keys:
        object_keys = {}

    for key, _ in context.items():
        latest_object = json.loads(integration_context.get(key, '[]'))
        updated_object = context[key]
        if key in object_keys:
            merged_list = merge_lists(latest_object, updated_object, object_keys[key])
            integration_context[key] = json.dumps(merged_list)
        else:
            integration_context[key] = json.dumps(updated_object)

    return integration_context, version


class DemistoException(Exception):
    def __init__(self, message, exception=None, res=None, *args):
        self.res = res
        self.message = message
        self.exception = exception
        super(DemistoException, self).__init__(message, exception, *args)

    def __str__(self):
        return str(self.message)


class GetRemoteDataArgs:
    """get-remote-data args parser
    :type args: ``dict``
    :param args: arguments for the command.

    :return: No data returned
    :rtype: ``None``
    """

    def __init__(self, args):
        self.remote_incident_id = args['id']
        self.last_update = args['lastUpdate']


class GetModifiedRemoteDataArgs:
    """get-modified-remote-data args parser
    :type args: ``dict``
    :param args: arguments for the command.

    :return: No data returned
    :rtype: ``None``
    """

    def __init__(self, args):
        self.last_update = args['lastUpdate']


class UpdateRemoteSystemArgs:
    """update-remote-system args parser
    :type args: ``dict``
    :param args: arguments for the command of the command.

    :return: No data returned
    :rtype: ``None``
    """

    def __init__(self, args):
        self.data = args.get('data')  # type: ignore
        self.entries = args.get('entries')
        self.incident_changed = args.get('incidentChanged')
        self.remote_incident_id = args.get('remoteId')
        self.inc_status = args.get('status')
        self.delta = args.get('delta')


class GetRemoteDataResponse:
    """get-remote-data response parser
    :type mirrored_object: ``dict``
    :param mirrored_object: The object you are mirroring, in most cases the incident.

    :type entries: ``list``
    :param entries: The entries you want to add to the war room.

    :return: No data returned
    :rtype: ``None``
    """

    def __init__(self, mirrored_object, entries):
        self.mirrored_object = mirrored_object
        self.entries = entries

    def extract_for_local(self):
        """Extracts the response into the mirrored incident.

        :return: List of details regarding the mirrored incident.
        :rtype: ``list``
        """
        if self.mirrored_object:
            return [self.mirrored_object] + self.entries


class GetModifiedRemoteDataResponse:
    """get-modified-remote-data response parser
    :type modified_incident_ids: ``list``
    :param modified_incident_ids: The incidents that were modified since the last check.

    :return: No data returned
    :rtype: ``None``
    """

    def __init__(self, modified_incident_ids):
        self.modified_incident_ids = modified_incident_ids

    def to_entry(self):
        """Extracts the response

        :return: List of incidents to run the get-remote-data command on.
        :rtype: ``list``
        """
        demisto.info('Modified incidents: {}'.format(self.modified_incident_ids))
        return {'Contents': self.modified_incident_ids, 'Type': EntryType.NOTE, 'ContentsFormat': EntryFormat.JSON}


class SchemeTypeMapping:
    """Scheme type mappings builder.

    :type type_name: ``str``
    :param type_name: The name of the remote incident type.

    :type fields: ``dict``
    :param fields: The dict of fields to their description.

    :return: No data returned
    :rtype: ``None``
    """

    def __init__(self, type_name='', fields=None):
        self.type_name = type_name
        self.fields = fields if fields else {}

    def add_field(self, name, description=''):
        """Adds a field to the incident type mapping.

        :type name: ``str``
        :param name: The name of the field.

        :type description: ``str``
        :param description: The description for that field.a

        :return: No data returned
        :rtype: ``None``
        """
        self.fields.update({
            name: description
        })

    def extract_mapping(self):
        """Extracts the mapping into XSOAR mapping screen.

        :return: the mapping object for the current field.
        :rtype: ``dict``
        """
        return {
            self.type_name: self.fields
        }


class GetMappingFieldsResponse:
    """Handler for the mapping fields object.

    :type scheme_types_mapping: ``list``
    :param scheme_types_mapping: List of all the mappings in the remote system.

    :return: No data returned
    :rtype: ``None``
    """

    def __init__(self, scheme_types_mapping=None):
        self.scheme_types_mappings = scheme_types_mapping if scheme_types_mapping else []

    def add_scheme_type(self, scheme_type_mapping):
        """Add another incident type mapping.

        :type scheme_type_mapping: ``dict``
        :param scheme_type_mapping: mapping of a singular field.

        :return: No data returned
        :rtype: ``None``
        """
        self.scheme_types_mappings.append(scheme_type_mapping)

    def extract_mapping(self):
        """Extracts the mapping into XSOAR mapping screen.

        :return: the mapping object for the current field.
        :rtype: ``dict``
        """
        all_mappings = {}
        for scheme_types_mapping in self.scheme_types_mappings:
            all_mappings.update(scheme_types_mapping.extract_mapping())

        return all_mappings


def get_x_content_info_headers():
    """Get X-Content-* headers to send in outgoing requests to use when performing requests to
    external services such as oproxy.

    :return: headers dict
    :rtype: ``dict``
    """
    calling_context = demisto.callingContext.get('context', {})
    brand_name = calling_context.get('IntegrationBrand', '')
    instance_name = calling_context.get('IntegrationInstance', '')
    headers = {
        'X-Content-Version': CONTENT_RELEASE_VERSION,
        'X-Content-Name': brand_name or instance_name or 'Name not found',
        'X-Content-LicenseID': demisto.getLicenseID(),
        'X-Content-Branch': CONTENT_BRANCH_NAME,
        'X-Content-Server-Version': get_demisto_version_as_str(),
    }
    return headers


class BaseWidget:
    @abstractmethod
    def to_display(self):
        pass


class TextWidget(BaseWidget):
    """Text Widget representation

    :type text: ``str``
    :param text: The text for the widget to display

    :return: No data returned
    :rtype: ``None``
    """

    def __init__(self, text):
        # type: (str) -> None
        self.text = text

    def to_display(self):
        """Text Widget representation

        :type text: ``str``
        :param text: The text for the widget to display

        :return: No data returned
        :rtype: ``None``
        """
        return self.text


class TrendWidget(BaseWidget):
    """Trend Widget representation

    :type current_number: ``int``
    :param current_number: The Current number in the trend.

    :type previous_number: ``int``
    :param previous_number: The previous number in the trend.

    :return: No data returned
    :rtype: ``None``
    """

    def __init__(self, current_number, previous_number):
        # type: (int, int) -> None
        self.current_number = current_number
        self.previous_number = previous_number

    def to_display(self):
        return json.dumps({
            'currSum': self.current_number,
            'prevSum': self.previous_number
        })


class NumberWidget(BaseWidget):
    """Number Widget representation

    :type number: ``int``
    :param number: The number for the widget to display.

    :return: No data returned
    :rtype: ``None``
    """

    def __init__(self, number):
        # type: (int) -> None
        self.number = number

    def to_display(self):
        return self.number


class BarColumnPieWidget(BaseWidget):
    """Bar/Column/Pie Widget representation

    :type categories: ``list``
    :param categories: a list of categories to display(Better use the add_category function to populate the data.

    :return: No data returned
    :rtype: ``None``
    """

    def __init__(self, categories=None):
        # type: (list) -> None
        self.categories = categories if categories else []  # type: List[dict]

    def add_category(self, name, number):
        """Add a category to widget.

        :type name: ``str``
        :param name: the name of the category to add.

        :type number: ``int``
        :param number: the number value of the category.

        :return: No data returned.
        :rtype: ``None``
        """
        self.categories.append({
            'name': name,
            'data': [number]
        })

    def to_display(self):
        return json.dumps(self.categories)


class LineWidget(BaseWidget):
    """Line Widget representation

    :type categories: ``Any``
    :param categories: a list of categories to display(Better use the add_category function to populate the data.

    :return: No data returned
    :rtype: ``None``
    """

    def __init__(self, categories=None):
        # type: (list) -> None
        self.categories = categories if categories else []  # type: List[dict]

    def add_category(self, name, number, group):
        """Add a category to widget.

        :type name: ``str``
        :param name: the name of the category to add.

        :type number: ``int``
        :param number: the number value of the category.

        :type group: ``str``
        :param group: the name of the relevant group.

        :return: No data returned
        :rtype: ``None``
        """
        self.categories.append({
            'name': name,
            'data': [number],
            'groups': [
                {
                    'name': group,
                    'data': [number]
                },
            ]
        })

    def to_display(self):
        processed_names = []  # type: List[str]
        processed_categories = []  # type: List[dict]
        for cat in self.categories:
            if cat['name'] in processed_names:
                for processed_category in processed_categories:
                    if cat['name'] == processed_category['name']:
                        processed_category['data'] = [processed_category['data'][0] + cat['data'][0]]
                        processed_category['groups'].extend(cat['groups'])
                        break

            else:
                processed_categories.append(cat)
                processed_names.append(cat['name'])

        return json.dumps(processed_categories)


class TableOrListWidget(BaseWidget):
    """Table/List Widget representation

    :type data: ``Any``
    :param data: a list of data to display(Better use the add_category function to populate the data.

    :return: No data returned
    :rtype: ``None``
    """

    def __init__(self, data=None):
        # type: (Any) -> None
        self.data = data if data else []
        if not isinstance(self.data, list):
            self.data = [data]

    def add_row(self, data):
        """Add a row to the widget.

        :type data: ``Any``
        :param data: the data to add to the list/table.

        :return: No data returned
        :rtype: ``None``
        """
        self.data.append(data)

    def to_display(self):
        return json.dumps({
            'total': len(self.data),
            'data': self.data
        })

<<<<<<< HEAD
class AutoFocusKeyRetriever:
    """AutoFocus API Key management class
    :type api_key: ``str``
    :param api_key: Auto Focus API key coming from the integration parameters

    :type override_default_credentials: ``bool``
    :param override_default_credentials: Whether to override the default credentials and use the
     Cortex XSOAR given AutoFocus API Key
=======

class IndicatorsSearcher:
    """Used in order to search indicators by the paging or serachAfter param
     :type page: ``int``
    :param page: the number of page from which we start search indicators from.
>>>>>>> fe8b27c8

    :return: No data returned
    :rtype: ``None``
    """
<<<<<<< HEAD
    def __init__(self, api_key, override_default_credentials):
        # demisto.getAutoFocusApiKey() is available from version 6.2.0
        if not api_key:
            if not is_demisto_version_ge("6.2.0"):  # AF API key is available from version 6.2.0
                raise Exception('For versions earlier than 6.2.0, configure an API Key.')
            if not override_default_credentials:
                raise Exception('If you wish to override the default credentials, please configure an API Key.')
            try:
                api_key = demisto.getAutoFocusApiKey()  # is not available on tenants
            except ValueError as err:
                raise Exception('AutoFocus API Key is only available on the main account. ' + str(err))
        self.key = api_key
=======
    def __init__(self, page=0):
        # searchAfter is available in searchIndicators from version 6.1.0
        self._can_use_search_after = is_demisto_version_ge('6.1.0')
        self._search_after_title = 'searchAfter'
        self._search_after_param = None
        self._page = page

    def search_indicators_by_version(self, from_date=None, query='', size=100, to_date=None, value=''):
        """There are 2 cases depends on the sever version:
        1. Search indicators using paging, raise the page number in each call.
        2. Search indicators using searchAfter param, update the _search_after_param in each call.

        :type from_date: ``str``
        :param from_date: the start date to search from.

        :type query: ``str``
        :param query: indicator search query

        :type size: ``size``
        :param size: limit the number of returned results.

        :type to_date: ``str``
        :param to_date: the end date to search until to.

        :type value: ``str``
        :param value: the indicator value to search.

        :return: object contains the search results
        :rtype: ``dict``
        """
        if self._can_use_search_after:
            res = demisto.searchIndicators(fromDate=from_date, toDate=to_date, query=query, size=size, value=value,
                                           searchAfter=self._search_after_param)
            if self._search_after_title in res and res[self._search_after_title] is not None:
                self._search_after_param = res[self._search_after_title]
            else:
                demisto.log('Elastic search using searchAfter was not found in searchIndicators')

        else:
            res = demisto.searchIndicators(fromDate=from_date, toDate=to_date, query=query, size=size, page=self._page,
                                           value=value)
            self._page += 1

        return res

    @property
    def page(self):
        return self._page
>>>>>>> fe8b27c8
<|MERGE_RESOLUTION|>--- conflicted
+++ resolved
@@ -6450,40 +6450,15 @@
             'data': self.data
         })
 
-<<<<<<< HEAD
-class AutoFocusKeyRetriever:
-    """AutoFocus API Key management class
-    :type api_key: ``str``
-    :param api_key: Auto Focus API key coming from the integration parameters
-
-    :type override_default_credentials: ``bool``
-    :param override_default_credentials: Whether to override the default credentials and use the
-     Cortex XSOAR given AutoFocus API Key
-=======
 
 class IndicatorsSearcher:
     """Used in order to search indicators by the paging or serachAfter param
      :type page: ``int``
     :param page: the number of page from which we start search indicators from.
->>>>>>> fe8b27c8
 
     :return: No data returned
     :rtype: ``None``
     """
-<<<<<<< HEAD
-    def __init__(self, api_key, override_default_credentials):
-        # demisto.getAutoFocusApiKey() is available from version 6.2.0
-        if not api_key:
-            if not is_demisto_version_ge("6.2.0"):  # AF API key is available from version 6.2.0
-                raise Exception('For versions earlier than 6.2.0, configure an API Key.')
-            if not override_default_credentials:
-                raise Exception('If you wish to override the default credentials, please configure an API Key.')
-            try:
-                api_key = demisto.getAutoFocusApiKey()  # is not available on tenants
-            except ValueError as err:
-                raise Exception('AutoFocus API Key is only available on the main account. ' + str(err))
-        self.key = api_key
-=======
     def __init__(self, page=0):
         # searchAfter is available in searchIndicators from version 6.1.0
         self._can_use_search_after = is_demisto_version_ge('6.1.0')
@@ -6531,5 +6506,4 @@
 
     @property
     def page(self):
-        return self._page
->>>>>>> fe8b27c8
+        return self._page