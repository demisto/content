"""Common functions script
This script will be appended to each server script before being executed.
Please notice that to add custom common code, add it to the CommonServerUserPython script.
Note that adding code to CommonServerUserPython can override functions in CommonServerPython
"""
from __future__ import print_function

import base64
import json
import logging
import os
import re
import socket
import sys
import time
import traceback
from random import randint
import xml.etree.cElementTree as ET
from collections import OrderedDict
from datetime import datetime, timedelta
from abc import abstractmethod

import demistomock as demisto
import warnings


class WarningsHandler(object):
    #    Wrapper to handle warnings. We use a class to cleanup after execution

    @staticmethod
    def handle_warning(message, category, filename, lineno, file=None, line=None):
        try:
            msg = warnings.formatwarning(message, category, filename, lineno, line)
            demisto.info("python warning: " + msg)
        except Exception:
            # ignore the warning if it can't be handled for some reason
            pass

    def __init__(self):
        self.org_handler = warnings.showwarning
        warnings.showwarning = WarningsHandler.handle_warning

    def __del__(self):
        warnings.showwarning = self.org_handler


_warnings_handler = WarningsHandler()
# ignore warnings from logging as a result of not being setup
logging.raiseExceptions = False

# imports something that can be missed from docker image
try:
    import requests
    from requests.adapters import HTTPAdapter
    from urllib3.util import Retry
    from typing import Optional, Dict, List, Any, Union, Set

    import dateparser
    from datetime import timezone  # type: ignore
except Exception:
    if sys.version_info[0] < 3:
        # in python 2 an exception in the imports might still be raised even though it is caught.
        # for more info see https://cosmicpercolator.com/2016/01/13/exception-leaks-in-python-2-and-3/
        sys.exc_clear()

CONTENT_RELEASE_VERSION = '0.0.0'
CONTENT_BRANCH_NAME = 'master'
IS_PY3 = sys.version_info[0] == 3

# pylint: disable=undefined-variable

ZERO = timedelta(0)
HOUR = timedelta(hours=1)


if IS_PY3:
    STRING_TYPES = (str, bytes)  # type: ignore
    STRING_OBJ_TYPES = (str,)

else:
    STRING_TYPES = (str, unicode)  # type: ignore # noqa: F821
    STRING_OBJ_TYPES = STRING_TYPES  # type: ignore
# pylint: enable=undefined-variable

# DEPRECATED - use EntryType enum instead
entryTypes = {
    'note': 1,
    'downloadAgent': 2,
    'file': 3,
    'error': 4,
    'pinned': 5,
    'userManagement': 6,
    'image': 7,
    'playgroundError': 8,
    'entryInfoFile': 9,
    'warning': 11,
    'map': 15,
    'widget': 17
}

ENDPOINT_STATUS_OPTIONS = [
    'Online',
    'Offline'
]

ENDPOINT_ISISOLATED_OPTIONS = [
    'Yes',
    'No',
    'Pending isolation',
    'Pending unisolation'
]


class EntryType(object):
    """
    Enum: contains all the entry types (e.g. NOTE, ERROR, WARNING, FILE, etc.)
    :return: None
    :rtype: ``None``
    """
    NOTE = 1
    DOWNLOAD_AGENT = 2
    FILE = 3
    ERROR = 4
    PINNED = 5
    USER_MANAGEMENT = 6
    IMAGE = 7
    PLAYGROUND_ERROR = 8
    ENTRY_INFO_FILE = 9
    WARNING = 11
    MAP_ENTRY_TYPE = 15
    WIDGET = 17


class IncidentStatus(object):
    """
    Enum: contains all the incidents status types (e.g. pending, active, done, archive)
    :return: None
    :rtype: ``None``
    """
    PENDING = 0
    ACTIVE = 1
    DONE = 2
    ARCHIVE = 3


class IncidentSeverity(object):
    """
    Enum: contains all the incident severity types
    :return: None
    :rtype: ``None``
    """
    UNKNOWN = 0
    INFO = 0.5
    LOW = 1
    MEDIUM = 2
    HIGH = 3
    CRITICAL = 4


# DEPRECATED - use EntryFormat enum instead
formats = {
    'html': 'html',
    'table': 'table',
    'json': 'json',
    'text': 'text',
    'dbotResponse': 'dbotCommandResponse',
    'markdown': 'markdown'
}


class EntryFormat(object):
    """
    Enum: contains all the entry formats (e.g. HTML, TABLE, JSON, etc.)
    """
    HTML = 'html'
    TABLE = 'table'
    JSON = 'json'
    TEXT = 'text'
    DBOT_RESPONSE = 'dbotCommandResponse'
    MARKDOWN = 'markdown'

    @classmethod
    def is_valid_type(cls, _type):
        # type: (str) -> bool
        return _type in (
            EntryFormat.HTML,
            EntryFormat.TABLE,
            EntryFormat.JSON,
            EntryFormat.TEXT,
            EntryFormat.MARKDOWN,
            EntryFormat.DBOT_RESPONSE
        )


brands = {
    'xfe': 'xfe',
    'vt': 'virustotal',
    'wf': 'WildFire',
    'cy': 'cylance',
    'cs': 'crowdstrike-intel'
}
providers = {
    'xfe': 'IBM X-Force Exchange',
    'vt': 'VirusTotal',
    'wf': 'WildFire',
    'cy': 'Cylance',
    'cs': 'CrowdStrike'
}
thresholds = {
    'xfeScore': 4,
    'vtPositives': 10,
    'vtPositiveUrlsForIP': 30
}


class DBotScoreType(object):
    """
    Enum: contains all the indicator types
    DBotScoreType.IP
    DBotScoreType.FILE
    DBotScoreType.DOMAIN
    DBotScoreType.URL
    DBotScoreType.CVE
    DBotScoreType.ACCOUNT
    DBotScoreType.CRYPTOCURRENCY
    DBotScoreType.EMAIL
    :return: None
    :rtype: ``None``
    """
    IP = 'ip'
    FILE = 'file'
    DOMAIN = 'domain'
    URL = 'url'
    CVE = 'cve'
    ACCOUNT = 'account'
    CIDR = 'cidr',
    DOMAINGLOB = 'domainglob'
    CERTIFICATE = 'certificate'
    CRYPTOCURRENCY = 'cryptocurrency'
    EMAIL = 'email'

    def __init__(self):
        # required to create __init__ for create_server_docs.py purpose
        pass

    @classmethod
    def is_valid_type(cls, _type):
        # type: (str) -> bool

        return _type in (
            DBotScoreType.IP,
            DBotScoreType.FILE,
            DBotScoreType.DOMAIN,
            DBotScoreType.URL,
            DBotScoreType.CVE,
            DBotScoreType.ACCOUNT,
            DBotScoreType.CIDR,
            DBotScoreType.DOMAINGLOB,
            DBotScoreType.CERTIFICATE,
            DBotScoreType.CRYPTOCURRENCY,
            DBotScoreType.EMAIL,
        )


class DBotScoreReliability(object):
    """
    Enum: Source reliability levels
    Values are case sensitive

    :return: None
    :rtype: ``None``
    """

    A_PLUS = 'A+ - 3rd party enrichment'
    A = 'A - Completely reliable'
    B = 'B - Usually reliable'
    C = 'C - Fairly reliable'
    D = 'D - Not usually reliable'
    E = 'E - Unreliable'
    F = 'F - Reliability cannot be judged'

    def __init__(self):
        # required to create __init__ for create_server_docs.py purpose
        pass

    @staticmethod
    def is_valid_type(_type):
        # type: (str) -> bool

        return _type in (
            DBotScoreReliability.A_PLUS,
            DBotScoreReliability.A,
            DBotScoreReliability.B,
            DBotScoreReliability.C,
            DBotScoreReliability.D,
            DBotScoreReliability.E,
            DBotScoreReliability.F,
        )

    @staticmethod
    def get_dbot_score_reliability_from_str(reliability_str):
        if reliability_str == DBotScoreReliability.A_PLUS:
            return DBotScoreReliability.A_PLUS
        elif reliability_str == DBotScoreReliability.A:
            return DBotScoreReliability.A
        elif reliability_str == DBotScoreReliability.B:
            return DBotScoreReliability.B
        elif reliability_str == DBotScoreReliability.C:
            return DBotScoreReliability.C
        elif reliability_str == DBotScoreReliability.D:
            return DBotScoreReliability.D
        elif reliability_str == DBotScoreReliability.E:
            return DBotScoreReliability.E
        elif reliability_str == DBotScoreReliability.F:
            return DBotScoreReliability.F
        raise Exception("Please use supported reliability only.")


INDICATOR_TYPE_TO_CONTEXT_KEY = {
    'ip': 'Address',
    'email': 'Address',
    'url': 'Data',
    'domain': 'Name',
    'cve': 'ID',
    'md5': 'file',
    'sha1': 'file',
    'sha256': 'file',
    'crc32': 'file',
    'sha512': 'file',
    'ctph': 'file',
    'ssdeep': 'file'
}


class FeedIndicatorType(object):
    """Type of Indicator (Reputations), used in TIP integrations"""
    Account = "Account"
    CVE = "CVE"
    Domain = "Domain"
    DomainGlob = "DomainGlob"
    Email = "Email"
    File = "File"
    FQDN = "Domain"
    Host = "Host"
    IP = "IP"
    CIDR = "CIDR"
    IPv6 = "IPv6"
    IPv6CIDR = "IPv6CIDR"
    Registry = "Registry Key"
    SSDeep = "ssdeep"
    URL = "URL"

    @staticmethod
    def is_valid_type(_type):
        return _type in (
            FeedIndicatorType.Account,
            FeedIndicatorType.CVE,
            FeedIndicatorType.Domain,
            FeedIndicatorType.DomainGlob,
            FeedIndicatorType.Email,
            FeedIndicatorType.File,
            FeedIndicatorType.Host,
            FeedIndicatorType.IP,
            FeedIndicatorType.CIDR,
            FeedIndicatorType.IPv6,
            FeedIndicatorType.IPv6CIDR,
            FeedIndicatorType.Registry,
            FeedIndicatorType.SSDeep,
            FeedIndicatorType.URL
        )

    @staticmethod
    def list_all_supported_indicators():
        indicator_types = []
        for key, val in vars(FeedIndicatorType).items():
            if not key.startswith('__') and type(val) == str:
                indicator_types.append(val)
        return indicator_types

    @staticmethod
    def ip_to_indicator_type(ip):
        """Returns the indicator type of the input IP.

        :type ip: ``str``
        :param ip: IP address to get it's indicator type.

        :rtype: ``str``
        :return:: Indicator type from FeedIndicatorType, or None if invalid IP address.
        """
        if re.match(ipv4cidrRegex, ip):
            return FeedIndicatorType.CIDR

        elif re.match(ipv4Regex, ip):
            return FeedIndicatorType.IP

        elif re.match(ipv6cidrRegex, ip):
            return FeedIndicatorType.IPv6CIDR

        elif re.match(ipv6Regex, ip):
            return FeedIndicatorType.IPv6

        else:
            return None


def is_debug_mode():
    """Return if this script/command was passed debug-mode=true option

    :return: true if debug-mode is enabled
    :rtype: ``bool``
    """
    # use `hasattr(demisto, 'is_debug')` to ensure compatibility with server version <= 4.5
    return hasattr(demisto, 'is_debug') and demisto.is_debug


def auto_detect_indicator_type(indicator_value):
    """
      Infer the type of the indicator.

      :type indicator_value: ``str``
      :param indicator_value: The indicator whose type we want to check. (required)

      :return: The type of the indicator.
      :rtype: ``str``
    """
    try:
        import tldextract
    except Exception:
        raise Exception("Missing tldextract module, In order to use the auto detect function please use a docker"
                        " image with it installed such as: demisto/jmespath")

    if re.match(ipv4cidrRegex, indicator_value):
        return FeedIndicatorType.CIDR

    if re.match(ipv6cidrRegex, indicator_value):
        return FeedIndicatorType.IPv6CIDR

    if re.match(ipv4Regex, indicator_value):
        return FeedIndicatorType.IP

    if re.match(ipv6Regex, indicator_value):
        return FeedIndicatorType.IPv6

    if re.match(sha256Regex, indicator_value):
        return FeedIndicatorType.File

    if re.match(urlRegex, indicator_value):
        return FeedIndicatorType.URL

    if re.match(md5Regex, indicator_value):
        return FeedIndicatorType.File

    if re.match(sha1Regex, indicator_value):
        return FeedIndicatorType.File

    if re.match(emailRegex, indicator_value):
        return FeedIndicatorType.Email

    if re.match(cveRegex, indicator_value):
        return FeedIndicatorType.CVE

    if re.match(sha512Regex, indicator_value):
        return FeedIndicatorType.File

    try:
        no_cache_extract = tldextract.TLDExtract(cache_file=False, suffix_list_urls=None)
        if no_cache_extract(indicator_value).suffix:
            if '*' in indicator_value:
                return FeedIndicatorType.DomainGlob
            return FeedIndicatorType.Domain

    except Exception:
        pass

    return None


def handle_proxy(proxy_param_name='proxy', checkbox_default_value=False, handle_insecure=True,
                 insecure_param_name=None):
    """
        Handle logic for routing traffic through the system proxy.
        Should usually be called at the beginning of the integration, depending on proxy checkbox state.

        Additionally will unset env variables REQUESTS_CA_BUNDLE and CURL_CA_BUNDLE if handle_insecure is speficied (default).
        This is needed as when these variables are set and a requests.Session object is used, requests will ignore the
        Sesssion.verify setting. See: https://github.com/psf/requests/blob/master/requests/sessions.py#L703

        :type proxy_param_name: ``string``
        :param proxy_param_name: name of the "use system proxy" integration parameter

        :type checkbox_default_value: ``bool``
        :param checkbox_default_value: Default value of the proxy param checkbox

        :type handle_insecure: ``bool``
        :param handle_insecure: Whether to check the insecure param and unset env variables

        :type insecure_param_name: ``string``
        :param insecure_param_name: Name of insecure param. If None will search insecure and unsecure

        :rtype: ``dict``
        :return: proxies dict for the 'proxies' parameter of 'requests' functions
    """
    proxies = {}  # type: dict
    if demisto.params().get(proxy_param_name, checkbox_default_value):
        proxies = {
            'http': os.environ.get('HTTP_PROXY') or os.environ.get('http_proxy', ''),
            'https': os.environ.get('HTTPS_PROXY') or os.environ.get('https_proxy', '')
        }
    else:
        skip_proxy()

    if handle_insecure:
        if insecure_param_name is None:
            param_names = ('insecure', 'unsecure')
        else:
            param_names = (insecure_param_name,)  # type: ignore[assignment]
        for p in param_names:
            if demisto.params().get(p, False):
                skip_cert_verification()

    return proxies


def skip_proxy():
    """
    The function deletes the proxy environment vars in order to http requests to skip routing through proxy

    :return: None
    :rtype: ``None``
    """
    for k in ('HTTP_PROXY', 'HTTPS_PROXY', 'http_proxy', 'https_proxy'):
        if k in os.environ:
            del os.environ[k]


def skip_cert_verification():
    """
    The function deletes the self signed certificate env vars in order to http requests to skip certificate validation.

    :return: None
    :rtype: ``None``
    """
    for k in ('REQUESTS_CA_BUNDLE', 'CURL_CA_BUNDLE'):
        if k in os.environ:
            del os.environ[k]


def urljoin(url, suffix=""):
    """
        Will join url and its suffix

        Example:
        "https://google.com/", "/"   => "https://google.com/"
        "https://google.com", "/"   => "https://google.com/"
        "https://google.com", "api"   => "https://google.com/api"
        "https://google.com", "/api"  => "https://google.com/api"
        "https://google.com/", "api"  => "https://google.com/api"
        "https://google.com/", "/api" => "https://google.com/api"

        :type url: ``string``
        :param url: URL string (required)

        :type suffix: ``string``
        :param suffix: the second part of the url

        :rtype: ``string``
        :return: Full joined url
    """
    if url[-1:] != "/":
        url = url + "/"

    if suffix.startswith("/"):
        suffix = suffix[1:]
        return url + suffix

    return url + suffix


def positiveUrl(entry):
    """
       Checks if the given entry from a URL reputation query is positive (known bad) (deprecated)

       :type entry: ``dict``
       :param entry: URL entry (required)

       :return: True if bad, false otherwise
       :rtype: ``bool``
    """
    if entry['Type'] != entryTypes['error'] and entry['ContentsFormat'] == formats['json']:
        if entry['Brand'] == brands['xfe']:
            return demisto.get(entry, 'Contents.url.result.score') > thresholds['xfeScore']
        if entry['Brand'] == brands['vt']:
            return demisto.get(entry, 'Contents.positives') > thresholds['vtPositives']
        if entry['Brand'] == brands['cs'] and demisto.get(entry, 'Contents'):
            c = demisto.get(entry, 'Contents')[0]
            return demisto.get(c, 'indicator') and demisto.get(c, 'malicious_confidence') in ['high', 'medium']
    return False


def positiveFile(entry):
    """
       Checks if the given entry from a file reputation query is positive (known bad) (deprecated)

       :type entry: ``dict``
       :param entry: File entry (required)

       :return: True if bad, false otherwise
       :rtype: ``bool``
    """
    if entry['Type'] != entryTypes['error'] and entry['ContentsFormat'] == formats['json']:
        if entry['Brand'] == brands['xfe'] and (demisto.get(entry, 'Contents.malware.family')
                                                or demisto.gets(entry, 'Contents.malware.origins.external.family')):
            return True
        if entry['Brand'] == brands['vt']:
            return demisto.get(entry, 'Contents.positives') > thresholds['vtPositives']
        if entry['Brand'] == brands['wf']:
            return demisto.get(entry, 'Contents.wildfire.file_info.malware') == 'yes'
        if entry['Brand'] == brands['cy'] and demisto.get(entry, 'Contents'):
            contents = demisto.get(entry, 'Contents')
            k = contents.keys()
            if k and len(k) > 0:
                v = contents[k[0]]
                if v and demisto.get(v, 'generalscore'):
                    return v['generalscore'] < -0.5
        if entry['Brand'] == brands['cs'] and demisto.get(entry, 'Contents'):
            c = demisto.get(entry, 'Contents')[0]
            return demisto.get(c, 'indicator') and demisto.get(c, 'malicious_confidence') in ['high', 'medium']
    return False


def vtCountPositives(entry):
    """
       Counts the number of detected URLs in the entry

       :type entry: ``dict``
       :param entry: Demisto entry (required)

       :return: The number of detected URLs
       :rtype: ``int``
    """
    positives = 0
    if demisto.get(entry, 'Contents.detected_urls'):
        for detected in demisto.get(entry, 'Contents.detected_urls'):
            if demisto.get(detected, 'positives') > thresholds['vtPositives']:
                positives += 1
    return positives


def positiveIp(entry):
    """
       Checks if the given entry from a file reputation query is positive (known bad) (deprecated)

       :type entry: ``dict``
       :param entry: IP entry (required)

       :return: True if bad, false otherwise
       :rtype: ``bool``
    """
    if entry['Type'] != entryTypes['error'] and entry['ContentsFormat'] == formats['json']:
        if entry['Brand'] == brands['xfe']:
            return demisto.get(entry, 'Contents.reputation.score') > thresholds['xfeScore']
        if entry['Brand'] == brands['vt'] and demisto.get(entry, 'Contents.detected_urls'):
            return vtCountPositives(entry) > thresholds['vtPositiveUrlsForIP']
        if entry['Brand'] == brands['cs'] and demisto.get(entry, 'Contents'):
            c = demisto.get(entry, 'Contents')[0]
            return demisto.get(c, 'indicator') and demisto.get(c, 'malicious_confidence') in ['high', 'medium']
    return False


def formatEpochDate(t):
    """
       Convert a time expressed in seconds since the epoch to a string representing local time

       :type t: ``int``
       :param t: Time represented in seconds (required)

       :return: A string representing local time
       :rtype: ``str``
    """
    if t:
        return time.ctime(t)
    return ''


def shortCrowdStrike(entry):
    """
       Display CrowdStrike Intel results in Markdown (deprecated)

       :type entry: ``dict``
       :param entry: CrowdStrike result entry (required)

       :return: A Demisto entry containing the shortened CrowdStrike info
       :rtype: ``dict``
    """
    if entry['Type'] != entryTypes['error'] and entry['ContentsFormat'] == formats['json']:
        if entry['Brand'] == brands['cs'] and demisto.get(entry, 'Contents'):
            c = demisto.get(entry, 'Contents')[0]
            csRes = '## CrowdStrike Falcon Intelligence'
            csRes += '\n\n### Indicator - ' + demisto.gets(c, 'indicator')
            labels = demisto.get(c, 'labels')
            if labels:
                csRes += '\n### Labels'
                csRes += '\nName|Created|Last Valid'
                csRes += '\n----|-------|----------'
                for label in labels:
                    csRes += '\n' + demisto.gets(label, 'name') + '|' + \
                             formatEpochDate(demisto.get(label, 'created_on')) + '|' + \
                             formatEpochDate(demisto.get(label, 'last_valid_on'))

            relations = demisto.get(c, 'relations')
            if relations:
                csRes += '\n### Relations'
                csRes += '\nIndicator|Type|Created|Last Valid'
                csRes += '\n---------|----|-------|----------'
                for r in relations:
                    csRes += '\n' + demisto.gets(r, 'indicator') + '|' + demisto.gets(r, 'type') + '|' + \
                             formatEpochDate(demisto.get(label, 'created_date')) + '|' + \
                             formatEpochDate(demisto.get(label, 'last_valid_date'))

            return {'ContentsFormat': formats['markdown'], 'Type': entryTypes['note'], 'Contents': csRes}
    return entry


def shortUrl(entry):
    """
       Formats a URL reputation entry into a short table (deprecated)

       :type entry: ``dict``
       :param entry: URL result entry (required)

       :return: A Demisto entry containing the shortened URL info
       :rtype: ``dict``
    """
    if entry['Type'] != entryTypes['error'] and entry['ContentsFormat'] == formats['json']:
        c = entry['Contents']
        if entry['Brand'] == brands['xfe']:
            return {'ContentsFormat': formats['table'], 'Type': entryTypes['note'], 'Contents': {
                'Country': c['country'], 'MalwareCount': demisto.get(c, 'malware.count'),
                'A': demisto.gets(c, 'resolution.A'), 'AAAA': demisto.gets(c, 'resolution.AAAA'),
                'Score': demisto.get(c, 'url.result.score'), 'Categories': demisto.gets(c, 'url.result.cats'),
                'URL': demisto.get(c, 'url.result.url'), 'Provider': providers['xfe'],
                'ProviderLink': 'https://exchange.xforce.ibmcloud.com/url/' + demisto.get(c, 'url.result.url')}}
        if entry['Brand'] == brands['vt']:
            return {'ContentsFormat': formats['table'], 'Type': entryTypes['note'], 'Contents': {
                'ScanDate': c['scan_date'], 'Positives': c['positives'], 'Total': c['total'],
                'URL': c['url'], 'Provider': providers['vt'], 'ProviderLink': c['permalink']}}
        if entry['Brand'] == brands['cs'] and demisto.get(entry, 'Contents'):
            return shortCrowdStrike(entry)
    return {'ContentsFormat': 'text', 'Type': 4, 'Contents': 'Unknown provider for result: ' + entry['Brand']}


def shortFile(entry):
    """
       Formats a file reputation entry into a short table (deprecated)

       :type entry: ``dict``
       :param entry: File result entry (required)

       :return: A Demisto entry containing the shortened file info
       :rtype: ``dict``
    """
    if entry['Type'] != entryTypes['error'] and entry['ContentsFormat'] == formats['json']:
        c = entry['Contents']
        if entry['Brand'] == brands['xfe']:
            cm = c['malware']
            return {'ContentsFormat': formats['table'], 'Type': entryTypes['note'], 'Contents': {
                'Family': cm['family'], 'MIMEType': cm['mimetype'], 'MD5': cm['md5'][2:] if 'md5' in cm else '',
                'CnCServers': demisto.get(cm, 'origins.CncServers.count'),
                'DownloadServers': demisto.get(cm, 'origins.downloadServers.count'),
                'Emails': demisto.get(cm, 'origins.emails.count'),
                'ExternalFamily': demisto.gets(cm, 'origins.external.family'),
                'ExternalCoverage': demisto.get(cm, 'origins.external.detectionCoverage'),
                'Provider': providers['xfe'],
                'ProviderLink': 'https://exchange.xforce.ibmcloud.com/malware/' + cm['md5'].replace('0x', '')}}
        if entry['Brand'] == brands['vt']:
            return {'ContentsFormat': formats['table'], 'Type': entryTypes['note'], 'Contents': {
                'Resource': c['resource'], 'ScanDate': c['scan_date'], 'Positives': c['positives'],
                'Total': c['total'], 'SHA1': c['sha1'], 'SHA256': c['sha256'], 'Provider': providers['vt'],
                'ProviderLink': c['permalink']}}
        if entry['Brand'] == brands['wf']:
            c = demisto.get(entry, 'Contents.wildfire.file_info')
            if c:
                return {'Contents': {'Type': c['filetype'], 'Malware': c['malware'], 'MD5': c['md5'],
                                     'SHA256': c['sha256'], 'Size': c['size'], 'Provider': providers['wf']},
                        'ContentsFormat': formats['table'], 'Type': entryTypes['note']}
        if entry['Brand'] == brands['cy'] and demisto.get(entry, 'Contents'):
            contents = demisto.get(entry, 'Contents')
            k = contents.keys()
            if k and len(k) > 0:
                v = contents[k[0]]
                if v and demisto.get(v, 'generalscore'):
                    return {'Contents': {'Status': v['status'], 'Code': v['statuscode'], 'Score': v['generalscore'],
                                         'Classifiers': str(v['classifiers']), 'ConfirmCode': v['confirmcode'],
                                         'Error': v['error'], 'Provider': providers['cy']},
                            'ContentsFormat': formats['table'], 'Type': entryTypes['note']}
        if entry['Brand'] == brands['cs'] and demisto.get(entry, 'Contents'):
            return shortCrowdStrike(entry)
    return {'ContentsFormat': formats['text'], 'Type': entryTypes['error'],
            'Contents': 'Unknown provider for result: ' + entry['Brand']}


def shortIp(entry):
    """
       Formats an ip reputation entry into a short table (deprecated)

       :type entry: ``dict``
       :param entry: IP result entry (required)

       :return: A Demisto entry containing the shortened IP info
       :rtype: ``dict``
    """
    if entry['Type'] != entryTypes['error'] and entry['ContentsFormat'] == formats['json']:
        c = entry['Contents']
        if entry['Brand'] == brands['xfe']:
            cr = c['reputation']
            return {'ContentsFormat': formats['table'], 'Type': entryTypes['note'], 'Contents': {
                'IP': cr['ip'], 'Score': cr['score'], 'Geo': str(cr['geo']), 'Categories': str(cr['cats']),
                'Provider': providers['xfe']}}
        if entry['Brand'] == brands['vt']:
            return {'ContentsFormat': formats['table'], 'Type': entryTypes['note'],
                    'Contents': {'Positive URLs': vtCountPositives(entry), 'Provider': providers['vt']}}
        if entry['Brand'] == brands['cs'] and demisto.get(entry, 'Contents'):
            return shortCrowdStrike(entry)
    return {'ContentsFormat': formats['text'], 'Type': entryTypes['error'],
            'Contents': 'Unknown provider for result: ' + entry['Brand']}


def shortDomain(entry):
    """
       Formats a domain reputation entry into a short table (deprecated)

       :type entry: ``dict``
       :param entry: Domain result entry (required)

       :return: A Demisto entry containing the shortened domain info
       :rtype: ``dict``
    """
    if entry['Type'] != entryTypes['error'] and entry['ContentsFormat'] == formats['json']:
        if entry['Brand'] == brands['vt']:
            return {'ContentsFormat': formats['table'], 'Type': entryTypes['note'],
                    'Contents': {'Positive URLs': vtCountPositives(entry), 'Provider': providers['vt']}}
    return {'ContentsFormat': formats['text'], 'Type': entryTypes['error'],
            'Contents': 'Unknown provider for result: ' + entry['Brand']}


def get_error(execute_command_result):
    """
        execute_command_result must contain error entry - check the result first with is_error function
        if there is no error entry in the result then it will raise an Exception

        :type execute_command_result: ``dict`` or  ``list``
        :param execute_command_result: result of demisto.executeCommand()

        :return: Error message extracted from the demisto.executeCommand() result
        :rtype: ``string``
    """

    if not is_error(execute_command_result):
        raise ValueError("execute_command_result has no error entry. before using get_error use is_error")

    if isinstance(execute_command_result, dict):
        return execute_command_result['Contents']

    error_messages = []
    for entry in execute_command_result:
        is_error_entry = type(entry) == dict and entry['Type'] == entryTypes['error']
        if is_error_entry:
            error_messages.append(entry['Contents'])

    return '\n'.join(error_messages)


def is_error(execute_command_result):
    """
        Check if the given execute_command_result has an error entry

        :type execute_command_result: ``dict`` or ``list``
        :param execute_command_result: Demisto entry (required) or result of demisto.executeCommand()

        :return: True if the execute_command_result has an error entry, false otherwise
        :rtype: ``bool``
    """
    if execute_command_result is None:
        return False

    if isinstance(execute_command_result, list):
        if len(execute_command_result) > 0:
            for entry in execute_command_result:
                if type(entry) == dict and entry['Type'] == entryTypes['error']:
                    return True

    return type(execute_command_result) == dict and execute_command_result['Type'] == entryTypes['error']


isError = is_error


def FormatADTimestamp(ts):
    """
       Formats an Active Directory timestamp into human readable time representation

       :type ts: ``int``
       :param ts: The timestamp to be formatted (required)

       :return: A string represeting the time
       :rtype: ``str``
    """
    return (datetime(year=1601, month=1, day=1) + timedelta(seconds=int(ts) / 10 ** 7)).ctime()


def PrettifyCompactedTimestamp(x):
    """
       Formats a compacted timestamp string into human readable time representation

       :type x: ``str``
       :param x: The timestamp to be formatted (required)

       :return: A string represeting the time
       :rtype: ``str``
    """
    return '%s-%s-%sT%s:%s:%s' % (x[:4], x[4:6], x[6:8], x[8:10], x[10:12], x[12:])


def NormalizeRegistryPath(strRegistryPath):
    """
       Normalizes a registry path string

       :type strRegistryPath: ``str``
       :param strRegistryPath: The registry path (required)

       :return: The normalized string
       :rtype: ``str``
    """
    dSub = {
        'HKCR': 'HKEY_CLASSES_ROOT',
        'HKCU': 'HKEY_CURRENT_USER',
        'HKLM': 'HKEY_LOCAL_MACHINE',
        'HKU': 'HKEY_USERS',
        'HKCC': 'HKEY_CURRENT_CONFIG',
        'HKPD': 'HKEY_PERFORMANCE_DATA'
    }
    for k in dSub:
        if strRegistryPath[:len(k)] == k:
            return dSub[k] + strRegistryPath[len(k):]

    return strRegistryPath


def scoreToReputation(score):
    """
       Converts score (in number format) to human readable reputation format

       :type score: ``int``
       :param score: The score to be formatted (required)

       :return: The formatted score
       :rtype: ``str``
    """
    to_str = {
        4: 'Critical',
        3: 'Bad',
        2: 'Suspicious',
        1: 'Good',
        0.5: 'Informational',
        0: 'Unknown'
    }
    return to_str.get(score, 'None')


def b64_encode(text):
    """
    Base64 encode a string. Wrapper function around base64.b64encode which will accept a string
    In py3 will encode the string to binary using utf-8 encoding and return a string result decoded using utf-8

    :param text: string to encode
    :type text: str
    :return: encoded string
    :rtype: str
    """
    if not text:
        return ''
    elif isinstance(text, bytes):
        to_encode = text
    else:
        to_encode = text.encode('utf-8', 'ignore')

    res = base64.b64encode(to_encode)
    if IS_PY3:
        res = res.decode('utf-8')  # type: ignore
    return res


def encode_string_results(text):
    """
    Encode string as utf-8, if any unicode character exists.

    :param text: string to encode
    :type text: str
    :return: encoded string
    :rtype: str
    """
    if not isinstance(text, STRING_OBJ_TYPES):
        return text
    try:
        return str(text)
    except UnicodeEncodeError:
        return text.encode("utf8", "replace")


def safe_load_json(json_object):
    """
    Safely loads a JSON object from an argument. Allows the argument to accept either a JSON in string form,
    or an entry ID corresponding to a JSON file.

    :param json_object: Entry ID or JSON string.
    :type json_object: str
    :return: Dictionary object from a parsed JSON file or string.
    :rtype: dict
    """
    safe_json = None
    if isinstance(json_object, dict) or isinstance(json_object, list):
        return json_object
    if (json_object.startswith('{') and json_object.endswith('}')) or (
            json_object.startswith('[') and json_object.endswith(']')):
        try:
            safe_json = json.loads(json_object)
        except ValueError as e:
            return_error(
                'Unable to parse JSON string. Please verify the JSON is valid. - ' + str(e))
    else:
        try:
            path = demisto.getFilePath(json_object)
            with open(path['path'], 'rb') as data:
                try:
                    safe_json = json.load(data)
                except Exception:  # lgtm [py/catch-base-exception]
                    safe_json = json.loads(data.read())
        except Exception as e:
            return_error('Unable to parse JSON file. Please verify the JSON is valid or the Entry'
                         'ID is correct. - ' + str(e))
    return safe_json


def datetime_to_string(datetime_obj):
    """
    Converts a datetime object into a string. When used with `json.dumps()` for the `default` parameter,
    e.g. `json.dumps(response, default=datetime_to_string)` datetime_to_string allows entire JSON objects
    to be safely added to context without causing any datetime marshalling errors.
    :param datetime_obj: Datetime object.
    :type datetime_obj: datetime.datetime
    :return: String representation of a datetime object.
    :rtype: str
    """
    if isinstance(datetime_obj, datetime):  # type: ignore
        return datetime_obj.__str__()


def remove_empty_elements(d):
    """
    Recursively remove empty lists, empty dicts, or None elements from a dictionary.
    :param d: Input dictionary.
    :type d: dict
    :return: Dictionary with all empty lists, and empty dictionaries removed.
    :rtype: dict
    """

    def empty(x):
        return x is None or x == {} or x == []

    if not isinstance(d, (dict, list)):
        return d
    elif isinstance(d, list):
        return [v for v in (remove_empty_elements(v) for v in d) if not empty(v)]
    else:
        return {k: v for k, v in ((k, remove_empty_elements(v)) for k, v in d.items()) if not empty(v)}


def aws_table_to_markdown(response, table_header):
    """
    Converts a raw response from AWS into a markdown formatted table. This function checks to see if
    there is only one nested dict in the top level of the dictionary and will use the nested data.
    :param response: Raw response from AWS
    :type response: dict
    :param table_header: The header string to use for the table.
    :type table_header: str
    :return: Markdown formatted table as a string.
    :rtype: str
    """
    if isinstance(response, dict):
        if len(response) == 1:
            if isinstance(response[list(response.keys())[0]], dict) or isinstance(
                    response[list(response.keys())[0]], list):
                if isinstance(response[list(response.keys())[0]], list):
                    list_response = response[list(response.keys())[0]]
                    if not list_response:
                        human_readable = tableToMarkdown(table_header, list_response)
                    elif isinstance(list_response[0], str):
                        human_readable = tableToMarkdown(
                            table_header, response)
                    else:
                        human_readable = tableToMarkdown(
                            table_header, response[list(response.keys())[0]])
                else:
                    human_readable = tableToMarkdown(
                        table_header, response[list(response.keys())[0]])
            else:
                human_readable = tableToMarkdown(table_header, response)
        else:
            human_readable = tableToMarkdown(table_header, response)
    else:
        human_readable = tableToMarkdown(table_header, response)
    return human_readable


def stringEscape(st):
    """
       Escape newline chars in the given string.

       :type st: ``str``
       :param st: The string to be modified (required).

       :return: A modified string.
       :rtype: ``str``
    """
    return st.replace('\r', '\\r').replace('\n', '\\n').replace('\t', '\\t')


def stringUnEscape(st):
    """
       Unescape newline chars in the given string.

       :type st: ``str``
       :param st: The string to be modified (required).

       :return: A modified string.
       :rtype: ``str``
    """
    return st.replace('\\r', '\r').replace('\\n', '\n').replace('\\t', '\t')


class IntegrationLogger(object):
    """
      a logger for python integrations:
      use LOG(<message>) to add a record to the logger (message can be any object with __str__)
      use LOG.print_log(verbose=True/False) to display all records in War-Room (if verbose) and server log.
      use add_replace_strs to add sensitive strings that should be replaced before going to the log.

      :type message: ``str``
      :param message: The message to be logged

      :return: No data returned
      :rtype: ``None``
    """

    def __init__(self, debug_logging=False):
        self.messages = []  # type: list
        self.write_buf = []  # type: list
        self.replace_strs = []  # type: list
        self.curl = []  # type: list
        self.buffering = True
        self.debug_logging = debug_logging
        # if for some reason you don't want to auto add credentials.password to replace strings
        # set the os env COMMON_SERVER_NO_AUTO_REPLACE_STRS. Either in CommonServerUserPython, or docker env
        if (not os.getenv('COMMON_SERVER_NO_AUTO_REPLACE_STRS') and hasattr(demisto, 'getParam')):
            # add common params
            sensitive_params = ('key', 'private', 'password', 'secret', 'token', 'credentials')
            if demisto.params():
                self._iter_sensistive_dict_obj(demisto.params(), sensitive_params)

    def _iter_sensistive_dict_obj(self, dict_obj, sensitive_params):
        for (k, v) in dict_obj.items():
            if isinstance(v, dict):  # credentials object case. recurse into the object
                self._iter_sensistive_dict_obj(v, sensitive_params)
                if v.get('identifier') and v.get('password'):  # also add basic auth case
                    basic_auth = '{}:{}'.format(v.get('identifier'), v.get('password'))
                    self.add_replace_strs(b64_encode(basic_auth))
            elif isinstance(v, STRING_OBJ_TYPES):
                k_lower = k.lower()
                for p in sensitive_params:
                    if p in k_lower:
                        self.add_replace_strs(v, b64_encode(v))

    def encode(self, message):
        try:
            res = str(message)
        except UnicodeEncodeError as exception:
            # could not decode the message
            # if message is an Exception, try encode the exception's message
            if isinstance(message, Exception) and message.args and isinstance(message.args[0], STRING_OBJ_TYPES):
                res = message.args[0].encode('utf-8', 'replace')  # type: ignore
            elif isinstance(message, STRING_OBJ_TYPES):
                # try encode the message itself
                res = message.encode('utf-8', 'replace')  # type: ignore
            else:
                res = "Failed encoding message with error: {}".format(exception)
        for s in self.replace_strs:
            res = res.replace(s, '<XX_REPLACED>')
        return res

    def __call__(self, message):
        text = self.encode(message)
        if self.buffering:
            self.messages.append(text)
            if self.debug_logging:
                demisto.debug(text)
        else:
            demisto.info(text)
        return text

    def add_replace_strs(self, *args):
        '''
            Add strings which will be replaced when logging.
            Meant for avoiding passwords and so forth in the log.
        '''
        to_add = []
        for a in args:
            if a:
                a = self.encode(a)
                to_add.append(stringEscape(a))
                to_add.append(stringUnEscape(a))
        self.replace_strs.extend(to_add)

    def set_buffering(self, state):
        """
        set whether the logger buffers messages or writes staight to the demisto log

        :param state: True/False
        :type state: boolean
        """
        self.buffering = state

    def print_log(self, verbose=False):
        if self.write_buf:
            self.messages.append("".join(self.write_buf))
        if self.messages:
            text = 'Full Integration Log:\n' + '\n'.join(self.messages)
            if verbose:
                demisto.log(text)
            if not self.debug_logging:  # we don't print out if in debug_logging as already all message where printed
                demisto.info(text)
            self.messages = []

    def build_curl(self, text):
        """
        Parses the HTTP client "send" log messages and generates cURL queries out of them.

        :type text: ``str``
        :param text: The HTTP client log message.

        :return: No data returned
        :rtype: ``None``
        """
        http_methods = ['GET', 'POST', 'PUT', 'DELETE', 'PATCH']
        data = text.split("send: b'")[1]
        if data and data[0] in {'{', '<'}:
            # it is the request url query params/post body - will always come after we already have the url and headers
            # `<` is for xml body
            self.curl[-1] += "-d '{}".format(data)
        elif any(http_method in data for http_method in http_methods):
            method = ''
            url = ''
            headers = []
            headers_to_skip = ['Content-Length', 'User-Agent', 'Accept-Encoding', 'Connection']
            request_parts = repr(data).split('\\\\r\\\\n')  # splitting lines on repr since data is a bytes-string
            for line, part in enumerate(request_parts):
                if line == 0:
                    method, url, _ = part[1:].split()  # ignoring " at first char
                elif line != len(request_parts) - 1:  # ignoring the last line which is empty
                    if part.startswith('Host:'):
                        _, host = part.split('Host: ')
                        url = 'https://{}{}'.format(host, url)
                    else:
                        if any(header_to_skip in part for header_to_skip in headers_to_skip):
                            continue
                        headers.append(part)
            curl_headers = ''
            for header in headers:
                if header:
                    curl_headers += '-H "{}" '.format(header)
            curl = 'curl -X {} {} {}'.format(method, url, curl_headers)
            if demisto.params().get('proxy'):
                proxy_address = os.environ.get('https_proxy')
                if proxy_address:
                    curl += '--proxy {} '.format(proxy_address)
            else:
                curl += '--noproxy "*" '
            if demisto.params().get('insecure'):
                curl += '-k '
            self.curl.append(curl)

    def write(self, msg):
        # same as __call__ but allows IntegrationLogger to act as a File like object.
        msg = self.encode(msg)
        has_newline = False
        if '\n' in msg:
            has_newline = True
            # if new line is last char we trim it out
            if msg[-1] == '\n':
                msg = msg[:-1]
        self.write_buf.append(msg)
        if has_newline:
            text = "".join(self.write_buf)
            if self.buffering:
                self.messages.append(text)
            else:
                demisto.info(text)
                if is_debug_mode() and text.startswith('send:'):
                    try:
                        self.build_curl(text)
                    except Exception as e:  # should fail silently
                        demisto.debug('Failed generating curl - {}'.format(str(e)))
            self.write_buf = []

    def print_override(self, *args, **kwargs):
        # print function that can be used to override print usage of internal modules
        # will print to the log if the print target is stdout/stderr
        try:
            import __builtin__  # type: ignore
        except ImportError:
            # Python 3
            import builtins as __builtin__  # type: ignore
        file_ = kwargs.get('file')
        if (not file_) or file_ == sys.stdout or file_ == sys.stderr:
            kwargs['file'] = self
        __builtin__.print(*args, **kwargs)


"""
a logger for python integrations:
use LOG(<message>) to add a record to the logger (message can be any object with __str__)
use LOG.print_log() to display all records in War-Room and server log.
"""
LOG = IntegrationLogger(debug_logging=is_debug_mode())


def formatAllArgs(args, kwds):
    """
    makes a nice string representation of all the arguments

    :type args: ``list``
    :param args: function arguments (required)

    :type kwds: ``dict``
    :param kwds: function keyword arguments (required)

    :return: string representation of all the arguments
    :rtype: ``string``
    """
    formattedArgs = ','.join([repr(a) for a in args]) + ',' + str(kwds).replace(':', "=").replace(" ", "")[1:-1]
    return formattedArgs


def logger(func):
    """
    decorator function to log the function call using LOG

    :type func: ``function``
    :param func: function to call (required)

    :return: returns the func return value.
    :rtype: ``any``
    """

    def func_wrapper(*args, **kwargs):
        LOG('calling {}({})'.format(func.__name__, formatAllArgs(args, kwargs)))
        ret_val = func(*args, **kwargs)
        if is_debug_mode():
            LOG('Return value [{}]: {}'.format(func.__name__, str(ret_val)))
        return ret_val

    return func_wrapper


def formatCell(data, is_pretty=True):
    """
       Convert a given object to md while decending multiple levels

       :type data: ``str`` or ``list``
       :param data: The cell content (required)

       :type is_pretty: ``bool``
       :param is_pretty: Should cell content be prettified (default is True)

       :return: The formatted cell content as a string
       :rtype: ``str``
    """
    if isinstance(data, STRING_TYPES):
        return data
    elif isinstance(data, dict):
        return '\n'.join([u'{}: {}'.format(k, flattenCell(v, is_pretty)) for k, v in data.items()])
    else:
        return flattenCell(data, is_pretty)


def flattenCell(data, is_pretty=True):
    """
       Flattens a markdown table cell content into a single string

       :type data: ``str`` or ``list``
       :param data: The cell content (required)

       :type is_pretty: ``bool``
       :param is_pretty: Should cell content be pretified (default is True)

       :return: A sting representation of the cell content
       :rtype: ``str``
    """
    indent = 4 if is_pretty else None
    if isinstance(data, STRING_TYPES):
        return data
    elif isinstance(data, list):
        string_list = []
        for d in data:
            try:
                if IS_PY3 and isinstance(d, bytes):
                    string_list.append(d.decode('utf-8'))
                else:
                    string_list.append(str(d))
            except UnicodeEncodeError:
                string_list.append(d.encode('utf-8'))

        return ',\n'.join(string_list)
    else:
        return json.dumps(data, indent=indent, ensure_ascii=False)


def FormatIso8601(t):
    """
       Convert a time expressed in seconds to ISO 8601 time format string

       :type t: ``int``
       :param t: Time expressed in seconds (required)

       :return: An ISO 8601 time format string
       :rtype: ``str``
    """
    return t.strftime("%Y-%m-%dT%H:%M:%S")


def argToList(arg, separator=','):
    """
       Converts a string representation of args to a python list

       :type arg: ``str`` or ``list``
       :param arg: Args to be converted (required)

       :type separator: ``str``
       :param separator: A string separator to separate the strings, the default is a comma.

       :return: A python list of args
       :rtype: ``list``
    """
    if not arg:
        return []
    if isinstance(arg, list):
        return arg
    if isinstance(arg, STRING_TYPES):
        if arg[0] == '[' and arg[-1] == ']':
            return json.loads(arg)
        return [s.strip() for s in arg.split(separator)]
    return [arg]


def argToBoolean(value):
    """
        Boolean-ish arguments that are passed through demisto.args() could be type bool or type string.
        This command removes the guesswork and returns a value of type bool, regardless of the input value's type.
        It will also return True for 'yes' and False for 'no'.

        :param value: the value to evaluate
        :type value: ``string|bool``

        :return: a boolean representatation of 'value'
        :rtype: ``bool``
    """
    if isinstance(value, bool):
        return value
    if isinstance(value, STRING_OBJ_TYPES):
        if value.lower() in ['true', 'yes']:
            return True
        elif value.lower() in ['false', 'no']:
            return False
        else:
            raise ValueError('Argument does not contain a valid boolean-like value')
    else:
        raise ValueError('Argument is neither a string nor a boolean')


def appendContext(key, data, dedup=False):
    """
       Append data to the investigation context

       :type key: ``str``
       :param key: The context path (required)

       :type data: ``any``
       :param data: Data to be added to the context (required)

       :type dedup: ``bool``
       :param dedup: True if de-duplication is required. Default is False.

       :return: No data returned
       :rtype: ``None``
    """
    if data is None:
        return
    existing = demisto.get(demisto.context(), key)

    if existing:
        if isinstance(existing, STRING_TYPES):
            if isinstance(data, STRING_TYPES):
                new_val = data + ',' + existing
            else:
                new_val = data + existing  # will raise a self explanatory TypeError

        elif isinstance(existing, dict):
            if isinstance(data, dict):
                new_val = [existing, data]  # type: ignore[assignment]
            else:
                new_val = data + existing  # will raise a self explanatory TypeError

        elif isinstance(existing, list):
            if isinstance(data, list):
                existing.extend(data)
            else:
                existing.append(data)
            new_val = existing  # type: ignore[assignment]

        else:
            new_val = [existing, data]  # type: ignore[assignment]

        if dedup and isinstance(new_val, list):
            new_val = list(set(new_val))

        demisto.setContext(key, new_val)
    else:
        demisto.setContext(key, data)


def url_to_clickable_markdown(data, url_keys):
    """
    Turn the given urls fields in to clickable url, used for the markdown table.

    :type data: ``[Union[str, List[Any], Dict[str, Any]]]``
    :param data: a dictionary or a list containing data with some values that are urls

    :type url_keys: ``List[str]``
    :param url_keys: the keys of the url's wished to turn clickable

    :return: markdown format for clickable url
    :rtype: ``[Union[str, List[Any], Dict[str, Any]]]``
    """

    if isinstance(data, list):
        data = [url_to_clickable_markdown(item, url_keys) for item in data]

    elif isinstance(data, dict):
        data = {key: create_clickable_url(value) if key in url_keys else url_to_clickable_markdown(data[key], url_keys)
                for key, value in data.items()}

    return data


def create_clickable_url(url):
    """
    Make the given url clickable when in markdown format by concatenating itself, with the proper brackets

    :type url: ``Union[List[str], str]``
    :param url: the url of interest or a list of urls

    :return: markdown format for clickable url
    :rtype: ``str``

    """
    if not url:
        return None
    elif isinstance(url, list):
        return ['[{}]({})'.format(item, item) for item in url]
    return '[{}]({})'.format(url, url)


def tableToMarkdown(name, t, headers=None, headerTransform=None, removeNull=False, metadata=None, url_keys=None):
    """
       Converts a demisto table in JSON form to a Markdown table

       :type name: ``str``
       :param name: The name of the table (required)

       :type t: ``dict`` or ``list``
       :param t: The JSON table - List of dictionaries with the same keys or a single dictionary (required)

       :type headers: ``list`` or ``string``
       :keyword headers: A list of headers to be presented in the output table (by order). If string will be passed
            then table will have single header. Default will include all available headers.

       :type headerTransform: ``function``
       :keyword headerTransform: A function that formats the original data headers (optional)

       :type removeNull: ``bool``
       :keyword removeNull: Remove empty columns from the table. Default is False

       :type metadata: ``str``
       :param metadata: Metadata about the table contents

       :type url_keys: ``list``
       :param url_keys: a list of keys in the given JSON table that should be turned in to clickable

       :return: A string representation of the markdown table
       :rtype: ``str``
    """
    # Turning the urls in the table to clickable
    if url_keys:
        t = url_to_clickable_markdown(t, url_keys)

    mdResult = ''
    if name:
        mdResult = '### ' + name + '\n'

    if metadata:
        mdResult += metadata + '\n'

    if not t or len(t) == 0:
        mdResult += '**No entries.**\n'
        return mdResult

    if not isinstance(t, list):
        t = [t]

    if headers and isinstance(headers, STRING_TYPES):
        headers = [headers]

    if not isinstance(t[0], dict):
        # the table contains only simple objects (strings, numbers)
        # should be only one header
        if headers and len(headers) > 0:
            header = headers[0]
            t = map(lambda item: dict((h, item) for h in [header]), t)
        else:
            raise Exception("Missing headers param for tableToMarkdown. Example: headers=['Some Header']")

    # in case of headers was not provided (backward compatibility)
    if not headers:
        headers = list(t[0].keys())
        headers.sort()

    if removeNull:
        headers_aux = headers[:]
        for header in headers:
            if all(obj.get(header) in ('', None, [], {}) for obj in t):
                headers_aux.remove(header)
        headers = headers_aux

    if t and len(headers) > 0:
        newHeaders = []
        if headerTransform is None:  # noqa
            def headerTransform(s): return stringEscapeMD(s, True, True)  # noqa
        for header in headers:
            newHeaders.append(headerTransform(header))
        mdResult += '|'
        if len(newHeaders) == 1:
            mdResult += newHeaders[0]
        else:
            mdResult += '|'.join(newHeaders)
        mdResult += '|\n'
        sep = '---'
        mdResult += '|' + '|'.join([sep] * len(headers)) + '|\n'
        for entry in t:
            vals = [stringEscapeMD((formatCell(entry.get(h, ''), False) if entry.get(h) is not None else ''),
                                   True, True) for h in headers]
            # this pipe is optional
            mdResult += '| '
            try:
                mdResult += ' | '.join(vals)
            except UnicodeDecodeError:
                vals = [str(v) for v in vals]
                mdResult += ' | '.join(vals)
            mdResult += ' |\n'

    else:
        mdResult += '**No entries.**\n'

    return mdResult


tblToMd = tableToMarkdown


def createContextSingle(obj, id=None, keyTransform=None, removeNull=False):
    """Receives a dict with flattened key values, and converts them into nested dicts

    :type obj: ``dict`` or ``list``
    :param obj: The data to be added to the context (required)

    :type id: ``str``
    :keyword id: The ID of the context entry

    :type keyTransform: ``function``
    :keyword keyTransform: A formatting function for the markdown table headers

    :type removeNull: ``bool``
    :keyword removeNull: True if empty columns should be removed, false otherwise

    :return: The converted context list
    :rtype: ``list``
    """
    res = {}  # type: dict
    if keyTransform is None:
        def keyTransform(s): return s  # noqa
    keys = obj.keys()
    for key in keys:
        if removeNull and obj[key] in ('', None, [], {}):
            continue
        values = key.split('.')
        current = res
        for v in values[:-1]:
            current.setdefault(v, {})
            current = current[v]
        current[keyTransform(values[-1])] = obj[key]

    if id is not None:
        res.setdefault('ID', id)

    return res


def createContext(data, id=None, keyTransform=None, removeNull=False):
    """Receives a dict with flattened key values, and converts them into nested dicts

        :type data: ``dict`` or ``list``
        :param data: The data to be added to the context (required)

        :type id: ``str``
        :keyword id: The ID of the context entry

        :type keyTransform: ``function``
        :keyword keyTransform: A formatting function for the markdown table headers

        :type removeNull: ``bool``
        :keyword removeNull: True if empty columns should be removed, false otherwise

        :return: The converted context list
        :rtype: ``list``
    """
    if isinstance(data, (list, tuple)):
        return [createContextSingle(d, id, keyTransform, removeNull) for d in data]
    else:
        return createContextSingle(data, id, keyTransform, removeNull)


def sectionsToMarkdown(root):
    """
       Converts a list of Demisto JSON tables to markdown string of tables

       :type root: ``dict`` or ``list``
       :param root: The JSON table - List of dictionaries with the same keys or a single dictionary (required)

       :return: A string representation of the markdown table
       :rtype: ``str``
    """
    mdResult = ''
    if isinstance(root, dict):
        for section in root:
            data = root[section]
            if isinstance(data, dict):
                data = [data]
            data = [{k: formatCell(row[k]) for k in row} for row in data]
            mdResult += tblToMd(section, data)

    return mdResult


def fileResult(filename, data, file_type=None):
    """
       Creates a file from the given data

       :type filename: ``str``
       :param filename: The name of the file to be created (required)

       :type data: ``str`` or ``bytes``
       :param data: The file data (required)

       :type file_type: ``str``
       :param file_type: one of the entryTypes file or entryInfoFile (optional)

       :return: A Demisto war room entry
       :rtype: ``dict``
    """
    if file_type is None:
        file_type = entryTypes['file']
    temp = demisto.uniqueFile()
    # pylint: disable=undefined-variable
    if (IS_PY3 and isinstance(data, str)) or (not IS_PY3 and isinstance(data, unicode)):  # type: ignore # noqa: F821
        data = data.encode('utf-8')
    # pylint: enable=undefined-variable
    with open(demisto.investigation()['id'] + '_' + temp, 'wb') as f:
        f.write(data)
    return {'Contents': '', 'ContentsFormat': formats['text'], 'Type': file_type, 'File': filename, 'FileID': temp}


def hash_djb2(s, seed=5381):
    """
     Hash string with djb2 hash function

     :type s: ``str``
     :param s: The input string to hash

     :type seed: ``int``
     :param seed: The seed for the hash function (default is 5381)

     :return: The hashed value
     :rtype: ``int``
    """
    hash_name = seed
    for x in s:
        hash_name = ((hash_name << 5) + hash_name) + ord(x)

    return hash_name & 0xFFFFFFFF


def file_result_existing_file(filename, saveFilename=None):
    """
       Rename an existing file

       :type filename: ``str``
       :param filename: The name of the file to be modified (required)

       :type saveFilename: ``str``
       :param saveFilename: The new file name

       :return: A Demisto war room entry
       :rtype: ``dict``
    """
    temp = demisto.uniqueFile()
    os.rename(filename, demisto.investigation()['id'] + '_' + temp)
    return {'Contents': '', 'ContentsFormat': formats['text'], 'Type': entryTypes['file'],
            'File': saveFilename if saveFilename else filename, 'FileID': temp}


def flattenRow(rowDict):
    """
       Flatten each element in the given rowDict

       :type rowDict: ``dict``
       :param rowDict: The dict to be flattened (required)

       :return: A flattened dict
       :rtype: ``dict``
    """
    return {k: formatCell(rowDict[k]) for k in rowDict}


def flattenTable(tableDict):
    """
       Flatten each row in the given tableDict

       :type tableDict: ``dict``
       :param tableDict: The table to be flattened (required)

       :return: A flattened table
       :rtype: ``dict``
    """
    return [flattenRow(row) for row in tableDict]


MARKDOWN_CHARS = r"\`*_{}[]()#+-!|"


def stringEscapeMD(st, minimal_escaping=False, escape_multiline=False):
    """
       Escape any chars that might break a markdown string

       :type st: ``str``
       :param st: The string to be modified (required)

       :type minimal_escaping: ``bool``
       :param minimal_escaping: Whether replace all special characters or table format only (optional)

       :type escape_multiline: ``bool``
       :param escape_multiline: Whether convert line-ending characters (optional)

       :return: A modified string
       :rtype: ``str``
    """
    if escape_multiline:
        st = st.replace('\r\n', '<br>')  # Windows
        st = st.replace('\r', '<br>')  # old Mac
        st = st.replace('\n', '<br>')  # Unix

    if minimal_escaping:
        for c in '|':
            st = st.replace(c, '\\' + c)
    else:
        st = "".join(["\\" + str(c) if c in MARKDOWN_CHARS else str(c) for c in st])

    return st


def raiseTable(root, key):
    newInternal = {}
    if key in root and isinstance(root[key], dict):
        for sub in root[key]:
            if sub not in root:
                root[sub] = root[key][sub]
            else:
                newInternal[sub] = root[key][sub]
        if newInternal:
            root[key] = newInternal
        else:
            del root[key]


def zoomField(item, fieldName):
    if isinstance(item, dict) and fieldName in item:
        return item[fieldName]
    else:
        return item


def isCommandAvailable(cmd):
    """
       Check the list of available modules to see whether a command is currently available to be run.

       :type cmd: ``str``
       :param cmd: The command to check (required)

       :return: True if command is available, False otherwise
       :rtype: ``bool``
    """
    modules = demisto.getAllSupportedCommands()
    for m in modules:
        if modules[m] and isinstance(modules[m], list):
            for c in modules[m]:
                if c['name'] == cmd:
                    return True
    return False


def epochToTimestamp(epoch):
    return datetime.utcfromtimestamp(epoch / 1000.0).strftime("%Y-%m-%d %H:%M:%S")


def formatTimeColumns(data, timeColumnNames):
    for row in data:
        for k in timeColumnNames:
            row[k] = epochToTimestamp(row[k])


def strip_tag(tag):
    split_array = tag.split('}')
    if len(split_array) > 1:
        strip_ns_tag = split_array[1]
        tag = strip_ns_tag
    return tag


def elem_to_internal(elem, strip_ns=1, strip=1):
    """Convert an Element into an internal dictionary (not JSON!)."""

    d = OrderedDict()  # type: dict
    elem_tag = elem.tag
    if strip_ns:
        elem_tag = strip_tag(elem.tag)
    for key, value in list(elem.attrib.items()):
        d['@' + key] = value

    # loop over subelements to merge them
    for subelem in elem:
        v = elem_to_internal(subelem, strip_ns=strip_ns, strip=strip)

        tag = subelem.tag
        if strip_ns:
            tag = strip_tag(subelem.tag)

        value = v[tag]
        try:
            # add to existing list for this tag
            d[tag].append(value)
        except AttributeError:
            # turn existing entry into a list
            d[tag] = [d[tag], value]
        except KeyError:
            # add a new non-list entry
            d[tag] = value

    text = elem.text
    tail = elem.tail
    if strip:
        # ignore leading and trailing whitespace
        if text:
            text = text.strip()
        if tail:
            tail = tail.strip()

    if tail:
        d['#tail'] = tail

    if d:
        # use #text element if other attributes exist
        if text:
            d["#text"] = text
    else:
        # text is the value if no attributes
        d = text or None  # type: ignore
    return {elem_tag: d}


def internal_to_elem(pfsh, factory=ET.Element):
    """Convert an internal dictionary (not JSON!) into an Element.
    Whatever Element implementation we could import will be
    used by default; if you want to use something else, pass the
    Element class as the factory parameter.
    """

    attribs = OrderedDict()  # type: dict
    text = None
    tail = None
    sublist = []
    tag = list(pfsh.keys())
    if len(tag) != 1:
        raise ValueError("Illegal structure with multiple tags: %s" % tag)
    tag = tag[0]
    value = pfsh[tag]
    if isinstance(value, dict):
        for k, v in list(value.items()):
            if k[:1] == "@":
                attribs[k[1:]] = v
            elif k == "#text":
                text = v
            elif k == "#tail":
                tail = v
            elif isinstance(v, list):
                for v2 in v:
                    sublist.append(internal_to_elem({k: v2}, factory=factory))
            else:
                sublist.append(internal_to_elem({k: v}, factory=factory))
    else:
        text = value
    e = factory(tag, attribs)
    for sub in sublist:
        e.append(sub)
    e.text = text
    e.tail = tail
    return e


def elem2json(elem, options, strip_ns=1, strip=1):
    """Convert an ElementTree or Element into a JSON string."""

    if hasattr(elem, 'getroot'):
        elem = elem.getroot()

    if 'pretty' in options:
        return json.dumps(elem_to_internal(elem, strip_ns=strip_ns, strip=strip), indent=4, separators=(',', ': '))
    else:
        return json.dumps(elem_to_internal(elem, strip_ns=strip_ns, strip=strip))


def json2elem(json_data, factory=ET.Element):
    """Convert a JSON string into an Element.
    Whatever Element implementation we could import will be used by
    default; if you want to use something else, pass the Element class
    as the factory parameter.
    """

    return internal_to_elem(json.loads(json_data), factory)


def xml2json(xmlstring, options={}, strip_ns=1, strip=1):
    """
       Convert an XML string into a JSON string.

       :type xmlstring: ``str``
       :param xmlstring: The string to be converted (required)

       :return: The converted JSON
       :rtype: ``dict`` or ``list``
    """
    elem = ET.fromstring(xmlstring)
    return elem2json(elem, options, strip_ns=strip_ns, strip=strip)


def json2xml(json_data, factory=ET.Element):
    """Convert a JSON string into an XML string.
    Whatever Element implementation we could import will be used by
    default; if you want to use something else, pass the Element class
    as the factory parameter.
    """

    if not isinstance(json_data, dict):
        json_data = json.loads(json_data)

    elem = internal_to_elem(json_data, factory)
    return ET.tostring(elem, encoding='utf-8')


def get_hash_type(hash_file):
    """
       Checks the type of the given hash. Returns 'md5', 'sha1', 'sha256' or 'Unknown'.

       :type hash_file: ``str``
       :param hash_file: The hash to be checked (required)

       :return: The hash type
       :rtype: ``str``
    """
    hash_len = len(hash_file)
    if (hash_len == 32):
        return 'md5'
    elif (hash_len == 40):
        return 'sha1'
    elif (hash_len == 64):
        return 'sha256'
    elif (hash_len == 128):
        return 'sha512'
    else:
        return 'Unknown'


def is_mac_address(mac):
    """
    Test for valid mac address

    :type mac: ``str``
    :param mac: MAC address in the form of AA:BB:CC:00:11:22

    :return: True/False
    :rtype: ``bool``
    """

    if re.search(r'([0-9A-F]{2}[:]){5}([0-9A-F]){2}', mac.upper()) is not None:
        return True
    else:
        return False


def is_ipv6_valid(address):
    """
    Checks if the given string represents a valid IPv6 address.

    :type address: str
    :param address: The string to check.

    :return: True if the given string represents a valid IPv6 address.
    :rtype: ``bool``
    """
    try:
        socket.inet_pton(socket.AF_INET6, address)
    except socket.error:  # not a valid address
        return False
    return True


def is_ip_valid(s, accept_v6_ips=False):
    """
       Checks if the given string represents a valid IP address.
       By default, will only return 'True' for IPv4 addresses.

       :type s: ``str``
       :param s: The string to be checked (required)
       :type accept_v6_ips: ``bool``
       :param accept_v6_ips: A boolean determining whether the
       function should accept IPv6 addresses

       :return: True if the given string represents a valid IP address, False otherwise
       :rtype: ``bool``
    """
    a = s.split('.')
    if accept_v6_ips and is_ipv6_valid(s):
        return True
    elif len(a) != 4:
        return False
    else:
        for x in a:
            if not x.isdigit():
                return False
            i = int(x)
            if i < 0 or i > 255:
                return False
        return True


def get_integration_name():
    """
    Getting calling integration's name
    :return: Calling integration's name
    :rtype: ``str``
    """
    return demisto.callingContext.get('IntegrationBrand')


class Common(object):
    class Indicator(object):
        """
        interface class
        """

        @abstractmethod
        def to_context(self):
            pass

    class DBotScore(object):
        """
        DBotScore class

        :type indicator: ``str``
        :param indicator: indicator value, ip, hash, domain, url, etc

        :type indicator_type: ``DBotScoreType``
        :param indicator_type: use DBotScoreType class

        :type integration_name: ``str``
        :param integration_name: integration name

        :type score: ``DBotScore``
        :param score: DBotScore.NONE, DBotScore.GOOD, DBotScore.SUSPICIOUS, DBotScore.BAD

        :type malicious_description: ``str``
        :param malicious_description: if the indicator is malicious and have explanation for it then set it to this field

        :type reliability: ``DBotScoreReliability``
        :param reliability: use DBotScoreReliability class

        :return: None
        :rtype: ``None``
        """
        NONE = 0
        GOOD = 1
        SUSPICIOUS = 2
        BAD = 3

        CONTEXT_PATH = 'DBotScore(val.Indicator && val.Indicator == obj.Indicator && val.Vendor == obj.Vendor ' \
                       '&& val.Type == obj.Type)'

        CONTEXT_PATH_PRIOR_V5_5 = 'DBotScore'

        def __init__(self, indicator, indicator_type, integration_name, score, malicious_description=None,
                     reliability=None):

            if not DBotScoreType.is_valid_type(indicator_type):
                raise TypeError('indicator_type must be of type DBotScoreType enum')

            if not Common.DBotScore.is_valid_score(score):
                raise TypeError('indicator_type must be of type DBotScore enum')

            if reliability and not DBotScoreReliability.is_valid_type(reliability):
                raise TypeError('reliability must be of type DBotScoreReliability enum')

            self.indicator = indicator
            self.indicator_type = indicator_type
            self.integration_name = integration_name or get_integration_name()
            self.score = score
            self.malicious_description = malicious_description
            self.reliability = reliability

        @staticmethod
        def is_valid_score(score):
            return score in (
                Common.DBotScore.NONE,
                Common.DBotScore.GOOD,
                Common.DBotScore.SUSPICIOUS,
                Common.DBotScore.BAD
            )

        @staticmethod
        def get_context_path():
            if is_demisto_version_ge('5.5.0'):
                return Common.DBotScore.CONTEXT_PATH
            else:
                return Common.DBotScore.CONTEXT_PATH_PRIOR_V5_5

        def to_context(self):
            dbot_context = {
                'Indicator': self.indicator,
                'Type': self.indicator_type,
                'Vendor': self.integration_name,
                'Score': self.score
            }

            if self.reliability:
                dbot_context['Reliability'] = self.reliability

            ret_value = {
                Common.DBotScore.get_context_path(): dbot_context
            }
            return ret_value

    class IP(Indicator):
        """
        IP indicator class - https://xsoar.pan.dev/docs/integrations/context-standards-mandatory#ip

        :type ip: ``str``
        :param ip: IP address

        :type asn: ``str``
        :param asn: The autonomous system name for the IP address, for example: "AS8948".

        :type as_owner: ``str``
        :param as_owner: The autonomous system owner of the IP.

        :type region: ``str``
        :param region: The region in which the IP is located.

        :type port: ``str``
        :param port: Ports that are associated with the IP.

        :type internal: ``bool``
        :param internal: Whether or not the IP is internal or external.

        :type updated_date: ``date``
        :param updated_date: The date that the IP was last updated.

        :type registrar_abuse_name: ``str``
        :param registrar_abuse_name: The name of the contact for reporting abuse.

        :type registrar_abuse_address: ``str``
        :param registrar_abuse_address: The address of the contact for reporting abuse.

        :type registrar_abuse_country: ``str``
        :param registrar_abuse_country: The country of the contact for reporting abuse.

        :type registrar_abuse_network: ``str``
        :param registrar_abuse_network: The network of the contact for reporting abuse.

        :type registrar_abuse_phone: ``str``
        :param registrar_abuse_phone: The phone number of the contact for reporting abuse.

        :type registrar_abuse_email: ``str``
        :param registrar_abuse_email: The email address of the contact for reporting abuse.

        :type campaign: ``str``
        :param campaign: The campaign associated with the IP.

        :type traffic_light_protocol: ``str``
        :param traffic_light_protocol: The Traffic Light Protocol (TLP) color that is suitable for the IP.

        :type community_notes: ``CommunityNotes``
        :param community_notes: Notes on the IP that were given by the community.

        :type publications: ``Publications``
        :param publications: Publications on the ip that was published.

        :type threat_types: ``ThreatTypes``
        :param threat_types: Threat types that are associated with the file.

        :type hostname: ``str``
        :param hostname: The hostname that is mapped to this IP address.

        :type geo_latitude: ``str``
        :param geo_latitude: The geolocation where the IP address is located, in the format: latitude

        :type geo_longitude: ``str``
        :param geo_longitude: The geolocation where the IP address is located, in the format: longitude.

        :type geo_country: ``str``
        :param geo_country: The country in which the IP address is located.

        :type geo_description: ``str``
        :param geo_description: Additional information about the location.

        :type detection_engines: ``int``
        :param detection_engines: The total number of engines that checked the indicator.

        :type positive_engines: ``int``
        :param positive_engines: The number of engines that positively detected the indicator as malicious.

        :type organization_name: ``str``
        :param organization_name: The organization of the IP

        :type organization_type: ``str``
        :param organization_type:The organization type of the IP

        :type tags: ``str``
        :param tags: Tags of the IP.

        :type malware_family: ``str``
        :param malware_family: The malware family associated with the IP.

        :type feed_related_indicators: ``FeedRelatedIndicators``
        :param feed_related_indicators: List of indicators that are associated with the IP.

        :type relations: ``list of EntityRelation``
        :param relations: List of relations of the indicator.

        :type dbot_score: ``DBotScore``
        :param dbot_score: If IP has a score then create and set a DBotScore object.

        :return: None
        :rtype: ``None``
        """
        CONTEXT_PATH = 'IP(val.Address && val.Address == obj.Address)'

        def __init__(self, ip, dbot_score, asn=None, as_owner=None, region=None, port=None, internal=None,
                     updated_date=None, registrar_abuse_name=None, registrar_abuse_address=None,
                     registrar_abuse_country=None, registrar_abuse_network=None, registrar_abuse_phone=None,
                     registrar_abuse_email=None, campaign=None, traffic_light_protocol=None,
                     community_notes=None, publications=None, threat_types=None,
                     hostname=None, geo_latitude=None, geo_longitude=None,
                     geo_country=None, geo_description=None, detection_engines=None, positive_engines=None,
                     organization_name=None, organization_type=None, feed_related_indicators=None, tags=None,
                     malware_family=None, relations=None):
            self.ip = ip
            self.asn = asn
            self.as_owner = as_owner
            self.region = region
            self.port = port
            self.internal = internal
            self.updated_date = updated_date
            self.registrar_abuse_name = registrar_abuse_name
            self.registrar_abuse_address = registrar_abuse_address
            self.registrar_abuse_country = registrar_abuse_country
            self.registrar_abuse_network = registrar_abuse_network
            self.registrar_abuse_phone = registrar_abuse_phone
            self.registrar_abuse_email = registrar_abuse_email
            self.campaign = campaign
            self.traffic_light_protocol = traffic_light_protocol
            self.community_notes = community_notes
            self.publications = publications
            self.threat_types = threat_types
            self.hostname = hostname
            self.geo_latitude = geo_latitude
            self.geo_longitude = geo_longitude
            self.geo_country = geo_country
            self.geo_description = geo_description
            self.detection_engines = detection_engines
            self.positive_engines = positive_engines
            self.organization_name = organization_name
            self.organization_type = organization_type
            self.feed_related_indicators = feed_related_indicators
            self.tags = tags
            self.malware_family = malware_family
            self.relations = relations

            if not isinstance(dbot_score, Common.DBotScore):
                raise ValueError('dbot_score must be of type DBotScore')

            self.dbot_score = dbot_score

        def to_context(self):
            ip_context = {
                'Address': self.ip
            }

            if self.asn:
                ip_context['ASN'] = self.asn

            if self.as_owner:
                ip_context['ASOwner'] = self.as_owner

            if self.region:
                ip_context['Region'] = self.region

            if self.port:
                ip_context['Port'] = self.port

            if self.internal:
                ip_context['Internal'] = self.internal

            if self.updated_date:
                ip_context['UpdatedDate'] = self.updated_date

            if self.registrar_abuse_name or self.registrar_abuse_address or self.registrar_abuse_country or \
                    self.registrar_abuse_network or self.registrar_abuse_phone or self.registrar_abuse_email:
                ip_context['Registrar'] = {'Abuse': {}}
                if self.registrar_abuse_name:
                    ip_context['Registrar']['Abuse']['Name'] = self.registrar_abuse_name
                if self.registrar_abuse_address:
                    ip_context['Registrar']['Abuse']['Address'] = self.registrar_abuse_address
                if self.registrar_abuse_country:
                    ip_context['Registrar']['Abuse']['Country'] = self.registrar_abuse_country
                if self.registrar_abuse_network:
                    ip_context['Registrar']['Abuse']['Network'] = self.registrar_abuse_network
                if self.registrar_abuse_phone:
                    ip_context['Registrar']['Abuse']['Phone'] = self.registrar_abuse_phone
                if self.registrar_abuse_email:
                    ip_context['Registrar']['Abuse']['Email'] = self.registrar_abuse_email

            if self.campaign:
                ip_context['Campaign'] = self.campaign

            if self.traffic_light_protocol:
                ip_context['TrafficLightProtocol'] = self.traffic_light_protocol

            if self.community_notes:
                community_notes = []
                for community_note in self.community_notes:
                    community_notes.append(community_note.to_context())
                ip_context['CommunityNotes'] = community_notes

            if self.publications:
                publications = []
                for publication in self.publications:
                    publications.append(publication.to_context())
                ip_context['Publications'] = publications

            if self.threat_types:
                threat_types = []
                for threat_type in self.threat_types:
                    threat_types.append(threat_type.to_context())
                ip_context['ThreatTypes'] = threat_types

            if self.hostname:
                ip_context['Hostname'] = self.hostname

            if self.geo_latitude or self.geo_country or self.geo_description:
                ip_context['Geo'] = {}

                if self.geo_latitude and self.geo_longitude:
                    ip_context['Geo']['Location'] = '{}:{}'.format(self.geo_latitude, self.geo_longitude)

                if self.geo_country:
                    ip_context['Geo']['Country'] = self.geo_country

                if self.geo_description:
                    ip_context['Geo']['Description'] = self.geo_description

            if self.organization_name or self.organization_type:
                ip_context['Organization'] = {}

                if self.organization_name:
                    ip_context['Organization']['Name'] = self.organization_name

                if self.organization_type:
                    ip_context['Organization']['Type'] = self.organization_type

            if self.detection_engines is not None:
                ip_context['DetectionEngines'] = self.detection_engines

            if self.positive_engines is not None:
                ip_context['PositiveDetections'] = self.positive_engines

            if self.feed_related_indicators:
                feed_related_indicators = []
                for feed_related_indicator in self.feed_related_indicators:
                    feed_related_indicators.append(feed_related_indicator.to_context())
                ip_context['FeedRelatedIndicators'] = feed_related_indicators

            if self.tags:
                ip_context['Tags'] = self.tags

            if self.malware_family:
                ip_context['MalwareFamily'] = self.malware_family

            if self.dbot_score and self.dbot_score.score == Common.DBotScore.BAD:
                ip_context['Malicious'] = {
                    'Vendor': self.dbot_score.integration_name,
                    'Description': self.dbot_score.malicious_description
                }

            if self.relations:
                relations_context = [relation.to_context() for relation in self.relations if relation.to_context()]
                ip_context['Relationships'] = relations_context

            ret_value = {
                Common.IP.CONTEXT_PATH: ip_context
            }

            if self.dbot_score:
                ret_value.update(self.dbot_score.to_context())

            return ret_value

    class FileSignature(object):
        """
        FileSignature class
        :type authentihash: ``str``
        :param authentihash: The authentication hash.
        :type copyright: ``str``
        :param copyright: Copyright information.
        :type description: ``str``
        :param description: A description of the signature.
        :type file_version: ``str``
        :param file_version: The file version.
        :type internal_name: ``str``
        :param internal_name: The internal name of the file.
        :type original_name: ``str``
        :param original_name: The original name of the file.
        :return: None
        :rtype: ``None``
        """

        def __init__(self, authentihash, copyright, description, file_version, internal_name, original_name):
            self.authentihash = authentihash
            self.copyright = copyright
            self.description = description
            self.file_version = file_version
            self.internal_name = internal_name
            self.original_name = original_name

        def to_context(self):
            return {
                'Authentihash': self.authentihash,
                'Copyright': self.copyright,
                'Description': self.description,
                'FileVersion': self.file_version,
                'InternalName': self.internal_name,
                'OriginalName': self.original_name,
            }

    class FeedRelatedIndicators(object):
        """
        FeedRelatedIndicators class
         Implements Subject Indicators that are associated with Another indicator

        :type value: ``str``
        :param value: Indicators that are associated with the indicator.

        :type indicator_type: ``str``
        :param indicator_type: The type of the indicators that are associated with the indicator.

        :type description: ``str``
        :param description: The description of the indicators that are associated with the indicator.

        :return: None
        :rtype: ``None``
        """

        def __init__(self, value=None, indicator_type=None, description=None):
            self.value = value
            self.indicator_type = indicator_type
            self.description = description

        def to_context(self):
            return {
                'value': self.value,
                'type': self.indicator_type,
                'description': self.description
            }

    class CommunityNotes(object):
        """
        CommunityNotes class
         Implements Subject Community Notes of a indicator

        :type note: ``str``
        :param note: Notes on the indicator that were given by the community.

        :type timestamp: ``Timestamp``
        :param timestamp: The time in which the note was published.

        :return: None
        :rtype: ``None``
        """

        def __init__(self, note=None, timestamp=None):
            self.note = note
            self.timestamp = timestamp

        def to_context(self):
            return {
                'note': self.note,
                'timestamp': self.timestamp,
            }

    class Publications(object):
        """
        Publications class
         Implements Subject Publications of a indicator

        :type source: ``str``
        :param source: The source in which the article was published.

        :type title: ``str``
        :param title: The name of the article.

        :type link: ``str``
        :param link: A link to the original article.

        :type timestamp: ``Timestamp``
        :param timestamp: The time in which the article was published.

        :return: None
        :rtype: ``None``
        """

        def __init__(self, source=None, title=None, link=None, timestamp=None):
            self.source = source
            self.title = title
            self.link = link
            self.timestamp = timestamp

        def to_context(self):
            return {
                'source': self.source,
                'title': self.title,
                'link': self.link,
                'timestamp': self.timestamp,
            }

    class Behaviors(object):
        """
        Behaviors class
         Implements Subject Behaviors of a indicator

        :type details: ``str``
        :param details:

        :type action: ``str``
        :param action:

        :return: None
        :rtype: ``None``
        """

        def __init__(self, details=None, action=None):
            self.details = details
            self.action = action

        def to_context(self):
            return {
                'details': self.details,
                'title': self.action,
            }

    class ThreatTypes(object):
        """
        ThreatTypes class
         Implements Subject ThreatTypes of a indicator

        :type threat_category: ``str``
        :param threat_category: The threat category associated to this indicator by the source vendor. For example,
         Phishing, Control, TOR, etc.

        :type threat_category_confidence: ``str``
        :param threat_category_confidence: Threat Category Confidence is the confidence level provided by the vendor
         for the threat type category
         For example a confidence of 90 for threat type category "malware" means that the vendor rates that this
         is 90% confidence of being a malware.

        :return: None
        :rtype: ``None``
        """

        def __init__(self, threat_category=None, threat_category_confidence=None):
            self.threat_category = threat_category
            self.threat_category_confidence = threat_category_confidence

        def to_context(self):
            return {
                'threatcategory': self.threat_category,
                'threatcategoryconfidence': self.threat_category_confidence,
            }

    class File(Indicator):
        """
        File indicator class - https://xsoar.pan.dev/docs/integrations/context-standards-mandatory#file
        :type name: ``str``
        :param name: The full file name (including file extension).

        :type entry_id: ``str``
        :param entry_id: The ID for locating the file in the War Room.

        :type size: ``int``
        :param size: The size of the file in bytes.

        :type md5: ``str``
        :param md5: The MD5 hash of the file.

        :type sha1: ``str``
        :param sha1: The SHA1 hash of the file.

        :type sha256: ``str``
        :param sha256: The SHA256 hash of the file.

        :type sha512: ``str``
        :param sha512: The SHA512 hash of the file.

        :type ssdeep: ``str``
        :param ssdeep: The ssdeep hash of the file (same as displayed in file entries).

        :type extension: ``str``
        :param extension: The file extension, for example: "xls".

        :type file_type: ``str``
        :param file_type: The file type, as determined by libmagic (same as displayed in file entries).

        :type hostname: ``str``
        :param hostname: The name of the host where the file was found. Should match Path.

        :type path: ``str``
        :param path: The path where the file is located.

        :type company: ``str``
        :param company: The name of the company that released a binary.

        :type product_name: ``str``
        :param product_name: The name of the product to which this file belongs.

        :type digital_signature__publisher: ``str``
        :param digital_signature__publisher: The publisher of the digital signature for the file.

        :type signature: ``FileSignature``
        :param signature: File signature class

        :type actor: ``str``
        :param actor: The actor reference.

        :type tags: ``str``
        :param tags: Tags of the file.

        :type feed_related_indicators: ``FeedRelatedIndicators``
        :param feed_related_indicators: List of indicators that are associated with the file.

        :type malware_family: ``str``
        :param malware_family: The malware family associated with the File.

        :type campaign: ``str``
        :param campaign:

        :type traffic_light_protocol: ``str``
        :param traffic_light_protocol:

        :type community_notes: ``CommunityNotes``
        :param community_notes:  Notes on the file that were given by the community.

        :type publications: ``Publications``
        :param publications: Publications on the file that was published.

        :type threat_types: ``ThreatTypes``
        :param threat_types: Threat types that are associated with the file.

        :type imphash: ``str``
        :param imphash: The Imphash hash of the file.

        :type quarantined: ``bool``
        :param quarantined: Is the file quarantined or not.

        :type organization: ``str``
        :param organization: The organization of the file.

        :type associated_file_names: ``str``
        :param associated_file_names: File names that are known as associated to the file.

        :type behaviors: ``Behaviors``
        :param behaviors: list of behaviors associated with the file.

        :type relations: ``list of EntityRelation``
        :param relations: List of relations of the indicator.

        :type dbot_score: ``DBotScore``
        :param dbot_score: If file has a score then create and set a DBotScore object

        :rtype: ``None``
        :return: None
        """
        CONTEXT_PATH = 'File(val.MD5 && val.MD5 == obj.MD5 || val.SHA1 && val.SHA1 == obj.SHA1 || ' \
                       'val.SHA256 && val.SHA256 == obj.SHA256 || val.SHA512 && val.SHA512 == obj.SHA512 || ' \
                       'val.CRC32 && val.CRC32 == obj.CRC32 || val.CTPH && val.CTPH == obj.CTPH || ' \
                       'val.SSDeep && val.SSDeep == obj.SSDeep)'

        def __init__(self, dbot_score, name=None, entry_id=None, size=None, md5=None, sha1=None, sha256=None,
                     sha512=None, ssdeep=None, extension=None, file_type=None, hostname=None, path=None, company=None,
                     product_name=None, digital_signature__publisher=None, signature=None, actor=None, tags=None,
                     feed_related_indicators=None, malware_family=None, imphash=None, quarantined=None, campaign=None,
                     associated_file_names=None, traffic_light_protocol=None, organization=None, community_notes=None,
                     publications=None, threat_types=None, behaviors=None, relations=None):

            self.name = name
            self.entry_id = entry_id
            self.size = size
            self.md5 = md5
            self.sha1 = sha1
            self.sha256 = sha256
            self.sha512 = sha512
            self.ssdeep = ssdeep
            self.extension = extension
            self.file_type = file_type
            self.hostname = hostname
            self.path = path
            self.company = company
            self.product_name = product_name
            self.digital_signature__publisher = digital_signature__publisher
            self.signature = signature
            self.actor = actor
            self.tags = tags
            self.feed_related_indicators = feed_related_indicators
            self.malware_family = malware_family
            self.campaign = campaign
            self.traffic_light_protocol = traffic_light_protocol
            self.community_notes = community_notes
            self.publications = publications
            self.threat_types = threat_types
            self.imphash = imphash
            self.quarantined = quarantined
            self.organization = organization
            self.associated_file_names = associated_file_names
            self.behaviors = behaviors
            self.relations = relations

            self.dbot_score = dbot_score

        def to_context(self):
            file_context = {}

            if self.name:
                file_context['Name'] = self.name
            if self.entry_id:
                file_context['EntryID'] = self.entry_id
            if self.size:
                file_context['Size'] = self.size
            if self.md5:
                file_context['MD5'] = self.md5
            if self.sha1:
                file_context['SHA1'] = self.sha1
            if self.sha256:
                file_context['SHA256'] = self.sha256
            if self.sha512:
                file_context['SHA512'] = self.sha512
            if self.ssdeep:
                file_context['SSDeep'] = self.ssdeep
            if self.extension:
                file_context['Extension'] = self.extension
            if self.file_type:
                file_context['Type'] = self.file_type
            if self.hostname:
                file_context['Hostname'] = self.hostname
            if self.path:
                file_context['Path'] = self.path
            if self.company:
                file_context['Company'] = self.company
            if self.product_name:
                file_context['ProductName'] = self.product_name
            if self.digital_signature__publisher:
                file_context['DigitalSignature'] = {
                    'Published': self.digital_signature__publisher
                }
            if self.signature:
                file_context['Signature'] = self.signature.to_context()
            if self.actor:
                file_context['Actor'] = self.actor
            if self.tags:
                file_context['Tags'] = self.tags

            if self.feed_related_indicators:
                feed_related_indicators = []
                for feed_related_indicator in self.feed_related_indicators:
                    feed_related_indicators.append(feed_related_indicator.to_context())
                file_context['FeedRelatedIndicators'] = feed_related_indicators

            if self.malware_family:
                file_context['MalwareFamily'] = self.malware_family

            if self.campaign:
                file_context['Campaign'] = self.campaign
            if self.traffic_light_protocol:
                file_context['TrafficLightProtocol'] = self.traffic_light_protocol
            if self.community_notes:
                community_notes = []
                for community_note in self.community_notes:
                    community_notes.append(community_note.to_context())
                file_context['CommunityNotes'] = community_notes
            if self.publications:
                publications = []
                for publication in self.publications:
                    publications.append(publication.to_context())
                file_context['Publications'] = publications
            if self.threat_types:
                threat_types = []
                for threat_type in self.threat_types:
                    threat_types.append(threat_type.to_context())
                file_context['ThreatTypes'] = threat_types
            if self.imphash:
                file_context['Imphash'] = self.imphash
            if self.quarantined:
                file_context['Quarantined'] = self.quarantined
            if self.organization:
                file_context['Organization'] = self.organization
            if self.associated_file_names:
                file_context['AssociatedFileNames'] = self.associated_file_names
            if self.behaviors:
                behaviors = []
                for behavior in self.behaviors:
                    behaviors.append(behavior.to_context())
                file_context['Behavior'] = behaviors

            if self.dbot_score and self.dbot_score.score == Common.DBotScore.BAD:
                file_context['Malicious'] = {
                    'Vendor': self.dbot_score.integration_name,
                    'Description': self.dbot_score.malicious_description
                }

            if self.relations:
                relations_context = [relation.to_context() for relation in self.relations if relation.to_context()]
                file_context['Relationships'] = relations_context

            ret_value = {
                Common.File.CONTEXT_PATH: file_context
            }

            if self.dbot_score:
                ret_value.update(self.dbot_score.to_context())

            return ret_value

    class CVE(Indicator):
        """
        CVE indicator class - https://xsoar.pan.dev/docs/integrations/context-standards-mandatory#cve
        :type id: ``str``
        :param id: The ID of the CVE, for example: "CVE-2015-1653".
        :type cvss: ``str``
        :param cvss: The CVSS of the CVE, for example: "10.0".
        :type published: ``str``
        :param published: The timestamp of when the CVE was published.
        :type modified: ``str``
        :param modified: The timestamp of when the CVE was last modified.
        :type description: ``str``
        :param description: A description of the CVE.
        :type relations: ``list of EntityRelation``
        :param relations: List of relations of the indicator.
        :return: None
        :rtype: ``None``
        """
        CONTEXT_PATH = 'CVE(val.ID && val.ID == obj.ID)'

        def __init__(self, id, cvss, published, modified, description, relations=None):
            # type (str, str, str, str, str) -> None

            self.id = id
            self.cvss = cvss
            self.published = published
            self.modified = modified
            self.description = description
            self.dbot_score = Common.DBotScore(
                indicator=id,
                indicator_type=DBotScoreType.CVE,
                integration_name=None,
                score=Common.DBotScore.NONE
            )
            self.relations = relations

        def to_context(self):
            cve_context = {
                'ID': self.id
            }

            if self.cvss:
                cve_context['CVSS'] = self.cvss

            if self.published:
                cve_context['Published'] = self.published

            if self.modified:
                cve_context['Modified'] = self.modified

            if self.description:
                cve_context['Description'] = self.description

            if self.relations:
                relations_context = [relation.to_context() for relation in self.relations if relation.to_context()]
                cve_context['Relationships'] = relations_context

            ret_value = {
                Common.CVE.CONTEXT_PATH: cve_context
            }

            if self.dbot_score:
                ret_value.update(self.dbot_score.to_context())

            return ret_value

    class EMAIL(Indicator):
        """
        EMAIL indicator class
        :type address ``str``
        :param address: The email's address.
        :type domain: ``str``
        :param domain: The domain of the Email.
        :type blocked: ``bool``
        :param blocked: Whether the email address is blocked.
        :type relations: ``list of EntityRelation``
        :param relations: List of relations of the indicator.
        :return: None
        :rtype: ``None``
        """
        CONTEXT_PATH = 'EMAIL(val.Address && val.Address == obj.Address)'

        def __init__(self, address, dbot_score, domain=None, blocked=None, relations=None):
            # type (str, str, bool) -> None
            self.address = address
            self.domain = domain
            self.blocked = blocked
            self.dbot_score = dbot_score
            self.relations = relations

        def to_context(self):
            email_context = {
                'Address': self.address
            }
            if self.domain:
                email_context['Domain'] = self.domain
            if self.blocked:
                email_context['Blocked'] = self.blocked

            if self.relations:
                relations_context = [relation.to_context() for relation in self.relations if relation.to_context()]
                email_context['Relationships'] = relations_context

            ret_value = {
                Common.EMAIL.CONTEXT_PATH: email_context
            }
            if self.dbot_score:
                ret_value.update(self.dbot_score.to_context())
            return ret_value

    class URL(Indicator):
        """
        URL indicator - https://xsoar.pan.dev/docs/integrations/context-standards-mandatory#url
        :type url: ``str``
        :param url: The URL

        :type detection_engines: ``int``
        :param detection_engines: The total number of engines that checked the indicator.

        :type positive_detections: ``int``
        :param positive_detections: The number of engines that positively detected the indicator as malicious.

        :type category: ``str``
        :param category: The category associated with the indicator.

        :type feed_related_indicators: ``FeedRelatedIndicators``
        :param feed_related_indicators: List of indicators that are associated with the URL.

        :type malware_family: ``str``
        :param malware_family: The malware family associated with the URL.

        :type tags: ``str``
        :param tags: Tags of the URL.

        :type port: ``str``
        :param port: Ports that are associated with the URL.

        :type internal: ``bool``
        :param internal: Whether or not the URL is internal or external.

        :type campaign: ``str``
        :param campaign: The campaign associated with the URL.

        :type traffic_light_protocol: ``str``
        :param traffic_light_protocol: The Traffic Light Protocol (TLP) color that is suitable for the URL.

        :type threat_types: ``ThreatTypes``
        :param threat_types: Threat types that are associated with the file.

        :type asn: ``str``
        :param asn: The autonomous system name for the URL, for example: 'AS8948'.

        :type as_owner: ``str``
        :param as_owner: The autonomous system owner of the URL.

        :type geo_country: ``str``
        :param geo_country: The country in which the URL is located.

        :type organization: ``str``
        :param organization: The organization of the URL.

        :type community_notes: ``CommunityNotes``
        :param community_notes:  List of notes on the URL that were given by the community.

        :type publications: ``Publications``
        :param publications: List of publications on the URL that was published.

        :type relations: ``list of EntityRelation``
        :param relations: List of relations of the indicator.

        :type dbot_score: ``DBotScore``
        :param dbot_score: If URL has reputation then create DBotScore object

        :return: None
        :rtype: ``None``
        """
        CONTEXT_PATH = 'URL(val.Data && val.Data == obj.Data)'

        def __init__(self, url, dbot_score, detection_engines=None, positive_detections=None, category=None,
                     feed_related_indicators=None, tags=None, malware_family=None, port=None, internal=None,
                     campaign=None, traffic_light_protocol=None, threat_types=None, asn=None, as_owner=None,
                     geo_country=None, organization=None, community_notes=None, publications=None, relations=None):
            self.url = url
            self.detection_engines = detection_engines
            self.positive_detections = positive_detections
            self.category = category
            self.feed_related_indicators = feed_related_indicators
            self.tags = tags
            self.malware_family = malware_family
            self.port = port
            self.internal = internal
            self.campaign = campaign
            self.traffic_light_protocol = traffic_light_protocol
            self.threat_types = threat_types
            self.asn = asn
            self.as_owner = as_owner
            self.geo_country = geo_country
            self.organization = organization
            self.community_notes = community_notes
            self.publications = publications
            self.relations = relations

            self.dbot_score = dbot_score

        def to_context(self):
            url_context = {
                'Data': self.url
            }

            if self.detection_engines is not None:
                url_context['DetectionEngines'] = self.detection_engines

            if self.positive_detections is not None:
                url_context['PositiveDetections'] = self.positive_detections

            if self.category:
                url_context['Category'] = self.category

            if self.feed_related_indicators:
                feed_related_indicators = []
                for feed_related_indicator in self.feed_related_indicators:
                    feed_related_indicators.append(feed_related_indicator.to_context())
                url_context['FeedRelatedIndicators'] = feed_related_indicators

            if self.tags:
                url_context['Tags'] = self.tags

            if self.malware_family:
                url_context['MalwareFamily'] = self.malware_family

            if self.port:
                url_context['Port'] = self.port
            if self.internal:
                url_context['Internal'] = self.internal
            if self.campaign:
                url_context['Campaign'] = self.campaign
            if self.traffic_light_protocol:
                url_context['TrafficLightProtocol'] = self.traffic_light_protocol
            if self.threat_types:
                threat_types = []
                for threat_type in self.threat_types:
                    threat_types.append(threat_type.to_context())
                url_context['ThreatTypes'] = threat_types
            if self.asn:
                url_context['ASN'] = self.asn
            if self.as_owner:
                url_context['ASOwner'] = self.as_owner
            if self.geo_country:
                url_context['Geo'] = {'Country': self.geo_country}
            if self.organization:
                url_context['Organization'] = self.organization
            if self.community_notes:
                community_notes = []
                for community_note in self.community_notes:
                    community_notes.append(community_note.to_context())
                url_context['CommunityNotes'] = community_notes
            if self.publications:
                publications = []
                for publication in self.publications:
                    publications.append(publication.to_context())
                url_context['Publications'] = publications

            if self.dbot_score and self.dbot_score.score == Common.DBotScore.BAD:
                url_context['Malicious'] = {
                    'Vendor': self.dbot_score.integration_name,
                    'Description': self.dbot_score.malicious_description
                }

            if self.relations:
                relations_context = [relation.to_context() for relation in self.relations if relation.to_context()]
                url_context['Relationships'] = relations_context

            ret_value = {
                Common.URL.CONTEXT_PATH: url_context
            }

            if self.dbot_score:
                ret_value.update(self.dbot_score.to_context())

            return ret_value

    class Domain(Indicator):
        """ ignore docstring
        Domain indicator - https://xsoar.pan.dev/docs/integrations/context-standards-mandatory#domain
        """
        CONTEXT_PATH = 'Domain(val.Name && val.Name == obj.Name)'

        def __init__(self, domain, dbot_score, dns=None, detection_engines=None, positive_detections=None,
                     organization=None, sub_domains=None, creation_date=None, updated_date=None, expiration_date=None,
                     domain_status=None, name_servers=None, feed_related_indicators=None, malware_family=None,
                     registrar_name=None, registrar_abuse_email=None, registrar_abuse_phone=None,
                     registrant_name=None, registrant_email=None, registrant_phone=None, registrant_country=None,
                     admin_name=None, admin_email=None, admin_phone=None, admin_country=None, tags=None,
                     domain_idn_name=None, port=None,
                     internal=None, category=None, campaign=None, traffic_light_protocol=None, threat_types=None,
                     community_notes=None, publications=None, geo_location=None, geo_country=None,
                     geo_description=None, tech_country=None, tech_name=None, tech_email=None, tech_organization=None,
                     billing=None, relations=None):

            self.domain = domain
            self.dns = dns
            self.detection_engines = detection_engines
            self.positive_detections = positive_detections
            self.organization = organization
            self.sub_domains = sub_domains
            self.creation_date = creation_date
            self.updated_date = updated_date
            self.expiration_date = expiration_date

            self.registrar_name = registrar_name
            self.registrar_abuse_email = registrar_abuse_email
            self.registrar_abuse_phone = registrar_abuse_phone

            self.registrant_name = registrant_name
            self.registrant_email = registrant_email
            self.registrant_phone = registrant_phone
            self.registrant_country = registrant_country

            self.admin_name = admin_name
            self.admin_email = admin_email
            self.admin_phone = admin_phone
            self.admin_country = admin_country
            self.tags = tags

            self.domain_status = domain_status
            self.name_servers = name_servers
            self.feed_related_indicators = feed_related_indicators
            self.malware_family = malware_family
            self.domain_idn_name = domain_idn_name
            self.port = port
            self.internal = internal
            self.category = category
            self.campaign = campaign
            self.traffic_light_protocol = traffic_light_protocol
            self.threat_types = threat_types
            self.community_notes = community_notes
            self.publications = publications
            self.geo_location = geo_location
            self.geo_country = geo_country
            self.geo_description = geo_description
            self.tech_country = tech_country
            self.tech_name = tech_name
            self.tech_organization = tech_organization
            self.tech_email = tech_email
            self.billing = billing
            self.relations = relations

            self.dbot_score = dbot_score

        def to_context(self):
            domain_context = {
                'Name': self.domain
            }
            whois_context = {}

            if self.dns:
                domain_context['DNS'] = self.dns

            if self.detection_engines is not None:
                domain_context['DetectionEngines'] = self.detection_engines

            if self.positive_detections is not None:
                domain_context['PositiveDetections'] = self.positive_detections

            if self.registrar_name or self.registrar_abuse_email or self.registrar_abuse_phone:
                domain_context['Registrar'] = {
                    'Name': self.registrar_name,
                    'AbuseEmail': self.registrar_abuse_email,
                    'AbusePhone': self.registrar_abuse_phone
                }
                whois_context['Registrar'] = domain_context['Registrar']

            if self.registrant_name or self.registrant_phone or self.registrant_email or self.registrant_country:
                domain_context['Registrant'] = {
                    'Name': self.registrant_name,
                    'Email': self.registrant_email,
                    'Phone': self.registrant_phone,
                    'Country': self.registrant_country
                }
                whois_context['Registrant'] = domain_context['Registrant']

            if self.admin_name or self.admin_email or self.admin_phone or self.admin_country:
                domain_context['Admin'] = {
                    'Name': self.admin_name,
                    'Email': self.admin_email,
                    'Phone': self.admin_phone,
                    'Country': self.admin_country
                }
                whois_context['Admin'] = domain_context['Admin']

            if self.organization:
                domain_context['Organization'] = self.organization

            if self.sub_domains:
                domain_context['Subdomains'] = self.sub_domains

            if self.domain_status:
                domain_context['DomainStatus'] = self.domain_status
                whois_context['DomainStatus'] = domain_context['DomainStatus']

            if self.creation_date:
                domain_context['CreationDate'] = self.creation_date
                whois_context['CreationDate'] = domain_context['CreationDate']

            if self.updated_date:
                domain_context['UpdatedDate'] = self.updated_date
                whois_context['UpdatedDate'] = domain_context['UpdatedDate']

            if self.expiration_date:
                domain_context['ExpirationDate'] = self.expiration_date
                whois_context['ExpirationDate'] = domain_context['ExpirationDate']

            if self.name_servers:
                domain_context['NameServers'] = self.name_servers
                whois_context['NameServers'] = domain_context['NameServers']

            if self.tags:
                domain_context['Tags'] = self.tags

            if self.feed_related_indicators:
                feed_related_indicators = []
                for feed_related_indicator in self.feed_related_indicators:
                    feed_related_indicators.append(feed_related_indicator.to_context())
                domain_context['FeedRelatedIndicators'] = feed_related_indicators

            if self.malware_family:
                domain_context['MalwareFamily'] = self.malware_family

            if self.dbot_score and self.dbot_score.score == Common.DBotScore.BAD:
                domain_context['Malicious'] = {
                    'Vendor': self.dbot_score.integration_name,
                    'Description': self.dbot_score.malicious_description
                }
            if self.domain_idn_name:
                domain_context['DomainIDNName'] = self.domain_idn_name
            if self.port:
                domain_context['Port'] = self.port
            if self.internal:
                domain_context['Internal'] = self.internal
            if self.category:
                domain_context['Category'] = self.category
            if self.campaign:
                domain_context['Campaign'] = self.campaign
            if self.traffic_light_protocol:
                domain_context['TrafficLightProtocol'] = self.traffic_light_protocol
            if self.threat_types:
                threat_types = []
                for threat_type in self.threat_types:
                    threat_types.append(threat_type.to_context())
                domain_context['ThreatTypes'] = threat_types
            if self.community_notes:
                community_notes = []
                for community_note in self.community_notes:
                    community_notes.append(community_note.to_context())
                domain_context['CommunityNotes'] = community_notes
            if self.publications:
                publications = []
                for publication in self.publications:
                    publications.append(publication.to_context())
                domain_context['Publications'] = publications
            if self.geo_location or self.geo_country or self.geo_description:
                domain_context['Geo'] = {}
                if self.geo_location:
                    domain_context['Geo']['Location'] = self.geo_location
                if self.geo_country:
                    domain_context['Geo']['Country'] = self.geo_country
                if self.geo_description:
                    domain_context['Geo']['Description'] = self.geo_description
            if self.tech_country or self.tech_name or self.tech_organization or self.tech_email:
                domain_context['Tech'] = {}
                if self.tech_country:
                    domain_context['Tech']['Country'] = self.tech_country
                if self.tech_name:
                    domain_context['Tech']['Name'] = self.tech_name
                if self.tech_organization:
                    domain_context['Tech']['Organization'] = self.tech_organization
                if self.tech_email:
                    domain_context['Tech']['Email'] = self.tech_email
            if self.billing:
                domain_context['Billing'] = self.billing

            if whois_context:
                domain_context['WHOIS'] = whois_context

            if self.relations:
                relations_context = [relation.to_context() for relation in self.relations if relation.to_context()]
                domain_context['Relationships'] = relations_context

            ret_value = {
                Common.Domain.CONTEXT_PATH: domain_context
            }

            if self.dbot_score:
                ret_value.update(self.dbot_score.to_context())

            return ret_value

    class Endpoint(Indicator):
        """ ignore docstring
        Endpoint indicator - https://xsoar.pan.dev/docs/integrations/context-standards-mandatory#endpoint
        """
        CONTEXT_PATH = 'Endpoint(val.ID && val.ID == obj.ID)'

        def __init__(self, id, hostname=None, ip_address=None, domain=None, mac_address=None,
                     os=None, os_version=None, dhcp_server=None, bios_version=None, model=None,
                     memory=None, processors=None, processor=None, relations=None, vendor=None, status=None,
                     is_isolated=None):
            self.id = id
            self.hostname = hostname
            self.ip_address = ip_address
            self.domain = domain
            self.mac_address = mac_address
            self.os = os
            self.os_version = os_version
            self.dhcp_server = dhcp_server
            self.bios_version = bios_version
            self.model = model
            self.memory = memory
            self.processors = processors
            self.processor = processor
            self.vendor = vendor
            self.status = status
            self.is_isolated = is_isolated
            self.relations = relations

        def to_context(self):
            endpoint_context = {
                'ID': self.id
            }

            if self.hostname:
                endpoint_context['Hostname'] = self.hostname

            if self.ip_address:
                endpoint_context['IPAddress'] = self.ip_address

            if self.domain:
                endpoint_context['Domain'] = self.domain

            if self.mac_address:
                endpoint_context['MACAddress'] = self.mac_address

            if self.os:
                endpoint_context['OS'] = self.os

            if self.os_version:
                endpoint_context['OSVersion'] = self.os_version

            if self.dhcp_server:
                endpoint_context['DHCPServer'] = self.dhcp_server

            if self.bios_version:
                endpoint_context['BIOSVersion'] = self.bios_version

            if self.model:
                endpoint_context['Model'] = self.model

            if self.memory:
                endpoint_context['Memory'] = self.memory

            if self.processors:
                endpoint_context['Processors'] = self.processors

            if self.processor:
                endpoint_context['Processor'] = self.processor

            if self.relations:
                relations_context = [relation.to_context() for relation in self.relations if relation.to_context()]
                endpoint_context['Relationships'] = relations_context

            if self.vendor:
                endpoint_context['Vendor'] = self.vendor

            if self.status:
                if self.status not in ENDPOINT_STATUS_OPTIONS:
                    raise ValueError('Status does not have a valid value such as: Online or Offline')
                endpoint_context['Status'] = self.status

            if self.is_isolated:
                if self.is_isolated not in ENDPOINT_ISISOLATED_OPTIONS:
                    raise ValueError('Is Isolated does not have a valid value such as: Yes, No, Pending'
                                     ' isolation or Pending unisolation')
                endpoint_context['IsIsolated'] = self.is_isolated

            ret_value = {
                Common.Endpoint.CONTEXT_PATH: endpoint_context
            }

            return ret_value

    class Account(Indicator):
        """
        Account indicator - https://xsoar.pan.dev/docs/integrations/context-standards-recommended#account

        :type dbot_score: ``DBotScore``
        :param dbot_score: If account has reputation then create DBotScore object

        :return: None
        :rtype: ``None``
        """
        CONTEXT_PATH = 'Account(val.id && val.id == obj.id)'

        def __init__(self, id, type=None, username=None, display_name=None, groups=None,
                     domain=None, email_address=None, telephone_number=None, office=None, job_title=None,
                     department=None, country=None, state=None, city=None, street=None, is_enabled=None,
                     dbot_score=None, relations=None):
            self.id = id
            self.type = type
            self.username = username
            self.display_name = display_name
            self.groups = groups
            self.domain = domain
            self.email_address = email_address
            self.telephone_number = telephone_number
            self.office = office
            self.job_title = job_title
            self.department = department
            self.country = country
            self.state = state
            self.city = city
            self.street = street
            self.is_enabled = is_enabled
            self.relations = relations

            if not isinstance(dbot_score, Common.DBotScore):
                raise ValueError('dbot_score must be of type DBotScore')

            self.dbot_score = dbot_score

        def to_context(self):
            account_context = {
                'Id': self.id
            }

            if self.type:
                account_context['Type'] = self.type

            irrelevent = ['CONTEXT_PATH', 'to_context', 'dbot_score', 'Id']
            details = [detail for detail in dir(self) if not detail.startswith('__') and detail not in irrelevent]
            for detail in details:
                if self.__getattribute__(detail):
                    if detail == 'email_address':
                        account_context['Email'] = {
                            'Address': self.email_address
                        }
                    else:
                        Detail = camelize_string(detail, '_')
                        account_context[Detail] = self.__getattribute__(detail)

            if self.dbot_score and self.dbot_score.score == Common.DBotScore.BAD:
                account_context['Malicious'] = {
                    'Vendor': self.dbot_score.integration_name,
                    'Description': self.dbot_score.malicious_description
                }

            if self.relations:
                relations_context = [relation.to_context() for relation in self.relations if relation.to_context()]
                account_context['Relationships'] = relations_context

            ret_value = {
                Common.Account.CONTEXT_PATH: account_context
            }

            if self.dbot_score:
                ret_value.update(self.dbot_score.to_context())

            return ret_value

    class Cryptocurrency(Indicator):
        """
        Cryptocurrency indicator - https://xsoar.pan.dev/docs/integrations/context-standards-mandatory#cryptocurrency
        :type address: ``str``
        :param address: The Cryptocurrency address

        :type address_type: ``str``
        :param address_type: The Cryptocurrency type - e.g. `bitcoin`.

        :type dbot_score: ``DBotScore``
        :param dbot_score:  If the address has reputation then create DBotScore object.

        :return: None
        :rtype: ``None``
        """
        CONTEXT_PATH = 'Cryptocurrency(val.Address && val.Address == obj.Address)'

        def __init__(self, address, address_type, dbot_score):
            self.address = address
            self.address_type = address_type

            self.dbot_score = dbot_score

        def to_context(self):
            crypto_context = {
                'Address': self.address,
                'AddressType': self.address_type
            }

            if self.dbot_score and self.dbot_score.score == Common.DBotScore.BAD:
                crypto_context['Malicious'] = {
                    'Vendor': self.dbot_score.integration_name,
                    'Description': self.dbot_score.malicious_description
                }

            ret_value = {
                Common.Cryptocurrency.CONTEXT_PATH: crypto_context
            }

            if self.dbot_score:
                ret_value.update(self.dbot_score.to_context())

            return ret_value

    class CertificatePublicKey(object):
        """
        CertificatePublicKey class
        Defines an X509  PublicKey used in Common.Certificate

        :type algorithm: ``str``
        :param algorithm: The encryption algorithm: DSA, RSA, EC or UNKNOWN (Common.CertificatePublicKey.Algorithm enum)

        :type length: ``int``
        :param length: The length of the public key

        :type publickey: ``Optional[str]``
        :param publickey: publickey

        :type p: ``Optional[str]``
        :param p: P parameter used in DSA algorithm

        :type q: ``Optional[str]``
        :param q: Q parameter used in DSA algorithm

        :type g: ``Optional[str]``
        :param g: G parameter used in DSA algorithm

        :type modulus: ``Optional[str]``
        :param modulus: modulus parameter used in RSA algorithm

        :type modulus: ``Optional[int]``
        :param modulus: exponent parameter used in RSA algorithm

        :type x: ``Optional[str]``
        :param x: X parameter used in EC algorithm

        :type y: ``Optional[str]``
        :param y: Y parameter used in EC algorithm

        :type curve: ``Optional[str]``
        :param curve: curve parameter used in EC algorithm

        :return: None
        :rtype: ``None``
        """
        class Algorithm(object):
            """
            Algorithm class to enumerate available algorithms

            :return: None
            :rtype: ``None``
            """
            DSA = "DSA"
            RSA = "RSA"
            EC = "EC"
            UNKNOWN = "Unknown Algorithm"

            @staticmethod
            def is_valid_type(_type):
                return _type in (
                    Common.CertificatePublicKey.Algorithm.DSA,
                    Common.CertificatePublicKey.Algorithm.RSA,
                    Common.CertificatePublicKey.Algorithm.EC,
                    Common.CertificatePublicKey.Algorithm.UNKNOWN
                )

        def __init__(
            self,
            algorithm,  # type: str
            length,  # type: int
            publickey=None,  # type: str
            p=None,  # type: str
            q=None,  # type: str
            g=None,  # type: str
            modulus=None,  # type: str
            exponent=None,  # type: int
            x=None,  # type: str
            y=None,  # type: str
            curve=None  # type: str
        ):

            if not Common.CertificatePublicKey.Algorithm.is_valid_type(algorithm):
                raise TypeError('algorithm must be of type Common.CertificatePublicKey.Algorithm enum')

            self.algorithm = algorithm
            self.length = length
            self.publickey = publickey
            self.p = p
            self.q = q
            self.g = g
            self.modulus = modulus
            self.exponent = exponent
            self.x = x
            self.y = y
            self.curve = curve

        def to_context(self):
            publickey_context = {
                'Algorithm': self.algorithm,
                'Length': self.length
            }

            if self.publickey:
                publickey_context['PublicKey'] = self.publickey

            if self.algorithm == Common.CertificatePublicKey.Algorithm.DSA:
                if self.p:
                    publickey_context['P'] = self.p
                if self.q:
                    publickey_context['Q'] = self.q
                if self.g:
                    publickey_context['G'] = self.g

            elif self.algorithm == Common.CertificatePublicKey.Algorithm.RSA:
                if self.modulus:
                    publickey_context['Modulus'] = self.modulus
                if self.exponent:
                    publickey_context['Exponent'] = self.exponent

            elif self.algorithm == Common.CertificatePublicKey.Algorithm.EC:
                if self.x:
                    publickey_context['X'] = self.x
                if self.y:
                    publickey_context['Y'] = self.y
                if self.curve:
                    publickey_context['Curve'] = self.curve

            elif self.algorithm == Common.CertificatePublicKey.Algorithm.UNKNOWN:
                pass

            return publickey_context

    class GeneralName(object):
        """
        GeneralName class
        Implements GeneralName interface from rfc5280
        Enumerates the available General Name Types

        :type gn_type: ``str``
        :param gn_type: General Name Type

        :type gn_value: ``str``
        :param gn_value: General Name Value

        :return: None
        :rtype: ``None``
        """
        OTHERNAME = 'otherName'
        RFC822NAME = 'rfc822Name'
        DNSNAME = 'dNSName'
        DIRECTORYNAME = 'directoryName'
        UNIFORMRESOURCEIDENTIFIER = 'uniformResourceIdentifier'
        IPADDRESS = 'iPAddress'
        REGISTEREDID = 'registeredID'

        @staticmethod
        def is_valid_type(_type):
            return _type in (
                Common.GeneralName.OTHERNAME,
                Common.GeneralName.RFC822NAME,
                Common.GeneralName.DNSNAME,
                Common.GeneralName.DIRECTORYNAME,
                Common.GeneralName.UNIFORMRESOURCEIDENTIFIER,
                Common.GeneralName.IPADDRESS,
                Common.GeneralName.REGISTEREDID
            )

        def __init__(
            self,
            gn_value,  # type: str
            gn_type  # type: str
        ):
            if not Common.GeneralName.is_valid_type(gn_type):
                raise TypeError(
                    'gn_type must be of type Common.GeneralName enum'
                )
            self.gn_type = gn_type
            self.gn_value = gn_value

        def to_context(self):
            return {
                'Type': self.gn_type,
                'Value': self.gn_value
            }

        def get_value(self):
            return self.gn_value

    class CertificateExtension(object):
        """
        CertificateExtension class
        Defines an X509 Certificate Extensions used in Common.Certificate


        :type extension_type: ``str``
        :param extension_type: The type of Extension (from Common.CertificateExtension.ExtensionType enum, or "Other)

        :type critical: ``bool``
        :param critical: Whether the extension is marked as critical

        :type extension_name: ``Optional[str]``
        :param extension_name: Name of the extension

        :type oid: ``Optional[str]``
        :param oid: OID of the extension

        :type subject_alternative_names: ``Optional[List[Common.CertificateExtension.SubjectAlternativeName]]``
        :param subject_alternative_names: Subject Alternative Names

        :type authority_key_identifier: ``Optional[Common.CertificateExtension.AuthorityKeyIdentifier]``
        :param authority_key_identifier: Authority Key Identifier

        :type digest: ``Optional[str]``
        :param digest: digest for Subject Key Identifier extension

        :type digital_signature: ``Optional[bool]``
        :param digital_signature: Digital Signature usage for Key Usage extension

        :type content_commitment: ``Optional[bool]``
        :param content_commitment: Content Commitment usage for Key Usage extension

        :type key_encipherment: ``Optional[bool]``
        :param key_encipherment: Key Encipherment usage for Key Usage extension

        :type data_encipherment: ``Optional[bool]``
        :param data_encipherment: Data Encipherment usage for Key Usage extension

        :type key_agreement: ``Optional[bool]``
        :param key_agreement: Key Agreement usage for Key Usage extension

        :type key_cert_sign: ``Optional[bool]``
        :param key_cert_sign: Key Cert Sign usage for Key Usage extension

        :type usages: ``Optional[List[str]]``
        :param usages: Usages for Extended Key Usage extension

        :type distribution_points: ``Optional[List[Common.CertificateExtension.DistributionPoint]]``
        :param distribution_points: Distribution Points

        :type certificate_policies: ``Optional[List[Common.CertificateExtension.CertificatePolicy]]``
        :param certificate_policies: Certificate Policies

        :type authority_information_access: ``Optional[List[Common.CertificateExtension.AuthorityInformationAccess]]``
        :param authority_information_access: Authority Information Access

        :type basic_constraints: ``Optional[Common.CertificateExtension.BasicConstraints]``
        :param basic_constraints: Basic Constraints

        :type signed_certificate_timestamps: ``Optional[List[Common.CertificateExtension.SignedCertificateTimestamp]]``
        :param signed_certificate_timestamps: (PreCertificate)Signed Certificate Timestamps

        :type value: ``Optional[Union[str, List[Any], Dict[str, Any]]]``
        :param value: Raw value of the Extension (used for "Other" type)

        :return: None
        :rtype: ``None``
        """
        class SubjectAlternativeName(object):
            """
            SubjectAlternativeName class
            Implements Subject Alternative Name extension interface

            :type gn: ``Optional[Common.GeneralName]``
            :param gn: General Name Type provided as Common.GeneralName

            :type gn_type: ``Optional[str]``
            :param gn_type: General Name Type provided as string

            :type gn_value: ``Optional[str]``
            :param gn_value: General Name Value provided as string

            :return: None
            :rtype: ``None``
            """
            def __init__(
                self,
                gn=None,  # type: Optional[Common.GeneralName]
                gn_type=None,  # type: Optional[str]
                gn_value=None  # type: Optional[str]
            ):
                if gn:
                    self.gn = gn
                elif gn_type and gn_value:
                    self.gn = Common.GeneralName(
                        gn_value=gn_value,
                        gn_type=gn_type
                    )
                else:
                    raise ValueError('either GeneralName or gn_type/gn_value required to inizialize SubjectAlternativeName')

            def to_context(self):
                return self.gn.to_context()

            def get_value(self):
                return self.gn.get_value()

        class AuthorityKeyIdentifier(object):
            """
            AuthorityKeyIdentifier class
            Implements Authority Key Identifier extension interface

            :type issuer: ``Optional[List[Common.GeneralName]]``
            :param issuer: Issuer list

            :type serial_number: ``Optional[str]``
            :param serial_number: Serial Number

            :type key_identifier: ``Optional[str]``
            :param key_identifier: Key Identifier

            :return: None
            :rtype: ``None``
            """
            def __init__(
                self,
                issuer=None,  # type: Optional[List[Common.GeneralName]]
                serial_number=None,  # type: Optional[str]
                key_identifier=None  # type: Optional[str]
            ):
                self.issuer = issuer
                self.serial_number = serial_number
                self.key_identifier = key_identifier

            def to_context(self):
                authority_key_identifier_context = {}  # type: Dict[str, Any]

                if self.issuer:
                    authority_key_identifier_context['Issuer'] = self.issuer,

                if self.serial_number:
                    authority_key_identifier_context["SerialNumber"] = self.serial_number
                if self.key_identifier:
                    authority_key_identifier_context["KeyIdentifier"] = self.key_identifier

                return authority_key_identifier_context

        class DistributionPoint(object):
            """
            DistributionPoint class
            Implements Distribution Point extension interface

            :type full_name: ``Optional[List[Common.GeneralName]]``
            :param full_name: Full Name list

            :type relative_name: ``Optional[str]``
            :param relative_name: Relative Name

            :type crl_issuer: ``Optional[List[Common.GeneralName]]``
            :param crl_issuer: CRL Issuer

            :type reasons: ``Optional[List[str]]``
            :param reasons: Reason list

            :return: None
            :rtype: ``None``
            """
            def __init__(
                self,
                full_name=None,  # type: Optional[List[Common.GeneralName]]
                relative_name=None,  # type:  Optional[str]
                crl_issuer=None,  # type: Optional[List[Common.GeneralName]]
                reasons=None  # type: Optional[List[str]]
            ):
                self.full_name = full_name
                self.relative_name = relative_name
                self.crl_issuer = crl_issuer
                self.reasons = reasons

            def to_context(self):
                distribution_point_context = {}  # type: Dict[str, Union[List, str]]
                if self.full_name:
                    distribution_point_context["FullName"] = [fn.to_context() for fn in self.full_name]
                if self.relative_name:
                    distribution_point_context["RelativeName"] = self.relative_name
                if self.crl_issuer:
                    distribution_point_context["CRLIssuer"] = [ci.to_context() for ci in self.crl_issuer]
                if self.reasons:
                    distribution_point_context["Reasons"] = self.reasons

                return distribution_point_context

        class CertificatePolicy(object):
            """
            CertificatePolicy class
            Implements Certificate Policy extension interface

            :type policy_identifier: ``str``
            :param policy_identifier: Policy Identifier

            :type policy_qualifiers: ``Optional[List[str]]``
            :param policy_qualifiers: Policy Qualifier list

            :return: None
            :rtype: ``None``
            """
            def __init__(
                self,
                policy_identifier,  # type: str
                policy_qualifiers=None  # type: Optional[List[str]]
            ):
                self.policy_identifier = policy_identifier
                self.policy_qualifiers = policy_qualifiers

            def to_context(self):
                certificate_policies_context = {
                    "PolicyIdentifier": self.policy_identifier
                }  # type: Dict[str, Union[List, str]]

                if self.policy_qualifiers:
                    certificate_policies_context["PolicyQualifiers"] = self.policy_qualifiers

                return certificate_policies_context

        class AuthorityInformationAccess(object):
            """
            AuthorityInformationAccess class
            Implements Authority Information Access extension interface

            :type access_method: ``str``
            :param access_method: Access Method

            :type access_location: ``Common.GeneralName``
            :param access_location: Access Location

            :return: None
            :rtype: ``None``
            """
            def __init__(
                self,
                access_method,  # type: str
                access_location  # type: Common.GeneralName
            ):
                self.access_method = access_method
                self.access_location = access_location

            def to_context(self):
                return {
                    "AccessMethod": self.access_method,
                    "AccessLocation": self.access_location.to_context()
                }

        class BasicConstraints(object):
            """
            BasicConstraints class
            Implements Basic Constraints extension interface

            :type ca: ``bool``
            :param ca: Certificate Authority

            :type path_length: ``int``
            :param path_length: Path Length

            :return: None
            :rtype: ``None``
            """
            def __init__(
                self,
                ca,  # type: bool
                path_length=None  # type: int
            ):
                self.ca = ca
                self.path_length = path_length

            def to_context(self):
                basic_constraints_context = {
                    "CA": self.ca
                }  # type: Dict[str, Union[str, int]]

                if self.path_length:
                    basic_constraints_context["PathLength"] = self.path_length

                return basic_constraints_context

        class SignedCertificateTimestamp(object):
            """
            SignedCertificateTimestamp class
            Implementsinterface for  "SignedCertificateTimestamp" extensions

            :type entry_type: ``str``
            :param entry_type: Entry Type (from Common.CertificateExtension.SignedCertificateTimestamp.EntryType enum)

            :type version: ``str``
            :param version: Version

            :type log_id: ``str``
            :param log_id: Log ID

            :type timestamp: ``str``
            :param timestamp: Timestamp (ISO8601 string representation in UTC)

            :return: None
            :rtype: ``None``
            """
            class EntryType(object):
                """
                EntryType class
                Enumerates Entry Types for SignedCertificateTimestamp class

                :return: None
                :rtype: ``None``
                """
                PRECERTIFICATE = "PreCertificate"
                X509CERTIFICATE = "X509Certificate"

                @staticmethod
                def is_valid_type(_type):
                    return _type in (
                        Common.CertificateExtension.SignedCertificateTimestamp.EntryType.PRECERTIFICATE,
                        Common.CertificateExtension.SignedCertificateTimestamp.EntryType.X509CERTIFICATE
                    )

            def __init__(
                self,
                entry_type,  # type: str
                version,  # type: int
                log_id,  # type: str
                timestamp  # type: str
            ):

                if not Common.CertificateExtension.SignedCertificateTimestamp.EntryType.is_valid_type(entry_type):
                    raise TypeError(
                        'entry_type must be of type Common.CertificateExtension.SignedCertificateTimestamp.EntryType enum'
                    )

                self.entry_type = entry_type
                self.version = version
                self.log_id = log_id
                self.timestamp = timestamp

            def to_context(self):
                timestamps_context = {}  # type: Dict[str, Any]

                timestamps_context['Version'] = self.version
                timestamps_context["LogId"] = self.log_id
                timestamps_context["Timestamp"] = self.timestamp
                timestamps_context["EntryType"] = self.entry_type

                return timestamps_context

        class ExtensionType(object):
            """
            ExtensionType class
            Enumerates Extension Types for Common.CertificatExtension class

            :return: None
            :rtype: ``None``
            """
            SUBJECTALTERNATIVENAME = "SubjectAlternativeName"
            AUTHORITYKEYIDENTIFIER = "AuthorityKeyIdentifier"
            SUBJECTKEYIDENTIFIER = "SubjectKeyIdentifier"
            KEYUSAGE = "KeyUsage"
            EXTENDEDKEYUSAGE = "ExtendedKeyUsage"
            CRLDISTRIBUTIONPOINTS = "CRLDistributionPoints"
            CERTIFICATEPOLICIES = "CertificatePolicies"
            AUTHORITYINFORMATIONACCESS = "AuthorityInformationAccess"
            BASICCONSTRAINTS = "BasicConstraints"
            SIGNEDCERTIFICATETIMESTAMPS = "SignedCertificateTimestamps"
            PRESIGNEDCERTIFICATETIMESTAMPS = "PreCertSignedCertificateTimestamps"
            OTHER = "Other"

            @staticmethod
            def is_valid_type(_type):
                return _type in (
                    Common.CertificateExtension.ExtensionType.SUBJECTALTERNATIVENAME,
                    Common.CertificateExtension.ExtensionType.AUTHORITYKEYIDENTIFIER,
                    Common.CertificateExtension.ExtensionType.SUBJECTKEYIDENTIFIER,
                    Common.CertificateExtension.ExtensionType.KEYUSAGE,
                    Common.CertificateExtension.ExtensionType.EXTENDEDKEYUSAGE,
                    Common.CertificateExtension.ExtensionType.CRLDISTRIBUTIONPOINTS,
                    Common.CertificateExtension.ExtensionType.CERTIFICATEPOLICIES,
                    Common.CertificateExtension.ExtensionType.AUTHORITYINFORMATIONACCESS,
                    Common.CertificateExtension.ExtensionType.BASICCONSTRAINTS,
                    Common.CertificateExtension.ExtensionType.SIGNEDCERTIFICATETIMESTAMPS,
                    Common.CertificateExtension.ExtensionType.PRESIGNEDCERTIFICATETIMESTAMPS,
                    Common.CertificateExtension.ExtensionType.OTHER  # for extensions that are not handled explicitly
                )

        def __init__(
            self,
            extension_type,  # type: str
            critical,  # type: bool
            oid=None,  # type: Optional[str]
            extension_name=None,  # type: Optional[str]
            subject_alternative_names=None,  # type: Optional[List[Common.CertificateExtension.SubjectAlternativeName]]
            authority_key_identifier=None,  # type: Optional[Common.CertificateExtension.AuthorityKeyIdentifier]
            digest=None,  # type: str
            digital_signature=None,  # type: Optional[bool]
            content_commitment=None,  # type: Optional[bool]
            key_encipherment=None,  # type: Optional[bool]
            data_encipherment=None,  # type: Optional[bool]
            key_agreement=None,  # type: Optional[bool]
            key_cert_sign=None,  # type: Optional[bool]
            crl_sign=None,  # type: Optional[bool]
            usages=None,  # type: Optional[List[str]]
            distribution_points=None,  # type: Optional[List[Common.CertificateExtension.DistributionPoint]]
            certificate_policies=None,  # type: Optional[List[Common.CertificateExtension.CertificatePolicy]]
            authority_information_access=None,  # type: Optional[List[Common.CertificateExtension.AuthorityInformationAccess]]
            basic_constraints=None,  # type: Optional[Common.CertificateExtension.BasicConstraints]
            signed_certificate_timestamps=None,  # type: Optional[List[Common.CertificateExtension.SignedCertificateTimestamp]]
            value=None  # type: Optional[Union[str, List[Any], Dict[str, Any]]]
        ):
            if not Common.CertificateExtension.ExtensionType.is_valid_type(extension_type):
                raise TypeError('algorithm must be of type Common.CertificateExtension.ExtensionType enum')

            self.extension_type = extension_type
            self.critical = critical

            if self.extension_type == Common.CertificateExtension.ExtensionType.SUBJECTALTERNATIVENAME:
                self.subject_alternative_names = subject_alternative_names
                self.oid = "2.5.29.17"
                self.extension_name = "subjectAltName"

            elif self.extension_type == Common.CertificateExtension.ExtensionType.SUBJECTKEYIDENTIFIER:
                if not digest:
                    raise ValueError('digest is mandatory for SubjectKeyIdentifier extension')
                self.digest = digest
                self.oid = "2.5.29.14"
                self.extension_name = "subjectKeyIdentifier"

            elif self.extension_type == Common.CertificateExtension.ExtensionType.KEYUSAGE:
                self.digital_signature = digital_signature
                self.content_commitment = content_commitment
                self.key_encipherment = key_encipherment
                self.data_encipherment = data_encipherment
                self.key_agreement = key_agreement
                self.key_cert_sign = key_cert_sign
                self.crl_sign = crl_sign
                self.oid = "2.5.29.15"
                self.extension_name = "keyUsage"

            elif self.extension_type == Common.CertificateExtension.ExtensionType.EXTENDEDKEYUSAGE:
                if not usages:
                    raise ValueError('usages is mandatory for ExtendedKeyUsage extension')
                self.usages = usages
                self.oid = "2.5.29.37"
                self.extension_name = "extendedKeyUsage"

            elif self.extension_type == Common.CertificateExtension.ExtensionType.AUTHORITYKEYIDENTIFIER:
                self.authority_key_identifier = authority_key_identifier
                self.oid = "2.5.29.35"
                self.extension_name = "authorityKeyIdentifier"

            elif self.extension_type == Common.CertificateExtension.ExtensionType.CRLDISTRIBUTIONPOINTS:
                self.distribution_points = distribution_points
                self.oid = "2.5.29.31"
                self.extension_name = "cRLDistributionPoints"

            elif self.extension_type == Common.CertificateExtension.ExtensionType.CERTIFICATEPOLICIES:
                self.certificate_policies = certificate_policies
                self.oid = "2.5.29.32"
                self.extension_name = "certificatePolicies"

            elif self.extension_type == Common.CertificateExtension.ExtensionType.AUTHORITYINFORMATIONACCESS:
                self.authority_information_access = authority_information_access
                self.oid = "1.3.6.1.5.5.7.1.1"
                self.extension_name = "authorityInfoAccess"

            elif self.extension_type == Common.CertificateExtension.ExtensionType.BASICCONSTRAINTS:
                self.basic_constraints = basic_constraints
                self.oid = "2.5.29.19"
                self.extension_name = "basicConstraints"

            elif self.extension_type == Common.CertificateExtension.ExtensionType.PRESIGNEDCERTIFICATETIMESTAMPS:
                self.signed_certificate_timestamps = signed_certificate_timestamps
                self.oid = "1.3.6.1.4.1.11129.2.4.2"
                self.extension_name = "signedCertificateTimestampList"

            elif self.extension_type == Common.CertificateExtension.ExtensionType.SIGNEDCERTIFICATETIMESTAMPS:
                self.signed_certificate_timestamps = signed_certificate_timestamps
                self.oid = "1.3.6.1.4.1.11129.2.4.5"
                self.extension_name = "signedCertificateTimestampList"

            elif self.extension_type == Common.CertificateExtension.ExtensionType.OTHER:
                self.value = value

            # override oid, extension_name if provided as inputs
            if oid:
                self.oid = oid
            if extension_name:
                self.extension_name = extension_name

        def to_context(self):
            extension_context = {
                "OID": self.oid,
                "Name": self.extension_name,
                "Critical": self.critical
            }  # type: Dict[str, Any]

            if (
                self.extension_type == Common.CertificateExtension.ExtensionType.SUBJECTALTERNATIVENAME
                and self.subject_alternative_names is not None
            ):
                extension_context["Value"] = [san.to_context() for san in self.subject_alternative_names]

            elif (
                self.extension_type == Common.CertificateExtension.ExtensionType.AUTHORITYKEYIDENTIFIER
                and self.authority_key_identifier is not None
            ):
                extension_context["Value"] = self.authority_key_identifier.to_context()

            elif (
                self.extension_type == Common.CertificateExtension.ExtensionType.SUBJECTKEYIDENTIFIER
                and self.digest is not None
            ):
                extension_context["Value"] = {
                    "Digest": self.digest
                }

            elif self.extension_type == Common.CertificateExtension.ExtensionType.KEYUSAGE:
                key_usage = {}  # type: Dict[str, bool]
                if self.digital_signature:
                    key_usage["DigitalSignature"] = self.digital_signature
                if self.content_commitment:
                    key_usage["ContentCommitment"] = self.content_commitment
                if self.key_encipherment:
                    key_usage["KeyEncipherment"] = self.key_encipherment
                if self.data_encipherment:
                    key_usage["DataEncipherment"] = self.data_encipherment
                if self.key_agreement:
                    key_usage["KeyAgreement"] = self.key_agreement
                if self.key_cert_sign:
                    key_usage["KeyCertSign"] = self.key_cert_sign
                if self.crl_sign:
                    key_usage["CrlSign"] = self.crl_sign

                if key_usage:
                    extension_context["Value"] = key_usage

            elif (
                self.extension_type == Common.CertificateExtension.ExtensionType.EXTENDEDKEYUSAGE
                and self.usages is not None
            ):
                extension_context["Value"] = {
                    "Usages": [u for u in self.usages]
                }

            elif (
                self.extension_type == Common.CertificateExtension.ExtensionType.CRLDISTRIBUTIONPOINTS
                and self.distribution_points is not None
            ):
                extension_context["Value"] = [dp.to_context() for dp in self.distribution_points]

            elif (
                self.extension_type == Common.CertificateExtension.ExtensionType.CERTIFICATEPOLICIES
                and self.certificate_policies is not None
            ):
                extension_context["Value"] = [cp.to_context() for cp in self.certificate_policies]

            elif (
                self.extension_type == Common.CertificateExtension.ExtensionType.AUTHORITYINFORMATIONACCESS
                and self.authority_information_access is not None
            ):
                extension_context["Value"] = [aia.to_context() for aia in self.authority_information_access]

            elif (
                self.extension_type == Common.CertificateExtension.ExtensionType.BASICCONSTRAINTS
                and self.basic_constraints is not None
            ):
                extension_context["Value"] = self.basic_constraints.to_context()

            elif (
                self.extension_type in [
                    Common.CertificateExtension.ExtensionType.SIGNEDCERTIFICATETIMESTAMPS,
                    Common.CertificateExtension.ExtensionType.PRESIGNEDCERTIFICATETIMESTAMPS
                ]
                and self.signed_certificate_timestamps is not None
            ):
                extension_context["Value"] = [sct.to_context() for sct in self.signed_certificate_timestamps]

            elif (
                self.extension_type == Common.CertificateExtension.ExtensionType.OTHER
                and self.value is not None
            ):
                extension_context["Value"] = self.value

            return extension_context

    class Certificate(Indicator):
        """
        Implements the X509 Certificate interface
        Certificate indicator - https://xsoar.pan.dev/docs/integrations/context-standards-mandatory#certificate

        :type subject_dn: ``str``
        :param subject_dn: Subject Distinguished Name

        :type dbot_score: ``DBotScore``
        :param dbot_score: If Certificate has a score then create and set a DBotScore object.

        :type name: ``Optional[Union[str, List[str]]]``
        :param name: Name (if not provided output is calculated from SubjectDN and SAN)

        :type issuer_dn: ``Optional[str]``
        :param issuer_dn: Issuer Distinguished Name

        :type serial_number: ``Optional[str]``
        :param serial_number: Serial Number

        :type validity_not_after: ``Optional[str]``
        :param validity_not_after: Certificate Expiration Timestamp (ISO8601 string representation)

        :type validity_not_before: ``Optional[str]``
        :param validity_not_before: Initial Certificate Validity Timestamp (ISO8601 string representation)

        :type sha512: ``Optional[str]``
        :param sha512: The SHA-512 hash of the certificate in binary encoded format (DER)

        :type sha256: ``Optional[str]``
        :param sha256: The SHA-256 hash of the certificate in binary encoded format (DER)

        :type sha1: ``Optional[str]``
        :param sha1: The SHA-1 hash of the certificate in binary encoded format (DER)

        :type md5: ``Optional[str]``
        :param md5: The MD5 hash of the certificate in binary encoded format (DER)

        :type publickey: ``Optional[Common.CertificatePublicKey]``
        :param publickey: Certificate Public Key

        :type spki_sha256: ``Optional[str]``
        :param sha1: The SHA-256 hash of the SPKI

        :type signature_algorithm: ``Optional[str]``
        :param signature_algorithm: Signature Algorithm

        :type signature: ``Optional[str]``
        :param signature: Certificate Signature

        :type subject_alternative_name: \
        ``Optional[List[Union[str,Dict[str, str],Common.CertificateExtension.SubjectAlternativeName]]]``
        :param subject_alternative_name: Subject Alternative Name list

        :type extensions: ``Optional[List[Common.CertificateExtension]]`
        :param extensions: Certificate Extension List

        :type pem: ``Optional[str]``
        :param pem: PEM encoded certificate

        :return: None
        :rtype: ``None``
        """
        CONTEXT_PATH = 'Certificate(val.MD5 && val.MD5 == obj.MD5 || val.SHA1 && val.SHA1 == obj.SHA1 || ' \
                       'val.SHA256 && val.SHA256 == obj.SHA256 || val.SHA512 && val.SHA512 == obj.SHA512)'

        def __init__(
            self,
            subject_dn,  # type: str
            dbot_score=None,  # type: Optional[Common.DBotScore]
            name=None,  # type: Optional[Union[str, List[str]]]
            issuer_dn=None,  # type: Optional[str]
            serial_number=None,  # type: Optional[str]
            validity_not_after=None,  # type: Optional[str]
            validity_not_before=None,  # type: Optional[str]
            sha512=None,  # type: Optional[str]
            sha256=None,  # type: Optional[str]
            sha1=None,  # type: Optional[str]
            md5=None,  # type: Optional[str]
            publickey=None,  # type: Optional[Common.CertificatePublicKey]
            spki_sha256=None,  # type: Optional[str]
            signature_algorithm=None,  # type: Optional[str]
            signature=None,  # type: Optional[str]
            subject_alternative_name=None, \
            # type: Optional[List[Union[str,Dict[str, str],Common.CertificateExtension.SubjectAlternativeName]]]
            extensions=None,  # type: Optional[List[Common.CertificateExtension]]
            pem=None  # type: Optional[str]

        ):

            self.subject_dn = subject_dn
            self.dbot_score = dbot_score

            self.name = None
            if name:
                if isinstance(name, str):
                    self.name = [name]
                elif isinstance(name, list):
                    self.name = name
                else:
                    raise TypeError('certificate name must be of type str or List[str]')

            self.issuer_dn = issuer_dn
            self.serial_number = serial_number
            self.validity_not_after = validity_not_after
            self.validity_not_before = validity_not_before

            self.sha512 = sha512
            self.sha256 = sha256
            self.sha1 = sha1
            self.md5 = md5

            if publickey and not isinstance(publickey, Common.CertificatePublicKey):
                raise TypeError('publickey must be of type Common.CertificatePublicKey')
            self.publickey = publickey

            self.spki_sha256 = spki_sha256

            self.signature_algorithm = signature_algorithm
            self.signature = signature

            # if subject_alternative_name is set and is a list
            # make sure it is a list of strings, dicts of strings or SAN Extensions
            if (
                subject_alternative_name
                and isinstance(subject_alternative_name, list)
                and not all(
                    isinstance(san, str)
                    or isinstance(san, dict)
                    or isinstance(san, Common.CertificateExtension.SubjectAlternativeName)
                    for san in subject_alternative_name)
            ):
                raise TypeError(
                    'subject_alternative_name must be list of str or Common.CertificateExtension.SubjectAlternativeName'
                )
            self.subject_alternative_name = subject_alternative_name

            if (
                extensions
                and not isinstance(extensions, list)
                and any(isinstance(e, Common.CertificateExtension) for e in extensions)
            ):
                raise TypeError('extensions must be of type List[Common.CertificateExtension]')
            self.extensions = extensions

            self.pem = pem

            if not isinstance(dbot_score, Common.DBotScore):
                raise ValueError('dbot_score must be of type DBotScore')

        def to_context(self):
            certificate_context = {
                "SubjectDN": self.subject_dn
            }  # type: Dict[str, Any]

            san_list = []  # type: List[Dict[str, str]]
            if self.subject_alternative_name:
                for san in self.subject_alternative_name:
                    if isinstance(san, str):
                        san_list.append({
                            'Value': san
                        })
                    elif isinstance(san, dict):
                        san_list.append(san)
                    elif(isinstance(san, Common.CertificateExtension.SubjectAlternativeName)):
                        san_list.append(san.to_context())

            elif self.extensions:  # autogenerate it from extensions
                for ext in self.extensions:
                    if (
                        ext.extension_type == Common.CertificateExtension.ExtensionType.SUBJECTALTERNATIVENAME
                        and ext.subject_alternative_names is not None
                    ):
                        for san in ext.subject_alternative_names:
                            san_list.append(san.to_context())

            if san_list:
                certificate_context['SubjectAlternativeName'] = san_list

            if self.name:
                certificate_context["Name"] = self.name
            else:  # autogenerate it
                name = set()  # type: Set[str]
                # add subject alternative names
                if san_list:
                    name = set([
                        sn['Value'] for sn in san_list
                        if (
                            'Value' in sn
                            and (
                                'Type' not in sn
                                or sn['Type'] in (Common.GeneralName.DNSNAME, Common.GeneralName.IPADDRESS)
                            )
                        )
                    ])

                # subject_dn is RFC4515 escaped
                # replace \, and \+ with the long escaping \2c and \2b
                long_escaped_subject_dn = self.subject_dn.replace("\\,", "\\2c")
                long_escaped_subject_dn = long_escaped_subject_dn.replace("\\+", "\\2b")
                # we then split RDN (separated by ,) and multi-valued RDN (sep by +)
                rdns = long_escaped_subject_dn.replace('+', ',').split(',')
                cn = next((rdn for rdn in rdns if rdn.startswith('CN=')), None)
                if cn:
                    name.add(cn.split('=', 1)[-1])

                if name:
                    certificate_context["Name"] = sorted(list(name))

            if self.issuer_dn:
                certificate_context["IssuerDN"] = self.issuer_dn

            if self.serial_number:
                certificate_context["SerialNumber"] = self.serial_number

            if self.validity_not_before:
                certificate_context["ValidityNotBefore"] = self.validity_not_before

            if self.validity_not_after:
                certificate_context["ValidityNotAfter"] = self.validity_not_after

            if self.sha512:
                certificate_context["SHA512"] = self.sha512

            if self.sha256:
                certificate_context["SHA256"] = self.sha256

            if self.sha1:
                certificate_context["SHA1"] = self.sha1

            if self.md5:
                certificate_context["MD5"] = self.md5

            if self.publickey and isinstance(self.publickey, Common.CertificatePublicKey):
                certificate_context["PublicKey"] = self.publickey.to_context()

            if self.spki_sha256:
                certificate_context["SPKISHA256"] = self.spki_sha256

            sig = {}  # type: Dict[str, str]
            if self.signature_algorithm:
                sig["Algorithm"] = self.signature_algorithm
            if self.signature:
                sig["Signature"] = self.signature
            if sig:
                certificate_context["Signature"] = sig

            if self.extensions:
                certificate_context["Extension"] = [e.to_context() for e in self.extensions]

            if self.pem:
                certificate_context["PEM"] = self.pem

            if self.dbot_score and self.dbot_score.score == Common.DBotScore.BAD:
                certificate_context['Malicious'] = {
                    'Vendor': self.dbot_score.integration_name,
                    'Description': self.dbot_score.malicious_description
                }

            ret_value = {
                Common.Certificate.CONTEXT_PATH: certificate_context
            }

            if self.dbot_score:
                ret_value.update(self.dbot_score.to_context())

            return ret_value


def camelize_string(src_str, delim='_', upper_camel=True):
    """
    Transform snake_case to CamelCase

    :type src_str: ``str``
    :param src_str: snake_case string to convert.

    :type delim: ``str``
    :param delim: indicator category.

    :type upper_camel: ``bool``
    :param upper_camel: When True then transforms string to camel case with the first letter capitalised
                        (for example: demisto_content to DemistoContent), otherwise the first letter will not be capitalised
                        (for example: demisto_content to demistoContent).

    :return: A CammelCase string.
    :rtype: ``str``
    """
    if not src_str:  # empty string
        return ""
    components = src_str.split(delim)
    camelize_without_first_char = ''.join(map(lambda x: x.title(), components[1:]))
    if upper_camel:
        return components[0].title() + camelize_without_first_char
    else:
        return components[0].lower() + camelize_without_first_char


class IndicatorsTimeline:
    """
    IndicatorsTimeline class - use to return Indicator Timeline object to be used in CommandResults

    :type indicators: ``list``
    :param indicators: expects a list of indicators.

    :type category: ``str``
    :param category: indicator category.

    :type message: ``str``
    :param message: indicator message.

    :return: None
    :rtype: ``None``
    """
    def __init__(self, indicators=None, category=None, message=None):
        # type: (list, str, str) -> None
        if indicators is None:
            indicators = []

        # check if we are running from an integration or automation
        try:
            _ = demisto.params()
            default_category = 'Integration Update'
        except AttributeError:
            default_category = 'Automation Update'

        timelines = []
        timeline = {}
        for indicator in indicators:
            timeline['Value'] = indicator

            if category:
                timeline['Category'] = category
            else:
                timeline['Category'] = default_category

            if message:
                timeline['Message'] = message

            timelines.append(timeline)

        self.indicators_timeline = timelines


def arg_to_number(arg, arg_name=None, required=False):
    # type: (Any, Optional[str], bool) -> Optional[int]

    """Converts an XSOAR argument to a Python int

    This function is used to quickly validate an argument provided to XSOAR
    via ``demisto.args()`` into an ``int`` type. It will throw a ValueError
    if the input is invalid. If the input is None, it will throw a ValueError
    if required is ``True``, or ``None`` if required is ``False.

    :type arg: ``Any``
    :param arg: argument to convert

    :type arg_name: ``str``
    :param arg_name: argument name

    :type required: ``bool``
    :param required:
        throws exception if ``True`` and argument provided is None

    :return:
        returns an ``int`` if arg can be converted
        returns ``None`` if arg is ``None`` and required is set to ``False``
        otherwise throws an Exception
    :rtype: ``Optional[int]``
    """

    if arg is None or arg == '':
        if required is True:
            if arg_name:
                raise ValueError('Missing "{}"'.format(arg_name))
            else:
                raise ValueError('Missing required argument')

        return None
    if isinstance(arg, str):
        if arg.isdigit():
            return int(arg)

        try:
            return int(float(arg))
        except Exception:
            if arg_name:
                raise ValueError('Invalid number: "{}"="{}"'.format(arg_name, arg))
            else:
                raise ValueError('"{}" is not a valid number'.format(arg))
    if isinstance(arg, int):
        return arg

    if arg_name:
        raise ValueError('Invalid number: "{}"="{}"'.format(arg_name, arg))
    else:
        raise ValueError('"{}" is not a valid number'.format(arg))


def arg_to_datetime(arg, arg_name=None, is_utc=True, required=False, settings=None):
    # type: (Any, Optional[str], bool, bool, dict) -> Optional[datetime]

    """Converts an XSOAR argument to a datetime

    This function is used to quickly validate an argument provided to XSOAR
    via ``demisto.args()`` into an ``datetime``. It will throw a ValueError if the input is invalid.
    If the input is None, it will throw a ValueError if required is ``True``,
    or ``None`` if required is ``False.

    :type arg: ``Any``
    :param arg: argument to convert

    :type arg_name: ``str``
    :param arg_name: argument name

    :type is_utc: ``bool``
    :param is_utc: if True then date converted as utc timezone, otherwise will convert with local timezone.

    :type required: ``bool``
    :param required:
        throws exception if ``True`` and argument provided is None

    :type settings: ``dict``
    :param settings: If provided, passed to dateparser.parse function.

    :return:
        returns an ``datetime`` if conversion works
        returns ``None`` if arg is ``None`` and required is set to ``False``
        otherwise throws an Exception
    :rtype: ``Optional[datetime]``
    """

    if arg is None:
        if required is True:
            if arg_name:
                raise ValueError('Missing "{}"'.format(arg_name))
            else:
                raise ValueError('Missing required argument')
        return None

    if isinstance(arg, str) and arg.isdigit() or isinstance(arg, (int, float)):
        # timestamp is a str containing digits - we just convert it to int
        ms = float(arg)
        if ms > 2000000000.0:
            # in case timestamp was provided as unix time (in milliseconds)
            ms = ms / 1000.0

        if is_utc:
            return datetime.utcfromtimestamp(ms).replace(tzinfo=timezone.utc)
        else:
            return datetime.fromtimestamp(ms)
    if isinstance(arg, str):
        # we use dateparser to handle strings either in ISO8601 format, or
        # relative time stamps.
        # For example: format 2019-10-23T00:00:00 or "3 days", etc
        if settings:
            date = dateparser.parse(arg, settings=settings)
        else:
            date = dateparser.parse(arg, settings={'TIMEZONE': 'UTC'})

        if date is None:
            # if d is None it means dateparser failed to parse it
            if arg_name:
                raise ValueError('Invalid date: "{}"="{}"'.format(arg_name, arg))
            else:
                raise ValueError('"{}" is not a valid date'.format(arg))

        return date

    if arg_name:
        raise ValueError('Invalid date: "{}"="{}"'.format(arg_name, arg))
    else:
        raise ValueError('"{}" is not a valid date'.format(arg))


# -------------------------------- Relations----------------------------------- #


class EntityRelation:
    """
    XSOAR entity relation.

    :type name: ``str``
    :param name: Relationship name.

    :type relation_type: ``str``
    :param relation_type: Relationship type. (e.g. IndicatorToIndicator...).

    :type entity_a: ``str``
    :param entity_a: A value, A aka source of the relationship.

    :type entity_a_family: ``str``
    :param entity_a_family: Entity family of A, A aka source of the relationship. (e.g. Indicator...)

    :type entity_a_type: ``str``
    :param entity_a_type: Entity A type, A aka source of the relationship. (e.g. IP/URL/...).

    :type entity_b: ``str``
    :param entity_b: B value, B aka destination of the relationship.

    :type entity_b_family: ``str``
    :param entity_b_family: Entity family of B, B aka destination of the relationship. (e.g. Indicator...)

    :type entity_b_type: ``str``
    :param entity_b_type: Entity B type, B aka destination of the relationship. (e.g. IP/URL/...).

    :type source_reliability: ``str``
    :param source_reliability: Source reliability.

    :type fields: ``dict``
    :param fields: Custom fields. (Optional)

    :type brand: ``str``
    :param brand: Source brand name. (Optional)

    :return: None
    :rtype: ``None``
    """

    class RelationsTypes(object):
        """
        Relations Types objects.

        :return: None
        :rtype: ``None``
        """
        # dict which keys is a relationship type and the value is the reverse type.
        RELATIONSHIP_TYPES = ['IndicatorToIndicator']

        @staticmethod
        def is_valid_type(_type):
            # type: (str) -> bool

            return _type in EntityRelation.RelationsTypes.RELATIONSHIP_TYPES

    class RelationsFamily(object):
        """
        Relations Family object list.

        :return: None
        :rtype: ``None``

        """

        INDICATOR = ["Indicator"]

        @staticmethod
        def is_valid_type(_type):
            # type: (str) -> bool

            return _type in EntityRelation.RelationsFamily.INDICATOR

    class Relations(object):

        """
        Enum: Relations names and their reverse

        :return: None
        :rtype: ``None``
        """
        APPLIED = 'applied'
        ATTACHMENT_OF = 'attachment-of'
        ATTACHES = 'attaches'
        ATTRIBUTE_OF = 'attribute-of'
        ATTRIBUTED_BY = 'attributed-by'
        ATTRIBUTED_TO = 'attributed-to'
        AUTHORED_BY = 'authored-by'
        BEACONS_TO = 'beacons-to'
        BUNDLED_IN = 'bundled-in'
        BUNDLES = 'bundles'
        COMMUNICATED_WITH = 'communicated-with'
        COMMUNICATED_BY = 'communicated-by'
        COMMUNICATES_WITH = 'communicates-with'
        COMPROMISES = 'compromises'
        CONTAINS = 'contains'
        CONTROLS = 'controls'
        CREATED_BY = 'created-by'
        CREATES = 'creates'
        DELIVERED_BY = 'delivered-by'
        DELIVERS = 'delivers'
        DOWNLOADS = 'downloads'
        DOWNLOADS_FROM = 'downloads-from'
        DROPPED_BY = 'dropped-by'
        DROPS = 'drops'
        DUPLICATE_OF = 'duplicate-of'
        EMBEDDED_IN = 'embedded-in'
        EMBEDS = 'embeds'
        EXECUTED = 'executed'
        EXECUTED_BY = 'executed-by'
        EXFILTRATES_TO = 'exfiltrates-to'
        EXPLOITS = 'exploits'
        HAS = 'has'
        HOSTED_ON = 'hosted-on'
        HOSTS = 'hosts'
        IMPERSONATES = 'impersonates'
        INDICATED_BY = 'indicated-by'
        INDICATOR_OF = 'indicator-of'
        INJECTED_FROM = 'injected-from'
        INJECTS_INTO = 'injects-into'
        INVESTIGATES = 'investigates'
        IS_ALSO = 'is-also'
        MITIGATED_BY = 'mitigated-by'
        MITIGATES = 'mitigates'
        ORIGINATED_FROM = 'originated-from'
        OWNED_BY = 'owned-by'
        OWNS = 'owns'
        PART_OF = 'part-of'
        RELATED_TO = 'related-to'
        REMEDIATES = 'remediates'
        RESOLVED_BY = 'resolved-by'
        RESOLVED_FROM = 'resolved-from'
        RESOLVES_TO = 'resolves-to'
        SEEN_ON = 'seen-on'
        SENT = 'sent'
        SENT_BY = 'sent-by'
        SENT_FROM = 'sent-from'
        SENT_TO = 'sent-to'
        SIMILAR_TO = 'similar-to'
        SUB_DOMAIN_OF = 'sub-domain-of'
        SUB_TECHNIQUE_OF = 'subtechnique-of'
        PARENT_TECHNIQUE_OF = 'parent-technique-of'
        SUPRA_DOMAIN_OF = 'supra-domain-of'
        TARGETED_BY = 'targeted-by'
        TARGETS = 'targets'
        TYPES = 'Types'
        UPLOADED_TO = 'uploaded-to'
        USED_BY = 'used-by'
        USED_ON = 'used-on'
        USES = 'uses'
        VARIANT_OF = 'variant-of'

        RELATIONS_NAMES = {'applied': 'applied-on',
                           'attachment-of': 'attaches',
                           'attaches': 'attachment-of',
                           'attribute-of': 'owns',
                           'attributed-by': 'attributed-to',
                           'attributed-to': 'attributed-by',
                           'authored-by': 'author-of',
                           'beacons-to': 'communicated-by',
                           'bundled-in': 'bundles',
                           'bundles': 'bundled-in',
                           'communicated-with': 'communicated-by',
                           'communicated-by': 'communicates-with',
                           'communicates-with': 'communicated-by',
                           'compromises': 'compromised-by',
                           'contains': 'part-of',
                           'controls': 'controlled-by',
                           'created-by': 'creates',
                           'creates': 'created-by',
                           'delivered-by': 'delivers',
                           'delivers': 'delivered-by',
                           'downloads': 'downloaded-by',
                           'downloads-from': 'hosts',
                           'dropped-by': 'drops',
                           'drops': 'dropped-by',
                           'duplicate-of': 'duplicate-of',
                           'embedded-in': 'embeds',
                           'embeds': 'embedded-on',
                           'executed': 'executed-by',
                           'executed-by': 'executes',
                           'exfiltrates-to': 'exfiltrated-from',
                           'exploits': 'exploited-by',
                           'has': 'seen-on',
                           'hosted-on': 'hosts',
                           'hosts': 'hosted-on',
                           'impersonates': 'impersonated-by',
                           'indicated-by': 'indicator-of',
                           'indicator-of': 'indicated-by',
                           'injected-from': 'injects-into',
                           'injects-into': 'injected-from',
                           'investigates': 'investigated-by',
                           'is-also': 'is-also',
                           'mitigated-by': 'mitigates',
                           'mitigates': 'mitigated-by',
                           'originated-from': 'source-of',
                           'owned-by': 'owns',
                           'owns': 'owned-by',
                           'part-of': 'contains',
                           'related-to': 'related-to',
                           'remediates': 'remediated-by',
                           'resolved-by': 'resolves-to',
                           'resolved-from': 'resolves-to',
                           'resolves-to': 'resolved-from',
                           'seen-on': 'has',
                           'sent': 'attached-to',
                           'sent-by': 'sent',
                           'sent-from': 'received-by',
                           'sent-to': 'received-by',
                           'similar-to': 'similar-to',
                           'sub-domain-of': 'supra-domain-of',
                           'supra-domain-of': 'sub-domain-of',
                           'subtechnique-of': 'parent-technique-of',
                           'parent-technique-of': 'subtechnique-of',
                           'targeted-by': 'targets',
                           'targets': 'targeted-by',
                           'Types': 'Reverse',
                           'uploaded-to': 'hosts',
                           'used-by': 'uses',
                           'used-on': 'targeted-by',
                           'uses': 'used-by',
                           'variant-of': 'variant-of'}

        @staticmethod
        def is_valid(_type):
            # type: (str) -> bool

            return _type in EntityRelation.Relations.RELATIONS_NAMES.keys()

        @staticmethod
        def get_reverse(name):
            # type: (str) -> str

            return EntityRelation.Relations.RELATIONS_NAMES[name]

    def __init__(self, name, entity_a, entity_a_type, entity_b, entity_b_type,
                 reverse_name='', relation_type='IndicatorToIndicator', entity_a_family='Indicator',
                 entity_b_family='Indicator', source_reliability="", fields=None, brand=""):

        # Relation
        if not EntityRelation.Relations.is_valid(name):
            raise ValueError("Invalid relation: " + name)
        self._name = name

        if reverse_name:
            if not EntityRelation.Relations.is_valid(reverse_name):
                raise ValueError("Invalid reverse relation: " + reverse_name)
            self._reverse_name = reverse_name
        else:
            self._reverse_name = EntityRelation.Relations.get_reverse(name)

        if not EntityRelation.RelationsTypes.is_valid_type(relation_type):
            raise ValueError("Invalid relation type: " + relation_type)
        self._relation_type = relation_type

        # Entity A - Source
        self._entity_a = entity_a

        self._entity_a_type = entity_a_type

        if not EntityRelation.RelationsFamily.is_valid_type(entity_a_family):
            raise ValueError("Invalid entity A Family type: " + entity_a_family)
        self._entity_a_family = entity_a_family

        # Entity B - Destination
        if not entity_b:
            demisto.info(
                "WARNING: Invalid entity B - Relationships will not be created to entity A {} with relation name {}".format(
                    str(entity_a), str(name)))
        self._entity_b = entity_b

        self._entity_b_type = entity_b_type

        if not EntityRelation.RelationsFamily.is_valid_type(entity_b_family):
            raise ValueError("Invalid entity B Family type: " + entity_b_family)
        self._entity_b_family = entity_b_family

        # Custom fields
        if fields:
            self._fields = fields
        else:
            self._fields = {}

        # Source
        if brand:
            self._brand = brand
        else:
            self._brand = ''

        if source_reliability:
            if not DBotScoreReliability.is_valid_type(source_reliability):
                raise ValueError("Invalid source reliability value", source_reliability)
            self._source_reliability = source_reliability
        else:
            self._source_reliability = ''

    def to_entry(self):
        """ Convert object to XSOAR entry
        :rtype: ``dict``
        :return: XSOAR entry representation.
        """
        entry = {}

        if self._entity_b:
            entry = {
                "name": self._name,
                "reverseName": self._reverse_name,
                "type": self._relation_type,
                "entityA": self._entity_a,
                "entityAFamily": self._entity_a_family,
                "entityAType": self._entity_a_type,
                "entityB": self._entity_b,
                "entityBFamily": self._entity_b_family,
                "entityBType": self._entity_b_type,
                "fields": self._fields,
            }
            if self._source_reliability:
                entry["reliability"] = self._source_reliability
            if self._brand:
                entry["brand"] = self._brand
        return entry

    def to_indicator(self):
        """ Convert object to XSOAR entry
        :rtype: ``dict``
        :return: XSOAR entry representation.
        """
        indicator_relation = {}

        if self._entity_b:
            indicator_relation = {
                "name": self._name,
                "reverseName": self._reverse_name,
                "type": self._relation_type,
                "entityA": self._entity_a,
                "entityAFamily": self._entity_a_family,
                "entityAType": self._entity_a_type,
                "entityB": self._entity_b,
                "entityBFamily": self._entity_b_family,
                "entityBType": self._entity_b_type,
                "fields": self._fields,
            }
        return indicator_relation

    def to_context(self):
        """ Convert object to XSOAR context
        :rtype: ``dict``
        :return: XSOAR context representation.
        """
        indicator_relation_context = {}

        if self._entity_b:
            indicator_relation_context = {
                "Relationship": self._name,
                "EntityA": self._entity_a,
                "EntityAType": self._entity_a_type,
                "EntityB": self._entity_b,
                "EntityBType": self._entity_b_type,
            }

        return indicator_relation_context


class CommandResults:
    """
    CommandResults class - use to return results to warroom

    :type outputs_prefix: ``str``
    :param outputs_prefix: should be identical to the prefix in the yml contextPath in yml file. for example:
            CortexXDR.Incident

    :type outputs_key_field: ``str`` or ``list[str]``
    :param outputs_key_field: primary key field in the main object. If the command returns Incidents, and of the
            properties of Incident is incident_id, then outputs_key_field='incident_id'. If object has multiple
            unique keys, then list of strings is supported outputs_key_field=['id1', 'id2']

    :type outputs: ``list`` or ``dict``
    :param outputs: the data to be returned and will be set to context

    :type indicators: ``list``
    :param indicators: DEPRECATED: use 'indicator' instead.

    :type indicator: ``Common.Indicator``
    :param indicator: single indicator like Common.IP, Common.URL, Common.File, etc.

    :type readable_output: ``str``
    :param readable_output: (Optional) markdown string that will be presented in the warroom, should be human readable -
        (HumanReadable) - if not set, readable output will be generated

    :type raw_response: ``dict`` | ``list``
    :param raw_response: must be dictionary, if not provided then will be equal to outputs. usually must be the original
        raw response from the 3rd party service (originally Contents)

    :type indicators_timeline: ``IndicatorsTimeline``
    :param indicators_timeline: must be an IndicatorsTimeline. used by the server to populate an indicator's timeline.

    :type ignore_auto_extract: ``bool``
    :param ignore_auto_extract: must be a boolean, default value is False. Used to prevent AutoExtract on output.

    :type mark_as_note: ``bool``
    :param mark_as_note: must be a boolean, default value is False. Used to mark entry as note.

    :return: None
    :rtype: ``None``
    """

    def __init__(self, outputs_prefix=None, outputs_key_field=None, outputs=None, indicators=None, readable_output=None,
                 raw_response=None, indicators_timeline=None, indicator=None, ignore_auto_extract=False,
                 mark_as_note=False, polling_command=None, polling_args=None, polling_timeout=None,
                 polling_next_run=None, relations=None):
        # type: (str, object, object, list, str, object, IndicatorsTimeline, Common.Indicator, bool, bool,str, dict, str, str, list) -> None # noqa: E501
        if raw_response is None:
            raw_response = outputs
        if outputs is not None and not isinstance(outputs, dict) and not outputs_prefix:
            raise ValueError('outputs_prefix is missing')
        if indicators and indicator:
            raise ValueError('indicators is DEPRECATED, use only indicator')
        self.indicators = indicators  # type: Optional[List[Common.Indicator]]
        self.indicator = indicator  # type: Optional[Common.Indicator]

        self.outputs_prefix = outputs_prefix

        # this is public field, it is used by a lot of unit tests, so I don't change it
        self.outputs_key_field = outputs_key_field

        self._outputs_key_field = None  # type: Optional[List[str]]
        if not outputs_key_field:
            self._outputs_key_field = None
        elif isinstance(outputs_key_field, STRING_TYPES):
            self._outputs_key_field = [outputs_key_field]
        elif isinstance(outputs_key_field, list):
            self._outputs_key_field = outputs_key_field
        else:
            raise TypeError('outputs_key_field must be of type str or list')

        self.outputs = outputs

        self.raw_response = raw_response
        self.readable_output = readable_output
        self.indicators_timeline = indicators_timeline
        self.ignore_auto_extract = ignore_auto_extract
        self.mark_as_note = mark_as_note
        self.polling_command = polling_command
        self.polling_args = polling_args
        self.polling_timeout = polling_timeout
        self.polling_next_run = polling_next_run

        self.relations = relations

    def to_context(self):
        outputs = {}  # type: dict
        relations = []  # type: list
        if self.readable_output:
            human_readable = self.readable_output
        else:
            human_readable = None  # type: ignore[assignment]
        raw_response = None  # type: ignore[assignment]
        indicators_timeline = []  # type: ignore[assignment]
        ignore_auto_extract = False  # type: bool
        mark_as_note = False  # type: bool

        indicators = [self.indicator] if self.indicator else self.indicators

        if indicators:
            for indicator in indicators:
                context_outputs = indicator.to_context()

                for key, value in context_outputs.items():
                    if key not in outputs:
                        outputs[key] = []

                    outputs[key].append(value)

        if self.raw_response:
            raw_response = self.raw_response

        if self.ignore_auto_extract:
            ignore_auto_extract = True

        if self.mark_as_note:
            mark_as_note = True

        if self.indicators_timeline:
            indicators_timeline = self.indicators_timeline.indicators_timeline

        if self.outputs is not None and self.outputs != []:
            if not self.readable_output:
                # if markdown is not provided then create table by default
                human_readable = tableToMarkdown('Results', self.outputs)
            if self.outputs_prefix and self._outputs_key_field:
                # if both prefix and key field provided then create DT key
                formatted_outputs_key = ' && '.join(['val.{0} && val.{0} == obj.{0}'.format(key_field)
                                                     for key_field in self._outputs_key_field])
                outputs_key = '{0}({1})'.format(self.outputs_prefix, formatted_outputs_key)
                outputs[outputs_key] = self.outputs
            elif self.outputs_prefix:
                outputs_key = '{}'.format(self.outputs_prefix)
                outputs[outputs_key] = self.outputs
            else:
                outputs.update(self.outputs)  # type: ignore[call-overload]

        if self.relations:
            relations = [relation.to_entry() for relation in self.relations if relation.to_entry()]

        content_format = EntryFormat.JSON
        if isinstance(raw_response, STRING_TYPES) or isinstance(raw_response, int):
            content_format = EntryFormat.TEXT

        return_entry = {
            'Type': EntryType.NOTE,
            'ContentsFormat': content_format,
            'Contents': raw_response,
            'HumanReadable': human_readable,
            'EntryContext': outputs,
            'IndicatorTimeline': indicators_timeline,
            'IgnoreAutoExtract': True if ignore_auto_extract else False,
            'Note': mark_as_note,
            'Relationships': relations,
        }
        if self.polling_command and self.polling_next_run:
            return_entry.update({
                'PollingCommand': self.polling_command,
                'PollingArgs': self.polling_args,
                'Timeout': self.polling_timeout,
                'NextRun': self.polling_next_run
            })
        return return_entry


def return_results(results):
    """
    This function wraps the demisto.results(), supports.

    :type results: ``CommandResults`` or ``str`` or ``dict`` or ``BaseWidget`` or ``list``
    :param results: A result object to return as a War-Room entry.

    :return: None
    :rtype: ``None``
    """
    if results is None:
        # backward compatibility reasons
        demisto.results(None)
        return

    elif results and isinstance(results, list):
        result_list = []
        for result in results:
            if isinstance(result, (dict, str)):
                # Results of type dict or str are of the old results format and work with demisto.results()
                result_list.append(result)
            else:
                # The rest are of the new format and have a corresponding function (to_context, to_display, etc...)
                return_results(result)
        if result_list:
            demisto.results(result_list)

    elif isinstance(results, CommandResults):
        demisto.results(results.to_context())

    elif isinstance(results, BaseWidget):
        demisto.results(results.to_display())

    elif isinstance(results, GetMappingFieldsResponse):
        demisto.results(results.extract_mapping())

    elif isinstance(results, GetRemoteDataResponse):
        demisto.results(results.extract_for_local())

    elif isinstance(results, GetModifiedRemoteDataResponse):
        demisto.results(results.to_entry())

    elif hasattr(results, 'to_entry'):
        demisto.results(results.to_entry())

    else:
        demisto.results(results)


# deprecated
def return_outputs(readable_output, outputs=None, raw_response=None, timeline=None, ignore_auto_extract=False):
    """
    DEPRECATED: use return_results() instead

    This function wraps the demisto.results(), makes the usage of returning results to the user more intuitively.

    :type readable_output: ``str`` | ``int``
    :param readable_output: markdown string that will be presented in the warroom, should be human readable -
        (HumanReadable)

    :type outputs: ``dict``
    :param outputs: the outputs that will be returned to playbook/investigation context (originally EntryContext)

    :type raw_response: ``dict`` | ``list`` | ``str``
    :param raw_response: must be dictionary, if not provided then will be equal to outputs. usually must be the original
        raw response from the 3rd party service (originally Contents)

    :type timeline: ``dict`` | ``list``
    :param timeline: expects a list, if a dict is passed it will be put into a list. used by server to populate an
        indicator's timeline. if the 'Category' field is not present in the timeline dict(s), it will automatically
        be be added to the dict(s) with its value set to 'Integration Update'.

    :type ignore_auto_extract: ``bool``
    :param ignore_auto_extract: expects a bool value. if true then the warroom entry readable_output will not be auto enriched.

    :return: None
    :rtype: ``None``
    """
    timeline_list = [timeline] if isinstance(timeline, dict) else timeline
    if timeline_list:
        for tl_obj in timeline_list:
            if 'Category' not in tl_obj.keys():
                tl_obj['Category'] = 'Integration Update'

    return_entry = {
        "Type": entryTypes["note"],
        "HumanReadable": readable_output,
        "ContentsFormat": formats["text"] if isinstance(raw_response, STRING_TYPES) else formats['json'],
        "Contents": raw_response,
        "EntryContext": outputs,
        'IgnoreAutoExtract': ignore_auto_extract,
        "IndicatorTimeline": timeline_list
    }
    # Return 'readable_output' only if needed
    if readable_output and not outputs and not raw_response:
        return_entry["Contents"] = readable_output
        return_entry["ContentsFormat"] = formats["text"]
    elif outputs and raw_response is None:
        # if raw_response was not provided but outputs were provided then set Contents as outputs
        return_entry["Contents"] = outputs
    demisto.results(return_entry)


def return_error(message, error='', outputs=None):
    """
        Returns error entry with given message and exits the script

        :type message: ``str``
        :param message: The message to return in the entry (required)

        :type error: ``str`` or Exception
        :param error: The raw error message to log (optional)

        :type outputs: ``dict or None``
        :param outputs: the outputs that will be returned to playbook/investigation context (optional)

        :return: Error entry object
        :rtype: ``dict``
    """
    is_command = hasattr(demisto, 'command')
    is_server_handled = is_command and demisto.command() in ('fetch-incidents',
                                                             'fetch-credentials',
                                                             'long-running-execution',
                                                             'fetch-indicators')
    if is_debug_mode() and not is_server_handled and any(sys.exc_info()):  # Checking that an exception occurred
        message = "{}\n\n{}".format(message, traceback.format_exc())

    message = LOG(message)
    if error:
        LOG(str(error))

    LOG.print_log()
    if not isinstance(message, str):
        message = message.encode('utf8') if hasattr(message, 'encode') else str(message)

    if is_command and demisto.command() == 'get-modified-remote-data':
        if (error and not isinstance(error, NotImplementedError)) or sys.exc_info()[0] != NotImplementedError:
            message = 'skip update. error: ' + message

    if is_server_handled:
        raise Exception(message)
    else:
        demisto.results({
            'Type': entryTypes['error'],
            'ContentsFormat': formats['text'],
            'Contents': message,
            'EntryContext': outputs
        })
        sys.exit(0)


def return_warning(message, exit=False, warning='', outputs=None, ignore_auto_extract=False):
    """
        Returns a warning entry with the specified message, and exits the script.

        :type message: ``str``
        :param message: The message to return in the entry (required).

        :type exit: ``bool``
        :param exit: Determines if the program will terminate after the command is executed. Default is False.

        :type warning: ``str``
        :param warning: The warning message (raw) to log (optional).

        :type outputs: ``dict or None``
        :param outputs: The outputs that will be returned to playbook/investigation context (optional).

        :type ignore_auto_extract: ``bool``
        :param ignore_auto_extract: Determines if the War Room entry will be auto-enriched. Default is false.

        :return: Warning entry object
        :rtype: ``dict``
    """
    LOG(message)
    if warning:
        LOG(warning)
    LOG.print_log()

    demisto.results({
        'Type': entryTypes['warning'],
        'ContentsFormat': formats['text'],
        'IgnoreAutoExtract': ignore_auto_extract,
        'Contents': str(message),
        "EntryContext": outputs
    })
    if exit:
        sys.exit(0)


def camelize(src, delim=' ', upper_camel=True):
    """
        Convert all keys of a dictionary (or list of dictionaries) to CamelCase (with capital first letter)

        :type src: ``dict`` or ``list``
        :param src: The dictionary (or list of dictionaries) to convert the keys for. (required)

        :type delim: ``str``
        :param delim: The delimiter between two words in the key (e.g. delim=' ' for "Start Date"). Default ' '.

        :type upper_camel: ``bool``
        :param upper_camel: When True then transforms dictionary keys to camel case with the first letter capitalised
                            (for example: demisto_content to DemistoContent), otherwise the first letter will not be capitalised
                            (for example: demisto_content to demistoContent).

        :return: The dictionary (or list of dictionaries) with the keys in CamelCase.
        :rtype: ``dict`` or ``list``
    """

    def camelize_str(src_str):
        if callable(getattr(src_str, "decode", None)):
            src_str = src_str.decode('utf-8')
        components = src_str.split(delim)
        camelize_without_first_char = ''.join(map(lambda x: x.title(), components[1:]))
        if upper_camel:
            return components[0].title() + camelize_without_first_char
        else:
            return components[0].lower() + camelize_without_first_char

    if isinstance(src, list):
        return [camelize(phrase, delim, upper_camel=upper_camel) for phrase in src]
    return {camelize_str(key): value for key, value in src.items()}


# Constants for common merge paths
outputPaths = {
    'file': 'File(val.MD5 && val.MD5 == obj.MD5 || val.SHA1 && val.SHA1 == obj.SHA1 || '
            'val.SHA256 && val.SHA256 == obj.SHA256 || val.SHA512 && val.SHA512 == obj.SHA512 || '
            'val.CRC32 && val.CRC32 == obj.CRC32 || val.CTPH && val.CTPH == obj.CTPH || '
            'val.SSDeep && val.SSDeep == obj.SSDeep)',
    'ip': 'IP(val.Address && val.Address == obj.Address)',
    'url': 'URL(val.Data && val.Data == obj.Data)',
    'domain': 'Domain(val.Name && val.Name == obj.Name)',
    'cve': 'CVE(val.ID && val.ID == obj.ID)',
    'email': 'Account.Email(val.Address && val.Address == obj.Address)',
    'dbotscore': 'DBotScore'
}


def replace_in_keys(src, existing='.', new='_'):
    """
        Replace a substring in all of the keys of a dictionary (or list of dictionaries)

        :type src: ``dict`` or ``list``
        :param src: The dictionary (or list of dictionaries) with keys that need replacement. (required)

        :type existing: ``str``
        :param existing: substring to replace.

        :type new: ``str``
        :param new: new substring that will replace the existing substring.

        :return: The dictionary (or list of dictionaries) with keys after substring replacement.
        :rtype: ``dict`` or ``list``
    """

    def replace_str(src_str):
        if callable(getattr(src_str, "decode", None)):
            src_str = src_str.decode('utf-8')
        return src_str.replace(existing, new)

    if isinstance(src, list):
        return [replace_in_keys(x, existing, new) for x in src]
    return {replace_str(k): v for k, v in src.items()}


# ############################## REGEX FORMATTING ###############################
regexFlags = re.M  # Multi line matching
# for the global(/g) flag use re.findall({regex_format},str)
# else, use re.match({regex_format},str)

ipv4Regex = r'\b((25[0-5]|2[0-4][0-9]|[01]?[0-9][0-9]?)\.){3}(25[0-5]|2[0-4][0-9]|[01]?[0-9][0-9]?)\b([^\/]|$)'
ipv4cidrRegex = r'\b(?:(?:25[0-5]|2[0-4][0-9]|1[0-9][0-9]|[1-9]?[0-9])(?:\[\.\]|\.)){3}(?:25[0-5]|2[0-4][0-9]|1[0-9][0-9]|[1-9]?[0-9])(\/([0-9]|[1-2][0-9]|3[0-2]))\b'  # noqa: E501
ipv6Regex = r'\b(?:(?:[0-9a-fA-F]{1,4}:){7,7}[0-9a-fA-F]{1,4}|(?:[0-9a-fA-F]{1,4}:){1,7}:|(?:[0-9a-fA-F]{1,4}:){1,6}:[0-9a-fA-F]{1,4}|(?:[0-9a-fA-F]{1,4}:){1,5}(:[0-9a-fA-F]{1,4}){1,2}|(?:[0-9a-fA-F]{1,4}:){1,4}(:[0-9a-fA-F]{1,4}){1,3}|(?:[0-9a-fA-F]{1,4}:){1,3}(:[0-9a-fA-F]{1,4}){1,4}|(?:[0-9a-fA-F]{1,4}:){1,2}(:[0-9a-fA-F]{1,4}){1,5}|[0-9a-fA-F]{1,4}:((:[0-9a-fA-F]{1,4}){1,6})|:(?:(:[0-9a-fA-F]{1,4}){1,7}|:)|fe80:(:[0-9a-fA-F]{0,4}){0,4}%[0-9a-zA-Z]{1,}|::(ffff(:0{1,4}){0,1}:){0,1}((25[0-5]|(2[0-4]|1{0,1}[0-9]){0,1}[0-9])\.){3,3}(25[0-5]|(2[0-4]|1{0,1}[0-9]){0,1}[0-9])|([0-9a-fA-F]{1,4}:){1,4}:((25[0-5]|(2[0-4]|1{0,1}[0-9]){0,1}[0-9])\.){3,3}(25[0-5]|(2[0-4]|1{0,1}[0-9]){0,1}[0-9]))\b'  # noqa: E501
ipv6cidrRegex = r'\b(([0-9a-fA-F]{1,4}:){7,7}[0-9a-fA-F]{1,4}|([0-9a-fA-F]{1,4}:){1,7}:|([0-9a-fA-F]{1,4}:){1,6}:[0-9a-fA-F]{1,4}|([0-9a-fA-F]{1,4}:){1,5}(:[0-9a-fA-F]{1,4}){1,2}|([0-9a-fA-F]{1,4}:){1,4}(:[0-9a-fA-F]{1,4}){1,3}|([0-9a-fA-F]{1,4}:){1,3}(:[0-9a-fA-F]{1,4}){1,4}|([0-9a-fA-F]{1,4}:){1,2}(:[0-9a-fA-F]{1,4}){1,5}|[0-9a-fA-F]{1,4}:((:[0-9a-fA-F]{1,4}){1,6})|:((:[0-9a-fA-F]{1,4}){1,7}|:)|fe80:(:[0-9a-fA-F]{0,4}){0,4}%[0-9a-zA-Z]{1,}|::(ffff(:0{1,4}){0,1}:){0,1}((25[0-5]|(2[0-4]|1{0,1}[0-9]){0,1}[0-9])\.){3,3}(25[0-5]|(2[0-4]|1{0,1}[0-9]){0,1}[0-9])|([0-9a-fA-F]{1,4}:){1,4}:((25[0-5]|(2[0-4]|1{0,1}[0-9]){0,1}[0-9])\.){3,3}(25[0-5]|(2[0-4]|1{0,1}[0-9]){0,1}[0-9]))(\/(12[0-8]|1[0-1][0-9]|[1-9][0-9]|[0-9]))\b'  # noqa: E501
emailRegex = r'\b[^@]+@[^@]+\.[^@]+\b'
hashRegex = r'\b[0-9a-fA-F]+\b'
urlRegex = r'(?:(?:https?|ftp|hxxps?):\/\/|www\[?\.\]?|ftp\[?\.\]?)(?:[-\w\d]+\[?\.\]?)+[-\w\d]+(?::\d+)?' \
           r'(?:(?:\/|\?)[-\w\d+&@#\/%=~_$?!\-:,.\(\);]*[\w\d+&@#\/%=~_$\(\);])?'
cveRegex = r'(?i)^cve-\d{4}-([1-9]\d{4,}|\d{4})$'
md5Regex = re.compile(r'\b[0-9a-fA-F]{32}\b', regexFlags)
sha1Regex = re.compile(r'\b[0-9a-fA-F]{40}\b', regexFlags)
sha256Regex = re.compile(r'\b[0-9a-fA-F]{64}\b', regexFlags)
sha512Regex = re.compile(r'\b[0-9a-fA-F]{128}\b', regexFlags)

pascalRegex = re.compile('([A-Z]?[a-z]+)')


# ############################## REGEX FORMATTING end ###############################


def underscoreToCamelCase(s, upper_camel=True):
    """
       Convert an underscore separated string to camel case

       :type s: ``str``
       :param s: The string to convert (e.g. hello_world) (required)

       :type upper_camel: ``bool``
       :param upper_camel: When True then transforms dictionarykeys to camel case with the first letter capitalised
                           (for example: demisto_content to DemistoContent), otherwise the first letter will not be capitalised
                           (for example: demisto_content to demistoContent).

       :return: The converted string (e.g. HelloWorld)
       :rtype: ``str``
    """
    if not isinstance(s, STRING_OBJ_TYPES):
        return s

    components = s.split('_')
    camel_without_first_char = ''.join(x.title() for x in components[1:])
    if upper_camel:
        return components[0].title() + camel_without_first_char
    else:
        return components[0].lower() + camel_without_first_char


def camel_case_to_underscore(s):
    """Converts a camelCase string to snake_case

   :type s: ``str``
   :param s: The string to convert (e.g. helloWorld) (required)

   :return: The converted string (e.g. hello_world)
   :rtype: ``str``
    """
    s1 = re.sub('(.)([A-Z][a-z]+)', r'\1_\2', s)
    return re.sub('([a-z0-9])([A-Z])', r'\1_\2', s1).lower()


def snakify(src):
    """Convert all keys of a dictionary to snake_case (underscored separated)

    :type src: ``dict``
    :param src: The dictionary to convert the keys for. (required)

    :return: The dictionary (or list of dictionaries) with the keys in CamelCase.
    :rtype: ``dict``
    """
    return {camel_case_to_underscore(k): v for k, v in src.items()}


def pascalToSpace(s):
    """
       Converts pascal strings to human readable (e.g. "ThreatScore" -> "Threat Score",  "thisIsIPAddressName" ->
       "This Is IP Address Name"). Could be used as headerTransform

       :type s: ``str``
       :param s: The string to be converted (required)

       :return: The converted string
       :rtype: ``str``
    """

    if not isinstance(s, STRING_OBJ_TYPES):
        return s

    tokens = pascalRegex.findall(s)
    for t in tokens:
        # double space to handle capital words like IP/URL/DNS that not included in the regex
        s = s.replace(t, ' {} '.format(t.title()))

    # split and join: to remove double spacing caused by previous workaround
    s = ' '.join(s.split())
    return s


def string_to_table_header(string):
    """
      Checks if string, change underscores to spaces, capitalize every word.
      Example: "one_two" to "One Two"

      :type string: ``str``
      :param string: The string to be converted (required)

      :return: The converted string
      :rtype: ``str``
    """
    if isinstance(string, STRING_OBJ_TYPES):
        return " ".join(word.capitalize() for word in string.replace("_", " ").split())
    else:
        raise Exception('The key is not a string: {}'.format(string))


def string_to_context_key(string):
    """
     Checks if string, removes underscores, capitalize every word.
     Example: "one_two" to "OneTwo"

     :type string: ``str``
     :param string: The string to be converted (required)

     :return: The converted string
     :rtype: ``str``
    """
    if isinstance(string, STRING_OBJ_TYPES):
        return "".join(word.capitalize() for word in string.split('_'))
    else:
        raise Exception('The key is not a string: {}'.format(string))


def parse_date_range(date_range, date_format=None, to_timestamp=False, timezone=0, utc=True):
    """
        THIS FUNCTTION IS DEPRECATED - USE dateparser.parse instead

      Parses date_range string to a tuple date strings (start, end). Input must be in format 'number date_range_unit')
      Examples: (2 hours, 4 minutes, 6 month, 1 day, etc.)

      :type date_range: ``str``
      :param date_range: The date range to be parsed (required)

      :type date_format: ``str``
      :param date_format: Date format to convert the date_range to. (optional)

      :type to_timestamp: ``bool``
      :param to_timestamp: If set to True, then will return time stamp rather than a datetime.datetime. (optional)

      :type timezone: ``int``
      :param timezone: timezone should be passed in hours (e.g if +0300 then pass 3, if -0200 then pass -2).

      :type utc: ``bool``
      :param utc: If set to True, utc time will be used, otherwise local time.

      :return: The parsed date range.
      :rtype: ``(datetime.datetime, datetime.datetime)`` or ``(int, int)`` or ``(str, str)``
    """
    range_split = date_range.strip().split(' ')
    if len(range_split) != 2:
        return_error('date_range must be "number date_range_unit", examples: (2 hours, 4 minutes,6 months, 1 day, '
                     'etc.)')

    try:
        number = int(range_split[0])
    except ValueError:
        return_error('The time value is invalid. Must be an integer.')

    unit = range_split[1].lower()
    if unit not in ['minute', 'minutes',
                    'hour', 'hours',
                    'day', 'days',
                    'month', 'months',
                    'year', 'years',
                    ]:
        return_error('The unit of date_range is invalid. Must be minutes, hours, days, months or years.')

    if not isinstance(timezone, (int, float)):
        return_error('Invalid timezone "{}" - must be a number (of type int or float).'.format(timezone))

    if utc:
        end_time = datetime.utcnow() + timedelta(hours=timezone)
        start_time = datetime.utcnow() + timedelta(hours=timezone)
    else:
        end_time = datetime.now() + timedelta(hours=timezone)
        start_time = datetime.now() + timedelta(hours=timezone)

    if 'minute' in unit:
        start_time = end_time - timedelta(minutes=number)
    elif 'hour' in unit:
        start_time = end_time - timedelta(hours=number)
    elif 'day' in unit:
        start_time = end_time - timedelta(days=number)
    elif 'month' in unit:
        start_time = end_time - timedelta(days=number * 30)
    elif 'year' in unit:
        start_time = end_time - timedelta(days=number * 365)

    if to_timestamp:
        return date_to_timestamp(start_time), date_to_timestamp(end_time)

    if date_format:
        return datetime.strftime(start_time, date_format), datetime.strftime(end_time, date_format)

    return start_time, end_time


def timestamp_to_datestring(timestamp, date_format="%Y-%m-%dT%H:%M:%S.000Z", is_utc=False):
    """
      Parses timestamp (milliseconds) to a date string in the provided date format (by default: ISO 8601 format)
      Examples: (1541494441222, 1541495441000, etc.)

      :type timestamp: ``int`` or ``str``
      :param timestamp: The timestamp to be parsed (required)

      :type date_format: ``str``
      :param date_format: The date format the timestamp should be parsed to. (optional)

      :type is_utc: ``bool``
      :param is_utc: Should the string representation of the timestamp use UTC time or the local machine time

      :return: The parsed timestamp in the date_format
      :rtype: ``str``
    """
    use_utc_time = is_utc or date_format.endswith('Z')
    if use_utc_time:
        return datetime.utcfromtimestamp(int(timestamp) / 1000.0).strftime(date_format)
    return datetime.fromtimestamp(int(timestamp) / 1000.0).strftime(date_format)


def date_to_timestamp(date_str_or_dt, date_format='%Y-%m-%dT%H:%M:%S'):
    """
      Parses date_str_or_dt in the given format (default: %Y-%m-%dT%H:%M:%S) to milliseconds
      Examples: ('2018-11-06T08:56:41', '2018-11-06T08:56:41', etc.)

      :type date_str_or_dt: ``str`` or ``datetime.datetime``
      :param date_str_or_dt: The date to be parsed. (required)

      :type date_format: ``str``
      :param date_format: The date format of the date string (will be ignored if date_str_or_dt is of type
        datetime.datetime). (optional)

      :return: The parsed timestamp.
      :rtype: ``int``
    """
    if isinstance(date_str_or_dt, STRING_OBJ_TYPES):
        return int(time.mktime(time.strptime(date_str_or_dt, date_format)) * 1000)

    # otherwise datetime.datetime
    return int(time.mktime(date_str_or_dt.timetuple()) * 1000)


def remove_nulls_from_dictionary(data):
    """
        Remove Null values from a dictionary. (updating the given dictionary)

        :type data: ``dict``
        :param data: The data to be added to the context (required)

        :return: No data returned
        :rtype: ``None``
    """
    list_of_keys = list(data.keys())[:]
    for key in list_of_keys:
        if data[key] in ('', None, [], {}, ()):
            del data[key]


def assign_params(keys_to_ignore=None, values_to_ignore=None, **kwargs):
    """Creates a dictionary from given kwargs without empty values.
    empty values are: None, '', [], {}, ()
`   Examples:
        >>> assign_params(a='1', b=True, c=None, d='')
        {'a': '1', 'b': True}

        >>> since_time = 'timestamp'
        >>> assign_params(values_to_ignore=(15, ), sinceTime=since_time, b=15)
        {'sinceTime': 'timestamp'}

        >>> item_id = '1236654'
        >>> assign_params(keys_to_ignore=['rnd'], ID=item_id, rnd=15)
        {'ID': '1236654'}

    :type keys_to_ignore: ``tuple`` or ``list``
    :param keys_to_ignore: Keys to ignore if exists

    :type values_to_ignore: ``tuple`` or ``list``
    :param values_to_ignore: Values to ignore if exists

    :type kwargs: ``kwargs``
    :param kwargs: kwargs to filter

    :return: dict without empty values
    :rtype: ``dict``

    """
    if values_to_ignore is None:
        values_to_ignore = (None, '', [], {}, ())
    if keys_to_ignore is None:
        keys_to_ignore = tuple()
    return {
        key: value for key, value in kwargs.items()
        if value not in values_to_ignore and key not in keys_to_ignore
    }


class GetDemistoVersion:
    """
    Callable class to replace get_demisto_version function
    """

    def __init__(self):
        self._version = None

    def __call__(self):
        """Returns the Demisto version and build number.

        :return: Demisto version object if Demisto class has attribute demistoVersion, else raises AttributeError
        :rtype: ``dict``
        """
        if self._version is None:
            if hasattr(demisto, 'demistoVersion'):
                self._version = demisto.demistoVersion()
            else:
                raise AttributeError('demistoVersion attribute not found.')
        return self._version


get_demisto_version = GetDemistoVersion()


def get_demisto_version_as_str():
    """Get the Demisto Server version as a string <version>-<build>. If unknown will return: 'Unknown'.
    Meant to be use in places where we want to display the version. If you want to perform logic based upon vesrion
    use: is_demisto_version_ge.

    :return: Demisto version as string
    :rtype: ``dict``
    """
    try:
        ver_obj = get_demisto_version()
        return '{}-{}'.format(ver_obj.get('version', 'Unknown'),
                              ver_obj.get("buildNumber", 'Unknown'))
    except AttributeError:
        return "Unknown"


def is_demisto_version_ge(version, build_number=''):
    """Utility function to check if current running integration is at a server greater or equal to the passed version

    :type version: ``str``
    :param version: Version to check

    :type build_number: ``str``
    :param build_number: Build number to check

    :return: True if running within a Server version greater or equal than the passed version
    :rtype: ``bool``
    """
    try:
        server_version = get_demisto_version()
        return \
            server_version.get('version') >= version and \
            (not build_number or server_version.get('buildNumber') >= build_number)
    except AttributeError:
        # demistoVersion was added in 5.0.0. We are currently running in 4.5.0 and below
        if version >= "5.0.0":
            return False
        raise


class DemistoHandler(logging.Handler):
    """
        Handler to route logging messages to an IntegrationLogger or demisto.debug if not supplied
    """

    def __init__(self, int_logger=None):
        logging.Handler.__init__(self)
        self.int_logger = int_logger

    def emit(self, record):
        msg = self.format(record)
        try:
            if self.int_logger:
                self.int_logger(msg)
            else:
                demisto.debug(msg)
        except Exception:
            pass


class DebugLogger(object):
    """
        Wrapper to initiate logging at logging.DEBUG level.
        Is used when `debug-mode=True`.
    """

    def __init__(self):
        self.handler = None  # just in case our http_client code throws an exception. so we don't error in the __del__
        self.int_logger = IntegrationLogger()
        self.int_logger.set_buffering(False)
        self.http_client_print = None
        self.http_client = None
        if IS_PY3:
            # pylint: disable=import-error
            import http.client as http_client
            # pylint: enable=import-error
            self.http_client = http_client
            self.http_client.HTTPConnection.debuglevel = 1
            self.http_client_print = getattr(http_client, 'print', None)  # save in case someone else patched it already
            setattr(http_client, 'print', self.int_logger.print_override)
        self.handler = DemistoHandler(self.int_logger)
        demisto_formatter = logging.Formatter(fmt='python logging: %(levelname)s [%(name)s] - %(message)s', datefmt=None)
        self.handler.setFormatter(demisto_formatter)
        self.root_logger = logging.getLogger()
        self.prev_log_level = self.root_logger.getEffectiveLevel()
        self.root_logger.setLevel(logging.DEBUG)
        self.org_handlers = list()
        if self.root_logger.handlers:
            self.org_handlers.extend(self.root_logger.handlers)
            for h in self.org_handlers:
                self.root_logger.removeHandler(h)
        self.root_logger.addHandler(self.handler)

    def __del__(self):
        if self.handler:
            self.root_logger.setLevel(self.prev_log_level)
            self.root_logger.removeHandler(self.handler)
            self.handler.flush()
            self.handler.close()
        if self.org_handlers:
            for h in self.org_handlers:
                self.root_logger.addHandler(h)
        if self.http_client:
            self.http_client.HTTPConnection.debuglevel = 0
            if self.http_client_print:
                setattr(self.http_client, 'print', self.http_client_print)
            else:
                delattr(self.http_client, 'print')
            if self.int_logger.curl:
                for curl in self.int_logger.curl:
                    demisto.info('cURL:\n' + curl)

    def log_start_debug(self):
        """
        Utility function to log start of debug mode logging
        """
        msg = "debug-mode started.\n#### http client print found: {}.\n#### Env {}.".format(self.http_client_print is not None,
                                                                                            os.environ)
        if hasattr(demisto, 'params'):
            msg += "\n#### Params: {}.".format(json.dumps(demisto.params(), indent=2))
        callingContext = demisto.callingContext.get('context', {})
        msg += "\n#### Docker image: [{}]".format(callingContext.get('DockerImage'))
        brand = callingContext.get('IntegrationBrand')
        if brand:
            msg += "\n#### Integration: brand: [{}] instance: [{}]".format(brand, callingContext.get('IntegrationInstance'))
        self.int_logger.write(msg)


_requests_logger = None
try:
    if is_debug_mode():
        _requests_logger = DebugLogger()
        _requests_logger.log_start_debug()
except Exception as ex:
    # Should fail silently so that if there is a problem with the logger it will
    # not affect the execution of commands and playbooks
    demisto.info('Failed initializing DebugLogger: {}'.format(ex))


def parse_date_string(date_string, date_format='%Y-%m-%dT%H:%M:%S'):
    """
        Parses the date_string function to the corresponding datetime object.
        Note: If possible (e.g. running Python 3), it is suggested to use
              dateutil.parser.parse or dateparser.parse functions instead.

        Examples:
        >>> parse_date_string('2019-09-17T06:16:39Z')
        datetime.datetime(2019, 9, 17, 6, 16, 39)
        >>> parse_date_string('2019-09-17T06:16:39.22Z')
        datetime.datetime(2019, 9, 17, 6, 16, 39, 220000)
        >>> parse_date_string('2019-09-17T06:16:39.4040+05:00', '%Y-%m-%dT%H:%M:%S+02:00')
        datetime.datetime(2019, 9, 17, 6, 16, 39, 404000)

        :type date_string: ``str``
        :param date_string: The date string to parse. (required)

        :type date_format: ``str``
        :param date_format:
            The date format of the date string. If the date format is known, it should be provided. (optional)

        :return: The parsed datetime.
        :rtype: ``(datetime.datetime, datetime.datetime)``
    """
    try:
        return datetime.strptime(date_string, date_format)
    except ValueError as e:
        error_message = str(e)

        date_format = '%Y-%m-%dT%H:%M:%S'
        time_data_regex = r'time data \'(.*?)\''
        time_data_match = re.findall(time_data_regex, error_message)
        sliced_time_data = ''

        if time_data_match:
            # found time date which does not match date format
            # example of caught error message:
            # "time data '2019-09-17T06:16:39Z' does not match format '%Y-%m-%dT%H:%M:%S.%fZ'"
            time_data = time_data_match[0]

            # removing YYYY-MM-DDThh:mm:ss from the time data to keep only milliseconds and time zone
            sliced_time_data = time_data[19:]
        else:
            unconverted_data_remains_regex = r'unconverted data remains: (.*)'
            unconverted_data_remains_match = re.findall(unconverted_data_remains_regex, error_message)

            if unconverted_data_remains_match:
                # found unconverted_data_remains
                # example of caught error message:
                # "unconverted data remains: 22Z"
                sliced_time_data = unconverted_data_remains_match[0]

        if not sliced_time_data:
            # did not catch expected error
            raise ValueError(e)

        if '.' in sliced_time_data:
            # found milliseconds - appending ".%f" to date format
            date_format += '.%f'

        timezone_regex = r'[Zz+-].*'
        time_zone = re.findall(timezone_regex, sliced_time_data)

        if time_zone:
            # found timezone - appending it to the date format
            date_format += time_zone[0]

        return datetime.strptime(date_string, date_format)


def build_dbot_entry(indicator, indicator_type, vendor, score, description=None, build_malicious=True):
    """Build a dbot entry. if score is 3 adds malicious
    Examples:
        >>> build_dbot_entry('user@example.com', 'Email', 'Vendor', 1)
        {'DBotScore': {'Indicator': 'user@example.com', 'Type': 'email', 'Vendor': 'Vendor', 'Score': 1}}

        >>> build_dbot_entry('user@example.com', 'Email', 'Vendor', 3,  build_malicious=False)
        {'DBotScore': {'Indicator': 'user@example.com', 'Type': 'email', 'Vendor': 'Vendor', 'Score': 3}}

        >>> build_dbot_entry('user@example.com', 'email', 'Vendor', 3, 'Malicious email')
        {'DBotScore': {'Vendor': 'Vendor', 'Indicator': 'user@example.com', 'Score': 3, 'Type': 'email'}, \
'Account.Email(val.Address && val.Address == obj.Address)': {'Malicious': {'Vendor': 'Vendor', 'Description': \
'Malicious email'}, 'Address': 'user@example.com'}}

        >>> build_dbot_entry('md5hash', 'md5', 'Vendor', 1)
        {'DBotScore': {'Indicator': 'md5hash', 'Type': 'file', 'Vendor': 'Vendor', 'Score': 1}}

    :type indicator: ``str``
    :param indicator: indicator field. if using file hashes, can be dict

    :type indicator_type: ``str``
    :param indicator_type:
        type of indicator ('url, 'domain', 'ip', 'cve', 'email', 'md5', 'sha1', 'sha256', 'crc32', 'sha512', 'ctph')

    :type vendor: ``str``
    :param vendor: Integration ID

    :type score: ``int``
    :param score: DBot score (0-3)

    :type description: ``str`` or ``None``
    :param description: description (will be added to malicious if dbot_score is 3). can be None

    :type build_malicious: ``bool``
    :param build_malicious: if True, will add a malicious entry

    :return: dbot entry
    :rtype: ``dict``
    """
    if not 0 <= score <= 3:
        raise DemistoException('illegal DBot score, expected 0-3, got `{}`'.format(score))
    indicator_type_lower = indicator_type.lower()
    if indicator_type_lower not in INDICATOR_TYPE_TO_CONTEXT_KEY:
        raise DemistoException('illegal indicator type, expected one of {}, got `{}`'.format(
            INDICATOR_TYPE_TO_CONTEXT_KEY.keys(), indicator_type_lower
        ))
    # handle files
    if INDICATOR_TYPE_TO_CONTEXT_KEY[indicator_type_lower] == 'file':
        indicator_type_lower = 'file'
    dbot_entry = {
        outputPaths['dbotscore']: {
            'Indicator': indicator,
            'Type': indicator_type_lower,
            'Vendor': vendor,
            'Score': score
        }
    }
    if score == 3 and build_malicious:
        dbot_entry.update(build_malicious_dbot_entry(indicator, indicator_type, vendor, description))
    return dbot_entry


def build_malicious_dbot_entry(indicator, indicator_type, vendor, description=None):
    """ Build Malicious dbot entry
    Examples:
        >>> build_malicious_dbot_entry('8.8.8.8', 'ip', 'Vendor', 'Google DNS')
        {'IP(val.Address && val.Address == obj.Address)': {'Malicious': {'Vendor': 'Vendor', 'Description': 'Google DNS\
'}, 'Address': '8.8.8.8'}}

        >>> build_malicious_dbot_entry('md5hash', 'MD5', 'Vendor', 'Malicious File')
        {'File(val.MD5 && val.MD5 == obj.MD5 || val.SHA1 && val.SHA1 == obj.SHA1 || val.SHA256 && val.SHA256 == obj.SHA\
256 || val.SHA512 && val.SHA512 == obj.SHA512 || val.CRC32 && val.CRC32 == obj.CRC32 || val.CTPH && val.CTPH == obj.CTP\
H || val.SSDeep && val.SSDeep == obj.SSDeep)': {'Malicious': {'Vendor': 'Vendor', 'Description': 'Malicious File'}\
, 'MD5': 'md5hash'}}

    :type indicator: ``str``
    :param indicator: Value (e.g. 8.8.8.8)

    :type indicator_type: ``str``
    :param indicator_type: e.g. 'IP'

    :type vendor: ``str``
    :param vendor: Integration ID

    :type description: ``str``
    :param description: Why it's malicious

    :return: A malicious DBot entry
    :rtype: ``dict``
    """
    indicator_type_lower = indicator_type.lower()
    if indicator_type_lower in INDICATOR_TYPE_TO_CONTEXT_KEY:
        key = INDICATOR_TYPE_TO_CONTEXT_KEY[indicator_type_lower]
        # `file` indicator works a little different
        if key == 'file':
            entry = {
                indicator_type.upper(): indicator,
                'Malicious': {
                    'Vendor': vendor,
                    'Description': description
                }
            }
            return {outputPaths[key]: entry}
        else:
            entry = {
                key: indicator,
                'Malicious': {
                    'Vendor': vendor,
                    'Description': description
                }
            }
            return {outputPaths[indicator_type_lower]: entry}
    else:
        raise DemistoException('Wrong indicator type supplied: {}, expected {}'
                               .format(indicator_type, INDICATOR_TYPE_TO_CONTEXT_KEY.keys()))


# Will add only if 'requests' module imported
if 'requests' in sys.modules:
    class BaseClient(object):
        """Client to use in integrations with powerful _http_request
        :type base_url: ``str``
        :param base_url: Base server address with suffix, for example: https://example.com/api/v2/.

        :type verify: ``bool``
        :param verify: Whether the request should verify the SSL certificate.

        :type proxy: ``bool``
        :param proxy: Whether to run the integration using the system proxy.

        :type ok_codes: ``tuple``
        :param ok_codes:
            The request codes to accept as OK, for example: (200, 201, 204).
            If you specify "None", will use requests.Response.ok

        :type headers: ``dict``
        :param headers:
            The request headers, for example: {'Accept`: `application/json`}.
            Can be None.

        :type auth: ``dict`` or ``tuple``
        :param auth:
            The request authorization, for example: (username, password).
            Can be None.

        :return: No data returned
        :rtype: ``None``
        """

        def __init__(self, base_url, verify=True, proxy=False, ok_codes=tuple(), headers=None, auth=None):
            self._base_url = base_url
            self._verify = verify
            self._ok_codes = ok_codes
            self._headers = headers
            self._auth = auth
            self._session = requests.Session()
            if not proxy:
                skip_proxy()

            if not verify:
                skip_cert_verification()

        def _implement_retry(self, retries=0,
                             status_list_to_retry=None,
                             backoff_factor=5,
                             raise_on_redirect=False,
                             raise_on_status=False):
            """
            Implements the retry mechanism.
            In the default case where retries = 0 the request will fail on the first time

            :type retries: ``int``
            :param retries: How many retries should be made in case of a failure. when set to '0'- will fail on the first time

            :type status_list_to_retry: ``iterable``
            :param status_list_to_retry: A set of integer HTTP status codes that we should force a retry on.
                A retry is initiated if the request method is in ['GET', 'POST', 'PUT']
                and the response status code is in ``status_list_to_retry``.

            :type backoff_factor ``float``
            :param backoff_factor:
                A backoff factor to apply between attempts after the second try
                (most errors are resolved immediately by a second try without a
                delay). urllib3 will sleep for::

                    {backoff factor} * (2 ** ({number of total retries} - 1))

                seconds. If the backoff_factor is 0.1, then :func:`.sleep` will sleep
                for [0.0s, 0.2s, 0.4s, ...] between retries. It will never be longer
                than :attr:`Retry.BACKOFF_MAX`.

                By default, backoff_factor set to 5

            :type raise_on_redirect ``bool``
            :param raise_on_redirect: Whether, if the number of redirects is
                exhausted, to raise a MaxRetryError, or to return a response with a
                response code in the 3xx range.

            :type raise_on_status ``bool``
            :param raise_on_status: Similar meaning to ``raise_on_redirect``:
                whether we should raise an exception, or return a response,
                if status falls in ``status_forcelist`` range and retries have
                been exhausted.
            """
            try:
                retry = Retry(
                    total=retries,
                    read=retries,
                    connect=retries,
                    backoff_factor=backoff_factor,
                    status=retries,
                    status_forcelist=status_list_to_retry,
                    method_whitelist=frozenset(['GET', 'POST', 'PUT']),
                    raise_on_status=raise_on_status,
                    raise_on_redirect=raise_on_redirect
                )
                adapter = HTTPAdapter(max_retries=retry)
                self._session.mount('http://', adapter)
                self._session.mount('https://', adapter)
            except NameError:
                pass

        def _http_request(self, method, url_suffix='', full_url=None, headers=None, auth=None, json_data=None,
                          params=None, data=None, files=None, timeout=10, resp_type='json', ok_codes=None,
                          return_empty_response=False, retries=0, status_list_to_retry=None,
                          backoff_factor=5, raise_on_redirect=False, raise_on_status=False,
                          error_handler=None, empty_valid_codes=None, **kwargs):
            """A wrapper for requests lib to send our requests and handle requests and responses better.

            :type method: ``str``
            :param method: The HTTP method, for example: GET, POST, and so on.

            :type url_suffix: ``str``
            :param url_suffix: The API endpoint.

            :type full_url: ``str``
            :param full_url:
                Bypasses the use of self._base_url + url_suffix. This is useful if you need to
                make a request to an address outside of the scope of the integration
                API.

            :type headers: ``dict``
            :param headers: Headers to send in the request. If None, will use self._headers.

            :type auth: ``tuple``
            :param auth:
                The authorization tuple (usually username/password) to enable Basic/Digest/Custom HTTP Auth.
                if None, will use self._auth.

            :type params: ``dict``
            :param params: URL parameters to specify the query.

            :type data: ``dict``
            :param data: The data to send in a 'POST' request.

            :type json_data: ``dict``
            :param json_data: The dictionary to send in a 'POST' request.

            :type files: ``dict``
            :param files: The file data to send in a 'POST' request.

            :type timeout: ``float`` or ``tuple``
            :param timeout:
                The amount of time (in seconds) that a request will wait for a client to
                establish a connection to a remote machine before a timeout occurs.
                can be only float (Connection Timeout) or a tuple (Connection Timeout, Read Timeout).

            :type resp_type: ``str``
            :param resp_type:
                Determines which data format to return from the HTTP request. The default
                is 'json'. Other options are 'text', 'content', 'xml' or 'response'. Use 'response'
                 to return the full response object.

            :type ok_codes: ``tuple``
            :param ok_codes:
                The request codes to accept as OK, for example: (200, 201, 204). If you specify
                "None", will use self._ok_codes.

            :return: Depends on the resp_type parameter
            :rtype: ``dict`` or ``str`` or ``requests.Response``

            :type retries: ``int``
            :param retries: How many retries should be made in case of a failure. when set to '0'- will fail on the first time

            :type status_list_to_retry: ``iterable``
            :param status_list_to_retry: A set of integer HTTP status codes that we should force a retry on.
                A retry is initiated if the request method is in ['GET', 'POST', 'PUT']
                and the response status code is in ``status_list_to_retry``.

            :type backoff_factor ``float``
            :param backoff_factor:
                A backoff factor to apply between attempts after the second try
                (most errors are resolved immediately by a second try without a
                delay). urllib3 will sleep for::

                    {backoff factor} * (2 ** ({number of total retries} - 1))

                seconds. If the backoff_factor is 0.1, then :func:`.sleep` will sleep
                for [0.0s, 0.2s, 0.4s, ...] between retries. It will never be longer
                than :attr:`Retry.BACKOFF_MAX`.

                By default, backoff_factor set to 5

            :type raise_on_redirect ``bool``
            :param raise_on_redirect: Whether, if the number of redirects is
                exhausted, to raise a MaxRetryError, or to return a response with a
                response code in the 3xx range.

            :type raise_on_status ``bool``
            :param raise_on_status: Similar meaning to ``raise_on_redirect``:
                whether we should raise an exception, or return a response,
                if status falls in ``status_forcelist`` range and retries have
                been exhausted.

            :type error_handler ``callable``
            :param error_handler: Given an error entery, the error handler outputs the
                new formatted error message.

            :type empty_valid_codes: ``list``
            :param empty_valid_codes: A list of all valid status codes of empty responses (usually only 204, but
                can vary)

            """
            try:
                # Replace params if supplied
                address = full_url if full_url else urljoin(self._base_url, url_suffix)
                headers = headers if headers else self._headers
                auth = auth if auth else self._auth
                if retries:
                    self._implement_retry(retries, status_list_to_retry, backoff_factor, raise_on_redirect, raise_on_status)
                # Execute
                res = self._session.request(
                    method,
                    address,
                    verify=self._verify,
                    params=params,
                    data=data,
                    json=json_data,
                    files=files,
                    headers=headers,
                    auth=auth,
                    timeout=timeout,
                    **kwargs
                )
                # Handle error responses gracefully
                if not self._is_status_code_valid(res, ok_codes):
                    if error_handler:
                        error_handler(res)
                    else:
                        err_msg = 'Error in API call [{}] - {}' \
                            .format(res.status_code, res.reason)
                        try:
                            # Try to parse json error response
                            error_entry = res.json()
                            err_msg += '\n{}'.format(json.dumps(error_entry))
                            raise DemistoException(err_msg, res=res)
                        except ValueError:
                            err_msg += '\n{}'.format(res.text)
                            raise DemistoException(err_msg, res=res)

                if not empty_valid_codes:
                    empty_valid_codes = [204]
                is_response_empty_and_successful = (res.status_code in empty_valid_codes)
                if is_response_empty_and_successful and return_empty_response:
                    return res

                resp_type = resp_type.lower()
                try:
                    if resp_type == 'json':
                        return res.json()
                    if resp_type == 'text':
                        return res.text
                    if resp_type == 'content':
                        return res.content
                    if resp_type == 'xml':
                        ET.parse(res.text)
                    return res
                except ValueError as exception:
                    raise DemistoException('Failed to parse json object from response: {}'
                                           .format(res.content), exception)
            except requests.exceptions.ConnectTimeout as exception:
                err_msg = 'Connection Timeout Error - potential reasons might be that the Server URL parameter' \
                          ' is incorrect or that the Server is not accessible from your host.'
                raise DemistoException(err_msg, exception)
            except requests.exceptions.SSLError as exception:
                # in case the "Trust any certificate" is already checked
                if not self._verify:
                    raise
                err_msg = 'SSL Certificate Verification Failed - try selecting \'Trust any certificate\' checkbox in' \
                          ' the integration configuration.'
                raise DemistoException(err_msg, exception)
            except requests.exceptions.ProxyError as exception:
                err_msg = 'Proxy Error - if the \'Use system proxy\' checkbox in the integration configuration is' \
                          ' selected, try clearing the checkbox.'
                raise DemistoException(err_msg, exception)
            except requests.exceptions.ConnectionError as exception:
                # Get originating Exception in Exception chain
                error_class = str(exception.__class__)
                err_type = '<' + error_class[error_class.find('\'') + 1: error_class.rfind('\'')] + '>'
                err_msg = 'Verify that the server URL parameter' \
                          ' is correct and that you have access to the server from your host.' \
                          '\nError Type: {}\nError Number: [{}]\nMessage: {}\n' \
                    .format(err_type, exception.errno, exception.strerror)
                raise DemistoException(err_msg, exception)
            except requests.exceptions.RetryError as exception:
                try:
                    reason = 'Reason: {}'.format(exception.args[0].reason.args[0])
                except Exception:
                    reason = ''
                err_msg = 'Max Retries Error- Request attempts with {} retries failed. \n{}'.format(retries, reason)
                raise DemistoException(err_msg, exception)

        def _is_status_code_valid(self, response, ok_codes=None):
            """If the status code is OK, return 'True'.

            :type response: ``requests.Response``
            :param response: Response from API after the request for which to check the status.

            :type ok_codes: ``tuple`` or ``list``
            :param ok_codes:
                The request codes to accept as OK, for example: (200, 201, 204). If you specify
                "None", will use response.ok.

            :return: Whether the status of the response is valid.
            :rtype: ``bool``
            """
            # Get wanted ok codes
            status_codes = ok_codes if ok_codes else self._ok_codes
            if status_codes:
                return response.status_code in status_codes
            return response.ok


def batch(iterable, batch_size=1):
    """Gets an iterable and yields slices of it.

    :type iterable: ``list``
    :param iterable: list or other iterable object.

    :type batch_size: ``int``
    :param batch_size: the size of batches to fetch

    :rtype: ``list``
    :return:: Iterable slices of given
    """
    current_batch = iterable[:batch_size]
    not_batched = iterable[batch_size:]
    while current_batch:
        yield current_batch
        current_batch = not_batched[:batch_size]
        not_batched = not_batched[batch_size:]


def dict_safe_get(dict_object, keys, default_return_value=None, return_type=None, raise_return_type=True):
    """Recursive safe get query (for nested dicts and lists), If keys found return value otherwise return None or default value.
    Example:
    >>> dict = {"something" : {"test": "A"}}
    >>> dict_safe_get(dict,['something', 'test'])
    >>> 'A'
    >>> dict_safe_get(dict,['something', 'else'],'default value')
    >>> 'default value'

    :type dict_object: ``dict``
    :param dict_object: dictionary to query.

    :type keys: ``list``
    :param keys: keys for recursive get.

    :type default_return_value: ``object``
    :param default_return_value: Value to return when no key available.

    :type return_type: ``object``
    :param return_type: Excepted return type.

    :type raise_return_type: ``bool``
    :param raise_return_type: Whether to raise an error when the value didn't match the expected return type.

    :rtype: ``object``
    :return:: Value from nested query.
    """
    return_value = dict_object

    for key in keys:
        try:
            return_value = return_value[key]
        except (KeyError, TypeError, IndexError, AttributeError):
            return_value = default_return_value
            break

    if return_type and not isinstance(return_value, return_type):
        if raise_return_type:
            raise TypeError("Safe get Error:\nDetails: Return Type Error Excepted return type {0},"
                            " but actual type from nested dict/list is {1} with value {2}.\n"
                            "Query: {3}\nQueried object: {4}".format(return_type, type(return_value),
                                                                     return_value, keys, dict_object))
        return_value = default_return_value

    return return_value


CONTEXT_UPDATE_RETRY_TIMES = 3
MIN_VERSION_FOR_VERSIONED_CONTEXT = '6.0.0'


def merge_lists(original_list, updated_list, key):
    """
    Replace values in a list with those in an updated list.
    Example:
    >>> original = [{'id': '1', 'updated': 'n'}, {'id': '2', 'updated': 'n'}, {'id': '11', 'updated': 'n'}]
    >>> updated = [{'id': '1', 'updated': 'y'}, {'id': '3', 'updated': 'y'}, {'id': '11', 'updated': 'n',
    >>>                                                                                             'remove': True}]
    >>> result = [{'id': '1', 'updated': 'y'}, {'id': '2', 'updated': 'n'}, {'id': '3', 'updated': 'y'}]

    :type original_list: ``list``
    :param original_list: The original list.

    :type updated_list: ``list``
    :param updated_list: The updated list.

    :type key: ``str``
    :param key: The key to replace elements by.

    :rtype: ``list``
    :return: The merged list.

    """

    original_dict = {element[key]: element for element in original_list}
    updated_dict = {element[key]: element for element in updated_list}
    original_dict.update(updated_dict)

    removed = [obj for obj in original_dict.values() if obj.get('remove', False) is True]
    for r in removed:
        demisto.debug('Removing from integration context: {}'.format(str(r)))

    merged_list = [obj for obj in original_dict.values() if obj.get('remove', False) is False]

    return merged_list


def set_integration_context(context, sync=True, version=-1):
    """
    Sets the integration context.

    :type context: ``dict``
    :param context: The context to set.

    :type sync: ``bool``
    :param sync: Whether to save the context directly to the DB.

    :type version: ``Any``
    :param version: The version of the context to set.

    :rtype: ``dict``
    :return: The new integration context
    """
    demisto.debug('Setting integration context')
    if is_versioned_context_available():
        demisto.debug('Updating integration context with version {}. Sync: {}'.format(version, sync))
        return demisto.setIntegrationContextVersioned(context, version, sync)
    else:
        return demisto.setIntegrationContext(context)


def get_integration_context(sync=True, with_version=False):
    """
    Gets the integration context.

    :type sync: ``bool``
    :param sync: Whether to get the integration context directly from the DB.

    :type with_version: ``bool``
    :param with_version: Whether to return the version.

    :rtype: ``dict``
    :return: The integration context.
    """
    if is_versioned_context_available():
        integration_context = demisto.getIntegrationContextVersioned(sync)

        if with_version:
            return integration_context
        else:
            return integration_context.get('context', {})
    else:
        return demisto.getIntegrationContext()


def is_versioned_context_available():
    """
    Determines whether versioned integration context is available according to the server version.

    :rtype: ``bool``
    :return: Whether versioned integration context is available
    """
    return is_demisto_version_ge(MIN_VERSION_FOR_VERSIONED_CONTEXT)


def set_to_integration_context_with_retries(context, object_keys=None, sync=True,
                                            max_retry_times=CONTEXT_UPDATE_RETRY_TIMES):
    """
    Update the integration context with a dictionary of keys and values with multiple attempts.
    The function supports merging the context keys using the provided object_keys parameter.
    If the version is too old by the time the context is set,
    another attempt will be made until the limit after a random sleep.

    :type context: ``dict``
    :param context: A dictionary of keys and values to set.

    :type object_keys: ``dict``
    :param object_keys: A dictionary to map between context keys and their unique ID for merging them.

    :type sync: ``bool``
    :param sync: Whether to save the context directly to the DB.

    :type max_retry_times: ``int``
    :param max_retry_times: The maximum number of attempts to try.

    :rtype: ``None``
    :return: None
    """
    attempt = 0

    # do while...
    while True:
        if attempt == max_retry_times:
            raise Exception('Failed updating integration context. Max retry attempts exceeded.')

        # Update the latest context and get the new version
        integration_context, version = update_integration_context(context, object_keys, sync)

        demisto.debug('Attempting to update the integration context with version {}.'.format(version))

        # Attempt to update integration context with a version.
        # If we get a ValueError (DB Version), then the version was not updated and we need to try again.
        attempt += 1
        try:
            set_integration_context(integration_context, sync, version)
            demisto.debug('Successfully updated integration context with version {}.'
                          ''.format(version))
            break
        except ValueError as ve:
            demisto.debug('Failed updating integration context with version {}: {} Attempts left - {}'
                          ''.format(version, str(ve), CONTEXT_UPDATE_RETRY_TIMES - attempt))
            # Sleep for a random time
            time_to_sleep = randint(1, 100) / 1000
            time.sleep(time_to_sleep)


def get_integration_context_with_version(sync=True):
    """
    Get the latest integration context with version, if available.

    :type sync: ``bool``
    :param sync: Whether to get the context directly from the DB.

    :rtype: ``tuple``
    :return: The latest integration context with version.
    """
    latest_integration_context_versioned = get_integration_context(sync, with_version=True)
    version = -1
    if is_versioned_context_available():
        integration_context = latest_integration_context_versioned.get('context', {})
        if sync:
            version = latest_integration_context_versioned.get('version', 0)
    else:
        integration_context = latest_integration_context_versioned

    return integration_context, version


def update_integration_context(context, object_keys=None, sync=True):
    """
    Update the integration context with a given dictionary after merging it with the latest integration context.

    :type context: ``dict``
    :param context: The keys and values to update in the integration context.

    :type object_keys: ``dict``
    :param object_keys: A dictionary to map between context keys and their unique ID for merging them
    with the latest context.

    :type sync: ``bool``
    :param sync: Whether to use the context directly from the DB.

    :rtype: ``tuple``
    :return: The updated integration context along with the current version.

    """
    integration_context, version = get_integration_context_with_version(sync)
    if not object_keys:
        object_keys = {}

    for key, _ in context.items():
        latest_object = json.loads(integration_context.get(key, '[]'))
        updated_object = context[key]
        if key in object_keys:
            merged_list = merge_lists(latest_object, updated_object, object_keys[key])
            integration_context[key] = json.dumps(merged_list)
        else:
            integration_context[key] = json.dumps(updated_object)

    return integration_context, version


class DemistoException(Exception):
    def __init__(self, message, exception=None, res=None, *args):
        self.res = res
        self.message = message
        self.exception = exception
        super(DemistoException, self).__init__(message, exception, *args)

    def __str__(self):
        return str(self.message)


class GetRemoteDataArgs:
    """get-remote-data args parser
    :type args: ``dict``
    :param args: arguments for the command.

    :return: No data returned
    :rtype: ``None``
    """

    def __init__(self, args):
        self.remote_incident_id = args['id']
        self.last_update = args['lastUpdate']


class GetModifiedRemoteDataArgs:
    """get-modified-remote-data args parser
    :type args: ``dict``
    :param args: arguments for the command.

    :return: No data returned
    :rtype: ``None``
    """

    def __init__(self, args):
        self.last_update = args['lastUpdate']


class UpdateRemoteSystemArgs:
    """update-remote-system args parser
    :type args: ``dict``
    :param args: arguments for the command of the command.

    :return: No data returned
    :rtype: ``None``
    """

    def __init__(self, args):
        self.data = args.get('data')  # type: ignore
        self.entries = args.get('entries')
        self.incident_changed = args.get('incidentChanged')
        self.remote_incident_id = args.get('remoteId')
        self.inc_status = args.get('status')
        self.delta = args.get('delta')


class GetRemoteDataResponse:
    """get-remote-data response parser
    :type mirrored_object: ``dict``
    :param mirrored_object: The object you are mirroring, in most cases the incident.

    :type entries: ``list``
    :param entries: The entries you want to add to the war room.

    :return: No data returned
    :rtype: ``None``
    """

    def __init__(self, mirrored_object, entries):
        self.mirrored_object = mirrored_object
        self.entries = entries

    def extract_for_local(self):
        """Extracts the response into the mirrored incident.

        :return: List of details regarding the mirrored incident.
        :rtype: ``list``
        """
        if self.mirrored_object:
            return [self.mirrored_object] + self.entries


class GetModifiedRemoteDataResponse:
    """get-modified-remote-data response parser
    :type modified_incident_ids: ``list``
    :param modified_incident_ids: The incidents that were modified since the last check.

    :return: No data returned
    :rtype: ``None``
    """

    def __init__(self, modified_incident_ids):
        self.modified_incident_ids = modified_incident_ids

    def to_entry(self):
        """Extracts the response

        :return: List of incidents to run the get-remote-data command on.
        :rtype: ``list``
        """
        demisto.info('Modified incidents: {}'.format(self.modified_incident_ids))
        return {'Contents': self.modified_incident_ids, 'Type': EntryType.NOTE, 'ContentsFormat': EntryFormat.JSON}


class SchemeTypeMapping:
    """Scheme type mappings builder.

    :type type_name: ``str``
    :param type_name: The name of the remote incident type.

    :type fields: ``dict``
    :param fields: The dict of fields to their description.

    :return: No data returned
    :rtype: ``None``
    """

    def __init__(self, type_name='', fields=None):
        self.type_name = type_name
        self.fields = fields if fields else {}

    def add_field(self, name, description=''):
        """Adds a field to the incident type mapping.

        :type name: ``str``
        :param name: The name of the field.

        :type description: ``str``
        :param description: The description for that field.a

        :return: No data returned
        :rtype: ``None``
        """
        self.fields.update({
            name: description
        })

    def extract_mapping(self):
        """Extracts the mapping into XSOAR mapping screen.

        :return: the mapping object for the current field.
        :rtype: ``dict``
        """
        return {
            self.type_name: self.fields
        }


class GetMappingFieldsResponse:
    """Handler for the mapping fields object.

    :type scheme_types_mapping: ``list``
    :param scheme_types_mapping: List of all the mappings in the remote system.

    :return: No data returned
    :rtype: ``None``
    """

    def __init__(self, scheme_types_mapping=None):
        self.scheme_types_mappings = scheme_types_mapping if scheme_types_mapping else []

    def add_scheme_type(self, scheme_type_mapping):
        """Add another incident type mapping.

        :type scheme_type_mapping: ``dict``
        :param scheme_type_mapping: mapping of a singular field.

        :return: No data returned
        :rtype: ``None``
        """
        self.scheme_types_mappings.append(scheme_type_mapping)

    def extract_mapping(self):
        """Extracts the mapping into XSOAR mapping screen.

        :return: the mapping object for the current field.
        :rtype: ``dict``
        """
        all_mappings = {}
        for scheme_types_mapping in self.scheme_types_mappings:
            all_mappings.update(scheme_types_mapping.extract_mapping())

        return all_mappings


def get_x_content_info_headers():
    """Get X-Content-* headers to send in outgoing requests to use when performing requests to
    external services such as oproxy.

    :return: headers dict
    :rtype: ``dict``
    """
    calling_context = demisto.callingContext.get('context', {})
    brand_name = calling_context.get('IntegrationBrand', '')
    instance_name = calling_context.get('IntegrationInstance', '')
    headers = {
        'X-Content-Version': CONTENT_RELEASE_VERSION,
        'X-Content-Name': brand_name or instance_name or 'Name not found',
        'X-Content-LicenseID': demisto.getLicenseID(),
        'X-Content-Branch': CONTENT_BRANCH_NAME,
        'X-Content-Server-Version': get_demisto_version_as_str(),
    }
    return headers


class BaseWidget:
    @abstractmethod
    def to_display(self):
        pass


class TextWidget(BaseWidget):
    """Text Widget representation

    :type text: ``str``
    :param text: The text for the widget to display

    :return: No data returned
    :rtype: ``None``
    """

    def __init__(self, text):
        # type: (str) -> None
        self.text = text

    def to_display(self):
        """Text Widget representation

        :type text: ``str``
        :param text: The text for the widget to display

        :return: No data returned
        :rtype: ``None``
        """
        return self.text


class TrendWidget(BaseWidget):
    """Trend Widget representation

    :type current_number: ``int``
    :param current_number: The Current number in the trend.

    :type previous_number: ``int``
    :param previous_number: The previous number in the trend.

    :return: No data returned
    :rtype: ``None``
    """

    def __init__(self, current_number, previous_number):
        # type: (int, int) -> None
        self.current_number = current_number
        self.previous_number = previous_number

    def to_display(self):
        return json.dumps({
            'currSum': self.current_number,
            'prevSum': self.previous_number
        })


class NumberWidget(BaseWidget):
    """Number Widget representation

    :type number: ``int``
    :param number: The number for the widget to display.

    :return: No data returned
    :rtype: ``None``
    """

    def __init__(self, number):
        # type: (int) -> None
        self.number = number

    def to_display(self):
        return self.number


class BarColumnPieWidget(BaseWidget):
    """Bar/Column/Pie Widget representation

    :type categories: ``list``
    :param categories: a list of categories to display(Better use the add_category function to populate the data.

    :return: No data returned
    :rtype: ``None``
    """

    def __init__(self, categories=None):
        # type: (list) -> None
        self.categories = categories if categories else []  # type: List[dict]

    def add_category(self, name, number):
        """Add a category to widget.

        :type name: ``str``
        :param name: the name of the category to add.

        :type number: ``int``
        :param number: the number value of the category.

        :return: No data returned.
        :rtype: ``None``
        """
        self.categories.append({
            'name': name,
            'data': [number]
        })

    def to_display(self):
        return json.dumps(self.categories)


class LineWidget(BaseWidget):
    """Line Widget representation

    :type categories: ``Any``
    :param categories: a list of categories to display(Better use the add_category function to populate the data.

    :return: No data returned
    :rtype: ``None``
    """

    def __init__(self, categories=None):
        # type: (list) -> None
        self.categories = categories if categories else []  # type: List[dict]

    def add_category(self, name, number, group):
        """Add a category to widget.

        :type name: ``str``
        :param name: the name of the category to add.

        :type number: ``int``
        :param number: the number value of the category.

        :type group: ``str``
        :param group: the name of the relevant group.

        :return: No data returned
        :rtype: ``None``
        """
        self.categories.append({
            'name': name,
            'data': [number],
            'groups': [
                {
                    'name': group,
                    'data': [number]
                },
            ]
        })

    def to_display(self):
        processed_names = []  # type: List[str]
        processed_categories = []  # type: List[dict]
        for cat in self.categories:
            if cat['name'] in processed_names:
                for processed_category in processed_categories:
                    if cat['name'] == processed_category['name']:
                        processed_category['data'] = [processed_category['data'][0] + cat['data'][0]]
                        processed_category['groups'].extend(cat['groups'])
                        break

            else:
                processed_categories.append(cat)
                processed_names.append(cat['name'])

        return json.dumps(processed_categories)


class TableOrListWidget(BaseWidget):
    """Table/List Widget representation

    :type data: ``Any``
    :param data: a list of data to display(Better use the add_category function to populate the data.

    :return: No data returned
    :rtype: ``None``
    """

    def __init__(self, data=None):
        # type: (Any) -> None
        self.data = data if data else []
        if not isinstance(self.data, list):
            self.data = [data]

    def add_row(self, data):
        """Add a row to the widget.

        :type data: ``Any``
        :param data: the data to add to the list/table.

        :return: No data returned
        :rtype: ``None``
        """
        self.data.append(data)

    def to_display(self):
        return json.dumps({
            'total': len(self.data),
            'data': self.data
        })


class IndicatorsSearcher:
    """Used in order to search indicators by the paging or serachAfter param
    :type page: ``int``
    :param page: the number of page from which we start search indicators from.

    :type filter_fields: ``str``
    :param filter_fields: comma separated fields to filter (e.g. "value,type")

    :return: No data returned
    :rtype: ``None``
    """
    def __init__(self, page=0, filter_fields=None):
        # searchAfter is available in searchIndicators from version 6.1.0
        self._can_use_search_after = is_demisto_version_ge('6.1.0')
        # populateFields merged in https://github.com/demisto/server/pull/18398
        self._can_use_filter_fields = is_demisto_version_ge('6.1.0', build_number='1095800')
        self._search_after_title = 'searchAfter'
        self._search_after_param = None
        self._page = page
        self._filter_fields = filter_fields

    def search_indicators_by_version(self, from_date=None, query='', size=100, to_date=None, value=''):
        """There are 2 cases depends on the sever version:
        1. Search indicators using paging, raise the page number in each call.
        2. Search indicators using searchAfter param, update the _search_after_param in each call.

        :type from_date: ``str``
        :param from_date: the start date to search from.

        :type query: ``str``
        :param query: indicator search query

        :type size: ``size``
        :param size: limit the number of returned results.

        :type to_date: ``str``
        :param to_date: the end date to search until to.

        :type value: ``str``
        :param value: the indicator value to search.

        :return: object contains the search results
        :rtype: ``dict``
        """
        if self._can_use_search_after:
<<<<<<< HEAD
            search_iocs_params = assign_params(
                fromDate=from_date,
                toDate=to_date,
                query=query,
                size=size,
                value=value,
                searchAfter=self._search_after_param,
                populateFields=self._filter_fields if self._can_use_filter_fields else None
            )
            res = demisto.searchIndicators(**search_iocs_params)
=======
            if self._search_after_param:
                # if search_after_param exists use it for paging, else use the page number
                res = demisto.searchIndicators(fromDate=from_date, toDate=to_date, query=query, size=size, value=value,
                                               searchAfter=self._search_after_param)
            else:
                res = demisto.searchIndicators(fromDate=from_date, toDate=to_date, query=query, size=size,
                                               value=value, page=self._page)

>>>>>>> 50027658
            self._search_after_param = res[self._search_after_title]

            if res[self._search_after_title] is None:
                demisto.info('Elastic search using searchAfter returned all indicators')

        else:
            res = demisto.searchIndicators(fromDate=from_date, toDate=to_date, query=query, size=size, page=self._page,
                                           value=value)
            self._page += 1

        return res

    @property
    def page(self):
        return self._page


class AutoFocusKeyRetriever:
    """AutoFocus API Key management class
    :type api_key: ``str``
    :param api_key: Auto Focus API key coming from the integration parameters
    :type override_default_credentials: ``bool``
    :param override_default_credentials: Whether to override the default credentials and use the
     Cortex XSOAR given AutoFocus API Key
    :return: No data returned
    :rtype: ``None``
    """
    def __init__(self, api_key):
        # demisto.getAutoFocusApiKey() is available from version 6.2.0
        if not api_key:
            if not is_demisto_version_ge("6.2.0"):  # AF API key is available from version 6.2.0
                raise DemistoException('For versions earlier than 6.2.0, configure an API Key.')
            try:
                api_key = demisto.getAutoFocusApiKey()  # is not available on tenants
            except ValueError as err:
                raise DemistoException('AutoFocus API Key is only available on the main account for TIM customers. ' + str(err))
        self.key = api_key<|MERGE_RESOLUTION|>--- conflicted
+++ resolved
@@ -7447,7 +7447,7 @@
         :rtype: ``dict``
         """
         if self._can_use_search_after:
-<<<<<<< HEAD
+            # if search_after_param exists use it for paging, else use the page number
             search_iocs_params = assign_params(
                 fromDate=from_date,
                 toDate=to_date,
@@ -7455,19 +7455,10 @@
                 size=size,
                 value=value,
                 searchAfter=self._search_after_param,
-                populateFields=self._filter_fields if self._can_use_filter_fields else None
+                populateFields=self._filter_fields if self._can_use_filter_fields else None,
+                page=self._page if not self._search_after_param else None
             )
             res = demisto.searchIndicators(**search_iocs_params)
-=======
-            if self._search_after_param:
-                # if search_after_param exists use it for paging, else use the page number
-                res = demisto.searchIndicators(fromDate=from_date, toDate=to_date, query=query, size=size, value=value,
-                                               searchAfter=self._search_after_param)
-            else:
-                res = demisto.searchIndicators(fromDate=from_date, toDate=to_date, query=query, size=size,
-                                               value=value, page=self._page)
-
->>>>>>> 50027658
             self._search_after_param = res[self._search_after_title]
 
             if res[self._search_after_title] is None:
