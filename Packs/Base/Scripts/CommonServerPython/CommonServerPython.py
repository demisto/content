--- conflicted
+++ resolved
@@ -4906,16 +4906,9 @@
     """
 
     def __init__(self, outputs_prefix=None, outputs_key_field=None, outputs=None, indicators=None, readable_output=None,
-<<<<<<< HEAD
-                 raw_response=None, indicators_timeline=None, indicator=None, ignore_auto_extract=False, mark_as_note=False,
-                 polling_config=None):
-        # type: (str, object, object, list, str, object, IndicatorsTimeline, Common.Indicator, bool, bool, object) -> None  # noqa: E501
-=======
                  raw_response=None, indicators_timeline=None, indicator=None, ignore_auto_extract=False,
-                 mark_as_note=False, polling_command=None, polling_args=None, polling_timeout=None,
-                 polling_next_run=None, relations=None):
-        # type: (str, object, object, list, str, object, IndicatorsTimeline, Common.Indicator, bool, bool,str, dict, str, str, list) -> None # noqa: E501
->>>>>>> 95076a35
+                 mark_as_note=False, relations=None, polling_config=None):
+        # type: (str, object, object, list, str, object, IndicatorsTimeline, Common.Indicator, bool, bool, list, Common.PollingConfiguration) -> None  # noqa: E501
         if raw_response is None:
             raw_response = outputs
         if outputs is not None and not isinstance(outputs, dict) and not outputs_prefix:
