--- conflicted
+++ resolved
@@ -450,10 +450,7 @@
         INTRUSION_SET = 'Intrusion Set'
         TOOL = 'Tool'
         THREAT_ACTOR = 'Threat Actor'
-<<<<<<< HEAD
-=======
         INFRASTRUCTURE = 'Infrastructure'
->>>>>>> 49c78791
 
     class ObjectsScore(object):
         """
@@ -468,12 +465,8 @@
         COURSE_OF_ACTION = 0
         INTRUSION_SET = 3
         TOOL = 2
-<<<<<<< HEAD
-        THREAT_ACTOR = 3 # TODO: check if should be 3
-=======
         THREAT_ACTOR = 3
         INFRASTRUCTURE = 2
->>>>>>> 49c78791
 
     class KillChainPhases(object):
         """
