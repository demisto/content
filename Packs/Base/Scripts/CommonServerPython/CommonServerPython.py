"""Common functions script
This script will be appended to each server script before being executed.
Please notice that to add custom common code, add it to the CommonServerUserPython script.
Note that adding code to CommonServerUserPython can override functions in CommonServerPython
"""
from __future__ import print_function

import base64
import collections
import json
import logging
import os
import re
import socket
import sys
import time
import traceback
import urllib
from random import randint
import xml.etree.cElementTree as ET
from collections import OrderedDict
from datetime import datetime, timedelta
from abc import abstractmethod
from distutils.version import LooseVersion
from threading import Lock

import demistomock as demisto
import warnings


class WarningsHandler(object):
    #    Wrapper to handle warnings. We use a class to cleanup after execution

    @staticmethod
    def handle_warning(message, category, filename, lineno, file=None, line=None):
        try:
            msg = warnings.formatwarning(message, category, filename, lineno, line)
            demisto.info("python warning: " + msg)
        except Exception:
            # ignore the warning if it can't be handled for some reason
            pass

    def __init__(self):
        self.org_handler = warnings.showwarning
        warnings.showwarning = WarningsHandler.handle_warning

    def __del__(self):
        warnings.showwarning = self.org_handler


_warnings_handler = WarningsHandler()
# ignore warnings from logging as a result of not being setup
logging.raiseExceptions = False

# imports something that can be missed from docker image
try:
    import requests
    from requests.adapters import HTTPAdapter
    from urllib3.util import Retry
    from typing import Optional, Dict, List, Any, Union, Set

    import dateparser
    from datetime import timezone  # type: ignore
except Exception:
    if sys.version_info[0] < 3:
        # in python 2 an exception in the imports might still be raised even though it is caught.
        # for more info see https://cosmicpercolator.com/2016/01/13/exception-leaks-in-python-2-and-3/
        sys.exc_clear()

CONTENT_RELEASE_VERSION = '0.0.0'
CONTENT_BRANCH_NAME = 'master'
IS_PY3 = sys.version_info[0] == 3
STIX_PREFIX = "STIX "
# pylint: disable=undefined-variable

ZERO = timedelta(0)
HOUR = timedelta(hours=1)

if IS_PY3:
    STRING_TYPES = (str, bytes)  # type: ignore
    STRING_OBJ_TYPES = (str,)

else:
    STRING_TYPES = (str, unicode)  # type: ignore # noqa: F821
    STRING_OBJ_TYPES = STRING_TYPES  # type: ignore
# pylint: enable=undefined-variable

# DEPRECATED - use EntryType enum instead
entryTypes = {
    'note': 1,
    'downloadAgent': 2,
    'file': 3,
    'error': 4,
    'pinned': 5,
    'userManagement': 6,
    'image': 7,
    'playgroundError': 8,
    'entryInfoFile': 9,
    'warning': 11,
    'map': 15,
    'widget': 17
}

ENDPOINT_STATUS_OPTIONS = [
    'Online',
    'Offline'
]

ENDPOINT_ISISOLATED_OPTIONS = [
    'Yes',
    'No',
    'Pending isolation',
    'Pending unisolation'
]


class EntryType(object):
    """
    Enum: contains all the entry types (e.g. NOTE, ERROR, WARNING, FILE, etc.)
    :return: None
    :rtype: ``None``
    """
    NOTE = 1
    DOWNLOAD_AGENT = 2
    FILE = 3
    ERROR = 4
    PINNED = 5
    USER_MANAGEMENT = 6
    IMAGE = 7
    PLAYGROUND_ERROR = 8
    ENTRY_INFO_FILE = 9
    WARNING = 11
    MAP_ENTRY_TYPE = 15
    WIDGET = 17


class IncidentStatus(object):
    """
    Enum: contains all the incidents status types (e.g. pending, active, done, archive)
    :return: None
    :rtype: ``None``
    """
    PENDING = 0
    ACTIVE = 1
    DONE = 2
    ARCHIVE = 3


class IncidentSeverity(object):
    """
    Enum: contains all the incident severity types
    :return: None
    :rtype: ``None``
    """
    UNKNOWN = 0
    INFO = 0.5
    LOW = 1
    MEDIUM = 2
    HIGH = 3
    CRITICAL = 4


# DEPRECATED - use EntryFormat enum instead
formats = {
    'html': 'html',
    'table': 'table',
    'json': 'json',
    'text': 'text',
    'dbotResponse': 'dbotCommandResponse',
    'markdown': 'markdown'
}


class EntryFormat(object):
    """
    Enum: contains all the entry formats (e.g. HTML, TABLE, JSON, etc.)
    """
    HTML = 'html'
    TABLE = 'table'
    JSON = 'json'
    TEXT = 'text'
    DBOT_RESPONSE = 'dbotCommandResponse'
    MARKDOWN = 'markdown'

    @classmethod
    def is_valid_type(cls, _type):
        # type: (str) -> bool
        return _type in (
            EntryFormat.HTML,
            EntryFormat.TABLE,
            EntryFormat.JSON,
            EntryFormat.TEXT,
            EntryFormat.MARKDOWN,
            EntryFormat.DBOT_RESPONSE
        )


brands = {
    'xfe': 'xfe',
    'vt': 'virustotal',
    'wf': 'WildFire',
    'cy': 'cylance',
    'cs': 'crowdstrike-intel'
}
providers = {
    'xfe': 'IBM X-Force Exchange',
    'vt': 'VirusTotal',
    'wf': 'WildFire',
    'cy': 'Cylance',
    'cs': 'CrowdStrike'
}
thresholds = {
    'xfeScore': 4,
    'vtPositives': 10,
    'vtPositiveUrlsForIP': 30
}


class DBotScoreType(object):
    """
    Enum: contains all the indicator types
    DBotScoreType.IP
    DBotScoreType.FILE
    DBotScoreType.DOMAIN
    DBotScoreType.URL
    DBotScoreType.CVE
    DBotScoreType.ACCOUNT
    DBotScoreType.CRYPTOCURRENCY
    DBotScoreType.EMAIL
    DBotScoreType.ATTACKPATTERN
    DBotScoreType.CUSTOM

    :return: None
    :rtype: ``None``
    """
    IP = 'ip'
    FILE = 'file'
    DOMAIN = 'domain'
    URL = 'url'
    CVE = 'cve'
    ACCOUNT = 'account'
    CIDR = 'cidr',
    DOMAINGLOB = 'domainglob'
    CERTIFICATE = 'certificate'
    CRYPTOCURRENCY = 'cryptocurrency'
    EMAIL = 'email'
    ATTACKPATTERN = 'attackpattern'
    CUSTOM = 'custom'

    def __init__(self):
        # required to create __init__ for create_server_docs.py purpose
        pass

    @classmethod
    def is_valid_type(cls, _type):
        # type: (str) -> bool

        return _type in (
            DBotScoreType.IP,
            DBotScoreType.FILE,
            DBotScoreType.DOMAIN,
            DBotScoreType.URL,
            DBotScoreType.CVE,
            DBotScoreType.ACCOUNT,
            DBotScoreType.CIDR,
            DBotScoreType.DOMAINGLOB,
            DBotScoreType.CERTIFICATE,
            DBotScoreType.CRYPTOCURRENCY,
            DBotScoreType.EMAIL,
            DBotScoreType.ATTACKPATTERN,
            DBotScoreType.CUSTOM,
        )


class DBotScoreReliability(object):
    """
    Enum: Source reliability levels
    Values are case sensitive

    :return: None
    :rtype: ``None``
    """

    A_PLUS = 'A+ - 3rd party enrichment'
    A = 'A - Completely reliable'
    B = 'B - Usually reliable'
    C = 'C - Fairly reliable'
    D = 'D - Not usually reliable'
    E = 'E - Unreliable'
    F = 'F - Reliability cannot be judged'

    def __init__(self):
        # required to create __init__ for create_server_docs.py purpose
        pass

    @staticmethod
    def is_valid_type(_type):
        # type: (str) -> bool

        return _type in (
            DBotScoreReliability.A_PLUS,
            DBotScoreReliability.A,
            DBotScoreReliability.B,
            DBotScoreReliability.C,
            DBotScoreReliability.D,
            DBotScoreReliability.E,
            DBotScoreReliability.F,
        )

    @staticmethod
    def get_dbot_score_reliability_from_str(reliability_str):
        if reliability_str == DBotScoreReliability.A_PLUS:
            return DBotScoreReliability.A_PLUS
        elif reliability_str == DBotScoreReliability.A:
            return DBotScoreReliability.A
        elif reliability_str == DBotScoreReliability.B:
            return DBotScoreReliability.B
        elif reliability_str == DBotScoreReliability.C:
            return DBotScoreReliability.C
        elif reliability_str == DBotScoreReliability.D:
            return DBotScoreReliability.D
        elif reliability_str == DBotScoreReliability.E:
            return DBotScoreReliability.E
        elif reliability_str == DBotScoreReliability.F:
            return DBotScoreReliability.F
        raise Exception("Please use supported reliability only.")


INDICATOR_TYPE_TO_CONTEXT_KEY = {
    'ip': 'Address',
    'email': 'Address',
    'url': 'Data',
    'domain': 'Name',
    'cve': 'ID',
    'md5': 'file',
    'sha1': 'file',
    'sha256': 'file',
    'crc32': 'file',
    'sha512': 'file',
    'ctph': 'file',
    'ssdeep': 'file'
}


class FeedIndicatorType(object):
    """Type of Indicator (Reputations), used in TIP integrations"""
    Account = "Account"
    CVE = "CVE"
    Domain = "Domain"
    DomainGlob = "DomainGlob"
    Email = "Email"
    File = "File"
    FQDN = "Domain"
    Host = "Host"
    IP = "IP"
    CIDR = "CIDR"
    IPv6 = "IPv6"
    IPv6CIDR = "IPv6CIDR"
    Registry = "Registry Key"
    SSDeep = "ssdeep"
    URL = "URL"

    @staticmethod
    def is_valid_type(_type):
        return _type in (
            FeedIndicatorType.Account,
            FeedIndicatorType.CVE,
            FeedIndicatorType.Domain,
            FeedIndicatorType.DomainGlob,
            FeedIndicatorType.Email,
            FeedIndicatorType.File,
            FeedIndicatorType.Host,
            FeedIndicatorType.IP,
            FeedIndicatorType.CIDR,
            FeedIndicatorType.IPv6,
            FeedIndicatorType.IPv6CIDR,
            FeedIndicatorType.Registry,
            FeedIndicatorType.SSDeep,
            FeedIndicatorType.URL
        )

    @staticmethod
    def list_all_supported_indicators():
        indicator_types = []
        for key, val in vars(FeedIndicatorType).items():
            if not key.startswith('__') and type(val) == str:
                indicator_types.append(val)
        return indicator_types

    @staticmethod
    def ip_to_indicator_type(ip):
        """Returns the indicator type of the input IP.

        :type ip: ``str``
        :param ip: IP address to get it's indicator type.

        :return:: Indicator type from FeedIndicatorType, or None if invalid IP address.
        :rtype: ``str``
        """
        if re.match(ipv4cidrRegex, ip):
            return FeedIndicatorType.CIDR

        elif re.match(ipv4Regex, ip):
            return FeedIndicatorType.IP

        elif re.match(ipv6cidrRegex, ip):
            return FeedIndicatorType.IPv6CIDR

        elif re.match(ipv6Regex, ip):
            return FeedIndicatorType.IPv6

        else:
            return None

    @staticmethod
    def indicator_type_by_server_version(indicator_type):
        """Returns the indicator type of the input by the server version.
        If the server version is 6.2 and greater, remove the STIX prefix of the type

        :type indicator_type: ``str``
        :param indicator_type: Type of an indicator.

        :return:: Indicator type .
        :rtype: ``str``
        """
        if is_demisto_version_ge("6.2.0") and indicator_type.startswith(STIX_PREFIX):
            return indicator_type[len(STIX_PREFIX):]
        return indicator_type


# -------------------------------- Threat Intel Objects ----------------------------------- #

class ThreatIntel:
    """
    XSOAR Threat Intel Objects
    :return: None
    :rtype: ``None``
    """

    class ObjectsNames(object):
        """
        Enum: Threat Intel Objects names.
        :return: None
        :rtype: ``None``
        """
        CAMPAIGN = 'Campaign'
        ATTACK_PATTERN = 'Attack Pattern'
        REPORT = 'Report'
        MALWARE = 'Malware'
        COURSE_OF_ACTION = 'Course of Action'
        INTRUSION_SET = 'Intrusion Set'
        TOOL = 'Tool'
        THREAT_ACTOR = 'Threat Actor'
        INFRASTRUCTURE = 'Infrastructure'

    class ObjectsScore(object):
        """
        Enum: Threat Intel Objects Score.
        :return: None
        :rtype: ``None``
        """
        CAMPAIGN = 3
        ATTACK_PATTERN = 2
        REPORT = 3
        MALWARE = 3
        COURSE_OF_ACTION = 0
        INTRUSION_SET = 3
        TOOL = 2
        THREAT_ACTOR = 3
        INFRASTRUCTURE = 2

    class KillChainPhases(object):
        """
        Enum: Kill Chain Phases names.
        :return: None
        :rtype: ``None``
        """
        BUILD_CAPABILITIES = "Build Capabilities"
        PRIVILEGE_ESCALATION = "Privilege Escalation"
        ADVERSARY_OPSEC = "Adversary Opsec"
        CREDENTIAL_ACCESS = "Credential Access"
        EXFILTRATION = "Exfiltration"
        LATERAL_MOVEMENT = "Lateral Movement"
        DEFENSE_EVASION = "Defense Evasion"
        PERSISTENCE = "Persistence"
        COLLECTION = "Collection"
        IMPACT = "Impact"
        INITIAL_ACCESS = "Initial Access"
        DISCOVERY = "Discovery"
        EXECUTION = "Execution"
        INSTALLATION = "Installation"
        DELIVERY = "Delivery"
        WEAPONIZATION = "Weaponization"
        ACT_ON_OBJECTIVES = "Actions on Objectives"
        COMMAND_AND_CONTROL = "Command \u0026 Control"


def is_debug_mode():
    """Return if this script/command was passed debug-mode=true option

    :return: true if debug-mode is enabled
    :rtype: ``bool``
    """
    # use `hasattr(demisto, 'is_debug')` to ensure compatibility with server version <= 4.5
    return hasattr(demisto, 'is_debug') and demisto.is_debug


def get_schedule_metadata(context):
    """
        Get the entry schedule metadata if available

        :type context: ``dict``
        :param context: Context in which the command was executed.

        :return: Dict with metadata of scheduled entry
        :rtype: ``dict``
    """
    schedule_metadata = {}
    parent_entry = context.get('ParentEntry', {})
    if parent_entry:
        schedule_metadata = assign_params(
            is_polling=True if parent_entry.get('polling') else False,
            polling_command=parent_entry.get('pollingCommand'),
            polling_args=parent_entry.get('pollingArgs'),
            times_ran=int(parent_entry.get('timesRan', 0)) + 1,
            start_date=parent_entry.get('startDate'),
            end_date=parent_entry.get('endingDate')
        )
    return schedule_metadata


def auto_detect_indicator_type(indicator_value):
    """
      Infer the type of the indicator.

      :type indicator_value: ``str``
      :param indicator_value: The indicator whose type we want to check. (required)

      :return: The type of the indicator.
      :rtype: ``str``
    """
    try:
        import tldextract
    except Exception:
        raise Exception("Missing tldextract module, In order to use the auto detect function please use a docker"
                        " image with it installed such as: demisto/jmespath")

    if re.match(ipv4cidrRegex, indicator_value):
        return FeedIndicatorType.CIDR

    if re.match(ipv6cidrRegex, indicator_value):
        return FeedIndicatorType.IPv6CIDR

    if re.match(ipv4Regex, indicator_value):
        return FeedIndicatorType.IP

    if re.match(ipv6Regex, indicator_value):
        return FeedIndicatorType.IPv6

    if re.match(sha256Regex, indicator_value):
        return FeedIndicatorType.File

    if re.match(urlRegex, indicator_value):
        return FeedIndicatorType.URL

    if re.match(md5Regex, indicator_value):
        return FeedIndicatorType.File

    if re.match(sha1Regex, indicator_value):
        return FeedIndicatorType.File

    if re.match(emailRegex, indicator_value):
        return FeedIndicatorType.Email

    if re.match(cveRegex, indicator_value):
        return FeedIndicatorType.CVE

    if re.match(sha512Regex, indicator_value):
        return FeedIndicatorType.File

    try:
        tldextract_version = tldextract.__version__
        if LooseVersion(tldextract_version) < '3.0.0':
            no_cache_extract = tldextract.TLDExtract(cache_file=False, suffix_list_urls=None)
        else:
            no_cache_extract = tldextract.TLDExtract(cache_dir=False, suffix_list_urls=None)

        if no_cache_extract(indicator_value).suffix:
            if '*' in indicator_value:
                return FeedIndicatorType.DomainGlob
            return FeedIndicatorType.Domain

    except Exception:
        demisto.debug('tldextract failed to detect indicator type. indicator value: {}'.format(indicator_value))

    demisto.debug('Failed to detect indicator type. Indicator value: {}'.format(indicator_value))
    return None


def add_http_prefix_if_missing(address=''):
    """
        This function adds `http://` prefix to the proxy address in case it is missing.

        :type address: ``string``
        :param address: Proxy address.

        :return: proxy address after the 'http://' prefix was added, if needed.
        :rtype: ``string``
    """
    PROXY_PREFIXES = ['http://', 'https://', 'socks5://', 'socks5h://', 'socks4://', 'socks4a://']
    if not address:
        return ''
    for prefix in PROXY_PREFIXES:
        if address.startswith(prefix):
            return address
    return 'http://' + address


def handle_proxy(proxy_param_name='proxy', checkbox_default_value=False, handle_insecure=True,
                 insecure_param_name=None):
    """
        Handle logic for routing traffic through the system proxy.
        Should usually be called at the beginning of the integration, depending on proxy checkbox state.

        Additionally will unset env variables REQUESTS_CA_BUNDLE and CURL_CA_BUNDLE if handle_insecure is speficied (default).
        This is needed as when these variables are set and a requests.Session object is used, requests will ignore the
        Sesssion.verify setting. See: https://github.com/psf/requests/blob/master/requests/sessions.py#L703

        :type proxy_param_name: ``string``
        :param proxy_param_name: name of the "use system proxy" integration parameter

        :type checkbox_default_value: ``bool``
        :param checkbox_default_value: Default value of the proxy param checkbox

        :type handle_insecure: ``bool``
        :param handle_insecure: Whether to check the insecure param and unset env variables

        :type insecure_param_name: ``string``
        :param insecure_param_name: Name of insecure param. If None will search insecure and unsecure

        :return: proxies dict for the 'proxies' parameter of 'requests' functions
        :rtype: ``dict``
    """
    proxies = {}  # type: dict
    if demisto.params().get(proxy_param_name, checkbox_default_value):
        ensure_proxy_has_http_prefix()
        proxies = {
            'http': os.environ.get('HTTP_PROXY') or os.environ.get('http_proxy', ''),
            'https': os.environ.get('HTTPS_PROXY') or os.environ.get('https_proxy', '')
        }
    else:
        skip_proxy()

    if handle_insecure:
        if insecure_param_name is None:
            param_names = ('insecure', 'unsecure')
        else:
            param_names = (insecure_param_name,)  # type: ignore[assignment]
        for p in param_names:
            if demisto.params().get(p, False):
                skip_cert_verification()

    return proxies


def skip_proxy():
    """
    The function deletes the proxy environment vars in order to http requests to skip routing through proxy

    :return: None
    :rtype: ``None``
    """
    for k in ('HTTP_PROXY', 'HTTPS_PROXY', 'http_proxy', 'https_proxy'):
        if k in os.environ:
            del os.environ[k]


def ensure_proxy_has_http_prefix():
    """
    The function checks if proxy environment vars are missing http/https prefixes, and adds http if so.

    :return: None
    :rtype: ``None``
    """
    for k in ('HTTP_PROXY', 'HTTPS_PROXY', 'http_proxy', 'https_proxy'):
        if k in os.environ:
            proxy_env_var = os.getenv(k)
            if proxy_env_var:
                os.environ[k] = add_http_prefix_if_missing(os.environ[k])


def skip_cert_verification():
    """
    The function deletes the self signed certificate env vars in order to http requests to skip certificate validation.

    :return: None
    :rtype: ``None``
    """
    for k in ('REQUESTS_CA_BUNDLE', 'CURL_CA_BUNDLE'):
        if k in os.environ:
            del os.environ[k]


def urljoin(url, suffix=""):
    """
        Will join url and its suffix

        Example:
        "https://google.com/", "/"   => "https://google.com/"
        "https://google.com", "/"   => "https://google.com/"
        "https://google.com", "api"   => "https://google.com/api"
        "https://google.com", "/api"  => "https://google.com/api"
        "https://google.com/", "api"  => "https://google.com/api"
        "https://google.com/", "/api" => "https://google.com/api"

        :type url: ``string``
        :param url: URL string (required)

        :type suffix: ``string``
        :param suffix: the second part of the url

        :return: Full joined url
        :rtype: ``string``
    """
    if url[-1:] != "/":
        url = url + "/"

    if suffix.startswith("/"):
        suffix = suffix[1:]
        return url + suffix

    return url + suffix


def positiveUrl(entry):
    """
       Checks if the given entry from a URL reputation query is positive (known bad) (deprecated)

       :type entry: ``dict``
       :param entry: URL entry (required)

       :return: True if bad, false otherwise
       :rtype: ``bool``
    """
    if entry['Type'] != entryTypes['error'] and entry['ContentsFormat'] == formats['json']:
        if entry['Brand'] == brands['xfe']:
            return demisto.get(entry, 'Contents.url.result.score') > thresholds['xfeScore']
        if entry['Brand'] == brands['vt']:
            return demisto.get(entry, 'Contents.positives') > thresholds['vtPositives']
        if entry['Brand'] == brands['cs'] and demisto.get(entry, 'Contents'):
            c = demisto.get(entry, 'Contents')[0]
            return demisto.get(c, 'indicator') and demisto.get(c, 'malicious_confidence') in ['high', 'medium']
    return False


def positiveFile(entry):
    """
       Checks if the given entry from a file reputation query is positive (known bad) (deprecated)

       :type entry: ``dict``
       :param entry: File entry (required)

       :return: True if bad, false otherwise
       :rtype: ``bool``
    """
    if entry['Type'] != entryTypes['error'] and entry['ContentsFormat'] == formats['json']:
        if entry['Brand'] == brands['xfe'] and (demisto.get(entry, 'Contents.malware.family')
                                                or demisto.gets(entry, 'Contents.malware.origins.external.family')):
            return True
        if entry['Brand'] == brands['vt']:
            return demisto.get(entry, 'Contents.positives') > thresholds['vtPositives']
        if entry['Brand'] == brands['wf']:
            return demisto.get(entry, 'Contents.wildfire.file_info.malware') == 'yes'
        if entry['Brand'] == brands['cy'] and demisto.get(entry, 'Contents'):
            contents = demisto.get(entry, 'Contents')
            k = contents.keys()
            if k and len(k) > 0:
                v = contents[k[0]]
                if v and demisto.get(v, 'generalscore'):
                    return v['generalscore'] < -0.5
        if entry['Brand'] == brands['cs'] and demisto.get(entry, 'Contents'):
            c = demisto.get(entry, 'Contents')[0]
            return demisto.get(c, 'indicator') and demisto.get(c, 'malicious_confidence') in ['high', 'medium']
    return False


def vtCountPositives(entry):
    """
       Counts the number of detected URLs in the entry

       :type entry: ``dict``
       :param entry: Demisto entry (required)

       :return: The number of detected URLs
       :rtype: ``int``
    """
    positives = 0
    if demisto.get(entry, 'Contents.detected_urls'):
        for detected in demisto.get(entry, 'Contents.detected_urls'):
            if demisto.get(detected, 'positives') > thresholds['vtPositives']:
                positives += 1
    return positives


def positiveIp(entry):
    """
       Checks if the given entry from a file reputation query is positive (known bad) (deprecated)

       :type entry: ``dict``
       :param entry: IP entry (required)

       :return: True if bad, false otherwise
       :rtype: ``bool``
    """
    if entry['Type'] != entryTypes['error'] and entry['ContentsFormat'] == formats['json']:
        if entry['Brand'] == brands['xfe']:
            return demisto.get(entry, 'Contents.reputation.score') > thresholds['xfeScore']
        if entry['Brand'] == brands['vt'] and demisto.get(entry, 'Contents.detected_urls'):
            return vtCountPositives(entry) > thresholds['vtPositiveUrlsForIP']
        if entry['Brand'] == brands['cs'] and demisto.get(entry, 'Contents'):
            c = demisto.get(entry, 'Contents')[0]
            return demisto.get(c, 'indicator') and demisto.get(c, 'malicious_confidence') in ['high', 'medium']
    return False


def formatEpochDate(t):
    """
       Convert a time expressed in seconds since the epoch to a string representing local time

       :type t: ``int``
       :param t: Time represented in seconds (required)

       :return: A string representing local time
       :rtype: ``str``
    """
    if t:
        return time.ctime(t)
    return ''


def shortCrowdStrike(entry):
    """
       Display CrowdStrike Intel results in Markdown (deprecated)

       :type entry: ``dict``
       :param entry: CrowdStrike result entry (required)

       :return: A Demisto entry containing the shortened CrowdStrike info
       :rtype: ``dict``
    """
    if entry['Type'] != entryTypes['error'] and entry['ContentsFormat'] == formats['json']:
        if entry['Brand'] == brands['cs'] and demisto.get(entry, 'Contents'):
            c = demisto.get(entry, 'Contents')[0]
            csRes = '## CrowdStrike Falcon Intelligence'
            csRes += '\n\n### Indicator - ' + demisto.gets(c, 'indicator')
            labels = demisto.get(c, 'labels')
            if labels:
                csRes += '\n### Labels'
                csRes += '\nName|Created|Last Valid'
                csRes += '\n----|-------|----------'
                for label in labels:
                    csRes += '\n' + demisto.gets(label, 'name') + '|' + \
                             formatEpochDate(demisto.get(label, 'created_on')) + '|' + \
                             formatEpochDate(demisto.get(label, 'last_valid_on'))

            relations = demisto.get(c, 'relations')
            if relations:
                csRes += '\n### Relations'
                csRes += '\nIndicator|Type|Created|Last Valid'
                csRes += '\n---------|----|-------|----------'
                for r in relations:
                    csRes += '\n' + demisto.gets(r, 'indicator') + '|' + demisto.gets(r, 'type') + '|' + \
                             formatEpochDate(demisto.get(label, 'created_date')) + '|' + \
                             formatEpochDate(demisto.get(label, 'last_valid_date'))

            return {'ContentsFormat': formats['markdown'], 'Type': entryTypes['note'], 'Contents': csRes}
    return entry


def shortUrl(entry):
    """
       Formats a URL reputation entry into a short table (deprecated)

       :type entry: ``dict``
       :param entry: URL result entry (required)

       :return: A Demisto entry containing the shortened URL info
       :rtype: ``dict``
    """
    if entry['Type'] != entryTypes['error'] and entry['ContentsFormat'] == formats['json']:
        c = entry['Contents']
        if entry['Brand'] == brands['xfe']:
            return {'ContentsFormat': formats['table'], 'Type': entryTypes['note'], 'Contents': {
                'Country': c['country'], 'MalwareCount': demisto.get(c, 'malware.count'),
                'A': demisto.gets(c, 'resolution.A'), 'AAAA': demisto.gets(c, 'resolution.AAAA'),
                'Score': demisto.get(c, 'url.result.score'), 'Categories': demisto.gets(c, 'url.result.cats'),
                'URL': demisto.get(c, 'url.result.url'), 'Provider': providers['xfe'],
                'ProviderLink': 'https://exchange.xforce.ibmcloud.com/url/' + demisto.get(c, 'url.result.url')}}
        if entry['Brand'] == brands['vt']:
            return {'ContentsFormat': formats['table'], 'Type': entryTypes['note'], 'Contents': {
                'ScanDate': c['scan_date'], 'Positives': c['positives'], 'Total': c['total'],
                'URL': c['url'], 'Provider': providers['vt'], 'ProviderLink': c['permalink']}}
        if entry['Brand'] == brands['cs'] and demisto.get(entry, 'Contents'):
            return shortCrowdStrike(entry)
    return {'ContentsFormat': 'text', 'Type': 4, 'Contents': 'Unknown provider for result: ' + entry['Brand']}


def shortFile(entry):
    """
       Formats a file reputation entry into a short table (deprecated)

       :type entry: ``dict``
       :param entry: File result entry (required)

       :return: A Demisto entry containing the shortened file info
       :rtype: ``dict``
    """
    if entry['Type'] != entryTypes['error'] and entry['ContentsFormat'] == formats['json']:
        c = entry['Contents']
        if entry['Brand'] == brands['xfe']:
            cm = c['malware']
            return {'ContentsFormat': formats['table'], 'Type': entryTypes['note'], 'Contents': {
                'Family': cm['family'], 'MIMEType': cm['mimetype'], 'MD5': cm['md5'][2:] if 'md5' in cm else '',
                'CnCServers': demisto.get(cm, 'origins.CncServers.count'),
                'DownloadServers': demisto.get(cm, 'origins.downloadServers.count'),
                'Emails': demisto.get(cm, 'origins.emails.count'),
                'ExternalFamily': demisto.gets(cm, 'origins.external.family'),
                'ExternalCoverage': demisto.get(cm, 'origins.external.detectionCoverage'),
                'Provider': providers['xfe'],
                'ProviderLink': 'https://exchange.xforce.ibmcloud.com/malware/' + cm['md5'].replace('0x', '')}}
        if entry['Brand'] == brands['vt']:
            return {'ContentsFormat': formats['table'], 'Type': entryTypes['note'], 'Contents': {
                'Resource': c['resource'], 'ScanDate': c['scan_date'], 'Positives': c['positives'],
                'Total': c['total'], 'SHA1': c['sha1'], 'SHA256': c['sha256'], 'Provider': providers['vt'],
                'ProviderLink': c['permalink']}}
        if entry['Brand'] == brands['wf']:
            c = demisto.get(entry, 'Contents.wildfire.file_info')
            if c:
                return {'Contents': {'Type': c['filetype'], 'Malware': c['malware'], 'MD5': c['md5'],
                                     'SHA256': c['sha256'], 'Size': c['size'], 'Provider': providers['wf']},
                        'ContentsFormat': formats['table'], 'Type': entryTypes['note']}
        if entry['Brand'] == brands['cy'] and demisto.get(entry, 'Contents'):
            contents = demisto.get(entry, 'Contents')
            k = contents.keys()
            if k and len(k) > 0:
                v = contents[k[0]]
                if v and demisto.get(v, 'generalscore'):
                    return {'Contents': {'Status': v['status'], 'Code': v['statuscode'], 'Score': v['generalscore'],
                                         'Classifiers': str(v['classifiers']), 'ConfirmCode': v['confirmcode'],
                                         'Error': v['error'], 'Provider': providers['cy']},
                            'ContentsFormat': formats['table'], 'Type': entryTypes['note']}
        if entry['Brand'] == brands['cs'] and demisto.get(entry, 'Contents'):
            return shortCrowdStrike(entry)
    return {'ContentsFormat': formats['text'], 'Type': entryTypes['error'],
            'Contents': 'Unknown provider for result: ' + entry['Brand']}


def shortIp(entry):
    """
       Formats an ip reputation entry into a short table (deprecated)

       :type entry: ``dict``
       :param entry: IP result entry (required)

       :return: A Demisto entry containing the shortened IP info
       :rtype: ``dict``
    """
    if entry['Type'] != entryTypes['error'] and entry['ContentsFormat'] == formats['json']:
        c = entry['Contents']
        if entry['Brand'] == brands['xfe']:
            cr = c['reputation']
            return {'ContentsFormat': formats['table'], 'Type': entryTypes['note'], 'Contents': {
                'IP': cr['ip'], 'Score': cr['score'], 'Geo': str(cr['geo']), 'Categories': str(cr['cats']),
                'Provider': providers['xfe']}}
        if entry['Brand'] == brands['vt']:
            return {'ContentsFormat': formats['table'], 'Type': entryTypes['note'],
                    'Contents': {'Positive URLs': vtCountPositives(entry), 'Provider': providers['vt']}}
        if entry['Brand'] == brands['cs'] and demisto.get(entry, 'Contents'):
            return shortCrowdStrike(entry)
    return {'ContentsFormat': formats['text'], 'Type': entryTypes['error'],
            'Contents': 'Unknown provider for result: ' + entry['Brand']}


def shortDomain(entry):
    """
       Formats a domain reputation entry into a short table (deprecated)

       :type entry: ``dict``
       :param entry: Domain result entry (required)

       :return: A Demisto entry containing the shortened domain info
       :rtype: ``dict``
    """
    if entry['Type'] != entryTypes['error'] and entry['ContentsFormat'] == formats['json']:
        if entry['Brand'] == brands['vt']:
            return {'ContentsFormat': formats['table'], 'Type': entryTypes['note'],
                    'Contents': {'Positive URLs': vtCountPositives(entry), 'Provider': providers['vt']}}
    return {'ContentsFormat': formats['text'], 'Type': entryTypes['error'],
            'Contents': 'Unknown provider for result: ' + entry['Brand']}


def get_error(execute_command_result):
    """
        execute_command_result must contain error entry - check the result first with is_error function
        if there is no error entry in the result then it will raise an Exception

        :type execute_command_result: ``dict`` or  ``list``
        :param execute_command_result: result of demisto.executeCommand()

        :return: Error message extracted from the demisto.executeCommand() result
        :rtype: ``string``
    """

    if not is_error(execute_command_result):
        raise ValueError("execute_command_result has no error entry. before using get_error use is_error")

    if isinstance(execute_command_result, dict):
        return execute_command_result['Contents']

    error_messages = []
    for entry in execute_command_result:
        is_error_entry = type(entry) == dict and entry['Type'] == entryTypes['error']
        if is_error_entry:
            error_messages.append(entry['Contents'])

    return '\n'.join(error_messages)


def is_error(execute_command_result):
    """
        Check if the given execute_command_result has an error entry

        :type execute_command_result: ``dict`` or ``list``
        :param execute_command_result: Demisto entry (required) or result of demisto.executeCommand()

        :return: True if the execute_command_result has an error entry, false otherwise
        :rtype: ``bool``
    """
    if execute_command_result is None:
        return False

    if isinstance(execute_command_result, list):
        if len(execute_command_result) > 0:
            for entry in execute_command_result:
                if type(entry) == dict and entry['Type'] == entryTypes['error']:
                    return True

    return type(execute_command_result) == dict and execute_command_result['Type'] == entryTypes['error']


isError = is_error


def FormatADTimestamp(ts):
    """
       Formats an Active Directory timestamp into human readable time representation

       :type ts: ``int``
       :param ts: The timestamp to be formatted (required)

       :return: A string represeting the time
       :rtype: ``str``
    """
    return (datetime(year=1601, month=1, day=1) + timedelta(seconds=int(ts) / 10 ** 7)).ctime()


def PrettifyCompactedTimestamp(x):
    """
       Formats a compacted timestamp string into human readable time representation

       :type x: ``str``
       :param x: The timestamp to be formatted (required)

       :return: A string represeting the time
       :rtype: ``str``
    """
    return '%s-%s-%sT%s:%s:%s' % (x[:4], x[4:6], x[6:8], x[8:10], x[10:12], x[12:])


def NormalizeRegistryPath(strRegistryPath):
    """
       Normalizes a registry path string

       :type strRegistryPath: ``str``
       :param strRegistryPath: The registry path (required)

       :return: The normalized string
       :rtype: ``str``
    """
    dSub = {
        'HKCR': 'HKEY_CLASSES_ROOT',
        'HKCU': 'HKEY_CURRENT_USER',
        'HKLM': 'HKEY_LOCAL_MACHINE',
        'HKU': 'HKEY_USERS',
        'HKCC': 'HKEY_CURRENT_CONFIG',
        'HKPD': 'HKEY_PERFORMANCE_DATA'
    }
    for k in dSub:
        if strRegistryPath[:len(k)] == k:
            return dSub[k] + strRegistryPath[len(k):]

    return strRegistryPath


def scoreToReputation(score):
    """
       Converts score (in number format) to human readable reputation format

       :type score: ``int``
       :param score: The score to be formatted (required)

       :return: The formatted score
       :rtype: ``str``
    """
    to_str = {
        4: 'Critical',
        3: 'Bad',
        2: 'Suspicious',
        1: 'Good',
        0.5: 'Informational',
        0: 'Unknown'
    }
    return to_str.get(score, 'None')


def b64_encode(text):
    """
    Base64 encode a string. Wrapper function around base64.b64encode which will accept a string
    In py3 will encode the string to binary using utf-8 encoding and return a string result decoded using utf-8

    :param text: string to encode
    :type text: str
    :return: encoded string
    :rtype: str
    """
    if not text:
        return ''
    elif isinstance(text, bytes):
        to_encode = text
    else:
        to_encode = text.encode('utf-8', 'ignore')

    res = base64.b64encode(to_encode)
    if IS_PY3:
        res = res.decode('utf-8')  # type: ignore
    return res


def encode_string_results(text):
    """
    Encode string as utf-8, if any unicode character exists.

    :param text: string to encode
    :type text: str
    :return: encoded string
    :rtype: str
    """
    if not isinstance(text, STRING_OBJ_TYPES):
        return text
    try:
        return str(text)
    except UnicodeEncodeError:
        return text.encode("utf8", "replace")


def safe_load_json(json_object):
    """
    Safely loads a JSON object from an argument. Allows the argument to accept either a JSON in string form,
    or an entry ID corresponding to a JSON file.

    :param json_object: Entry ID or JSON string.
    :type json_object: str
    :return: Dictionary object from a parsed JSON file or string.
    :rtype: dict
    """
    safe_json = None
    if isinstance(json_object, dict) or isinstance(json_object, list):
        return json_object
    if (json_object.startswith('{') and json_object.endswith('}')) or (
            json_object.startswith('[') and json_object.endswith(']')):
        try:
            safe_json = json.loads(json_object)
        except ValueError as e:
            return_error(
                'Unable to parse JSON string. Please verify the JSON is valid. - ' + str(e))
    else:
        try:
            path = demisto.getFilePath(json_object)
            with open(path['path'], 'rb') as data:
                try:
                    safe_json = json.load(data)
                except Exception:  # lgtm [py/catch-base-exception]
                    safe_json = json.loads(data.read())
        except Exception as e:
            return_error('Unable to parse JSON file. Please verify the JSON is valid or the Entry'
                         'ID is correct. - ' + str(e))
    return safe_json


def datetime_to_string(datetime_obj):
    """
    Converts a datetime object into a string. When used with `json.dumps()` for the `default` parameter,
    e.g. `json.dumps(response, default=datetime_to_string)` datetime_to_string allows entire JSON objects
    to be safely added to context without causing any datetime marshalling errors.
    :param datetime_obj: Datetime object.
    :type datetime_obj: datetime.datetime
    :return: String representation of a datetime object.
    :rtype: str
    """
    if isinstance(datetime_obj, datetime):  # type: ignore
        return datetime_obj.__str__()


def remove_empty_elements(d):
    """
    Recursively remove empty lists, empty dicts, or None elements from a dictionary.
    :param d: Input dictionary.
    :type d: dict
    :return: Dictionary with all empty lists, and empty dictionaries removed.
    :rtype: dict
    """

    def empty(x):
        return x is None or x == {} or x == []

    if not isinstance(d, (dict, list)):
        return d
    elif isinstance(d, list):
        return [v for v in (remove_empty_elements(v) for v in d) if not empty(v)]
    else:
        return {k: v for k, v in ((k, remove_empty_elements(v)) for k, v in d.items()) if not empty(v)}


class SmartGetDict(dict):
    """A dict that when called with get(key, default) will return the default passed
    value, even if there is a value of "None" in the place of the key. Example with built-in dict:
    ```
    >>> d = {}
    >>> d['test'] = None
    >>> d.get('test', 1)
    >>> print(d.get('test', 1))
    None
    ```
    Example with SmartGetDict:
    ```
    >>> d = SmartGetDict()
    >>> d['test'] = None
    >>> d.get('test', 1)
    >>> print(d.get('test', 1))
    1
    ```

    :return: SmartGetDict
    :rtype: ``SmartGetDict``

    """

    def get(self, key, default=None):
        res = dict.get(self, key)
        if res is not None:
            return res
        return default


if (not os.getenv('COMMON_SERVER_NO_AUTO_PARAMS_REMOVE_NULLS')) and hasattr(demisto, 'params') and demisto.params():
    demisto.callingContext['params'] = SmartGetDict(demisto.params())


def aws_table_to_markdown(response, table_header):
    """
    Converts a raw response from AWS into a markdown formatted table. This function checks to see if
    there is only one nested dict in the top level of the dictionary and will use the nested data.
    :param response: Raw response from AWS
    :type response: dict
    :param table_header: The header string to use for the table.
    :type table_header: str
    :return: Markdown formatted table as a string.
    :rtype: str
    """
    if isinstance(response, dict):
        if len(response) == 1:
            if isinstance(response[list(response.keys())[0]], dict) or isinstance(
                    response[list(response.keys())[0]], list):
                if isinstance(response[list(response.keys())[0]], list):
                    list_response = response[list(response.keys())[0]]
                    if not list_response:
                        human_readable = tableToMarkdown(table_header, list_response)
                    elif isinstance(list_response[0], str):
                        human_readable = tableToMarkdown(
                            table_header, response)
                    else:
                        human_readable = tableToMarkdown(
                            table_header, response[list(response.keys())[0]])
                else:
                    human_readable = tableToMarkdown(
                        table_header, response[list(response.keys())[0]])
            else:
                human_readable = tableToMarkdown(table_header, response)
        else:
            human_readable = tableToMarkdown(table_header, response)
    else:
        human_readable = tableToMarkdown(table_header, response)
    return human_readable


def stringEscape(st):
    """
       Escape newline chars in the given string.

       :type st: ``str``
       :param st: The string to be modified (required).

       :return: A modified string.
       :rtype: ``str``
    """
    return st.replace('\r', '\\r').replace('\n', '\\n').replace('\t', '\\t')


def stringUnEscape(st):
    """
       Unescape newline chars in the given string.

       :type st: ``str``
       :param st: The string to be modified (required).

       :return: A modified string.
       :rtype: ``str``
    """
    return st.replace('\\r', '\r').replace('\\n', '\n').replace('\\t', '\t')


class IntegrationLogger(object):
    """
      a logger for python integrations:
      use LOG(<message>) to add a record to the logger (message can be any object with __str__)
      use LOG.print_log(verbose=True/False) to display all records in War-Room (if verbose) and server log.
      use add_replace_strs to add sensitive strings that should be replaced before going to the log.

      :type message: ``str``
      :param message: The message to be logged

      :return: No data returned
      :rtype: ``None``
    """

    def __init__(self, debug_logging=False):
        self.messages = []  # type: list
        self.write_buf = []  # type: list
        self.replace_strs = []  # type: list
        self.curl = []  # type: list
        self.buffering = True
        self.debug_logging = debug_logging
        # if for some reason you don't want to auto add credentials.password to replace strings
        # set the os env COMMON_SERVER_NO_AUTO_REPLACE_STRS. Either in CommonServerUserPython, or docker env
        if (not os.getenv('COMMON_SERVER_NO_AUTO_REPLACE_STRS') and hasattr(demisto, 'getParam')):
            # add common params
            sensitive_params = ('key', 'private', 'password', 'secret', 'token', 'credentials', 'service_account')
            if demisto.params():
                self._iter_sensistive_dict_obj(demisto.params(), sensitive_params)

    def _iter_sensistive_dict_obj(self, dict_obj, sensitive_params):
        for (k, v) in dict_obj.items():
            if isinstance(v, dict):  # credentials object case. recurse into the object
                self._iter_sensistive_dict_obj(v, sensitive_params)
                if v.get('identifier') and v.get('password'):  # also add basic auth case
                    basic_auth = '{}:{}'.format(v.get('identifier'), v.get('password'))
                    self.add_replace_strs(b64_encode(basic_auth))
            elif isinstance(v, STRING_OBJ_TYPES):
                k_lower = k.lower()
                for p in sensitive_params:
                    if p in k_lower:
                        self.add_replace_strs(v, b64_encode(v))

    def encode(self, message):
        try:
            res = str(message)
        except UnicodeEncodeError as exception:
            # could not decode the message
            # if message is an Exception, try encode the exception's message
            if isinstance(message, Exception) and message.args and isinstance(message.args[0], STRING_OBJ_TYPES):
                res = message.args[0].encode('utf-8', 'replace')  # type: ignore
            elif isinstance(message, STRING_OBJ_TYPES):
                # try encode the message itself
                res = message.encode('utf-8', 'replace')  # type: ignore
            else:
                res = "Failed encoding message with error: {}".format(exception)
        for s in self.replace_strs:
            res = res.replace(s, '<XX_REPLACED>')
        return res

    def __call__(self, message):
        text = self.encode(message)
        if self.buffering:
            self.messages.append(text)
            if self.debug_logging:
                demisto.debug(text)
        else:
            demisto.info(text)
        return text

    def add_replace_strs(self, *args):
        '''
            Add strings which will be replaced when logging.
            Meant for avoiding passwords and so forth in the log.
        '''
        to_add = []
        for a in args:
            if a:
                a = self.encode(a)
                to_add.append(stringEscape(a))
                to_add.append(stringUnEscape(a))
                js = json.dumps(a)
                if js.startswith('"'):
                    js = js[1:]
                if js.endswith('"'):
                    js = js[:-1]
                to_add.append(js)
                if IS_PY3:
                    to_add.append(urllib.parse.quote_plus(a))  # type: ignore[attr-defined]
                else:
                    to_add.append(urllib.quote_plus(a))

        self.replace_strs.extend(to_add)

    def set_buffering(self, state):
        """
        set whether the logger buffers messages or writes staight to the demisto log

        :param state: True/False
        :type state: boolean
        """
        self.buffering = state

    def print_log(self, verbose=False):
        if self.write_buf:
            self.messages.append("".join(self.write_buf))
        if self.messages:
            text = 'Full Integration Log:\n' + '\n'.join(self.messages)
            if verbose:
                demisto.log(text)
            if not self.debug_logging:  # we don't print out if in debug_logging as already all message where printed
                demisto.info(text)
            self.messages = []

    def build_curl(self, text):
        """
        Parses the HTTP client "send" log messages and generates cURL queries out of them.

        :type text: ``str``
        :param text: The HTTP client log message.

        :return: No data returned
        :rtype: ``None``
        """
        http_methods = ['GET', 'POST', 'PUT', 'DELETE', 'PATCH']
        data = text.split("send: b'")[1]
        if data and data[0] in {'{', '<'}:
            # it is the request url query params/post body - will always come after we already have the url and headers
            # `<` is for xml body
            self.curl[-1] += "-d '{}".format(data)
        elif any(http_method in data for http_method in http_methods):
            method = ''
            url = ''
            headers = []
            headers_to_skip = ['Content-Length', 'User-Agent', 'Accept-Encoding', 'Connection']
            request_parts = repr(data).split('\\\\r\\\\n')  # splitting lines on repr since data is a bytes-string
            for line, part in enumerate(request_parts):
                if line == 0:
                    method, url, _ = part[1:].split()  # ignoring " at first char
                elif line != len(request_parts) - 1:  # ignoring the last line which is empty
                    if part.startswith('Host:'):
                        _, host = part.split('Host: ')
                        url = 'https://{}{}'.format(host, url)
                    else:
                        if any(header_to_skip in part for header_to_skip in headers_to_skip):
                            continue
                        headers.append(part)
            curl_headers = ''
            for header in headers:
                if header:
                    curl_headers += '-H "{}" '.format(header)
            curl = 'curl -X {} {} {}'.format(method, url, curl_headers)
            if demisto.params().get('proxy'):
                proxy_address = os.environ.get('https_proxy')
                if proxy_address:
                    curl += '--proxy {} '.format(proxy_address)
            else:
                curl += '--noproxy "*" '
            if demisto.params().get('insecure'):
                curl += '-k '
            self.curl.append(curl)

    def write(self, msg):
        # same as __call__ but allows IntegrationLogger to act as a File like object.
        msg = self.encode(msg)
        has_newline = False
        if '\n' in msg:
            has_newline = True
            # if new line is last char we trim it out
            if msg[-1] == '\n':
                msg = msg[:-1]
        self.write_buf.append(msg)
        if has_newline:
            text = "".join(self.write_buf)
            if self.buffering:
                self.messages.append(text)
            else:
                demisto.info(text)
                if is_debug_mode() and text.startswith('send:'):
                    try:
                        self.build_curl(text)
                    except Exception as e:  # should fail silently
                        demisto.debug('Failed generating curl - {}'.format(str(e)))
            self.write_buf = []

    def print_override(self, *args, **kwargs):
        # print function that can be used to override print usage of internal modules
        # will print to the log if the print target is stdout/stderr
        try:
            import __builtin__  # type: ignore
        except ImportError:
            # Python 3
            import builtins as __builtin__  # type: ignore
        file_ = kwargs.get('file')
        if (not file_) or file_ == sys.stdout or file_ == sys.stderr:
            kwargs['file'] = self
        __builtin__.print(*args, **kwargs)


"""
a logger for python integrations:
use LOG(<message>) to add a record to the logger (message can be any object with __str__)
use LOG.print_log() to display all records in War-Room and server log.
"""
LOG = IntegrationLogger(debug_logging=is_debug_mode())


def formatAllArgs(args, kwds):
    """
    makes a nice string representation of all the arguments

    :type args: ``list``
    :param args: function arguments (required)

    :type kwds: ``dict``
    :param kwds: function keyword arguments (required)

    :return: string representation of all the arguments
    :rtype: ``string``
    """
    formattedArgs = ','.join([repr(a) for a in args]) + ',' + str(kwds).replace(':', "=").replace(" ", "")[1:-1]
    return formattedArgs


def logger(func):
    """
    decorator function to log the function call using LOG

    :type func: ``function``
    :param func: function to call (required)

    :return: returns the func return value.
    :rtype: ``any``
    """

    def func_wrapper(*args, **kwargs):
        LOG('calling {}({})'.format(func.__name__, formatAllArgs(args, kwargs)))
        ret_val = func(*args, **kwargs)
        if is_debug_mode():
            LOG('Return value [{}]: {}'.format(func.__name__, str(ret_val)))
        return ret_val

    return func_wrapper


def formatCell(data, is_pretty=True, json_transform=None):
    """
       Convert a given object to md while decending multiple levels


       :type data: ``str`` or ``list`` or ``dict``
       :param data: The cell content (required)

       :type is_pretty: ``bool``
       :param is_pretty: Should cell content be prettified (default is True)

       :param json_transform:


       :return: The formatted cell content as a string
       :rtype: ``str``
    """
    if json_transform is None:
        json_transform = JsonTransformer(flatten=True)

    return json_transform.json_to_str(data, is_pretty)


def flattenCell(data, is_pretty=True):
    """
       Flattens a markdown table cell content into a single string

       :type data: ``str`` or ``list``
       :param data: The cell content (required)

       :type is_pretty: ``bool``
       :param is_pretty: Should cell content be pretified (default is True)

       :return: A sting representation of the cell content
       :rtype: ``str``
    """
    indent = 4 if is_pretty else None
    if isinstance(data, STRING_TYPES):
        return data
    elif isinstance(data, list):
        string_list = []
        for d in data:
            try:
                if IS_PY3 and isinstance(d, bytes):
                    string_list.append(d.decode('utf-8'))
                else:
                    string_list.append(str(d))
            except UnicodeEncodeError:
                string_list.append(d.encode('utf-8'))

        return ',\n'.join(string_list)
    else:
        return json.dumps(data, indent=indent, ensure_ascii=False)


def FormatIso8601(t):
    """
       Convert a time expressed in seconds to ISO 8601 time format string

       :type t: ``int``
       :param t: Time expressed in seconds (required)

       :return: An ISO 8601 time format string
       :rtype: ``str``
    """
    return t.strftime("%Y-%m-%dT%H:%M:%S")


def argToList(arg, separator=','):
    """
       Converts a string representation of args to a python list

       :type arg: ``str`` or ``list``
       :param arg: Args to be converted (required)

       :type separator: ``str``
       :param separator: A string separator to separate the strings, the default is a comma.

       :return: A python list of args
       :rtype: ``list``
    """
    if not arg:
        return []
    if isinstance(arg, list):
        return arg
    if isinstance(arg, STRING_TYPES):
        if arg[0] == '[' and arg[-1] == ']':
            return json.loads(arg)
        return [s.strip() for s in arg.split(separator)]
    return [arg]


def argToBoolean(value):
    """
        Boolean-ish arguments that are passed through demisto.args() could be type bool or type string.
        This command removes the guesswork and returns a value of type bool, regardless of the input value's type.
        It will also return True for 'yes' and False for 'no'.

        :param value: the value to evaluate
        :type value: ``string|bool``

        :return: a boolean representatation of 'value'
        :rtype: ``bool``
    """
    if isinstance(value, bool):
        return value
    if isinstance(value, STRING_OBJ_TYPES):
        if value.lower() in ['true', 'yes']:
            return True
        elif value.lower() in ['false', 'no']:
            return False
        else:
            raise ValueError('Argument does not contain a valid boolean-like value')
    else:
        raise ValueError('Argument is neither a string nor a boolean')


def appendContext(key, data, dedup=False):
    """
       Append data to the investigation context

       :type key: ``str``
       :param key: The context path (required)

       :type data: ``any``
       :param data: Data to be added to the context (required)

       :type dedup: ``bool``
       :param dedup: True if de-duplication is required. Default is False.

       :return: No data returned
       :rtype: ``None``
    """
    if data is None:
        return
    existing = demisto.get(demisto.context(), key)

    if existing:
        if isinstance(existing, STRING_TYPES):
            if isinstance(data, STRING_TYPES):
                new_val = data + ',' + existing
            else:
                new_val = data + existing  # will raise a self explanatory TypeError

        elif isinstance(existing, dict):
            if isinstance(data, dict):
                new_val = [existing, data]  # type: ignore[assignment]
            else:
                new_val = data + existing  # will raise a self explanatory TypeError

        elif isinstance(existing, list):
            if isinstance(data, list):
                existing.extend(data)
            else:
                existing.append(data)
            new_val = existing  # type: ignore[assignment]

        else:
            new_val = [existing, data]  # type: ignore[assignment]

        if dedup and isinstance(new_val, list):
            new_val = list(set(new_val))

        demisto.setContext(key, new_val)
    else:
        demisto.setContext(key, data)


def url_to_clickable_markdown(data, url_keys):
    """
    Turn the given urls fields in to clickable url, used for the markdown table.

    :type data: ``[Union[str, List[Any], Dict[str, Any]]]``
    :param data: a dictionary or a list containing data with some values that are urls

    :type url_keys: ``List[str]``
    :param url_keys: the keys of the url's wished to turn clickable

    :return: markdown format for clickable url
    :rtype: ``[Union[str, List[Any], Dict[str, Any]]]``
    """

    if isinstance(data, list):
        data = [url_to_clickable_markdown(item, url_keys) for item in data]

    elif isinstance(data, dict):
        data = {key: create_clickable_url(value) if key in url_keys else url_to_clickable_markdown(data[key], url_keys)
                for key, value in data.items()}

    return data


def create_clickable_url(url):
    """
    Make the given url clickable when in markdown format by concatenating itself, with the proper brackets

    :type url: ``Union[List[str], str]``
    :param url: the url of interest or a list of urls

    :return: markdown format for clickable url
    :rtype: ``str``

    """
    if not url:
        return None
    elif isinstance(url, list):
        return ['[{}]({})'.format(item, item) for item in url]
    return '[{}]({})'.format(url, url)


class JsonTransformer:
    def __init__(self, flatten=False, keys_lst=None, is_nested=False, func=None):
        """
        Constructor for JsonTransformer

        :type flatten: ``bool``
        :param flatten:  Should we flatten the json using `flattenCell` (the default behavior)

        :type keys_lst: ``List[str]``
        :param keys_lst: a list of relevant keys list from the json

        :type is_nested: ``bool``
        :param is_nested: Whether to search in nested keys or not

        :type func: ``Callable``
        :param func: A function to parse the json
        """
        if keys_lst is None:
            keys_lst = []
        self.keys_set = set(keys_lst)
        self.is_nested = is_nested
        self.func = func
        self.flatten = flatten

    def json_to_str(self, json_input, is_pretty=True):
        if self.func:
            return self.func(json_input)
        if isinstance(json_input, STRING_TYPES):
            return json_input
        if isinstance(json_input, list):
            return flattenCell(json_input, is_pretty)
        if self.flatten:
            return '\n'.join(
                ['{key}: {val}'.format(key=k, val=flattenCell(v, is_pretty)) for k, v in json_input.items()])
        str_lst = []
        for k, v in json_input.items():
            str_lst.append('***{k}***: '.format(k=k))
            if isinstance(v, dict):
                items_to_add = ["\t**{key}**: {val}".format(key=k, val=flattenCell(v, is_pretty)) for k, v in
                                self.item_generator(v)]
            else:
                items_to_add = ["\t{val}".format(val=flattenCell(v, is_pretty))]
            str_lst.extend(items_to_add)
        return '\n'.join(str_lst)

    def item_generator(self, json_input):
        if isinstance(json_input, dict):
            for k, v in json_input.items():
                if not self.keys_set or k in self.keys_set:
                    yield k, v
                if self.is_nested:
                    yield from self.item_generator(v)
        if isinstance(json_input, list):
            for item in json_input:
                yield from self.item_generator(item)


def tableToMarkdown(name, t, headers=None, headerTransform=None, removeNull=False, metadata=None, url_keys=None,
                    date_fields=None, json_transform=None, is_auto_json_transform=False):
    """
       Converts a demisto table in JSON form to a Markdown table

       :type name: ``str``
       :param name: The name of the table (required)

       :type t: ``dict`` or ``list``
       :param t: The JSON table - List of dictionaries with the same keys or a single dictionary (required)

       :type headers: ``list`` or ``string``
       :param headers: A list of headers to be presented in the output table (by order). If string will be passed
            then table will have single header. Default will include all available headers.

       :type headerTransform: ``function``
       :param headerTransform: A function that formats the original data headers (optional)

       :type removeNull: ``bool``
       :param removeNull: Remove empty columns from the table. Default is False

       :type metadata: ``str``
       :param metadata: Metadata about the table contents

       :type url_keys: ``list``
       :param url_keys: a list of keys in the given JSON table that should be turned in to clickable

       :type date_fields: ``list``
       :param date_fields: A list of date fields to format the value to human-readable output.

        :type json_transform: ``TableJsonTransformer``
        :param json_transform: An instance of JsonTransformer. If not passed, default one will be initiated

       :return: A string representation of the markdown table
       :rtype: ``str``
    """

    # Turning the urls in the table to clickable
    if url_keys:
        t = url_to_clickable_markdown(t, url_keys)

    mdResult = ''
    if name:
        mdResult = '### ' + name + '\n'

    if metadata:
        mdResult += metadata + '\n'

    if not t or len(t) == 0:
        mdResult += '**No entries.**\n'
        return mdResult

    if not headers and isinstance(t, dict) and len(t.keys()) == 1:
        # in case of a single key, create a column table where each element is in a different row.
        headers = list(t.keys())
        t = list(t.values())[0]

    if not isinstance(t, list):
        t = [t]

    if headers and isinstance(headers, STRING_TYPES):
        headers = [headers]

    if not isinstance(t[0], dict):
        # the table contains only simple objects (strings, numbers)
        # should be only one header
        if headers and len(headers) > 0:
            header = headers[0]
            t = [{header: item} for item in t]
        else:
            raise Exception("Missing headers param for tableToMarkdown. Example: headers=['Some Header']")

    # in case of headers was not provided (backward compatibility)
    if not headers:
        headers = list(t[0].keys())
        headers.sort()

    if removeNull:
        headers_aux = headers[:]
        for header in headers:
            if all(obj.get(header) in ('', None, [], {}) for obj in t):
                headers_aux.remove(header)
        headers = headers_aux

    if not json_transform:
        json_transform = {header: JsonTransformer(flatten=False if is_auto_json_transform else True) for header in
                          headers}

    if t and len(headers) > 0:
        newHeaders = []
        if headerTransform is None:  # noqa
            def headerTransform(s): return stringEscapeMD(s, True, True)  # noqa
        for header in headers:
            newHeaders.append(headerTransform(header))
        mdResult += '|'
        if len(newHeaders) == 1:
            mdResult += newHeaders[0]
        else:
            mdResult += '|'.join(newHeaders)
        mdResult += '|\n'
        sep = '---'
        mdResult += '|' + '|'.join([sep] * len(headers)) + '|\n'
        for entry in t:
            entry_copy = entry.copy()
            if date_fields:
                for field in date_fields:
                    try:
                        entry_copy[field] = datetime.fromtimestamp(int(entry_copy[field]) / 1000).strftime(
                            '%Y-%m-%d %H:%M:%S')
                    except Exception:
                        pass

            vals = [stringEscapeMD((formatCell(entry_copy.get(h, ''), False, json_transform.get(h)) if
                                    entry_copy.get(h) is not None else ''), True, True) for h in headers]

            # this pipe is optional
            mdResult += '| '
            try:
                mdResult += ' | '.join(vals)
            except UnicodeDecodeError:
                vals = [str(v) for v in vals]
                mdResult += ' | '.join(vals)
            mdResult += ' |\n'

    else:
        mdResult += '**No entries.**\n'

    return mdResult


tblToMd = tableToMarkdown


def createContextSingle(obj, id=None, keyTransform=None, removeNull=False):
    """Receives a dict with flattened key values, and converts them into nested dicts

    :type obj: ``dict`` or ``list``
    :param obj: The data to be added to the context (required)

    :type id: ``str``
    :param id: The ID of the context entry

    :type keyTransform: ``function``
    :param keyTransform: A formatting function for the markdown table headers

    :type removeNull: ``bool``
    :param removeNull: True if empty columns should be removed, false otherwise

    :return: The converted context list
    :rtype: ``list``
    """
    res = {}  # type: dict
    if keyTransform is None:
        def keyTransform(s): return s  # noqa
    keys = obj.keys()
    for key in keys:
        if removeNull and obj[key] in ('', None, [], {}):
            continue
        values = key.split('.')
        current = res
        for v in values[:-1]:
            current.setdefault(v, {})
            current = current[v]
        current[keyTransform(values[-1])] = obj[key]

    if id is not None:
        res.setdefault('ID', id)

    return res


def createContext(data, id=None, keyTransform=None, removeNull=False):
    """Receives a dict with flattened key values, and converts them into nested dicts

        :type data: ``dict`` or ``list``
        :param data: The data to be added to the context (required)

        :type id: ``str``
        :param id: The ID of the context entry

        :type keyTransform: ``function``
        :param keyTransform: A formatting function for the markdown table headers

        :type removeNull: ``bool``
        :param removeNull: True if empty columns should be removed, false otherwise

        :return: The converted context list
        :rtype: ``list``
    """
    if isinstance(data, (list, tuple)):
        return [createContextSingle(d, id, keyTransform, removeNull) for d in data]
    else:
        return createContextSingle(data, id, keyTransform, removeNull)


def sectionsToMarkdown(root):
    """
       Converts a list of Demisto JSON tables to markdown string of tables

       :type root: ``dict`` or ``list``
       :param root: The JSON table - List of dictionaries with the same keys or a single dictionary (required)

       :return: A string representation of the markdown table
       :rtype: ``str``
    """
    mdResult = ''
    if isinstance(root, dict):
        for section in root:
            data = root[section]
            if isinstance(data, dict):
                data = [data]
            data = [{k: formatCell(row[k]) for k in row} for row in data]
            mdResult += tblToMd(section, data)

    return mdResult


def fileResult(filename, data, file_type=None):
    """
       Creates a file from the given data

       :type filename: ``str``
       :param filename: The name of the file to be created (required)

       :type data: ``str`` or ``bytes``
       :param data: The file data (required)

       :type file_type: ``str``
       :param file_type: one of the entryTypes file or entryInfoFile (optional)

       :return: A Demisto war room entry
       :rtype: ``dict``
    """
    if file_type is None:
        file_type = entryTypes['file']
    temp = demisto.uniqueFile()
    # pylint: disable=undefined-variable
    if (IS_PY3 and isinstance(data, str)) or (not IS_PY3 and isinstance(data, unicode)):  # type: ignore # noqa: F821
        data = data.encode('utf-8')
    # pylint: enable=undefined-variable
    with open(demisto.investigation()['id'] + '_' + temp, 'wb') as f:
        f.write(data)
    return {'Contents': '', 'ContentsFormat': formats['text'], 'Type': file_type, 'File': filename, 'FileID': temp}


def hash_djb2(s, seed=5381):
    """
     Hash string with djb2 hash function

     :type s: ``str``
     :param s: The input string to hash

     :type seed: ``int``
     :param seed: The seed for the hash function (default is 5381)

     :return: The hashed value
     :rtype: ``int``
    """
    hash_name = seed
    for x in s:
        hash_name = ((hash_name << 5) + hash_name) + ord(x)

    return hash_name & 0xFFFFFFFF


def file_result_existing_file(filename, saveFilename=None):
    """
       Rename an existing file

       :type filename: ``str``
       :param filename: The name of the file to be modified (required)

       :type saveFilename: ``str``
       :param saveFilename: The new file name

       :return: A Demisto war room entry
       :rtype: ``dict``
    """
    temp = demisto.uniqueFile()
    os.rename(filename, demisto.investigation()['id'] + '_' + temp)
    return {'Contents': '', 'ContentsFormat': formats['text'], 'Type': entryTypes['file'],
            'File': saveFilename if saveFilename else filename, 'FileID': temp}


def flattenRow(rowDict):
    """
       Flatten each element in the given rowDict

       :type rowDict: ``dict``
       :param rowDict: The dict to be flattened (required)

       :return: A flattened dict
       :rtype: ``dict``
    """
    return {k: formatCell(rowDict[k]) for k in rowDict}


def flattenTable(tableDict):
    """
       Flatten each row in the given tableDict

       :type tableDict: ``dict``
       :param tableDict: The table to be flattened (required)

       :return: A flattened table
       :rtype: ``dict``
    """
    return [flattenRow(row) for row in tableDict]


MARKDOWN_CHARS = r"\`*_{}[]()#+-!|"


def stringEscapeMD(st, minimal_escaping=False, escape_multiline=False):
    """
       Escape any chars that might break a markdown string

       :type st: ``str``
       :param st: The string to be modified (required)

       :type minimal_escaping: ``bool``
       :param minimal_escaping: Whether replace all special characters or table format only (optional)

       :type escape_multiline: ``bool``
       :param escape_multiline: Whether convert line-ending characters (optional)

       :return: A modified string
       :rtype: ``str``
    """
    if escape_multiline:
        st = st.replace('\r\n', '<br>')  # Windows
        st = st.replace('\r', '<br>')  # old Mac
        st = st.replace('\n', '<br>')  # Unix

    if minimal_escaping:
        for c in ('|', '`'):
            st = st.replace(c, '\\' + c)
    else:
        st = "".join(["\\" + str(c) if c in MARKDOWN_CHARS else str(c) for c in st])

    return st


def raiseTable(root, key):
    newInternal = {}
    if key in root and isinstance(root[key], dict):
        for sub in root[key]:
            if sub not in root:
                root[sub] = root[key][sub]
            else:
                newInternal[sub] = root[key][sub]
        if newInternal:
            root[key] = newInternal
        else:
            del root[key]


def zoomField(item, fieldName):
    if isinstance(item, dict) and fieldName in item:
        return item[fieldName]
    else:
        return item


def isCommandAvailable(cmd):
    """
       Check the list of available modules to see whether a command is currently available to be run.

       :type cmd: ``str``
       :param cmd: The command to check (required)

       :return: True if command is available, False otherwise
       :rtype: ``bool``
    """
    modules = demisto.getAllSupportedCommands()
    for m in modules:
        if modules[m] and isinstance(modules[m], list):
            for c in modules[m]:
                if c['name'] == cmd:
                    return True
    return False


def epochToTimestamp(epoch):
    return datetime.utcfromtimestamp(epoch / 1000.0).strftime("%Y-%m-%d %H:%M:%S")


def formatTimeColumns(data, timeColumnNames):
    for row in data:
        for k in timeColumnNames:
            row[k] = epochToTimestamp(row[k])


def strip_tag(tag):
    split_array = tag.split('}')
    if len(split_array) > 1:
        strip_ns_tag = split_array[1]
        tag = strip_ns_tag
    return tag


def elem_to_internal(elem, strip_ns=1, strip=1):
    """Convert an Element into an internal dictionary (not JSON!)."""

    d = OrderedDict()  # type: dict
    elem_tag = elem.tag
    if strip_ns:
        elem_tag = strip_tag(elem.tag)
    for key, value in list(elem.attrib.items()):
        d['@' + key] = value

    # loop over subelements to merge them
    for subelem in elem:
        v = elem_to_internal(subelem, strip_ns=strip_ns, strip=strip)

        tag = subelem.tag
        if strip_ns:
            tag = strip_tag(subelem.tag)

        value = v[tag]
        try:
            # add to existing list for this tag
            d[tag].append(value)
        except AttributeError:
            # turn existing entry into a list
            d[tag] = [d[tag], value]
        except KeyError:
            # add a new non-list entry
            d[tag] = value

    text = elem.text
    tail = elem.tail
    if strip:
        # ignore leading and trailing whitespace
        if text:
            text = text.strip()
        if tail:
            tail = tail.strip()

    if tail:
        d['#tail'] = tail

    if d:
        # use #text element if other attributes exist
        if text:
            d["#text"] = text
    else:
        # text is the value if no attributes
        d = text or None  # type: ignore
    return {elem_tag: d}


def internal_to_elem(pfsh, factory=ET.Element):
    """Convert an internal dictionary (not JSON!) into an Element.
    Whatever Element implementation we could import will be
    used by default; if you want to use something else, pass the
    Element class as the factory parameter.
    """

    attribs = OrderedDict()  # type: dict
    text = None
    tail = None
    sublist = []
    tag = list(pfsh.keys())
    if len(tag) != 1:
        raise ValueError("Illegal structure with multiple tags: %s" % tag)
    tag = tag[0]
    value = pfsh[tag]
    if isinstance(value, dict):
        for k, v in list(value.items()):
            if k[:1] == "@":
                attribs[k[1:]] = v
            elif k == "#text":
                text = v
            elif k == "#tail":
                tail = v
            elif isinstance(v, list):
                for v2 in v:
                    sublist.append(internal_to_elem({k: v2}, factory=factory))
            else:
                sublist.append(internal_to_elem({k: v}, factory=factory))
    else:
        text = value
    e = factory(tag, attribs)
    for sub in sublist:
        e.append(sub)
    e.text = text
    e.tail = tail
    return e


def elem2json(elem, options, strip_ns=1, strip=1):
    """Convert an ElementTree or Element into a JSON string."""

    if hasattr(elem, 'getroot'):
        elem = elem.getroot()

    if 'pretty' in options:
        return json.dumps(elem_to_internal(elem, strip_ns=strip_ns, strip=strip), indent=4, separators=(',', ': '))
    else:
        return json.dumps(elem_to_internal(elem, strip_ns=strip_ns, strip=strip))


def json2elem(json_data, factory=ET.Element):
    """Convert a JSON string into an Element.
    Whatever Element implementation we could import will be used by
    default; if you want to use something else, pass the Element class
    as the factory parameter.
    """

    return internal_to_elem(json.loads(json_data), factory)


def xml2json(xmlstring, options={}, strip_ns=1, strip=1):
    """
       Convert an XML string into a JSON string.

       :type xmlstring: ``str``
       :param xmlstring: The string to be converted (required)

       :return: The converted JSON
       :rtype: ``dict`` or ``list``
    """
    elem = ET.fromstring(xmlstring)
    return elem2json(elem, options, strip_ns=strip_ns, strip=strip)


def json2xml(json_data, factory=ET.Element):
    """Convert a JSON string into an XML string.
    Whatever Element implementation we could import will be used by
    default; if you want to use something else, pass the Element class
    as the factory parameter.
    """

    if not isinstance(json_data, dict):
        json_data = json.loads(json_data)

    elem = internal_to_elem(json_data, factory)
    return ET.tostring(elem, encoding='utf-8')


def get_hash_type(hash_file):
    """
       Checks the type of the given hash. Returns 'md5', 'sha1', 'sha256' or 'Unknown'.

       :type hash_file: ``str``
       :param hash_file: The hash to be checked (required)

       :return: The hash type
       :rtype: ``str``
    """
    hash_len = len(hash_file)
    if (hash_len == 32):
        return 'md5'
    elif (hash_len == 40):
        return 'sha1'
    elif (hash_len == 64):
        return 'sha256'
    elif (hash_len == 128):
        return 'sha512'
    else:
        return 'Unknown'


def is_mac_address(mac):
    """
    Test for valid mac address

    :type mac: ``str``
    :param mac: MAC address in the form of AA:BB:CC:00:11:22

    :return: True/False
    :rtype: ``bool``
    """

    if re.search(r'([0-9A-F]{2}[:]){5}([0-9A-F]){2}', mac.upper()) is not None:
        return True
    else:
        return False


def is_ipv6_valid(address):
    """
    Checks if the given string represents a valid IPv6 address.

    :type address: str
    :param address: The string to check.

    :return: True if the given string represents a valid IPv6 address.
    :rtype: ``bool``
    """
    try:
        socket.inet_pton(socket.AF_INET6, address)
    except socket.error:  # not a valid address
        return False
    return True


def is_ip_valid(s, accept_v6_ips=False):
    """
       Checks if the given string represents a valid IP address.
       By default, will only return 'True' for IPv4 addresses.

       :type s: ``str``
       :param s: The string to be checked (required)
       :type accept_v6_ips: ``bool``
       :param accept_v6_ips: A boolean determining whether the
       function should accept IPv6 addresses

       :return: True if the given string represents a valid IP address, False otherwise
       :rtype: ``bool``
    """
    a = s.split('.')
    if accept_v6_ips and is_ipv6_valid(s):
        return True
    elif len(a) != 4:
        return False
    else:
        for x in a:
            if not x.isdigit():
                return False
            i = int(x)
            if i < 0 or i > 255:
                return False
        return True


def get_integration_name():
    """
    Getting calling integration's name
    :return: Calling integration's name
    :rtype: ``str``
    """
    return demisto.callingContext.get('context', '').get('IntegrationBrand')


class Common(object):
    class Indicator(object):
        """
        interface class
        """

        @abstractmethod
        def to_context(self):
            pass

    class DBotScore(object):
        """
        DBotScore class

        :type indicator: ``str``
        :param indicator: indicator value, ip, hash, domain, url, etc

        :type indicator_type: ``DBotScoreType``
        :param indicator_type: use DBotScoreType class

        :type integration_name: ``str``
        :param integration_name: For integrations - The class will automatically determine the integration name.
                                For scripts - The class will use the given integration name.

        :type score: ``DBotScore``
        :param score: DBotScore.NONE, DBotScore.GOOD, DBotScore.SUSPICIOUS, DBotScore.BAD

        :type malicious_description: ``str``
        :param malicious_description: if the indicator is malicious and have explanation for it then set it to this field

        :type reliability: ``DBotScoreReliability``
        :param reliability: use DBotScoreReliability class

        :return: None
        :rtype: ``None``
        """
        NONE = 0
        GOOD = 1
        SUSPICIOUS = 2
        BAD = 3

        CONTEXT_PATH = 'DBotScore(val.Indicator && val.Indicator == obj.Indicator && val.Vendor == obj.Vendor ' \
                       '&& val.Type == obj.Type)'

        CONTEXT_PATH_PRIOR_V5_5 = 'DBotScore'

        def __init__(self, indicator, indicator_type, integration_name='', score=None, malicious_description=None,
                     reliability=None):

            if not DBotScoreType.is_valid_type(indicator_type):
                raise TypeError('indicator_type must be of type DBotScoreType enum')

            if not Common.DBotScore.is_valid_score(score):
                raise TypeError('indicator `score` must be of type DBotScore enum')

            if reliability and not DBotScoreReliability.is_valid_type(reliability):
                raise TypeError('reliability must be of type DBotScoreReliability enum')

            self.indicator = indicator
            self.indicator_type = indicator_type
            # For integrations - The class will automatically determine the integration name.
            if demisto.callingContext.get('integration'):
                context_integration_name = get_integration_name()
                self.integration_name = context_integration_name if context_integration_name else integration_name
            else:
                self.integration_name = integration_name
            self.score = score
            self.malicious_description = malicious_description
            self.reliability = reliability

        @staticmethod
        def is_valid_score(score):
            return score in (
                Common.DBotScore.NONE,
                Common.DBotScore.GOOD,
                Common.DBotScore.SUSPICIOUS,
                Common.DBotScore.BAD
            )

        @staticmethod
        def get_context_path():
            if is_demisto_version_ge('5.5.0'):
                return Common.DBotScore.CONTEXT_PATH
            else:
                return Common.DBotScore.CONTEXT_PATH_PRIOR_V5_5

        def to_context(self):
            dbot_context = {
                'Indicator': self.indicator,
                'Type': self.indicator_type,
                'Vendor': self.integration_name,
                'Score': self.score
            }

            if self.reliability:
                dbot_context['Reliability'] = self.reliability

            ret_value = {
                Common.DBotScore.get_context_path(): dbot_context
            }
            return ret_value

        def to_readable(self):
            dbot_score_to_text = {0: 'Unknown',
                                  1: 'Good',
                                  2: 'Suspicious',
                                  3: 'Bad'}
            return dbot_score_to_text.get(self.score, 'Undefined')

    class CustomIndicator(Indicator):

        def __init__(self, indicator_type, value, dbot_score, data, context_prefix):
            """
            :type indicator_type: ``Str``
            :param indicator_type: The name of the indicator type.

            :type value: ``Any``
            :param value: The value of the indicator.

            :type dbot_score: ``DBotScore``
            :param dbot_score: If custom indicator has a score then create and set a DBotScore object.

            :type data: ``Dict(Str,Any)``
            :param data: A dictionary containing all the param names and their values.

            :type context_prefix: ``Str``
            :param context_prefix: Will be used as the context path prefix.

            :return: None
            :rtype: ``None``
            """
            if hasattr(DBotScoreType, indicator_type.upper()):
                raise ValueError('Creating a custom indicator type with an existing type name is not allowed')
            if not value:
                raise ValueError('value is mandatory for creating the indicator')
            if not context_prefix:
                raise ValueError('context_prefix is mandatory for creating the indicator')

            self.CONTEXT_PATH = '{context_prefix}(val.value && val.value == obj.value)'. \
                format(context_prefix=context_prefix)

            self.value = value

            if not isinstance(dbot_score, Common.DBotScore):
                raise ValueError('dbot_score must be of type DBotScore')

            self.dbot_score = dbot_score
            self.indicator_type = indicator_type
            self.data = data
            INDICATOR_TYPE_TO_CONTEXT_KEY[indicator_type.lower()] = indicator_type.capitalize()

            for key in self.data:
                setattr(self, key, data[key])

        def to_context(self):
            custom_context = {
                'value': self.value
            }

            custom_context.update(self.data)

            ret_value = {
                self.CONTEXT_PATH: custom_context
            }

            if self.dbot_score:
                ret_value.update(self.dbot_score.to_context())
            ret_value[Common.DBotScore.get_context_path()]['Type'] = self.indicator_type

            return ret_value

    class IP(Indicator):
        """
        IP indicator class - https://xsoar.pan.dev/docs/integrations/context-standards-mandatory#ip

        :type ip: ``str``
        :param ip: IP address

        :type asn: ``str``
        :param asn: The autonomous system name for the IP address, for example: "AS8948".

        :type as_owner: ``str``
        :param as_owner: The autonomous system owner of the IP.

        :type region: ``str``
        :param region: The region in which the IP is located.

        :type port: ``str``
        :param port: Ports that are associated with the IP.

        :type internal: ``bool``
        :param internal: Whether or not the IP is internal or external.

        :type updated_date: ``date``
        :param updated_date: The date that the IP was last updated.

        :type registrar_abuse_name: ``str``
        :param registrar_abuse_name: The name of the contact for reporting abuse.

        :type registrar_abuse_address: ``str``
        :param registrar_abuse_address: The address of the contact for reporting abuse.

        :type registrar_abuse_country: ``str``
        :param registrar_abuse_country: The country of the contact for reporting abuse.

        :type registrar_abuse_network: ``str``
        :param registrar_abuse_network: The network of the contact for reporting abuse.

        :type registrar_abuse_phone: ``str``
        :param registrar_abuse_phone: The phone number of the contact for reporting abuse.

        :type registrar_abuse_email: ``str``
        :param registrar_abuse_email: The email address of the contact for reporting abuse.

        :type campaign: ``str``
        :param campaign: The campaign associated with the IP.

        :type traffic_light_protocol: ``str``
        :param traffic_light_protocol: The Traffic Light Protocol (TLP) color that is suitable for the IP.

        :type community_notes: ``CommunityNotes``
        :param community_notes: Notes on the IP that were given by the community.

        :type publications: ``Publications``
        :param publications: Publications on the ip that was published.

        :type threat_types: ``ThreatTypes``
        :param threat_types: Threat types that are associated with the file.

        :type hostname: ``str``
        :param hostname: The hostname that is mapped to this IP address.

        :type geo_latitude: ``str``
        :param geo_latitude: The geolocation where the IP address is located, in the format: latitude

        :type geo_longitude: ``str``
        :param geo_longitude: The geolocation where the IP address is located, in the format: longitude.

        :type geo_country: ``str``
        :param geo_country: The country in which the IP address is located.

        :type geo_description: ``str``
        :param geo_description: Additional information about the location.

        :type detection_engines: ``int``
        :param detection_engines: The total number of engines that checked the indicator.

        :type positive_engines: ``int``
        :param positive_engines: The number of engines that positively detected the indicator as malicious.

        :type organization_name: ``str``
        :param organization_name: The organization of the IP

        :type organization_type: ``str``
        :param organization_type:The organization type of the IP

        :type tags: ``str``
        :param tags: Tags of the IP.

        :type malware_family: ``str``
        :param malware_family: The malware family associated with the IP.

        :type feed_related_indicators: ``FeedRelatedIndicators``
        :param feed_related_indicators: List of indicators that are associated with the IP.

        :type relationships: ``list of EntityRelationship``
        :param relationships: List of relationships of the indicator.

        :type dbot_score: ``DBotScore``
        :param dbot_score: If IP has a score then create and set a DBotScore object.

        :return: None
        :rtype: ``None``
        """
        CONTEXT_PATH = 'IP(val.Address && val.Address == obj.Address)'

        def __init__(self, ip, dbot_score, asn=None, as_owner=None, region=None, port=None, internal=None,
                     updated_date=None, registrar_abuse_name=None, registrar_abuse_address=None,
                     registrar_abuse_country=None, registrar_abuse_network=None, registrar_abuse_phone=None,
                     registrar_abuse_email=None, campaign=None, traffic_light_protocol=None,
                     community_notes=None, publications=None, threat_types=None,
                     hostname=None, geo_latitude=None, geo_longitude=None,
                     geo_country=None, geo_description=None, detection_engines=None, positive_engines=None,
                     organization_name=None, organization_type=None, feed_related_indicators=None, tags=None,
                     malware_family=None, relationships=None):
            self.ip = ip
            self.asn = asn
            self.as_owner = as_owner
            self.region = region
            self.port = port
            self.internal = internal
            self.updated_date = updated_date
            self.registrar_abuse_name = registrar_abuse_name
            self.registrar_abuse_address = registrar_abuse_address
            self.registrar_abuse_country = registrar_abuse_country
            self.registrar_abuse_network = registrar_abuse_network
            self.registrar_abuse_phone = registrar_abuse_phone
            self.registrar_abuse_email = registrar_abuse_email
            self.campaign = campaign
            self.traffic_light_protocol = traffic_light_protocol
            self.community_notes = community_notes
            self.publications = publications
            self.threat_types = threat_types
            self.hostname = hostname
            self.geo_latitude = geo_latitude
            self.geo_longitude = geo_longitude
            self.geo_country = geo_country
            self.geo_description = geo_description
            self.detection_engines = detection_engines
            self.positive_engines = positive_engines
            self.organization_name = organization_name
            self.organization_type = organization_type
            self.feed_related_indicators = feed_related_indicators
            self.tags = tags
            self.malware_family = malware_family
            self.relationships = relationships

            if not isinstance(dbot_score, Common.DBotScore):
                raise ValueError('dbot_score must be of type DBotScore')

            self.dbot_score = dbot_score

        def to_context(self):
            ip_context = {
                'Address': self.ip
            }

            if self.asn:
                ip_context['ASN'] = self.asn

            if self.as_owner:
                ip_context['ASOwner'] = self.as_owner

            if self.region:
                ip_context['Region'] = self.region

            if self.port:
                ip_context['Port'] = self.port

            if self.internal:
                ip_context['Internal'] = self.internal

            if self.updated_date:
                ip_context['UpdatedDate'] = self.updated_date

            if self.registrar_abuse_name or self.registrar_abuse_address or self.registrar_abuse_country or \
                    self.registrar_abuse_network or self.registrar_abuse_phone or self.registrar_abuse_email:
                ip_context['Registrar'] = {'Abuse': {}}
                if self.registrar_abuse_name:
                    ip_context['Registrar']['Abuse']['Name'] = self.registrar_abuse_name
                if self.registrar_abuse_address:
                    ip_context['Registrar']['Abuse']['Address'] = self.registrar_abuse_address
                if self.registrar_abuse_country:
                    ip_context['Registrar']['Abuse']['Country'] = self.registrar_abuse_country
                if self.registrar_abuse_network:
                    ip_context['Registrar']['Abuse']['Network'] = self.registrar_abuse_network
                if self.registrar_abuse_phone:
                    ip_context['Registrar']['Abuse']['Phone'] = self.registrar_abuse_phone
                if self.registrar_abuse_email:
                    ip_context['Registrar']['Abuse']['Email'] = self.registrar_abuse_email

            if self.campaign:
                ip_context['Campaign'] = self.campaign

            if self.traffic_light_protocol:
                ip_context['TrafficLightProtocol'] = self.traffic_light_protocol

            if self.community_notes:
                community_notes = []
                for community_note in self.community_notes:
                    community_notes.append(community_note.to_context())
                ip_context['CommunityNotes'] = community_notes

            if self.publications:
                publications = []
                for publication in self.publications:
                    publications.append(publication.to_context())
                ip_context['Publications'] = publications

            if self.threat_types:
                threat_types = []
                for threat_type in self.threat_types:
                    threat_types.append(threat_type.to_context())
                ip_context['ThreatTypes'] = threat_types

            if self.hostname:
                ip_context['Hostname'] = self.hostname

            if self.geo_latitude or self.geo_country or self.geo_description:
                ip_context['Geo'] = {}

                if self.geo_latitude and self.geo_longitude:
                    ip_context['Geo']['Location'] = '{}:{}'.format(self.geo_latitude, self.geo_longitude)

                if self.geo_country:
                    ip_context['Geo']['Country'] = self.geo_country

                if self.geo_description:
                    ip_context['Geo']['Description'] = self.geo_description

            if self.organization_name or self.organization_type:
                ip_context['Organization'] = {}

                if self.organization_name:
                    ip_context['Organization']['Name'] = self.organization_name

                if self.organization_type:
                    ip_context['Organization']['Type'] = self.organization_type

            if self.detection_engines is not None:
                ip_context['DetectionEngines'] = self.detection_engines

            if self.positive_engines is not None:
                ip_context['PositiveDetections'] = self.positive_engines

            if self.feed_related_indicators:
                feed_related_indicators = []
                for feed_related_indicator in self.feed_related_indicators:
                    feed_related_indicators.append(feed_related_indicator.to_context())
                ip_context['FeedRelatedIndicators'] = feed_related_indicators

            if self.tags:
                ip_context['Tags'] = self.tags

            if self.malware_family:
                ip_context['MalwareFamily'] = self.malware_family

            if self.dbot_score and self.dbot_score.score == Common.DBotScore.BAD:
                ip_context['Malicious'] = {
                    'Vendor': self.dbot_score.integration_name,
                    'Description': self.dbot_score.malicious_description
                }

            if self.relationships:
                relationships_context = [relationship.to_context() for relationship in self.relationships if
                                         relationship.to_context()]
                ip_context['Relationships'] = relationships_context

            ret_value = {
                Common.IP.CONTEXT_PATH: ip_context
            }

            if self.dbot_score:
                ret_value.update(self.dbot_score.to_context())

            return ret_value

    class FileSignature(object):
        """
        FileSignature class
        :type authentihash: ``str``
        :param authentihash: The authentication hash.
        :type copyright: ``str``
        :param copyright: Copyright information.
        :type description: ``str``
        :param description: A description of the signature.
        :type file_version: ``str``
        :param file_version: The file version.
        :type internal_name: ``str``
        :param internal_name: The internal name of the file.
        :type original_name: ``str``
        :param original_name: The original name of the file.
        :return: None
        :rtype: ``None``
        """

        def __init__(self, authentihash, copyright, description, file_version, internal_name, original_name):
            self.authentihash = authentihash
            self.copyright = copyright
            self.description = description
            self.file_version = file_version
            self.internal_name = internal_name
            self.original_name = original_name

        def to_context(self):
            return {
                'Authentihash': self.authentihash,
                'Copyright': self.copyright,
                'Description': self.description,
                'FileVersion': self.file_version,
                'InternalName': self.internal_name,
                'OriginalName': self.original_name,
            }

    class FeedRelatedIndicators(object):
        """
        FeedRelatedIndicators class
         Implements Subject Indicators that are associated with Another indicator

        :type value: ``str``
        :param value: Indicators that are associated with the indicator.

        :type indicator_type: ``str``
        :param indicator_type: The type of the indicators that are associated with the indicator.

        :type description: ``str``
        :param description: The description of the indicators that are associated with the indicator.

        :return: None
        :rtype: ``None``
        """

        def __init__(self, value=None, indicator_type=None, description=None):
            self.value = value
            self.indicator_type = indicator_type
            self.description = description

        def to_context(self):
            return {
                'value': self.value,
                'type': self.indicator_type,
                'description': self.description
            }

    class CommunityNotes(object):
        """
        CommunityNotes class
         Implements Subject Community Notes of a indicator

        :type note: ``str``
        :param note: Notes on the indicator that were given by the community.

        :type timestamp: ``Timestamp``
        :param timestamp: The time in which the note was published.

        :return: None
        :rtype: ``None``
        """

        def __init__(self, note=None, timestamp=None):
            self.note = note
            self.timestamp = timestamp

        def to_context(self):
            return {
                'note': self.note,
                'timestamp': self.timestamp,
            }

    class Publications(object):
        """
        Publications class
         Implements Subject Publications of a indicator

        :type source: ``str``
        :param source: The source in which the article was published.

        :type title: ``str``
        :param title: The name of the article.

        :type link: ``str``
        :param link: A link to the original article.

        :type timestamp: ``Timestamp``
        :param timestamp: The time in which the article was published.

        :return: None
        :rtype: ``None``
        """

        def __init__(self, source=None, title=None, link=None, timestamp=None):
            self.source = source
            self.title = title
            self.link = link
            self.timestamp = timestamp

        def to_context(self):
            return {
                'source': self.source,
                'title': self.title,
                'link': self.link,
                'timestamp': self.timestamp,
            }

    class Behaviors(object):
        """
        Behaviors class
         Implements Subject Behaviors of a indicator

        :type details: ``str``
        :param details:

        :type action: ``str``
        :param action:

        :return: None
        :rtype: ``None``
        """

        def __init__(self, details=None, action=None):
            self.details = details
            self.action = action

        def to_context(self):
            return {
                'details': self.details,
                'title': self.action,
            }

    class ThreatTypes(object):
        """
        ThreatTypes class
         Implements Subject ThreatTypes of a indicator

        :type threat_category: ``str``
        :param threat_category: The threat category associated to this indicator by the source vendor. For example,
         Phishing, Control, TOR, etc.

        :type threat_category_confidence: ``str``
        :param threat_category_confidence: Threat Category Confidence is the confidence level provided by the vendor
         for the threat type category
         For example a confidence of 90 for threat type category "malware" means that the vendor rates that this
         is 90% confidence of being a malware.

        :return: None
        :rtype: ``None``
        """

        def __init__(self, threat_category=None, threat_category_confidence=None):
            self.threat_category = threat_category
            self.threat_category_confidence = threat_category_confidence

        def to_context(self):
            return {
                'threatcategory': self.threat_category,
                'threatcategoryconfidence': self.threat_category_confidence,
            }

    class File(Indicator):
        """
        File indicator class - https://xsoar.pan.dev/docs/integrations/context-standards-mandatory#file
        :type name: ``str``
        :param name: The full file name (including file extension).

        :type entry_id: ``str``
        :param entry_id: The ID for locating the file in the War Room.

        :type size: ``int``
        :param size: The size of the file in bytes.

        :type md5: ``str``
        :param md5: The MD5 hash of the file.

        :type sha1: ``str``
        :param sha1: The SHA1 hash of the file.

        :type sha256: ``str``
        :param sha256: The SHA256 hash of the file.

        :type sha512: ``str``
        :param sha512: The SHA512 hash of the file.

        :type ssdeep: ``str``
        :param ssdeep: The ssdeep hash of the file (same as displayed in file entries).

        :type extension: ``str``
        :param extension: The file extension, for example: "xls".

        :type file_type: ``str``
        :param file_type: The file type, as determined by libmagic (same as displayed in file entries).

        :type hostname: ``str``
        :param hostname: The name of the host where the file was found. Should match Path.

        :type path: ``str``
        :param path: The path where the file is located.

        :type company: ``str``
        :param company: The name of the company that released a binary.

        :type product_name: ``str``
        :param product_name: The name of the product to which this file belongs.

        :type digital_signature__publisher: ``str``
        :param digital_signature__publisher: The publisher of the digital signature for the file.

        :type signature: ``FileSignature``
        :param signature: File signature class

        :type actor: ``str``
        :param actor: The actor reference.

        :type tags: ``str``
        :param tags: Tags of the file.

        :type feed_related_indicators: ``FeedRelatedIndicators``
        :param feed_related_indicators: List of indicators that are associated with the file.

        :type malware_family: ``str``
        :param malware_family: The malware family associated with the File.

        :type campaign: ``str``
        :param campaign:

        :type traffic_light_protocol: ``str``
        :param traffic_light_protocol:

        :type community_notes: ``CommunityNotes``
        :param community_notes:  Notes on the file that were given by the community.

        :type publications: ``Publications``
        :param publications: Publications on the file that was published.

        :type threat_types: ``ThreatTypes``
        :param threat_types: Threat types that are associated with the file.

        :type imphash: ``str``
        :param imphash: The Imphash hash of the file.

        :type quarantined: ``bool``
        :param quarantined: Is the file quarantined or not.

        :type organization: ``str``
        :param organization: The organization of the file.

        :type associated_file_names: ``str``
        :param associated_file_names: File names that are known as associated to the file.

        :type behaviors: ``Behaviors``
        :param behaviors: list of behaviors associated with the file.

        :type relationships: ``list of EntityRelationship``
        :param relationships: List of relationships of the indicator.

        :type dbot_score: ``DBotScore``
        :param dbot_score: If file has a score then create and set a DBotScore object

        :rtype: ``None``
        :return: None
        """
        CONTEXT_PATH = 'File(val.MD5 && val.MD5 == obj.MD5 || val.SHA1 && val.SHA1 == obj.SHA1 || ' \
                       'val.SHA256 && val.SHA256 == obj.SHA256 || val.SHA512 && val.SHA512 == obj.SHA512 || ' \
                       'val.CRC32 && val.CRC32 == obj.CRC32 || val.CTPH && val.CTPH == obj.CTPH || ' \
                       'val.SSDeep && val.SSDeep == obj.SSDeep)'

        def __init__(self, dbot_score, name=None, entry_id=None, size=None, md5=None, sha1=None, sha256=None,
                     sha512=None, ssdeep=None, extension=None, file_type=None, hostname=None, path=None, company=None,
                     product_name=None, digital_signature__publisher=None, signature=None, actor=None, tags=None,
                     feed_related_indicators=None, malware_family=None, imphash=None, quarantined=None, campaign=None,
                     associated_file_names=None, traffic_light_protocol=None, organization=None, community_notes=None,
                     publications=None, threat_types=None, behaviors=None, relationships=None):

            self.name = name
            self.entry_id = entry_id
            self.size = size
            self.md5 = md5
            self.sha1 = sha1
            self.sha256 = sha256
            self.sha512 = sha512
            self.ssdeep = ssdeep
            self.extension = extension
            self.file_type = file_type
            self.hostname = hostname
            self.path = path
            self.company = company
            self.product_name = product_name
            self.digital_signature__publisher = digital_signature__publisher
            self.signature = signature
            self.actor = actor
            self.tags = tags
            self.feed_related_indicators = feed_related_indicators
            self.malware_family = malware_family
            self.campaign = campaign
            self.traffic_light_protocol = traffic_light_protocol
            self.community_notes = community_notes
            self.publications = publications
            self.threat_types = threat_types
            self.imphash = imphash
            self.quarantined = quarantined
            self.organization = organization
            self.associated_file_names = associated_file_names
            self.behaviors = behaviors
            self.relationships = relationships

            self.dbot_score = dbot_score

        def to_context(self):
            file_context = {}

            if self.name:
                file_context['Name'] = self.name
            if self.entry_id:
                file_context['EntryID'] = self.entry_id
            if self.size:
                file_context['Size'] = self.size
            if self.md5:
                file_context['MD5'] = self.md5
            if self.sha1:
                file_context['SHA1'] = self.sha1
            if self.sha256:
                file_context['SHA256'] = self.sha256
            if self.sha512:
                file_context['SHA512'] = self.sha512
            if self.ssdeep:
                file_context['SSDeep'] = self.ssdeep
            if self.extension:
                file_context['Extension'] = self.extension
            if self.file_type:
                file_context['Type'] = self.file_type
            if self.hostname:
                file_context['Hostname'] = self.hostname
            if self.path:
                file_context['Path'] = self.path
            if self.company:
                file_context['Company'] = self.company
            if self.product_name:
                file_context['ProductName'] = self.product_name
            if self.digital_signature__publisher:
                file_context['DigitalSignature'] = {
                    'Published': self.digital_signature__publisher
                }
            if self.signature:
                file_context['Signature'] = self.signature.to_context()
            if self.actor:
                file_context['Actor'] = self.actor
            if self.tags:
                file_context['Tags'] = self.tags

            if self.feed_related_indicators:
                feed_related_indicators = []
                for feed_related_indicator in self.feed_related_indicators:
                    feed_related_indicators.append(feed_related_indicator.to_context())
                file_context['FeedRelatedIndicators'] = feed_related_indicators

            if self.malware_family:
                file_context['MalwareFamily'] = self.malware_family

            if self.campaign:
                file_context['Campaign'] = self.campaign
            if self.traffic_light_protocol:
                file_context['TrafficLightProtocol'] = self.traffic_light_protocol
            if self.community_notes:
                community_notes = []
                for community_note in self.community_notes:
                    community_notes.append(community_note.to_context())
                file_context['CommunityNotes'] = community_notes
            if self.publications:
                publications = []
                for publication in self.publications:
                    publications.append(publication.to_context())
                file_context['Publications'] = publications
            if self.threat_types:
                threat_types = []
                for threat_type in self.threat_types:
                    threat_types.append(threat_type.to_context())
                file_context['ThreatTypes'] = threat_types
            if self.imphash:
                file_context['Imphash'] = self.imphash
            if self.quarantined:
                file_context['Quarantined'] = self.quarantined
            if self.organization:
                file_context['Organization'] = self.organization
            if self.associated_file_names:
                file_context['AssociatedFileNames'] = self.associated_file_names
            if self.behaviors:
                behaviors = []
                for behavior in self.behaviors:
                    behaviors.append(behavior.to_context())
                file_context['Behavior'] = behaviors

            if self.dbot_score and self.dbot_score.score == Common.DBotScore.BAD:
                file_context['Malicious'] = {
                    'Vendor': self.dbot_score.integration_name,
                    'Description': self.dbot_score.malicious_description
                }

            if self.relationships:
                relationships_context = [relationship.to_context() for relationship in self.relationships if
                                         relationship.to_context()]
                file_context['Relationships'] = relationships_context

            ret_value = {
                Common.File.CONTEXT_PATH: file_context
            }

            if self.dbot_score:
                ret_value.update(self.dbot_score.to_context())

            return ret_value

    class CVE(Indicator):
        """
        CVE indicator class - https://xsoar.pan.dev/docs/integrations/context-standards-mandatory#cve
        :type id: ``str``
        :param id: The ID of the CVE, for example: "CVE-2015-1653".
        :type cvss: ``str``
        :param cvss: The CVSS of the CVE, for example: "10.0".
        :type published: ``str``
        :param published: The timestamp of when the CVE was published.
        :type modified: ``str``
        :param modified: The timestamp of when the CVE was last modified.
        :type description: ``str``
        :param description: A description of the CVE.
        :type relationships: ``list of EntityRelationship``
        :param relationships: List of relationships of the indicator.
        :return: None
        :rtype: ``None``
        """
        CONTEXT_PATH = 'CVE(val.ID && val.ID == obj.ID)'

        def __init__(self, id, cvss, published, modified, description, relationships=None):
            # type (str, str, str, str, str) -> None

            self.id = id
            self.cvss = cvss
            self.published = published
            self.modified = modified
            self.description = description
            self.dbot_score = Common.DBotScore(
                indicator=id,
                indicator_type=DBotScoreType.CVE,
                integration_name=None,
                score=Common.DBotScore.NONE
            )
            self.relationships = relationships

        def to_context(self):
            cve_context = {
                'ID': self.id
            }

            if self.cvss:
                cve_context['CVSS'] = self.cvss

            if self.published:
                cve_context['Published'] = self.published

            if self.modified:
                cve_context['Modified'] = self.modified

            if self.description:
                cve_context['Description'] = self.description

            if self.relationships:
                relationships_context = [relationship.to_context() for relationship in self.relationships if
                                         relationship.to_context()]
                cve_context['Relationships'] = relationships_context

            ret_value = {
                Common.CVE.CONTEXT_PATH: cve_context
            }

            if self.dbot_score:
                ret_value.update(self.dbot_score.to_context())

            return ret_value

    class EMAIL(Indicator):
        """
        EMAIL indicator class
        :type address ``str``
        :param address: The email's address.
        :type domain: ``str``
        :param domain: The domain of the Email.
        :type blocked: ``bool``
        :param blocked: Whether the email address is blocked.
        :type relationships: ``list of EntityRelationship``
        :param relationships: List of relationships of the indicator.
        :return: None
        :rtype: ``None``
        """
        CONTEXT_PATH = 'Email(val.Address && val.Address == obj.Address)'

        def __init__(self, address, dbot_score, domain=None, blocked=None, relationships=None):
            # type (str, str, bool) -> None
            self.address = address
            self.domain = domain
            self.blocked = blocked
            self.dbot_score = dbot_score
            self.relationships = relationships

        def to_context(self):
            email_context = {
                'Address': self.address
            }
            if self.domain:
                email_context['Domain'] = self.domain
            if self.blocked:
                email_context['Blocked'] = self.blocked

            if self.relationships:
                relationships_context = [relationship.to_context() for relationship in self.relationships if
                                         relationship.to_context()]
                email_context['Relationships'] = relationships_context

            ret_value = {
                Common.EMAIL.CONTEXT_PATH: email_context
            }
            if self.dbot_score:
                ret_value.update(self.dbot_score.to_context())
            return ret_value

    class URL(Indicator):
        """
        URL indicator - https://xsoar.pan.dev/docs/integrations/context-standards-mandatory#url
        :type url: ``str``
        :param url: The URL

        :type detection_engines: ``int``
        :param detection_engines: The total number of engines that checked the indicator.

        :type positive_detections: ``int``
        :param positive_detections: The number of engines that positively detected the indicator as malicious.

        :type category: ``str``
        :param category: The category associated with the indicator.

        :type feed_related_indicators: ``FeedRelatedIndicators``
        :param feed_related_indicators: List of indicators that are associated with the URL.

        :type malware_family: ``str``
        :param malware_family: The malware family associated with the URL.

        :type tags: ``str``
        :param tags: Tags of the URL.

        :type port: ``str``
        :param port: Ports that are associated with the URL.

        :type internal: ``bool``
        :param internal: Whether or not the URL is internal or external.

        :type campaign: ``str``
        :param campaign: The campaign associated with the URL.

        :type traffic_light_protocol: ``str``
        :param traffic_light_protocol: The Traffic Light Protocol (TLP) color that is suitable for the URL.

        :type threat_types: ``ThreatTypes``
        :param threat_types: Threat types that are associated with the file.

        :type asn: ``str``
        :param asn: The autonomous system name for the URL, for example: 'AS8948'.

        :type as_owner: ``str``
        :param as_owner: The autonomous system owner of the URL.

        :type geo_country: ``str``
        :param geo_country: The country in which the URL is located.

        :type organization: ``str``
        :param organization: The organization of the URL.

        :type community_notes: ``CommunityNotes``
        :param community_notes:  List of notes on the URL that were given by the community.

        :type publications: ``Publications``
        :param publications: List of publications on the URL that was published.

        :type relationships: ``list of EntityRelationship``
        :param relationships: List of relationships of the indicator.

        :type dbot_score: ``DBotScore``
        :param dbot_score: If URL has reputation then create DBotScore object

        :return: None
        :rtype: ``None``
        """
        CONTEXT_PATH = 'URL(val.Data && val.Data == obj.Data)'

        def __init__(self, url, dbot_score, detection_engines=None, positive_detections=None, category=None,
                     feed_related_indicators=None, tags=None, malware_family=None, port=None, internal=None,
                     campaign=None, traffic_light_protocol=None, threat_types=None, asn=None, as_owner=None,
                     geo_country=None, organization=None, community_notes=None, publications=None, relationships=None):
            self.url = url
            self.detection_engines = detection_engines
            self.positive_detections = positive_detections
            self.category = category
            self.feed_related_indicators = feed_related_indicators
            self.tags = tags
            self.malware_family = malware_family
            self.port = port
            self.internal = internal
            self.campaign = campaign
            self.traffic_light_protocol = traffic_light_protocol
            self.threat_types = threat_types
            self.asn = asn
            self.as_owner = as_owner
            self.geo_country = geo_country
            self.organization = organization
            self.community_notes = community_notes
            self.publications = publications
            self.relationships = relationships

            self.dbot_score = dbot_score

        def to_context(self):
            url_context = {
                'Data': self.url
            }

            if self.detection_engines is not None:
                url_context['DetectionEngines'] = self.detection_engines

            if self.positive_detections is not None:
                url_context['PositiveDetections'] = self.positive_detections

            if self.category:
                url_context['Category'] = self.category

            if self.feed_related_indicators:
                feed_related_indicators = []
                for feed_related_indicator in self.feed_related_indicators:
                    feed_related_indicators.append(feed_related_indicator.to_context())
                url_context['FeedRelatedIndicators'] = feed_related_indicators

            if self.tags:
                url_context['Tags'] = self.tags

            if self.malware_family:
                url_context['MalwareFamily'] = self.malware_family

            if self.port:
                url_context['Port'] = self.port
            if self.internal:
                url_context['Internal'] = self.internal
            if self.campaign:
                url_context['Campaign'] = self.campaign
            if self.traffic_light_protocol:
                url_context['TrafficLightProtocol'] = self.traffic_light_protocol
            if self.threat_types:
                threat_types = []
                for threat_type in self.threat_types:
                    threat_types.append(threat_type.to_context())
                url_context['ThreatTypes'] = threat_types
            if self.asn:
                url_context['ASN'] = self.asn
            if self.as_owner:
                url_context['ASOwner'] = self.as_owner
            if self.geo_country:
                url_context['Geo'] = {'Country': self.geo_country}
            if self.organization:
                url_context['Organization'] = self.organization
            if self.community_notes:
                community_notes = []
                for community_note in self.community_notes:
                    community_notes.append(community_note.to_context())
                url_context['CommunityNotes'] = community_notes
            if self.publications:
                publications = []
                for publication in self.publications:
                    publications.append(publication.to_context())
                url_context['Publications'] = publications

            if self.dbot_score and self.dbot_score.score == Common.DBotScore.BAD:
                url_context['Malicious'] = {
                    'Vendor': self.dbot_score.integration_name,
                    'Description': self.dbot_score.malicious_description
                }

            if self.relationships:
                relationships_context = [relationship.to_context() for relationship in self.relationships if
                                         relationship.to_context()]
                url_context['Relationships'] = relationships_context

            ret_value = {
                Common.URL.CONTEXT_PATH: url_context
            }

            if self.dbot_score:
                ret_value.update(self.dbot_score.to_context())

            return ret_value

    class Domain(Indicator):
        """ ignore docstring
        Domain indicator - https://xsoar.pan.dev/docs/integrations/context-standards-mandatory#domain
        """
        CONTEXT_PATH = 'Domain(val.Name && val.Name == obj.Name)'

        def __init__(self, domain, dbot_score, dns=None, detection_engines=None, positive_detections=None,
                     organization=None, sub_domains=None, creation_date=None, updated_date=None, expiration_date=None,
                     domain_status=None, name_servers=None, feed_related_indicators=None, malware_family=None,
                     registrar_name=None, registrar_abuse_email=None, registrar_abuse_phone=None,
                     registrant_name=None, registrant_email=None, registrant_phone=None, registrant_country=None,
                     admin_name=None, admin_email=None, admin_phone=None, admin_country=None, tags=None,
                     domain_idn_name=None, port=None,
                     internal=None, category=None, campaign=None, traffic_light_protocol=None, threat_types=None,
                     community_notes=None, publications=None, geo_location=None, geo_country=None,
                     geo_description=None, tech_country=None, tech_name=None, tech_email=None, tech_organization=None,
                     billing=None, relationships=None):

            self.domain = domain
            self.dns = dns
            self.detection_engines = detection_engines
            self.positive_detections = positive_detections
            self.organization = organization
            self.sub_domains = sub_domains
            self.creation_date = creation_date
            self.updated_date = updated_date
            self.expiration_date = expiration_date

            self.registrar_name = registrar_name
            self.registrar_abuse_email = registrar_abuse_email
            self.registrar_abuse_phone = registrar_abuse_phone

            self.registrant_name = registrant_name
            self.registrant_email = registrant_email
            self.registrant_phone = registrant_phone
            self.registrant_country = registrant_country

            self.admin_name = admin_name
            self.admin_email = admin_email
            self.admin_phone = admin_phone
            self.admin_country = admin_country
            self.tags = tags

            self.domain_status = domain_status
            self.name_servers = name_servers
            self.feed_related_indicators = feed_related_indicators
            self.malware_family = malware_family
            self.domain_idn_name = domain_idn_name
            self.port = port
            self.internal = internal
            self.category = category
            self.campaign = campaign
            self.traffic_light_protocol = traffic_light_protocol
            self.threat_types = threat_types
            self.community_notes = community_notes
            self.publications = publications
            self.geo_location = geo_location
            self.geo_country = geo_country
            self.geo_description = geo_description
            self.tech_country = tech_country
            self.tech_name = tech_name
            self.tech_organization = tech_organization
            self.tech_email = tech_email
            self.billing = billing
            self.relationships = relationships

            self.dbot_score = dbot_score

        def to_context(self):
            domain_context = {
                'Name': self.domain
            }
            whois_context = {}

            if self.dns:
                domain_context['DNS'] = self.dns

            if self.detection_engines is not None:
                domain_context['DetectionEngines'] = self.detection_engines

            if self.positive_detections is not None:
                domain_context['PositiveDetections'] = self.positive_detections

            if self.registrar_name or self.registrar_abuse_email or self.registrar_abuse_phone:
                domain_context['Registrar'] = {
                    'Name': self.registrar_name,
                    'AbuseEmail': self.registrar_abuse_email,
                    'AbusePhone': self.registrar_abuse_phone
                }
                whois_context['Registrar'] = domain_context['Registrar']

            if self.registrant_name or self.registrant_phone or self.registrant_email or self.registrant_country:
                domain_context['Registrant'] = {
                    'Name': self.registrant_name,
                    'Email': self.registrant_email,
                    'Phone': self.registrant_phone,
                    'Country': self.registrant_country
                }
                whois_context['Registrant'] = domain_context['Registrant']

            if self.admin_name or self.admin_email or self.admin_phone or self.admin_country:
                domain_context['Admin'] = {
                    'Name': self.admin_name,
                    'Email': self.admin_email,
                    'Phone': self.admin_phone,
                    'Country': self.admin_country
                }
                whois_context['Admin'] = domain_context['Admin']

            if self.organization:
                domain_context['Organization'] = self.organization

            if self.sub_domains:
                domain_context['Subdomains'] = self.sub_domains

            if self.domain_status:
                domain_context['DomainStatus'] = self.domain_status
                whois_context['DomainStatus'] = domain_context['DomainStatus']

            if self.creation_date:
                domain_context['CreationDate'] = self.creation_date
                whois_context['CreationDate'] = domain_context['CreationDate']

            if self.updated_date:
                domain_context['UpdatedDate'] = self.updated_date
                whois_context['UpdatedDate'] = domain_context['UpdatedDate']

            if self.expiration_date:
                domain_context['ExpirationDate'] = self.expiration_date
                whois_context['ExpirationDate'] = domain_context['ExpirationDate']

            if self.name_servers:
                domain_context['NameServers'] = self.name_servers
                whois_context['NameServers'] = domain_context['NameServers']

            if self.tags:
                domain_context['Tags'] = self.tags

            if self.feed_related_indicators:
                feed_related_indicators = []
                for feed_related_indicator in self.feed_related_indicators:
                    feed_related_indicators.append(feed_related_indicator.to_context())
                domain_context['FeedRelatedIndicators'] = feed_related_indicators

            if self.malware_family:
                domain_context['MalwareFamily'] = self.malware_family

            if self.dbot_score and self.dbot_score.score == Common.DBotScore.BAD:
                domain_context['Malicious'] = {
                    'Vendor': self.dbot_score.integration_name,
                    'Description': self.dbot_score.malicious_description
                }
            if self.domain_idn_name:
                domain_context['DomainIDNName'] = self.domain_idn_name
            if self.port:
                domain_context['Port'] = self.port
            if self.internal:
                domain_context['Internal'] = self.internal
            if self.category:
                domain_context['Category'] = self.category
            if self.campaign:
                domain_context['Campaign'] = self.campaign
            if self.traffic_light_protocol:
                domain_context['TrafficLightProtocol'] = self.traffic_light_protocol
            if self.threat_types:
                threat_types = []
                for threat_type in self.threat_types:
                    threat_types.append(threat_type.to_context())
                domain_context['ThreatTypes'] = threat_types
            if self.community_notes:
                community_notes = []
                for community_note in self.community_notes:
                    community_notes.append(community_note.to_context())
                domain_context['CommunityNotes'] = community_notes
            if self.publications:
                publications = []
                for publication in self.publications:
                    publications.append(publication.to_context())
                domain_context['Publications'] = publications
            if self.geo_location or self.geo_country or self.geo_description:
                domain_context['Geo'] = {}
                if self.geo_location:
                    domain_context['Geo']['Location'] = self.geo_location
                if self.geo_country:
                    domain_context['Geo']['Country'] = self.geo_country
                if self.geo_description:
                    domain_context['Geo']['Description'] = self.geo_description
            if self.tech_country or self.tech_name or self.tech_organization or self.tech_email:
                domain_context['Tech'] = {}
                if self.tech_country:
                    domain_context['Tech']['Country'] = self.tech_country
                if self.tech_name:
                    domain_context['Tech']['Name'] = self.tech_name
                if self.tech_organization:
                    domain_context['Tech']['Organization'] = self.tech_organization
                if self.tech_email:
                    domain_context['Tech']['Email'] = self.tech_email
            if self.billing:
                domain_context['Billing'] = self.billing

            if whois_context:
                domain_context['WHOIS'] = whois_context

            if self.relationships:
                relationships_context = [relationship.to_context() for relationship in self.relationships if
                                         relationship.to_context()]
                domain_context['Relationships'] = relationships_context

            ret_value = {
                Common.Domain.CONTEXT_PATH: domain_context
            }

            if self.dbot_score:
                ret_value.update(self.dbot_score.to_context())

            return ret_value

    class Endpoint(Indicator):
        """ ignore docstring
        Endpoint indicator - https://xsoar.pan.dev/docs/integrations/context-standards-mandatory#endpoint
        """
        CONTEXT_PATH = 'Endpoint(val.ID && val.ID == obj.ID)'

        def __init__(self, id, hostname=None, ip_address=None, domain=None, mac_address=None,
                     os=None, os_version=None, dhcp_server=None, bios_version=None, model=None,
                     memory=None, processors=None, processor=None, relationships=None, vendor=None, status=None,
                     is_isolated=None):
            self.id = id
            self.hostname = hostname
            self.ip_address = ip_address
            self.domain = domain
            self.mac_address = mac_address
            self.os = os
            self.os_version = os_version
            self.dhcp_server = dhcp_server
            self.bios_version = bios_version
            self.model = model
            self.memory = memory
            self.processors = processors
            self.processor = processor
            self.vendor = vendor
            self.status = status
            self.is_isolated = is_isolated
            self.relationships = relationships

        def to_context(self):
            endpoint_context = {
                'ID': self.id
            }

            if self.hostname:
                endpoint_context['Hostname'] = self.hostname

            if self.ip_address:
                endpoint_context['IPAddress'] = self.ip_address

            if self.domain:
                endpoint_context['Domain'] = self.domain

            if self.mac_address:
                endpoint_context['MACAddress'] = self.mac_address

            if self.os:
                endpoint_context['OS'] = self.os

            if self.os_version:
                endpoint_context['OSVersion'] = self.os_version

            if self.dhcp_server:
                endpoint_context['DHCPServer'] = self.dhcp_server

            if self.bios_version:
                endpoint_context['BIOSVersion'] = self.bios_version

            if self.model:
                endpoint_context['Model'] = self.model

            if self.memory:
                endpoint_context['Memory'] = self.memory

            if self.processors:
                endpoint_context['Processors'] = self.processors

            if self.processor:
                endpoint_context['Processor'] = self.processor

            if self.relationships:
                relationships_context = [relationship.to_context() for relationship in self.relationships if
                                         relationship.to_context()]
                endpoint_context['Relationships'] = relationships_context

            if self.vendor:
                endpoint_context['Vendor'] = self.vendor

            if self.status:
                if self.status not in ENDPOINT_STATUS_OPTIONS:
                    raise ValueError('Status does not have a valid value such as: Online or Offline')
                endpoint_context['Status'] = self.status

            if self.is_isolated:
                if self.is_isolated not in ENDPOINT_ISISOLATED_OPTIONS:
                    raise ValueError('Is Isolated does not have a valid value such as: Yes, No, Pending'
                                     ' isolation or Pending unisolation')
                endpoint_context['IsIsolated'] = self.is_isolated

            ret_value = {
                Common.Endpoint.CONTEXT_PATH: endpoint_context
            }

            return ret_value

    class Account(Indicator):
        """
        Account indicator - https://xsoar.pan.dev/docs/integrations/context-standards-recommended#account

        :type dbot_score: ``DBotScore``
        :param dbot_score: If account has reputation then create DBotScore object

        :return: None
        :rtype: ``None``
        """
        CONTEXT_PATH = 'Account(val.id && val.id == obj.id)'

        def __init__(self, id, type=None, username=None, display_name=None, groups=None,
                     domain=None, email_address=None, telephone_number=None, office=None, job_title=None,
                     department=None, country=None, state=None, city=None, street=None, is_enabled=None,
                     dbot_score=None, relationships=None):
            self.id = id
            self.type = type
            self.username = username
            self.display_name = display_name
            self.groups = groups
            self.domain = domain
            self.email_address = email_address
            self.telephone_number = telephone_number
            self.office = office
            self.job_title = job_title
            self.department = department
            self.country = country
            self.state = state
            self.city = city
            self.street = street
            self.is_enabled = is_enabled
            self.relationships = relationships

            if not isinstance(dbot_score, Common.DBotScore):
                raise ValueError('dbot_score must be of type DBotScore')

            self.dbot_score = dbot_score

        def to_context(self):
            account_context = {
                'Id': self.id
            }

            if self.type:
                account_context['Type'] = self.type

            irrelevent = ['CONTEXT_PATH', 'to_context', 'dbot_score', 'Id']
            details = [detail for detail in dir(self) if not detail.startswith('__') and detail not in irrelevent]
            for detail in details:
                if self.__getattribute__(detail):
                    if detail == 'email_address':
                        account_context['Email'] = {
                            'Address': self.email_address
                        }
                    else:
                        Detail = camelize_string(detail, '_')
                        account_context[Detail] = self.__getattribute__(detail)

            if self.dbot_score and self.dbot_score.score == Common.DBotScore.BAD:
                account_context['Malicious'] = {
                    'Vendor': self.dbot_score.integration_name,
                    'Description': self.dbot_score.malicious_description
                }

            if self.relationships:
                relationships_context = [relationship.to_context() for relationship in self.relationships if
                                         relationship.to_context()]
                account_context['Relationships'] = relationships_context

            ret_value = {
                Common.Account.CONTEXT_PATH: account_context
            }

            if self.dbot_score:
                ret_value.update(self.dbot_score.to_context())

            return ret_value

    class Cryptocurrency(Indicator):
        """
        Cryptocurrency indicator - https://xsoar.pan.dev/docs/integrations/context-standards-mandatory#cryptocurrency
        :type address: ``str``
        :param address: The Cryptocurrency address

        :type address_type: ``str``
        :param address_type: The Cryptocurrency type - e.g. `bitcoin`.

        :type dbot_score: ``DBotScore``
        :param dbot_score:  If the address has reputation then create DBotScore object.

        :return: None
        :rtype: ``None``
        """
        CONTEXT_PATH = 'Cryptocurrency(val.Address && val.Address == obj.Address)'

        def __init__(self, address, address_type, dbot_score):
            self.address = address
            self.address_type = address_type

            self.dbot_score = dbot_score

        def to_context(self):
            crypto_context = {
                'Address': self.address,
                'AddressType': self.address_type
            }

            if self.dbot_score and self.dbot_score.score == Common.DBotScore.BAD:
                crypto_context['Malicious'] = {
                    'Vendor': self.dbot_score.integration_name,
                    'Description': self.dbot_score.malicious_description
                }

            ret_value = {
                Common.Cryptocurrency.CONTEXT_PATH: crypto_context
            }

            if self.dbot_score:
                ret_value.update(self.dbot_score.to_context())

            return ret_value

    class AttackPattern(Indicator):
        """
        Attack Pattern indicator
        :type stix_id: ``str``
        :param stix_id: The Attack Pattern STIX ID
        :type kill_chain_phases: ``str``
        :param kill_chain_phases: The Attack Pattern kill chain phases.
        :type first_seen_by_source: ``str``
        :param first_seen_by_source: The Attack Pattern first seen by source
        :type description: ``str``
        :param description: The Attack Pattern description
        :type operating_system_refs: ``str``
        :param operating_system_refs: The operating system refs of the Attack Pattern.
        :type publications: ``str``
        :param publications: The Attack Pattern publications
        :type mitre_id: ``str``
        :param mitre_id: The Attack Pattern kill mitre id.
        :type tags: ``str``
        :param tags: The Attack Pattern kill tags.
        :type dbot_score: ``DBotScore``
        :param dbot_score:  If the address has reputation then create DBotScore object.
        :return: None
        :rtype: ``None``
        """
        CONTEXT_PATH = 'AttackPattern(val.value && val.value == obj.value)'

        def __init__(self, stix_id, kill_chain_phases, first_seen_by_source, description,
                     operating_system_refs, publications, mitre_id, tags, dbot_score):
            self.stix_id = stix_id
            self.kill_chain_phases = kill_chain_phases
            self.first_seen_by_source = first_seen_by_source
            self.description = description
            self.operating_system_refs = operating_system_refs
            self.publications = publications
            self.mitre_id = mitre_id
            self.tags = tags

            self.dbot_score = dbot_score

        def to_context(self):
            attack_pattern_context = {
                'STIXID': self.stix_id,
                "KillChainPhases": self.kill_chain_phases,
                "FirstSeenBySource": self.first_seen_by_source,
                'OperatingSystemRefs': self.operating_system_refs,
                "Publications": self.publications,
                "MITREID": self.mitre_id,
                "Tags": self.tags,
                "Description": self.description
            }

            if self.dbot_score and self.dbot_score.score == Common.DBotScore.BAD:
                attack_pattern_context['Malicious'] = {
                    'Vendor': self.dbot_score.integration_name,
                    'Description': self.dbot_score.malicious_description
                }

            ret_value = {
                Common.AttackPattern.CONTEXT_PATH: attack_pattern_context
            }

            if self.dbot_score:
                ret_value.update(self.dbot_score.to_context())

            return ret_value

    class CertificatePublicKey(object):
        """
        CertificatePublicKey class
        Defines an X509  PublicKey used in Common.Certificate

        :type algorithm: ``str``
        :param algorithm: The encryption algorithm: DSA, RSA, EC or UNKNOWN (Common.CertificatePublicKey.Algorithm enum)

        :type length: ``int``
        :param length: The length of the public key

        :type publickey: ``Optional[str]``
        :param publickey: publickey

        :type p: ``Optional[str]``
        :param p: P parameter used in DSA algorithm

        :type q: ``Optional[str]``
        :param q: Q parameter used in DSA algorithm

        :type g: ``Optional[str]``
        :param g: G parameter used in DSA algorithm

        :type modulus: ``Optional[str]``
        :param modulus: modulus parameter used in RSA algorithm

        :type modulus: ``Optional[int]``
        :param modulus: exponent parameter used in RSA algorithm

        :type x: ``Optional[str]``
        :param x: X parameter used in EC algorithm

        :type y: ``Optional[str]``
        :param y: Y parameter used in EC algorithm

        :type curve: ``Optional[str]``
        :param curve: curve parameter used in EC algorithm

        :return: None
        :rtype: ``None``
        """

        class Algorithm(object):
            """
            Algorithm class to enumerate available algorithms

            :return: None
            :rtype: ``None``
            """
            DSA = "DSA"
            RSA = "RSA"
            EC = "EC"
            UNKNOWN = "Unknown Algorithm"

            @staticmethod
            def is_valid_type(_type):
                return _type in (
                    Common.CertificatePublicKey.Algorithm.DSA,
                    Common.CertificatePublicKey.Algorithm.RSA,
                    Common.CertificatePublicKey.Algorithm.EC,
                    Common.CertificatePublicKey.Algorithm.UNKNOWN
                )

        def __init__(
                self,
                algorithm,  # type: str
                length,  # type: int
                publickey=None,  # type: str
                p=None,  # type: str
                q=None,  # type: str
                g=None,  # type: str
                modulus=None,  # type: str
                exponent=None,  # type: int
                x=None,  # type: str
                y=None,  # type: str
                curve=None  # type: str
        ):

            if not Common.CertificatePublicKey.Algorithm.is_valid_type(algorithm):
                raise TypeError('algorithm must be of type Common.CertificatePublicKey.Algorithm enum')

            self.algorithm = algorithm
            self.length = length
            self.publickey = publickey
            self.p = p
            self.q = q
            self.g = g
            self.modulus = modulus
            self.exponent = exponent
            self.x = x
            self.y = y
            self.curve = curve

        def to_context(self):
            publickey_context = {
                'Algorithm': self.algorithm,
                'Length': self.length
            }

            if self.publickey:
                publickey_context['PublicKey'] = self.publickey

            if self.algorithm == Common.CertificatePublicKey.Algorithm.DSA:
                if self.p:
                    publickey_context['P'] = self.p
                if self.q:
                    publickey_context['Q'] = self.q
                if self.g:
                    publickey_context['G'] = self.g

            elif self.algorithm == Common.CertificatePublicKey.Algorithm.RSA:
                if self.modulus:
                    publickey_context['Modulus'] = self.modulus
                if self.exponent:
                    publickey_context['Exponent'] = self.exponent

            elif self.algorithm == Common.CertificatePublicKey.Algorithm.EC:
                if self.x:
                    publickey_context['X'] = self.x
                if self.y:
                    publickey_context['Y'] = self.y
                if self.curve:
                    publickey_context['Curve'] = self.curve

            elif self.algorithm == Common.CertificatePublicKey.Algorithm.UNKNOWN:
                pass

            return publickey_context

    class GeneralName(object):
        """
        GeneralName class
        Implements GeneralName interface from rfc5280
        Enumerates the available General Name Types

        :type gn_type: ``str``
        :param gn_type: General Name Type

        :type gn_value: ``str``
        :param gn_value: General Name Value

        :return: None
        :rtype: ``None``
        """
        OTHERNAME = 'otherName'
        RFC822NAME = 'rfc822Name'
        DNSNAME = 'dNSName'
        DIRECTORYNAME = 'directoryName'
        UNIFORMRESOURCEIDENTIFIER = 'uniformResourceIdentifier'
        IPADDRESS = 'iPAddress'
        REGISTEREDID = 'registeredID'

        @staticmethod
        def is_valid_type(_type):
            return _type in (
                Common.GeneralName.OTHERNAME,
                Common.GeneralName.RFC822NAME,
                Common.GeneralName.DNSNAME,
                Common.GeneralName.DIRECTORYNAME,
                Common.GeneralName.UNIFORMRESOURCEIDENTIFIER,
                Common.GeneralName.IPADDRESS,
                Common.GeneralName.REGISTEREDID
            )

        def __init__(
                self,
                gn_value,  # type: str
                gn_type  # type: str
        ):
            if not Common.GeneralName.is_valid_type(gn_type):
                raise TypeError(
                    'gn_type must be of type Common.GeneralName enum'
                )
            self.gn_type = gn_type
            self.gn_value = gn_value

        def to_context(self):
            return {
                'Type': self.gn_type,
                'Value': self.gn_value
            }

        def get_value(self):
            return self.gn_value

    class CertificateExtension(object):
        """
        CertificateExtension class
        Defines an X509 Certificate Extensions used in Common.Certificate


        :type extension_type: ``str``
        :param extension_type: The type of Extension (from Common.CertificateExtension.ExtensionType enum, or "Other)

        :type critical: ``bool``
        :param critical: Whether the extension is marked as critical

        :type extension_name: ``Optional[str]``
        :param extension_name: Name of the extension

        :type oid: ``Optional[str]``
        :param oid: OID of the extension

        :type subject_alternative_names: ``Optional[List[Common.CertificateExtension.SubjectAlternativeName]]``
        :param subject_alternative_names: Subject Alternative Names

        :type authority_key_identifier: ``Optional[Common.CertificateExtension.AuthorityKeyIdentifier]``
        :param authority_key_identifier: Authority Key Identifier

        :type digest: ``Optional[str]``
        :param digest: digest for Subject Key Identifier extension

        :type digital_signature: ``Optional[bool]``
        :param digital_signature: Digital Signature usage for Key Usage extension

        :type content_commitment: ``Optional[bool]``
        :param content_commitment: Content Commitment usage for Key Usage extension

        :type key_encipherment: ``Optional[bool]``
        :param key_encipherment: Key Encipherment usage for Key Usage extension

        :type data_encipherment: ``Optional[bool]``
        :param data_encipherment: Data Encipherment usage for Key Usage extension

        :type key_agreement: ``Optional[bool]``
        :param key_agreement: Key Agreement usage for Key Usage extension

        :type key_cert_sign: ``Optional[bool]``
        :param key_cert_sign: Key Cert Sign usage for Key Usage extension

        :type usages: ``Optional[List[str]]``
        :param usages: Usages for Extended Key Usage extension

        :type distribution_points: ``Optional[List[Common.CertificateExtension.DistributionPoint]]``
        :param distribution_points: Distribution Points

        :type certificate_policies: ``Optional[List[Common.CertificateExtension.CertificatePolicy]]``
        :param certificate_policies: Certificate Policies

        :type authority_information_access: ``Optional[List[Common.CertificateExtension.AuthorityInformationAccess]]``
        :param authority_information_access: Authority Information Access

        :type basic_constraints: ``Optional[Common.CertificateExtension.BasicConstraints]``
        :param basic_constraints: Basic Constraints

        :type signed_certificate_timestamps: ``Optional[List[Common.CertificateExtension.SignedCertificateTimestamp]]``
        :param signed_certificate_timestamps: (PreCertificate)Signed Certificate Timestamps

        :type value: ``Optional[Union[str, List[Any], Dict[str, Any]]]``
        :param value: Raw value of the Extension (used for "Other" type)

        :return: None
        :rtype: ``None``
        """

        class SubjectAlternativeName(object):
            """
            SubjectAlternativeName class
            Implements Subject Alternative Name extension interface

            :type gn: ``Optional[Common.GeneralName]``
            :param gn: General Name Type provided as Common.GeneralName

            :type gn_type: ``Optional[str]``
            :param gn_type: General Name Type provided as string

            :type gn_value: ``Optional[str]``
            :param gn_value: General Name Value provided as string

            :return: None
            :rtype: ``None``
            """

            def __init__(
                    self,
                    gn=None,  # type: Optional[Common.GeneralName]
                    gn_type=None,  # type: Optional[str]
                    gn_value=None  # type: Optional[str]
            ):
                if gn:
                    self.gn = gn
                elif gn_type and gn_value:
                    self.gn = Common.GeneralName(
                        gn_value=gn_value,
                        gn_type=gn_type
                    )
                else:
                    raise ValueError(
                        'either GeneralName or gn_type/gn_value required to inizialize SubjectAlternativeName')

            def to_context(self):
                return self.gn.to_context()

            def get_value(self):
                return self.gn.get_value()

        class AuthorityKeyIdentifier(object):
            """
            AuthorityKeyIdentifier class
            Implements Authority Key Identifier extension interface

            :type issuer: ``Optional[List[Common.GeneralName]]``
            :param issuer: Issuer list

            :type serial_number: ``Optional[str]``
            :param serial_number: Serial Number

            :type key_identifier: ``Optional[str]``
            :param key_identifier: Key Identifier

            :return: None
            :rtype: ``None``
            """

            def __init__(
                    self,
                    issuer=None,  # type: Optional[List[Common.GeneralName]]
                    serial_number=None,  # type: Optional[str]
                    key_identifier=None  # type: Optional[str]
            ):
                self.issuer = issuer
                self.serial_number = serial_number
                self.key_identifier = key_identifier

            def to_context(self):
                authority_key_identifier_context = {}  # type: Dict[str, Any]

                if self.issuer:
                    authority_key_identifier_context['Issuer'] = self.issuer,

                if self.serial_number:
                    authority_key_identifier_context["SerialNumber"] = self.serial_number
                if self.key_identifier:
                    authority_key_identifier_context["KeyIdentifier"] = self.key_identifier

                return authority_key_identifier_context

        class DistributionPoint(object):
            """
            DistributionPoint class
            Implements Distribution Point extension interface

            :type full_name: ``Optional[List[Common.GeneralName]]``
            :param full_name: Full Name list

            :type relative_name: ``Optional[str]``
            :param relative_name: Relative Name

            :type crl_issuer: ``Optional[List[Common.GeneralName]]``
            :param crl_issuer: CRL Issuer

            :type reasons: ``Optional[List[str]]``
            :param reasons: Reason list

            :return: None
            :rtype: ``None``
            """

            def __init__(
                    self,
                    full_name=None,  # type: Optional[List[Common.GeneralName]]
                    relative_name=None,  # type:  Optional[str]
                    crl_issuer=None,  # type: Optional[List[Common.GeneralName]]
                    reasons=None  # type: Optional[List[str]]
            ):
                self.full_name = full_name
                self.relative_name = relative_name
                self.crl_issuer = crl_issuer
                self.reasons = reasons

            def to_context(self):
                distribution_point_context = {}  # type: Dict[str, Union[List, str]]
                if self.full_name:
                    distribution_point_context["FullName"] = [fn.to_context() for fn in self.full_name]
                if self.relative_name:
                    distribution_point_context["RelativeName"] = self.relative_name
                if self.crl_issuer:
                    distribution_point_context["CRLIssuer"] = [ci.to_context() for ci in self.crl_issuer]
                if self.reasons:
                    distribution_point_context["Reasons"] = self.reasons

                return distribution_point_context

        class CertificatePolicy(object):
            """
            CertificatePolicy class
            Implements Certificate Policy extension interface

            :type policy_identifier: ``str``
            :param policy_identifier: Policy Identifier

            :type policy_qualifiers: ``Optional[List[str]]``
            :param policy_qualifiers: Policy Qualifier list

            :return: None
            :rtype: ``None``
            """

            def __init__(
                    self,
                    policy_identifier,  # type: str
                    policy_qualifiers=None  # type: Optional[List[str]]
            ):
                self.policy_identifier = policy_identifier
                self.policy_qualifiers = policy_qualifiers

            def to_context(self):
                certificate_policies_context = {
                    "PolicyIdentifier": self.policy_identifier
                }  # type: Dict[str, Union[List, str]]

                if self.policy_qualifiers:
                    certificate_policies_context["PolicyQualifiers"] = self.policy_qualifiers

                return certificate_policies_context

        class AuthorityInformationAccess(object):
            """
            AuthorityInformationAccess class
            Implements Authority Information Access extension interface

            :type access_method: ``str``
            :param access_method: Access Method

            :type access_location: ``Common.GeneralName``
            :param access_location: Access Location

            :return: None
            :rtype: ``None``
            """

            def __init__(
                    self,
                    access_method,  # type: str
                    access_location  # type: Common.GeneralName
            ):
                self.access_method = access_method
                self.access_location = access_location

            def to_context(self):
                return {
                    "AccessMethod": self.access_method,
                    "AccessLocation": self.access_location.to_context()
                }

        class BasicConstraints(object):
            """
            BasicConstraints class
            Implements Basic Constraints extension interface

            :type ca: ``bool``
            :param ca: Certificate Authority

            :type path_length: ``int``
            :param path_length: Path Length

            :return: None
            :rtype: ``None``
            """

            def __init__(
                    self,
                    ca,  # type: bool
                    path_length=None  # type: int
            ):
                self.ca = ca
                self.path_length = path_length

            def to_context(self):
                basic_constraints_context = {
                    "CA": self.ca
                }  # type: Dict[str, Union[str, int]]

                if self.path_length:
                    basic_constraints_context["PathLength"] = self.path_length

                return basic_constraints_context

        class SignedCertificateTimestamp(object):
            """
            SignedCertificateTimestamp class
            Implementsinterface for  "SignedCertificateTimestamp" extensions

            :type entry_type: ``str``
            :param entry_type: Entry Type (from Common.CertificateExtension.SignedCertificateTimestamp.EntryType enum)

            :type version: ``str``
            :param version: Version

            :type log_id: ``str``
            :param log_id: Log ID

            :type timestamp: ``str``
            :param timestamp: Timestamp (ISO8601 string representation in UTC)

            :return: None
            :rtype: ``None``
            """

            class EntryType(object):
                """
                EntryType class
                Enumerates Entry Types for SignedCertificateTimestamp class

                :return: None
                :rtype: ``None``
                """
                PRECERTIFICATE = "PreCertificate"
                X509CERTIFICATE = "X509Certificate"

                @staticmethod
                def is_valid_type(_type):
                    return _type in (
                        Common.CertificateExtension.SignedCertificateTimestamp.EntryType.PRECERTIFICATE,
                        Common.CertificateExtension.SignedCertificateTimestamp.EntryType.X509CERTIFICATE
                    )

            def __init__(
                    self,
                    entry_type,  # type: str
                    version,  # type: int
                    log_id,  # type: str
                    timestamp  # type: str
            ):
                if not Common.CertificateExtension.SignedCertificateTimestamp.EntryType.is_valid_type(entry_type):
                    raise TypeError(
                        'entry_type must be of type Common.CertificateExtension.SignedCertificateTimestamp.EntryType enum'
                    )

                self.entry_type = entry_type
                self.version = version
                self.log_id = log_id
                self.timestamp = timestamp

            def to_context(self):
                timestamps_context = {}  # type: Dict[str, Any]

                timestamps_context['Version'] = self.version
                timestamps_context["LogId"] = self.log_id
                timestamps_context["Timestamp"] = self.timestamp
                timestamps_context["EntryType"] = self.entry_type

                return timestamps_context

        class ExtensionType(object):
            """
            ExtensionType class
            Enumerates Extension Types for Common.CertificatExtension class

            :return: None
            :rtype: ``None``
            """
            SUBJECTALTERNATIVENAME = "SubjectAlternativeName"
            AUTHORITYKEYIDENTIFIER = "AuthorityKeyIdentifier"
            SUBJECTKEYIDENTIFIER = "SubjectKeyIdentifier"
            KEYUSAGE = "KeyUsage"
            EXTENDEDKEYUSAGE = "ExtendedKeyUsage"
            CRLDISTRIBUTIONPOINTS = "CRLDistributionPoints"
            CERTIFICATEPOLICIES = "CertificatePolicies"
            AUTHORITYINFORMATIONACCESS = "AuthorityInformationAccess"
            BASICCONSTRAINTS = "BasicConstraints"
            SIGNEDCERTIFICATETIMESTAMPS = "SignedCertificateTimestamps"
            PRESIGNEDCERTIFICATETIMESTAMPS = "PreCertSignedCertificateTimestamps"
            OTHER = "Other"

            @staticmethod
            def is_valid_type(_type):
                return _type in (
                    Common.CertificateExtension.ExtensionType.SUBJECTALTERNATIVENAME,
                    Common.CertificateExtension.ExtensionType.AUTHORITYKEYIDENTIFIER,
                    Common.CertificateExtension.ExtensionType.SUBJECTKEYIDENTIFIER,
                    Common.CertificateExtension.ExtensionType.KEYUSAGE,
                    Common.CertificateExtension.ExtensionType.EXTENDEDKEYUSAGE,
                    Common.CertificateExtension.ExtensionType.CRLDISTRIBUTIONPOINTS,
                    Common.CertificateExtension.ExtensionType.CERTIFICATEPOLICIES,
                    Common.CertificateExtension.ExtensionType.AUTHORITYINFORMATIONACCESS,
                    Common.CertificateExtension.ExtensionType.BASICCONSTRAINTS,
                    Common.CertificateExtension.ExtensionType.SIGNEDCERTIFICATETIMESTAMPS,
                    Common.CertificateExtension.ExtensionType.PRESIGNEDCERTIFICATETIMESTAMPS,
                    Common.CertificateExtension.ExtensionType.OTHER  # for extensions that are not handled explicitly
                )

        def __init__(
                self,
                extension_type,  # type: str
                critical,  # type: bool
                oid=None,  # type: Optional[str]
                extension_name=None,  # type: Optional[str]
                subject_alternative_names=None,
                # type: Optional[List[Common.CertificateExtension.SubjectAlternativeName]]
                authority_key_identifier=None,  # type: Optional[Common.CertificateExtension.AuthorityKeyIdentifier]
                digest=None,  # type: str
                digital_signature=None,  # type: Optional[bool]
                content_commitment=None,  # type: Optional[bool]
                key_encipherment=None,  # type: Optional[bool]
                data_encipherment=None,  # type: Optional[bool]
                key_agreement=None,  # type: Optional[bool]
                key_cert_sign=None,  # type: Optional[bool]
                crl_sign=None,  # type: Optional[bool]
                usages=None,  # type: Optional[List[str]]
                distribution_points=None,  # type: Optional[List[Common.CertificateExtension.DistributionPoint]]
                certificate_policies=None,  # type: Optional[List[Common.CertificateExtension.CertificatePolicy]]
                authority_information_access=None,
                # type: Optional[List[Common.CertificateExtension.AuthorityInformationAccess]]
                basic_constraints=None,  # type: Optional[Common.CertificateExtension.BasicConstraints]
                signed_certificate_timestamps=None,
                # type: Optional[List[Common.CertificateExtension.SignedCertificateTimestamp]]
                value=None  # type: Optional[Union[str, List[Any], Dict[str, Any]]]
        ):
            if not Common.CertificateExtension.ExtensionType.is_valid_type(extension_type):
                raise TypeError('algorithm must be of type Common.CertificateExtension.ExtensionType enum')

            self.extension_type = extension_type
            self.critical = critical

            if self.extension_type == Common.CertificateExtension.ExtensionType.SUBJECTALTERNATIVENAME:
                self.subject_alternative_names = subject_alternative_names
                self.oid = "2.5.29.17"
                self.extension_name = "subjectAltName"

            elif self.extension_type == Common.CertificateExtension.ExtensionType.SUBJECTKEYIDENTIFIER:
                if not digest:
                    raise ValueError('digest is mandatory for SubjectKeyIdentifier extension')
                self.digest = digest
                self.oid = "2.5.29.14"
                self.extension_name = "subjectKeyIdentifier"

            elif self.extension_type == Common.CertificateExtension.ExtensionType.KEYUSAGE:
                self.digital_signature = digital_signature
                self.content_commitment = content_commitment
                self.key_encipherment = key_encipherment
                self.data_encipherment = data_encipherment
                self.key_agreement = key_agreement
                self.key_cert_sign = key_cert_sign
                self.crl_sign = crl_sign
                self.oid = "2.5.29.15"
                self.extension_name = "keyUsage"

            elif self.extension_type == Common.CertificateExtension.ExtensionType.EXTENDEDKEYUSAGE:
                if not usages:
                    raise ValueError('usages is mandatory for ExtendedKeyUsage extension')
                self.usages = usages
                self.oid = "2.5.29.37"
                self.extension_name = "extendedKeyUsage"

            elif self.extension_type == Common.CertificateExtension.ExtensionType.AUTHORITYKEYIDENTIFIER:
                self.authority_key_identifier = authority_key_identifier
                self.oid = "2.5.29.35"
                self.extension_name = "authorityKeyIdentifier"

            elif self.extension_type == Common.CertificateExtension.ExtensionType.CRLDISTRIBUTIONPOINTS:
                self.distribution_points = distribution_points
                self.oid = "2.5.29.31"
                self.extension_name = "cRLDistributionPoints"

            elif self.extension_type == Common.CertificateExtension.ExtensionType.CERTIFICATEPOLICIES:
                self.certificate_policies = certificate_policies
                self.oid = "2.5.29.32"
                self.extension_name = "certificatePolicies"

            elif self.extension_type == Common.CertificateExtension.ExtensionType.AUTHORITYINFORMATIONACCESS:
                self.authority_information_access = authority_information_access
                self.oid = "1.3.6.1.5.5.7.1.1"
                self.extension_name = "authorityInfoAccess"

            elif self.extension_type == Common.CertificateExtension.ExtensionType.BASICCONSTRAINTS:
                self.basic_constraints = basic_constraints
                self.oid = "2.5.29.19"
                self.extension_name = "basicConstraints"

            elif self.extension_type == Common.CertificateExtension.ExtensionType.PRESIGNEDCERTIFICATETIMESTAMPS:
                self.signed_certificate_timestamps = signed_certificate_timestamps
                self.oid = "1.3.6.1.4.1.11129.2.4.2"
                self.extension_name = "signedCertificateTimestampList"

            elif self.extension_type == Common.CertificateExtension.ExtensionType.SIGNEDCERTIFICATETIMESTAMPS:
                self.signed_certificate_timestamps = signed_certificate_timestamps
                self.oid = "1.3.6.1.4.1.11129.2.4.5"
                self.extension_name = "signedCertificateTimestampList"

            elif self.extension_type == Common.CertificateExtension.ExtensionType.OTHER:
                self.value = value

            # override oid, extension_name if provided as inputs
            if oid:
                self.oid = oid
            if extension_name:
                self.extension_name = extension_name

        def to_context(self):
            extension_context = {
                "OID": self.oid,
                "Name": self.extension_name,
                "Critical": self.critical
            }  # type: Dict[str, Any]

            if (
                    self.extension_type == Common.CertificateExtension.ExtensionType.SUBJECTALTERNATIVENAME
                    and self.subject_alternative_names is not None
            ):
                extension_context["Value"] = [san.to_context() for san in self.subject_alternative_names]

            elif (
                    self.extension_type == Common.CertificateExtension.ExtensionType.AUTHORITYKEYIDENTIFIER
                    and self.authority_key_identifier is not None
            ):
                extension_context["Value"] = self.authority_key_identifier.to_context()

            elif (
                    self.extension_type == Common.CertificateExtension.ExtensionType.SUBJECTKEYIDENTIFIER
                    and self.digest is not None
            ):
                extension_context["Value"] = {
                    "Digest": self.digest
                }

            elif self.extension_type == Common.CertificateExtension.ExtensionType.KEYUSAGE:
                key_usage = {}  # type: Dict[str, bool]
                if self.digital_signature:
                    key_usage["DigitalSignature"] = self.digital_signature
                if self.content_commitment:
                    key_usage["ContentCommitment"] = self.content_commitment
                if self.key_encipherment:
                    key_usage["KeyEncipherment"] = self.key_encipherment
                if self.data_encipherment:
                    key_usage["DataEncipherment"] = self.data_encipherment
                if self.key_agreement:
                    key_usage["KeyAgreement"] = self.key_agreement
                if self.key_cert_sign:
                    key_usage["KeyCertSign"] = self.key_cert_sign
                if self.crl_sign:
                    key_usage["CrlSign"] = self.crl_sign

                if key_usage:
                    extension_context["Value"] = key_usage

            elif (
                    self.extension_type == Common.CertificateExtension.ExtensionType.EXTENDEDKEYUSAGE
                    and self.usages is not None
            ):
                extension_context["Value"] = {
                    "Usages": [u for u in self.usages]
                }

            elif (
                    self.extension_type == Common.CertificateExtension.ExtensionType.CRLDISTRIBUTIONPOINTS
                    and self.distribution_points is not None
            ):
                extension_context["Value"] = [dp.to_context() for dp in self.distribution_points]

            elif (
                    self.extension_type == Common.CertificateExtension.ExtensionType.CERTIFICATEPOLICIES
                    and self.certificate_policies is not None
            ):
                extension_context["Value"] = [cp.to_context() for cp in self.certificate_policies]

            elif (
                    self.extension_type == Common.CertificateExtension.ExtensionType.AUTHORITYINFORMATIONACCESS
                    and self.authority_information_access is not None
            ):
                extension_context["Value"] = [aia.to_context() for aia in self.authority_information_access]

            elif (
                    self.extension_type == Common.CertificateExtension.ExtensionType.BASICCONSTRAINTS
                    and self.basic_constraints is not None
            ):
                extension_context["Value"] = self.basic_constraints.to_context()

            elif (
                    self.extension_type in [
                Common.CertificateExtension.ExtensionType.SIGNEDCERTIFICATETIMESTAMPS,
                Common.CertificateExtension.ExtensionType.PRESIGNEDCERTIFICATETIMESTAMPS
            ]
                    and self.signed_certificate_timestamps is not None
            ):
                extension_context["Value"] = [sct.to_context() for sct in self.signed_certificate_timestamps]

            elif (
                    self.extension_type == Common.CertificateExtension.ExtensionType.OTHER
                    and self.value is not None
            ):
                extension_context["Value"] = self.value

            return extension_context

    class Certificate(Indicator):
        """
        Implements the X509 Certificate interface
        Certificate indicator - https://xsoar.pan.dev/docs/integrations/context-standards-mandatory#certificate

        :type subject_dn: ``str``
        :param subject_dn: Subject Distinguished Name

        :type dbot_score: ``DBotScore``
        :param dbot_score: If Certificate has a score then create and set a DBotScore object.

        :type name: ``Optional[Union[str, List[str]]]``
        :param name: Name (if not provided output is calculated from SubjectDN and SAN)

        :type issuer_dn: ``Optional[str]``
        :param issuer_dn: Issuer Distinguished Name

        :type serial_number: ``Optional[str]``
        :param serial_number: Serial Number

        :type validity_not_after: ``Optional[str]``
        :param validity_not_after: Certificate Expiration Timestamp (ISO8601 string representation)

        :type validity_not_before: ``Optional[str]``
        :param validity_not_before: Initial Certificate Validity Timestamp (ISO8601 string representation)

        :type sha512: ``Optional[str]``
        :param sha512: The SHA-512 hash of the certificate in binary encoded format (DER)

        :type sha256: ``Optional[str]``
        :param sha256: The SHA-256 hash of the certificate in binary encoded format (DER)

        :type sha1: ``Optional[str]``
        :param sha1: The SHA-1 hash of the certificate in binary encoded format (DER)

        :type md5: ``Optional[str]``
        :param md5: The MD5 hash of the certificate in binary encoded format (DER)

        :type publickey: ``Optional[Common.CertificatePublicKey]``
        :param publickey: Certificate Public Key

        :type spki_sha256: ``Optional[str]``
        :param sha1: The SHA-256 hash of the SPKI

        :type signature_algorithm: ``Optional[str]``
        :param signature_algorithm: Signature Algorithm

        :type signature: ``Optional[str]``
        :param signature: Certificate Signature

        :type subject_alternative_name: \
        ``Optional[List[Union[str,Dict[str, str],Common.CertificateExtension.SubjectAlternativeName]]]``
        :param subject_alternative_name: Subject Alternative Name list

        :type extensions: ``Optional[List[Common.CertificateExtension]]`
        :param extensions: Certificate Extension List

        :type pem: ``Optional[str]``
        :param pem: PEM encoded certificate

        :return: None
        :rtype: ``None``
        """
        CONTEXT_PATH = 'Certificate(val.MD5 && val.MD5 == obj.MD5 || val.SHA1 && val.SHA1 == obj.SHA1 || ' \
                       'val.SHA256 && val.SHA256 == obj.SHA256 || val.SHA512 && val.SHA512 == obj.SHA512)'

        def __init__(
                self,
                subject_dn,  # type: str
                dbot_score=None,  # type: Optional[Common.DBotScore]
                name=None,  # type: Optional[Union[str, List[str]]]
                issuer_dn=None,  # type: Optional[str]
                serial_number=None,  # type: Optional[str]
                validity_not_after=None,  # type: Optional[str]
                validity_not_before=None,  # type: Optional[str]
                sha512=None,  # type: Optional[str]
                sha256=None,  # type: Optional[str]
                sha1=None,  # type: Optional[str]
                md5=None,  # type: Optional[str]
                publickey=None,  # type: Optional[Common.CertificatePublicKey]
                spki_sha256=None,  # type: Optional[str]
                signature_algorithm=None,  # type: Optional[str]
                signature=None,  # type: Optional[str]
                subject_alternative_name=None, \
                # type: Optional[List[Union[str,Dict[str, str],Common.CertificateExtension.SubjectAlternativeName]]]
                extensions=None,  # type: Optional[List[Common.CertificateExtension]]
                pem=None  # type: Optional[str]

        ):

            self.subject_dn = subject_dn
            self.dbot_score = dbot_score

            self.name = None
            if name:
                if isinstance(name, str):
                    self.name = [name]
                elif isinstance(name, list):
                    self.name = name
                else:
                    raise TypeError('certificate name must be of type str or List[str]')

            self.issuer_dn = issuer_dn
            self.serial_number = serial_number
            self.validity_not_after = validity_not_after
            self.validity_not_before = validity_not_before

            self.sha512 = sha512
            self.sha256 = sha256
            self.sha1 = sha1
            self.md5 = md5

            if publickey and not isinstance(publickey, Common.CertificatePublicKey):
                raise TypeError('publickey must be of type Common.CertificatePublicKey')
            self.publickey = publickey

            self.spki_sha256 = spki_sha256

            self.signature_algorithm = signature_algorithm
            self.signature = signature

            # if subject_alternative_name is set and is a list
            # make sure it is a list of strings, dicts of strings or SAN Extensions
            if (
                    subject_alternative_name
                    and isinstance(subject_alternative_name, list)
                    and not all(
                isinstance(san, str)
                or isinstance(san, dict)
                or isinstance(san, Common.CertificateExtension.SubjectAlternativeName)
                for san in subject_alternative_name)
            ):
                raise TypeError(
                    'subject_alternative_name must be list of str or Common.CertificateExtension.SubjectAlternativeName'
                )
            self.subject_alternative_name = subject_alternative_name

            if (
                    extensions
                    and not isinstance(extensions, list)
                    and any(isinstance(e, Common.CertificateExtension) for e in extensions)
            ):
                raise TypeError('extensions must be of type List[Common.CertificateExtension]')
            self.extensions = extensions

            self.pem = pem

            if not isinstance(dbot_score, Common.DBotScore):
                raise ValueError('dbot_score must be of type DBotScore')

        def to_context(self):
            certificate_context = {
                "SubjectDN": self.subject_dn
            }  # type: Dict[str, Any]

            san_list = []  # type: List[Dict[str, str]]
            if self.subject_alternative_name:
                for san in self.subject_alternative_name:
                    if isinstance(san, str):
                        san_list.append({
                            'Value': san
                        })
                    elif isinstance(san, dict):
                        san_list.append(san)
                    elif (isinstance(san, Common.CertificateExtension.SubjectAlternativeName)):
                        san_list.append(san.to_context())

            elif self.extensions:  # autogenerate it from extensions
                for ext in self.extensions:
                    if (
                            ext.extension_type == Common.CertificateExtension.ExtensionType.SUBJECTALTERNATIVENAME
                            and ext.subject_alternative_names is not None
                    ):
                        for san in ext.subject_alternative_names:
                            san_list.append(san.to_context())

            if san_list:
                certificate_context['SubjectAlternativeName'] = san_list

            if self.name:
                certificate_context["Name"] = self.name
            else:  # autogenerate it
                name = set()  # type: Set[str]
                # add subject alternative names
                if san_list:
                    name = set([
                        sn['Value'] for sn in san_list
                        if (
                                'Value' in sn
                                and (
                                        'Type' not in sn
                                        or sn['Type'] in (Common.GeneralName.DNSNAME, Common.GeneralName.IPADDRESS)
                                )
                        )
                    ])

                # subject_dn is RFC4515 escaped
                # replace \, and \+ with the long escaping \2c and \2b
                long_escaped_subject_dn = self.subject_dn.replace("\\,", "\\2c")
                long_escaped_subject_dn = long_escaped_subject_dn.replace("\\+", "\\2b")
                # we then split RDN (separated by ,) and multi-valued RDN (sep by +)
                rdns = long_escaped_subject_dn.replace('+', ',').split(',')
                cn = next((rdn for rdn in rdns if rdn.startswith('CN=')), None)
                if cn:
                    name.add(cn.split('=', 1)[-1])

                if name:
                    certificate_context["Name"] = sorted(list(name))

            if self.issuer_dn:
                certificate_context["IssuerDN"] = self.issuer_dn

            if self.serial_number:
                certificate_context["SerialNumber"] = self.serial_number

            if self.validity_not_before:
                certificate_context["ValidityNotBefore"] = self.validity_not_before

            if self.validity_not_after:
                certificate_context["ValidityNotAfter"] = self.validity_not_after

            if self.sha512:
                certificate_context["SHA512"] = self.sha512

            if self.sha256:
                certificate_context["SHA256"] = self.sha256

            if self.sha1:
                certificate_context["SHA1"] = self.sha1

            if self.md5:
                certificate_context["MD5"] = self.md5

            if self.publickey and isinstance(self.publickey, Common.CertificatePublicKey):
                certificate_context["PublicKey"] = self.publickey.to_context()

            if self.spki_sha256:
                certificate_context["SPKISHA256"] = self.spki_sha256

            sig = {}  # type: Dict[str, str]
            if self.signature_algorithm:
                sig["Algorithm"] = self.signature_algorithm
            if self.signature:
                sig["Signature"] = self.signature
            if sig:
                certificate_context["Signature"] = sig

            if self.extensions:
                certificate_context["Extension"] = [e.to_context() for e in self.extensions]

            if self.pem:
                certificate_context["PEM"] = self.pem

            if self.dbot_score and self.dbot_score.score == Common.DBotScore.BAD:
                certificate_context['Malicious'] = {
                    'Vendor': self.dbot_score.integration_name,
                    'Description': self.dbot_score.malicious_description
                }

            ret_value = {
                Common.Certificate.CONTEXT_PATH: certificate_context
            }

            if self.dbot_score:
                ret_value.update(self.dbot_score.to_context())

            return ret_value


class ScheduledCommand:
    """
    ScheduledCommand configuration class
    Holds the scheduled command configuration for the command result - managing the way the command should be polled.

    :type command: ``str``
    :param command: The command that'll run after next_run_in_seconds has passed.

    :type next_run_in_seconds: ``int``
    :param next_run_in_seconds: How long to wait before executing the command.

    :type args: ``Optional[Dict[str, Any]]``
    :param args: Arguments to use when executing the command.

    :type timeout_in_seconds: ``Optional[int]``
    :param timeout_in_seconds: Number of seconds until the polling sequence will timeout.

    :return: None
    :rtype: ``None``
    """
    VERSION_MISMATCH_ERROR = 'This command is not supported by this XSOAR server version. Please update your server ' \
                             'version to 6.2.0 or later.'

    def __init__(
            self,
            command,  # type: str
            next_run_in_seconds,  # type: int
            args=None,  # type: Optional[Dict[str, Any]]
            timeout_in_seconds=None,  # type: Optional[int]
    ):
        self.raise_error_if_not_supported()
        self._command = command
        if next_run_in_seconds < 10:
            demisto.info('ScheduledCommandConfiguration provided value for next_run_in_seconds: '
                         '{} is '.format(next_run_in_seconds) + 'too low - minimum interval is 10 seconds. '
                                                                'next_run_in_seconds was set to 10 seconds.')
            next_run_in_seconds = 10
        self._next_run = str(next_run_in_seconds)
        self._args = args
        self._timeout = str(timeout_in_seconds) if timeout_in_seconds else None

    @staticmethod
    def raise_error_if_not_supported():
        if not is_demisto_version_ge('6.2.0'):
            raise DemistoException(ScheduledCommand.VERSION_MISMATCH_ERROR)

    def to_results(self):
        """
        Returns the result dictionary of the polling command
        """
        return assign_params(
            PollingCommand=self._command,
            NextRun=self._next_run,
            PollingArgs=self._args,
            Timeout=self._timeout
        )


def camelize_string(src_str, delim='_', upper_camel=True):
    """
    Transform snake_case to CamelCase

    :type src_str: ``str``
    :param src_str: snake_case string to convert.

    :type delim: ``str``
    :param delim: indicator category.

    :type upper_camel: ``bool``
    :param upper_camel: When True then transforms string to camel case with the first letter capitalised
                        (for example: demisto_content to DemistoContent), otherwise the first letter will not be capitalised
                        (for example: demisto_content to demistoContent).

    :return: A CammelCase string.
    :rtype: ``str``
    """
    if not src_str:  # empty string
        return ""
    components = src_str.split(delim)
    camelize_without_first_char = ''.join(map(lambda x: x.title(), components[1:]))
    if upper_camel:
        return components[0].title() + camelize_without_first_char
    else:
        return components[0].lower() + camelize_without_first_char


class IndicatorsTimeline:
    """
    IndicatorsTimeline class - use to return Indicator Timeline object to be used in CommandResults

    :type indicators: ``list``
    :param indicators: expects a list of indicators.

    :type category: ``str``
    :param category: indicator category.

    :type message: ``str``
    :param message: indicator message.

    :return: None
    :rtype: ``None``
    """

    def __init__(self, indicators=None, category=None, message=None):
        # type: (list, str, str) -> None
        if indicators is None:
            indicators = []

        # check if we are running from an integration or automation
        try:
            _ = demisto.params()
            default_category = 'Integration Update'
        except AttributeError:
            default_category = 'Automation Update'

        timelines = []
        timeline = {}
        for indicator in indicators:
            timeline['Value'] = indicator

            if category:
                timeline['Category'] = category
            else:
                timeline['Category'] = default_category

            if message:
                timeline['Message'] = message

            timelines.append(timeline)

        self.indicators_timeline = timelines


def arg_to_number(arg, arg_name=None, required=False):
    # type: (Any, Optional[str], bool) -> Optional[int]

    """Converts an XSOAR argument to a Python int

    This function is used to quickly validate an argument provided to XSOAR
    via ``demisto.args()`` into an ``int`` type. It will throw a ValueError
    if the input is invalid. If the input is None, it will throw a ValueError
    if required is ``True``, or ``None`` if required is ``False.

    :type arg: ``Any``
    :param arg: argument to convert

    :type arg_name: ``str``
    :param arg_name: argument name

    :type required: ``bool``
    :param required:
        throws exception if ``True`` and argument provided is None

    :return:
        returns an ``int`` if arg can be converted
        returns ``None`` if arg is ``None`` and required is set to ``False``
        otherwise throws an Exception
    :rtype: ``Optional[int]``
    """

    if arg is None or arg == '':
        if required is True:
            if arg_name:
                raise ValueError('Missing "{}"'.format(arg_name))
            else:
                raise ValueError('Missing required argument')

        return None
    if isinstance(arg, str):
        if arg.isdigit():
            return int(arg)

        try:
            return int(float(arg))
        except Exception:
            if arg_name:
                raise ValueError('Invalid number: "{}"="{}"'.format(arg_name, arg))
            else:
                raise ValueError('"{}" is not a valid number'.format(arg))
    if isinstance(arg, int):
        return arg

    if arg_name:
        raise ValueError('Invalid number: "{}"="{}"'.format(arg_name, arg))
    else:
        raise ValueError('"{}" is not a valid number'.format(arg))


def arg_to_datetime(arg, arg_name=None, is_utc=True, required=False, settings=None):
    # type: (Any, Optional[str], bool, bool, dict) -> Optional[datetime]

    """Converts an XSOAR argument to a datetime

    This function is used to quickly validate an argument provided to XSOAR
    via ``demisto.args()`` into an ``datetime``. It will throw a ValueError if the input is invalid.
    If the input is None, it will throw a ValueError if required is ``True``,
    or ``None`` if required is ``False.

    :type arg: ``Any``
    :param arg: argument to convert

    :type arg_name: ``str``
    :param arg_name: argument name

    :type is_utc: ``bool``
    :param is_utc: if True then date converted as utc timezone, otherwise will convert with local timezone.

    :type required: ``bool``
    :param required:
        throws exception if ``True`` and argument provided is None

    :type settings: ``dict``
    :param settings: If provided, passed to dateparser.parse function.

    :return:
        returns an ``datetime`` if conversion works
        returns ``None`` if arg is ``None`` and required is set to ``False``
        otherwise throws an Exception
    :rtype: ``Optional[datetime]``
    """

    if arg is None:
        if required is True:
            if arg_name:
                raise ValueError('Missing "{}"'.format(arg_name))
            else:
                raise ValueError('Missing required argument')
        return None

    if isinstance(arg, str) and arg.isdigit() or isinstance(arg, (int, float)):
        # timestamp is a str containing digits - we just convert it to int
        ms = float(arg)
        if ms > 2000000000.0:
            # in case timestamp was provided as unix time (in milliseconds)
            ms = ms / 1000.0

        if is_utc:
            return datetime.utcfromtimestamp(ms).replace(tzinfo=timezone.utc)
        else:
            return datetime.fromtimestamp(ms)
    if isinstance(arg, str):
        # we use dateparser to handle strings either in ISO8601 format, or
        # relative time stamps.
        # For example: format 2019-10-23T00:00:00 or "3 days", etc
        if settings:
            date = dateparser.parse(arg, settings=settings)
        else:
            date = dateparser.parse(arg, settings={'TIMEZONE': 'UTC'})

        if date is None:
            # if d is None it means dateparser failed to parse it
            if arg_name:
                raise ValueError('Invalid date: "{}"="{}"'.format(arg_name, arg))
            else:
                raise ValueError('"{}" is not a valid date'.format(arg))

        return date

    if arg_name:
        raise ValueError('Invalid date: "{}"="{}"'.format(arg_name, arg))
    else:
        raise ValueError('"{}" is not a valid date'.format(arg))


# -------------------------------- Relationships----------------------------------- #


class EntityRelationship:
    """
    XSOAR entity relationship.

    :type name: ``str``
    :param name: Relationship name.

    :type relationship_type: ``str``
    :param relationship_type: Relationship type. (e.g. IndicatorToIndicator...).

    :type entity_a: ``str``
    :param entity_a: A value, A aka source of the relationship.

    :type entity_a_family: ``str``
    :param entity_a_family: Entity family of A, A aka source of the relationship. (e.g. Indicator...)

    :type entity_a_type: ``str``
    :param entity_a_type: Entity A type, A aka source of the relationship. (e.g. IP/URL/...).

    :type entity_b: ``str``
    :param entity_b: B value, B aka destination of the relationship.

    :type entity_b_family: ``str``
    :param entity_b_family: Entity family of B, B aka destination of the relationship. (e.g. Indicator...)

    :type entity_b_type: ``str``
    :param entity_b_type: Entity B type, B aka destination of the relationship. (e.g. IP/URL/...).

    :type source_reliability: ``str``
    :param source_reliability: Source reliability.

    :type fields: ``dict``
    :param fields: Custom fields. (Optional)

    :type brand: ``str``
    :param brand: Source brand name. (Optional)

    :return: None
    :rtype: ``None``
    """

    class RelationshipsTypes(object):
        """
        Relationships Types objects.

        :return: None
        :rtype: ``None``
        """
        # dict which keys is a relationship type and the value is the reverse type.
        RELATIONSHIP_TYPES = ['IndicatorToIndicator']

        @staticmethod
        def is_valid_type(_type):
            # type: (str) -> bool

            return _type in EntityRelationship.RelationshipsTypes.RELATIONSHIP_TYPES

    class RelationshipsFamily(object):
        """
        Relationships Family object list.

        :return: None
        :rtype: ``None``

        """

        INDICATOR = ["Indicator"]

        @staticmethod
        def is_valid_type(_type):
            # type: (str) -> bool

            return _type in EntityRelationship.RelationshipsFamily.INDICATOR

    class Relationships(object):

        """
        Enum: Relations names and their reverse

        :return: None
        :rtype: ``None``
        """
        APPLIED = 'applied'
        ATTACHMENT_OF = 'attachment-of'
        ATTACHES = 'attaches'
        ATTRIBUTE_OF = 'attribute-of'
        ATTRIBUTED_BY = 'attributed-by'
        ATTRIBUTED_TO = 'attributed-to'
        AUTHORED_BY = 'authored-by'
        BEACONS_TO = 'beacons-to'
        BUNDLED_IN = 'bundled-in'
        BUNDLES = 'bundles'
        COMMUNICATED_WITH = 'communicated-with'
        COMMUNICATED_BY = 'communicated-by'
        COMMUNICATES_WITH = 'communicates-with'
        COMPROMISES = 'compromises'
        CONTAINS = 'contains'
        CONTROLS = 'controls'
        CREATED_BY = 'created-by'
        CREATES = 'creates'
        DELIVERED_BY = 'delivered-by'
        DELIVERS = 'delivers'
        DOWNLOADS = 'downloads'
        DOWNLOADS_FROM = 'downloads-from'
        DROPPED_BY = 'dropped-by'
        DROPS = 'drops'
        DUPLICATE_OF = 'duplicate-of'
        EMBEDDED_IN = 'embedded-in'
        EMBEDS = 'embeds'
        EXECUTED = 'executed'
        EXECUTED_BY = 'executed-by'
        EXFILTRATES_TO = 'exfiltrates-to'
        EXPLOITS = 'exploits'
        HAS = 'has'
        HOSTED_ON = 'hosted-on'
        HOSTS = 'hosts'
        IMPERSONATES = 'impersonates'
        INDICATED_BY = 'indicated-by'
        INDICATOR_OF = 'indicator-of'
        INJECTED_FROM = 'injected-from'
        INJECTS_INTO = 'injects-into'
        INVESTIGATES = 'investigates'
        IS_ALSO = 'is-also'
        MITIGATED_BY = 'mitigated-by'
        MITIGATES = 'mitigates'
        ORIGINATED_FROM = 'originated-from'
        OWNED_BY = 'owned-by'
        OWNS = 'owns'
        PART_OF = 'part-of'
        RELATED_TO = 'related-to'
        REMEDIATES = 'remediates'
        RESOLVED_BY = 'resolved-by'
        RESOLVED_FROM = 'resolved-from'
        RESOLVES_TO = 'resolves-to'
        SEEN_ON = 'seen-on'
        SENT = 'sent'
        SENT_BY = 'sent-by'
        SENT_FROM = 'sent-from'
        SENT_TO = 'sent-to'
        SIMILAR_TO = 'similar-to'
        SUB_DOMAIN_OF = 'sub-domain-of'
        SUB_TECHNIQUE_OF = 'subtechnique-of'
        PARENT_TECHNIQUE_OF = 'parent-technique-of'
        SUPRA_DOMAIN_OF = 'supra-domain-of'
        TARGETED_BY = 'targeted-by'
        TARGETS = 'targets'
        TYPES = 'Types'
        UPLOADED_TO = 'uploaded-to'
        USED_BY = 'used-by'
        USED_ON = 'used-on'
        USES = 'uses'
        VARIANT_OF = 'variant-of'

        RELATIONSHIPS_NAMES = {'applied': 'applied-on',
                               'attachment-of': 'attaches',
                               'attaches': 'attachment-of',
                               'attribute-of': 'owns',
                               'attributed-by': 'attributed-to',
                               'attributed-to': 'attributed-by',
                               'authored-by': 'author-of',
                               'beacons-to': 'communicated-by',
                               'bundled-in': 'bundles',
                               'bundles': 'bundled-in',
                               'communicated-with': 'communicated-by',
                               'communicated-by': 'communicates-with',
                               'communicates-with': 'communicated-by',
                               'compromises': 'compromised-by',
                               'contains': 'part-of',
                               'controls': 'controlled-by',
                               'created-by': 'creates',
                               'creates': 'created-by',
                               'delivered-by': 'delivers',
                               'delivers': 'delivered-by',
                               'downloads': 'downloaded-by',
                               'downloads-from': 'hosts',
                               'dropped-by': 'drops',
                               'drops': 'dropped-by',
                               'duplicate-of': 'duplicate-of',
                               'embedded-in': 'embeds',
                               'embeds': 'embedded-on',
                               'executed': 'executed-by',
                               'executed-by': 'executes',
                               'exfiltrates-to': 'exfiltrated-from',
                               'exploits': 'exploited-by',
                               'has': 'seen-on',
                               'hosted-on': 'hosts',
                               'hosts': 'hosted-on',
                               'impersonates': 'impersonated-by',
                               'indicated-by': 'indicator-of',
                               'indicator-of': 'indicated-by',
                               'injected-from': 'injects-into',
                               'injects-into': 'injected-from',
                               'investigates': 'investigated-by',
                               'is-also': 'is-also',
                               'mitigated-by': 'mitigates',
                               'mitigates': 'mitigated-by',
                               'originated-from': 'source-of',
                               'owned-by': 'owns',
                               'owns': 'owned-by',
                               'part-of': 'contains',
                               'related-to': 'related-to',
                               'remediates': 'remediated-by',
                               'resolved-by': 'resolves-to',
                               'resolved-from': 'resolves-to',
                               'resolves-to': 'resolved-from',
                               'seen-on': 'has',
                               'sent': 'attached-to',
                               'sent-by': 'sent',
                               'sent-from': 'received-by',
                               'sent-to': 'received-by',
                               'similar-to': 'similar-to',
                               'sub-domain-of': 'supra-domain-of',
                               'supra-domain-of': 'sub-domain-of',
                               'subtechnique-of': 'parent-technique-of',
                               'parent-technique-of': 'subtechnique-of',
                               'targeted-by': 'targets',
                               'targets': 'targeted-by',
                               'Types': 'Reverse',
                               'uploaded-to': 'hosts',
                               'used-by': 'uses',
                               'used-on': 'targeted-by',
                               'uses': 'used-by',
                               'variant-of': 'variant-of'}

        @staticmethod
        def is_valid(_type):
            """
            :type _type: ``str``
            :param _type: the data to be returned and will be set to context

            :return: Is the given type supported
            :rtype: ``bool``
            """
            return _type in EntityRelationship.Relationships.RELATIONSHIPS_NAMES.keys()

        @staticmethod
        def get_reverse(name):
            """
            :type name: ``str``
            :param name: Relationship name

            :return: Returns the reversed relationship name
            :rtype: ``str``
            """

            return EntityRelationship.Relationships.RELATIONSHIPS_NAMES[name]

    def __init__(self, name, entity_a, entity_a_type, entity_b, entity_b_type,
                 reverse_name='', relationship_type='IndicatorToIndicator', entity_a_family='Indicator',
                 entity_b_family='Indicator', source_reliability="", fields=None, brand=""):

        # Relationship
        if not EntityRelationship.Relationships.is_valid(name):
            raise ValueError("Invalid relationship: " + name)
        self._name = name

        if reverse_name:
            if not EntityRelationship.Relationships.is_valid(reverse_name):
                raise ValueError("Invalid reverse relationship: " + reverse_name)
            self._reverse_name = reverse_name
        else:
            self._reverse_name = EntityRelationship.Relationships.get_reverse(name)

        if not EntityRelationship.RelationshipsTypes.is_valid_type(relationship_type):
            raise ValueError("Invalid relationship type: " + relationship_type)
        self._relationship_type = relationship_type

        # Entity A - Source
        self._entity_a = entity_a

        self._entity_a_type = entity_a_type

        if not EntityRelationship.RelationshipsFamily.is_valid_type(entity_a_family):
            raise ValueError("Invalid entity A Family type: " + entity_a_family)
        self._entity_a_family = entity_a_family

        # Entity B - Destination
        if not entity_b:
            demisto.info(
                "WARNING: Invalid entity B - Relationships will not be created to entity A {} with relationship name {}".format(
                    str(entity_a), str(name)))
        self._entity_b = entity_b

        self._entity_b_type = entity_b_type

        if not EntityRelationship.RelationshipsFamily.is_valid_type(entity_b_family):
            raise ValueError("Invalid entity B Family type: " + entity_b_family)
        self._entity_b_family = entity_b_family

        # Custom fields
        if fields:
            self._fields = fields
        else:
            self._fields = {}

        # Source
        if brand:
            self._brand = brand
        else:
            self._brand = ''

        if source_reliability:
            if not DBotScoreReliability.is_valid_type(source_reliability):
                raise ValueError("Invalid source reliability value", source_reliability)
            self._source_reliability = source_reliability
        else:
            self._source_reliability = ''

    def to_entry(self):
        """ Convert object to XSOAR entry
        :return: XSOAR entry representation.
        :rtype: ``dict``
        """
        entry = {}

        if self._entity_b:
            entry = {
                "name": self._name,
                "reverseName": self._reverse_name,
                "type": self._relationship_type,
                "entityA": self._entity_a,
                "entityAFamily": self._entity_a_family,
                "entityAType": self._entity_a_type,
                "entityB": self._entity_b,
                "entityBFamily": self._entity_b_family,
                "entityBType": self._entity_b_type,
                "fields": self._fields,
            }
            if self._source_reliability:
                entry["reliability"] = self._source_reliability
            if self._brand:
                entry["brand"] = self._brand
        return entry

    def to_indicator(self):
        """ Convert object to XSOAR entry
        :return: XSOAR entry representation.
        :rtype: ``dict``
        """
        indicator_relationship = {}

        if self._entity_b:
            indicator_relationship = {
                "name": self._name,
                "reverseName": self._reverse_name,
                "type": self._relationship_type,
                "entityA": self._entity_a,
                "entityAFamily": self._entity_a_family,
                "entityAType": self._entity_a_type,
                "entityB": self._entity_b,
                "entityBFamily": self._entity_b_family,
                "entityBType": self._entity_b_type,
                "fields": self._fields,
            }
        return indicator_relationship

    def to_context(self):
        """ Convert object to XSOAR context
        :return: XSOAR context representation.
        :rtype: ``dict``
        """
        indicator_relationship_context = {}

        if self._entity_b:
            indicator_relationship_context = {
                "Relationship": self._name,
                "EntityA": self._entity_a,
                "EntityAType": self._entity_a_type,
                "EntityB": self._entity_b,
                "EntityBType": self._entity_b_type,
            }

        return indicator_relationship_context


class CommandResults:
    """
    CommandResults class - use to return results to warroom

    :type outputs_prefix: ``str``
    :param outputs_prefix: should be identical to the prefix in the yml contextPath in yml file. for example:
            CortexXDR.Incident

    :type outputs_key_field: ``str`` or ``list[str]``
    :param outputs_key_field: primary key field in the main object. If the command returns Incidents, and of the
            properties of Incident is incident_id, then outputs_key_field='incident_id'. If object has multiple
            unique keys, then list of strings is supported outputs_key_field=['id1', 'id2']

    :type outputs: ``list`` or ``dict``
    :param outputs: the data to be returned and will be set to context

    :type indicators: ``list``
    :param indicators: DEPRECATED: use 'indicator' instead.

    :type indicator: ``Common.Indicator``
    :param indicator: single indicator like Common.IP, Common.URL, Common.File, etc.

    :type readable_output: ``str``
    :param readable_output: (Optional) markdown string that will be presented in the warroom, should be human readable -
        (HumanReadable) - if not set, readable output will be generated

    :type raw_response: ``dict`` | ``list``
    :param raw_response: must be dictionary, if not provided then will be equal to outputs. usually must be the original
        raw response from the 3rd party service (originally Contents)

    :type indicators_timeline: ``IndicatorsTimeline``
    :param indicators_timeline: must be an IndicatorsTimeline. used by the server to populate an indicator's timeline.

    :type ignore_auto_extract: ``bool``
    :param ignore_auto_extract: must be a boolean, default value is False. Used to prevent AutoExtract on output.

    :type relationships: ``list of EntityRelationship``
    :param relationships: List of relationships of the indicator.

    :type mark_as_note: ``bool``
    :param mark_as_note: must be a boolean, default value is False. Used to mark entry as note.

    :type entry_type: ``int`` code of EntryType
    :param entry_type: type of return value, see EntryType

    :type scheduled_command: ``ScheduledCommand``
    :param scheduled_command: manages the way the command should be polled.

    :return: None
    :rtype: ``None``
    """

    def __init__(self, outputs_prefix=None, outputs_key_field=None, outputs=None, indicators=None, readable_output=None,
                 raw_response=None, indicators_timeline=None, indicator=None, ignore_auto_extract=False,
                 mark_as_note=False, scheduled_command=None, relationships=None, entry_type=None):
        # type: (str, object, object, list, str, object, IndicatorsTimeline, Common.Indicator, bool, bool, ScheduledCommand, list, int) -> None  # noqa: E501
        if raw_response is None:
            raw_response = outputs
        if outputs is not None and not isinstance(outputs, dict) and not outputs_prefix:
            raise ValueError('outputs_prefix is missing')
        if indicators and indicator:
            raise ValueError('indicators is DEPRECATED, use only indicator')
        if entry_type is None:
            entry_type = EntryType.NOTE

        self.indicators = indicators  # type: Optional[List[Common.Indicator]]
        self.indicator = indicator  # type: Optional[Common.Indicator]
        self.entry_type = entry_type  # type: int

        self.outputs_prefix = outputs_prefix

        # this is public field, it is used by a lot of unit tests, so I don't change it
        self.outputs_key_field = outputs_key_field

        self._outputs_key_field = None  # type: Optional[List[str]]
        if not outputs_key_field:
            self._outputs_key_field = None
        elif isinstance(outputs_key_field, STRING_TYPES):
            self._outputs_key_field = [outputs_key_field]
        elif isinstance(outputs_key_field, list):
            self._outputs_key_field = outputs_key_field
        else:
            raise TypeError('outputs_key_field must be of type str or list')

        self.outputs = outputs

        self.raw_response = raw_response
        self.readable_output = readable_output
        self.indicators_timeline = indicators_timeline
        self.ignore_auto_extract = ignore_auto_extract
        self.mark_as_note = mark_as_note
        self.scheduled_command = scheduled_command

        self.relationships = relationships

    def to_context(self):
        outputs = {}  # type: dict
        relationships = []  # type: list
        if self.readable_output:
            human_readable = self.readable_output
        else:
            human_readable = None  # type: ignore[assignment]
        raw_response = None  # type: ignore[assignment]
        indicators_timeline = []  # type: ignore[assignment]
        ignore_auto_extract = False  # type: bool
        mark_as_note = False  # type: bool

        indicators = [self.indicator] if self.indicator else self.indicators

        if indicators:
            for indicator in indicators:
                context_outputs = indicator.to_context()

                for key, value in context_outputs.items():
                    if key not in outputs:
                        outputs[key] = []

                    outputs[key].append(value)

        if self.raw_response:
            raw_response = self.raw_response

        if self.ignore_auto_extract:
            ignore_auto_extract = True

        if self.mark_as_note:
            mark_as_note = True

        if self.indicators_timeline:
            indicators_timeline = self.indicators_timeline.indicators_timeline

        if self.outputs is not None and self.outputs != []:
            if not self.readable_output:
                # if markdown is not provided then create table by default
                human_readable = tableToMarkdown('Results', self.outputs)
            if self.outputs_prefix and self._outputs_key_field:
                # if both prefix and key field provided then create DT key
                formatted_outputs_key = ' && '.join(['val.{0} && val.{0} == obj.{0}'.format(key_field)
                                                     for key_field in self._outputs_key_field])
                outputs_key = '{0}({1})'.format(self.outputs_prefix, formatted_outputs_key)
                outputs[outputs_key] = self.outputs
            elif self.outputs_prefix:
                outputs_key = '{}'.format(self.outputs_prefix)
                outputs[outputs_key] = self.outputs
            else:
                outputs.update(self.outputs)  # type: ignore[call-overload]

        if self.relationships:
            relationships = [relationship.to_entry() for relationship in self.relationships if relationship.to_entry()]

        content_format = EntryFormat.JSON
        if isinstance(raw_response, STRING_TYPES) or isinstance(raw_response, int):
            content_format = EntryFormat.TEXT

        return_entry = {
            'Type': self.entry_type,
            'ContentsFormat': content_format,
            'Contents': raw_response,
            'HumanReadable': human_readable,
            'EntryContext': outputs,
            'IndicatorTimeline': indicators_timeline,
            'IgnoreAutoExtract': True if ignore_auto_extract else False,
            'Note': mark_as_note,
            'Relationships': relationships,
        }
        if self.scheduled_command:
            return_entry.update(self.scheduled_command.to_results())
        return return_entry


def return_results(results):
    """
    This function wraps the demisto.results(), supports.

    :type results: ``CommandResults`` or ``str`` or ``dict`` or ``BaseWidget`` or ``list``
    :param results: A result object to return as a War-Room entry.

    :return: None
    :rtype: ``None``
    """
    if results is None:
        # backward compatibility reasons
        demisto.results(None)
        return

    elif results and isinstance(results, list):
        result_list = []
        for result in results:
            if isinstance(result, (dict, str)):
                # Results of type dict or str are of the old results format and work with demisto.results()
                result_list.append(result)
            else:
                # The rest are of the new format and have a corresponding function (to_context, to_display, etc...)
                return_results(result)
        if result_list:
            demisto.results(result_list)

    elif isinstance(results, CommandResults):
        demisto.results(results.to_context())

    elif isinstance(results, BaseWidget):
        demisto.results(results.to_display())

    elif isinstance(results, GetMappingFieldsResponse):
        demisto.results(results.extract_mapping())

    elif isinstance(results, GetRemoteDataResponse):
        demisto.results(results.extract_for_local())

    elif isinstance(results, GetModifiedRemoteDataResponse):
        demisto.results(results.to_entry())

    elif hasattr(results, 'to_entry'):
        demisto.results(results.to_entry())

    else:
        demisto.results(results)


# deprecated
def return_outputs(readable_output, outputs=None, raw_response=None, timeline=None, ignore_auto_extract=False):
    """
    DEPRECATED: use return_results() instead

    This function wraps the demisto.results(), makes the usage of returning results to the user more intuitively.

    :type readable_output: ``str`` | ``int``
    :param readable_output: markdown string that will be presented in the warroom, should be human readable -
        (HumanReadable)

    :type outputs: ``dict``
    :param outputs: the outputs that will be returned to playbook/investigation context (originally EntryContext)

    :type raw_response: ``dict`` | ``list`` | ``str``
    :param raw_response: must be dictionary, if not provided then will be equal to outputs. usually must be the original
        raw response from the 3rd party service (originally Contents)

    :type timeline: ``dict`` | ``list``
    :param timeline: expects a list, if a dict is passed it will be put into a list. used by server to populate an
        indicator's timeline. if the 'Category' field is not present in the timeline dict(s), it will automatically
        be be added to the dict(s) with its value set to 'Integration Update'.

    :type ignore_auto_extract: ``bool``
    :param ignore_auto_extract: expects a bool value. if true then the warroom entry readable_output will not be auto enriched.

    :return: None
    :rtype: ``None``
    """
    timeline_list = [timeline] if isinstance(timeline, dict) else timeline
    if timeline_list:
        for tl_obj in timeline_list:
            if 'Category' not in tl_obj.keys():
                tl_obj['Category'] = 'Integration Update'

    return_entry = {
        "Type": entryTypes["note"],
        "HumanReadable": readable_output,
        "ContentsFormat": formats["text"] if isinstance(raw_response, STRING_TYPES) else formats['json'],
        "Contents": raw_response,
        "EntryContext": outputs,
        'IgnoreAutoExtract': ignore_auto_extract,
        "IndicatorTimeline": timeline_list
    }
    # Return 'readable_output' only if needed
    if readable_output and not outputs and not raw_response:
        return_entry["Contents"] = readable_output
        return_entry["ContentsFormat"] = formats["text"]
    elif outputs and raw_response is None:
        # if raw_response was not provided but outputs were provided then set Contents as outputs
        return_entry["Contents"] = outputs
    demisto.results(return_entry)


def return_error(message, error='', outputs=None):
    """
        Returns error entry with given message and exits the script

        :type message: ``str``
        :param message: The message to return in the entry (required)

        :type error: ``str`` or Exception
        :param error: The raw error message to log (optional)

        :type outputs: ``dict or None``
        :param outputs: the outputs that will be returned to playbook/investigation context (optional)

        :return: Error entry object
        :rtype: ``dict``
    """
    is_command = hasattr(demisto, 'command')
    is_server_handled = is_command and demisto.command() in ('fetch-incidents',
                                                             'fetch-credentials',
                                                             'long-running-execution',
                                                             'fetch-indicators')
    if is_debug_mode() and not is_server_handled and any(sys.exc_info()):  # Checking that an exception occurred
        message = "{}\n\n{}".format(message, traceback.format_exc())

    message = LOG(message)
    if error:
        LOG(str(error))

    LOG.print_log()
    if not isinstance(message, str):
        message = message.encode('utf8') if hasattr(message, 'encode') else str(message)

    if is_command and demisto.command() == 'get-modified-remote-data':
        if (error and not isinstance(error, NotImplementedError)) or sys.exc_info()[0] != NotImplementedError:
            message = 'skip update. error: ' + message

    if is_server_handled:
        raise Exception(message)
    else:
        demisto.results({
            'Type': entryTypes['error'],
            'ContentsFormat': formats['text'],
            'Contents': message,
            'EntryContext': outputs
        })
        sys.exit(0)


def return_warning(message, exit=False, warning='', outputs=None, ignore_auto_extract=False):
    """
        Returns a warning entry with the specified message, and exits the script.

        :type message: ``str``
        :param message: The message to return in the entry (required).

        :type exit: ``bool``
        :param exit: Determines if the program will terminate after the command is executed. Default is False.

        :type warning: ``str``
        :param warning: The warning message (raw) to log (optional).

        :type outputs: ``dict or None``
        :param outputs: The outputs that will be returned to playbook/investigation context (optional).

        :type ignore_auto_extract: ``bool``
        :param ignore_auto_extract: Determines if the War Room entry will be auto-enriched. Default is false.

        :return: Warning entry object
        :rtype: ``dict``
    """
    LOG(message)
    if warning:
        LOG(warning)
    LOG.print_log()

    demisto.results({
        'Type': entryTypes['warning'],
        'ContentsFormat': formats['text'],
        'IgnoreAutoExtract': ignore_auto_extract,
        'Contents': str(message),
        "EntryContext": outputs
    })
    if exit:
        sys.exit(0)


def execute_command(command, args, extract_contents=True, fail_on_error=True):
    """
    Runs the `demisto.executeCommand()` function and checks for errors.

    :type command: ``str``
    :param command: The command to run. (required)

    :type args: ``dict``
    :param args: The command arguments. (required)

    :type extract_contents: ``bool``
    :param extract_contents: Whether to return only the Contents part of the results. Default is True.

    :type fail_on_error: ``bool``
    :param fail_on_error: Whether to fail the command when receiving an error from the command. Default is True.

    :return: The command results.
    :rtype:
        - When `fail_on_error` is True - ``list`` or ``dict`` or ``str``.
        - When `fail_on_error` is False -``bool`` and ``str``.

    Note:
    For backward compatibility, only when `fail_on_error` is set to False, two values will be returned.
    """
    if not hasattr(demisto, 'executeCommand'):
        raise DemistoException('Cannot run demisto.executeCommand() from integrations.')

    res = demisto.executeCommand(command, args)
    if is_error(res):
        error_message = get_error(res)
        if fail_on_error:
            return_error('Failed to execute {}. Error details:\n{}'.format(command, error_message))
        else:
            return False, error_message

    if not extract_contents:
        if fail_on_error:
            return res
        else:
            return True, res

    contents = [entry.get('Contents', {}) for entry in res]
    contents = contents[0] if len(contents) == 1 else contents

    if fail_on_error:
        return contents

    return True, contents


def camelize(src, delim=' ', upper_camel=True):
    """
        Convert all keys of a dictionary (or list of dictionaries) to CamelCase (with capital first letter)

        :type src: ``dict`` or ``list``
        :param src: The dictionary (or list of dictionaries) to convert the keys for. (required)

        :type delim: ``str``
        :param delim: The delimiter between two words in the key (e.g. delim=' ' for "Start Date"). Default ' '.

        :type upper_camel: ``bool``
        :param upper_camel: When True then transforms dictionary keys to camel case with the first letter capitalised
                            (for example: demisto_content to DemistoContent), otherwise the first letter will not be capitalised
                            (for example: demisto_content to demistoContent).

        :return: The dictionary (or list of dictionaries) with the keys in CamelCase.
        :rtype: ``dict`` or ``list``
    """

    def camelize_str(src_str):
        if callable(getattr(src_str, "decode", None)):
            src_str = src_str.decode('utf-8')
        components = src_str.split(delim)
        camelize_without_first_char = ''.join(map(lambda x: x.title(), components[1:]))
        if upper_camel:
            return components[0].title() + camelize_without_first_char
        else:
            return components[0].lower() + camelize_without_first_char

    if isinstance(src, list):
        return [camelize(phrase, delim, upper_camel=upper_camel) for phrase in src]
    return {camelize_str(key): value for key, value in src.items()}


# Constants for common merge paths
outputPaths = {
    'file': 'File(val.MD5 && val.MD5 == obj.MD5 || val.SHA1 && val.SHA1 == obj.SHA1 || '
            'val.SHA256 && val.SHA256 == obj.SHA256 || val.SHA512 && val.SHA512 == obj.SHA512 || '
            'val.CRC32 && val.CRC32 == obj.CRC32 || val.CTPH && val.CTPH == obj.CTPH || '
            'val.SSDeep && val.SSDeep == obj.SSDeep)',
    'ip': 'IP(val.Address && val.Address == obj.Address)',
    'url': 'URL(val.Data && val.Data == obj.Data)',
    'domain': 'Domain(val.Name && val.Name == obj.Name)',
    'cve': 'CVE(val.ID && val.ID == obj.ID)',
    'email': 'Account.Email(val.Address && val.Address == obj.Address)',
    'dbotscore': 'DBotScore'
}


def replace_in_keys(src, existing='.', new='_'):
    """
        Replace a substring in all of the keys of a dictionary (or list of dictionaries)

        :type src: ``dict`` or ``list``
        :param src: The dictionary (or list of dictionaries) with keys that need replacement. (required)

        :type existing: ``str``
        :param existing: substring to replace.

        :type new: ``str``
        :param new: new substring that will replace the existing substring.

        :return: The dictionary (or list of dictionaries) with keys after substring replacement.
        :rtype: ``dict`` or ``list``
    """

    def replace_str(src_str):
        if callable(getattr(src_str, "decode", None)):
            src_str = src_str.decode('utf-8')
        return src_str.replace(existing, new)

    if isinstance(src, list):
        return [replace_in_keys(x, existing, new) for x in src]
    return {replace_str(k): v for k, v in src.items()}


# ############################## REGEX FORMATTING ###############################
regexFlags = re.M  # Multi line matching
# for the global(/g) flag use re.findall({regex_format},str)
# else, use re.match({regex_format},str)

ipv4Regex = r'\b((25[0-5]|2[0-4][0-9]|[01]?[0-9][0-9]?)\.){3}(25[0-5]|2[0-4][0-9]|[01]?[0-9][0-9]?)\b([^\/]|$)'
ipv4cidrRegex = r'\b(?:(?:25[0-5]|2[0-4][0-9]|1[0-9][0-9]|[1-9]?[0-9])(?:\[\.\]|\.)){3}(?:25[0-5]|2[0-4][0-9]|1[0-9][0-9]|[1-9]?[0-9])(\/([0-9]|[1-2][0-9]|3[0-2]))\b'  # noqa: E501
ipv6Regex = r'\b(?:(?:[0-9a-fA-F]{1,4}:){7,7}[0-9a-fA-F]{1,4}|(?:[0-9a-fA-F]{1,4}:){1,7}:|(?:[0-9a-fA-F]{1,4}:){1,6}:[0-9a-fA-F]{1,4}|(?:[0-9a-fA-F]{1,4}:){1,5}(:[0-9a-fA-F]{1,4}){1,2}|(?:[0-9a-fA-F]{1,4}:){1,4}(:[0-9a-fA-F]{1,4}){1,3}|(?:[0-9a-fA-F]{1,4}:){1,3}(:[0-9a-fA-F]{1,4}){1,4}|(?:[0-9a-fA-F]{1,4}:){1,2}(:[0-9a-fA-F]{1,4}){1,5}|[0-9a-fA-F]{1,4}:((:[0-9a-fA-F]{1,4}){1,6})|:(?:(:[0-9a-fA-F]{1,4}){1,7}|:)|fe80:(:[0-9a-fA-F]{0,4}){0,4}%[0-9a-zA-Z]{1,}|::(ffff(:0{1,4}){0,1}:){0,1}((25[0-5]|(2[0-4]|1{0,1}[0-9]){0,1}[0-9])\.){3,3}(25[0-5]|(2[0-4]|1{0,1}[0-9]){0,1}[0-9])|([0-9a-fA-F]{1,4}:){1,4}:((25[0-5]|(2[0-4]|1{0,1}[0-9]){0,1}[0-9])\.){3,3}(25[0-5]|(2[0-4]|1{0,1}[0-9]){0,1}[0-9]))\b'  # noqa: E501
ipv6cidrRegex = r'\b(([0-9a-fA-F]{1,4}:){7,7}[0-9a-fA-F]{1,4}|([0-9a-fA-F]{1,4}:){1,7}:|([0-9a-fA-F]{1,4}:){1,6}:[0-9a-fA-F]{1,4}|([0-9a-fA-F]{1,4}:){1,5}(:[0-9a-fA-F]{1,4}){1,2}|([0-9a-fA-F]{1,4}:){1,4}(:[0-9a-fA-F]{1,4}){1,3}|([0-9a-fA-F]{1,4}:){1,3}(:[0-9a-fA-F]{1,4}){1,4}|([0-9a-fA-F]{1,4}:){1,2}(:[0-9a-fA-F]{1,4}){1,5}|[0-9a-fA-F]{1,4}:((:[0-9a-fA-F]{1,4}){1,6})|:((:[0-9a-fA-F]{1,4}){1,7}|:)|fe80:(:[0-9a-fA-F]{0,4}){0,4}%[0-9a-zA-Z]{1,}|::(ffff(:0{1,4}){0,1}:){0,1}((25[0-5]|(2[0-4]|1{0,1}[0-9]){0,1}[0-9])\.){3,3}(25[0-5]|(2[0-4]|1{0,1}[0-9]){0,1}[0-9])|([0-9a-fA-F]{1,4}:){1,4}:((25[0-5]|(2[0-4]|1{0,1}[0-9]){0,1}[0-9])\.){3,3}(25[0-5]|(2[0-4]|1{0,1}[0-9]){0,1}[0-9]))(\/(12[0-8]|1[0-1][0-9]|[1-9][0-9]|[0-9]))\b'  # noqa: E501
emailRegex = r'\b[^@]{1,64}@[^@]{1,253}\.[^@]+\b'
hashRegex = r'\b[0-9a-fA-F]+\b'
urlRegex = r'(?:(?:https?|ftp|hxxps?):\/\/|www\[?\.\]?|ftp\[?\.\]?)(?:[-\w\d]+\[?\.\]?)+[-\w\d]+(?::\d+)?' \
           r'(?:(?:\/|\?)[-\w\d+&@#\/%=~_$?!\-:,.\(\);]*[\w\d+&@#\/%=~_$\(\);])?'
cveRegex = r'(?i)^cve-\d{4}-([1-9]\d{4,}|\d{4})$'
md5Regex = re.compile(r'\b[0-9a-fA-F]{32}\b', regexFlags)
sha1Regex = re.compile(r'\b[0-9a-fA-F]{40}\b', regexFlags)
sha256Regex = re.compile(r'\b[0-9a-fA-F]{64}\b', regexFlags)
sha512Regex = re.compile(r'\b[0-9a-fA-F]{128}\b', regexFlags)

pascalRegex = re.compile('([A-Z]?[a-z]+)')


# ############################## REGEX FORMATTING end ###############################


def underscoreToCamelCase(s, upper_camel=True):
    """
       Convert an underscore separated string to camel case

       :type s: ``str``
       :param s: The string to convert (e.g. hello_world) (required)

       :type upper_camel: ``bool``
       :param upper_camel: When True then transforms dictionarykeys to camel case with the first letter capitalised
                           (for example: demisto_content to DemistoContent), otherwise the first letter will not be capitalised
                           (for example: demisto_content to demistoContent).

       :return: The converted string (e.g. HelloWorld)
       :rtype: ``str``
    """
    if not isinstance(s, STRING_OBJ_TYPES):
        return s

    components = s.split('_')
    camel_without_first_char = ''.join(x.title() for x in components[1:])
    if upper_camel:
        return components[0].title() + camel_without_first_char
    else:
        return components[0].lower() + camel_without_first_char


def camel_case_to_underscore(s):
    """Converts a camelCase string to snake_case

   :type s: ``str``
   :param s: The string to convert (e.g. helloWorld) (required)

   :return: The converted string (e.g. hello_world)
   :rtype: ``str``
    """
    s1 = re.sub('(.)([A-Z][a-z]+)', r'\1_\2', s)
    return re.sub('([a-z0-9])([A-Z])', r'\1_\2', s1).lower()


def snakify(src):
    """Convert all keys of a dictionary to snake_case (underscored separated)

    :type src: ``dict``
    :param src: The dictionary to convert the keys for. (required)

    :return: The dictionary (or list of dictionaries) with the keys in CamelCase.
    :rtype: ``dict``
    """
    return {camel_case_to_underscore(k): v for k, v in src.items()}


def pascalToSpace(s):
    """
       Converts pascal strings to human readable (e.g. "ThreatScore" -> "Threat Score",  "thisIsIPAddressName" ->
       "This Is IP Address Name"). Could be used as headerTransform

       :type s: ``str``
       :param s: The string to be converted (required)

       :return: The converted string
       :rtype: ``str``
    """

    if not isinstance(s, STRING_OBJ_TYPES):
        return s

    # double space to handle capital words like IP/URL/DNS that not included in the regex
    s = re.sub(pascalRegex, lambda match: r' {} '.format(match.group(1).title()), s)

    # split and join: to remove double spacing caused by previous workaround
    s = ' '.join(s.split())
    return s


def string_to_table_header(string):
    """
      Checks if string, change underscores to spaces, capitalize every word.
      Example: "one_two" to "One Two"

      :type string: ``str``
      :param string: The string to be converted (required)

      :return: The converted string
      :rtype: ``str``
    """
    if isinstance(string, STRING_OBJ_TYPES):
        return " ".join(word.capitalize() for word in string.replace("_", " ").split())
    else:
        raise Exception('The key is not a string: {}'.format(string))


def string_to_context_key(string):
    """
     Checks if string, removes underscores, capitalize every word.
     Example: "one_two" to "OneTwo"

     :type string: ``str``
     :param string: The string to be converted (required)

     :return: The converted string
     :rtype: ``str``
    """
    if isinstance(string, STRING_OBJ_TYPES):
        return "".join(word.capitalize() for word in string.split('_'))
    else:
        raise Exception('The key is not a string: {}'.format(string))


def parse_date_range(date_range, date_format=None, to_timestamp=False, timezone=0, utc=True):
    """
        THIS FUNCTTION IS DEPRECATED - USE dateparser.parse instead

      Parses date_range string to a tuple date strings (start, end). Input must be in format 'number date_range_unit')
      Examples: (2 hours, 4 minutes, 6 month, 1 day, etc.)

      :type date_range: ``str``
      :param date_range: The date range to be parsed (required)

      :type date_format: ``str``
      :param date_format: Date format to convert the date_range to. (optional)

      :type to_timestamp: ``bool``
      :param to_timestamp: If set to True, then will return time stamp rather than a datetime.datetime. (optional)

      :type timezone: ``int``
      :param timezone: timezone should be passed in hours (e.g if +0300 then pass 3, if -0200 then pass -2).

      :type utc: ``bool``
      :param utc: If set to True, utc time will be used, otherwise local time.

      :return: The parsed date range.
      :rtype: ``(datetime.datetime, datetime.datetime)`` or ``(int, int)`` or ``(str, str)``
    """
    range_split = date_range.strip().split(' ')
    if len(range_split) != 2:
        return_error('date_range must be "number date_range_unit", examples: (2 hours, 4 minutes,6 months, 1 day, '
                     'etc.)')

    try:
        number = int(range_split[0])
    except ValueError:
        return_error('The time value is invalid. Must be an integer.')

    unit = range_split[1].lower()
    if unit not in ['minute', 'minutes',
                    'hour', 'hours',
                    'day', 'days',
                    'month', 'months',
                    'year', 'years',
                    ]:
        return_error('The unit of date_range is invalid. Must be minutes, hours, days, months or years.')

    if not isinstance(timezone, (int, float)):
        return_error('Invalid timezone "{}" - must be a number (of type int or float).'.format(timezone))

    if utc:
        end_time = datetime.utcnow() + timedelta(hours=timezone)
        start_time = datetime.utcnow() + timedelta(hours=timezone)
    else:
        end_time = datetime.now() + timedelta(hours=timezone)
        start_time = datetime.now() + timedelta(hours=timezone)

    if 'minute' in unit:
        start_time = end_time - timedelta(minutes=number)
    elif 'hour' in unit:
        start_time = end_time - timedelta(hours=number)
    elif 'day' in unit:
        start_time = end_time - timedelta(days=number)
    elif 'month' in unit:
        start_time = end_time - timedelta(days=number * 30)
    elif 'year' in unit:
        start_time = end_time - timedelta(days=number * 365)

    if to_timestamp:
        return date_to_timestamp(start_time), date_to_timestamp(end_time)

    if date_format:
        return datetime.strftime(start_time, date_format), datetime.strftime(end_time, date_format)

    return start_time, end_time


def timestamp_to_datestring(timestamp, date_format="%Y-%m-%dT%H:%M:%S.000Z", is_utc=False):
    """
      Parses timestamp (milliseconds) to a date string in the provided date format (by default: ISO 8601 format)
      Examples: (1541494441222, 1541495441000, etc.)

      :type timestamp: ``int`` or ``str``
      :param timestamp: The timestamp to be parsed (required)

      :type date_format: ``str``
      :param date_format: The date format the timestamp should be parsed to. (optional)

      :type is_utc: ``bool``
      :param is_utc: Should the string representation of the timestamp use UTC time or the local machine time

      :return: The parsed timestamp in the date_format
      :rtype: ``str``
    """
    use_utc_time = is_utc or date_format.endswith('Z')
    if use_utc_time:
        return datetime.utcfromtimestamp(int(timestamp) / 1000.0).strftime(date_format)
    return datetime.fromtimestamp(int(timestamp) / 1000.0).strftime(date_format)


def date_to_timestamp(date_str_or_dt, date_format='%Y-%m-%dT%H:%M:%S'):
    """
      Parses date_str_or_dt in the given format (default: %Y-%m-%dT%H:%M:%S) to milliseconds
      Examples: ('2018-11-06T08:56:41', '2018-11-06T08:56:41', etc.)

      :type date_str_or_dt: ``str`` or ``datetime.datetime``
      :param date_str_or_dt: The date to be parsed. (required)

      :type date_format: ``str``
      :param date_format: The date format of the date string (will be ignored if date_str_or_dt is of type
        datetime.datetime). (optional)

      :return: The parsed timestamp.
      :rtype: ``int``
    """
    if isinstance(date_str_or_dt, STRING_OBJ_TYPES):
        return int(time.mktime(time.strptime(date_str_or_dt, date_format)) * 1000)

    # otherwise datetime.datetime
    return int(time.mktime(date_str_or_dt.timetuple()) * 1000)


def remove_nulls_from_dictionary(data):
    """
        Remove Null values from a dictionary. (updating the given dictionary)

        :type data: ``dict``
        :param data: The data to be added to the context (required)

        :return: No data returned
        :rtype: ``None``
    """
    list_of_keys = list(data.keys())[:]
    for key in list_of_keys:
        if data[key] in ('', None, [], {}, ()):
            del data[key]


def assign_params(keys_to_ignore=None, values_to_ignore=None, **kwargs):
    """Creates a dictionary from given kwargs without empty values.
    empty values are: None, '', [], {}, ()
`   Examples:
        >>> assign_params(a='1', b=True, c=None, d='')
        {'a': '1', 'b': True}

        >>> since_time = 'timestamp'
        >>> assign_params(values_to_ignore=(15, ), sinceTime=since_time, b=15)
        {'sinceTime': 'timestamp'}

        >>> item_id = '1236654'
        >>> assign_params(keys_to_ignore=['rnd'], ID=item_id, rnd=15)
        {'ID': '1236654'}

    :type keys_to_ignore: ``tuple`` or ``list``
    :param keys_to_ignore: Keys to ignore if exists

    :type values_to_ignore: ``tuple`` or ``list``
    :param values_to_ignore: Values to ignore if exists

    :type kwargs: ``kwargs``
    :param kwargs: kwargs to filter

    :return: dict without empty values
    :rtype: ``dict``

    """
    if values_to_ignore is None:
        values_to_ignore = (None, '', [], {}, ())
    if keys_to_ignore is None:
        keys_to_ignore = tuple()
    return {
        key: value for key, value in kwargs.items()
        if value not in values_to_ignore and key not in keys_to_ignore
    }


class GetDemistoVersion:
    """
    Callable class to replace get_demisto_version function
    """

    def __init__(self):
        self._version = None

    def __call__(self):
        """Returns the Demisto version and build number.

        :return: Demisto version object if Demisto class has attribute demistoVersion, else raises AttributeError
        :rtype: ``dict``
        """
        if self._version is None:
            if hasattr(demisto, 'demistoVersion'):
                self._version = demisto.demistoVersion()
            else:
                raise AttributeError('demistoVersion attribute not found.')
        return self._version


get_demisto_version = GetDemistoVersion()


def get_demisto_version_as_str():
    """Get the Demisto Server version as a string <version>-<build>. If unknown will return: 'Unknown'.
    Meant to be use in places where we want to display the version. If you want to perform logic based upon vesrion
    use: is_demisto_version_ge.

    :return: Demisto version as string
    :rtype: ``dict``
    """
    try:
        ver_obj = get_demisto_version()
        return '{}-{}'.format(ver_obj.get('version', 'Unknown'),
                              ver_obj.get("buildNumber", 'Unknown'))
    except AttributeError:
        return "Unknown"


def is_demisto_version_ge(version, build_number=''):
    """Utility function to check if current running integration is at a server greater or equal to the passed version

    :type version: ``str``
    :param version: Version to check

    :type build_number: ``str``
    :param build_number: Build number to check

    :return: True if running within a Server version greater or equal than the passed version
    :rtype: ``bool``
    """
    server_version = {}
    try:
        server_version = get_demisto_version()
        if server_version.get('version') > version:
            return True
        elif server_version.get('version') == version:
            if build_number:
                return int(server_version.get('buildNumber')) >= int(build_number)  # type: ignore[arg-type]
            return True  # No build number
        else:
            return False
    except AttributeError:
        # demistoVersion was added in 5.0.0. We are currently running in 4.5.0 and below
        if version >= "5.0.0":
            return False
        raise
    except ValueError:
        # dev editions are not comparable
        demisto.log(
            'is_demisto_version_ge: ValueError. \n '
            'input: server version: {} build number: {}\n'
            'server version: {}'.format(version, build_number, server_version)
        )

        return True


class DemistoHandler(logging.Handler):
    """
        Handler to route logging messages to an IntegrationLogger or demisto.debug if not supplied
    """

    def __init__(self, int_logger=None):
        logging.Handler.__init__(self)
        self.int_logger = int_logger

    def emit(self, record):
        msg = self.format(record)
        try:
            if self.int_logger:
                self.int_logger(msg)
            else:
                demisto.debug(msg)
        except Exception:  # noqa: disable=broad-except
            pass


class DebugLogger(object):
    """
        Wrapper to initiate logging at logging.DEBUG level.
        Is used when `debug-mode=True`.
    """

    def __init__(self):
        self.handler = None  # just in case our http_client code throws an exception. so we don't error in the __del__
        self.int_logger = IntegrationLogger()
        self.int_logger.set_buffering(False)
        self.http_client_print = None
        self.http_client = None
        if IS_PY3:
            # pylint: disable=import-error
            import http.client as http_client
            # pylint: enable=import-error
            self.http_client = http_client
            self.http_client.HTTPConnection.debuglevel = 1
            self.http_client_print = getattr(http_client, 'print', None)  # save in case someone else patched it already
            setattr(http_client, 'print', self.int_logger.print_override)
        self.handler = DemistoHandler(self.int_logger)
        demisto_formatter = logging.Formatter(fmt='python logging: %(levelname)s [%(name)s] - %(message)s',
                                              datefmt=None)
        self.handler.setFormatter(demisto_formatter)
        self.root_logger = logging.getLogger()
        self.prev_log_level = self.root_logger.getEffectiveLevel()
        self.root_logger.setLevel(logging.DEBUG)
        self.org_handlers = list()
        if self.root_logger.handlers:
            self.org_handlers.extend(self.root_logger.handlers)
            for h in self.org_handlers:
                self.root_logger.removeHandler(h)
        self.root_logger.addHandler(self.handler)

    def __del__(self):
        if self.handler:
            self.root_logger.setLevel(self.prev_log_level)
            self.root_logger.removeHandler(self.handler)
            self.handler.flush()
            self.handler.close()
        if self.org_handlers:
            for h in self.org_handlers:
                self.root_logger.addHandler(h)
        if self.http_client:
            self.http_client.HTTPConnection.debuglevel = 0
            if self.http_client_print:
                setattr(self.http_client, 'print', self.http_client_print)
            else:
                delattr(self.http_client, 'print')
            if self.int_logger.curl:
                for curl in self.int_logger.curl:
                    demisto.info('cURL:\n' + curl)

    def log_start_debug(self):
        """
        Utility function to log start of debug mode logging
        """
        msg = "debug-mode started.\n#### http client print found: {}.\n#### Env {}.".format(
            self.http_client_print is not None,
            os.environ)
        if hasattr(demisto, 'params'):
            msg += "\n#### Params: {}.".format(json.dumps(demisto.params(), indent=2))
        calling_context = demisto.callingContext.get('context', {})
        msg += "\n#### Docker image: [{}]".format(calling_context.get('DockerImage'))
        brand = calling_context.get('IntegrationBrand')
        if brand:
            msg += "\n#### Integration: brand: [{}] instance: [{}]".format(brand,
                                                                           calling_context.get('IntegrationInstance'))
        sm = get_schedule_metadata(context=calling_context)
        if sm.get('is_polling'):
            msg += "\n#### Schedule Metadata: scheduled command: [{}] args: [{}] times ran: [{}] scheduled: [{}] end " \
                   "date: [{}]".format(sm.get('polling_command'),
                                       sm.get('polling_args'),
                                       sm.get('times_ran'),
                                       sm.get('start_date'),
                                       sm.get('end_date')
                                       )
        self.int_logger.write(msg)


_requests_logger = None
try:
    if is_debug_mode():
        _requests_logger = DebugLogger()
        _requests_logger.log_start_debug()
except Exception as ex:
    # Should fail silently so that if there is a problem with the logger it will
    # not affect the execution of commands and playbooks
    demisto.info('Failed initializing DebugLogger: {}'.format(ex))


def parse_date_string(date_string, date_format='%Y-%m-%dT%H:%M:%S'):
    """
        Parses the date_string function to the corresponding datetime object.
        Note: If possible (e.g. running Python 3), it is suggested to use
              dateutil.parser.parse or dateparser.parse functions instead.

        Examples:
        >>> parse_date_string('2019-09-17T06:16:39Z')
        datetime.datetime(2019, 9, 17, 6, 16, 39)
        >>> parse_date_string('2019-09-17T06:16:39.22Z')
        datetime.datetime(2019, 9, 17, 6, 16, 39, 220000)
        >>> parse_date_string('2019-09-17T06:16:39.4040+05:00', '%Y-%m-%dT%H:%M:%S+02:00')
        datetime.datetime(2019, 9, 17, 6, 16, 39, 404000)

        :type date_string: ``str``
        :param date_string: The date string to parse. (required)

        :type date_format: ``str``
        :param date_format:
            The date format of the date string. If the date format is known, it should be provided. (optional)

        :return: The parsed datetime.
        :rtype: ``(datetime.datetime, datetime.datetime)``
    """
    try:
        return datetime.strptime(date_string, date_format)
    except ValueError as e:
        error_message = str(e)

        date_format = '%Y-%m-%dT%H:%M:%S'
        time_data_regex = r'time data \'(.*?)\''
        time_data_match = re.findall(time_data_regex, error_message)
        sliced_time_data = ''

        if time_data_match:
            # found time date which does not match date format
            # example of caught error message:
            # "time data '2019-09-17T06:16:39Z' does not match format '%Y-%m-%dT%H:%M:%S.%fZ'"
            time_data = time_data_match[0]

            # removing YYYY-MM-DDThh:mm:ss from the time data to keep only milliseconds and time zone
            sliced_time_data = time_data[19:]
        else:
            unconverted_data_remains_regex = r'unconverted data remains: (.*)'
            unconverted_data_remains_match = re.findall(unconverted_data_remains_regex, error_message)

            if unconverted_data_remains_match:
                # found unconverted_data_remains
                # example of caught error message:
                # "unconverted data remains: 22Z"
                sliced_time_data = unconverted_data_remains_match[0]

        if not sliced_time_data:
            # did not catch expected error
            raise ValueError(e)

        if '.' in sliced_time_data:
            # found milliseconds - appending ".%f" to date format
            date_format += '.%f'

        timezone_regex = r'[Zz+-].*'
        time_zone = re.findall(timezone_regex, sliced_time_data)

        if time_zone:
            # found timezone - appending it to the date format
            date_format += time_zone[0]

        return datetime.strptime(date_string, date_format)


def build_dbot_entry(indicator, indicator_type, vendor, score, description=None, build_malicious=True):
    """Build a dbot entry. if score is 3 adds malicious
    Examples:
        >>> build_dbot_entry('user@example.com', 'Email', 'Vendor', 1)
        {'DBotScore': {'Indicator': 'user@example.com', 'Type': 'email', 'Vendor': 'Vendor', 'Score': 1}}

        >>> build_dbot_entry('user@example.com', 'Email', 'Vendor', 3,  build_malicious=False)
        {'DBotScore': {'Indicator': 'user@example.com', 'Type': 'email', 'Vendor': 'Vendor', 'Score': 3}}

        >>> build_dbot_entry('user@example.com', 'email', 'Vendor', 3, 'Malicious email')
        {'DBotScore': {'Vendor': 'Vendor', 'Indicator': 'user@example.com', 'Score': 3, 'Type': 'email'}, \
'Account.Email(val.Address && val.Address == obj.Address)': {'Malicious': {'Vendor': 'Vendor', 'Description': \
'Malicious email'}, 'Address': 'user@example.com'}}

        >>> build_dbot_entry('md5hash', 'md5', 'Vendor', 1)
        {'DBotScore': {'Indicator': 'md5hash', 'Type': 'file', 'Vendor': 'Vendor', 'Score': 1}}

    :type indicator: ``str``
    :param indicator: indicator field. if using file hashes, can be dict

    :type indicator_type: ``str``
    :param indicator_type:
        type of indicator ('url, 'domain', 'ip', 'cve', 'email', 'md5', 'sha1', 'sha256', 'crc32', 'sha512', 'ctph')

    :type vendor: ``str``
    :param vendor: Integration ID

    :type score: ``int``
    :param score: DBot score (0-3)

    :type description: ``str`` or ``None``
    :param description: description (will be added to malicious if dbot_score is 3). can be None

    :type build_malicious: ``bool``
    :param build_malicious: if True, will add a malicious entry

    :return: dbot entry
    :rtype: ``dict``
    """
    if not 0 <= score <= 3:
        raise DemistoException('illegal DBot score, expected 0-3, got `{}`'.format(score))
    indicator_type_lower = indicator_type.lower()
    if indicator_type_lower not in INDICATOR_TYPE_TO_CONTEXT_KEY:
        raise DemistoException('illegal indicator type, expected one of {}, got `{}`'.format(
            INDICATOR_TYPE_TO_CONTEXT_KEY.keys(), indicator_type_lower
        ))
    # handle files
    if INDICATOR_TYPE_TO_CONTEXT_KEY[indicator_type_lower] == 'file':
        indicator_type_lower = 'file'
    dbot_entry = {
        outputPaths['dbotscore']: {
            'Indicator': indicator,
            'Type': indicator_type_lower,
            'Vendor': vendor,
            'Score': score
        }
    }
    if score == 3 and build_malicious:
        dbot_entry.update(build_malicious_dbot_entry(indicator, indicator_type, vendor, description))
    return dbot_entry


def build_malicious_dbot_entry(indicator, indicator_type, vendor, description=None):
    """ Build Malicious dbot entry
    Examples:
        >>> build_malicious_dbot_entry('8.8.8.8', 'ip', 'Vendor', 'Google DNS')
        {'IP(val.Address && val.Address == obj.Address)': {'Malicious': {'Vendor': 'Vendor', 'Description': 'Google DNS\
'}, 'Address': '8.8.8.8'}}

        >>> build_malicious_dbot_entry('md5hash', 'MD5', 'Vendor', 'Malicious File')
        {'File(val.MD5 && val.MD5 == obj.MD5 || val.SHA1 && val.SHA1 == obj.SHA1 || val.SHA256 && val.SHA256 == obj.SHA\
256 || val.SHA512 && val.SHA512 == obj.SHA512 || val.CRC32 && val.CRC32 == obj.CRC32 || val.CTPH && val.CTPH == obj.CTP\
H || val.SSDeep && val.SSDeep == obj.SSDeep)': {'Malicious': {'Vendor': 'Vendor', 'Description': 'Malicious File'}\
, 'MD5': 'md5hash'}}

    :type indicator: ``str``
    :param indicator: Value (e.g. 8.8.8.8)

    :type indicator_type: ``str``
    :param indicator_type: e.g. 'IP'

    :type vendor: ``str``
    :param vendor: Integration ID

    :type description: ``str``
    :param description: Why it's malicious

    :return: A malicious DBot entry
    :rtype: ``dict``
    """
    indicator_type_lower = indicator_type.lower()
    if indicator_type_lower in INDICATOR_TYPE_TO_CONTEXT_KEY:
        key = INDICATOR_TYPE_TO_CONTEXT_KEY[indicator_type_lower]
        # `file` indicator works a little different
        if key == 'file':
            entry = {
                indicator_type.upper(): indicator,
                'Malicious': {
                    'Vendor': vendor,
                    'Description': description
                }
            }
            return {outputPaths[key]: entry}
        else:
            entry = {
                key: indicator,
                'Malicious': {
                    'Vendor': vendor,
                    'Description': description
                }
            }
            return {outputPaths[indicator_type_lower]: entry}
    else:
        raise DemistoException('Wrong indicator type supplied: {}, expected {}'
                               .format(indicator_type, INDICATOR_TYPE_TO_CONTEXT_KEY.keys()))


# Will add only if 'requests' module imported
if 'requests' in sys.modules:
    class BaseClient(object):
        """Client to use in integrations with powerful _http_request
        :type base_url: ``str``
        :param base_url: Base server address with suffix, for example: https://example.com/api/v2/.

        :type verify: ``bool``
        :param verify: Whether the request should verify the SSL certificate.

        :type proxy: ``bool``
        :param proxy: Whether to run the integration using the system proxy.

        :type ok_codes: ``tuple``
        :param ok_codes:
            The request codes to accept as OK, for example: (200, 201, 204).
            If you specify "None", will use requests.Response.ok

        :type headers: ``dict``
        :param headers:
            The request headers, for example: {'Accept`: `application/json`}.
            Can be None.

        :type auth: ``dict`` or ``tuple``
        :param auth:
            The request authorization, for example: (username, password).
            Can be None.

        :return: No data returned
        :rtype: ``None``
        """

        def __init__(self, base_url, verify=True, proxy=False, ok_codes=tuple(), headers=None, auth=None):
            self._base_url = base_url
            self._verify = verify
            self._ok_codes = ok_codes
            self._headers = headers
            self._auth = auth
            self._session = requests.Session()
            if proxy:
                ensure_proxy_has_http_prefix()
            else:
                skip_proxy()

            if not verify:
                skip_cert_verification()

        def __del__(self):
            try:
                self._session.close()
            except AttributeError:
                # we ignore exceptions raised due to session not used by the client and hence do not exist in __del__
                pass
            except Exception:  # noqa
                demisto.debug(
                    'failed to close BaseClient session with the following error:\n{}'.format(traceback.format_exc()))

        def _implement_retry(self, retries=0,
                             status_list_to_retry=None,
                             backoff_factor=5,
                             raise_on_redirect=False,
                             raise_on_status=False):
            """
            Implements the retry mechanism.
            In the default case where retries = 0 the request will fail on the first time

            :type retries: ``int``
            :param retries: How many retries should be made in case of a failure. when set to '0'- will fail on the first time

            :type status_list_to_retry: ``iterable``
            :param status_list_to_retry: A set of integer HTTP status codes that we should force a retry on.
                A retry is initiated if the request method is in ['GET', 'POST', 'PUT']
                and the response status code is in ``status_list_to_retry``.

            :type backoff_factor ``float``
            :param backoff_factor:
                A backoff factor to apply between attempts after the second try
                (most errors are resolved immediately by a second try without a
                delay). urllib3 will sleep for::

                    {backoff factor} * (2 ** ({number of total retries} - 1))

                seconds. If the backoff_factor is 0.1, then :func:`.sleep` will sleep
                for [0.0s, 0.2s, 0.4s, ...] between retries. It will never be longer
                than :attr:`Retry.BACKOFF_MAX`.

                By default, backoff_factor set to 5

            :type raise_on_redirect ``bool``
            :param raise_on_redirect: Whether, if the number of redirects is
                exhausted, to raise a MaxRetryError, or to return a response with a
                response code in the 3xx range.

            :type raise_on_status ``bool``
            :param raise_on_status: Similar meaning to ``raise_on_redirect``:
                whether we should raise an exception, or return a response,
                if status falls in ``status_forcelist`` range and retries have
                been exhausted.
            """
            try:
                method_whitelist = "allowed_methods" if hasattr(Retry.DEFAULT,
                                                                "allowed_methods") else "method_whitelist"
                whitelist_kawargs = {
                    method_whitelist: frozenset(['GET', 'POST', 'PUT'])
                }
                retry = Retry(
                    total=retries,
                    read=retries,
                    connect=retries,
                    backoff_factor=backoff_factor,
                    status=retries,
                    status_forcelist=status_list_to_retry,
                    raise_on_status=raise_on_status,
                    raise_on_redirect=raise_on_redirect,
                    **whitelist_kawargs
                )
                adapter = HTTPAdapter(max_retries=retry)
                self._session.mount('http://', adapter)
                self._session.mount('https://', adapter)
            except NameError:
                pass

        def _http_request(self, method, url_suffix='', full_url=None, headers=None, auth=None, json_data=None,
                          params=None, data=None, files=None, timeout=10, resp_type='json', ok_codes=None,
                          return_empty_response=False, retries=0, status_list_to_retry=None,
                          backoff_factor=5, raise_on_redirect=False, raise_on_status=False,
                          error_handler=None, empty_valid_codes=None, **kwargs):
            """A wrapper for requests lib to send our requests and handle requests and responses better.

            :type method: ``str``
            :param method: The HTTP method, for example: GET, POST, and so on.

            :type url_suffix: ``str``
            :param url_suffix: The API endpoint.

            :type full_url: ``str``
            :param full_url:
                Bypasses the use of self._base_url + url_suffix. This is useful if you need to
                make a request to an address outside of the scope of the integration
                API.

            :type headers: ``dict``
            :param headers: Headers to send in the request. If None, will use self._headers.

            :type auth: ``tuple``
            :param auth:
                The authorization tuple (usually username/password) to enable Basic/Digest/Custom HTTP Auth.
                if None, will use self._auth.

            :type params: ``dict``
            :param params: URL parameters to specify the query.

            :type data: ``dict``
            :param data: The data to send in a 'POST' request.

            :type json_data: ``dict``
            :param json_data: The dictionary to send in a 'POST' request.

            :type files: ``dict``
            :param files: The file data to send in a 'POST' request.

            :type timeout: ``float`` or ``tuple``
            :param timeout:
                The amount of time (in seconds) that a request will wait for a client to
                establish a connection to a remote machine before a timeout occurs.
                can be only float (Connection Timeout) or a tuple (Connection Timeout, Read Timeout).

            :type resp_type: ``str``
            :param resp_type:
                Determines which data format to return from the HTTP request. The default
                is 'json'. Other options are 'text', 'content', 'xml' or 'response'. Use 'response'
                 to return the full response object.

            :type ok_codes: ``tuple``
            :param ok_codes:
                The request codes to accept as OK, for example: (200, 201, 204). If you specify
                "None", will use self._ok_codes.

            :return: Depends on the resp_type parameter
            :rtype: ``dict`` or ``str`` or ``requests.Response``

            :type retries: ``int``
            :param retries: How many retries should be made in case of a failure. when set to '0'- will fail on the first time

            :type status_list_to_retry: ``iterable``
            :param status_list_to_retry: A set of integer HTTP status codes that we should force a retry on.
                A retry is initiated if the request method is in ['GET', 'POST', 'PUT']
                and the response status code is in ``status_list_to_retry``.

            :type backoff_factor ``float``
            :param backoff_factor:
                A backoff factor to apply between attempts after the second try
                (most errors are resolved immediately by a second try without a
                delay). urllib3 will sleep for::

                    {backoff factor} * (2 ** ({number of total retries} - 1))

                seconds. If the backoff_factor is 0.1, then :func:`.sleep` will sleep
                for [0.0s, 0.2s, 0.4s, ...] between retries. It will never be longer
                than :attr:`Retry.BACKOFF_MAX`.

                By default, backoff_factor set to 5

            :type raise_on_redirect ``bool``
            :param raise_on_redirect: Whether, if the number of redirects is
                exhausted, to raise a MaxRetryError, or to return a response with a
                response code in the 3xx range.

            :type raise_on_status ``bool``
            :param raise_on_status: Similar meaning to ``raise_on_redirect``:
                whether we should raise an exception, or return a response,
                if status falls in ``status_forcelist`` range and retries have
                been exhausted.

            :type error_handler ``callable``
            :param error_handler: Given an error entery, the error handler outputs the
                new formatted error message.

            :type empty_valid_codes: ``list``
            :param empty_valid_codes: A list of all valid status codes of empty responses (usually only 204, but
                can vary)

            """
            try:
                # Replace params if supplied
                address = full_url if full_url else urljoin(self._base_url, url_suffix)
                headers = headers if headers else self._headers
                auth = auth if auth else self._auth
                if retries:
                    self._implement_retry(retries, status_list_to_retry, backoff_factor, raise_on_redirect,
                                          raise_on_status)
                # Execute
                res = self._session.request(
                    method,
                    address,
                    verify=self._verify,
                    params=params,
                    data=data,
                    json=json_data,
                    files=files,
                    headers=headers,
                    auth=auth,
                    timeout=timeout,
                    **kwargs
                )
                # Handle error responses gracefully
                if not self._is_status_code_valid(res, ok_codes):
                    if error_handler:
                        error_handler(res)
                    else:
                        err_msg = 'Error in API call [{}] - {}' \
                            .format(res.status_code, res.reason)
                        try:
                            # Try to parse json error response
                            error_entry = res.json()
                            err_msg += '\n{}'.format(json.dumps(error_entry))
                            raise DemistoException(err_msg, res=res)
                        except ValueError:
                            err_msg += '\n{}'.format(res.text)
                            raise DemistoException(err_msg, res=res)

                if not empty_valid_codes:
                    empty_valid_codes = [204]
                is_response_empty_and_successful = (res.status_code in empty_valid_codes)
                if is_response_empty_and_successful and return_empty_response:
                    return res

                resp_type = resp_type.lower()
                try:
                    if resp_type == 'json':
                        return res.json()
                    if resp_type == 'text':
                        return res.text
                    if resp_type == 'content':
                        return res.content
                    if resp_type == 'xml':
                        ET.fromstring(res.text)
                    if resp_type == 'response':
                        return res
                    return res
                except ValueError as exception:
                    raise DemistoException('Failed to parse json object from response: {}'
                                           .format(res.content), exception, res)
            except requests.exceptions.ConnectTimeout as exception:
                err_msg = 'Connection Timeout Error - potential reasons might be that the Server URL parameter' \
                          ' is incorrect or that the Server is not accessible from your host.'
                raise DemistoException(err_msg, exception)
            except requests.exceptions.SSLError as exception:
                # in case the "Trust any certificate" is already checked
                if not self._verify:
                    raise
                err_msg = 'SSL Certificate Verification Failed - try selecting \'Trust any certificate\' checkbox in' \
                          ' the integration configuration.'
                raise DemistoException(err_msg, exception)
            except requests.exceptions.ProxyError as exception:
                err_msg = 'Proxy Error - if the \'Use system proxy\' checkbox in the integration configuration is' \
                          ' selected, try clearing the checkbox.'
                raise DemistoException(err_msg, exception)
            except requests.exceptions.ConnectionError as exception:
                # Get originating Exception in Exception chain
                error_class = str(exception.__class__)
                err_type = '<' + error_class[error_class.find('\'') + 1: error_class.rfind('\'')] + '>'
                err_msg = 'Verify that the server URL parameter' \
                          ' is correct and that you have access to the server from your host.' \
                          '\nError Type: {}\nError Number: [{}]\nMessage: {}\n' \
                    .format(err_type, exception.errno, exception.strerror)
                raise DemistoException(err_msg, exception)
            except requests.exceptions.RetryError as exception:
                try:
                    reason = 'Reason: {}'.format(exception.args[0].reason.args[0])
                except Exception:  # noqa: disable=broad-except
                    reason = ''
                err_msg = 'Max Retries Error- Request attempts with {} retries failed. \n{}'.format(retries, reason)
                raise DemistoException(err_msg, exception)

        def _is_status_code_valid(self, response, ok_codes=None):
            """If the status code is OK, return 'True'.

            :type response: ``requests.Response``
            :param response: Response from API after the request for which to check the status.

            :type ok_codes: ``tuple`` or ``list``
            :param ok_codes:
                The request codes to accept as OK, for example: (200, 201, 204). If you specify
                "None", will use response.ok.

            :return: Whether the status of the response is valid.
            :rtype: ``bool``
            """
            # Get wanted ok codes
            status_codes = ok_codes if ok_codes else self._ok_codes
            if status_codes:
                return response.status_code in status_codes
            return response.ok


def batch(iterable, batch_size=1):
    """Gets an iterable and yields slices of it.

    :type iterable: ``list``
    :param iterable: list or other iterable object.

    :type batch_size: ``int``
    :param batch_size: the size of batches to fetch

    :rtype: ``list``
    :return:: Iterable slices of given
    """
    current_batch = iterable[:batch_size]
    not_batched = iterable[batch_size:]
    while current_batch:
        yield current_batch
        current_batch = not_batched[:batch_size]
        not_batched = not_batched[batch_size:]


def dict_safe_get(dict_object, keys, default_return_value=None, return_type=None, raise_return_type=True):
    """Recursive safe get query (for nested dicts and lists), If keys found return value otherwise return None or default value.
    Example:
    >>> data = {"something" : {"test": "A"}}
    >>> dict_safe_get(data, ['something', 'test'])
    >>> 'A'
    >>> dict_safe_get(data, ['something', 'else'], 'default value')
    >>> 'default value'

    :type dict_object: ``dict``
    :param dict_object: dictionary to query.

    :type keys: ``list``
    :param keys: keys for recursive get.

    :type default_return_value: ``object``
    :param default_return_value: Value to return when no key available.

    :type return_type: ``type``
    :param return_type: Excepted return type.

    :type raise_return_type: ``bool``
    :param raise_return_type: Whether to raise an error when the value didn't match the expected return type.

    :rtype: ``object``
    :return:: Value from nested query.
    """
    return_value = dict_object

    for key in keys:
        try:
            return_value = return_value[key]
        except (KeyError, TypeError, IndexError, AttributeError):
            return_value = default_return_value
            break

    if return_type and not isinstance(return_value, return_type):
        if raise_return_type:
            raise TypeError("Safe get Error:\nDetails: Return Type Error Excepted return type {0},"
                            " but actual type from nested dict/list is {1} with value {2}.\n"
                            "Query: {3}\nQueried object: {4}".format(return_type, type(return_value),
                                                                     return_value, keys, dict_object))
        return_value = default_return_value

    return return_value


CONTEXT_UPDATE_RETRY_TIMES = 3
MIN_VERSION_FOR_VERSIONED_CONTEXT = '6.0.0'


def merge_lists(original_list, updated_list, key):
    """
    Replace values in a list with those in an updated list.
    Example:
    >>> original = [{'id': '1', 'updated': 'n'}, {'id': '2', 'updated': 'n'}, {'id': '11', 'updated': 'n'}]
    >>> updated = [{'id': '1', 'updated': 'y'}, {'id': '3', 'updated': 'y'}, {'id': '11', 'updated': 'n',
    >>>                                                                                             'remove': True}]
    >>> result = [{'id': '1', 'updated': 'y'}, {'id': '2', 'updated': 'n'}, {'id': '3', 'updated': 'y'}]

    :type original_list: ``list``
    :param original_list: The original list.

    :type updated_list: ``list``
    :param updated_list: The updated list.

    :type key: ``str``
    :param key: The key to replace elements by.

    :rtype: ``list``
    :return: The merged list.

    """

    original_dict = {element[key]: element for element in original_list}
    updated_dict = {element[key]: element for element in updated_list}
    original_dict.update(updated_dict)

    removed = [obj for obj in original_dict.values() if obj.get('remove', False) is True]
    for r in removed:
        demisto.debug('Removing from integration context: {}'.format(str(r)))

    merged_list = [obj for obj in original_dict.values() if obj.get('remove', False) is False]

    return merged_list


def set_integration_context(context, sync=True, version=-1):
    """
    Sets the integration context.

    :type context: ``dict``
    :param context: The context to set.

    :type sync: ``bool``
    :param sync: Whether to save the context directly to the DB.

    :type version: ``Any``
    :param version: The version of the context to set.

    :rtype: ``dict``
    :return: The new integration context
    """
    demisto.debug('Setting integration context')
    if is_versioned_context_available():
        demisto.debug('Updating integration context with version {}. Sync: {}'.format(version, sync))
        return demisto.setIntegrationContextVersioned(context, version, sync)
    else:
        return demisto.setIntegrationContext(context)


def get_integration_context(sync=True, with_version=False):
    """
    Gets the integration context.

    :type sync: ``bool``
    :param sync: Whether to get the integration context directly from the DB.

    :type with_version: ``bool``
    :param with_version: Whether to return the version.

    :rtype: ``dict``
    :return: The integration context.
    """
    if is_versioned_context_available():
        integration_context = demisto.getIntegrationContextVersioned(sync)

        if with_version:
            return integration_context
        else:
            return integration_context.get('context', {})
    else:
        return demisto.getIntegrationContext()


def is_versioned_context_available():
    """
    Determines whether versioned integration context is available according to the server version.

    :rtype: ``bool``
    :return: Whether versioned integration context is available
    """
    return is_demisto_version_ge(MIN_VERSION_FOR_VERSIONED_CONTEXT)


def set_to_integration_context_with_retries(context, object_keys=None, sync=True,
                                            max_retry_times=CONTEXT_UPDATE_RETRY_TIMES):
    """
    Update the integration context with a dictionary of keys and values with multiple attempts.
    The function supports merging the context keys using the provided object_keys parameter.
    If the version is too old by the time the context is set,
    another attempt will be made until the limit after a random sleep.

    :type context: ``dict``
    :param context: A dictionary of keys and values to set.

    :type object_keys: ``dict``
    :param object_keys: A dictionary to map between context keys and their unique ID for merging them.

    :type sync: ``bool``
    :param sync: Whether to save the context directly to the DB.

    :type max_retry_times: ``int``
    :param max_retry_times: The maximum number of attempts to try.

    :rtype: ``None``
    :return: None
    """
    attempt = 0

    # do while...
    while True:
        if attempt == max_retry_times:
            raise Exception('Failed updating integration context. Max retry attempts exceeded.')

        # Update the latest context and get the new version
        integration_context, version = update_integration_context(context, object_keys, sync)

        demisto.debug('Attempting to update the integration context with version {}.'.format(version))

        # Attempt to update integration context with a version.
        # If we get a ValueError (DB Version), then the version was not updated and we need to try again.
        attempt += 1
        try:
            set_integration_context(integration_context, sync, version)
            demisto.debug('Successfully updated integration context with version {}.'
                          ''.format(version))
            break
        except ValueError as ve:
            demisto.debug('Failed updating integration context with version {}: {} Attempts left - {}'
                          ''.format(version, str(ve), CONTEXT_UPDATE_RETRY_TIMES - attempt))
            # Sleep for a random time
            time_to_sleep = randint(1, 100) / 1000
            time.sleep(time_to_sleep)


def get_integration_context_with_version(sync=True):
    """
    Get the latest integration context with version, if available.

    :type sync: ``bool``
    :param sync: Whether to get the context directly from the DB.

    :rtype: ``tuple``
    :return: The latest integration context with version.
    """
    latest_integration_context_versioned = get_integration_context(sync, with_version=True)
    version = -1
    if is_versioned_context_available():
        integration_context = latest_integration_context_versioned.get('context', {})
        if sync:
            version = latest_integration_context_versioned.get('version', 0)
    else:
        integration_context = latest_integration_context_versioned

    return integration_context, version


def update_integration_context(context, object_keys=None, sync=True):
    """
    Update the integration context with a given dictionary after merging it with the latest integration context.

    :type context: ``dict``
    :param context: The keys and values to update in the integration context.

    :type object_keys: ``dict``
    :param object_keys: A dictionary to map between context keys and their unique ID for merging them
    with the latest context.

    :type sync: ``bool``
    :param sync: Whether to use the context directly from the DB.

    :rtype: ``tuple``
    :return: The updated integration context along with the current version.

    """
    integration_context, version = get_integration_context_with_version(sync)
    if not object_keys:
        object_keys = {}

    for key, _ in context.items():
        latest_object = json.loads(integration_context.get(key, '[]'))
        updated_object = context[key]
        if key in object_keys:
            merged_list = merge_lists(latest_object, updated_object, object_keys[key])
            integration_context[key] = json.dumps(merged_list)
        else:
            integration_context[key] = json.dumps(updated_object)

    return integration_context, version


class DemistoException(Exception):
    def __init__(self, message, exception=None, res=None, *args):
        self.res = res
        self.message = message
        self.exception = exception
        super(DemistoException, self).__init__(message, exception, *args)

    def __str__(self):
        return str(self.message)


class GetRemoteDataArgs:
    """get-remote-data args parser
    :type args: ``dict``
    :param args: arguments for the command.

    :return: No data returned
    :rtype: ``None``
    """

    def __init__(self, args):
        self.remote_incident_id = args['id']
        self.last_update = args['lastUpdate']


class GetModifiedRemoteDataArgs:
    """get-modified-remote-data args parser
    :type args: ``dict``
    :param args: arguments for the command.

    :return: No data returned
    :rtype: ``None``
    """

    def __init__(self, args):
        self.last_update = args['lastUpdate']


class UpdateRemoteSystemArgs:
    """update-remote-system args parser
    :type args: ``dict``
    :param args: arguments for the command of the command.

    :return: No data returned
    :rtype: ``None``
    """

    def __init__(self, args):
        self.data = args.get('data')  # type: ignore
        self.entries = args.get('entries')
        self.incident_changed = args.get('incidentChanged')
        self.remote_incident_id = args.get('remoteId')
        self.inc_status = args.get('status')
        self.delta = args.get('delta')


class GetRemoteDataResponse:
    """get-remote-data response parser
    :type mirrored_object: ``dict``
    :param mirrored_object: The object you are mirroring, in most cases the incident.

    :type entries: ``list``
    :param entries: The entries you want to add to the war room.

    :return: No data returned
    :rtype: ``None``
    """

    def __init__(self, mirrored_object, entries):
        self.mirrored_object = mirrored_object
        self.entries = entries

    def extract_for_local(self):
        """Extracts the response into the mirrored incident.

        :return: List of details regarding the mirrored incident.
        :rtype: ``list``
        """
        if self.mirrored_object:
            return [self.mirrored_object] + self.entries


class GetModifiedRemoteDataResponse:
    """get-modified-remote-data response parser
    :type modified_incident_ids: ``list``
    :param modified_incident_ids: The incidents that were modified since the last check.

    :return: No data returned
    :rtype: ``None``
    """

    def __init__(self, modified_incident_ids):
        self.modified_incident_ids = modified_incident_ids

    def to_entry(self):
        """Extracts the response

        :return: List of incidents to run the get-remote-data command on.
        :rtype: ``list``
        """
        demisto.info('Modified incidents: {}'.format(self.modified_incident_ids))
        return {'Contents': self.modified_incident_ids, 'Type': EntryType.NOTE, 'ContentsFormat': EntryFormat.JSON}


class SchemeTypeMapping:
    """Scheme type mappings builder.

    :type type_name: ``str``
    :param type_name: The name of the remote incident type.

    :type fields: ``dict``
    :param fields: The dict of fields to their description.

    :return: No data returned
    :rtype: ``None``
    """

    def __init__(self, type_name='', fields=None):
        self.type_name = type_name
        self.fields = fields if fields else {}

    def add_field(self, name, description=''):
        """Adds a field to the incident type mapping.

        :type name: ``str``
        :param name: The name of the field.

        :type description: ``str``
        :param description: The description for that field.a

        :return: No data returned
        :rtype: ``None``
        """
        self.fields.update({
            name: description
        })

    def extract_mapping(self):
        """Extracts the mapping into XSOAR mapping screen.

        :return: the mapping object for the current field.
        :rtype: ``dict``
        """
        return {
            self.type_name: self.fields
        }


class GetMappingFieldsResponse:
    """Handler for the mapping fields object.

    :type scheme_types_mapping: ``list``
    :param scheme_types_mapping: List of all the mappings in the remote system.

    :return: No data returned
    :rtype: ``None``
    """

    def __init__(self, scheme_types_mapping=None):
        self.scheme_types_mappings = scheme_types_mapping if scheme_types_mapping else []

    def add_scheme_type(self, scheme_type_mapping):
        """Add another incident type mapping.

        :type scheme_type_mapping: ``dict``
        :param scheme_type_mapping: mapping of a singular field.

        :return: No data returned
        :rtype: ``None``
        """
        self.scheme_types_mappings.append(scheme_type_mapping)

    def extract_mapping(self):
        """Extracts the mapping into XSOAR mapping screen.

        :return: the mapping object for the current field.
        :rtype: ``dict``
        """
        all_mappings = {}
        for scheme_types_mapping in self.scheme_types_mappings:
            all_mappings.update(scheme_types_mapping.extract_mapping())

        return all_mappings


def get_x_content_info_headers():
    """Get X-Content-* headers to send in outgoing requests to use when performing requests to
    external services such as oproxy.

    :return: headers dict
    :rtype: ``dict``
    """
    calling_context = demisto.callingContext.get('context', {})
    brand_name = calling_context.get('IntegrationBrand', '')
    instance_name = calling_context.get('IntegrationInstance', '')
    headers = {
        'X-Content-Version': CONTENT_RELEASE_VERSION,
        'X-Content-Name': brand_name or instance_name or 'Name not found',
        'X-Content-LicenseID': demisto.getLicenseID(),
        'X-Content-Branch': CONTENT_BRANCH_NAME,
        'X-Content-Server-Version': get_demisto_version_as_str(),
    }
    return headers


class BaseWidget:
    @abstractmethod
    def to_display(self):
        pass


class TextWidget(BaseWidget):
    """Text Widget representation

    :type text: ``str``
    :param text: The text for the widget to display

    :return: No data returned
    :rtype: ``None``
    """

    def __init__(self, text):
        # type: (str) -> None
        self.text = text

    def to_display(self):
        """Text Widget representation

        :type text: ``str``
        :param text: The text for the widget to display

        :return: No data returned
        :rtype: ``None``
        """
        return self.text


class TrendWidget(BaseWidget):
    """Trend Widget representation

    :type current_number: ``int``
    :param current_number: The Current number in the trend.

    :type previous_number: ``int``
    :param previous_number: The previous number in the trend.

    :return: No data returned
    :rtype: ``None``
    """

    def __init__(self, current_number, previous_number):
        # type: (int, int) -> None
        self.current_number = current_number
        self.previous_number = previous_number

    def to_display(self):
        return json.dumps({
            'currSum': self.current_number,
            'prevSum': self.previous_number
        })


class NumberWidget(BaseWidget):
    """Number Widget representation

    :type number: ``int``
    :param number: The number for the widget to display.

    :return: No data returned
    :rtype: ``None``
    """

    def __init__(self, number):
        # type: (int) -> None
        self.number = number

    def to_display(self):
        return self.number


class BarColumnPieWidget(BaseWidget):
    """Bar/Column/Pie Widget representation

    :type categories: ``list``
    :param categories: a list of categories to display(Better use the add_category function to populate the data.

    :return: No data returned
    :rtype: ``None``
    """

    def __init__(self, categories=None):
        # type: (list) -> None
        self.categories = categories if categories else []  # type: List[dict]

    def add_category(self, name, number):
        """Add a category to widget.

        :type name: ``str``
        :param name: the name of the category to add.

        :type number: ``int``
        :param number: the number value of the category.

        :return: No data returned.
        :rtype: ``None``
        """
        self.categories.append({
            'name': name,
            'data': [number]
        })

    def to_display(self):
        return json.dumps(self.categories)


class LineWidget(BaseWidget):
    """Line Widget representation

    :type categories: ``Any``
    :param categories: a list of categories to display(Better use the add_category function to populate the data.

    :return: No data returned
    :rtype: ``None``
    """

    def __init__(self, categories=None):
        # type: (list) -> None
        self.categories = categories if categories else []  # type: List[dict]

    def add_category(self, name, number, group):
        """Add a category to widget.

        :type name: ``str``
        :param name: the name of the category to add.

        :type number: ``int``
        :param number: the number value of the category.

        :type group: ``str``
        :param group: the name of the relevant group.

        :return: No data returned
        :rtype: ``None``
        """
        self.categories.append({
            'name': name,
            'data': [number],
            'groups': [
                {
                    'name': group,
                    'data': [number]
                },
            ]
        })

    def to_display(self):
        processed_names = []  # type: List[str]
        processed_categories = []  # type: List[dict]
        for cat in self.categories:
            if cat['name'] in processed_names:
                for processed_category in processed_categories:
                    if cat['name'] == processed_category['name']:
                        processed_category['data'] = [processed_category['data'][0] + cat['data'][0]]
                        processed_category['groups'].extend(cat['groups'])
                        break

            else:
                processed_categories.append(cat)
                processed_names.append(cat['name'])

        return json.dumps(processed_categories)


class TableOrListWidget(BaseWidget):
    """Table/List Widget representation

    :type data: ``Any``
    :param data: a list of data to display(Better use the add_category function to populate the data.

    :return: No data returned
    :rtype: ``None``
    """

    def __init__(self, data=None):
        # type: (Any) -> None
        self.data = data if data else []
        if not isinstance(self.data, list):
            self.data = [data]

    def add_row(self, data):
        """Add a row to the widget.

        :type data: ``Any``
        :param data: the data to add to the list/table.

        :return: No data returned
        :rtype: ``None``
        """
        self.data.append(data)

    def to_display(self):
        return json.dumps({
            'total': len(self.data),
            'data': self.data
        })


class IndicatorsSearcher:
    """Used in order to search indicators by the paging or serachAfter param
    :type page: ``int``
    :param page: the number of page from which we start search indicators from. (will be updated via iter)

    :type filter_fields: ``Optional[str]``
    :param filter_fields: comma separated fields to filter (e.g. "value,type")

    :type from_date: ``Optional[str]``
    :param from_date: the start date to search from.

    :type query: ``Optional[str]``
    :param query: indicator search query

    :type size: ``int``
    :param size: limit the number of returned results.

    :type to_date: ``Optional[str]``
    :param to_date: the end date to search until to.

    :type value: ``str``
    :param value: the indicator value to search.

    :type limit ``Optional[int]``
    :param limit the upper limit of the search (will be updated via iter)

    :return: No data returned
    :rtype: ``None``
    """

    def __init__(self,
                 page=0,
                 filter_fields=None,
                 from_date=None,
                 query=None,
                 size=100,
                 to_date=None,
                 value='',
                 limit=None):
        # searchAfter is available in searchIndicators from version 6.1.0
        self._can_use_search_after = is_demisto_version_ge('6.1.0')
        # populateFields merged in https://github.com/demisto/server/pull/18398
        self._can_use_filter_fields = is_demisto_version_ge('6.1.0', build_number='1095800')
        self._search_after_title = 'searchAfter'
        self._search_after_param = None
        self._original_page = page
        self._page = page
        self._filter_fields = filter_fields
        self._total = None
        self._from_date = from_date
        self._query = query
        self._size = size
        self._to_date = to_date
        self._value = value
        self._original_limit = limit
        self._next_limit = limit
        self._search_is_done = False

    def __iter__(self):
        self._total = None
        self._search_after_param = None
        self._page = self._original_page
        self._next_limit = self._original_limit
        self._search_is_done = False
        return self

    # python2
    def next(self):
        return self.__next__()

    def __next__(self):
        if self._search_is_done:
            raise StopIteration
        size = min(self._size, self._next_limit or self._size)
        res = self.search_indicators_by_version(from_date=self._from_date,
                                                query=self._query,
                                                size=size,
                                                to_date=self._to_date,
                                                value=self._value)
        fetched_len = len(res.get('iocs') or [])
        if fetched_len == 0:
            raise StopIteration
        if self._next_limit:
            self._next_limit -= fetched_len
        self._search_is_done = self._is_search_done()
        return res

    @property
    def page(self):
        return self._page

    @property
    def total(self):
        return self._total

    @property
    def limit(self):
        return self._next_limit

    @limit.setter
    def limit(self, value):
        self._next_limit = self._original_limit = value

    def _is_search_done(self):
        """
        Checks one of these conditions:
        1. self.limit is set, and it's updated to be less or equal to zero
        2. for search_after if self.total was populated by a previous search, but no self._search_after_param
        3. for page if self.total was populated by a previous search, but page is too large
        """
        if self._search_is_done:
            return True

        reached_limit = isinstance(self._next_limit, int) and self._next_limit <= 0
        if reached_limit:
            return True

        if self.total is None:
            return False
        else:
            if self._can_use_search_after:
                return self._search_after_param is None
            else:
                return self.total == self.page * self._size

    def search_indicators_by_version(self, from_date=None, query='', size=100, to_date=None, value=''):
        """There are 2 cases depends on the sever version:
        1. Search indicators using paging, raise the page number in each call.
        2. Search indicators using searchAfter param, update the _search_after_param in each call.

        :type from_date: ``Optional[str]``
        :param from_date: the start date to search from.

        :type query: ``Optional[str]``
        :param query: indicator search query

        :type size: ``int``
        :param size: limit the number of returned results.

        :type to_date: ``Optional[str]``
        :param to_date: the end date to search until to.

        :type value: ``str``
        :param value: the indicator value to search.

        :return: object contains the search results
        :rtype: ``dict``
        """
        # use paging as fallback when cannot use search_after
        use_paging = not (self._search_after_param and self._can_use_search_after)
        search_iocs_params = assign_params(
            fromDate=from_date,
            toDate=to_date,
            query=query,
            size=size,
            value=value,
            searchAfter=self._search_after_param if not use_paging else None,
            populateFields=self._filter_fields if self._can_use_filter_fields else None,
            page=self.page if use_paging else None
        )
        res = demisto.searchIndicators(**search_iocs_params)
        if len(res.get('iocs') or []) > 0:
            self._page += 1  # advance pages for search_after, as fallback
        else:
            self._search_is_done = True
        self._search_after_param = res.get(self._search_after_title)
        self._total = res.get('total')
        if self._search_after_title in res and self._search_after_param is None:
            demisto.info('Elastic search using searchAfter returned all indicators')
            self._search_is_done = True
        return res


class AutoFocusKeyRetriever:
    """AutoFocus API Key management class
    :type api_key: ``str``
    :param api_key: Auto Focus API key coming from the integration parameters
    :type override_default_credentials: ``bool``
    :param override_default_credentials: Whether to override the default credentials and use the
     Cortex XSOAR given AutoFocus API Key
    :return: No data returned
    :rtype: ``None``
    """

    def __init__(self, api_key):
        # demisto.getAutoFocusApiKey() is available from version 6.2.0
        if not api_key:
            if not is_demisto_version_ge("6.2.0"):  # AF API key is available from version 6.2.0
                raise DemistoException('For versions earlier than 6.2.0, configure an API Key.')
            try:
                api_key = demisto.getAutoFocusApiKey()  # is not available on tenants
            except ValueError as err:
                raise DemistoException(
                    'AutoFocus API Key is only available on the main account for TIM customers. ' + str(err))
        self.key = api_key


def get_feed_last_run():
    """
    This function gets the feed's last run: from XSOAR version 6.2.0: using `demisto.getLastRun()`.
    Before XSOAR version 6.2.0: using `demisto.getIntegrationContext()`.
    :rtype: ``dict``
    :return: All indicators from the feed's last run
    """
    if is_demisto_version_ge('6.2.0'):
        feed_last_run = demisto.getLastRun() or {}
        if not feed_last_run:
            integration_ctx = demisto.getIntegrationContext()
            if integration_ctx:
                feed_last_run = integration_ctx
                demisto.setLastRun(feed_last_run)
                demisto.setIntegrationContext({})
    else:
        feed_last_run = demisto.getIntegrationContext() or {}
    return feed_last_run


def set_feed_last_run(last_run_indicators):
    """
    This function sets the feed's last run: from XSOAR version 6.2.0: using `demisto.setLastRun()`.
    Before XSOAR version 6.2.0: using `demisto.setIntegrationContext()`.
    :type last_run_indicators: ``dict``
    :param last_run_indicators: Indicators to save in "lastRun" object.
    :rtype: ``None``
    :return: None
    """
    if is_demisto_version_ge('6.2.0'):
        demisto.setLastRun(last_run_indicators)
    else:
        demisto.setIntegrationContext(last_run_indicators)


def support_multithreading():
    """Adds lock on the calls to the Cortex XSOAR server from the Demisto object to support integration which use multithreading.

    :return: No data returned
    :rtype: ``None``
    """
    global demisto
    prev_do = demisto._Demisto__do  # type: ignore[attr-defined]
    demisto.lock = Lock()  # type: ignore[attr-defined]

    def locked_do(cmd):
        if demisto.lock.acquire(timeout=60):  # type: ignore[call-arg,attr-defined]
            try:
                return prev_do(cmd)  # type: ignore[call-arg]
            finally:
                demisto.lock.release()  # type: ignore[attr-defined]
        else:
            raise RuntimeError('Failed acquiring lock')

    demisto._Demisto__do = locked_do  # type: ignore[attr-defined]


def get_tenant_account_name():
    """Gets the tenant name from the server url.

    :return: The account name.
    :rtype: ``str``

    """
    urls = demisto.demistoUrls()
    server_url = urls.get('server', '')
    account_name = ''
    if '/acc_' in server_url:
        tenant_name = server_url.split('acc_')[-1]
        account_name = "acc_{}".format(tenant_name) if tenant_name != "" else ""

    return account_name


def indicators_value_to_clickable(indicators):
<<<<<<< HEAD
    if not isinstance(indicators, list):
        indicators = [indicators]
    res = {}
    query = ' or '.join([f'value:{indicator}' for indicator in indicators])
=======
    """
    Function to get the indicator url link for indicators

    :type indicators: ``dict`` + List[dict]
    :param indicators: An indicator or a list of indicators

    :rtype: ``dict``
    :return: Key is the indicator, and the value is it's url in the server

    """
    if not isinstance(indicators, (list, dict)):
        return {}
    if not isinstance(indicators, list):
        indicators = [indicators]
    res = {}
    query = ' or '.join(['value:{indicator}'.format(indicator=indicator) for indicator in indicators])
>>>>>>> 3a4ebc17
    indicator_searcher = IndicatorsSearcher(query=query)
    for ioc_res in indicator_searcher:
        for inidicator_data in ioc_res.get('iocs', []):
            indicator = inidicator_data.get('value')
            indicator_id = inidicator_data.get('id')
<<<<<<< HEAD
            indicator_url = os.path.join('#', 'indicator', indicator_id)
            res[indicator] = f'[{indicator}]({indicator_url})'
=======
            if not indicator or not indicator_id:
                raise DemistoException('The response of indicator searcher is invalid')
            indicator_url = os.path.join('#', 'indicator', indicator_id)
            res[indicator] = '[{indicator}]({indicator_url})'.format(indicator=indicator, indicator_url=indicator_url)
>>>>>>> 3a4ebc17
    return res<|MERGE_RESOLUTION|>--- conflicted
+++ resolved
@@ -6,7 +6,6 @@
 from __future__ import print_function
 
 import base64
-import collections
 import json
 import logging
 import os
@@ -75,6 +74,7 @@
 
 ZERO = timedelta(0)
 HOUR = timedelta(hours=1)
+
 
 if IS_PY3:
     STRING_TYPES = (str, bytes)  # type: ignore
@@ -1254,7 +1254,6 @@
     :rtype: ``SmartGetDict``
 
     """
-
     def get(self, key, default=None):
         res = dict.get(self, key)
         if res is not None:
@@ -1573,27 +1572,25 @@
     return func_wrapper
 
 
-def formatCell(data, is_pretty=True, json_transform=None):
+def formatCell(data, is_pretty=True):
     """
        Convert a given object to md while decending multiple levels
 
-
-       :type data: ``str`` or ``list`` or ``dict``
+       :type data: ``str`` or ``list``
        :param data: The cell content (required)
 
        :type is_pretty: ``bool``
        :param is_pretty: Should cell content be prettified (default is True)
 
-       :param json_transform:
-
-
        :return: The formatted cell content as a string
        :rtype: ``str``
     """
-    if json_transform is None:
-        json_transform = JsonTransformer(flatten=True)
-
-    return json_transform.json_to_str(data, is_pretty)
+    if isinstance(data, STRING_TYPES):
+        return data
+    elif isinstance(data, dict):
+        return '\n'.join([u'{}: {}'.format(k, flattenCell(v, is_pretty)) for k, v in data.items()])
+    else:
+        return flattenCell(data, is_pretty)
 
 
 def flattenCell(data, is_pretty=True):
@@ -1783,65 +1780,8 @@
     return '[{}]({})'.format(url, url)
 
 
-class JsonTransformer:
-    def __init__(self, flatten=False, keys_lst=None, is_nested=False, func=None):
-        """
-        Constructor for JsonTransformer
-
-        :type flatten: ``bool``
-        :param flatten:  Should we flatten the json using `flattenCell` (the default behavior)
-
-        :type keys_lst: ``List[str]``
-        :param keys_lst: a list of relevant keys list from the json
-
-        :type is_nested: ``bool``
-        :param is_nested: Whether to search in nested keys or not
-
-        :type func: ``Callable``
-        :param func: A function to parse the json
-        """
-        if keys_lst is None:
-            keys_lst = []
-        self.keys_set = set(keys_lst)
-        self.is_nested = is_nested
-        self.func = func
-        self.flatten = flatten
-
-    def json_to_str(self, json_input, is_pretty=True):
-        if self.func:
-            return self.func(json_input)
-        if isinstance(json_input, STRING_TYPES):
-            return json_input
-        if isinstance(json_input, list):
-            return flattenCell(json_input, is_pretty)
-        if self.flatten:
-            return '\n'.join(
-                ['{key}: {val}'.format(key=k, val=flattenCell(v, is_pretty)) for k, v in json_input.items()])
-        str_lst = []
-        for k, v in json_input.items():
-            str_lst.append('***{k}***: '.format(k=k))
-            if isinstance(v, dict):
-                items_to_add = ["\t**{key}**: {val}".format(key=k, val=flattenCell(v, is_pretty)) for k, v in
-                                self.item_generator(v)]
-            else:
-                items_to_add = ["\t{val}".format(val=flattenCell(v, is_pretty))]
-            str_lst.extend(items_to_add)
-        return '\n'.join(str_lst)
-
-    def item_generator(self, json_input):
-        if isinstance(json_input, dict):
-            for k, v in json_input.items():
-                if not self.keys_set or k in self.keys_set:
-                    yield k, v
-                if self.is_nested:
-                    yield from self.item_generator(v)
-        if isinstance(json_input, list):
-            for item in json_input:
-                yield from self.item_generator(item)
-
-
 def tableToMarkdown(name, t, headers=None, headerTransform=None, removeNull=False, metadata=None, url_keys=None,
-                    date_fields=None, json_transform=None, is_auto_json_transform=False):
+                    date_fields=None):
     """
        Converts a demisto table in JSON form to a Markdown table
 
@@ -1870,13 +1810,9 @@
        :type date_fields: ``list``
        :param date_fields: A list of date fields to format the value to human-readable output.
 
-        :type json_transform: ``TableJsonTransformer``
-        :param json_transform: An instance of JsonTransformer. If not passed, default one will be initiated
-
        :return: A string representation of the markdown table
        :rtype: ``str``
     """
-
     # Turning the urls in the table to clickable
     if url_keys:
         t = url_to_clickable_markdown(t, url_keys)
@@ -1923,10 +1859,6 @@
             if all(obj.get(header) in ('', None, [], {}) for obj in t):
                 headers_aux.remove(header)
         headers = headers_aux
-
-    if not json_transform:
-        json_transform = {header: JsonTransformer(flatten=False if is_auto_json_transform else True) for header in
-                          headers}
 
     if t and len(headers) > 0:
         newHeaders = []
@@ -1947,13 +1879,12 @@
             if date_fields:
                 for field in date_fields:
                     try:
-                        entry_copy[field] = datetime.fromtimestamp(int(entry_copy[field]) / 1000).strftime(
-                            '%Y-%m-%d %H:%M:%S')
+                        entry_copy[field] = datetime.fromtimestamp(int(entry_copy[field]) / 1000).strftime('%Y-%m-%d %H:%M:%S')
                     except Exception:
                         pass
 
-            vals = [stringEscapeMD((formatCell(entry_copy.get(h, ''), False, json_transform.get(h)) if
-                                    entry_copy.get(h) is not None else ''), True, True) for h in headers]
+            vals = [stringEscapeMD((formatCell(entry_copy.get(h, ''), False) if entry_copy.get(h) is not None else ''),
+                                   True, True) for h in headers]
 
             # this pipe is optional
             mdResult += '| '
@@ -2614,7 +2545,7 @@
             if not context_prefix:
                 raise ValueError('context_prefix is mandatory for creating the indicator')
 
-            self.CONTEXT_PATH = '{context_prefix}(val.value && val.value == obj.value)'. \
+            self.CONTEXT_PATH = '{context_prefix}(val.value && val.value == obj.value)'.\
                 format(context_prefix=context_prefix)
 
             self.value = value
@@ -4181,7 +4112,6 @@
         :return: None
         :rtype: ``None``
         """
-
         class Algorithm(object):
             """
             Algorithm class to enumerate available algorithms
@@ -4204,18 +4134,18 @@
                 )
 
         def __init__(
-                self,
-                algorithm,  # type: str
-                length,  # type: int
-                publickey=None,  # type: str
-                p=None,  # type: str
-                q=None,  # type: str
-                g=None,  # type: str
-                modulus=None,  # type: str
-                exponent=None,  # type: int
-                x=None,  # type: str
-                y=None,  # type: str
-                curve=None  # type: str
+            self,
+            algorithm,  # type: str
+            length,  # type: int
+            publickey=None,  # type: str
+            p=None,  # type: str
+            q=None,  # type: str
+            g=None,  # type: str
+            modulus=None,  # type: str
+            exponent=None,  # type: int
+            x=None,  # type: str
+            y=None,  # type: str
+            curve=None  # type: str
         ):
 
             if not Common.CertificatePublicKey.Algorithm.is_valid_type(algorithm):
@@ -4305,9 +4235,9 @@
             )
 
         def __init__(
-                self,
-                gn_value,  # type: str
-                gn_type  # type: str
+            self,
+            gn_value,  # type: str
+            gn_type  # type: str
         ):
             if not Common.GeneralName.is_valid_type(gn_type):
                 raise TypeError(
@@ -4394,7 +4324,6 @@
         :return: None
         :rtype: ``None``
         """
-
         class SubjectAlternativeName(object):
             """
             SubjectAlternativeName class
@@ -4412,12 +4341,11 @@
             :return: None
             :rtype: ``None``
             """
-
             def __init__(
-                    self,
-                    gn=None,  # type: Optional[Common.GeneralName]
-                    gn_type=None,  # type: Optional[str]
-                    gn_value=None  # type: Optional[str]
+                self,
+                gn=None,  # type: Optional[Common.GeneralName]
+                gn_type=None,  # type: Optional[str]
+                gn_value=None  # type: Optional[str]
             ):
                 if gn:
                     self.gn = gn
@@ -4427,8 +4355,7 @@
                         gn_type=gn_type
                     )
                 else:
-                    raise ValueError(
-                        'either GeneralName or gn_type/gn_value required to inizialize SubjectAlternativeName')
+                    raise ValueError('either GeneralName or gn_type/gn_value required to inizialize SubjectAlternativeName')
 
             def to_context(self):
                 return self.gn.to_context()
@@ -4453,12 +4380,11 @@
             :return: None
             :rtype: ``None``
             """
-
             def __init__(
-                    self,
-                    issuer=None,  # type: Optional[List[Common.GeneralName]]
-                    serial_number=None,  # type: Optional[str]
-                    key_identifier=None  # type: Optional[str]
+                self,
+                issuer=None,  # type: Optional[List[Common.GeneralName]]
+                serial_number=None,  # type: Optional[str]
+                key_identifier=None  # type: Optional[str]
             ):
                 self.issuer = issuer
                 self.serial_number = serial_number
@@ -4497,13 +4423,12 @@
             :return: None
             :rtype: ``None``
             """
-
             def __init__(
-                    self,
-                    full_name=None,  # type: Optional[List[Common.GeneralName]]
-                    relative_name=None,  # type:  Optional[str]
-                    crl_issuer=None,  # type: Optional[List[Common.GeneralName]]
-                    reasons=None  # type: Optional[List[str]]
+                self,
+                full_name=None,  # type: Optional[List[Common.GeneralName]]
+                relative_name=None,  # type:  Optional[str]
+                crl_issuer=None,  # type: Optional[List[Common.GeneralName]]
+                reasons=None  # type: Optional[List[str]]
             ):
                 self.full_name = full_name
                 self.relative_name = relative_name
@@ -4537,11 +4462,10 @@
             :return: None
             :rtype: ``None``
             """
-
             def __init__(
-                    self,
-                    policy_identifier,  # type: str
-                    policy_qualifiers=None  # type: Optional[List[str]]
+                self,
+                policy_identifier,  # type: str
+                policy_qualifiers=None  # type: Optional[List[str]]
             ):
                 self.policy_identifier = policy_identifier
                 self.policy_qualifiers = policy_qualifiers
@@ -4570,11 +4494,10 @@
             :return: None
             :rtype: ``None``
             """
-
             def __init__(
-                    self,
-                    access_method,  # type: str
-                    access_location  # type: Common.GeneralName
+                self,
+                access_method,  # type: str
+                access_location  # type: Common.GeneralName
             ):
                 self.access_method = access_method
                 self.access_location = access_location
@@ -4599,11 +4522,10 @@
             :return: None
             :rtype: ``None``
             """
-
             def __init__(
-                    self,
-                    ca,  # type: bool
-                    path_length=None  # type: int
+                self,
+                ca,  # type: bool
+                path_length=None  # type: int
             ):
                 self.ca = ca
                 self.path_length = path_length
@@ -4638,7 +4560,6 @@
             :return: None
             :rtype: ``None``
             """
-
             class EntryType(object):
                 """
                 EntryType class
@@ -4658,12 +4579,13 @@
                     )
 
             def __init__(
-                    self,
-                    entry_type,  # type: str
-                    version,  # type: int
-                    log_id,  # type: str
-                    timestamp  # type: str
+                self,
+                entry_type,  # type: str
+                version,  # type: int
+                log_id,  # type: str
+                timestamp  # type: str
             ):
+
                 if not Common.CertificateExtension.SignedCertificateTimestamp.EntryType.is_valid_type(entry_type):
                     raise TypeError(
                         'entry_type must be of type Common.CertificateExtension.SignedCertificateTimestamp.EntryType enum'
@@ -4723,31 +4645,28 @@
                 )
 
         def __init__(
-                self,
-                extension_type,  # type: str
-                critical,  # type: bool
-                oid=None,  # type: Optional[str]
-                extension_name=None,  # type: Optional[str]
-                subject_alternative_names=None,
-                # type: Optional[List[Common.CertificateExtension.SubjectAlternativeName]]
-                authority_key_identifier=None,  # type: Optional[Common.CertificateExtension.AuthorityKeyIdentifier]
-                digest=None,  # type: str
-                digital_signature=None,  # type: Optional[bool]
-                content_commitment=None,  # type: Optional[bool]
-                key_encipherment=None,  # type: Optional[bool]
-                data_encipherment=None,  # type: Optional[bool]
-                key_agreement=None,  # type: Optional[bool]
-                key_cert_sign=None,  # type: Optional[bool]
-                crl_sign=None,  # type: Optional[bool]
-                usages=None,  # type: Optional[List[str]]
-                distribution_points=None,  # type: Optional[List[Common.CertificateExtension.DistributionPoint]]
-                certificate_policies=None,  # type: Optional[List[Common.CertificateExtension.CertificatePolicy]]
-                authority_information_access=None,
-                # type: Optional[List[Common.CertificateExtension.AuthorityInformationAccess]]
-                basic_constraints=None,  # type: Optional[Common.CertificateExtension.BasicConstraints]
-                signed_certificate_timestamps=None,
-                # type: Optional[List[Common.CertificateExtension.SignedCertificateTimestamp]]
-                value=None  # type: Optional[Union[str, List[Any], Dict[str, Any]]]
+            self,
+            extension_type,  # type: str
+            critical,  # type: bool
+            oid=None,  # type: Optional[str]
+            extension_name=None,  # type: Optional[str]
+            subject_alternative_names=None,  # type: Optional[List[Common.CertificateExtension.SubjectAlternativeName]]
+            authority_key_identifier=None,  # type: Optional[Common.CertificateExtension.AuthorityKeyIdentifier]
+            digest=None,  # type: str
+            digital_signature=None,  # type: Optional[bool]
+            content_commitment=None,  # type: Optional[bool]
+            key_encipherment=None,  # type: Optional[bool]
+            data_encipherment=None,  # type: Optional[bool]
+            key_agreement=None,  # type: Optional[bool]
+            key_cert_sign=None,  # type: Optional[bool]
+            crl_sign=None,  # type: Optional[bool]
+            usages=None,  # type: Optional[List[str]]
+            distribution_points=None,  # type: Optional[List[Common.CertificateExtension.DistributionPoint]]
+            certificate_policies=None,  # type: Optional[List[Common.CertificateExtension.CertificatePolicy]]
+            authority_information_access=None,  # type: Optional[List[Common.CertificateExtension.AuthorityInformationAccess]]
+            basic_constraints=None,  # type: Optional[Common.CertificateExtension.BasicConstraints]
+            signed_certificate_timestamps=None,  # type: Optional[List[Common.CertificateExtension.SignedCertificateTimestamp]]
+            value=None  # type: Optional[Union[str, List[Any], Dict[str, Any]]]
         ):
             if not Common.CertificateExtension.ExtensionType.is_valid_type(extension_type):
                 raise TypeError('algorithm must be of type Common.CertificateExtension.ExtensionType enum')
@@ -4837,20 +4756,20 @@
             }  # type: Dict[str, Any]
 
             if (
-                    self.extension_type == Common.CertificateExtension.ExtensionType.SUBJECTALTERNATIVENAME
-                    and self.subject_alternative_names is not None
+                self.extension_type == Common.CertificateExtension.ExtensionType.SUBJECTALTERNATIVENAME
+                and self.subject_alternative_names is not None
             ):
                 extension_context["Value"] = [san.to_context() for san in self.subject_alternative_names]
 
             elif (
-                    self.extension_type == Common.CertificateExtension.ExtensionType.AUTHORITYKEYIDENTIFIER
-                    and self.authority_key_identifier is not None
+                self.extension_type == Common.CertificateExtension.ExtensionType.AUTHORITYKEYIDENTIFIER
+                and self.authority_key_identifier is not None
             ):
                 extension_context["Value"] = self.authority_key_identifier.to_context()
 
             elif (
-                    self.extension_type == Common.CertificateExtension.ExtensionType.SUBJECTKEYIDENTIFIER
-                    and self.digest is not None
+                self.extension_type == Common.CertificateExtension.ExtensionType.SUBJECTKEYIDENTIFIER
+                and self.digest is not None
             ):
                 extension_context["Value"] = {
                     "Digest": self.digest
@@ -4877,49 +4796,49 @@
                     extension_context["Value"] = key_usage
 
             elif (
-                    self.extension_type == Common.CertificateExtension.ExtensionType.EXTENDEDKEYUSAGE
-                    and self.usages is not None
+                self.extension_type == Common.CertificateExtension.ExtensionType.EXTENDEDKEYUSAGE
+                and self.usages is not None
             ):
                 extension_context["Value"] = {
                     "Usages": [u for u in self.usages]
                 }
 
             elif (
-                    self.extension_type == Common.CertificateExtension.ExtensionType.CRLDISTRIBUTIONPOINTS
-                    and self.distribution_points is not None
+                self.extension_type == Common.CertificateExtension.ExtensionType.CRLDISTRIBUTIONPOINTS
+                and self.distribution_points is not None
             ):
                 extension_context["Value"] = [dp.to_context() for dp in self.distribution_points]
 
             elif (
-                    self.extension_type == Common.CertificateExtension.ExtensionType.CERTIFICATEPOLICIES
-                    and self.certificate_policies is not None
+                self.extension_type == Common.CertificateExtension.ExtensionType.CERTIFICATEPOLICIES
+                and self.certificate_policies is not None
             ):
                 extension_context["Value"] = [cp.to_context() for cp in self.certificate_policies]
 
             elif (
-                    self.extension_type == Common.CertificateExtension.ExtensionType.AUTHORITYINFORMATIONACCESS
-                    and self.authority_information_access is not None
+                self.extension_type == Common.CertificateExtension.ExtensionType.AUTHORITYINFORMATIONACCESS
+                and self.authority_information_access is not None
             ):
                 extension_context["Value"] = [aia.to_context() for aia in self.authority_information_access]
 
             elif (
-                    self.extension_type == Common.CertificateExtension.ExtensionType.BASICCONSTRAINTS
-                    and self.basic_constraints is not None
+                self.extension_type == Common.CertificateExtension.ExtensionType.BASICCONSTRAINTS
+                and self.basic_constraints is not None
             ):
                 extension_context["Value"] = self.basic_constraints.to_context()
 
             elif (
-                    self.extension_type in [
-                Common.CertificateExtension.ExtensionType.SIGNEDCERTIFICATETIMESTAMPS,
-                Common.CertificateExtension.ExtensionType.PRESIGNEDCERTIFICATETIMESTAMPS
-            ]
-                    and self.signed_certificate_timestamps is not None
+                self.extension_type in [
+                    Common.CertificateExtension.ExtensionType.SIGNEDCERTIFICATETIMESTAMPS,
+                    Common.CertificateExtension.ExtensionType.PRESIGNEDCERTIFICATETIMESTAMPS
+                ]
+                and self.signed_certificate_timestamps is not None
             ):
                 extension_context["Value"] = [sct.to_context() for sct in self.signed_certificate_timestamps]
 
             elif (
-                    self.extension_type == Common.CertificateExtension.ExtensionType.OTHER
-                    and self.value is not None
+                self.extension_type == Common.CertificateExtension.ExtensionType.OTHER
+                and self.value is not None
             ):
                 extension_context["Value"] = self.value
 
@@ -4992,26 +4911,26 @@
                        'val.SHA256 && val.SHA256 == obj.SHA256 || val.SHA512 && val.SHA512 == obj.SHA512)'
 
         def __init__(
-                self,
-                subject_dn,  # type: str
-                dbot_score=None,  # type: Optional[Common.DBotScore]
-                name=None,  # type: Optional[Union[str, List[str]]]
-                issuer_dn=None,  # type: Optional[str]
-                serial_number=None,  # type: Optional[str]
-                validity_not_after=None,  # type: Optional[str]
-                validity_not_before=None,  # type: Optional[str]
-                sha512=None,  # type: Optional[str]
-                sha256=None,  # type: Optional[str]
-                sha1=None,  # type: Optional[str]
-                md5=None,  # type: Optional[str]
-                publickey=None,  # type: Optional[Common.CertificatePublicKey]
-                spki_sha256=None,  # type: Optional[str]
-                signature_algorithm=None,  # type: Optional[str]
-                signature=None,  # type: Optional[str]
-                subject_alternative_name=None, \
-                # type: Optional[List[Union[str,Dict[str, str],Common.CertificateExtension.SubjectAlternativeName]]]
-                extensions=None,  # type: Optional[List[Common.CertificateExtension]]
-                pem=None  # type: Optional[str]
+            self,
+            subject_dn,  # type: str
+            dbot_score=None,  # type: Optional[Common.DBotScore]
+            name=None,  # type: Optional[Union[str, List[str]]]
+            issuer_dn=None,  # type: Optional[str]
+            serial_number=None,  # type: Optional[str]
+            validity_not_after=None,  # type: Optional[str]
+            validity_not_before=None,  # type: Optional[str]
+            sha512=None,  # type: Optional[str]
+            sha256=None,  # type: Optional[str]
+            sha1=None,  # type: Optional[str]
+            md5=None,  # type: Optional[str]
+            publickey=None,  # type: Optional[Common.CertificatePublicKey]
+            spki_sha256=None,  # type: Optional[str]
+            signature_algorithm=None,  # type: Optional[str]
+            signature=None,  # type: Optional[str]
+            subject_alternative_name=None, \
+            # type: Optional[List[Union[str,Dict[str, str],Common.CertificateExtension.SubjectAlternativeName]]]
+            extensions=None,  # type: Optional[List[Common.CertificateExtension]]
+            pem=None  # type: Optional[str]
 
         ):
 
@@ -5049,13 +4968,13 @@
             # if subject_alternative_name is set and is a list
             # make sure it is a list of strings, dicts of strings or SAN Extensions
             if (
-                    subject_alternative_name
-                    and isinstance(subject_alternative_name, list)
-                    and not all(
-                isinstance(san, str)
-                or isinstance(san, dict)
-                or isinstance(san, Common.CertificateExtension.SubjectAlternativeName)
-                for san in subject_alternative_name)
+                subject_alternative_name
+                and isinstance(subject_alternative_name, list)
+                and not all(
+                    isinstance(san, str)
+                    or isinstance(san, dict)
+                    or isinstance(san, Common.CertificateExtension.SubjectAlternativeName)
+                    for san in subject_alternative_name)
             ):
                 raise TypeError(
                     'subject_alternative_name must be list of str or Common.CertificateExtension.SubjectAlternativeName'
@@ -5063,9 +4982,9 @@
             self.subject_alternative_name = subject_alternative_name
 
             if (
-                    extensions
-                    and not isinstance(extensions, list)
-                    and any(isinstance(e, Common.CertificateExtension) for e in extensions)
+                extensions
+                and not isinstance(extensions, list)
+                and any(isinstance(e, Common.CertificateExtension) for e in extensions)
             ):
                 raise TypeError('extensions must be of type List[Common.CertificateExtension]')
             self.extensions = extensions
@@ -5089,14 +5008,14 @@
                         })
                     elif isinstance(san, dict):
                         san_list.append(san)
-                    elif (isinstance(san, Common.CertificateExtension.SubjectAlternativeName)):
+                    elif(isinstance(san, Common.CertificateExtension.SubjectAlternativeName)):
                         san_list.append(san.to_context())
 
             elif self.extensions:  # autogenerate it from extensions
                 for ext in self.extensions:
                     if (
-                            ext.extension_type == Common.CertificateExtension.ExtensionType.SUBJECTALTERNATIVENAME
-                            and ext.subject_alternative_names is not None
+                        ext.extension_type == Common.CertificateExtension.ExtensionType.SUBJECTALTERNATIVENAME
+                        and ext.subject_alternative_names is not None
                     ):
                         for san in ext.subject_alternative_names:
                             san_list.append(san.to_context())
@@ -5113,11 +5032,11 @@
                     name = set([
                         sn['Value'] for sn in san_list
                         if (
-                                'Value' in sn
-                                and (
-                                        'Type' not in sn
-                                        or sn['Type'] in (Common.GeneralName.DNSNAME, Common.GeneralName.IPADDRESS)
-                                )
+                            'Value' in sn
+                            and (
+                                'Type' not in sn
+                                or sn['Type'] in (Common.GeneralName.DNSNAME, Common.GeneralName.IPADDRESS)
+                            )
                         )
                     ])
 
@@ -5296,7 +5215,6 @@
     :return: None
     :rtype: ``None``
     """
-
     def __init__(self, indicators=None, category=None, message=None):
         # type: (list, str, str) -> None
         if indicators is None:
@@ -6748,8 +6666,7 @@
             self.http_client_print = getattr(http_client, 'print', None)  # save in case someone else patched it already
             setattr(http_client, 'print', self.int_logger.print_override)
         self.handler = DemistoHandler(self.int_logger)
-        demisto_formatter = logging.Formatter(fmt='python logging: %(levelname)s [%(name)s] - %(message)s',
-                                              datefmt=None)
+        demisto_formatter = logging.Formatter(fmt='python logging: %(levelname)s [%(name)s] - %(message)s', datefmt=None)
         self.handler.setFormatter(demisto_formatter)
         self.root_logger = logging.getLogger()
         self.prev_log_level = self.root_logger.getEffectiveLevel()
@@ -6784,17 +6701,15 @@
         """
         Utility function to log start of debug mode logging
         """
-        msg = "debug-mode started.\n#### http client print found: {}.\n#### Env {}.".format(
-            self.http_client_print is not None,
-            os.environ)
+        msg = "debug-mode started.\n#### http client print found: {}.\n#### Env {}.".format(self.http_client_print is not None,
+                                                                                            os.environ)
         if hasattr(demisto, 'params'):
             msg += "\n#### Params: {}.".format(json.dumps(demisto.params(), indent=2))
         calling_context = demisto.callingContext.get('context', {})
         msg += "\n#### Docker image: [{}]".format(calling_context.get('DockerImage'))
         brand = calling_context.get('IntegrationBrand')
         if brand:
-            msg += "\n#### Integration: brand: [{}] instance: [{}]".format(brand,
-                                                                           calling_context.get('IntegrationInstance'))
+            msg += "\n#### Integration: brand: [{}] instance: [{}]".format(brand, calling_context.get('IntegrationInstance'))
         sm = get_schedule_metadata(context=calling_context)
         if sm.get('is_polling'):
             msg += "\n#### Schedule Metadata: scheduled command: [{}] args: [{}] times ran: [{}] scheduled: [{}] end " \
@@ -7059,8 +6974,7 @@
                 # we ignore exceptions raised due to session not used by the client and hence do not exist in __del__
                 pass
             except Exception:  # noqa
-                demisto.debug(
-                    'failed to close BaseClient session with the following error:\n{}'.format(traceback.format_exc()))
+                demisto.debug('failed to close BaseClient session with the following error:\n{}'.format(traceback.format_exc()))
 
         def _implement_retry(self, retries=0,
                              status_list_to_retry=None,
@@ -7105,8 +7019,7 @@
                 been exhausted.
             """
             try:
-                method_whitelist = "allowed_methods" if hasattr(Retry.DEFAULT,
-                                                                "allowed_methods") else "method_whitelist"
+                method_whitelist = "allowed_methods" if hasattr(Retry.DEFAULT, "allowed_methods") else "method_whitelist"
                 whitelist_kawargs = {
                     method_whitelist: frozenset(['GET', 'POST', 'PUT'])
                 }
@@ -7234,8 +7147,7 @@
                 headers = headers if headers else self._headers
                 auth = auth if auth else self._auth
                 if retries:
-                    self._implement_retry(retries, status_list_to_retry, backoff_factor, raise_on_redirect,
-                                          raise_on_status)
+                    self._implement_retry(retries, status_list_to_retry, backoff_factor, raise_on_redirect, raise_on_status)
                 # Execute
                 res = self._session.request(
                     method,
@@ -8049,7 +7961,6 @@
     :return: No data returned
     :rtype: ``None``
     """
-
     def __init__(self,
                  page=0,
                  filter_fields=None,
@@ -8203,7 +8114,6 @@
     :return: No data returned
     :rtype: ``None``
     """
-
     def __init__(self, api_key):
         # demisto.getAutoFocusApiKey() is available from version 6.2.0
         if not api_key:
@@ -8212,8 +8122,7 @@
             try:
                 api_key = demisto.getAutoFocusApiKey()  # is not available on tenants
             except ValueError as err:
-                raise DemistoException(
-                    'AutoFocus API Key is only available on the main account for TIM customers. ' + str(err))
+                raise DemistoException('AutoFocus API Key is only available on the main account for TIM customers. ' + str(err))
         self.key = api_key
 
 
@@ -8292,12 +8201,6 @@
 
 
 def indicators_value_to_clickable(indicators):
-<<<<<<< HEAD
-    if not isinstance(indicators, list):
-        indicators = [indicators]
-    res = {}
-    query = ' or '.join([f'value:{indicator}' for indicator in indicators])
-=======
     """
     Function to get the indicator url link for indicators
 
@@ -8314,19 +8217,13 @@
         indicators = [indicators]
     res = {}
     query = ' or '.join(['value:{indicator}'.format(indicator=indicator) for indicator in indicators])
->>>>>>> 3a4ebc17
     indicator_searcher = IndicatorsSearcher(query=query)
     for ioc_res in indicator_searcher:
         for inidicator_data in ioc_res.get('iocs', []):
             indicator = inidicator_data.get('value')
             indicator_id = inidicator_data.get('id')
-<<<<<<< HEAD
-            indicator_url = os.path.join('#', 'indicator', indicator_id)
-            res[indicator] = f'[{indicator}]({indicator_url})'
-=======
             if not indicator or not indicator_id:
                 raise DemistoException('The response of indicator searcher is invalid')
             indicator_url = os.path.join('#', 'indicator', indicator_id)
             res[indicator] = '[{indicator}]({indicator_url})'.format(indicator=indicator, indicator_url=indicator_url)
->>>>>>> 3a4ebc17
     return res