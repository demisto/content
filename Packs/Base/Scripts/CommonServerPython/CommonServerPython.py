"""Common functions script
This script will be appended to each server script before being executed.
Please notice that to add custom common code, add it to the CommonServerUserPython script.
Note that adding code to CommonServerUserPython can override functions in CommonServerPython
"""
from __future__ import print_function

import base64
import json
import logging
import os
import re
import socket
import sys
import time
import traceback
from random import randint
import xml.etree.cElementTree as ET
from collections import OrderedDict
from datetime import datetime, timedelta
from abc import abstractmethod

import demistomock as demisto

# imports something that can be missed from docker image
try:
    import requests
    from requests.adapters import HTTPAdapter
    from urllib3.util import Retry
    from typing import Optional, List, Any
except Exception:
    pass


CONTENT_RELEASE_VERSION = '0.0.0'
CONTENT_BRANCH_NAME = 'master'
IS_PY3 = sys.version_info[0] == 3

# pylint: disable=undefined-variable
if IS_PY3:
    STRING_TYPES = (str, bytes)  # type: ignore
    STRING_OBJ_TYPES = (str,)
else:
    STRING_TYPES = (str, unicode)  # type: ignore # noqa: F821
    STRING_OBJ_TYPES = STRING_TYPES  # type: ignore
# pylint: enable=undefined-variable


# DEPRECATED - use EntryType enum instead
entryTypes = {
    'note': 1,
    'downloadAgent': 2,
    'file': 3,
    'error': 4,
    'pinned': 5,
    'userManagement': 6,
    'image': 7,
    'playgroundError': 8,
    'entryInfoFile': 9,
    'warning': 11,
    'map': 15,
    'widget': 17
}


class EntryType(object):
    """
    Enum: contains all the entry types (e.g. NOTE, ERROR, WARNING, FILE, etc.)
    :return: None
    :rtype: ``None``
    """
    NOTE = 1
    DOWNLOAD_AGENT = 2
    FILE = 3
    ERROR = 4
    PINNED = 5
    USER_MANAGEMENT = 6
    IMAGE = 7
    PLAYGROUND_ERROR = 8
    ENTRY_INFO_FILE = 9
    WARNING = 11
    MAP_ENTRY_TYPE = 15
    WIDGET = 17


class IncidentStatus(object):
    """
    Enum: contains all the incidents status types (e.g. pending, active, done, archive)
    :return: None
    :rtype: ``None``
    """
    PENDING = 0
    ACTIVE = 1
    DONE = 2
    ARCHIVE = 3


# DEPRECATED - use EntryFormat enum instead
formats = {
    'html': 'html',
    'table': 'table',
    'json': 'json',
    'text': 'text',
    'dbotResponse': 'dbotCommandResponse',
    'markdown': 'markdown'
}


class EntryFormat(object):
    """
    Enum: contains all the entry formats (e.g. HTML, TABLE, JSON, etc.)
    """
    HTML = 'html'
    TABLE = 'table'
    JSON = 'json'
    TEXT = 'text'
    DBOT_RESPONSE = 'dbotCommandResponse'
    MARKDOWN = 'markdown'

    @classmethod
    def is_valid_type(cls, _type):
        # type: (str) -> bool
        return _type in (
            EntryFormat.HTML,
            EntryFormat.TABLE,
            EntryFormat.JSON,
            EntryFormat.TEXT,
            EntryFormat.MARKDOWN,
            EntryFormat.DBOT_RESPONSE
        )


brands = {
    'xfe': 'xfe',
    'vt': 'virustotal',
    'wf': 'WildFire',
    'cy': 'cylance',
    'cs': 'crowdstrike-intel'
}
providers = {
    'xfe': 'IBM X-Force Exchange',
    'vt': 'VirusTotal',
    'wf': 'WildFire',
    'cy': 'Cylance',
    'cs': 'CrowdStrike'
}
thresholds = {
    'xfeScore': 4,
    'vtPositives': 10,
    'vtPositiveUrlsForIP': 30
}


class DBotScoreType(object):
    """
    Enum: contains all the indicator types
    DBotScoreType.IP
    DBotScoreType.FILE
    DBotScoreType.DOMAIN
    DBotScoreType.URL
    DBotScoreType.CVE
    :return: None
    :rtype: ``None``
    """
    IP = 'ip'
    FILE = 'file'
    DOMAIN = 'domain'
    URL = 'url'
    CVE = 'cve'

    def __init__(self):
        # required to create __init__ for create_server_docs.py purpose
        pass

    @classmethod
    def is_valid_type(cls, _type):
        # type: (str) -> bool

        return _type in (
            DBotScoreType.IP,
            DBotScoreType.FILE,
            DBotScoreType.DOMAIN,
            DBotScoreType.URL,
            DBotScoreType.CVE
        )


INDICATOR_TYPE_TO_CONTEXT_KEY = {
    'ip': 'Address',
    'email': 'Address',
    'url': 'Data',
    'domain': 'Name',
    'cve': 'ID',
    'md5': 'file',
    'sha1': 'file',
    'sha256': 'file',
    'crc32': 'file',
    'sha512': 'file',
    'ctph': 'file',
    'ssdeep': 'file'
}


class FeedIndicatorType(object):
    """Type of Indicator (Reputations), used in TIP integrations"""
    Account = "Account"
    CVE = "CVE"
    Domain = "Domain"
    DomainGlob = "DomainGlob"
    Email = "Email"
    File = "File"
    FQDN = "Domain"
    Host = "Host"
    IP = "IP"
    CIDR = "CIDR"
    IPv6 = "IPv6"
    IPv6CIDR = "IPv6CIDR"
    Registry = "Registry Key"
    SSDeep = "ssdeep"
    URL = "URL"

    @staticmethod
    def is_valid_type(_type):
        return _type in (
            FeedIndicatorType.Account,
            FeedIndicatorType.CVE,
            FeedIndicatorType.Domain,
            FeedIndicatorType.DomainGlob,
            FeedIndicatorType.Email,
            FeedIndicatorType.File,
            FeedIndicatorType.Host,
            FeedIndicatorType.IP,
            FeedIndicatorType.CIDR,
            FeedIndicatorType.IPv6,
            FeedIndicatorType.IPv6CIDR,
            FeedIndicatorType.Registry,
            FeedIndicatorType.SSDeep,
            FeedIndicatorType.URL
        )

    @staticmethod
    def list_all_supported_indicators():
        indicator_types = []
        for key, val in vars(FeedIndicatorType).items():
            if not key.startswith('__') and type(val) == str:
                indicator_types.append(val)
        return indicator_types

    @staticmethod
    def ip_to_indicator_type(ip):
        """Returns the indicator type of the input IP.

        :type ip: ``str``
        :param ip: IP address to get it's indicator type.

        :rtype: ``str``
        :return:: Indicator type from FeedIndicatorType, or None if invalid IP address.
        """
        if re.match(ipv4cidrRegex, ip):
            return FeedIndicatorType.CIDR

        elif re.match(ipv4Regex, ip):
            return FeedIndicatorType.IP

        elif re.match(ipv6cidrRegex, ip):
            return FeedIndicatorType.IPv6CIDR

        elif re.match(ipv6Regex, ip):
            return FeedIndicatorType.IPv6

        else:
            return None


def auto_detect_indicator_type(indicator_value):
    """
      Infer the type of the indicator.

      :type indicator_value: ``str``
      :param indicator_value: The indicator whose type we want to check. (required)

      :return: The type of the indicator.
      :rtype: ``str``
    """
    try:
        import tldextract
    except Exception:
        raise Exception("Missing tldextract module, In order to use the auto detect function please use a docker"
                        " image with it installed such as: demisto/jmespath")

    if re.match(ipv4cidrRegex, indicator_value):
        return FeedIndicatorType.CIDR

    if re.match(ipv6cidrRegex, indicator_value):
        return FeedIndicatorType.IPv6CIDR

    if re.match(ipv4Regex, indicator_value):
        return FeedIndicatorType.IP

    if re.match(ipv6Regex, indicator_value):
        return FeedIndicatorType.IPv6

    if re.match(sha256Regex, indicator_value):
        return FeedIndicatorType.File

    if re.match(urlRegex, indicator_value):
        return FeedIndicatorType.URL

    if re.match(md5Regex, indicator_value):
        return FeedIndicatorType.File

    if re.match(sha1Regex, indicator_value):
        return FeedIndicatorType.File

    if re.match(emailRegex, indicator_value):
        return FeedIndicatorType.Email

    if re.match(cveRegex, indicator_value):
        return FeedIndicatorType.CVE

    try:
        no_cache_extract = tldextract.TLDExtract(cache_file=False, suffix_list_urls=None)
        if no_cache_extract(indicator_value).suffix:
            if '*' in indicator_value:
                return FeedIndicatorType.DomainGlob
            return FeedIndicatorType.Domain

    except Exception:
        pass

    return None


# ===== Fix fetching credentials from vault instances =====
# ====================================================================================
try:
    for k, v in demisto.params().items():
        if isinstance(v, dict):
            if 'credentials' in v:
                vault = v['credentials'].get('vaultInstanceId')
                if vault:
                    v['identifier'] = v['credentials'].get('user')
                break

except Exception:
    pass


# ====================================================================================


def handle_proxy(proxy_param_name='proxy', checkbox_default_value=False, handle_insecure=True, insecure_param_name=None):
    """
        Handle logic for routing traffic through the system proxy.
        Should usually be called at the beginning of the integration, depending on proxy checkbox state.

        Additionally will unset env variables REQUESTS_CA_BUNDLE and CURL_CA_BUNDLE if handle_insecure is speficied (default).
        This is needed as when these variables are set and a requests.Session object is used, requests will ignore the
        Sesssion.verify setting. See: https://github.com/psf/requests/blob/master/requests/sessions.py#L703

        :type proxy_param_name: ``string``
        :param proxy_param_name: name of the "use system proxy" integration parameter

        :type checkbox_default_value: ``bool``
        :param checkbox_default_value: Default value of the proxy param checkbox

        :type handle_insecure: ``bool``
        :param handle_insecure: Whether to check the insecure param and unset env variables

        :type insecure_param_name: ``string``
        :param insecure_param_name: Name of insecure param. If None will search insecure and unsecure

        :rtype: ``dict``
        :return: proxies dict for the 'proxies' parameter of 'requests' functions
    """
    proxies = {}  # type: dict
    if demisto.params().get(proxy_param_name, checkbox_default_value):
        proxies = {
            'http': os.environ.get('HTTP_PROXY') or os.environ.get('http_proxy', ''),
            'https': os.environ.get('HTTPS_PROXY') or os.environ.get('https_proxy', '')
        }
    else:
        for k in ('HTTP_PROXY', 'HTTPS_PROXY', 'http_proxy', 'https_proxy'):
            if k in os.environ:
                del os.environ[k]
    if handle_insecure:
        if insecure_param_name is None:
            param_names = ('insecure', 'unsecure')
        else:
            param_names = (insecure_param_name, )  # type: ignore[assignment]
        for p in param_names:
            if demisto.params().get(p, False):
                for k in ('REQUESTS_CA_BUNDLE', 'CURL_CA_BUNDLE'):
                    if k in os.environ:
                        del os.environ[k]
    return proxies


def urljoin(url, suffix=""):
    """
        Will join url and its suffix

        Example:
        "https://google.com/", "/"   => "https://google.com/"
        "https://google.com", "/"   => "https://google.com/"
        "https://google.com", "api"   => "https://google.com/api"
        "https://google.com", "/api"  => "https://google.com/api"
        "https://google.com/", "api"  => "https://google.com/api"
        "https://google.com/", "/api" => "https://google.com/api"

        :type url: ``string``
        :param url: URL string (required)

        :type suffix: ``string``
        :param suffix: the second part of the url

        :rtype: ``string``
        :return: Full joined url
    """
    if url[-1:] != "/":
        url = url + "/"

    if suffix.startswith("/"):
        suffix = suffix[1:]
        return url + suffix

    return url + suffix


def positiveUrl(entry):
    """
       Checks if the given entry from a URL reputation query is positive (known bad) (deprecated)

       :type entry: ``dict``
       :param entry: URL entry (required)

       :return: True if bad, false otherwise
       :rtype: ``bool``
    """
    if entry['Type'] != entryTypes['error'] and entry['ContentsFormat'] == formats['json']:
        if entry['Brand'] == brands['xfe']:
            return demisto.get(entry, 'Contents.url.result.score') > thresholds['xfeScore']
        if entry['Brand'] == brands['vt']:
            return demisto.get(entry, 'Contents.positives') > thresholds['vtPositives']
        if entry['Brand'] == brands['cs'] and demisto.get(entry, 'Contents'):
            c = demisto.get(entry, 'Contents')[0]
            return demisto.get(c, 'indicator') and demisto.get(c, 'malicious_confidence') in ['high', 'medium']
    return False


def positiveFile(entry):
    """
       Checks if the given entry from a file reputation query is positive (known bad) (deprecated)

       :type entry: ``dict``
       :param entry: File entry (required)

       :return: True if bad, false otherwise
       :rtype: ``bool``
    """
    if entry['Type'] != entryTypes['error'] and entry['ContentsFormat'] == formats['json']:
        if entry['Brand'] == brands['xfe'] and (demisto.get(entry, 'Contents.malware.family')
                                                or demisto.gets(entry, 'Contents.malware.origins.external.family')):
            return True
        if entry['Brand'] == brands['vt']:
            return demisto.get(entry, 'Contents.positives') > thresholds['vtPositives']
        if entry['Brand'] == brands['wf']:
            return demisto.get(entry, 'Contents.wildfire.file_info.malware') == 'yes'
        if entry['Brand'] == brands['cy'] and demisto.get(entry, 'Contents'):
            contents = demisto.get(entry, 'Contents')
            k = contents.keys()
            if k and len(k) > 0:
                v = contents[k[0]]
                if v and demisto.get(v, 'generalscore'):
                    return v['generalscore'] < -0.5
        if entry['Brand'] == brands['cs'] and demisto.get(entry, 'Contents'):
            c = demisto.get(entry, 'Contents')[0]
            return demisto.get(c, 'indicator') and demisto.get(c, 'malicious_confidence') in ['high', 'medium']
    return False


def vtCountPositives(entry):
    """
       Counts the number of detected URLs in the entry

       :type entry: ``dict``
       :param entry: Demisto entry (required)

       :return: The number of detected URLs
       :rtype: ``int``
    """
    positives = 0
    if demisto.get(entry, 'Contents.detected_urls'):
        for detected in demisto.get(entry, 'Contents.detected_urls'):
            if demisto.get(detected, 'positives') > thresholds['vtPositives']:
                positives += 1
    return positives


def positiveIp(entry):
    """
       Checks if the given entry from a file reputation query is positive (known bad) (deprecated)

       :type entry: ``dict``
       :param entry: IP entry (required)

       :return: True if bad, false otherwise
       :rtype: ``bool``
    """
    if entry['Type'] != entryTypes['error'] and entry['ContentsFormat'] == formats['json']:
        if entry['Brand'] == brands['xfe']:
            return demisto.get(entry, 'Contents.reputation.score') > thresholds['xfeScore']
        if entry['Brand'] == brands['vt'] and demisto.get(entry, 'Contents.detected_urls'):
            return vtCountPositives(entry) > thresholds['vtPositiveUrlsForIP']
        if entry['Brand'] == brands['cs'] and demisto.get(entry, 'Contents'):
            c = demisto.get(entry, 'Contents')[0]
            return demisto.get(c, 'indicator') and demisto.get(c, 'malicious_confidence') in ['high', 'medium']
    return False


def formatEpochDate(t):
    """
       Convert a time expressed in seconds since the epoch to a string representing local time

       :type t: ``int``
       :param t: Time represented in seconds (required)

       :return: A string representing local time
       :rtype: ``str``
    """
    if t:
        return time.ctime(t)
    return ''


def shortCrowdStrike(entry):
    """
       Display CrowdStrike Intel results in Markdown (deprecated)

       :type entry: ``dict``
       :param entry: CrowdStrike result entry (required)

       :return: A Demisto entry containing the shortened CrowdStrike info
       :rtype: ``dict``
    """
    if entry['Type'] != entryTypes['error'] and entry['ContentsFormat'] == formats['json']:
        if entry['Brand'] == brands['cs'] and demisto.get(entry, 'Contents'):
            c = demisto.get(entry, 'Contents')[0]
            csRes = '## CrowdStrike Falcon Intelligence'
            csRes += '\n\n### Indicator - ' + demisto.gets(c, 'indicator')
            labels = demisto.get(c, 'labels')
            if labels:
                csRes += '\n### Labels'
                csRes += '\nName|Created|Last Valid'
                csRes += '\n----|-------|----------'
                for label in labels:
                    csRes += '\n' + demisto.gets(label, 'name') + '|' + \
                             formatEpochDate(demisto.get(label, 'created_on')) + '|' + \
                             formatEpochDate(demisto.get(label, 'last_valid_on'))

            relations = demisto.get(c, 'relations')
            if relations:
                csRes += '\n### Relations'
                csRes += '\nIndicator|Type|Created|Last Valid'
                csRes += '\n---------|----|-------|----------'
                for r in relations:
                    csRes += '\n' + demisto.gets(r, 'indicator') + '|' + demisto.gets(r, 'type') + '|' + \
                             formatEpochDate(demisto.get(label, 'created_date')) + '|' + \
                             formatEpochDate(demisto.get(label, 'last_valid_date'))

            return {'ContentsFormat': formats['markdown'], 'Type': entryTypes['note'], 'Contents': csRes}
    return entry


def shortUrl(entry):
    """
       Formats a URL reputation entry into a short table (deprecated)

       :type entry: ``dict``
       :param entry: URL result entry (required)

       :return: A Demisto entry containing the shortened URL info
       :rtype: ``dict``
    """
    if entry['Type'] != entryTypes['error'] and entry['ContentsFormat'] == formats['json']:
        c = entry['Contents']
        if entry['Brand'] == brands['xfe']:
            return {'ContentsFormat': formats['table'], 'Type': entryTypes['note'], 'Contents': {
                'Country': c['country'], 'MalwareCount': demisto.get(c, 'malware.count'),
                'A': demisto.gets(c, 'resolution.A'), 'AAAA': demisto.gets(c, 'resolution.AAAA'),
                'Score': demisto.get(c, 'url.result.score'), 'Categories': demisto.gets(c, 'url.result.cats'),
                'URL': demisto.get(c, 'url.result.url'), 'Provider': providers['xfe'],
                'ProviderLink': 'https://exchange.xforce.ibmcloud.com/url/' + demisto.get(c, 'url.result.url')}}
        if entry['Brand'] == brands['vt']:
            return {'ContentsFormat': formats['table'], 'Type': entryTypes['note'], 'Contents': {
                'ScanDate': c['scan_date'], 'Positives': c['positives'], 'Total': c['total'],
                'URL': c['url'], 'Provider': providers['vt'], 'ProviderLink': c['permalink']}}
        if entry['Brand'] == brands['cs'] and demisto.get(entry, 'Contents'):
            return shortCrowdStrike(entry)
    return {'ContentsFormat': 'text', 'Type': 4, 'Contents': 'Unknown provider for result: ' + entry['Brand']}


def shortFile(entry):
    """
       Formats a file reputation entry into a short table (deprecated)

       :type entry: ``dict``
       :param entry: File result entry (required)

       :return: A Demisto entry containing the shortened file info
       :rtype: ``dict``
    """
    if entry['Type'] != entryTypes['error'] and entry['ContentsFormat'] == formats['json']:
        c = entry['Contents']
        if entry['Brand'] == brands['xfe']:
            cm = c['malware']
            return {'ContentsFormat': formats['table'], 'Type': entryTypes['note'], 'Contents': {
                'Family': cm['family'], 'MIMEType': cm['mimetype'], 'MD5': cm['md5'][2:] if 'md5' in cm else '',
                'CnCServers': demisto.get(cm, 'origins.CncServers.count'),
                'DownloadServers': demisto.get(cm, 'origins.downloadServers.count'),
                'Emails': demisto.get(cm, 'origins.emails.count'),
                'ExternalFamily': demisto.gets(cm, 'origins.external.family'),
                'ExternalCoverage': demisto.get(cm, 'origins.external.detectionCoverage'),
                'Provider': providers['xfe'],
                'ProviderLink': 'https://exchange.xforce.ibmcloud.com/malware/' + cm['md5'].replace('0x', '')}}
        if entry['Brand'] == brands['vt']:
            return {'ContentsFormat': formats['table'], 'Type': entryTypes['note'], 'Contents': {
                'Resource': c['resource'], 'ScanDate': c['scan_date'], 'Positives': c['positives'],
                'Total': c['total'], 'SHA1': c['sha1'], 'SHA256': c['sha256'], 'Provider': providers['vt'],
                'ProviderLink': c['permalink']}}
        if entry['Brand'] == brands['wf']:
            c = demisto.get(entry, 'Contents.wildfire.file_info')
            if c:
                return {'Contents': {'Type': c['filetype'], 'Malware': c['malware'], 'MD5': c['md5'],
                                     'SHA256': c['sha256'], 'Size': c['size'], 'Provider': providers['wf']},
                        'ContentsFormat': formats['table'], 'Type': entryTypes['note']}
        if entry['Brand'] == brands['cy'] and demisto.get(entry, 'Contents'):
            contents = demisto.get(entry, 'Contents')
            k = contents.keys()
            if k and len(k) > 0:
                v = contents[k[0]]
                if v and demisto.get(v, 'generalscore'):
                    return {'Contents': {'Status': v['status'], 'Code': v['statuscode'], 'Score': v['generalscore'],
                                         'Classifiers': str(v['classifiers']), 'ConfirmCode': v['confirmcode'],
                                         'Error': v['error'], 'Provider': providers['cy']},
                            'ContentsFormat': formats['table'], 'Type': entryTypes['note']}
        if entry['Brand'] == brands['cs'] and demisto.get(entry, 'Contents'):
            return shortCrowdStrike(entry)
    return {'ContentsFormat': formats['text'], 'Type': entryTypes['error'],
            'Contents': 'Unknown provider for result: ' + entry['Brand']}


def shortIp(entry):
    """
       Formats an ip reputation entry into a short table (deprecated)

       :type entry: ``dict``
       :param entry: IP result entry (required)

       :return: A Demisto entry containing the shortened IP info
       :rtype: ``dict``
    """
    if entry['Type'] != entryTypes['error'] and entry['ContentsFormat'] == formats['json']:
        c = entry['Contents']
        if entry['Brand'] == brands['xfe']:
            cr = c['reputation']
            return {'ContentsFormat': formats['table'], 'Type': entryTypes['note'], 'Contents': {
                'IP': cr['ip'], 'Score': cr['score'], 'Geo': str(cr['geo']), 'Categories': str(cr['cats']),
                'Provider': providers['xfe']}}
        if entry['Brand'] == brands['vt']:
            return {'ContentsFormat': formats['table'], 'Type': entryTypes['note'],
                    'Contents': {'Positive URLs': vtCountPositives(entry), 'Provider': providers['vt']}}
        if entry['Brand'] == brands['cs'] and demisto.get(entry, 'Contents'):
            return shortCrowdStrike(entry)
    return {'ContentsFormat': formats['text'], 'Type': entryTypes['error'],
            'Contents': 'Unknown provider for result: ' + entry['Brand']}


def shortDomain(entry):
    """
       Formats a domain reputation entry into a short table (deprecated)

       :type entry: ``dict``
       :param entry: Domain result entry (required)

       :return: A Demisto entry containing the shortened domain info
       :rtype: ``dict``
    """
    if entry['Type'] != entryTypes['error'] and entry['ContentsFormat'] == formats['json']:
        if entry['Brand'] == brands['vt']:
            return {'ContentsFormat': formats['table'], 'Type': entryTypes['note'],
                    'Contents': {'Positive URLs': vtCountPositives(entry), 'Provider': providers['vt']}}
    return {'ContentsFormat': formats['text'], 'Type': entryTypes['error'],
            'Contents': 'Unknown provider for result: ' + entry['Brand']}


def get_error(execute_command_result):
    """
        execute_command_result must contain error entry - check the result first with is_error function
        if there is no error entry in the result then it will raise an Exception

        :type execute_command_result: ``dict`` or  ``list``
        :param execute_command_result: result of demisto.executeCommand()

        :return: Error message extracted from the demisto.executeCommand() result
        :rtype: ``string``
    """

    if not is_error(execute_command_result):
        raise ValueError("execute_command_result has no error entry. before using get_error use is_error")

    if isinstance(execute_command_result, dict):
        return execute_command_result['Contents']

    error_messages = []
    for entry in execute_command_result:
        is_error_entry = type(entry) == dict and entry['Type'] == entryTypes['error']
        if is_error_entry:
            error_messages.append(entry['Contents'])

    return '\n'.join(error_messages)


def is_error(execute_command_result):
    """
        Check if the given execute_command_result has an error entry

        :type execute_command_result: ``dict`` or ``list``
        :param execute_command_result: Demisto entry (required) or result of demisto.executeCommand()

        :return: True if the execute_command_result has an error entry, false otherwise
        :rtype: ``bool``
    """
    if execute_command_result is None:
        return False

    if isinstance(execute_command_result, list):
        if len(execute_command_result) > 0:
            for entry in execute_command_result:
                if type(entry) == dict and entry['Type'] == entryTypes['error']:
                    return True

    return type(execute_command_result) == dict and execute_command_result['Type'] == entryTypes['error']


isError = is_error


def FormatADTimestamp(ts):
    """
       Formats an Active Directory timestamp into human readable time representation

       :type ts: ``int``
       :param ts: The timestamp to be formatted (required)

       :return: A string represeting the time
       :rtype: ``str``
    """
    return (datetime(year=1601, month=1, day=1) + timedelta(seconds=int(ts) / 10 ** 7)).ctime()


def PrettifyCompactedTimestamp(x):
    """
       Formats a compacted timestamp string into human readable time representation

       :type x: ``str``
       :param x: The timestamp to be formatted (required)

       :return: A string represeting the time
       :rtype: ``str``
    """
    return '%s-%s-%sT%s:%s:%s' % (x[:4], x[4:6], x[6:8], x[8:10], x[10:12], x[12:])


def NormalizeRegistryPath(strRegistryPath):
    """
       Normalizes a registry path string

       :type strRegistryPath: ``str``
       :param strRegistryPath: The registry path (required)

       :return: The normalized string
       :rtype: ``str``
    """
    dSub = {
        'HKCR': 'HKEY_CLASSES_ROOT',
        'HKCU': 'HKEY_CURRENT_USER',
        'HKLM': 'HKEY_LOCAL_MACHINE',
        'HKU': 'HKEY_USERS',
        'HKCC': 'HKEY_CURRENT_CONFIG',
        'HKPD': 'HKEY_PERFORMANCE_DATA'
    }
    for k in dSub:
        if strRegistryPath[:len(k)] == k:
            return dSub[k] + strRegistryPath[len(k):]

    return strRegistryPath


def scoreToReputation(score):
    """
       Converts score (in number format) to human readable reputation format

       :type score: ``int``
       :param score: The score to be formatted (required)

       :return: The formatted score
       :rtype: ``str``
    """
    to_str = {
        4: 'Critical',
        3: 'Bad',
        2: 'Suspicious',
        1: 'Good',
        0.5: 'Informational',
        0: 'Unknown'
    }
    return to_str.get(score, 'None')


def b64_encode(text):
    """
    Base64 encode a string. Wrapper function around base64.b64encode which will accept a string
    In py3 will encode the string to binary using utf-8 encoding and return a string result decoded using utf-8

    :param text: string to encode
    :type text: str
    :return: encoded string
    :rtype: str
    """
    if not text:
        return ''
    elif isinstance(text, bytes):
        to_encode = text
    else:
        to_encode = text.encode('utf-8', 'ignore')

    res = base64.b64encode(to_encode)
    if IS_PY3:
        res = res.decode('utf-8')  # type: ignore
    return res


def encode_string_results(text):
    """
    Encode string as utf-8, if any unicode character exists.

    :param text: string to encode
    :type text: str
    :return: encoded string
    :rtype: str
    """
    if not isinstance(text, STRING_OBJ_TYPES):
        return text
    try:
        return str(text)
    except UnicodeEncodeError:
        return text.encode("utf8", "replace")


def safe_load_json(json_object):
    """
    Safely loads a JSON object from an argument. Allows the argument to accept either a JSON in string form,
    or an entry ID corresponding to a JSON file.

    :param json_object: Entry ID or JSON string.
    :type json_object: str
    :return: Dictionary object from a parsed JSON file or string.
    :rtype: dict
    """
    safe_json = None
    if isinstance(json_object, dict) or isinstance(json_object, list):
        return json_object
    if (json_object.startswith('{') and json_object.endswith('}')) or (json_object.startswith('[') and json_object.endswith(']')):
        try:
            safe_json = json.loads(json_object)
        except ValueError as e:
            return_error(
                'Unable to parse JSON string. Please verify the JSON is valid. - ' + str(e))
    else:
        try:
            path = demisto.getFilePath(json_object)
            with open(path['path'], 'rb') as data:
                try:
                    safe_json = json.load(data)
                except Exception:  # lgtm [py/catch-base-exception]
                    safe_json = json.loads(data.read())
        except Exception as e:
            return_error('Unable to parse JSON file. Please verify the JSON is valid or the Entry'
                         'ID is correct. - ' + str(e))
    return safe_json


def datetime_to_string(datetime_obj):
    """
    Converts a datetime object into a string. When used with `json.dumps()` for the `default` parameter,
    e.g. `json.dumps(response, default=datetime_to_string)` datetime_to_string allows entire JSON objects
    to be safely added to context without causing any datetime marshalling errors.
    :param datetime_obj: Datetime object.
    :type datetime_obj: datetime.datetime
    :return: String representation of a datetime object.
    :rtype: str
    """
    if isinstance(datetime_obj, datetime):  # type: ignore
        return datetime_obj.__str__()


def remove_empty_elements(d):
    """
    Recursively remove empty lists, empty dicts, or None elements from a dictionary.
    :param d: Input dictionary.
    :type d: dict
    :return: Dictionary with all empty lists, and empty dictionaries removed.
    :rtype: dict
    """

    def empty(x):
        return x is None or x == {} or x == []

    if not isinstance(d, (dict, list)):
        return d
    elif isinstance(d, list):
        return [v for v in (remove_empty_elements(v) for v in d) if not empty(v)]
    else:
        return {k: v for k, v in ((k, remove_empty_elements(v)) for k, v in d.items()) if not empty(v)}


def aws_table_to_markdown(response, table_header):
    """
    Converts a raw response from AWS into a markdown formatted table. This function checks to see if
    there is only one nested dict in the top level of the dictionary and will use the nested data.
    :param response: Raw response from AWS
    :type response: dict
    :param table_header: The header string to use for the table.
    :type table_header: str
    :return: Markdown formatted table as a string.
    :rtype: str
    """
    if isinstance(response, dict):
        if len(response) == 1:
            if isinstance(response[list(response.keys())[0]], dict) or isinstance(
                    response[list(response.keys())[0]], list):
                if isinstance(response[list(response.keys())[0]], list):
                    list_response = response[list(response.keys())[0]]
                    if isinstance(list_response[0], str):
                        human_readable = tableToMarkdown(
                            table_header, response)
                    else:
                        human_readable = tableToMarkdown(
                            table_header, response[list(response.keys())[0]])
                else:
                    human_readable = tableToMarkdown(
                        table_header, response[list(response.keys())[0]])
            else:
                human_readable = tableToMarkdown(table_header, response)
        else:
            human_readable = tableToMarkdown(table_header, response)
    else:
        human_readable = tableToMarkdown(table_header, response)
    return human_readable


class IntegrationLogger(object):
    """
      a logger for python integrations:
      use LOG(<message>) to add a record to the logger (message can be any object with __str__)
      use LOG.print_log(verbose=True/False) to display all records in War-Room (if verbose) and server log.
      use add_replace_strs to add sensitive strings that should be replaced before going to the log.

      :type message: ``str``
      :param message: The message to be logged

      :return: No data returned
      :rtype: ``None``
    """

    def __init__(self):
        self.messages = []  # type: list
        self.write_buf = []  # type: list
        self.replace_strs = []  # type: list
        self.buffering = True
        # if for some reason you don't want to auto add credentials.password to replace strings
        # set the os env COMMON_SERVER_NO_AUTO_REPLACE_STRS. Either in CommonServerUserPython, or docker env
        if (not os.getenv('COMMON_SERVER_NO_AUTO_REPLACE_STRS') and hasattr(demisto, 'getParam')):
            # add common params
            sensitive_params = ('key', 'private', 'password', 'secret', 'token', 'credentials')
            if demisto.params():
                self._iter_sensistive_dict_obj(demisto.params(), sensitive_params)

    def _iter_sensistive_dict_obj(self, dict_obj, sensitive_params):
        for (k, v) in dict_obj.items():
            if isinstance(v, dict):  # credentials object case. recurse into the object
                self._iter_sensistive_dict_obj(v, sensitive_params)
            elif isinstance(v, STRING_OBJ_TYPES):
                k_lower = k.lower()
                for p in sensitive_params:
                    if p in k_lower:
                        self.add_replace_strs(v, b64_encode(v))

    def encode(self, message):
        try:
            res = str(message)
        except UnicodeEncodeError as exception:
            # could not decode the message
            # if message is an Exception, try encode the exception's message
            if isinstance(message, Exception) and message.args and isinstance(message.args[0], STRING_OBJ_TYPES):
                res = message.args[0].encode('utf-8', 'replace')  # type: ignore
            elif isinstance(message, STRING_OBJ_TYPES):
                # try encode the message itself
                res = message.encode('utf-8', 'replace')  # type: ignore
            else:
                res = "Failed encoding message with error: {}".format(exception)
        for s in self.replace_strs:
            res = res.replace(s, '<XX_REPLACED>')
        return res

    def __call__(self, message):
        text = self.encode(message)
        if self.buffering:
            self.messages.append(text)
        else:
            demisto.info(text)

    def add_replace_strs(self, *args):
        '''
            Add strings which will be replaced when logging.
            Meant for avoiding passwords and so forth in the log.
        '''
        to_add = [self.encode(a) for a in args if a]
        self.replace_strs.extend(to_add)

    def set_buffering(self, state):
        """
        set whether the logger buffers messages or writes staight to the demisto log

        :param state: True/False
        :type state: boolean
        """
        self.buffering = state

    def print_log(self, verbose=False):
        if self.write_buf:
            self.messages.append("".join(self.write_buf))
        if self.messages:
            text = 'Full Integration Log:\n' + '\n'.join(self.messages)
            if verbose:
                demisto.log(text)
            demisto.info(text)
            self.messages = []

    def write(self, msg):
        # same as __call__ but allows IntegrationLogger to act as a File like object.
        msg = self.encode(msg)
        has_newline = False
        if '\n' in msg:
            has_newline = True
            # if new line is last char we trim it out
            if msg[-1] == '\n':
                msg = msg[:-1]
        self.write_buf.append(msg)
        if has_newline:
            text = "".join(self.write_buf)
            if self.buffering:
                self.messages.append(text)
            else:
                demisto.info(text)
            self.write_buf = []

    def print_override(self, *args, **kwargs):
        # print function that can be used to override print usage of internal modules
        # will print to the log if the print target is stdout/stderr
        try:
            import __builtin__  # type: ignore
        except ImportError:
            # Python 3
            import builtins as __builtin__  # type: ignore
        file_ = kwargs.get('file')
        if (not file_) or file_ == sys.stdout or file_ == sys.stderr:
            kwargs['file'] = self
        __builtin__.print(*args, **kwargs)


"""
a logger for python integrations:
use LOG(<message>) to add a record to the logger (message can be any object with __str__)
use LOG.print_log() to display all records in War-Room and server log.
"""
LOG = IntegrationLogger()


def formatAllArgs(args, kwds):
    """
    makes a nice string representation of all the arguments

    :type args: ``list``
    :param args: function arguments (required)

    :type kwds: ``dict``
    :param kwds: function keyword arguments (required)

    :return: string representation of all the arguments
    :rtype: ``string``
    """
    formattedArgs = ','.join([repr(a) for a in args]) + ',' + str(kwds).replace(':', "=").replace(" ", "")[1:-1]
    return formattedArgs


def logger(func):
    """
    decorator function to log the function call using LOG

    :type func: ``function``
    :param func: function to call (required)

    :return: returns the func return value.
    :rtype: ``any``
    """

    def func_wrapper(*args, **kwargs):
        LOG('calling {}({})'.format(func.__name__, formatAllArgs(args, kwargs)))
        return func(*args, **kwargs)

    return func_wrapper


def formatCell(data, is_pretty=True):
    """
       Convert a given object to md while decending multiple levels

       :type data: ``str`` or ``list``
       :param data: The cell content (required)

       :type is_pretty: ``bool``
       :param is_pretty: Should cell content be prettified (default is True)

       :return: The formatted cell content as a string
       :rtype: ``str``
    """
    if isinstance(data, STRING_TYPES):
        return data
    elif isinstance(data, dict):
        return '\n'.join([u'{}: {}'.format(k, flattenCell(v, is_pretty)) for k, v in data.items()])
    else:
        return flattenCell(data, is_pretty)


def flattenCell(data, is_pretty=True):
    """
       Flattens a markdown table cell content into a single string

       :type data: ``str`` or ``list``
       :param data: The cell content (required)

       :type is_pretty: ``bool``
       :param is_pretty: Should cell content be pretified (default is True)

       :return: A sting representation of the cell content
       :rtype: ``str``
    """
    indent = 4 if is_pretty else None
    if isinstance(data, STRING_TYPES):
        return data
    elif isinstance(data, list):
        string_list = []
        for d in data:
            try:
                if IS_PY3 and isinstance(d, bytes):
                    string_list.append(d.decode('utf-8'))
                else:
                    string_list.append(str(d))
            except UnicodeEncodeError:
                string_list.append(d.encode('utf-8'))

        return ',\n'.join(string_list)
    else:
        return json.dumps(data, indent=indent, ensure_ascii=False)


def FormatIso8601(t):
    """
       Convert a time expressed in seconds to ISO 8601 time format string

       :type t: ``int``
       :param t: Time expressed in seconds (required)

       :return: An ISO 8601 time format string
       :rtype: ``str``
    """
    return t.strftime("%Y-%m-%dT%H:%M:%S")


def argToList(arg, separator=','):
    """
       Converts a string representation of args to a python list

       :type arg: ``str`` or ``list``
       :param arg: Args to be converted (required)

       :type separator: ``str``
       :param separator: A string separator to separate the strings, the default is a comma.

       :return: A python list of args
       :rtype: ``list``
    """
    if not arg:
        return []
    if isinstance(arg, list):
        return arg
    if isinstance(arg, STRING_TYPES):
        if arg[0] == '[' and arg[-1] == ']':
            return json.loads(arg)
        return [s.strip() for s in arg.split(separator)]
    return [arg]


def argToBoolean(value):
    """
        Boolean-ish arguments that are passed through demisto.args() could be type bool or type string.
        This command removes the guesswork and returns a value of type bool, regardless of the input value's type.
        It will also return True for 'yes' and False for 'no'.

        :param value: the value to evaluate
        :type value: ``string|bool``

        :return: a boolean representatation of 'value'
        :rtype: ``bool``
    """
    if isinstance(value, bool):
        return value
    if isinstance(value, STRING_OBJ_TYPES):
        if value.lower() in ['true', 'yes']:
            return True
        elif value.lower() in ['false', 'no']:
            return False
        else:
            raise ValueError('Argument does not contain a valid boolean-like value')
    else:
        raise ValueError('Argument is neither a string nor a boolean')


def appendContext(key, data, dedup=False):
    """
       Append data to the investigation context

       :type key: ``str``
       :param key: The context path (required)

       :type data: ``any``
       :param data: Data to be added to the context (required)

       :type dedup: ``bool``
       :param dedup: True if de-duplication is required. Default is False.

       :return: No data returned
       :rtype: ``None``
    """
    if data is None:
        return
    existing = demisto.get(demisto.context(), key)

    if existing:
        if isinstance(existing, STRING_TYPES):
            if isinstance(data, STRING_TYPES):
                new_val = data + ',' + existing
            else:
                new_val = data + existing  # will raise a self explanatory TypeError

        elif isinstance(existing, dict):
            if isinstance(data, dict):
                new_val = [existing, data]  # type: ignore[assignment]
            else:
                new_val = data + existing  # will raise a self explanatory TypeError

        elif isinstance(existing, list):
            if isinstance(data, list):
                existing.extend(data)
            else:
                existing.append(data)
            new_val = existing  # type: ignore[assignment]

        else:
            new_val = [existing, data]  # type: ignore[assignment]

        if dedup and isinstance(new_val, list):
            new_val = list(set(new_val))

        demisto.setContext(key, new_val)
    else:
        demisto.setContext(key, data)


def tableToMarkdown(name, t, headers=None, headerTransform=None, removeNull=False, metadata=None):
    """
       Converts a demisto table in JSON form to a Markdown table

       :type name: ``str``
       :param name: The name of the table (required)

       :type t: ``dict`` or ``list``
       :param t: The JSON table - List of dictionaries with the same keys or a single dictionary (required)

       :type headers: ``list`` or ``string``
       :keyword headers: A list of headers to be presented in the output table (by order). If string will be passed
            then table will have single header. Default will include all available headers.

       :type headerTransform: ``function``
       :keyword headerTransform: A function that formats the original data headers (optional)

       :type removeNull: ``bool``
       :keyword removeNull: Remove empty columns from the table. Default is False

       :type metadata: ``str``
       :param metadata: Metadata about the table contents

       :return: A string representation of the markdown table
       :rtype: ``str``
    """

    mdResult = ''
    if name:
        mdResult = '### ' + name + '\n'

    if metadata:
        mdResult += metadata + '\n'

    if not t or len(t) == 0:
        mdResult += '**No entries.**\n'
        return mdResult

    if not isinstance(t, list):
        t = [t]

    if headers and isinstance(headers, STRING_TYPES):
        headers = [headers]

    if not isinstance(t[0], dict):
        # the table cotains only simple objects (strings, numbers)
        # should be only one header
        if headers and len(headers) > 0:
            header = headers[0]
            t = map(lambda item: dict((h, item) for h in [header]), t)
        else:
            raise Exception("Missing headers param for tableToMarkdown. Example: headers=['Some Header']")

    # in case of headers was not provided (backward compatibility)
    if not headers:
        headers = list(t[0].keys())
        headers.sort()

    if removeNull:
        headers_aux = headers[:]
        for header in headers_aux:
            if all(obj.get(header) in ('', None, [], {}) for obj in t):
                headers.remove(header)

    if t and len(headers) > 0:
        newHeaders = []
        if headerTransform is None:  # noqa
            def headerTransform(s): return s  # noqa
        for header in headers:
            newHeaders.append(headerTransform(header))
        mdResult += '|'
        if len(newHeaders) == 1:
            mdResult += newHeaders[0]
        else:
            mdResult += '|'.join(newHeaders)
        mdResult += '|\n'
        sep = '---'
        mdResult += '|' + '|'.join([sep] * len(headers)) + '|\n'
        for entry in t:
            vals = [stringEscapeMD((formatCell(entry.get(h, ''), False) if entry.get(h) is not None else ''),
                                   True, True) for h in headers]
            # this pipe is optional
            mdResult += '| '
            try:
                mdResult += ' | '.join(vals)
            except UnicodeDecodeError:
                vals = [str(v) for v in vals]
                mdResult += ' | '.join(vals)
            mdResult += ' |\n'

    else:
        mdResult += '**No entries.**\n'

    return mdResult


tblToMd = tableToMarkdown


def createContextSingle(obj, id=None, keyTransform=None, removeNull=False):
    """Receives a dict with flattened key values, and converts them into nested dicts

    :type obj: ``dict`` or ``list``
    :param obj: The data to be added to the context (required)

    :type id: ``str``
    :keyword id: The ID of the context entry

    :type keyTransform: ``function``
    :keyword keyTransform: A formatting function for the markdown table headers

    :type removeNull: ``bool``
    :keyword removeNull: True if empty columns should be removed, false otherwise

    :return: The converted context list
    :rtype: ``list``
    """
    res = {}  # type: dict
    if keyTransform is None:
        def keyTransform(s): return s  # noqa
    keys = obj.keys()
    for key in keys:
        if removeNull and obj[key] in ('', None, [], {}):
            continue
        values = key.split('.')
        current = res
        for v in values[:-1]:
            current.setdefault(v, {})
            current = current[v]
        current[keyTransform(values[-1])] = obj[key]

    if id is not None:
        res.setdefault('ID', id)

    return res


def createContext(data, id=None, keyTransform=None, removeNull=False):
    """Receives a dict with flattened key values, and converts them into nested dicts

        :type data: ``dict`` or ``list``
        :param data: The data to be added to the context (required)

        :type id: ``str``
        :keyword id: The ID of the context entry

        :type keyTransform: ``function``
        :keyword keyTransform: A formatting function for the markdown table headers

        :type removeNull: ``bool``
        :keyword removeNull: True if empty columns should be removed, false otherwise

        :return: The converted context list
        :rtype: ``list``
    """
    if isinstance(data, (list, tuple)):
        return [createContextSingle(d, id, keyTransform, removeNull) for d in data]
    else:
        return createContextSingle(data, id, keyTransform, removeNull)


def sectionsToMarkdown(root):
    """
       Converts a list of Demisto JSON tables to markdown string of tables

       :type root: ``dict`` or ``list``
       :param root: The JSON table - List of dictionaries with the same keys or a single dictionary (required)

       :return: A string representation of the markdown table
       :rtype: ``str``
    """
    mdResult = ''
    if isinstance(root, dict):
        for section in root:
            data = root[section]
            if isinstance(data, dict):
                data = [data]
            data = [{k: formatCell(row[k]) for k in row} for row in data]
            mdResult += tblToMd(section, data)

    return mdResult


def fileResult(filename, data, file_type=None):
    """
       Creates a file from the given data

       :type filename: ``str``
       :param filename: The name of the file to be created (required)

       :type data: ``str`` or ``bytes``
       :param data: The file data (required)

       :type file_type: ``str``
       :param file_type: one of the entryTypes file or entryInfoFile (optional)

       :return: A Demisto war room entry
       :rtype: ``dict``
    """
    if file_type is None:
        file_type = entryTypes['file']
    temp = demisto.uniqueFile()
    # pylint: disable=undefined-variable
    if (IS_PY3 and isinstance(data, str)) or (not IS_PY3 and isinstance(data, unicode)):  # type: ignore # noqa: F821
        data = data.encode('utf-8')
    # pylint: enable=undefined-variable
    with open(demisto.investigation()['id'] + '_' + temp, 'wb') as f:
        f.write(data)
    return {'Contents': '', 'ContentsFormat': formats['text'], 'Type': file_type, 'File': filename, 'FileID': temp}


def hash_djb2(s, seed=5381):
    """
     Hash string with djb2 hash function

     :type s: ``str``
     :param s: The input string to hash

     :type seed: ``int``
     :param seed: The seed for the hash function (default is 5381)

     :return: The hashed value
     :rtype: ``int``
    """
    hash_name = seed
    for x in s:
        hash_name = ((hash_name << 5) + hash_name) + ord(x)

    return hash_name & 0xFFFFFFFF


def file_result_existing_file(filename, saveFilename=None):
    """
       Rename an existing file

       :type filename: ``str``
       :param filename: The name of the file to be modified (required)

       :type saveFilename: ``str``
       :param saveFilename: The new file name

       :return: A Demisto war room entry
       :rtype: ``dict``
    """
    temp = demisto.uniqueFile()
    os.rename(filename, demisto.investigation()['id'] + '_' + temp)
    return {'Contents': '', 'ContentsFormat': formats['text'], 'Type': entryTypes['file'],
            'File': saveFilename if saveFilename else filename, 'FileID': temp}


def flattenRow(rowDict):
    """
       Flatten each element in the given rowDict

       :type rowDict: ``dict``
       :param rowDict: The dict to be flattened (required)

       :return: A flattened dict
       :rtype: ``dict``
    """
    return {k: formatCell(rowDict[k]) for k in rowDict}


def flattenTable(tableDict):
    """
       Flatten each row in the given tableDict

       :type tableDict: ``dict``
       :param tableDict: The table to be flattened (required)

       :return: A flattened table
       :rtype: ``dict``
    """
    return [flattenRow(row) for row in tableDict]


MARKDOWN_CHARS = r"\`*_{}[]()#+-!"


def stringEscapeMD(st, minimal_escaping=False, escape_multiline=False):
    """
       Escape any chars that might break a markdown string

       :type st: ``str``
       :param st: The string to be modified (required)

       :type minimal_escaping: ``bool``
       :param minimal_escaping: Whether replace all special characters or table format only (optional)

       :type escape_multiline: ``bool``
       :param escape_multiline: Whether convert line-ending characters (optional)

       :return: A modified string
       :rtype: ``str``
    """
    if escape_multiline:
        st = st.replace('\r\n', '<br>')  # Windows
        st = st.replace('\r', '<br>')  # old Mac
        st = st.replace('\n', '<br>')  # Unix

    if minimal_escaping:
        for c in '|':
            st = st.replace(c, '\\' + c)
    else:
        st = "".join(["\\" + str(c) if c in MARKDOWN_CHARS else str(c) for c in st])

    return st


def raiseTable(root, key):
    newInternal = {}
    if key in root and isinstance(root[key], dict):
        for sub in root[key]:
            if sub not in root:
                root[sub] = root[key][sub]
            else:
                newInternal[sub] = root[key][sub]
        if newInternal:
            root[key] = newInternal
        else:
            del root[key]


def zoomField(item, fieldName):
    if isinstance(item, dict) and fieldName in item:
        return item[fieldName]
    else:
        return item


def isCommandAvailable(cmd):
    """
       Check the list of available modules to see whether a command is currently available to be run.

       :type cmd: ``str``
       :param cmd: The command to check (required)

       :return: True if command is available, False otherwise
       :rtype: ``bool``
    """
    modules = demisto.getAllSupportedCommands()
    for m in modules:
        if modules[m] and isinstance(modules[m], list):
            for c in modules[m]:
                if c['name'] == cmd:
                    return True
    return False


def epochToTimestamp(epoch):
    return datetime.utcfromtimestamp(epoch / 1000.0).strftime("%Y-%m-%d %H:%M:%S")


def formatTimeColumns(data, timeColumnNames):
    for row in data:
        for k in timeColumnNames:
            row[k] = epochToTimestamp(row[k])


def strip_tag(tag):
    split_array = tag.split('}')
    if len(split_array) > 1:
        strip_ns_tag = split_array[1]
        tag = strip_ns_tag
    return tag


def elem_to_internal(elem, strip_ns=1, strip=1):
    """Convert an Element into an internal dictionary (not JSON!)."""

    d = OrderedDict()  # type: dict
    elem_tag = elem.tag
    if strip_ns:
        elem_tag = strip_tag(elem.tag)
    for key, value in list(elem.attrib.items()):
        d['@' + key] = value

    # loop over subelements to merge them
    for subelem in elem:
        v = elem_to_internal(subelem, strip_ns=strip_ns, strip=strip)

        tag = subelem.tag
        if strip_ns:
            tag = strip_tag(subelem.tag)

        value = v[tag]
        try:
            # add to existing list for this tag
            d[tag].append(value)
        except AttributeError:
            # turn existing entry into a list
            d[tag] = [d[tag], value]
        except KeyError:
            # add a new non-list entry
            d[tag] = value

    text = elem.text
    tail = elem.tail
    if strip:
        # ignore leading and trailing whitespace
        if text:
            text = text.strip()
        if tail:
            tail = tail.strip()

    if tail:
        d['#tail'] = tail

    if d:
        # use #text element if other attributes exist
        if text:
            d["#text"] = text
    else:
        # text is the value if no attributes
        d = text or None  # type: ignore
    return {elem_tag: d}


def internal_to_elem(pfsh, factory=ET.Element):
    """Convert an internal dictionary (not JSON!) into an Element.
    Whatever Element implementation we could import will be
    used by default; if you want to use something else, pass the
    Element class as the factory parameter.
    """

    attribs = OrderedDict()  # type: dict
    text = None
    tail = None
    sublist = []
    tag = list(pfsh.keys())
    if len(tag) != 1:
        raise ValueError("Illegal structure with multiple tags: %s" % tag)
    tag = tag[0]
    value = pfsh[tag]
    if isinstance(value, dict):
        for k, v in list(value.items()):
            if k[:1] == "@":
                attribs[k[1:]] = v
            elif k == "#text":
                text = v
            elif k == "#tail":
                tail = v
            elif isinstance(v, list):
                for v2 in v:
                    sublist.append(internal_to_elem({k: v2}, factory=factory))
            else:
                sublist.append(internal_to_elem({k: v}, factory=factory))
    else:
        text = value
    e = factory(tag, attribs)
    for sub in sublist:
        e.append(sub)
    e.text = text
    e.tail = tail
    return e


def elem2json(elem, options, strip_ns=1, strip=1):
    """Convert an ElementTree or Element into a JSON string."""

    if hasattr(elem, 'getroot'):
        elem = elem.getroot()

    if 'pretty' in options:
        return json.dumps(elem_to_internal(elem, strip_ns=strip_ns, strip=strip), indent=4, separators=(',', ': '))
    else:
        return json.dumps(elem_to_internal(elem, strip_ns=strip_ns, strip=strip))


def json2elem(json_data, factory=ET.Element):
    """Convert a JSON string into an Element.
    Whatever Element implementation we could import will be used by
    default; if you want to use something else, pass the Element class
    as the factory parameter.
    """

    return internal_to_elem(json.loads(json_data), factory)


def xml2json(xmlstring, options={}, strip_ns=1, strip=1):
    """
       Convert an XML string into a JSON string.

       :type xmlstring: ``str``
       :param xmlstring: The string to be converted (required)

       :return: The converted JSON
       :rtype: ``dict`` or ``list``
    """
    elem = ET.fromstring(xmlstring)
    return elem2json(elem, options, strip_ns=strip_ns, strip=strip)


def json2xml(json_data, factory=ET.Element):
    """Convert a JSON string into an XML string.
    Whatever Element implementation we could import will be used by
    default; if you want to use something else, pass the Element class
    as the factory parameter.
    """

    if not isinstance(json_data, dict):
        json_data = json.loads(json_data)

    elem = internal_to_elem(json_data, factory)
    return ET.tostring(elem, encoding='utf-8')


def get_hash_type(hash_file):
    """
       Checks the type of the given hash. Returns 'md5', 'sha1', 'sha256' or 'Unknown'.

       :type hash_file: ``str``
       :param hash_file: The hash to be checked (required)

       :return: The hash type
       :rtype: ``str``
    """
    hash_len = len(hash_file)
    if (hash_len == 32):
        return 'md5'
    elif (hash_len == 40):
        return 'sha1'
    elif (hash_len == 64):
        return 'sha256'
    else:
        return 'Unknown'


def is_mac_address(mac):
    """
    Test for valid mac address

    :type mac: ``str``
    :param mac: MAC address in the form of AA:BB:CC:00:11:22

    :return: True/False
    :rtype: ``bool``
    """

    if re.search(r'([0-9A-F]{2}[:]){5}([0-9A-F]){2}', mac.upper()) is not None:
        return True
    else:
        return False


def is_ipv6_valid(address):
    """
    Checks if the given string represents a valid IPv6 address.

    :type address: str
    :param address: The string to check.

    :return: True if the given string represents a valid IPv6 address.
    :rtype: ``bool``
    """
    try:
        socket.inet_pton(socket.AF_INET6, address)
    except socket.error:  # not a valid address
        return False
    return True


def is_ip_valid(s, accept_v6_ips=False):
    """
       Checks if the given string represents a valid IP address.
       By default, will only return 'True' for IPv4 addresses.

       :type s: ``str``
       :param s: The string to be checked (required)
       :type accept_v6_ips: ``bool``
       :param accept_v6_ips: A boolean determining whether the
       function should accept IPv6 addresses

       :return: True if the given string represents a valid IP address, False otherwise
       :rtype: ``bool``
    """
    a = s.split('.')
    if accept_v6_ips and is_ipv6_valid(s):
        return True
    elif len(a) != 4:
        return False
    else:
        for x in a:
            if not x.isdigit():
                return False
            i = int(x)
            if i < 0 or i > 255:
                return False
        return True


def get_integration_name():
    """
    Getting calling integration's name
    :return: Calling integration's name
    :rtype: ``str``
    """
    return demisto.callingContext.get('IntegrationBrand')


class Common(object):
    class Indicator(object):
        """
        interface class
        """
        @abstractmethod
        def to_context(self):
            pass

    class DBotScore(object):
        """
        DBotScore class

        :type indicator: ``str``
        :param indicator: indicator value, ip, hash, domain, url, etc

        :type indicator_type: ``DBotScoreType``
        :param indicator_type: use DBotScoreType class

        :type integration_name: ``str``
        :param integration_name: integration name

        :type score: ``DBotScore``
        :param score: DBotScore.NONE, DBotScore.GOOD, DBotScore.SUSPICIOUS, DBotScore.BAD

        :type malicious_description: ``str``
        :param malicious_description: if the indicator is malicious and have explanation for it then set it to this field

        :return: None
        :rtype: ``None``
        """
        NONE = 0
        GOOD = 1
        SUSPICIOUS = 2
        BAD = 3

        CONTEXT_PATH = 'DBotScore(val.Indicator && val.Indicator == obj.Indicator && val.Vendor == obj.Vendor ' \
            '&& val.Type == obj.Type)'

        CONTEXT_PATH_PRIOR_V5_5 = 'DBotScore'

        def __init__(self, indicator, indicator_type, integration_name, score, malicious_description=None):

            if not DBotScoreType.is_valid_type(indicator_type):
                raise TypeError('indicator_type must be of type DBotScoreType enum')

            if not Common.DBotScore.is_valid_score(score):
                raise TypeError('indicator_type must be of type DBotScore enum')

            self.indicator = indicator
            self.indicator_type = indicator_type
            self.integration_name = integration_name or get_integration_name()
            self.score = score
            self.malicious_description = malicious_description

        @staticmethod
        def is_valid_score(score):
            return score in (
                Common.DBotScore.NONE,
                Common.DBotScore.GOOD,
                Common.DBotScore.SUSPICIOUS,
                Common.DBotScore.BAD
            )

        @staticmethod
        def get_context_path():
            if is_demisto_version_ge('5.5.0'):
                return Common.DBotScore.CONTEXT_PATH
            else:
                return Common.DBotScore.CONTEXT_PATH_PRIOR_V5_5

        def to_context(self):
            return {
                Common.DBotScore.get_context_path(): {
                    'Indicator': self.indicator,
                    'Type': self.indicator_type,
                    'Vendor': self.integration_name,
                    'Score': self.score
                }
            }

    class IP(Indicator):
        """
        IP indicator class - https://xsoar.pan.dev/docs/context-standards#ip

        :type ip: ``str``
        :param ip: IP address

        :type asn: ``str``
        :param asn: The autonomous system name for the IP address, for example: "AS8948".

        :type hostname: ``str``
        :param hostname: The hostname that is mapped to this IP address.

        :type geo_latitude: ``str``
        :param geo_latitude: The geolocation where the IP address is located, in the format: latitude

        :type geo_longitude: ``str``
        :param geo_longitude: The geolocation where the IP address is located, in the format: longitude.

        :type geo_country: ``str``
        :param geo_country: The country in which the IP address is located.

        :type geo_description: ``str``
        :param geo_description: Additional information about the location.

        :type detection_engines: ``int``
        :param detection_engines: The total number of engines that checked the indicator.

        :type positive_engines: ``int``
        :param positive_engines: The number of engines that positively detected the indicator as malicious.

        :type dbot_score: ``DBotScore``
        :param dbot_score:

        :return: None
        :rtype: ``None``
        """
        CONTEXT_PATH = 'IP(val.Address && val.Address == obj.Address)'

        def __init__(self, ip, dbot_score, asn=None, hostname=None, geo_latitude=None, geo_longitude=None,
                     geo_country=None, geo_description=None, detection_engines=None, positive_engines=None):
            self.ip = ip
            self.asn = asn
            self.hostname = hostname
            self.geo_latitude = geo_latitude
            self.geo_longitude = geo_longitude
            self.geo_country = geo_country
            self.geo_description = geo_description
            self.detection_engines = detection_engines
            self.positive_engines = positive_engines

            if not isinstance(dbot_score, Common.DBotScore):
                raise ValueError('dbot_score must be of type DBotScore')

            self.dbot_score = dbot_score

        def to_context(self):
            ip_context = {
                'Address': self.ip
            }

            if self.asn:
                ip_context['ASN'] = self.asn

            if self.hostname:
                ip_context['Hostname'] = self.hostname

            if self.geo_latitude or self.geo_country or self.geo_description:
                ip_context['Geo'] = {}

                if self.geo_latitude and self.geo_longitude:
                    ip_context['Geo']['Location'] = '{}:{}'.format(self.geo_latitude, self.geo_longitude)

                if self.geo_country:
                    ip_context['Geo']['Country'] = self.geo_country

                if self.geo_description:
                    ip_context['Geo']['Description'] = self.geo_description

            if self.detection_engines:
                ip_context['DetectionEngines'] = self.detection_engines

            if self.positive_engines:
                ip_context['PositiveDetections'] = self.positive_engines

            if self.dbot_score and self.dbot_score.score == Common.DBotScore.BAD:
                ip_context['Malicious'] = {
                    'Vendor': self.dbot_score.integration_name,
                    'Description': self.dbot_score.malicious_description
                }

            ret_value = {
                Common.IP.CONTEXT_PATH: ip_context
            }

            if self.dbot_score:
                ret_value.update(self.dbot_score.to_context())

            return ret_value

    class FileSignature(object):
        """
        FileSignature class
        :type authentihash: ``str``
        :param authentihash: The authentication hash.
        :type copyright: ``str``
        :param copyright: Copyright information.
        :type description: ``str``
        :param description: A description of the signature.
        :type file_version: ``str``
        :param file_version: The file version.
        :type internal_name: ``str``
        :param internal_name: The internal name of the file.
        :type original_name: ``str``
        :param original_name: The original name of the file.
        :return: None
        :rtype: ``None``
        """

        def __init__(self, authentihash, copyright, description, file_version, internal_name, original_name):
            self.authentihash = authentihash
            self.copyright = copyright
            self.description = description
            self.file_version = file_version
            self.internal_name = internal_name
            self.original_name = original_name

        def to_context(self):
            return {
                'Authentihash': self.authentihash,
                'Copyright': self.copyright,
                'Description': self.description,
                'FileVersion': self.file_version,
                'InternalName': self.internal_name,
                'OriginalName': self.original_name,
            }

    class File(Indicator):
        """
        File indicator class - https://xsoar.pan.dev/docs/context-standards#file
        :type name: ``str``
        :param name: The full file name (including file extension).

        :type entry_id: ``str``
        :param entry_id: The ID for locating the file in the War Room.

        :type size: ``int``
        :param size: The size of the file in bytes.

        :type md5: ``str``
        :param md5: The MD5 hash of the file.

        :type sha1: ``str``
        :param sha1: The SHA1 hash of the file.

        :type sha256: ``str``
        :param sha256: The SHA256 hash of the file.

        :type sha512: ``str``
        :param sha512: The SHA512 hash of the file.

        :type ssdeep: ``str``
        :param ssdeep: The ssdeep hash of the file (same as displayed in file entries).

        :type extension: ``str``
        :param extension: The file extension, for example: "xls".

        :type file_type: ``str``
        :param file_type: The file type, as determined by libmagic (same as displayed in file entries).

        :type hostname: ``str``
        :param hostname: The name of the host where the file was found. Should match Path.

        :type path: ``str``
        :param path: The path where the file is located.

        :type company: ``str``
        :param company: The name of the company that released a binary.

        :type product_name: ``str``
        :param product_name: The name of the product to which this file belongs.

        :type digital_signature__publisher: ``str``
        :param digital_signature__publisher: The publisher of the digital signature for the file.

        :type signature: ``FileSignature``
        :param signature: File signature class

        :type actor: ``str``
        :param actor: The actor reference.

        :type tags: ``str``
        :param tags: Tags of the file.

        :type dbot_score: ``DBotScore``
        :param dbot_score: If file has a score then create and set a DBotScore object

        :rtype: ``None``
        :return: None
        """
        CONTEXT_PATH = 'File(val.MD5 && val.MD5 == obj.MD5 || val.SHA1 && val.SHA1 == obj.SHA1 || ' \
                       'val.SHA256 && val.SHA256 == obj.SHA256 || val.SHA512 && val.SHA512 == obj.SHA512 || ' \
                       'val.CRC32 && val.CRC32 == obj.CRC32 || val.CTPH && val.CTPH == obj.CTPH || ' \
                       'val.SSDeep && val.SSDeep == obj.SSDeep)'

        def __init__(self, dbot_score, name=None, entry_id=None, size=None, md5=None, sha1=None, sha256=None,
                     sha512=None, ssdeep=None, extension=None, file_type=None, hostname=None, path=None, company=None,
                     product_name=None, digital_signature__publisher=None, signature=None, actor=None, tags=None):

            self.name = name
            self.entry_id = entry_id
            self.size = size
            self.md5 = md5
            self.sha1 = sha1
            self.sha256 = sha256
            self.sha512 = sha512
            self.ssdeep = ssdeep
            self.extension = extension
            self.file_type = file_type
            self.hostname = hostname
            self.path = path
            self.company = company
            self.product_name = product_name
            self.digital_signature__publisher = digital_signature__publisher
            self.signature = signature
            self.actor = actor
            self.tags = tags

            self.dbot_score = dbot_score

        def to_context(self):
            file_context = {}

            if self.name:
                file_context['Name'] = self.name
            if self.entry_id:
                file_context['EntryID'] = self.entry_id
            if self.size:
                file_context['Size'] = self.size
            if self.md5:
                file_context['MD5'] = self.md5
            if self.sha1:
                file_context['SHA1'] = self.sha1
            if self.sha256:
                file_context['SHA256'] = self.sha256
            if self.sha512:
                file_context['SHA512'] = self.sha512
            if self.ssdeep:
                file_context['SSDeep'] = self.ssdeep
            if self.extension:
                file_context['Extension'] = self.extension
            if self.file_type:
                file_context['Type'] = self.file_type
            if self.hostname:
                file_context['Hostname'] = self.hostname
            if self.path:
                file_context['Path'] = self.path
            if self.company:
                file_context['Company'] = self.company
            if self.product_name:
                file_context['ProductName'] = self.product_name
            if self.digital_signature__publisher:
                file_context['DigitalSignature'] = {
                    'Published': self.digital_signature__publisher
                }
            if self.signature:
                file_context['Signature'] = self.signature.to_context()
            if self.actor:
                file_context['Actor'] = self.actor
            if self.tags:
                file_context['Tags'] = self.tags

            if self.dbot_score and self.dbot_score.score == Common.DBotScore.BAD:
                file_context['Malicious'] = {
                    'Vendor': self.dbot_score.integration_name,
                    'Description': self.dbot_score.malicious_description
                }

            ret_value = {
                Common.File.CONTEXT_PATH: file_context
            }

            if self.dbot_score:
                ret_value.update(self.dbot_score.to_context())

            return ret_value

    class CVE(Indicator):
        """
        CVE indicator class - https://xsoar.pan.dev/docs/context-standards#cve
        :type id: ``str``
        :param id: The ID of the CVE, for example: "CVE-2015-1653".
        :type cvss: ``str``
        :param cvss: The CVSS of the CVE, for example: "10.0".
        :type published: ``str``
        :param published: The timestamp of when the CVE was published.
        :type modified: ``str``
        :param modified: The timestamp of when the CVE was last modified.
        :type description: ``str``
        :param description: A description of the CVE.
        :return: None
        :rtype: ``None``
        """
        CONTEXT_PATH = 'CVE(val.ID && val.ID == obj.ID)'

        def __init__(self, id, cvss, published, modified, description):
            # type (str, str, str, str, str) -> None

            self.id = id
            self.cvss = cvss
            self.published = published
            self.modified = modified
            self.description = description
            self.dbot_score = Common.DBotScore(
                indicator=id,
                indicator_type=DBotScoreType.CVE,
                integration_name=None,
                score=Common.DBotScore.NONE
            )

        def to_context(self):
            cve_context = {
                'ID': self.id
            }

            if self.cvss:
                cve_context['CVSS'] = self.cvss

            if self.published:
                cve_context['Published'] = self.published

            if self.modified:
                cve_context['Modified'] = self.modified

            if self.description:
                cve_context['Description'] = self.description

            ret_value = {
                Common.CVE.CONTEXT_PATH: cve_context
            }

            if self.dbot_score:
                ret_value.update(self.dbot_score.to_context())

            return ret_value

    class URL(Indicator):
        """
        URL indicator - https://xsoar.pan.dev/docs/context-standards#url
        :type url: ``str``
        :param url: The URL

        :type detection_engines: ``int``
        :param detection_engines: The total number of engines that checked the indicator.

        :type positive_detections: ``int``
        :param positive_detections: The number of engines that positively detected the indicator as malicious.

        :type category: ``str``
        :param category: The category associated with the indicator.

        :type dbot_score: ``DBotScore``
        :param dbot_score: If URL has reputation then create DBotScore object

        :return: None
        :rtype: ``None``
        """
        CONTEXT_PATH = 'URL(val.Data && val.Data == obj.Data)'

        def __init__(self, url, dbot_score, detection_engines=None, positive_detections=None, category=None):
            self.url = url
            self.detection_engines = detection_engines
            self.positive_detections = positive_detections
            self.category = category

            self.dbot_score = dbot_score

        def to_context(self):
            url_context = {
                'Data': self.url
            }

            if self.detection_engines:
                url_context['DetectionEngines'] = self.detection_engines

            if self.positive_detections:
                url_context['PositiveDetections'] = self.positive_detections

            if self.category:
                url_context['Category'] = self.category

            if self.dbot_score and self.dbot_score.score == Common.DBotScore.BAD:
                url_context['Malicious'] = {
                    'Vendor': self.dbot_score.integration_name,
                    'Description': self.dbot_score.malicious_description
                }

            ret_value = {
                Common.URL.CONTEXT_PATH: url_context
            }

            if self.dbot_score:
                ret_value.update(self.dbot_score.to_context())

            return ret_value

    class Domain(Indicator):
        """ ignore docstring
        Domain indicator - https://xsoar.pan.dev/docs/context-standards#domain
        """
        CONTEXT_PATH = 'Domain(val.Name && val.Name == obj.Name)'

        def __init__(self, domain, dbot_score, dns=None, detection_engines=None, positive_detections=None,
                     organization=None, sub_domains=None, creation_date=None, updated_date=None, expiration_date=None,
                     domain_status=None, name_servers=None,
                     registrar_name=None, registrar_abuse_email=None, registrar_abuse_phone=None,
                     registrant_name=None, registrant_email=None, registrant_phone=None, registrant_country=None,
                     admin_name=None, admin_email=None, admin_phone=None, admin_country=None):
            self.domain = domain
            self.dns = dns
            self.detection_engines = detection_engines
            self.positive_detections = positive_detections
            self.organization = organization
            self.sub_domains = sub_domains
            self.creation_date = creation_date
            self.updated_date = updated_date
            self.expiration_date = expiration_date

            self.registrar_name = registrar_name
            self.registrar_abuse_email = registrar_abuse_email
            self.registrar_abuse_phone = registrar_abuse_phone

            self.registrant_name = registrant_name
            self.registrant_email = registrant_email
            self.registrant_phone = registrant_phone
            self.registrant_country = registrant_country

            self.admin_name = admin_name
            self.admin_email = admin_email
            self.admin_phone = admin_phone
            self.admin_country = admin_country

            self.domain_status = domain_status
            self.name_servers = name_servers

            self.dbot_score = dbot_score

        def to_context(self):
            domain_context = {
                'Name': self.domain
            }
            whois_context = {}

            if self.dns:
                domain_context['DNS'] = self.dns

            if self.detection_engines:
                domain_context['DetectionEngines'] = self.detection_engines

            if self.positive_detections:
                domain_context['PositiveDetections'] = self.positive_detections

            if self.registrar_name or self.registrar_abuse_email or self.registrar_abuse_phone:
                domain_context['Registrar'] = {
                    'Name': self.registrar_name,
                    'AbuseEmail': self.registrar_abuse_email,
                    'AbusePhone': self.registrar_abuse_phone
                }
                whois_context['Registrar'] = domain_context['Registrar']

            if self.registrant_name or self.registrant_phone or self.registrant_email or self.registrant_country:
                domain_context['Registrant'] = {
                    'Name': self.registrant_name,
                    'Email': self.registrant_email,
                    'Phone': self.registrant_phone,
                    'Country': self.registrant_country
                }
                whois_context['Registrant'] = domain_context['Registrant']

            if self.admin_name or self.admin_email or self.admin_phone or self.admin_country:
                domain_context['Admin'] = {
                    'Name': self.admin_name,
                    'Email': self.admin_email,
                    'Phone': self.admin_phone,
                    'Country': self.admin_country
                }
                whois_context['Admin'] = domain_context['Admin']

            if self.organization:
                domain_context['Organization'] = self.organization

            if self.sub_domains:
                domain_context['Subdomains'] = self.sub_domains

            if self.domain_status:
                domain_context['DomainStatus'] = self.domain_status
                whois_context['DomainStatus'] = domain_context['DomainStatus']

            if self.creation_date:
                domain_context['CreationDate'] = self.creation_date
                whois_context['CreationDate'] = domain_context['CreationDate']

            if self.updated_date:
                domain_context['UpdatedDate'] = self.updated_date
                whois_context['UpdatedDate'] = domain_context['UpdatedDate']

            if self.expiration_date:
                domain_context['ExpirationDate'] = self.expiration_date
                whois_context['ExpirationDate'] = domain_context['ExpirationDate']

            if self.name_servers:
                domain_context['NameServers'] = self.name_servers
                whois_context['NameServers'] = domain_context['NameServers']

            if self.dbot_score and self.dbot_score.score == Common.DBotScore.BAD:
                domain_context['Malicious'] = {
                    'Vendor': self.dbot_score.integration_name,
                    'Description': self.dbot_score.malicious_description
                }

            if whois_context:
                domain_context['WHOIS'] = whois_context

            ret_value = {
                Common.Domain.CONTEXT_PATH: domain_context
            }

            if self.dbot_score:
                ret_value.update(self.dbot_score.to_context())

            return ret_value

    class Endpoint(Indicator):
        """ ignore docstring
        Endpoint indicator - https://xsoar.pan.dev/docs/integrations/context-standards#endpoint
        """
        CONTEXT_PATH = 'Endpoint(val.ID && val.ID == obj.ID)'

        def __init__(self, id, hostname=None, ip_address=None, domain=None, mac_address=None,
                     os=None, os_version=None, dhcp_server=None, bios_version=None, model=None,
                     memory=None, processors=None, processor=None):
            self.id = id
            self.hostname = hostname
            self.ip_address = ip_address
            self.domain = domain
            self.mac_address = mac_address
            self.os = os
            self.os_version = os_version
            self.dhcp_server = dhcp_server
            self.bios_version = bios_version
            self.model = model
            self.memory = memory
            self.processors = processors
            self.processor = processor

        def to_context(self):
            endpoint_context = {
                'ID': self.id
            }

            if self.hostname:
                endpoint_context['Hostname'] = self.hostname

            if self.ip_address:
                endpoint_context['IPAddress'] = self.ip_address

            if self.domain:
                endpoint_context['Domain'] = self.domain

            if self.mac_address:
                endpoint_context['MACAddress'] = self.mac_address

            if self.os:
                endpoint_context['OS'] = self.os

            if self.os_version:
                endpoint_context['OSVersion'] = self.os_version

            if self.dhcp_server:
                endpoint_context['DHCPServer'] = self.dhcp_server

            if self.bios_version:
                endpoint_context['BIOSVersion'] = self.bios_version

            if self.model:
                endpoint_context['Model'] = self.model

            if self.memory:
                endpoint_context['Memory'] = self.memory

            if self.processors:
                endpoint_context['Processors'] = self.processors

            if self.processor:
                endpoint_context['Processor'] = self.processor

            ret_value = {
                Common.Endpoint.CONTEXT_PATH: endpoint_context
            }

            return ret_value


class CommandResults:
    """
    CommandResults class - use to return results to warroom

    :type outputs_prefix: ``str``
    :param outputs_prefix: should be identical to the prefix in the yml contextPath in yml file. for example:
            CortexXDR.Incident

    :type outputs_key_field: ``str`` or ``list[str]``
    :param outputs_key_field: primary key field in the main object. If the command returns Incidents, and of the
            properties of Incident is incident_id, then outputs_key_field='incident_id'. If object has multiple
            unique keys, then list of strings is supported outputs_key_field=['id1', 'id2']

    :type outputs: ``list`` or ``dict``
    :param outputs: the data to be returned and will be set to context

    :type indicators: ``list``
    :param indicators: must be list of Indicator types, like Common.IP, Common.URL, Common.File, etc.

    :type readable_output: ``str``
    :param readable_output: (Optional) markdown string that will be presented in the warroom, should be human readable -
        (HumanReadable) - if not set, readable output will be generated

    :type raw_response: ``dict`` | ``list``
    :param raw_response: must be dictionary, if not provided then will be equal to outputs. usually must be the original
        raw response from the 3rd party service (originally Contents)

    :return: None
    :rtype: ``None``
    """
    def __init__(self, outputs_prefix=None, outputs_key_field=None, outputs=None, indicators=None, readable_output=None,
                 raw_response=None):
        # type: (str, object, object, list, str, object) -> None
        if raw_response is None:
            raw_response = outputs

        self.indicators = indicators

        self.outputs_prefix = outputs_prefix

        # this is public field, it is used by a lot of unit tests, so I don't change it
        self.outputs_key_field = outputs_key_field

        self._outputs_key_field = None  # type: Optional[List[str]]
        if not outputs_key_field:
            self._outputs_key_field = None
        elif isinstance(outputs_key_field, STRING_TYPES):
            self._outputs_key_field = [outputs_key_field]
        elif isinstance(outputs_key_field, list):
            self._outputs_key_field = outputs_key_field
        else:
            raise TypeError('outputs_key_field must be of type str or list')

        self.outputs = outputs

        self.raw_response = raw_response
        self.readable_output = readable_output

    def to_context(self):
        outputs = {}  # type: dict
        if self.readable_output:
            human_readable = self.readable_output
        else:
            human_readable = None  # type: ignore[assignment]
        raw_response = None  # type: ignore[assignment]

        if self.indicators:
            for indicator in self.indicators:
                context_outputs = indicator.to_context()

                for key, value in context_outputs.items():
                    if key not in outputs:
                        outputs[key] = []

                    outputs[key].append(value)

        if self.raw_response:
            raw_response = self.raw_response

        if self.outputs is not None:
            if not self.readable_output:
                # if markdown is not provided then create table by default
                human_readable = tableToMarkdown('Results', self.outputs)
            if self.outputs_prefix and self._outputs_key_field:
                # if both prefix and key field provided then create DT key
                formatted_outputs_key = ' && '.join(['val.{0} == obj.{0}'.format(key_field)
                                                     for key_field in self._outputs_key_field])
                outputs_key = '{0}({1})'.format(self.outputs_prefix, formatted_outputs_key)
                outputs[outputs_key] = self.outputs
            elif self.outputs_prefix:
                outputs_key = '{}'.format(self.outputs_prefix)
                outputs[outputs_key] = self.outputs
            else:
                outputs = self.outputs  # type: ignore[assignment]

        content_format = EntryFormat.JSON
        if isinstance(raw_response, STRING_TYPES) or isinstance(raw_response, int):
            content_format = EntryFormat.TEXT

        return_entry = {
            'Type': EntryType.NOTE,
            'ContentsFormat': content_format,
            'Contents': raw_response,
            'HumanReadable': human_readable,
            'EntryContext': outputs
        }

        return return_entry


def return_results(results):
    """
    This function wraps the demisto.results(), supports.

    :type results: ``CommandResults`` or ``str`` or ``dict`` or ``BaseWidget``
    :param results:

    :return: None
    :rtype: ``None``
    """
    if results is None:
        # backward compatibility reasons
        demisto.results(None)
        return

    if isinstance(results, CommandResults):
        demisto.results(results.to_context())
        return

<<<<<<< HEAD
    if isinstance(results, BaseWidget):
        demisto.results(results.to_display())
=======
    if isinstance(results, GetMappingFieldsResponse):
        demisto.results(results.extract_mapping())
        return

    if isinstance(results, GetRemoteDataResponse):
        demisto.results(results.extract_for_local())
>>>>>>> 751eec62
        return

    demisto.results(results)


# deprecated
def return_outputs(readable_output, outputs=None, raw_response=None, timeline=None, ignore_auto_extract=False):
    """
    DEPRECATED: use return_results() instead

    This function wraps the demisto.results(), makes the usage of returning results to the user more intuitively.

    :type readable_output: ``str`` | ``int``
    :param readable_output: markdown string that will be presented in the warroom, should be human readable -
        (HumanReadable)

    :type outputs: ``dict``
    :param outputs: the outputs that will be returned to playbook/investigation context (originally EntryContext)

    :type raw_response: ``dict`` | ``list``
    :param raw_response: must be dictionary, if not provided then will be equal to outputs. usually must be the original
        raw response from the 3rd party service (originally Contents)

    :type timeline: ``dict`` | ``list``
    :param timeline: expects a list, if a dict is passed it will be put into a list. used by server to populate an
        indicator's timeline. if the 'Category' field is not present in the timeline dict(s), it will automatically
        be be added to the dict(s) with its value set to 'Integration Update'.

    :type ignore_auto_extract: ``bool``
    :param ignore_auto_extract: expects a bool value. if true then the warroom entry readable_output will not be auto enriched.

    :return: None
    :rtype: ``None``
    """
    timeline_list = [timeline] if isinstance(timeline, dict) else timeline
    if timeline_list:
        for tl_obj in timeline_list:
            if 'Category' not in tl_obj.keys():
                tl_obj['Category'] = 'Integration Update'

    return_entry = {
        "Type": entryTypes["note"],
        "HumanReadable": readable_output,
        "ContentsFormat": formats["json"],
        "Contents": raw_response,
        "EntryContext": outputs,
        'IgnoreAutoExtract': ignore_auto_extract,
        "IndicatorTimeline": timeline_list
    }
    # Return 'readable_output' only if needed
    if readable_output and not outputs and not raw_response:
        return_entry["Contents"] = readable_output
        return_entry["ContentsFormat"] = formats["text"]
    elif outputs and raw_response is None:
        # if raw_response was not provided but outputs were provided then set Contents as outputs
        return_entry["Contents"] = outputs
    demisto.results(return_entry)


def return_error(message, error='', outputs=None):
    """
        Returns error entry with given message and exits the script

        :type message: ``str``
        :param message: The message to return in the entry (required)

        :type error: ``str`` or Exception
        :param error: The raw error message to log (optional)

        :type outputs: ``dict or None``
        :param outputs: the outputs that will be returned to playbook/investigation context (optional)

        :return: Error entry object
        :rtype: ``dict``
    """
    is_server_handled = hasattr(demisto, 'command') and demisto.command() in ('fetch-incidents',
                                                                              'long-running-execution',
                                                                              'fetch-indicators')
    if is_debug_mode() and not is_server_handled and any(sys.exc_info()):  # Checking that an exception occurred
        message = "{}\n\n{}".format(message, traceback.format_exc())

    LOG(message)
    if error:
        LOG(str(error))

    LOG.print_log()
    if not isinstance(message, str):
        message = message.encode('utf8') if hasattr(message, 'encode') else str(message)

    if is_server_handled:
        raise Exception(message)
    else:
        demisto.results({
            'Type': entryTypes['error'],
            'ContentsFormat': formats['text'],
            'Contents': message,
            'EntryContext': outputs
        })
        sys.exit(0)


def return_warning(message, exit=False, warning='', outputs=None, ignore_auto_extract=False):
    """
        Returns a warning entry with the specified message, and exits the script.

        :type message: ``str``
        :param message: The message to return in the entry (required).

        :type exit: ``bool``
        :param exit: Determines if the program will terminate after the command is executed. Default is False.

        :type warning: ``str``
        :param warning: The warning message (raw) to log (optional).

        :type outputs: ``dict or None``
        :param outputs: The outputs that will be returned to playbook/investigation context (optional).

        :type ignore_auto_extract: ``bool``
        :param ignore_auto_extract: Determines if the War Room entry will be auto-enriched. Default is false.

        :return: Warning entry object
        :rtype: ``dict``
    """
    LOG(message)
    if warning:
        LOG(warning)
    LOG.print_log()

    demisto.results({
        'Type': entryTypes['warning'],
        'ContentsFormat': formats['text'],
        'IgnoreAutoExtract': ignore_auto_extract,
        'Contents': str(message),
        "EntryContext": outputs
    })
    if exit:
        sys.exit(0)


def camelize(src, delim=' '):
    """
        Convert all keys of a dictionary (or list of dictionaries) to CamelCase (with capital first letter)

        :type src: ``dict`` or ``list``
        :param src: The dictionary (or list of dictionaries) to convert the keys for. (required)

        :type delim: ``str``
        :param delim: The delimiter between two words in the key (e.g. delim=' ' for "Start Date"). Default ' '.

        :return: The dictionary (or list of dictionaries) with the keys in CamelCase.
        :rtype: ``dict`` or ``list``
    """

    def camelize_str(src_str):
        if callable(getattr(src_str, "decode", None)):
            src_str = src_str.decode('utf-8')
        components = src_str.split(delim)
        return ''.join(map(lambda x: x.title(), components))

    if isinstance(src, list):
        return [camelize(phrase, delim) for phrase in src]
    return {camelize_str(key): value for key, value in src.items()}


# Constants for common merge paths
outputPaths = {
    'file': 'File(val.MD5 && val.MD5 == obj.MD5 || val.SHA1 && val.SHA1 == obj.SHA1 || '
            'val.SHA256 && val.SHA256 == obj.SHA256 || val.SHA512 && val.SHA512 == obj.SHA512 || '
            'val.CRC32 && val.CRC32 == obj.CRC32 || val.CTPH && val.CTPH == obj.CTPH || '
            'val.SSDeep && val.SSDeep == obj.SSDeep)',
    'ip': 'IP(val.Address && val.Address == obj.Address)',
    'url': 'URL(val.Data && val.Data == obj.Data)',
    'domain': 'Domain(val.Name && val.Name == obj.Name)',
    'cve': 'CVE(val.ID && val.ID == obj.ID)',
    'email': 'Account.Email(val.Address && val.Address == obj.Address)',
    'dbotscore': 'DBotScore'
}


def replace_in_keys(src, existing='.', new='_'):
    """
        Replace a substring in all of the keys of a dictionary (or list of dictionaries)

        :type src: ``dict`` or ``list``
        :param src: The dictionary (or list of dictionaries) with keys that need replacement. (required)

        :type existing: ``str``
        :param existing: substring to replace.

        :type new: ``str``
        :param new: new substring that will replace the existing substring.

        :return: The dictionary (or list of dictionaries) with keys after substring replacement.
        :rtype: ``dict`` or ``list``
    """

    def replace_str(src_str):
        if callable(getattr(src_str, "decode", None)):
            src_str = src_str.decode('utf-8')
        return src_str.replace(existing, new)

    if isinstance(src, list):
        return [replace_in_keys(x, existing, new) for x in src]
    return {replace_str(k): v for k, v in src.items()}


# ############################## REGEX FORMATTING ###############################
regexFlags = re.M  # Multi line matching
# for the global(/g) flag use re.findall({regex_format},str)
# else, use re.match({regex_format},str)

ipv4Regex = r'\b((25[0-5]|2[0-4][0-9]|[01]?[0-9][0-9]?)\.){3}(25[0-5]|2[0-4][0-9]|[01]?[0-9][0-9]?)\b([^\/]|$)'
ipv4cidrRegex = r'\b(?:(?:25[0-5]|2[0-4][0-9]|1[0-9][0-9]|[1-9]?[0-9])(?:\[\.\]|\.)){3}(?:25[0-5]|2[0-4][0-9]|1[0-9][0-9]|[1-9]?[0-9])(\/([0-9]|[1-2][0-9]|3[0-2]))\b'  # noqa: E501
ipv6Regex = r'\b(?:(?:[0-9a-fA-F]{1,4}:){7,7}[0-9a-fA-F]{1,4}|(?:[0-9a-fA-F]{1,4}:){1,7}:|(?:[0-9a-fA-F]{1,4}:){1,6}:[0-9a-fA-F]{1,4}|(?:[0-9a-fA-F]{1,4}:){1,5}(:[0-9a-fA-F]{1,4}){1,2}|(?:[0-9a-fA-F]{1,4}:){1,4}(:[0-9a-fA-F]{1,4}){1,3}|(?:[0-9a-fA-F]{1,4}:){1,3}(:[0-9a-fA-F]{1,4}){1,4}|(?:[0-9a-fA-F]{1,4}:){1,2}(:[0-9a-fA-F]{1,4}){1,5}|[0-9a-fA-F]{1,4}:((:[0-9a-fA-F]{1,4}){1,6})|:(?:(:[0-9a-fA-F]{1,4}){1,7}|:)|fe80:(:[0-9a-fA-F]{0,4}){0,4}%[0-9a-zA-Z]{1,}|::(ffff(:0{1,4}){0,1}:){0,1}((25[0-5]|(2[0-4]|1{0,1}[0-9]){0,1}[0-9])\.){3,3}(25[0-5]|(2[0-4]|1{0,1}[0-9]){0,1}[0-9])|([0-9a-fA-F]{1,4}:){1,4}:((25[0-5]|(2[0-4]|1{0,1}[0-9]){0,1}[0-9])\.){3,3}(25[0-5]|(2[0-4]|1{0,1}[0-9]){0,1}[0-9]))\b'  # noqa: E501
ipv6cidrRegex = r'\b(([0-9a-fA-F]{1,4}:){7,7}[0-9a-fA-F]{1,4}|([0-9a-fA-F]{1,4}:){1,7}:|([0-9a-fA-F]{1,4}:){1,6}:[0-9a-fA-F]{1,4}|([0-9a-fA-F]{1,4}:){1,5}(:[0-9a-fA-F]{1,4}){1,2}|([0-9a-fA-F]{1,4}:){1,4}(:[0-9a-fA-F]{1,4}){1,3}|([0-9a-fA-F]{1,4}:){1,3}(:[0-9a-fA-F]{1,4}){1,4}|([0-9a-fA-F]{1,4}:){1,2}(:[0-9a-fA-F]{1,4}){1,5}|[0-9a-fA-F]{1,4}:((:[0-9a-fA-F]{1,4}){1,6})|:((:[0-9a-fA-F]{1,4}){1,7}|:)|fe80:(:[0-9a-fA-F]{0,4}){0,4}%[0-9a-zA-Z]{1,}|::(ffff(:0{1,4}){0,1}:){0,1}((25[0-5]|(2[0-4]|1{0,1}[0-9]){0,1}[0-9])\.){3,3}(25[0-5]|(2[0-4]|1{0,1}[0-9]){0,1}[0-9])|([0-9a-fA-F]{1,4}:){1,4}:((25[0-5]|(2[0-4]|1{0,1}[0-9]){0,1}[0-9])\.){3,3}(25[0-5]|(2[0-4]|1{0,1}[0-9]){0,1}[0-9]))(\/(12[0-8]|1[0-1][0-9]|[1-9][0-9]|[0-9]))\b'  # noqa: E501
emailRegex = r'\b[^@]+@[^@]+\.[^@]+\b'
hashRegex = r'\b[0-9a-fA-F]+\b'
urlRegex = r'(?:(?:https?|ftp|hxxps?):\/\/|www\[?\.\]?|ftp\[?\.\]?)(?:[-\w\d]+\[?\.\]?)+[-\w\d]+(?::\d+)?' \
           r'(?:(?:\/|\?)[-\w\d+&@#\/%=~_$?!\-:,.\(\);]*[\w\d+&@#\/%=~_$\(\);])?'
cveRegex = r'(?i)^cve-\d{4}-([1-9]\d{4,}|\d{4})$'
md5Regex = re.compile(r'\b[0-9a-fA-F]{32}\b', regexFlags)
sha1Regex = re.compile(r'\b[0-9a-fA-F]{40}\b', regexFlags)
sha256Regex = re.compile(r'\b[0-9a-fA-F]{64}\b', regexFlags)

pascalRegex = re.compile('([A-Z]?[a-z]+)')


# ############################## REGEX FORMATTING end ###############################


def underscoreToCamelCase(s):
    """
       Convert an underscore separated string to camel case

       :type s: ``str``
       :param s: The string to convert (e.g. hello_world) (required)

       :return: The converted string (e.g. HelloWorld)
       :rtype: ``str``
    """
    if not isinstance(s, STRING_OBJ_TYPES):
        return s

    components = s.split('_')
    return ''.join(x.title() for x in components)


def camel_case_to_underscore(s):
    """Converts a camelCase string to snake_case

   :type s: ``str``
   :param s: The string to convert (e.g. helloWorld) (required)

   :return: The converted string (e.g. hello_world)
   :rtype: ``str``
    """
    s1 = re.sub('(.)([A-Z][a-z]+)', r'\1_\2', s)
    return re.sub('([a-z0-9])([A-Z])', r'\1_\2', s1).lower()


def snakify(src):
    """Convert all keys of a dictionary to snake_case (underscored separated)

    :type src: ``dict``
    :param src: The dictionary to convert the keys for. (required)

    :return: The dictionary (or list of dictionaries) with the keys in CamelCase.
    :rtype: ``dict``
    """
    return {camel_case_to_underscore(k): v for k, v in src.items()}


def pascalToSpace(s):
    """
       Converts pascal strings to human readable (e.g. "ThreatScore" -> "Threat Score",  "thisIsIPAddressName" ->
       "This Is IP Address Name"). Could be used as headerTransform

       :type s: ``str``
       :param s: The string to be converted (required)

       :return: The converted string
       :rtype: ``str``
    """

    if not isinstance(s, STRING_OBJ_TYPES):
        return s

    tokens = pascalRegex.findall(s)
    for t in tokens:
        # double space to handle capital words like IP/URL/DNS that not included in the regex
        s = s.replace(t, ' {} '.format(t.title()))

    # split and join: to remove double spacing caused by previous workaround
    s = ' '.join(s.split())
    return s


def string_to_table_header(string):
    """
      Checks if string, change underscores to spaces, capitalize every word.
      Example: "one_two" to "One Two"

      :type string: ``str``
      :param string: The string to be converted (required)

      :return: The converted string
      :rtype: ``str``
    """
    if isinstance(string, STRING_OBJ_TYPES):
        return " ".join(word.capitalize() for word in string.replace("_", " ").split())
    else:
        raise Exception('The key is not a string: {}'.format(string))


def string_to_context_key(string):
    """
     Checks if string, removes underscores, capitalize every word.
     Example: "one_two" to "OneTwo"

     :type string: ``str``
     :param string: The string to be converted (required)

     :return: The converted string
     :rtype: ``str``
    """
    if isinstance(string, STRING_OBJ_TYPES):
        return "".join(word.capitalize() for word in string.split('_'))
    else:
        raise Exception('The key is not a string: {}'.format(string))


def parse_date_range(date_range, date_format=None, to_timestamp=False, timezone=0, utc=True):
    """
      Parses date_range string to a tuple date strings (start, end). Input must be in format 'number date_range_unit')
      Examples: (2 hours, 4 minutes, 6 month, 1 day, etc.)

      :type date_range: ``str``
      :param date_range: The date range to be parsed (required)

      :type date_format: ``str``
      :param date_format: Date format to convert the date_range to. (optional)

      :type to_timestamp: ``bool``
      :param to_timestamp: If set to True, then will return time stamp rather than a datetime.datetime. (optional)

      :type timezone: ``int``
      :param timezone: timezone should be passed in hours (e.g if +0300 then pass 3, if -0200 then pass -2).

      :type utc: ``bool``
      :param utc: If set to True, utc time will be used, otherwise local time.

      :return: The parsed date range.
      :rtype: ``(datetime.datetime, datetime.datetime)`` or ``(int, int)`` or ``(str, str)``
    """
    range_split = date_range.split(' ')
    if len(range_split) != 2:
        return_error('date_range must be "number date_range_unit", examples: (2 hours, 4 minutes,6 months, 1 day, '
                     'etc.)')

    number = int(range_split[0])
    if not range_split[1] in ['minute', 'minutes', 'hour', 'hours', 'day', 'days', 'month', 'months', 'year', 'years']:
        return_error('The unit of date_range is invalid. Must be minutes, hours, days, months or years')

    if not isinstance(timezone, (int, float)):
        return_error('Invalid timezone "{}" - must be a number (of type int or float).'.format(timezone))

    if utc:
        end_time = datetime.utcnow() + timedelta(hours=timezone)
        start_time = datetime.utcnow() + timedelta(hours=timezone)
    else:
        end_time = datetime.now() + timedelta(hours=timezone)
        start_time = datetime.now() + timedelta(hours=timezone)

    unit = range_split[1]
    if 'minute' in unit:
        start_time = end_time - timedelta(minutes=number)
    elif 'hour' in unit:
        start_time = end_time - timedelta(hours=number)
    elif 'day' in unit:
        start_time = end_time - timedelta(days=number)
    elif 'month' in unit:
        start_time = end_time - timedelta(days=number * 30)
    elif 'year' in unit:
        start_time = end_time - timedelta(days=number * 365)

    if to_timestamp:
        return date_to_timestamp(start_time), date_to_timestamp(end_time)

    if date_format:
        return datetime.strftime(start_time, date_format), datetime.strftime(end_time, date_format)

    return start_time, end_time


def timestamp_to_datestring(timestamp, date_format="%Y-%m-%dT%H:%M:%S.000Z", is_utc=False):
    """
      Parses timestamp (milliseconds) to a date string in the provided date format (by default: ISO 8601 format)
      Examples: (1541494441222, 1541495441000, etc.)

      :type timestamp: ``int`` or ``str``
      :param timestamp: The timestamp to be parsed (required)

      :type date_format: ``str``
      :param date_format: The date format the timestamp should be parsed to. (optional)

      :type is_utc: ``bool``
      :param is_utc: Should the string representation of the timestamp use UTC time or the local machine time

      :return: The parsed timestamp in the date_format
      :rtype: ``str``
    """
    use_utc_time = is_utc or date_format.endswith('Z')
    if use_utc_time:
        return datetime.utcfromtimestamp(int(timestamp) / 1000.0).strftime(date_format)
    return datetime.fromtimestamp(int(timestamp) / 1000.0).strftime(date_format)


def date_to_timestamp(date_str_or_dt, date_format='%Y-%m-%dT%H:%M:%S'):
    """
      Parses date_str_or_dt in the given format (default: %Y-%m-%dT%H:%M:%S) to milliseconds
      Examples: ('2018-11-06T08:56:41', '2018-11-06T08:56:41', etc.)

      :type date_str_or_dt: ``str`` or ``datetime.datetime``
      :param date_str_or_dt: The date to be parsed. (required)

      :type date_format: ``str``
      :param date_format: The date format of the date string (will be ignored if date_str_or_dt is of type
        datetime.datetime). (optional)

      :return: The parsed timestamp.
      :rtype: ``int``
    """
    if isinstance(date_str_or_dt, STRING_OBJ_TYPES):
        return int(time.mktime(time.strptime(date_str_or_dt, date_format)) * 1000)

    # otherwise datetime.datetime
    return int(time.mktime(date_str_or_dt.timetuple()) * 1000)


def remove_nulls_from_dictionary(data):
    """
        Remove Null values from a dictionary. (updating the given dictionary)

        :type data: ``dict``
        :param data: The data to be added to the context (required)

        :return: No data returned
        :rtype: ``None``
    """
    list_of_keys = list(data.keys())[:]
    for key in list_of_keys:
        if data[key] in ('', None, [], {}, ()):
            del data[key]


def assign_params(keys_to_ignore=None, values_to_ignore=None, **kwargs):
    """Creates a dictionary from given kwargs without empty values.
    empty values are: None, '', [], {}, ()
`   Examples:
        >>> assign_params(a='1', b=True, c=None, d='')
        {'a': '1', 'b': True}

        >>> since_time = 'timestamp'
        >>> assign_params(values_to_ignore=(15, ), sinceTime=since_time, b=15)
        {'sinceTime': 'timestamp'}

        >>> item_id = '1236654'
        >>> assign_params(keys_to_ignore=['rnd'], ID=item_id, rnd=15)
        {'ID': '1236654'}

    :type keys_to_ignore: ``tuple`` or ``list``
    :param keys_to_ignore: Keys to ignore if exists

    :type values_to_ignore: ``tuple`` or ``list``
    :param values_to_ignore: Values to ignore if exists

    :type kwargs: ``kwargs``
    :param kwargs: kwargs to filter

    :return: dict without empty values
    :rtype: ``dict``

    """
    if values_to_ignore is None:
        values_to_ignore = (None, '', [], {}, ())
    if keys_to_ignore is None:
        keys_to_ignore = tuple()
    return {
        key: value for key, value in kwargs.items()
        if value not in values_to_ignore and key not in keys_to_ignore
    }


class GetDemistoVersion:
    """
    Callable class to replace get_demisto_version function
    """

    def __init__(self):
        self._version = None

    def __call__(self):
        """Returns the Demisto version and build number.

        :return: Demisto version object if Demisto class has attribute demistoVersion, else raises AttributeError
        :rtype: ``dict``
        """
        if self._version is None:
            if hasattr(demisto, 'demistoVersion'):
                self._version = demisto.demistoVersion()
            else:
                raise AttributeError('demistoVersion attribute not found.')
        return self._version


get_demisto_version = GetDemistoVersion()


def is_demisto_version_ge(version):
    """Utility function to check if current running integration is at a server greater or equal to the passed version

    :type version: ``str``
    :param version: Version to check

    :return: True if running within a Server version greater or equal than the passed version
    :rtype: ``bool``
    """
    try:
        server_version = get_demisto_version()
        return server_version.get('version') >= version
    except AttributeError:
        # demistoVersion was added in 5.0.0. We are currently running in 4.5.0 and below
        if version >= "5.0.0":
            return False
        raise


def is_debug_mode():
    """Return if this script/command was passed debug-mode=true option

    :return: true if debug-mode is enabled
    :rtype: ``bool``
    """
    # use `hasattr(demisto, 'is_debug')` to ensure compatibility with server version <= 4.5
    return hasattr(demisto, 'is_debug') and demisto.is_debug


class DemistoHandler(logging.Handler):
    """
        Handler to route logging messages to an IntegrationLogger or demisto.debug if not supplied
    """

    def __init__(self, int_logger=None):
        logging.Handler.__init__(self)
        self.int_logger = int_logger

    def emit(self, record):
        msg = self.format(record)
        try:
            if self.int_logger:
                self.int_logger.write(msg)
            else:
                demisto.debug(msg)
        except Exception:
            pass


class DebugLogger(object):
    """
        Wrapper to initiate logging at logging.DEBUG level.
        Is used when `debug-mode=True`.
    """

    def __init__(self):
        logging.raiseExceptions = False
        self.handler = None  # just in case our http_client code throws an exception. so we don't error in the __del__
        self.int_logger = IntegrationLogger()
        self.int_logger.set_buffering(False)
        self.http_client_print = None
        self.http_client = None
        if IS_PY3:
            # pylint: disable=import-error
            import http.client as http_client
            # pylint: enable=import-error
            self.http_client = http_client
            self.http_client.HTTPConnection.debuglevel = 1
            self.http_client_print = getattr(http_client, 'print', None)  # save in case someone else patched it already
            setattr(http_client, 'print', self.int_logger.print_override)
        self.handler = DemistoHandler()
        demisto_formatter = logging.Formatter(fmt='%(asctime)s - %(message)s', datefmt=None)
        self.handler.setFormatter(demisto_formatter)
        self.root_logger = logging.getLogger()
        self.prev_log_level = self.root_logger.getEffectiveLevel()
        self.root_logger.setLevel(logging.DEBUG)
        self.org_handlers = list()
        if self.root_logger.handlers:
            self.org_handlers.extend(self.root_logger.handlers)
            for h in self.org_handlers:
                self.root_logger.removeHandler(h)
        self.root_logger.addHandler(self.handler)

    def __del__(self):
        if self.handler:
            self.root_logger.setLevel(self.prev_log_level)
            self.root_logger.removeHandler(self.handler)
            self.handler.flush()
            self.handler.close()
        if self.org_handlers:
            for h in self.org_handlers:
                self.root_logger.addHandler(h)
        if self.http_client:
            self.http_client.HTTPConnection.debuglevel = 0
            if self.http_client_print:
                setattr(self.http_client, 'print', self.http_client_print)
            else:
                delattr(self.http_client, 'print')

    def log_start_debug(self):
        """
        Utility function to log start of debug mode logging
        """
        msg = "debug-mode started.\nhttp client print found: {}.\nEnv {}.".format(self.http_client_print is not None, os.environ)
        if hasattr(demisto, 'params'):
            msg += "\nParams: {}.".format(demisto.params())
        self.int_logger.write(msg)


_requests_logger = None
try:
    if is_debug_mode():
        _requests_logger = DebugLogger()
        _requests_logger.log_start_debug()
except Exception as ex:
    # Should fail silently so that if there is a problem with the logger it will
    # not affect the execution of commands and playbooks
    demisto.info('Failed initializing DebugLogger: {}'.format(ex))


def parse_date_string(date_string, date_format='%Y-%m-%dT%H:%M:%S'):
    """
        Parses the date_string function to the corresponding datetime object.
        Note: If possible (e.g. running Python 3), it is suggested to use
              dateutil.parser.parse or dateparser.parse functions instead.

        Examples:
        >>> parse_date_string('2019-09-17T06:16:39Z')
        datetime.datetime(2019, 9, 17, 6, 16, 39)
        >>> parse_date_string('2019-09-17T06:16:39.22Z')
        datetime.datetime(2019, 9, 17, 6, 16, 39, 220000)
        >>> parse_date_string('2019-09-17T06:16:39.4040+05:00', '%Y-%m-%dT%H:%M:%S+02:00')
        datetime.datetime(2019, 9, 17, 6, 16, 39, 404000)

        :type date_string: ``str``
        :param date_string: The date string to parse. (required)

        :type date_format: ``str``
        :param date_format:
            The date format of the date string. If the date format is known, it should be provided. (optional)

        :return: The parsed datetime.
        :rtype: ``(datetime.datetime, datetime.datetime)``
    """
    try:
        return datetime.strptime(date_string, date_format)
    except ValueError as e:
        error_message = str(e)

        date_format = '%Y-%m-%dT%H:%M:%S'
        time_data_regex = r'time data \'(.*?)\''
        time_data_match = re.findall(time_data_regex, error_message)
        sliced_time_data = ''

        if time_data_match:
            # found time date which does not match date format
            # example of caught error message:
            # "time data '2019-09-17T06:16:39Z' does not match format '%Y-%m-%dT%H:%M:%S.%fZ'"
            time_data = time_data_match[0]

            # removing YYYY-MM-DDThh:mm:ss from the time data to keep only milliseconds and time zone
            sliced_time_data = time_data[19:]
        else:
            unconverted_data_remains_regex = r'unconverted data remains: (.*)'
            unconverted_data_remains_match = re.findall(unconverted_data_remains_regex, error_message)

            if unconverted_data_remains_match:
                # found unconverted_data_remains
                # example of caught error message:
                # "unconverted data remains: 22Z"
                sliced_time_data = unconverted_data_remains_match[0]

        if not sliced_time_data:
            # did not catch expected error
            raise ValueError(e)

        if '.' in sliced_time_data:
            # found milliseconds - appending ".%f" to date format
            date_format += '.%f'

        timezone_regex = r'[Zz+-].*'
        time_zone = re.findall(timezone_regex, sliced_time_data)

        if time_zone:
            # found timezone - appending it to the date format
            date_format += time_zone[0]

        return datetime.strptime(date_string, date_format)


def build_dbot_entry(indicator, indicator_type, vendor, score, description=None, build_malicious=True):
    """Build a dbot entry. if score is 3 adds malicious
    Examples:
        >>> build_dbot_entry('user@example.com', 'Email', 'Vendor', 1)
        {'DBotScore': {'Indicator': 'user@example.com', 'Type': 'email', 'Vendor': 'Vendor', 'Score': 1}}

        >>> build_dbot_entry('user@example.com', 'Email', 'Vendor', 3,  build_malicious=False)
        {'DBotScore': {'Indicator': 'user@example.com', 'Type': 'email', 'Vendor': 'Vendor', 'Score': 3}}

        >>> build_dbot_entry('user@example.com', 'email', 'Vendor', 3, 'Malicious email')
        {'DBotScore': {'Vendor': 'Vendor', 'Indicator': 'user@example.com', 'Score': 3, 'Type': 'email'}, \
'Account.Email(val.Address && val.Address == obj.Address)': {'Malicious': {'Vendor': 'Vendor', 'Description': \
'Malicious email'}, 'Address': 'user@example.com'}}

        >>> build_dbot_entry('md5hash', 'md5', 'Vendor', 1)
        {'DBotScore': {'Indicator': 'md5hash', 'Type': 'file', 'Vendor': 'Vendor', 'Score': 1}}

    :type indicator: ``str``
    :param indicator: indicator field. if using file hashes, can be dict

    :type indicator_type: ``str``
    :param indicator_type:
        type of indicator ('url, 'domain', 'ip', 'cve', 'email', 'md5', 'sha1', 'sha256', 'crc32', 'sha512', 'ctph')

    :type vendor: ``str``
    :param vendor: Integration ID

    :type score: ``int``
    :param score: DBot score (0-3)

    :type description: ``str`` or ``None``
    :param description: description (will be added to malicious if dbot_score is 3). can be None

    :type build_malicious: ``bool``
    :param build_malicious: if True, will add a malicious entry

    :return: dbot entry
    :rtype: ``dict``
    """
    if not 0 <= score <= 3:
        raise DemistoException('illegal DBot score, expected 0-3, got `{}`'.format(score))
    indicator_type_lower = indicator_type.lower()
    if indicator_type_lower not in INDICATOR_TYPE_TO_CONTEXT_KEY:
        raise DemistoException('illegal indicator type, expected one of {}, got `{}`'.format(
            INDICATOR_TYPE_TO_CONTEXT_KEY.keys(), indicator_type_lower
        ))
    # handle files
    if INDICATOR_TYPE_TO_CONTEXT_KEY[indicator_type_lower] == 'file':
        indicator_type_lower = 'file'
    dbot_entry = {
        outputPaths['dbotscore']: {
            'Indicator': indicator,
            'Type': indicator_type_lower,
            'Vendor': vendor,
            'Score': score
        }
    }
    if score == 3 and build_malicious:
        dbot_entry.update(build_malicious_dbot_entry(indicator, indicator_type, vendor, description))
    return dbot_entry


def build_malicious_dbot_entry(indicator, indicator_type, vendor, description=None):
    """ Build Malicious dbot entry
    Examples:
        >>> build_malicious_dbot_entry('8.8.8.8', 'ip', 'Vendor', 'Google DNS')
        {'IP(val.Address && val.Address == obj.Address)': {'Malicious': {'Vendor': 'Vendor', 'Description': 'Google DNS\
'}, 'Address': '8.8.8.8'}}

        >>> build_malicious_dbot_entry('md5hash', 'MD5', 'Vendor', 'Malicious File')
        {'File(val.MD5 && val.MD5 == obj.MD5 || val.SHA1 && val.SHA1 == obj.SHA1 || val.SHA256 && val.SHA256 == obj.SHA\
256 || val.SHA512 && val.SHA512 == obj.SHA512 || val.CRC32 && val.CRC32 == obj.CRC32 || val.CTPH && val.CTPH == obj.CTP\
H || val.SSDeep && val.SSDeep == obj.SSDeep)': {'Malicious': {'Vendor': 'Vendor', 'Description': 'Malicious File'}\
, 'MD5': 'md5hash'}}

    :type indicator: ``str``
    :param indicator: Value (e.g. 8.8.8.8)

    :type indicator_type: ``str``
    :param indicator_type: e.g. 'IP'

    :type vendor: ``str``
    :param vendor: Integration ID

    :type description: ``str``
    :param description: Why it's malicious

    :return: A malicious DBot entry
    :rtype: ``dict``
    """
    indicator_type_lower = indicator_type.lower()
    if indicator_type_lower in INDICATOR_TYPE_TO_CONTEXT_KEY:
        key = INDICATOR_TYPE_TO_CONTEXT_KEY[indicator_type_lower]
        # `file` indicator works a little different
        if key == 'file':
            entry = {
                indicator_type.upper(): indicator,
                'Malicious': {
                    'Vendor': vendor,
                    'Description': description
                }
            }
            return {outputPaths[key]: entry}
        else:
            entry = {
                key: indicator,
                'Malicious': {
                    'Vendor': vendor,
                    'Description': description
                }
            }
            return {outputPaths[indicator_type_lower]: entry}
    else:
        raise DemistoException('Wrong indicator type supplied: {}, expected {}'
                               .format(indicator_type, INDICATOR_TYPE_TO_CONTEXT_KEY.keys()))


# Will add only if 'requests' module imported
if 'requests' in sys.modules:
    class BaseClient(object):
        """Client to use in integrations with powerful _http_request
        :type base_url: ``str``
        :param base_url: Base server address with suffix, for example: https://example.com/api/v2/.

        :type verify: ``bool``
        :param verify: Whether the request should verify the SSL certificate.

        :type proxy: ``bool``
        :param proxy: Whether to run the integration using the system proxy.

        :type ok_codes: ``tuple``
        :param ok_codes:
            The request codes to accept as OK, for example: (200, 201, 204).
            If you specify "None", will use requests.Response.ok

        :type headers: ``dict``
        :param headers:
            The request headers, for example: {'Accept`: `application/json`}.
            Can be None.

        :type auth: ``dict`` or ``tuple``
        :param auth:
            The request authorization, for example: (username, password).
            Can be None.

        :return: No data returned
        :rtype: ``None``
        """

        def __init__(self, base_url, verify=True, proxy=False, ok_codes=tuple(), headers=None, auth=None):
            self._base_url = base_url
            self._verify = verify
            self._ok_codes = ok_codes
            self._headers = headers
            self._auth = auth
            self._session = requests.Session()
            if not proxy:
                self._session.trust_env = False

        def _implement_retry(self, retries=0,
                             status_list_to_retry=None,
                             backoff_factor=5,
                             raise_on_redirect=False,
                             raise_on_status=False):
            """
            Implements the retry mechanism.
            In the default case where retries = 0 the request will fail on the first time

            :type retries: ``int``
            :param retries: How many retries should be made in case of a failure. when set to '0'- will fail on the first time

            :type status_list_to_retry: ``iterable``
            :param status_list_to_retry: A set of integer HTTP status codes that we should force a retry on.
                A retry is initiated if the request method is in ['GET', 'POST', 'PUT']
                and the response status code is in ``status_list_to_retry``.

            :type backoff_factor ``float``
            :param backoff_factor:
                A backoff factor to apply between attempts after the second try
                (most errors are resolved immediately by a second try without a
                delay). urllib3 will sleep for::

                    {backoff factor} * (2 ** ({number of total retries} - 1))

                seconds. If the backoff_factor is 0.1, then :func:`.sleep` will sleep
                for [0.0s, 0.2s, 0.4s, ...] between retries. It will never be longer
                than :attr:`Retry.BACKOFF_MAX`.

                By default, backoff_factor set to 5

            :type raise_on_redirect ``bool``
            :param raise_on_redirect: Whether, if the number of redirects is
                exhausted, to raise a MaxRetryError, or to return a response with a
                response code in the 3xx range.

            :type raise_on_status ``bool``
            :param raise_on_status: Similar meaning to ``raise_on_redirect``:
                whether we should raise an exception, or return a response,
                if status falls in ``status_forcelist`` range and retries have
                been exhausted.
            """
            try:
                retry = Retry(
                    total=retries,
                    read=retries,
                    connect=retries,
                    backoff_factor=backoff_factor,
                    status=retries,
                    status_forcelist=status_list_to_retry,
                    method_whitelist=frozenset(['GET', 'POST', 'PUT']),
                    raise_on_status=raise_on_status,
                    raise_on_redirect=raise_on_redirect
                )
                adapter = HTTPAdapter(max_retries=retry)
                self._session.mount('http://', adapter)
                self._session.mount('https://', adapter)
            except NameError:
                pass

        def _http_request(self, method, url_suffix, full_url=None, headers=None, auth=None, json_data=None,
                          params=None, data=None, files=None, timeout=10, resp_type='json', ok_codes=None,
                          return_empty_response=False, retries=0, status_list_to_retry=None,
                          backoff_factor=5, raise_on_redirect=False, raise_on_status=False,
                          error_handler=None, **kwargs):
            """A wrapper for requests lib to send our requests and handle requests and responses better.

            :type method: ``str``
            :param method: The HTTP method, for example: GET, POST, and so on.

            :type url_suffix: ``str``
            :param url_suffix: The API endpoint.

            :type full_url: ``str``
            :param full_url:
                Bypasses the use of self._base_url + url_suffix. This is useful if you need to
                make a request to an address outside of the scope of the integration
                API.

            :type headers: ``dict``
            :param headers: Headers to send in the request. If None, will use self._headers.

            :type auth: ``tuple``
            :param auth:
                The authorization tuple (usually username/password) to enable Basic/Digest/Custom HTTP Auth.
                if None, will use self._auth.

            :type params: ``dict``
            :param params: URL parameters to specify the query.

            :type data: ``dict``
            :param data: The data to send in a 'POST' request.

            :type json_data: ``dict``
            :param json_data: The dictionary to send in a 'POST' request.

            :type files: ``dict``
            :param files: The file data to send in a 'POST' request.

            :type timeout: ``float`` or ``tuple``
            :param timeout:
                The amount of time (in seconds) that a request will wait for a client to
                establish a connection to a remote machine before a timeout occurs.
                can be only float (Connection Timeout) or a tuple (Connection Timeout, Read Timeout).

            :type resp_type: ``str``
            :param resp_type:
                Determines which data format to return from the HTTP request. The default
                is 'json'. Other options are 'text', 'content', 'xml' or 'response'. Use 'response'
                 to return the full response object.

            :type ok_codes: ``tuple``
            :param ok_codes:
                The request codes to accept as OK, for example: (200, 201, 204). If you specify
                "None", will use self._ok_codes.

            :return: Depends on the resp_type parameter
            :rtype: ``dict`` or ``str`` or ``requests.Response``

            :type retries: ``int``
            :param retries: How many retries should be made in case of a failure. when set to '0'- will fail on the first time

            :type status_list_to_retry: ``iterable``
            :param status_list_to_retry: A set of integer HTTP status codes that we should force a retry on.
                A retry is initiated if the request method is in ['GET', 'POST', 'PUT']
                and the response status code is in ``status_list_to_retry``.

            :type backoff_factor ``float``
            :param backoff_factor:
                A backoff factor to apply between attempts after the second try
                (most errors are resolved immediately by a second try without a
                delay). urllib3 will sleep for::

                    {backoff factor} * (2 ** ({number of total retries} - 1))

                seconds. If the backoff_factor is 0.1, then :func:`.sleep` will sleep
                for [0.0s, 0.2s, 0.4s, ...] between retries. It will never be longer
                than :attr:`Retry.BACKOFF_MAX`.

                By default, backoff_factor set to 5

            :type raise_on_redirect ``bool``
            :param raise_on_redirect: Whether, if the number of redirects is
                exhausted, to raise a MaxRetryError, or to return a response with a
                response code in the 3xx range.

            :type raise_on_status ``bool``
            :param raise_on_status: Similar meaning to ``raise_on_redirect``:
                whether we should raise an exception, or return a response,
                if status falls in ``status_forcelist`` range and retries have
                been exhausted.

            :type error_handler ``callable``
            :param error_handler: Given an error entery, the error handler outputs the
                new formatted error message.
            """
            try:
                # Replace params if supplied
                address = full_url if full_url else urljoin(self._base_url, url_suffix)
                headers = headers if headers else self._headers
                auth = auth if auth else self._auth
                self._implement_retry(retries, status_list_to_retry, backoff_factor, raise_on_redirect, raise_on_status)
                # Execute
                res = self._session.request(
                    method,
                    address,
                    verify=self._verify,
                    params=params,
                    data=data,
                    json=json_data,
                    files=files,
                    headers=headers,
                    auth=auth,
                    timeout=timeout,
                    **kwargs
                )
                # Handle error responses gracefully
                if not self._is_status_code_valid(res, ok_codes):
                    if error_handler:
                        error_handler(res)
                    else:
                        err_msg = 'Error in API call [{}] - {}' \
                            .format(res.status_code, res.reason)
                        try:
                            # Try to parse json error response
                            error_entry = res.json()
                            err_msg += '\n{}'.format(json.dumps(error_entry))
                            raise DemistoException(err_msg)
                        except ValueError:
                            err_msg += '\n{}'.format(res.text)
                            raise DemistoException(err_msg)

                is_response_empty_and_successful = (res.status_code == 204)
                if is_response_empty_and_successful and return_empty_response:
                    return res

                resp_type = resp_type.lower()
                try:
                    if resp_type == 'json':
                        return res.json()
                    if resp_type == 'text':
                        return res.text
                    if resp_type == 'content':
                        return res.content
                    if resp_type == 'xml':
                        ET.parse(res.text)
                    return res
                except ValueError as exception:
                    raise DemistoException('Failed to parse json object from response: {}'
                                           .format(res.content), exception)
            except requests.exceptions.ConnectTimeout as exception:
                err_msg = 'Connection Timeout Error - potential reasons might be that the Server URL parameter' \
                          ' is incorrect or that the Server is not accessible from your host.'
                raise DemistoException(err_msg, exception)
            except requests.exceptions.SSLError as exception:
                err_msg = 'SSL Certificate Verification Failed - try selecting \'Trust any certificate\' checkbox in' \
                          ' the integration configuration.'
                raise DemistoException(err_msg, exception)
            except requests.exceptions.ProxyError as exception:
                err_msg = 'Proxy Error - if the \'Use system proxy\' checkbox in the integration configuration is' \
                          ' selected, try clearing the checkbox.'
                raise DemistoException(err_msg, exception)
            except requests.exceptions.ConnectionError as exception:
                # Get originating Exception in Exception chain
                error_class = str(exception.__class__)
                err_type = '<' + error_class[error_class.find('\'') + 1: error_class.rfind('\'')] + '>'
                err_msg = '\nError Type: {}\nError Number: [{}]\nMessage: {}\n' \
                          'Verify that the server URL parameter' \
                          ' is correct and that you have access to the server from your host.' \
                    .format(err_type, exception.errno, exception.strerror)
                raise DemistoException(err_msg, exception)
            except requests.exceptions.RetryError as exception:
                try:
                    reason = 'Reason: {}'.format(exception.args[0].reason.args[0])
                except Exception:
                    reason = ''
                err_msg = 'Max Retries Error- Request attempts with {} retries failed. \n{}'.format(retries, reason)
                raise DemistoException(err_msg, exception)

        def _is_status_code_valid(self, response, ok_codes=None):
            """If the status code is OK, return 'True'.

            :type response: ``requests.Response``
            :param response: Response from API after the request for which to check the status.

            :type ok_codes: ``tuple`` or ``list``
            :param ok_codes:
                The request codes to accept as OK, for example: (200, 201, 204). If you specify
                "None", will use response.ok.

            :return: Whether the status of the response is valid.
            :rtype: ``bool``
            """
            # Get wanted ok codes
            status_codes = ok_codes if ok_codes else self._ok_codes
            if status_codes:
                return response.status_code in status_codes
            return response.ok


def batch(iterable, batch_size=1):
    """Gets an iterable and yields slices of it.

    :type iterable: ``list``
    :param iterable: list or other iterable object.

    :type batch_size: ``int``
    :param batch_size: the size of batches to fetch

    :rtype: ``list``
    :return:: Iterable slices of given
    """
    current_batch = iterable[:batch_size]
    not_batched = iterable[batch_size:]
    while current_batch:
        yield current_batch
        current_batch = not_batched[:batch_size]
        not_batched = not_batched[batch_size:]


def dict_safe_get(dict_object, keys, default_return_value=None):
    """Recursive safe get query, If keys found return value otherwise return None or default value.

    :type dict_object: ``dict``
    :param dict_object: dictionary to query.

    :type keys: ``list``
    :param keys: keys for recursive get.

    :type default_return_value: ``object``
    :param default_return_value: Value to return when no key available.

    :rtype: ``object``
    :return:: Value found.
    """
    for key in keys:
        try:
            dict_object = dict_object[key]
        except (KeyError, TypeError):
            return default_return_value

    return dict_object


CONTEXT_UPDATE_RETRY_TIMES = 3
MIN_VERSION_FOR_VERSIONED_CONTEXT = '6.0.0'


def merge_lists(original_list, updated_list, key):
    """
    Replace values in a list with those in an updated list.
    Example:
    >>> original = [{'id': '1', 'updated': 'n'}, {'id': '2', 'updated': 'n'}, {'id': '11', 'updated': 'n'}]
    >>> updated = [{'id': '1', 'updated': 'y'}, {'id': '3', 'updated': 'y'}, {'id': '11', 'updated': 'n',
    >>>                                                                                             'remove': True}]
    >>> result = [{'id': '1', 'updated': 'y'}, {'id': '2', 'updated': 'n'}, {'id': '3', 'updated': 'y'}]

    :type original_list: ``list``
    :param original_list: The original list.

    :type updated_list: ``list``
    :param updated_list: The updated list.

    :type key: ``str``
    :param key: The key to replace elements by.

    :rtype: ``list``
    :return: The merged list.

    """

    original_dict = {element[key]: element for element in original_list}
    updated_dict = {element[key]: element for element in updated_list}
    original_dict.update(updated_dict)

    removed = [obj for obj in original_dict.values() if obj.get('remove', False) is True]
    for r in removed:
        demisto.debug('Removing from integration context: {}'.format(str(r)))

    merged_list = [obj for obj in original_dict.values() if obj.get('remove', False) is False]

    return merged_list


def set_integration_context(context, sync=True, version=-1):
    """
    Sets the integration context.

    :type context: ``dict``
    :param context: The context to set.

    :type sync: ``bool``
    :param sync: Whether to save the context directly to the DB.

    :type version: ``int``
    :param version: The version of the context to set.

    :rtype: ``dict``
    :return: The new integration context
    """
    demisto.debug('Setting integration context {}:'.format(str(context)))
    if is_versioned_context_available():
        context['version'] = str(version + 1)
        demisto.debug('Updating integration context to version {}. Sync: {}'.format(version + 1, sync))
        return demisto.setIntegrationContextVersioned(context, version, sync)
    else:
        return demisto.setIntegrationContext(context)


def get_integration_context(sync=True, with_version=False):
    """
    Gets the integration context.

    :type sync: ``bool``
    :param sync: Whether to get the integration context directly from the DB.

    :type with_version: ``bool``
    :param with_version: Whether to return the version.

    :rtype: ``dict``
    :return: The integration context.
    """
    if is_versioned_context_available():
        integration_context = demisto.getIntegrationContextVersioned(sync)

        if with_version:
            return integration_context
        else:
            return integration_context.get('context', {})
    else:
        return demisto.getIntegrationContext()


def is_versioned_context_available():
    """
    Determines whether versioned integration context is available according to the server version.

    :rtype: ``bool``
    :return: Whether versioned integration context is available
    """
    return is_demisto_version_ge(MIN_VERSION_FOR_VERSIONED_CONTEXT)


def set_to_integration_context_with_retries(context, object_keys=None, sync=True,
                                            max_retry_times=CONTEXT_UPDATE_RETRY_TIMES):
    """
    Update the integration context with a dictionary of keys and values with multiple attempts.
    The function supports merging the context keys using the provided object_keys parameter.
    If the version is too old by the time the context is set,
    another attempt will be made until the limit after a random sleep.

    :type context: ``dict``
    :param context: A dictionary of keys and values to set.

    :type object_keys: ``dict``
    :param object_keys: A dictionary to map between context keys and their unique ID for merging them.

    :type sync: ``bool``
    :param sync: Whether to save the context directly to the DB.

    :type max_retry_times: ``int``
    :param max_retry_times: The maximum number of attempts to try.

    :rtype: ``None``
    :return: None
    """
    attempt = 0

    # do while...
    while True:
        if attempt == max_retry_times:
            raise Exception('Failed updating integration context. Max retry attempts exceeded.')

        # Update the latest context and get the new version
        integration_context, version = update_integration_context(context, object_keys, sync)

        demisto.debug('Attempting to update the integration context with version {}.'.format(version))

        # Attempt to update integration context with a version.
        # If we get a ValueError (DB Version), then the version was not updated and we need to try again.
        attempt += 1
        try:
            set_integration_context(integration_context, sync, version)
            demisto.debug('Successfully updated integration context. New version is {}.'
                          ''.format(version + 1 if version != -1 else version))
            break
        except ValueError as ve:
            demisto.debug('Failed updating integration context with version {}: {} Attempts left - {}'
                          ''.format(version, str(ve), CONTEXT_UPDATE_RETRY_TIMES - attempt))
            # Sleep for a random time
            time_to_sleep = randint(1, 100) / 1000
            time.sleep(time_to_sleep)


def get_integration_context_with_version(sync=True):
    """
    Get the latest integration context with version, if available.

    :type sync: ``bool``
    :param sync: Whether to get the context directly from the DB.

    :rtype: ``tuple``
    :return: The latest integration context with version.
    """
    latest_integration_context_versioned = get_integration_context(sync, with_version=True)
    version = -1
    if is_versioned_context_available():
        integration_context = latest_integration_context_versioned.get('context', {})
        if sync:
            version = latest_integration_context_versioned.get('version', 0)
    else:
        integration_context = latest_integration_context_versioned

    return integration_context, version


def update_integration_context(context, object_keys=None, sync=True):
    """
    Update the integration context with a given dictionary after merging it with the latest integration context.

    :type context: ``dict``
    :param context: The keys and values to update in the integration context.

    :type object_keys: ``dict``
    :param object_keys: A dictionary to map between context keys and their unique ID for merging them
    with the latest context.

    :type sync: ``bool``
    :param sync: Whether to use the context directly from the DB.

    :rtype: ``tuple``
    :return: The updated integration context along with the current version.

    """
    integration_context, version = get_integration_context_with_version(sync)
    if not object_keys:
        object_keys = {}

    for key, _ in context.items():
        latest_object = json.loads(integration_context.get(key, '[]'))
        updated_object = context[key]
        if key in object_keys:
            merged_list = merge_lists(latest_object, updated_object, object_keys[key])
            integration_context[key] = json.dumps(merged_list)
        else:
            integration_context[key] = json.dumps(updated_object)

    return integration_context, version


class DemistoException(Exception):
    pass


<<<<<<< HEAD
class BaseWidget:
    @abstractmethod
    def to_display(self):
        pass


class TextWidget(BaseWidget):
    """Text Widget representation

    :type text: ``str``
    :param text: The text for the widget to display
=======
class GetRemoteDataArgs:
    """get-remote-data args parser
    :type args: ``dict``
    :param args: arguments for the command of the command.
>>>>>>> 751eec62

    :return: No data returned
    :rtype: ``None``
    """
<<<<<<< HEAD
    def __init__(self, text):
        # type: (str) -> None
        self.text = text

    def to_display(self):
        """Text Widget representation

        :type text: ``str``
        :param text: The text for the widget to display

        :return: No data returned
        :rtype: ``None``
        """
        return self.text


class TrendWidget(BaseWidget):
    """Trend Widget representation

    :type current_number: ``int``
    :param current_number: The Current number in the trend.

    :type previous_number: ``int``
    :param previous_number: The previous number in the trend.
=======
    def __init__(self, args):
        self.remote_incident_id = args['id']
        self.last_update = args['lastUpdate']


class UpdateRemoteSystemArgs:
    """update-remote-system args parser
    :type args: ``dict``
    :param args: arguments for the command of the command.
>>>>>>> 751eec62

    :return: No data returned
    :rtype: ``None``
    """
<<<<<<< HEAD
    def __init__(self, current_number, previous_number):
        # type: (int, int) -> None
        self.current_number = current_number
        self.previous_number = previous_number

    def to_display(self):
        return json.dumps({
            'currSum': self.current_number,
            'prevSum': self.previous_number
        })


class NumberWidget(BaseWidget):
    """Number Widget representation

    :type number: ``int``
    :param number: The number for the widget to display.
=======
    def __init__(self, args):
        self.data = args.get('data')  # type: ignore
        self.entries = args.get('entries')
        self.incident_changed = args.get('incidentChanged')
        self.remote_incident_id = args.get('remoteId')
        self.inc_status = args.get('status')
        self.delta = args.get('delta')


class GetRemoteDataResponse:
    """get-remote-data response parser
    :type mirrored_object: ``dict``
    :param mirrored_object: The object you are mirroring, in most cases the incident.

    :type entries: ``list``
    :param entries: The entries you want to add to the war room.
>>>>>>> 751eec62

    :return: No data returned
    :rtype: ``None``
    """
<<<<<<< HEAD
    def __init__(self, number):
        # type: (int) -> None
        self.number = number

    def to_display(self):
        return self.number


class BarColumnPieWidget(BaseWidget):
    """Bar/Column/Pie Widget representation

    :type categories: ``list``
    :param categories: a list of categories to display(Better use the add_category function to populate the data.
=======
    def __init__(self, mirrored_object, entries):
        self.mirrored_object = mirrored_object
        self.entries = entries

    def extract_for_local(self):
        """Extracts the response into the mirrored incident.

        :return: List of details regarding the mirrored incident.
        :rtype: ``list``
        """
        if self.mirrored_object:
            demisto.info('Updating object {}'.format(self.mirrored_object["id"]))
            return [self.mirrored_object] + self.entries


class SchemeTypeMapping:
    """Scheme type mappings builder.

    :type type_name: ``str``
    :param type_name: The name of the remote incident type.

    :type fields: ``list``
    :param fields: The list of fields to their description.
>>>>>>> 751eec62

    :return: No data returned
    :rtype: ``None``
    """
<<<<<<< HEAD
    def __init__(self, categories=None):
        # type: (list) -> None
        self.categories = categories if categories else []  # type: List[dict]

    def add_category(self, name, number):
        """Add a category to widget.

        :type name: ``str``
        :param name: the name of the category to add.

        :type number: ``int``
        :param number: the number value of the category.

        :return: No data returned.
        :rtype: ``None``
        """
        self.categories.append({
            'name': name,
            'data': [number]
        })

    def to_display(self):
        return json.dumps(self.categories)


class LineWidget(BaseWidget):
    """Line Widget representation

    :type categories: ``Any``
    :param categories: a list of categories to display(Better use the add_category function to populate the data.
=======
    def __init__(self, type_name='', fields=None):
        self.type_name = type_name
        self.fields = fields if fields else []

    def add_field(self, name, description=''):
        """Adds a field to the incident type mapping.

        :type name: ``str``
        :param name: The name of the field.

        :type description: ``str``
        :param description: The description for that field.a

        :return: No data returned
        :rtype: ``None``
        """
        self.fields.append({
            name: description
        })

    def extract_mapping(self):
        """Extracts the mapping into XSOAR mapping screen.

        :return: the mapping object for the current field.
        :rtype: ``dict``
        """
        return {
            self.type_name: self.fields
        }


class GetMappingFieldsResponse:
    """Handler for the mapping fields object.

    :type scheme_types_mapping: ``list``
    :param scheme_types_mapping: List of all the mappings in the remote system.
>>>>>>> 751eec62

    :return: No data returned
    :rtype: ``None``
    """
<<<<<<< HEAD
    def __init__(self, categories=None):
        # type: (list) -> None
        self.categories = categories if categories else []  # type: List[dict]

    def add_category(self, name, number, group):
        """Add a category to widget.

        :type name: ``str``
        :param name: the name of the category to add.

        :type number: ``int``
        :param number: the number value of the category.

        :type group: ``str``
        :param group: the name of the relevant group.
=======
    def __init__(self, scheme_types_mapping=None):
        self.scheme_types_mappings = scheme_types_mapping if scheme_types_mapping else []

    def add_scheme_type(self, scheme_type_mapping):
        """Add another incident type mapping.

        :type scheme_type_mapping: ``dict``
        :param scheme_type_mapping: mapping of a singular field.
>>>>>>> 751eec62

        :return: No data returned
        :rtype: ``None``
        """
<<<<<<< HEAD
        self.categories.append({
            'name': name,
            'data': [number],
            'groups': [
                {
                    'name': group,
                    'data': [number]
                },
            ]
        })

    def to_display(self):
        processed_names = []
        processed_categories = []  # type: List[dict]
        for cat in self.categories:
            if cat['name'] in processed_names:
                for processed_category in processed_categories:
                    if cat['name'] == processed_category['name']:
                        processed_category['data'] = [processed_category['data'][0] + cat['data'][0]]
                        processed_category['groups'].extend(cat['groups'])
                        break

            else:
                processed_categories.append(cat)
                processed_names.append(cat['name'])

        return json.dumps(processed_categories)


class TableOrListWidget(BaseWidget):
    """Table/List Widget representation

    :type data: ``Any``
    :param data: a list of data to display(Better use the add_category function to populate the data.
=======
        self.scheme_types_mappings.append(scheme_type_mapping)

    def extract_mapping(self):
        """Extracts the mapping into XSOAR mapping screen.

        :return: the mapping object for the current field.
        :rtype: ``dict``
        """
        all_mappings = []
        for scheme_types_mapping in self.scheme_types_mappings:
            all_mappings.append(scheme_types_mapping.extract_mapping())

        return all_mappings


def handle_incoming_error_in_mirror(incident_data, error):
    """Handle incoming mirror error.

    :type incident_data: ``dict``
    :param incident_data: the incoming incident info.

    :type error: ``str``
    :param error: The incoming mirror error message.

    :return: GetRemoteDataResponse that will include the incoming error information.
    :rtype: ``GetRemoteDataResponse``
    """
    error_entries = []
    integration_cache = demisto.getIntegrationContext()

    # setup new error if needed
    if integration_cache.get('in_mirror_error') is None or integration_cache.get('in_mirror_error') != error:
        demisto.debug("Error in incoming mirror for incident {0}: {1}".format(incident_data.get('id'), error))
        integration_cache['in_mirror_error'] = error
        integration_cache['in_error_printed'] = False

    # handle incoming error
    if integration_cache.get('in_mirror_error'):
        incident_data['in_mirror_error'] = integration_cache.get('in_mirror_error')

        # check if error was printed
        if not integration_cache.get('in_error_printed'):
            # TODO: change this to an error type
            error_entries.append({
                'Type': EntryType.NOTE,
                'Contents': "",
                'HumanReadable': "An error occurred while mirroring incoming data: {0}".format(
                    integration_cache.get('in_mirror_error')),
                'ReadableContentsFormat': EntryFormat.TEXT,
                'ContentsFormat': EntryFormat.TEXT,
            })
            integration_cache['in_error_printed'] = True

    demisto.setIntegrationContext(integration_cache)

    # check for outgoing error
    out_error_entry = handle_outgoing_error_in_mirror(incident_data)
    if out_error_entry:
        error_entries.append(out_error_entry)

    return GetRemoteDataResponse(
        mirrored_object=incident_data,
        entries=error_entries
    )


def handle_outgoing_error_in_mirror(incident_data):
    """Handle outgoing mirror error.

    :type incident_data: ``dict``
    :param incident_data: the incident info.

    :return: An error entry if the current outgoing error was not printed, an empty dict otherwise.
    :rtype: ``dict``
    """
    out_error_entry = {}
    integration_cache = demisto.getIntegrationContext()

    # handle incoming error
    if integration_cache.get('out_mirror_error'):
        incident_data['out_mirror_error'] = integration_cache.get('out_mirror_error')

        # check if error was printed
        if not integration_cache.get('out_error_printed'):
            # TODO: change this to an error type
            out_error_entry = {
                'Type': EntryType.NOTE,
                'Contents': "",
                'HumanReadable': "An error occurred while mirroring outgoing data: {0}".format(
                    integration_cache.get('out_mirror_error')),
                'ReadableContentsFormat': EntryFormat.TEXT,
                'ContentsFormat': EntryFormat.TEXT,
            }
            integration_cache['out_error_printed'] = integration_cache.get('out_mirror_error')
            demisto.setIntegrationContext(integration_cache)

    return out_error_entry


def reset_incoming_and_outgoing_mirror_errors(incident_data):
    """Handle incoming and outgoing mirror error reset.

    :type incident_data: ``dict``
    :param incident_data: the incident info.
>>>>>>> 751eec62

    :return: No data returned
    :rtype: ``None``
    """
<<<<<<< HEAD
    def __init__(self, data=None):
        # type: (Any) -> None
        self.data = data if data else []
        if not isinstance(self.data, list):
            self.data = [data]

    def add_row(self, data):
        """Add a row to the widget.

        :type data: ``Any``
        :param data: the data to add to the list/table.

        :return: No data returned
        :rtype: ``None``
        """
        self.data.append(data)

    def to_display(self):
        return json.dumps({
            'total': len(self.data),
            'data': self.data
        })
=======
    integration_cache = demisto.getIntegrationContext()
    integration_cache['in_mirror_error'] = None
    incident_data['in_mirror_error'] = ''

    if integration_cache.get('out_mirror_error') is None:
        incident_data['out_mirror_error'] = ''

    demisto.setIntegrationContext(integration_cache)


def setup_outgoing_mirror_error(incident_id, error):
    """Setup outgoing mirror error to be printed in handle outgoing error method.

    :type incident_id: ``str``
    :param incident_id: the mirrored incident id that had an outgoing error.

    :type error: ``str``
    :param error: the outgoing error message.

    :return: the mirrored incident id that had an outgoing error.
    :rtype: ``str``
    """
    integration_cache = demisto.getIntegrationContext()
    if integration_cache.get('out_mirror_error') is None or integration_cache.get('out_mirror_error') != error:
        demisto.debug("Error in outgoing mirror for incident {0}: {1}".format(incident_id, error))
        integration_cache['out_mirror_error'] = error
        integration_cache['out_error_printed'] = False

    demisto.setIntegrationContext(integration_cache)
    return incident_id
>>>>>>> 751eec62
<|MERGE_RESOLUTION|>--- conflicted
+++ resolved
@@ -2702,17 +2702,16 @@
         demisto.results(results.to_context())
         return
 
-<<<<<<< HEAD
     if isinstance(results, BaseWidget):
         demisto.results(results.to_display())
-=======
+        return
+
     if isinstance(results, GetMappingFieldsResponse):
         demisto.results(results.extract_mapping())
         return
 
     if isinstance(results, GetRemoteDataResponse):
         demisto.results(results.extract_for_local())
->>>>>>> 751eec62
         return
 
     demisto.results(results)
@@ -4094,54 +4093,14 @@
     pass
 
 
-<<<<<<< HEAD
-class BaseWidget:
-    @abstractmethod
-    def to_display(self):
-        pass
-
-
-class TextWidget(BaseWidget):
-    """Text Widget representation
-
-    :type text: ``str``
-    :param text: The text for the widget to display
-=======
 class GetRemoteDataArgs:
     """get-remote-data args parser
     :type args: ``dict``
     :param args: arguments for the command of the command.
->>>>>>> 751eec62
 
     :return: No data returned
     :rtype: ``None``
     """
-<<<<<<< HEAD
-    def __init__(self, text):
-        # type: (str) -> None
-        self.text = text
-
-    def to_display(self):
-        """Text Widget representation
-
-        :type text: ``str``
-        :param text: The text for the widget to display
-
-        :return: No data returned
-        :rtype: ``None``
-        """
-        return self.text
-
-
-class TrendWidget(BaseWidget):
-    """Trend Widget representation
-
-    :type current_number: ``int``
-    :param current_number: The Current number in the trend.
-
-    :type previous_number: ``int``
-    :param previous_number: The previous number in the trend.
-=======
     def __init__(self, args):
         self.remote_incident_id = args['id']
         self.last_update = args['lastUpdate']
@@ -4151,30 +4110,10 @@
     """update-remote-system args parser
     :type args: ``dict``
     :param args: arguments for the command of the command.
->>>>>>> 751eec62
 
     :return: No data returned
     :rtype: ``None``
     """
-<<<<<<< HEAD
-    def __init__(self, current_number, previous_number):
-        # type: (int, int) -> None
-        self.current_number = current_number
-        self.previous_number = previous_number
-
-    def to_display(self):
-        return json.dumps({
-            'currSum': self.current_number,
-            'prevSum': self.previous_number
-        })
-
-
-class NumberWidget(BaseWidget):
-    """Number Widget representation
-
-    :type number: ``int``
-    :param number: The number for the widget to display.
-=======
     def __init__(self, args):
         self.data = args.get('data')  # type: ignore
         self.entries = args.get('entries')
@@ -4191,26 +4130,10 @@
 
     :type entries: ``list``
     :param entries: The entries you want to add to the war room.
->>>>>>> 751eec62
 
     :return: No data returned
     :rtype: ``None``
     """
-<<<<<<< HEAD
-    def __init__(self, number):
-        # type: (int) -> None
-        self.number = number
-
-    def to_display(self):
-        return self.number
-
-
-class BarColumnPieWidget(BaseWidget):
-    """Bar/Column/Pie Widget representation
-
-    :type categories: ``list``
-    :param categories: a list of categories to display(Better use the add_category function to populate the data.
-=======
     def __init__(self, mirrored_object, entries):
         self.mirrored_object = mirrored_object
         self.entries = entries
@@ -4234,43 +4157,10 @@
 
     :type fields: ``list``
     :param fields: The list of fields to their description.
->>>>>>> 751eec62
 
     :return: No data returned
     :rtype: ``None``
     """
-<<<<<<< HEAD
-    def __init__(self, categories=None):
-        # type: (list) -> None
-        self.categories = categories if categories else []  # type: List[dict]
-
-    def add_category(self, name, number):
-        """Add a category to widget.
-
-        :type name: ``str``
-        :param name: the name of the category to add.
-
-        :type number: ``int``
-        :param number: the number value of the category.
-
-        :return: No data returned.
-        :rtype: ``None``
-        """
-        self.categories.append({
-            'name': name,
-            'data': [number]
-        })
-
-    def to_display(self):
-        return json.dumps(self.categories)
-
-
-class LineWidget(BaseWidget):
-    """Line Widget representation
-
-    :type categories: ``Any``
-    :param categories: a list of categories to display(Better use the add_category function to populate the data.
-=======
     def __init__(self, type_name='', fields=None):
         self.type_name = type_name
         self.fields = fields if fields else []
@@ -4307,28 +4197,10 @@
 
     :type scheme_types_mapping: ``list``
     :param scheme_types_mapping: List of all the mappings in the remote system.
->>>>>>> 751eec62
 
     :return: No data returned
     :rtype: ``None``
     """
-<<<<<<< HEAD
-    def __init__(self, categories=None):
-        # type: (list) -> None
-        self.categories = categories if categories else []  # type: List[dict]
-
-    def add_category(self, name, number, group):
-        """Add a category to widget.
-
-        :type name: ``str``
-        :param name: the name of the category to add.
-
-        :type number: ``int``
-        :param number: the number value of the category.
-
-        :type group: ``str``
-        :param group: the name of the relevant group.
-=======
     def __init__(self, scheme_types_mapping=None):
         self.scheme_types_mappings = scheme_types_mapping if scheme_types_mapping else []
 
@@ -4337,47 +4209,10 @@
 
         :type scheme_type_mapping: ``dict``
         :param scheme_type_mapping: mapping of a singular field.
->>>>>>> 751eec62
 
         :return: No data returned
         :rtype: ``None``
         """
-<<<<<<< HEAD
-        self.categories.append({
-            'name': name,
-            'data': [number],
-            'groups': [
-                {
-                    'name': group,
-                    'data': [number]
-                },
-            ]
-        })
-
-    def to_display(self):
-        processed_names = []
-        processed_categories = []  # type: List[dict]
-        for cat in self.categories:
-            if cat['name'] in processed_names:
-                for processed_category in processed_categories:
-                    if cat['name'] == processed_category['name']:
-                        processed_category['data'] = [processed_category['data'][0] + cat['data'][0]]
-                        processed_category['groups'].extend(cat['groups'])
-                        break
-
-            else:
-                processed_categories.append(cat)
-                processed_names.append(cat['name'])
-
-        return json.dumps(processed_categories)
-
-
-class TableOrListWidget(BaseWidget):
-    """Table/List Widget representation
-
-    :type data: ``Any``
-    :param data: a list of data to display(Better use the add_category function to populate the data.
-=======
         self.scheme_types_mappings.append(scheme_type_mapping)
 
     def extract_mapping(self):
@@ -4482,12 +4317,214 @@
 
     :type incident_data: ``dict``
     :param incident_data: the incident info.
->>>>>>> 751eec62
 
     :return: No data returned
     :rtype: ``None``
     """
-<<<<<<< HEAD
+    integration_cache = demisto.getIntegrationContext()
+    integration_cache['in_mirror_error'] = None
+    incident_data['in_mirror_error'] = ''
+
+    if integration_cache.get('out_mirror_error') is None:
+        incident_data['out_mirror_error'] = ''
+
+    demisto.setIntegrationContext(integration_cache)
+
+
+def setup_outgoing_mirror_error(incident_id, error):
+    """Setup outgoing mirror error to be printed in handle outgoing error method.
+
+    :type incident_id: ``str``
+    :param incident_id: the mirrored incident id that had an outgoing error.
+
+    :type error: ``str``
+    :param error: the outgoing error message.
+
+    :return: the mirrored incident id that had an outgoing error.
+    :rtype: ``str``
+    """
+    integration_cache = demisto.getIntegrationContext()
+    if integration_cache.get('out_mirror_error') is None or integration_cache.get('out_mirror_error') != error:
+        demisto.debug("Error in outgoing mirror for incident {0}: {1}".format(incident_id, error))
+        integration_cache['out_mirror_error'] = error
+        integration_cache['out_error_printed'] = False
+
+    demisto.setIntegrationContext(integration_cache)
+    return incident_id
+
+
+class BaseWidget:
+    @abstractmethod
+    def to_display(self):
+        pass
+
+
+class TextWidget(BaseWidget):
+    """Text Widget representation
+
+    :type text: ``str``
+    :param text: The text for the widget to display
+
+    :return: No data returned
+    :rtype: ``None``
+    """
+    def __init__(self, text):
+        # type: (str) -> None
+        self.text = text
+
+    def to_display(self):
+        """Text Widget representation
+
+        :type text: ``str``
+        :param text: The text for the widget to display
+
+        :return: No data returned
+        :rtype: ``None``
+        """
+        return self.text
+
+
+class TrendWidget(BaseWidget):
+    """Trend Widget representation
+
+    :type current_number: ``int``
+    :param current_number: The Current number in the trend.
+
+    :type previous_number: ``int``
+    :param previous_number: The previous number in the trend.
+
+    :return: No data returned
+    :rtype: ``None``
+    """
+    def __init__(self, current_number, previous_number):
+        # type: (int, int) -> None
+        self.current_number = current_number
+        self.previous_number = previous_number
+
+    def to_display(self):
+        return json.dumps({
+            'currSum': self.current_number,
+            'prevSum': self.previous_number
+        })
+
+
+class NumberWidget(BaseWidget):
+    """Number Widget representation
+
+    :type number: ``int``
+    :param number: The number for the widget to display.
+
+    :return: No data returned
+    :rtype: ``None``
+    """
+    def __init__(self, number):
+        # type: (int) -> None
+        self.number = number
+
+    def to_display(self):
+        return self.number
+
+
+class BarColumnPieWidget(BaseWidget):
+    """Bar/Column/Pie Widget representation
+
+    :type categories: ``list``
+    :param categories: a list of categories to display(Better use the add_category function to populate the data.
+
+    :return: No data returned
+    :rtype: ``None``
+    """
+    def __init__(self, categories=None):
+        # type: (list) -> None
+        self.categories = categories if categories else []  # type: List[dict]
+
+    def add_category(self, name, number):
+        """Add a category to widget.
+
+        :type name: ``str``
+        :param name: the name of the category to add.
+
+        :type number: ``int``
+        :param number: the number value of the category.
+
+        :return: No data returned.
+        :rtype: ``None``
+        """
+        self.categories.append({
+            'name': name,
+            'data': [number]
+        })
+
+    def to_display(self):
+        return json.dumps(self.categories)
+
+
+class LineWidget(BaseWidget):
+    """Line Widget representation
+
+    :type categories: ``Any``
+    :param categories: a list of categories to display(Better use the add_category function to populate the data.
+
+    :return: No data returned
+    :rtype: ``None``
+    """
+    def __init__(self, categories=None):
+        # type: (list) -> None
+        self.categories = categories if categories else []  # type: List[dict]
+
+    def add_category(self, name, number, group):
+        """Add a category to widget.
+
+        :type name: ``str``
+        :param name: the name of the category to add.
+
+        :type number: ``int``
+        :param number: the number value of the category.
+
+        :type group: ``str``
+        :param group: the name of the relevant group.
+
+        :return: No data returned
+        :rtype: ``None``
+        """
+        self.categories.append({
+            'name': name,
+            'data': [number],
+            'groups': [
+                {
+                    'name': group,
+                    'data': [number]
+                },
+            ]
+        })
+
+    def to_display(self):
+        processed_names = []
+        processed_categories = []  # type: List[dict]
+        for cat in self.categories:
+            if cat['name'] in processed_names:
+                for processed_category in processed_categories:
+                    if cat['name'] == processed_category['name']:
+                        processed_category['data'] = [processed_category['data'][0] + cat['data'][0]]
+                        processed_category['groups'].extend(cat['groups'])
+                        break
+
+            else:
+                processed_categories.append(cat)
+                processed_names.append(cat['name'])
+
+        return json.dumps(processed_categories)
+
+
+class TableOrListWidget(BaseWidget):
+    """Table/List Widget representation
+
+    :type data: ``Any``
+    :param data: a list of data to display(Better use the add_category function to populate the data.
+
+    :return: No data returned
+    :rtype: ``None``
+    """
     def __init__(self, data=None):
         # type: (Any) -> None
         self.data = data if data else []
@@ -4509,36 +4546,4 @@
         return json.dumps({
             'total': len(self.data),
             'data': self.data
-        })
-=======
-    integration_cache = demisto.getIntegrationContext()
-    integration_cache['in_mirror_error'] = None
-    incident_data['in_mirror_error'] = ''
-
-    if integration_cache.get('out_mirror_error') is None:
-        incident_data['out_mirror_error'] = ''
-
-    demisto.setIntegrationContext(integration_cache)
-
-
-def setup_outgoing_mirror_error(incident_id, error):
-    """Setup outgoing mirror error to be printed in handle outgoing error method.
-
-    :type incident_id: ``str``
-    :param incident_id: the mirrored incident id that had an outgoing error.
-
-    :type error: ``str``
-    :param error: the outgoing error message.
-
-    :return: the mirrored incident id that had an outgoing error.
-    :rtype: ``str``
-    """
-    integration_cache = demisto.getIntegrationContext()
-    if integration_cache.get('out_mirror_error') is None or integration_cache.get('out_mirror_error') != error:
-        demisto.debug("Error in outgoing mirror for incident {0}: {1}".format(incident_id, error))
-        integration_cache['out_mirror_error'] = error
-        integration_cache['out_error_printed'] = False
-
-    demisto.setIntegrationContext(integration_cache)
-    return incident_id
->>>>>>> 751eec62
+        })