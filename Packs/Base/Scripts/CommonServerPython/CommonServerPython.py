"""Common functions script
This script will be appended to each server script before being executed.
Please notice that to add custom common code, add it to the CommonServerUserPython script.
Note that adding code to CommonServerUserPython can override functions in CommonServerPython
"""
from __future__ import print_function

import base64
import json
import logging
import os
import re
import socket
import sys
import time
import traceback
from random import randint
import xml.etree.cElementTree as ET
from collections import OrderedDict
from datetime import datetime, timedelta
from abc import abstractmethod

import demistomock as demisto
import warnings


class WarningsHandler(object):
    #    Wrapper to handle warnings. We use a class to cleanup after execution

    @staticmethod
    def handle_warning(message, category, filename, lineno, file=None, line=None):
        try:
            msg = warnings.formatwarning(message, category, filename, lineno, line)
            demisto.info("python warning: " + msg)
        except Exception:
            # ignore the warning if it can't be handled for some reason
            pass

    def __init__(self):
        self.org_handler = warnings.showwarning
        warnings.showwarning = WarningsHandler.handle_warning

    def __del__(self):
        warnings.showwarning = self.org_handler


_warnings_handler = WarningsHandler()
# ignore warnings from logging as a result of not being setup
logging.raiseExceptions = False

# imports something that can be missed from docker image
try:
    import requests
    from requests.adapters import HTTPAdapter
    from urllib3.util import Retry
    from typing import Optional, Dict, List, Any, Union, Set

    import dateparser
    from datetime import timezone  # type: ignore
except Exception:
    if sys.version_info[0] < 3:
        # in python 2 an exception in the imports might still be raised even though it is caught.
        # for more info see https://cosmicpercolator.com/2016/01/13/exception-leaks-in-python-2-and-3/
        sys.exc_clear()

CONTENT_RELEASE_VERSION = '0.0.0'
CONTENT_BRANCH_NAME = 'master'
IS_PY3 = sys.version_info[0] == 3

# pylint: disable=undefined-variable

ZERO = timedelta(0)
HOUR = timedelta(hours=1)


if IS_PY3:
    STRING_TYPES = (str, bytes)  # type: ignore
    STRING_OBJ_TYPES = (str,)

else:
    STRING_TYPES = (str, unicode)  # type: ignore # noqa: F821
    STRING_OBJ_TYPES = STRING_TYPES  # type: ignore
# pylint: enable=undefined-variable

# DEPRECATED - use EntryType enum instead
entryTypes = {
    'note': 1,
    'downloadAgent': 2,
    'file': 3,
    'error': 4,
    'pinned': 5,
    'userManagement': 6,
    'image': 7,
    'playgroundError': 8,
    'entryInfoFile': 9,
    'warning': 11,
    'map': 15,
    'widget': 17
}

ENDPOINT_STATUS_OPTIONS = [
    'Online',
    'Offline'
]

ENDPOINT_ISISOLATED_OPTIONS = [
    'Yes',
    'No',
    'Pending isolation',
    'Pending unisolation'
]


class EntryType(object):
    """
    Enum: contains all the entry types (e.g. NOTE, ERROR, WARNING, FILE, etc.)
    :return: None
    :rtype: ``None``
    """
    NOTE = 1
    DOWNLOAD_AGENT = 2
    FILE = 3
    ERROR = 4
    PINNED = 5
    USER_MANAGEMENT = 6
    IMAGE = 7
    PLAYGROUND_ERROR = 8
    ENTRY_INFO_FILE = 9
    WARNING = 11
    MAP_ENTRY_TYPE = 15
    WIDGET = 17


class IncidentStatus(object):
    """
    Enum: contains all the incidents status types (e.g. pending, active, done, archive)
    :return: None
    :rtype: ``None``
    """
    PENDING = 0
    ACTIVE = 1
    DONE = 2
    ARCHIVE = 3


class IncidentSeverity(object):
    """
    Enum: contains all the incident severity types
    :return: None
    :rtype: ``None``
    """
    UNKNOWN = 0
    INFO = 0.5
    LOW = 1
    MEDIUM = 2
    HIGH = 3
    CRITICAL = 4


# DEPRECATED - use EntryFormat enum instead
formats = {
    'html': 'html',
    'table': 'table',
    'json': 'json',
    'text': 'text',
    'dbotResponse': 'dbotCommandResponse',
    'markdown': 'markdown'
}


class EntryFormat(object):
    """
    Enum: contains all the entry formats (e.g. HTML, TABLE, JSON, etc.)
    """
    HTML = 'html'
    TABLE = 'table'
    JSON = 'json'
    TEXT = 'text'
    DBOT_RESPONSE = 'dbotCommandResponse'
    MARKDOWN = 'markdown'

    @classmethod
    def is_valid_type(cls, _type):
        # type: (str) -> bool
        return _type in (
            EntryFormat.HTML,
            EntryFormat.TABLE,
            EntryFormat.JSON,
            EntryFormat.TEXT,
            EntryFormat.MARKDOWN,
            EntryFormat.DBOT_RESPONSE
        )


brands = {
    'xfe': 'xfe',
    'vt': 'virustotal',
    'wf': 'WildFire',
    'cy': 'cylance',
    'cs': 'crowdstrike-intel'
}
providers = {
    'xfe': 'IBM X-Force Exchange',
    'vt': 'VirusTotal',
    'wf': 'WildFire',
    'cy': 'Cylance',
    'cs': 'CrowdStrike'
}
thresholds = {
    'xfeScore': 4,
    'vtPositives': 10,
    'vtPositiveUrlsForIP': 30
}


class DBotScoreType(object):
    """
    Enum: contains all the indicator types
    DBotScoreType.IP
    DBotScoreType.FILE
    DBotScoreType.DOMAIN
    DBotScoreType.URL
    DBotScoreType.CVE
    DBotScoreType.ACCOUNT
    DBotScoreType.CRYPTOCURRENCY
    DBotScoreType.EMAIL
    :return: None
    :rtype: ``None``
    """
    IP = 'ip'
    FILE = 'file'
    DOMAIN = 'domain'
    URL = 'url'
    CVE = 'cve'
    ACCOUNT = 'account'
    CIDR = 'cidr',
    DOMAINGLOB = 'domainglob'
    CERTIFICATE = 'certificate'
    CRYPTOCURRENCY = 'cryptocurrency'
    EMAIL = 'email'

    def __init__(self):
        # required to create __init__ for create_server_docs.py purpose
        pass

    @classmethod
    def is_valid_type(cls, _type):
        # type: (str) -> bool

        return _type in (
            DBotScoreType.IP,
            DBotScoreType.FILE,
            DBotScoreType.DOMAIN,
            DBotScoreType.URL,
            DBotScoreType.CVE,
            DBotScoreType.ACCOUNT,
            DBotScoreType.CIDR,
            DBotScoreType.DOMAINGLOB,
            DBotScoreType.CERTIFICATE,
            DBotScoreType.CRYPTOCURRENCY,
            DBotScoreType.EMAIL,
        )


class DBotScoreReliability(object):
    """
    Enum: Source reliability levels
    Values are case sensitive

    :return: None
    :rtype: ``None``
    """

    A_PLUS = 'A+ - 3rd party enrichment'
    A = 'A - Completely reliable'
    B = 'B - Usually reliable'
    C = 'C - Fairly reliable'
    D = 'D - Not usually reliable'
    E = 'E - Unreliable'
    F = 'F - Reliability cannot be judged'

    def __init__(self):
        # required to create __init__ for create_server_docs.py purpose
        pass

    @staticmethod
    def is_valid_type(_type):
        # type: (str) -> bool

        return _type in (
            DBotScoreReliability.A_PLUS,
            DBotScoreReliability.A,
            DBotScoreReliability.B,
            DBotScoreReliability.C,
            DBotScoreReliability.D,
            DBotScoreReliability.E,
            DBotScoreReliability.F,
        )

    @staticmethod
    def get_dbot_score_reliability_from_str(reliability_str):
        if reliability_str == DBotScoreReliability.A_PLUS:
            return DBotScoreReliability.A_PLUS
        elif reliability_str == DBotScoreReliability.A:
            return DBotScoreReliability.A
        elif reliability_str == DBotScoreReliability.B:
            return DBotScoreReliability.B
        elif reliability_str == DBotScoreReliability.C:
            return DBotScoreReliability.C
        elif reliability_str == DBotScoreReliability.D:
            return DBotScoreReliability.D
        elif reliability_str == DBotScoreReliability.E:
            return DBotScoreReliability.E
        elif reliability_str == DBotScoreReliability.F:
            return DBotScoreReliability.F
        raise Exception("Please use supported reliability only.")


INDICATOR_TYPE_TO_CONTEXT_KEY = {
    'ip': 'Address',
    'email': 'Address',
    'url': 'Data',
    'domain': 'Name',
    'cve': 'ID',
    'md5': 'file',
    'sha1': 'file',
    'sha256': 'file',
    'crc32': 'file',
    'sha512': 'file',
    'ctph': 'file',
    'ssdeep': 'file'
}


class FeedIndicatorType(object):
    """Type of Indicator (Reputations), used in TIP integrations"""
    Account = "Account"
    CVE = "CVE"
    Domain = "Domain"
    DomainGlob = "DomainGlob"
    Email = "Email"
    File = "File"
    FQDN = "Domain"
    Host = "Host"
    IP = "IP"
    CIDR = "CIDR"
    IPv6 = "IPv6"
    IPv6CIDR = "IPv6CIDR"
    Registry = "Registry Key"
    SSDeep = "ssdeep"
    URL = "URL"

    @staticmethod
    def is_valid_type(_type):
        return _type in (
            FeedIndicatorType.Account,
            FeedIndicatorType.CVE,
            FeedIndicatorType.Domain,
            FeedIndicatorType.DomainGlob,
            FeedIndicatorType.Email,
            FeedIndicatorType.File,
            FeedIndicatorType.Host,
            FeedIndicatorType.IP,
            FeedIndicatorType.CIDR,
            FeedIndicatorType.IPv6,
            FeedIndicatorType.IPv6CIDR,
            FeedIndicatorType.Registry,
            FeedIndicatorType.SSDeep,
            FeedIndicatorType.URL
        )

    @staticmethod
    def list_all_supported_indicators():
        indicator_types = []
        for key, val in vars(FeedIndicatorType).items():
            if not key.startswith('__') and type(val) == str:
                indicator_types.append(val)
        return indicator_types

    @staticmethod
    def ip_to_indicator_type(ip):
        """Returns the indicator type of the input IP.

        :type ip: ``str``
        :param ip: IP address to get it's indicator type.

        :rtype: ``str``
        :return:: Indicator type from FeedIndicatorType, or None if invalid IP address.
        """
        if re.match(ipv4cidrRegex, ip):
            return FeedIndicatorType.CIDR

        elif re.match(ipv4Regex, ip):
            return FeedIndicatorType.IP

        elif re.match(ipv6cidrRegex, ip):
            return FeedIndicatorType.IPv6CIDR

        elif re.match(ipv6Regex, ip):
            return FeedIndicatorType.IPv6

        else:
            return None


def is_debug_mode():
    """Return if this script/command was passed debug-mode=true option

    :return: true if debug-mode is enabled
    :rtype: ``bool``
    """
    # use `hasattr(demisto, 'is_debug')` to ensure compatibility with server version <= 4.5
    return hasattr(demisto, 'is_debug') and demisto.is_debug


def get_schedule_metadata(context):
    """
        Get the entry schedule metadata if available

        :type context: ``dict``
        :param context: Context in which the command was executed.

        :return: Dict with metadata of scheduled entry
        :rtype: ``dict``
    """
    schedule_metadata = {}
    parent_entry = context.get('ParentEntry', {})
    if parent_entry:
        schedule_metadata = assign_params(
            is_polling=True if parent_entry.get('polling') else False,
            polling_command=parent_entry.get('pollingCommand'),
            polling_args=parent_entry.get('pollingArgs'),
            times_ran=int(parent_entry.get('timesRan', 0)) + 1,
            start_date=parent_entry.get('startDate'),
            end_date=parent_entry.get('endingDate')
        )
    return schedule_metadata


def auto_detect_indicator_type(indicator_value):
    """
      Infer the type of the indicator.

      :type indicator_value: ``str``
      :param indicator_value: The indicator whose type we want to check. (required)

      :return: The type of the indicator.
      :rtype: ``str``
    """
    try:
        import tldextract
    except Exception:
        raise Exception("Missing tldextract module, In order to use the auto detect function please use a docker"
                        " image with it installed such as: demisto/jmespath")

    if re.match(ipv4cidrRegex, indicator_value):
        return FeedIndicatorType.CIDR

    if re.match(ipv6cidrRegex, indicator_value):
        return FeedIndicatorType.IPv6CIDR

    if re.match(ipv4Regex, indicator_value):
        return FeedIndicatorType.IP

    if re.match(ipv6Regex, indicator_value):
        return FeedIndicatorType.IPv6

    if re.match(sha256Regex, indicator_value):
        return FeedIndicatorType.File

    if re.match(urlRegex, indicator_value):
        return FeedIndicatorType.URL

    if re.match(md5Regex, indicator_value):
        return FeedIndicatorType.File

    if re.match(sha1Regex, indicator_value):
        return FeedIndicatorType.File

    if re.match(emailRegex, indicator_value):
        return FeedIndicatorType.Email

    if re.match(cveRegex, indicator_value):
        return FeedIndicatorType.CVE

    if re.match(sha512Regex, indicator_value):
        return FeedIndicatorType.File

    try:
        no_cache_extract = tldextract.TLDExtract(cache_file=False, suffix_list_urls=None)
        if no_cache_extract(indicator_value).suffix:
            if '*' in indicator_value:
                return FeedIndicatorType.DomainGlob
            return FeedIndicatorType.Domain

    except Exception:
        pass

    return None


def handle_proxy(proxy_param_name='proxy', checkbox_default_value=False, handle_insecure=True,
                 insecure_param_name=None):
    """
        Handle logic for routing traffic through the system proxy.
        Should usually be called at the beginning of the integration, depending on proxy checkbox state.

        Additionally will unset env variables REQUESTS_CA_BUNDLE and CURL_CA_BUNDLE if handle_insecure is speficied (default).
        This is needed as when these variables are set and a requests.Session object is used, requests will ignore the
        Sesssion.verify setting. See: https://github.com/psf/requests/blob/master/requests/sessions.py#L703

        :type proxy_param_name: ``string``
        :param proxy_param_name: name of the "use system proxy" integration parameter

        :type checkbox_default_value: ``bool``
        :param checkbox_default_value: Default value of the proxy param checkbox

        :type handle_insecure: ``bool``
        :param handle_insecure: Whether to check the insecure param and unset env variables

        :type insecure_param_name: ``string``
        :param insecure_param_name: Name of insecure param. If None will search insecure and unsecure

        :rtype: ``dict``
        :return: proxies dict for the 'proxies' parameter of 'requests' functions
    """
    proxies = {}  # type: dict
    if demisto.params().get(proxy_param_name, checkbox_default_value):
        proxies = {
            'http': os.environ.get('HTTP_PROXY') or os.environ.get('http_proxy', ''),
            'https': os.environ.get('HTTPS_PROXY') or os.environ.get('https_proxy', '')
        }
    else:
        skip_proxy()

    if handle_insecure:
        if insecure_param_name is None:
            param_names = ('insecure', 'unsecure')
        else:
            param_names = (insecure_param_name,)  # type: ignore[assignment]
        for p in param_names:
            if demisto.params().get(p, False):
                skip_cert_verification()

    return proxies


def skip_proxy():
    """
    The function deletes the proxy environment vars in order to http requests to skip routing through proxy

    :return: None
    :rtype: ``None``
    """
    for k in ('HTTP_PROXY', 'HTTPS_PROXY', 'http_proxy', 'https_proxy'):
        if k in os.environ:
            del os.environ[k]


def skip_cert_verification():
    """
    The function deletes the self signed certificate env vars in order to http requests to skip certificate validation.

    :return: None
    :rtype: ``None``
    """
    for k in ('REQUESTS_CA_BUNDLE', 'CURL_CA_BUNDLE'):
        if k in os.environ:
            del os.environ[k]


def urljoin(url, suffix=""):
    """
        Will join url and its suffix

        Example:
        "https://google.com/", "/"   => "https://google.com/"
        "https://google.com", "/"   => "https://google.com/"
        "https://google.com", "api"   => "https://google.com/api"
        "https://google.com", "/api"  => "https://google.com/api"
        "https://google.com/", "api"  => "https://google.com/api"
        "https://google.com/", "/api" => "https://google.com/api"

        :type url: ``string``
        :param url: URL string (required)

        :type suffix: ``string``
        :param suffix: the second part of the url

        :rtype: ``string``
        :return: Full joined url
    """
    if url[-1:] != "/":
        url = url + "/"

    if suffix.startswith("/"):
        suffix = suffix[1:]
        return url + suffix

    return url + suffix


def positiveUrl(entry):
    """
       Checks if the given entry from a URL reputation query is positive (known bad) (deprecated)

       :type entry: ``dict``
       :param entry: URL entry (required)

       :return: True if bad, false otherwise
       :rtype: ``bool``
    """
    if entry['Type'] != entryTypes['error'] and entry['ContentsFormat'] == formats['json']:
        if entry['Brand'] == brands['xfe']:
            return demisto.get(entry, 'Contents.url.result.score') > thresholds['xfeScore']
        if entry['Brand'] == brands['vt']:
            return demisto.get(entry, 'Contents.positives') > thresholds['vtPositives']
        if entry['Brand'] == brands['cs'] and demisto.get(entry, 'Contents'):
            c = demisto.get(entry, 'Contents')[0]
            return demisto.get(c, 'indicator') and demisto.get(c, 'malicious_confidence') in ['high', 'medium']
    return False


def positiveFile(entry):
    """
       Checks if the given entry from a file reputation query is positive (known bad) (deprecated)

       :type entry: ``dict``
       :param entry: File entry (required)

       :return: True if bad, false otherwise
       :rtype: ``bool``
    """
    if entry['Type'] != entryTypes['error'] and entry['ContentsFormat'] == formats['json']:
        if entry['Brand'] == brands['xfe'] and (demisto.get(entry, 'Contents.malware.family')
                                                or demisto.gets(entry, 'Contents.malware.origins.external.family')):
            return True
        if entry['Brand'] == brands['vt']:
            return demisto.get(entry, 'Contents.positives') > thresholds['vtPositives']
        if entry['Brand'] == brands['wf']:
            return demisto.get(entry, 'Contents.wildfire.file_info.malware') == 'yes'
        if entry['Brand'] == brands['cy'] and demisto.get(entry, 'Contents'):
            contents = demisto.get(entry, 'Contents')
            k = contents.keys()
            if k and len(k) > 0:
                v = contents[k[0]]
                if v and demisto.get(v, 'generalscore'):
                    return v['generalscore'] < -0.5
        if entry['Brand'] == brands['cs'] and demisto.get(entry, 'Contents'):
            c = demisto.get(entry, 'Contents')[0]
            return demisto.get(c, 'indicator') and demisto.get(c, 'malicious_confidence') in ['high', 'medium']
    return False


def vtCountPositives(entry):
    """
       Counts the number of detected URLs in the entry

       :type entry: ``dict``
       :param entry: Demisto entry (required)

       :return: The number of detected URLs
       :rtype: ``int``
    """
    positives = 0
    if demisto.get(entry, 'Contents.detected_urls'):
        for detected in demisto.get(entry, 'Contents.detected_urls'):
            if demisto.get(detected, 'positives') > thresholds['vtPositives']:
                positives += 1
    return positives


def positiveIp(entry):
    """
       Checks if the given entry from a file reputation query is positive (known bad) (deprecated)

       :type entry: ``dict``
       :param entry: IP entry (required)

       :return: True if bad, false otherwise
       :rtype: ``bool``
    """
    if entry['Type'] != entryTypes['error'] and entry['ContentsFormat'] == formats['json']:
        if entry['Brand'] == brands['xfe']:
            return demisto.get(entry, 'Contents.reputation.score') > thresholds['xfeScore']
        if entry['Brand'] == brands['vt'] and demisto.get(entry, 'Contents.detected_urls'):
            return vtCountPositives(entry) > thresholds['vtPositiveUrlsForIP']
        if entry['Brand'] == brands['cs'] and demisto.get(entry, 'Contents'):
            c = demisto.get(entry, 'Contents')[0]
            return demisto.get(c, 'indicator') and demisto.get(c, 'malicious_confidence') in ['high', 'medium']
    return False


def formatEpochDate(t):
    """
       Convert a time expressed in seconds since the epoch to a string representing local time

       :type t: ``int``
       :param t: Time represented in seconds (required)

       :return: A string representing local time
       :rtype: ``str``
    """
    if t:
        return time.ctime(t)
    return ''


def shortCrowdStrike(entry):
    """
       Display CrowdStrike Intel results in Markdown (deprecated)

       :type entry: ``dict``
       :param entry: CrowdStrike result entry (required)

       :return: A Demisto entry containing the shortened CrowdStrike info
       :rtype: ``dict``
    """
    if entry['Type'] != entryTypes['error'] and entry['ContentsFormat'] == formats['json']:
        if entry['Brand'] == brands['cs'] and demisto.get(entry, 'Contents'):
            c = demisto.get(entry, 'Contents')[0]
            csRes = '## CrowdStrike Falcon Intelligence'
            csRes += '\n\n### Indicator - ' + demisto.gets(c, 'indicator')
            labels = demisto.get(c, 'labels')
            if labels:
                csRes += '\n### Labels'
                csRes += '\nName|Created|Last Valid'
                csRes += '\n----|-------|----------'
                for label in labels:
                    csRes += '\n' + demisto.gets(label, 'name') + '|' + \
                             formatEpochDate(demisto.get(label, 'created_on')) + '|' + \
                             formatEpochDate(demisto.get(label, 'last_valid_on'))

            relations = demisto.get(c, 'relations')
            if relations:
                csRes += '\n### Relations'
                csRes += '\nIndicator|Type|Created|Last Valid'
                csRes += '\n---------|----|-------|----------'
                for r in relations:
                    csRes += '\n' + demisto.gets(r, 'indicator') + '|' + demisto.gets(r, 'type') + '|' + \
                             formatEpochDate(demisto.get(label, 'created_date')) + '|' + \
                             formatEpochDate(demisto.get(label, 'last_valid_date'))

            return {'ContentsFormat': formats['markdown'], 'Type': entryTypes['note'], 'Contents': csRes}
    return entry


def shortUrl(entry):
    """
       Formats a URL reputation entry into a short table (deprecated)

       :type entry: ``dict``
       :param entry: URL result entry (required)

       :return: A Demisto entry containing the shortened URL info
       :rtype: ``dict``
    """
    if entry['Type'] != entryTypes['error'] and entry['ContentsFormat'] == formats['json']:
        c = entry['Contents']
        if entry['Brand'] == brands['xfe']:
            return {'ContentsFormat': formats['table'], 'Type': entryTypes['note'], 'Contents': {
                'Country': c['country'], 'MalwareCount': demisto.get(c, 'malware.count'),
                'A': demisto.gets(c, 'resolution.A'), 'AAAA': demisto.gets(c, 'resolution.AAAA'),
                'Score': demisto.get(c, 'url.result.score'), 'Categories': demisto.gets(c, 'url.result.cats'),
                'URL': demisto.get(c, 'url.result.url'), 'Provider': providers['xfe'],
                'ProviderLink': 'https://exchange.xforce.ibmcloud.com/url/' + demisto.get(c, 'url.result.url')}}
        if entry['Brand'] == brands['vt']:
            return {'ContentsFormat': formats['table'], 'Type': entryTypes['note'], 'Contents': {
                'ScanDate': c['scan_date'], 'Positives': c['positives'], 'Total': c['total'],
                'URL': c['url'], 'Provider': providers['vt'], 'ProviderLink': c['permalink']}}
        if entry['Brand'] == brands['cs'] and demisto.get(entry, 'Contents'):
            return shortCrowdStrike(entry)
    return {'ContentsFormat': 'text', 'Type': 4, 'Contents': 'Unknown provider for result: ' + entry['Brand']}


def shortFile(entry):
    """
       Formats a file reputation entry into a short table (deprecated)

       :type entry: ``dict``
       :param entry: File result entry (required)

       :return: A Demisto entry containing the shortened file info
       :rtype: ``dict``
    """
    if entry['Type'] != entryTypes['error'] and entry['ContentsFormat'] == formats['json']:
        c = entry['Contents']
        if entry['Brand'] == brands['xfe']:
            cm = c['malware']
            return {'ContentsFormat': formats['table'], 'Type': entryTypes['note'], 'Contents': {
                'Family': cm['family'], 'MIMEType': cm['mimetype'], 'MD5': cm['md5'][2:] if 'md5' in cm else '',
                'CnCServers': demisto.get(cm, 'origins.CncServers.count'),
                'DownloadServers': demisto.get(cm, 'origins.downloadServers.count'),
                'Emails': demisto.get(cm, 'origins.emails.count'),
                'ExternalFamily': demisto.gets(cm, 'origins.external.family'),
                'ExternalCoverage': demisto.get(cm, 'origins.external.detectionCoverage'),
                'Provider': providers['xfe'],
                'ProviderLink': 'https://exchange.xforce.ibmcloud.com/malware/' + cm['md5'].replace('0x', '')}}
        if entry['Brand'] == brands['vt']:
            return {'ContentsFormat': formats['table'], 'Type': entryTypes['note'], 'Contents': {
                'Resource': c['resource'], 'ScanDate': c['scan_date'], 'Positives': c['positives'],
                'Total': c['total'], 'SHA1': c['sha1'], 'SHA256': c['sha256'], 'Provider': providers['vt'],
                'ProviderLink': c['permalink']}}
        if entry['Brand'] == brands['wf']:
            c = demisto.get(entry, 'Contents.wildfire.file_info')
            if c:
                return {'Contents': {'Type': c['filetype'], 'Malware': c['malware'], 'MD5': c['md5'],
                                     'SHA256': c['sha256'], 'Size': c['size'], 'Provider': providers['wf']},
                        'ContentsFormat': formats['table'], 'Type': entryTypes['note']}
        if entry['Brand'] == brands['cy'] and demisto.get(entry, 'Contents'):
            contents = demisto.get(entry, 'Contents')
            k = contents.keys()
            if k and len(k) > 0:
                v = contents[k[0]]
                if v and demisto.get(v, 'generalscore'):
                    return {'Contents': {'Status': v['status'], 'Code': v['statuscode'], 'Score': v['generalscore'],
                                         'Classifiers': str(v['classifiers']), 'ConfirmCode': v['confirmcode'],
                                         'Error': v['error'], 'Provider': providers['cy']},
                            'ContentsFormat': formats['table'], 'Type': entryTypes['note']}
        if entry['Brand'] == brands['cs'] and demisto.get(entry, 'Contents'):
            return shortCrowdStrike(entry)
    return {'ContentsFormat': formats['text'], 'Type': entryTypes['error'],
            'Contents': 'Unknown provider for result: ' + entry['Brand']}


def shortIp(entry):
    """
       Formats an ip reputation entry into a short table (deprecated)

       :type entry: ``dict``
       :param entry: IP result entry (required)

       :return: A Demisto entry containing the shortened IP info
       :rtype: ``dict``
    """
    if entry['Type'] != entryTypes['error'] and entry['ContentsFormat'] == formats['json']:
        c = entry['Contents']
        if entry['Brand'] == brands['xfe']:
            cr = c['reputation']
            return {'ContentsFormat': formats['table'], 'Type': entryTypes['note'], 'Contents': {
                'IP': cr['ip'], 'Score': cr['score'], 'Geo': str(cr['geo']), 'Categories': str(cr['cats']),
                'Provider': providers['xfe']}}
        if entry['Brand'] == brands['vt']:
            return {'ContentsFormat': formats['table'], 'Type': entryTypes['note'],
                    'Contents': {'Positive URLs': vtCountPositives(entry), 'Provider': providers['vt']}}
        if entry['Brand'] == brands['cs'] and demisto.get(entry, 'Contents'):
            return shortCrowdStrike(entry)
    return {'ContentsFormat': formats['text'], 'Type': entryTypes['error'],
            'Contents': 'Unknown provider for result: ' + entry['Brand']}


def shortDomain(entry):
    """
       Formats a domain reputation entry into a short table (deprecated)

       :type entry: ``dict``
       :param entry: Domain result entry (required)

       :return: A Demisto entry containing the shortened domain info
       :rtype: ``dict``
    """
    if entry['Type'] != entryTypes['error'] and entry['ContentsFormat'] == formats['json']:
        if entry['Brand'] == brands['vt']:
            return {'ContentsFormat': formats['table'], 'Type': entryTypes['note'],
                    'Contents': {'Positive URLs': vtCountPositives(entry), 'Provider': providers['vt']}}
    return {'ContentsFormat': formats['text'], 'Type': entryTypes['error'],
            'Contents': 'Unknown provider for result: ' + entry['Brand']}


def get_error(execute_command_result):
    """
        execute_command_result must contain error entry - check the result first with is_error function
        if there is no error entry in the result then it will raise an Exception

        :type execute_command_result: ``dict`` or  ``list``
        :param execute_command_result: result of demisto.executeCommand()

        :return: Error message extracted from the demisto.executeCommand() result
        :rtype: ``string``
    """

    if not is_error(execute_command_result):
        raise ValueError("execute_command_result has no error entry. before using get_error use is_error")

    if isinstance(execute_command_result, dict):
        return execute_command_result['Contents']

    error_messages = []
    for entry in execute_command_result:
        is_error_entry = type(entry) == dict and entry['Type'] == entryTypes['error']
        if is_error_entry:
            error_messages.append(entry['Contents'])

    return '\n'.join(error_messages)


def is_error(execute_command_result):
    """
        Check if the given execute_command_result has an error entry

        :type execute_command_result: ``dict`` or ``list``
        :param execute_command_result: Demisto entry (required) or result of demisto.executeCommand()

        :return: True if the execute_command_result has an error entry, false otherwise
        :rtype: ``bool``
    """
    if execute_command_result is None:
        return False

    if isinstance(execute_command_result, list):
        if len(execute_command_result) > 0:
            for entry in execute_command_result:
                if type(entry) == dict and entry['Type'] == entryTypes['error']:
                    return True

    return type(execute_command_result) == dict and execute_command_result['Type'] == entryTypes['error']


isError = is_error


def FormatADTimestamp(ts):
    """
       Formats an Active Directory timestamp into human readable time representation

       :type ts: ``int``
       :param ts: The timestamp to be formatted (required)

       :return: A string represeting the time
       :rtype: ``str``
    """
    return (datetime(year=1601, month=1, day=1) + timedelta(seconds=int(ts) / 10 ** 7)).ctime()


def PrettifyCompactedTimestamp(x):
    """
       Formats a compacted timestamp string into human readable time representation

       :type x: ``str``
       :param x: The timestamp to be formatted (required)

       :return: A string represeting the time
       :rtype: ``str``
    """
    return '%s-%s-%sT%s:%s:%s' % (x[:4], x[4:6], x[6:8], x[8:10], x[10:12], x[12:])


def NormalizeRegistryPath(strRegistryPath):
    """
       Normalizes a registry path string

       :type strRegistryPath: ``str``
       :param strRegistryPath: The registry path (required)

       :return: The normalized string
       :rtype: ``str``
    """
    dSub = {
        'HKCR': 'HKEY_CLASSES_ROOT',
        'HKCU': 'HKEY_CURRENT_USER',
        'HKLM': 'HKEY_LOCAL_MACHINE',
        'HKU': 'HKEY_USERS',
        'HKCC': 'HKEY_CURRENT_CONFIG',
        'HKPD': 'HKEY_PERFORMANCE_DATA'
    }
    for k in dSub:
        if strRegistryPath[:len(k)] == k:
            return dSub[k] + strRegistryPath[len(k):]

    return strRegistryPath


def scoreToReputation(score):
    """
       Converts score (in number format) to human readable reputation format

       :type score: ``int``
       :param score: The score to be formatted (required)

       :return: The formatted score
       :rtype: ``str``
    """
    to_str = {
        4: 'Critical',
        3: 'Bad',
        2: 'Suspicious',
        1: 'Good',
        0.5: 'Informational',
        0: 'Unknown'
    }
    return to_str.get(score, 'None')


def b64_encode(text):
    """
    Base64 encode a string. Wrapper function around base64.b64encode which will accept a string
    In py3 will encode the string to binary using utf-8 encoding and return a string result decoded using utf-8

    :param text: string to encode
    :type text: str
    :return: encoded string
    :rtype: str
    """
    if not text:
        return ''
    elif isinstance(text, bytes):
        to_encode = text
    else:
        to_encode = text.encode('utf-8', 'ignore')

    res = base64.b64encode(to_encode)
    if IS_PY3:
        res = res.decode('utf-8')  # type: ignore
    return res


def encode_string_results(text):
    """
    Encode string as utf-8, if any unicode character exists.

    :param text: string to encode
    :type text: str
    :return: encoded string
    :rtype: str
    """
    if not isinstance(text, STRING_OBJ_TYPES):
        return text
    try:
        return str(text)
    except UnicodeEncodeError:
        return text.encode("utf8", "replace")


def safe_load_json(json_object):
    """
    Safely loads a JSON object from an argument. Allows the argument to accept either a JSON in string form,
    or an entry ID corresponding to a JSON file.

    :param json_object: Entry ID or JSON string.
    :type json_object: str
    :return: Dictionary object from a parsed JSON file or string.
    :rtype: dict
    """
    safe_json = None
    if isinstance(json_object, dict) or isinstance(json_object, list):
        return json_object
    if (json_object.startswith('{') and json_object.endswith('}')) or (
            json_object.startswith('[') and json_object.endswith(']')):
        try:
            safe_json = json.loads(json_object)
        except ValueError as e:
            return_error(
                'Unable to parse JSON string. Please verify the JSON is valid. - ' + str(e))
    else:
        try:
            path = demisto.getFilePath(json_object)
            with open(path['path'], 'rb') as data:
                try:
                    safe_json = json.load(data)
                except Exception:  # lgtm [py/catch-base-exception]
                    safe_json = json.loads(data.read())
        except Exception as e:
            return_error('Unable to parse JSON file. Please verify the JSON is valid or the Entry'
                         'ID is correct. - ' + str(e))
    return safe_json


def datetime_to_string(datetime_obj):
    """
    Converts a datetime object into a string. When used with `json.dumps()` for the `default` parameter,
    e.g. `json.dumps(response, default=datetime_to_string)` datetime_to_string allows entire JSON objects
    to be safely added to context without causing any datetime marshalling errors.
    :param datetime_obj: Datetime object.
    :type datetime_obj: datetime.datetime
    :return: String representation of a datetime object.
    :rtype: str
    """
    if isinstance(datetime_obj, datetime):  # type: ignore
        return datetime_obj.__str__()


def remove_empty_elements(d):
    """
    Recursively remove empty lists, empty dicts, or None elements from a dictionary.
    :param d: Input dictionary.
    :type d: dict
    :return: Dictionary with all empty lists, and empty dictionaries removed.
    :rtype: dict
    """

    def empty(x):
        return x is None or x == {} or x == []

    if not isinstance(d, (dict, list)):
        return d
    elif isinstance(d, list):
        return [v for v in (remove_empty_elements(v) for v in d) if not empty(v)]
    else:
        return {k: v for k, v in ((k, remove_empty_elements(v)) for k, v in d.items()) if not empty(v)}


def aws_table_to_markdown(response, table_header):
    """
    Converts a raw response from AWS into a markdown formatted table. This function checks to see if
    there is only one nested dict in the top level of the dictionary and will use the nested data.
    :param response: Raw response from AWS
    :type response: dict
    :param table_header: The header string to use for the table.
    :type table_header: str
    :return: Markdown formatted table as a string.
    :rtype: str
    """
    if isinstance(response, dict):
        if len(response) == 1:
            if isinstance(response[list(response.keys())[0]], dict) or isinstance(
                    response[list(response.keys())[0]], list):
                if isinstance(response[list(response.keys())[0]], list):
                    list_response = response[list(response.keys())[0]]
                    if not list_response:
                        human_readable = tableToMarkdown(table_header, list_response)
                    elif isinstance(list_response[0], str):
                        human_readable = tableToMarkdown(
                            table_header, response)
                    else:
                        human_readable = tableToMarkdown(
                            table_header, response[list(response.keys())[0]])
                else:
                    human_readable = tableToMarkdown(
                        table_header, response[list(response.keys())[0]])
            else:
                human_readable = tableToMarkdown(table_header, response)
        else:
            human_readable = tableToMarkdown(table_header, response)
    else:
        human_readable = tableToMarkdown(table_header, response)
    return human_readable


def stringEscape(st):
    """
       Escape newline chars in the given string.

       :type st: ``str``
       :param st: The string to be modified (required).

       :return: A modified string.
       :rtype: ``str``
    """
    return st.replace('\r', '\\r').replace('\n', '\\n').replace('\t', '\\t')


def stringUnEscape(st):
    """
       Unescape newline chars in the given string.

       :type st: ``str``
       :param st: The string to be modified (required).

       :return: A modified string.
       :rtype: ``str``
    """
    return st.replace('\\r', '\r').replace('\\n', '\n').replace('\\t', '\t')


class IntegrationLogger(object):
    """
      a logger for python integrations:
      use LOG(<message>) to add a record to the logger (message can be any object with __str__)
      use LOG.print_log(verbose=True/False) to display all records in War-Room (if verbose) and server log.
      use add_replace_strs to add sensitive strings that should be replaced before going to the log.

      :type message: ``str``
      :param message: The message to be logged

      :return: No data returned
      :rtype: ``None``
    """

    def __init__(self, debug_logging=False):
        self.messages = []  # type: list
        self.write_buf = []  # type: list
        self.replace_strs = []  # type: list
        self.curl = []  # type: list
        self.buffering = True
        self.debug_logging = debug_logging
        # if for some reason you don't want to auto add credentials.password to replace strings
        # set the os env COMMON_SERVER_NO_AUTO_REPLACE_STRS. Either in CommonServerUserPython, or docker env
        if (not os.getenv('COMMON_SERVER_NO_AUTO_REPLACE_STRS') and hasattr(demisto, 'getParam')):
            # add common params
            sensitive_params = ('key', 'private', 'password', 'secret', 'token', 'credentials')
            if demisto.params():
                self._iter_sensistive_dict_obj(demisto.params(), sensitive_params)

    def _iter_sensistive_dict_obj(self, dict_obj, sensitive_params):
        for (k, v) in dict_obj.items():
            if isinstance(v, dict):  # credentials object case. recurse into the object
                self._iter_sensistive_dict_obj(v, sensitive_params)
                if v.get('identifier') and v.get('password'):  # also add basic auth case
                    basic_auth = '{}:{}'.format(v.get('identifier'), v.get('password'))
                    self.add_replace_strs(b64_encode(basic_auth))
            elif isinstance(v, STRING_OBJ_TYPES):
                k_lower = k.lower()
                for p in sensitive_params:
                    if p in k_lower:
                        self.add_replace_strs(v, b64_encode(v))

    def encode(self, message):
        try:
            res = str(message)
        except UnicodeEncodeError as exception:
            # could not decode the message
            # if message is an Exception, try encode the exception's message
            if isinstance(message, Exception) and message.args and isinstance(message.args[0], STRING_OBJ_TYPES):
                res = message.args[0].encode('utf-8', 'replace')  # type: ignore
            elif isinstance(message, STRING_OBJ_TYPES):
                # try encode the message itself
                res = message.encode('utf-8', 'replace')  # type: ignore
            else:
                res = "Failed encoding message with error: {}".format(exception)
        for s in self.replace_strs:
            res = res.replace(s, '<XX_REPLACED>')
        return res

    def __call__(self, message):
        text = self.encode(message)
        if self.buffering:
            self.messages.append(text)
            if self.debug_logging:
                demisto.debug(text)
        else:
            demisto.info(text)
        return text

    def add_replace_strs(self, *args):
        '''
            Add strings which will be replaced when logging.
            Meant for avoiding passwords and so forth in the log.
        '''
        to_add = []
        for a in args:
            if a:
                a = self.encode(a)
                to_add.append(stringEscape(a))
                to_add.append(stringUnEscape(a))
        self.replace_strs.extend(to_add)

    def set_buffering(self, state):
        """
        set whether the logger buffers messages or writes staight to the demisto log

        :param state: True/False
        :type state: boolean
        """
        self.buffering = state

    def print_log(self, verbose=False):
        if self.write_buf:
            self.messages.append("".join(self.write_buf))
        if self.messages:
            text = 'Full Integration Log:\n' + '\n'.join(self.messages)
            if verbose:
                demisto.log(text)
            if not self.debug_logging:  # we don't print out if in debug_logging as already all message where printed
                demisto.info(text)
            self.messages = []

    def build_curl(self, text):
        """
        Parses the HTTP client "send" log messages and generates cURL queries out of them.

        :type text: ``str``
        :param text: The HTTP client log message.

        :return: No data returned
        :rtype: ``None``
        """
        http_methods = ['GET', 'POST', 'PUT', 'DELETE', 'PATCH']
        data = text.split("send: b'")[1]
        if data and data[0] in {'{', '<'}:
            # it is the request url query params/post body - will always come after we already have the url and headers
            # `<` is for xml body
            self.curl[-1] += "-d '{}".format(data)
        elif any(http_method in data for http_method in http_methods):
            method = ''
            url = ''
            headers = []
            headers_to_skip = ['Content-Length', 'User-Agent', 'Accept-Encoding', 'Connection']
            request_parts = repr(data).split('\\\\r\\\\n')  # splitting lines on repr since data is a bytes-string
            for line, part in enumerate(request_parts):
                if line == 0:
                    method, url, _ = part[1:].split()  # ignoring " at first char
                elif line != len(request_parts) - 1:  # ignoring the last line which is empty
                    if part.startswith('Host:'):
                        _, host = part.split('Host: ')
                        url = 'https://{}{}'.format(host, url)
                    else:
                        if any(header_to_skip in part for header_to_skip in headers_to_skip):
                            continue
                        headers.append(part)
            curl_headers = ''
            for header in headers:
                if header:
                    curl_headers += '-H "{}" '.format(header)
            curl = 'curl -X {} {} {}'.format(method, url, curl_headers)
            if demisto.params().get('proxy'):
                proxy_address = os.environ.get('https_proxy')
                if proxy_address:
                    curl += '--proxy {} '.format(proxy_address)
            else:
                curl += '--noproxy "*" '
            if demisto.params().get('insecure'):
                curl += '-k '
            self.curl.append(curl)

    def write(self, msg):
        # same as __call__ but allows IntegrationLogger to act as a File like object.
        msg = self.encode(msg)
        has_newline = False
        if '\n' in msg:
            has_newline = True
            # if new line is last char we trim it out
            if msg[-1] == '\n':
                msg = msg[:-1]
        self.write_buf.append(msg)
        if has_newline:
            text = "".join(self.write_buf)
            if self.buffering:
                self.messages.append(text)
            else:
                demisto.info(text)
                if is_debug_mode() and text.startswith('send:'):
                    try:
                        self.build_curl(text)
                    except Exception as e:  # should fail silently
                        demisto.debug('Failed generating curl - {}'.format(str(e)))
            self.write_buf = []

    def print_override(self, *args, **kwargs):
        # print function that can be used to override print usage of internal modules
        # will print to the log if the print target is stdout/stderr
        try:
            import __builtin__  # type: ignore
        except ImportError:
            # Python 3
            import builtins as __builtin__  # type: ignore
        file_ = kwargs.get('file')
        if (not file_) or file_ == sys.stdout or file_ == sys.stderr:
            kwargs['file'] = self
        __builtin__.print(*args, **kwargs)


"""
a logger for python integrations:
use LOG(<message>) to add a record to the logger (message can be any object with __str__)
use LOG.print_log() to display all records in War-Room and server log.
"""
LOG = IntegrationLogger(debug_logging=is_debug_mode())


def formatAllArgs(args, kwds):
    """
    makes a nice string representation of all the arguments

    :type args: ``list``
    :param args: function arguments (required)

    :type kwds: ``dict``
    :param kwds: function keyword arguments (required)

    :return: string representation of all the arguments
    :rtype: ``string``
    """
    formattedArgs = ','.join([repr(a) for a in args]) + ',' + str(kwds).replace(':', "=").replace(" ", "")[1:-1]
    return formattedArgs


def logger(func):
    """
    decorator function to log the function call using LOG

    :type func: ``function``
    :param func: function to call (required)

    :return: returns the func return value.
    :rtype: ``any``
    """

    def func_wrapper(*args, **kwargs):
        LOG('calling {}({})'.format(func.__name__, formatAllArgs(args, kwargs)))
        ret_val = func(*args, **kwargs)
        if is_debug_mode():
            LOG('Return value [{}]: {}'.format(func.__name__, str(ret_val)))
        return ret_val

    return func_wrapper


def formatCell(data, is_pretty=True):
    """
       Convert a given object to md while decending multiple levels

       :type data: ``str`` or ``list``
       :param data: The cell content (required)

       :type is_pretty: ``bool``
       :param is_pretty: Should cell content be prettified (default is True)

       :return: The formatted cell content as a string
       :rtype: ``str``
    """
    if isinstance(data, STRING_TYPES):
        return data
    elif isinstance(data, dict):
        return '\n'.join([u'{}: {}'.format(k, flattenCell(v, is_pretty)) for k, v in data.items()])
    else:
        return flattenCell(data, is_pretty)


def flattenCell(data, is_pretty=True):
    """
       Flattens a markdown table cell content into a single string

       :type data: ``str`` or ``list``
       :param data: The cell content (required)

       :type is_pretty: ``bool``
       :param is_pretty: Should cell content be pretified (default is True)

       :return: A sting representation of the cell content
       :rtype: ``str``
    """
    indent = 4 if is_pretty else None
    if isinstance(data, STRING_TYPES):
        return data
    elif isinstance(data, list):
        string_list = []
        for d in data:
            try:
                if IS_PY3 and isinstance(d, bytes):
                    string_list.append(d.decode('utf-8'))
                else:
                    string_list.append(str(d))
            except UnicodeEncodeError:
                string_list.append(d.encode('utf-8'))

        return ',\n'.join(string_list)
    else:
        return json.dumps(data, indent=indent, ensure_ascii=False)


def FormatIso8601(t):
    """
       Convert a time expressed in seconds to ISO 8601 time format string

       :type t: ``int``
       :param t: Time expressed in seconds (required)

       :return: An ISO 8601 time format string
       :rtype: ``str``
    """
    return t.strftime("%Y-%m-%dT%H:%M:%S")


def argToList(arg, separator=','):
    """
       Converts a string representation of args to a python list

       :type arg: ``str`` or ``list``
       :param arg: Args to be converted (required)

       :type separator: ``str``
       :param separator: A string separator to separate the strings, the default is a comma.

       :return: A python list of args
       :rtype: ``list``
    """
    if not arg:
        return []
    if isinstance(arg, list):
        return arg
    if isinstance(arg, STRING_TYPES):
        if arg[0] == '[' and arg[-1] == ']':
            return json.loads(arg)
        return [s.strip() for s in arg.split(separator)]
    return [arg]


def argToBoolean(value):
    """
        Boolean-ish arguments that are passed through demisto.args() could be type bool or type string.
        This command removes the guesswork and returns a value of type bool, regardless of the input value's type.
        It will also return True for 'yes' and False for 'no'.

        :param value: the value to evaluate
        :type value: ``string|bool``

        :return: a boolean representatation of 'value'
        :rtype: ``bool``
    """
    if isinstance(value, bool):
        return value
    if isinstance(value, STRING_OBJ_TYPES):
        if value.lower() in ['true', 'yes']:
            return True
        elif value.lower() in ['false', 'no']:
            return False
        else:
            raise ValueError('Argument does not contain a valid boolean-like value')
    else:
        raise ValueError('Argument is neither a string nor a boolean')


def appendContext(key, data, dedup=False):
    """
       Append data to the investigation context

       :type key: ``str``
       :param key: The context path (required)

       :type data: ``any``
       :param data: Data to be added to the context (required)

       :type dedup: ``bool``
       :param dedup: True if de-duplication is required. Default is False.

       :return: No data returned
       :rtype: ``None``
    """
    if data is None:
        return
    existing = demisto.get(demisto.context(), key)

    if existing:
        if isinstance(existing, STRING_TYPES):
            if isinstance(data, STRING_TYPES):
                new_val = data + ',' + existing
            else:
                new_val = data + existing  # will raise a self explanatory TypeError

        elif isinstance(existing, dict):
            if isinstance(data, dict):
                new_val = [existing, data]  # type: ignore[assignment]
            else:
                new_val = data + existing  # will raise a self explanatory TypeError

        elif isinstance(existing, list):
            if isinstance(data, list):
                existing.extend(data)
            else:
                existing.append(data)
            new_val = existing  # type: ignore[assignment]

        else:
            new_val = [existing, data]  # type: ignore[assignment]

        if dedup and isinstance(new_val, list):
            new_val = list(set(new_val))

        demisto.setContext(key, new_val)
    else:
        demisto.setContext(key, data)


def url_to_clickable_markdown(data, url_keys):
    """
    Turn the given urls fields in to clickable url, used for the markdown table.

    :type data: ``[Union[str, List[Any], Dict[str, Any]]]``
    :param data: a dictionary or a list containing data with some values that are urls

    :type url_keys: ``List[str]``
    :param url_keys: the keys of the url's wished to turn clickable

    :return: markdown format for clickable url
    :rtype: ``[Union[str, List[Any], Dict[str, Any]]]``
    """

    if isinstance(data, list):
        data = [url_to_clickable_markdown(item, url_keys) for item in data]

    elif isinstance(data, dict):
        data = {key: create_clickable_url(value) if key in url_keys else url_to_clickable_markdown(data[key], url_keys)
                for key, value in data.items()}

    return data


def create_clickable_url(url):
    """
    Make the given url clickable when in markdown format by concatenating itself, with the proper brackets

    :type url: ``Union[List[str], str]``
    :param url: the url of interest or a list of urls

    :return: markdown format for clickable url
    :rtype: ``str``

    """
    if not url:
        return None
    elif isinstance(url, list):
        return ['[{}]({})'.format(item, item) for item in url]
    return '[{}]({})'.format(url, url)


def tableToMarkdown(name, t, headers=None, headerTransform=None, removeNull=False, metadata=None, url_keys=None):
    """
       Converts a demisto table in JSON form to a Markdown table

       :type name: ``str``
       :param name: The name of the table (required)

       :type t: ``dict`` or ``list``
       :param t: The JSON table - List of dictionaries with the same keys or a single dictionary (required)

       :type headers: ``list`` or ``string``
       :keyword headers: A list of headers to be presented in the output table (by order). If string will be passed
            then table will have single header. Default will include all available headers.

       :type headerTransform: ``function``
       :keyword headerTransform: A function that formats the original data headers (optional)

       :type removeNull: ``bool``
       :keyword removeNull: Remove empty columns from the table. Default is False

       :type metadata: ``str``
       :param metadata: Metadata about the table contents

       :type url_keys: ``list``
       :param url_keys: a list of keys in the given JSON table that should be turned in to clickable

       :return: A string representation of the markdown table
       :rtype: ``str``
    """
    # Turning the urls in the table to clickable
    if url_keys:
        t = url_to_clickable_markdown(t, url_keys)

    mdResult = ''
    if name:
        mdResult = '### ' + name + '\n'

    if metadata:
        mdResult += metadata + '\n'

    if not t or len(t) == 0:
        mdResult += '**No entries.**\n'
        return mdResult

    if not isinstance(t, list):
        t = [t]

    if headers and isinstance(headers, STRING_TYPES):
        headers = [headers]

    if not isinstance(t[0], dict):
        # the table contains only simple objects (strings, numbers)
        # should be only one header
        if headers and len(headers) > 0:
            header = headers[0]
            t = map(lambda item: dict((h, item) for h in [header]), t)
        else:
            raise Exception("Missing headers param for tableToMarkdown. Example: headers=['Some Header']")

    # in case of headers was not provided (backward compatibility)
    if not headers:
        headers = list(t[0].keys())
        headers.sort()

    if removeNull:
        headers_aux = headers[:]
        for header in headers:
            if all(obj.get(header) in ('', None, [], {}) for obj in t):
                headers_aux.remove(header)
        headers = headers_aux

    if t and len(headers) > 0:
        newHeaders = []
        if headerTransform is None:  # noqa
            def headerTransform(s): return stringEscapeMD(s, True, True)  # noqa
        for header in headers:
            newHeaders.append(headerTransform(header))
        mdResult += '|'
        if len(newHeaders) == 1:
            mdResult += newHeaders[0]
        else:
            mdResult += '|'.join(newHeaders)
        mdResult += '|\n'
        sep = '---'
        mdResult += '|' + '|'.join([sep] * len(headers)) + '|\n'
        for entry in t:
            vals = [stringEscapeMD((formatCell(entry.get(h, ''), False) if entry.get(h) is not None else ''),
                                   True, True) for h in headers]
            # this pipe is optional
            mdResult += '| '
            try:
                mdResult += ' | '.join(vals)
            except UnicodeDecodeError:
                vals = [str(v) for v in vals]
                mdResult += ' | '.join(vals)
            mdResult += ' |\n'

    else:
        mdResult += '**No entries.**\n'

    return mdResult


tblToMd = tableToMarkdown


def createContextSingle(obj, id=None, keyTransform=None, removeNull=False):
    """Receives a dict with flattened key values, and converts them into nested dicts

    :type obj: ``dict`` or ``list``
    :param obj: The data to be added to the context (required)

    :type id: ``str``
    :keyword id: The ID of the context entry

    :type keyTransform: ``function``
    :keyword keyTransform: A formatting function for the markdown table headers

    :type removeNull: ``bool``
    :keyword removeNull: True if empty columns should be removed, false otherwise

    :return: The converted context list
    :rtype: ``list``
    """
    res = {}  # type: dict
    if keyTransform is None:
        def keyTransform(s): return s  # noqa
    keys = obj.keys()
    for key in keys:
        if removeNull and obj[key] in ('', None, [], {}):
            continue
        values = key.split('.')
        current = res
        for v in values[:-1]:
            current.setdefault(v, {})
            current = current[v]
        current[keyTransform(values[-1])] = obj[key]

    if id is not None:
        res.setdefault('ID', id)

    return res


def createContext(data, id=None, keyTransform=None, removeNull=False):
    """Receives a dict with flattened key values, and converts them into nested dicts

        :type data: ``dict`` or ``list``
        :param data: The data to be added to the context (required)

        :type id: ``str``
        :keyword id: The ID of the context entry

        :type keyTransform: ``function``
        :keyword keyTransform: A formatting function for the markdown table headers

        :type removeNull: ``bool``
        :keyword removeNull: True if empty columns should be removed, false otherwise

        :return: The converted context list
        :rtype: ``list``
    """
    if isinstance(data, (list, tuple)):
        return [createContextSingle(d, id, keyTransform, removeNull) for d in data]
    else:
        return createContextSingle(data, id, keyTransform, removeNull)


def sectionsToMarkdown(root):
    """
       Converts a list of Demisto JSON tables to markdown string of tables

       :type root: ``dict`` or ``list``
       :param root: The JSON table - List of dictionaries with the same keys or a single dictionary (required)

       :return: A string representation of the markdown table
       :rtype: ``str``
    """
    mdResult = ''
    if isinstance(root, dict):
        for section in root:
            data = root[section]
            if isinstance(data, dict):
                data = [data]
            data = [{k: formatCell(row[k]) for k in row} for row in data]
            mdResult += tblToMd(section, data)

    return mdResult


def fileResult(filename, data, file_type=None):
    """
       Creates a file from the given data

       :type filename: ``str``
       :param filename: The name of the file to be created (required)

       :type data: ``str`` or ``bytes``
       :param data: The file data (required)

       :type file_type: ``str``
       :param file_type: one of the entryTypes file or entryInfoFile (optional)

       :return: A Demisto war room entry
       :rtype: ``dict``
    """
    if file_type is None:
        file_type = entryTypes['file']
    temp = demisto.uniqueFile()
    # pylint: disable=undefined-variable
    if (IS_PY3 and isinstance(data, str)) or (not IS_PY3 and isinstance(data, unicode)):  # type: ignore # noqa: F821
        data = data.encode('utf-8')
    # pylint: enable=undefined-variable
    with open(demisto.investigation()['id'] + '_' + temp, 'wb') as f:
        f.write(data)
    return {'Contents': '', 'ContentsFormat': formats['text'], 'Type': file_type, 'File': filename, 'FileID': temp}


def hash_djb2(s, seed=5381):
    """
     Hash string with djb2 hash function

     :type s: ``str``
     :param s: The input string to hash

     :type seed: ``int``
     :param seed: The seed for the hash function (default is 5381)

     :return: The hashed value
     :rtype: ``int``
    """
    hash_name = seed
    for x in s:
        hash_name = ((hash_name << 5) + hash_name) + ord(x)

    return hash_name & 0xFFFFFFFF


def file_result_existing_file(filename, saveFilename=None):
    """
       Rename an existing file

       :type filename: ``str``
       :param filename: The name of the file to be modified (required)

       :type saveFilename: ``str``
       :param saveFilename: The new file name

       :return: A Demisto war room entry
       :rtype: ``dict``
    """
    temp = demisto.uniqueFile()
    os.rename(filename, demisto.investigation()['id'] + '_' + temp)
    return {'Contents': '', 'ContentsFormat': formats['text'], 'Type': entryTypes['file'],
            'File': saveFilename if saveFilename else filename, 'FileID': temp}


def flattenRow(rowDict):
    """
       Flatten each element in the given rowDict

       :type rowDict: ``dict``
       :param rowDict: The dict to be flattened (required)

       :return: A flattened dict
       :rtype: ``dict``
    """
    return {k: formatCell(rowDict[k]) for k in rowDict}


def flattenTable(tableDict):
    """
       Flatten each row in the given tableDict

       :type tableDict: ``dict``
       :param tableDict: The table to be flattened (required)

       :return: A flattened table
       :rtype: ``dict``
    """
    return [flattenRow(row) for row in tableDict]


MARKDOWN_CHARS = r"\`*_{}[]()#+-!|"


def stringEscapeMD(st, minimal_escaping=False, escape_multiline=False):
    """
       Escape any chars that might break a markdown string

       :type st: ``str``
       :param st: The string to be modified (required)

       :type minimal_escaping: ``bool``
       :param minimal_escaping: Whether replace all special characters or table format only (optional)

       :type escape_multiline: ``bool``
       :param escape_multiline: Whether convert line-ending characters (optional)

       :return: A modified string
       :rtype: ``str``
    """
    if escape_multiline:
        st = st.replace('\r\n', '<br>')  # Windows
        st = st.replace('\r', '<br>')  # old Mac
        st = st.replace('\n', '<br>')  # Unix

    if minimal_escaping:
        for c in '|':
            st = st.replace(c, '\\' + c)
    else:
        st = "".join(["\\" + str(c) if c in MARKDOWN_CHARS else str(c) for c in st])

    return st


def raiseTable(root, key):
    newInternal = {}
    if key in root and isinstance(root[key], dict):
        for sub in root[key]:
            if sub not in root:
                root[sub] = root[key][sub]
            else:
                newInternal[sub] = root[key][sub]
        if newInternal:
            root[key] = newInternal
        else:
            del root[key]


def zoomField(item, fieldName):
    if isinstance(item, dict) and fieldName in item:
        return item[fieldName]
    else:
        return item


def isCommandAvailable(cmd):
    """
       Check the list of available modules to see whether a command is currently available to be run.

       :type cmd: ``str``
       :param cmd: The command to check (required)

       :return: True if command is available, False otherwise
       :rtype: ``bool``
    """
    modules = demisto.getAllSupportedCommands()
    for m in modules:
        if modules[m] and isinstance(modules[m], list):
            for c in modules[m]:
                if c['name'] == cmd:
                    return True
    return False


def epochToTimestamp(epoch):
    return datetime.utcfromtimestamp(epoch / 1000.0).strftime("%Y-%m-%d %H:%M:%S")


def formatTimeColumns(data, timeColumnNames):
    for row in data:
        for k in timeColumnNames:
            row[k] = epochToTimestamp(row[k])


def strip_tag(tag):
    split_array = tag.split('}')
    if len(split_array) > 1:
        strip_ns_tag = split_array[1]
        tag = strip_ns_tag
    return tag


def elem_to_internal(elem, strip_ns=1, strip=1):
    """Convert an Element into an internal dictionary (not JSON!)."""

    d = OrderedDict()  # type: dict
    elem_tag = elem.tag
    if strip_ns:
        elem_tag = strip_tag(elem.tag)
    for key, value in list(elem.attrib.items()):
        d['@' + key] = value

    # loop over subelements to merge them
    for subelem in elem:
        v = elem_to_internal(subelem, strip_ns=strip_ns, strip=strip)

        tag = subelem.tag
        if strip_ns:
            tag = strip_tag(subelem.tag)

        value = v[tag]
        try:
            # add to existing list for this tag
            d[tag].append(value)
        except AttributeError:
            # turn existing entry into a list
            d[tag] = [d[tag], value]
        except KeyError:
            # add a new non-list entry
            d[tag] = value

    text = elem.text
    tail = elem.tail
    if strip:
        # ignore leading and trailing whitespace
        if text:
            text = text.strip()
        if tail:
            tail = tail.strip()

    if tail:
        d['#tail'] = tail

    if d:
        # use #text element if other attributes exist
        if text:
            d["#text"] = text
    else:
        # text is the value if no attributes
        d = text or None  # type: ignore
    return {elem_tag: d}


def internal_to_elem(pfsh, factory=ET.Element):
    """Convert an internal dictionary (not JSON!) into an Element.
    Whatever Element implementation we could import will be
    used by default; if you want to use something else, pass the
    Element class as the factory parameter.
    """

    attribs = OrderedDict()  # type: dict
    text = None
    tail = None
    sublist = []
    tag = list(pfsh.keys())
    if len(tag) != 1:
        raise ValueError("Illegal structure with multiple tags: %s" % tag)
    tag = tag[0]
    value = pfsh[tag]
    if isinstance(value, dict):
        for k, v in list(value.items()):
            if k[:1] == "@":
                attribs[k[1:]] = v
            elif k == "#text":
                text = v
            elif k == "#tail":
                tail = v
            elif isinstance(v, list):
                for v2 in v:
                    sublist.append(internal_to_elem({k: v2}, factory=factory))
            else:
                sublist.append(internal_to_elem({k: v}, factory=factory))
    else:
        text = value
    e = factory(tag, attribs)
    for sub in sublist:
        e.append(sub)
    e.text = text
    e.tail = tail
    return e


def elem2json(elem, options, strip_ns=1, strip=1):
    """Convert an ElementTree or Element into a JSON string."""

    if hasattr(elem, 'getroot'):
        elem = elem.getroot()

    if 'pretty' in options:
        return json.dumps(elem_to_internal(elem, strip_ns=strip_ns, strip=strip), indent=4, separators=(',', ': '))
    else:
        return json.dumps(elem_to_internal(elem, strip_ns=strip_ns, strip=strip))


def json2elem(json_data, factory=ET.Element):
    """Convert a JSON string into an Element.
    Whatever Element implementation we could import will be used by
    default; if you want to use something else, pass the Element class
    as the factory parameter.
    """

    return internal_to_elem(json.loads(json_data), factory)


def xml2json(xmlstring, options={}, strip_ns=1, strip=1):
    """
       Convert an XML string into a JSON string.

       :type xmlstring: ``str``
       :param xmlstring: The string to be converted (required)

       :return: The converted JSON
       :rtype: ``dict`` or ``list``
    """
    elem = ET.fromstring(xmlstring)
    return elem2json(elem, options, strip_ns=strip_ns, strip=strip)


def json2xml(json_data, factory=ET.Element):
    """Convert a JSON string into an XML string.
    Whatever Element implementation we could import will be used by
    default; if you want to use something else, pass the Element class
    as the factory parameter.
    """

    if not isinstance(json_data, dict):
        json_data = json.loads(json_data)

    elem = internal_to_elem(json_data, factory)
    return ET.tostring(elem, encoding='utf-8')


def get_hash_type(hash_file):
    """
       Checks the type of the given hash. Returns 'md5', 'sha1', 'sha256' or 'Unknown'.

       :type hash_file: ``str``
       :param hash_file: The hash to be checked (required)

       :return: The hash type
       :rtype: ``str``
    """
    hash_len = len(hash_file)
    if (hash_len == 32):
        return 'md5'
    elif (hash_len == 40):
        return 'sha1'
    elif (hash_len == 64):
        return 'sha256'
    elif (hash_len == 128):
        return 'sha512'
    else:
        return 'Unknown'


def is_mac_address(mac):
    """
    Test for valid mac address

    :type mac: ``str``
    :param mac: MAC address in the form of AA:BB:CC:00:11:22

    :return: True/False
    :rtype: ``bool``
    """

    if re.search(r'([0-9A-F]{2}[:]){5}([0-9A-F]){2}', mac.upper()) is not None:
        return True
    else:
        return False


def is_ipv6_valid(address):
    """
    Checks if the given string represents a valid IPv6 address.

    :type address: str
    :param address: The string to check.

    :return: True if the given string represents a valid IPv6 address.
    :rtype: ``bool``
    """
    try:
        socket.inet_pton(socket.AF_INET6, address)
    except socket.error:  # not a valid address
        return False
    return True


def is_ip_valid(s, accept_v6_ips=False):
    """
       Checks if the given string represents a valid IP address.
       By default, will only return 'True' for IPv4 addresses.

       :type s: ``str``
       :param s: The string to be checked (required)
       :type accept_v6_ips: ``bool``
       :param accept_v6_ips: A boolean determining whether the
       function should accept IPv6 addresses

       :return: True if the given string represents a valid IP address, False otherwise
       :rtype: ``bool``
    """
    a = s.split('.')
    if accept_v6_ips and is_ipv6_valid(s):
        return True
    elif len(a) != 4:
        return False
    else:
        for x in a:
            if not x.isdigit():
                return False
            i = int(x)
            if i < 0 or i > 255:
                return False
        return True


def get_integration_name():
    """
    Getting calling integration's name
    :return: Calling integration's name
    :rtype: ``str``
    """
    return demisto.callingContext.get('IntegrationBrand')


class Common(object):
    class Indicator(object):
        """
        interface class
        """

        @abstractmethod
        def to_context(self):
            pass

    class DBotScore(object):
        """
        DBotScore class

        :type indicator: ``str``
        :param indicator: indicator value, ip, hash, domain, url, etc

        :type indicator_type: ``DBotScoreType``
        :param indicator_type: use DBotScoreType class

        :type integration_name: ``str``
        :param integration_name: integration name

        :type score: ``DBotScore``
        :param score: DBotScore.NONE, DBotScore.GOOD, DBotScore.SUSPICIOUS, DBotScore.BAD

        :type malicious_description: ``str``
        :param malicious_description: if the indicator is malicious and have explanation for it then set it to this field

        :type reliability: ``DBotScoreReliability``
        :param reliability: use DBotScoreReliability class

        :return: None
        :rtype: ``None``
        """
        NONE = 0
        GOOD = 1
        SUSPICIOUS = 2
        BAD = 3

        CONTEXT_PATH = 'DBotScore(val.Indicator && val.Indicator == obj.Indicator && val.Vendor == obj.Vendor ' \
                       '&& val.Type == obj.Type)'

        CONTEXT_PATH_PRIOR_V5_5 = 'DBotScore'

        def __init__(self, indicator, indicator_type, integration_name, score, malicious_description=None,
                     reliability=None):

            if not DBotScoreType.is_valid_type(indicator_type):
                raise TypeError('indicator_type must be of type DBotScoreType enum')

            if not Common.DBotScore.is_valid_score(score):
                raise TypeError('indicator_type must be of type DBotScore enum')

            if reliability and not DBotScoreReliability.is_valid_type(reliability):
                raise TypeError('reliability must be of type DBotScoreReliability enum')

            self.indicator = indicator
            self.indicator_type = indicator_type
            self.integration_name = integration_name or get_integration_name()
            self.score = score
            self.malicious_description = malicious_description
            self.reliability = reliability

        @staticmethod
        def is_valid_score(score):
            return score in (
                Common.DBotScore.NONE,
                Common.DBotScore.GOOD,
                Common.DBotScore.SUSPICIOUS,
                Common.DBotScore.BAD
            )

        @staticmethod
        def get_context_path():
            if is_demisto_version_ge('5.5.0'):
                return Common.DBotScore.CONTEXT_PATH
            else:
                return Common.DBotScore.CONTEXT_PATH_PRIOR_V5_5

        def to_context(self):
            dbot_context = {
                'Indicator': self.indicator,
                'Type': self.indicator_type,
                'Vendor': self.integration_name,
                'Score': self.score
            }

            if self.reliability:
                dbot_context['Reliability'] = self.reliability

            ret_value = {
                Common.DBotScore.get_context_path(): dbot_context
            }
            return ret_value

    class IP(Indicator):
        """
        IP indicator class - https://xsoar.pan.dev/docs/integrations/context-standards-mandatory#ip

        :type ip: ``str``
        :param ip: IP address

        :type asn: ``str``
        :param asn: The autonomous system name for the IP address, for example: "AS8948".

        :type as_owner: ``str``
        :param as_owner: The autonomous system owner of the IP.

        :type region: ``str``
        :param region: The region in which the IP is located.

        :type port: ``str``
        :param port: Ports that are associated with the IP.

        :type internal: ``bool``
        :param internal: Whether or not the IP is internal or external.

        :type updated_date: ``date``
        :param updated_date: The date that the IP was last updated.

        :type registrar_abuse_name: ``str``
        :param registrar_abuse_name: The name of the contact for reporting abuse.

        :type registrar_abuse_address: ``str``
        :param registrar_abuse_address: The address of the contact for reporting abuse.

        :type registrar_abuse_country: ``str``
        :param registrar_abuse_country: The country of the contact for reporting abuse.

        :type registrar_abuse_network: ``str``
        :param registrar_abuse_network: The network of the contact for reporting abuse.

        :type registrar_abuse_phone: ``str``
        :param registrar_abuse_phone: The phone number of the contact for reporting abuse.

        :type registrar_abuse_email: ``str``
        :param registrar_abuse_email: The email address of the contact for reporting abuse.

        :type campaign: ``str``
        :param campaign: The campaign associated with the IP.

        :type traffic_light_protocol: ``str``
        :param traffic_light_protocol: The Traffic Light Protocol (TLP) color that is suitable for the IP.

        :type community_notes: ``CommunityNotes``
        :param community_notes: Notes on the IP that were given by the community.

        :type publications: ``Publications``
        :param publications: Publications on the ip that was published.

        :type threat_types: ``ThreatTypes``
        :param threat_types: Threat types that are associated with the file.

        :type hostname: ``str``
        :param hostname: The hostname that is mapped to this IP address.

        :type geo_latitude: ``str``
        :param geo_latitude: The geolocation where the IP address is located, in the format: latitude

        :type geo_longitude: ``str``
        :param geo_longitude: The geolocation where the IP address is located, in the format: longitude.

        :type geo_country: ``str``
        :param geo_country: The country in which the IP address is located.

        :type geo_description: ``str``
        :param geo_description: Additional information about the location.

        :type detection_engines: ``int``
        :param detection_engines: The total number of engines that checked the indicator.

        :type positive_engines: ``int``
        :param positive_engines: The number of engines that positively detected the indicator as malicious.

        :type organization_name: ``str``
        :param organization_name: The organization of the IP

        :type organization_type: ``str``
        :param organization_type:The organization type of the IP

        :type tags: ``str``
        :param tags: Tags of the IP.

        :type malware_family: ``str``
        :param malware_family: The malware family associated with the IP.

        :type feed_related_indicators: ``FeedRelatedIndicators``
        :param feed_related_indicators: List of indicators that are associated with the IP.

        :type relationships: ``list of EntityRelationship``
        :param relationships: List of relationships of the indicator.

        :type dbot_score: ``DBotScore``
        :param dbot_score: If IP has a score then create and set a DBotScore object.

        :return: None
        :rtype: ``None``
        """
        CONTEXT_PATH = 'IP(val.Address && val.Address == obj.Address)'

        def __init__(self, ip, dbot_score, asn=None, as_owner=None, region=None, port=None, internal=None,
                     updated_date=None, registrar_abuse_name=None, registrar_abuse_address=None,
                     registrar_abuse_country=None, registrar_abuse_network=None, registrar_abuse_phone=None,
                     registrar_abuse_email=None, campaign=None, traffic_light_protocol=None,
                     community_notes=None, publications=None, threat_types=None,
                     hostname=None, geo_latitude=None, geo_longitude=None,
                     geo_country=None, geo_description=None, detection_engines=None, positive_engines=None,
                     organization_name=None, organization_type=None, feed_related_indicators=None, tags=None,
                     malware_family=None, relationships=None):
            self.ip = ip
            self.asn = asn
            self.as_owner = as_owner
            self.region = region
            self.port = port
            self.internal = internal
            self.updated_date = updated_date
            self.registrar_abuse_name = registrar_abuse_name
            self.registrar_abuse_address = registrar_abuse_address
            self.registrar_abuse_country = registrar_abuse_country
            self.registrar_abuse_network = registrar_abuse_network
            self.registrar_abuse_phone = registrar_abuse_phone
            self.registrar_abuse_email = registrar_abuse_email
            self.campaign = campaign
            self.traffic_light_protocol = traffic_light_protocol
            self.community_notes = community_notes
            self.publications = publications
            self.threat_types = threat_types
            self.hostname = hostname
            self.geo_latitude = geo_latitude
            self.geo_longitude = geo_longitude
            self.geo_country = geo_country
            self.geo_description = geo_description
            self.detection_engines = detection_engines
            self.positive_engines = positive_engines
            self.organization_name = organization_name
            self.organization_type = organization_type
            self.feed_related_indicators = feed_related_indicators
            self.tags = tags
            self.malware_family = malware_family
            self.relationships = relationships

            if not isinstance(dbot_score, Common.DBotScore):
                raise ValueError('dbot_score must be of type DBotScore')

            self.dbot_score = dbot_score

        def to_context(self):
            ip_context = {
                'Address': self.ip
            }

            if self.asn:
                ip_context['ASN'] = self.asn

            if self.as_owner:
                ip_context['ASOwner'] = self.as_owner

            if self.region:
                ip_context['Region'] = self.region

            if self.port:
                ip_context['Port'] = self.port

            if self.internal:
                ip_context['Internal'] = self.internal

            if self.updated_date:
                ip_context['UpdatedDate'] = self.updated_date

            if self.registrar_abuse_name or self.registrar_abuse_address or self.registrar_abuse_country or \
                    self.registrar_abuse_network or self.registrar_abuse_phone or self.registrar_abuse_email:
                ip_context['Registrar'] = {'Abuse': {}}
                if self.registrar_abuse_name:
                    ip_context['Registrar']['Abuse']['Name'] = self.registrar_abuse_name
                if self.registrar_abuse_address:
                    ip_context['Registrar']['Abuse']['Address'] = self.registrar_abuse_address
                if self.registrar_abuse_country:
                    ip_context['Registrar']['Abuse']['Country'] = self.registrar_abuse_country
                if self.registrar_abuse_network:
                    ip_context['Registrar']['Abuse']['Network'] = self.registrar_abuse_network
                if self.registrar_abuse_phone:
                    ip_context['Registrar']['Abuse']['Phone'] = self.registrar_abuse_phone
                if self.registrar_abuse_email:
                    ip_context['Registrar']['Abuse']['Email'] = self.registrar_abuse_email

            if self.campaign:
                ip_context['Campaign'] = self.campaign

            if self.traffic_light_protocol:
                ip_context['TrafficLightProtocol'] = self.traffic_light_protocol

            if self.community_notes:
                community_notes = []
                for community_note in self.community_notes:
                    community_notes.append(community_note.to_context())
                ip_context['CommunityNotes'] = community_notes

            if self.publications:
                publications = []
                for publication in self.publications:
                    publications.append(publication.to_context())
                ip_context['Publications'] = publications

            if self.threat_types:
                threat_types = []
                for threat_type in self.threat_types:
                    threat_types.append(threat_type.to_context())
                ip_context['ThreatTypes'] = threat_types

            if self.hostname:
                ip_context['Hostname'] = self.hostname

            if self.geo_latitude or self.geo_country or self.geo_description:
                ip_context['Geo'] = {}

                if self.geo_latitude and self.geo_longitude:
                    ip_context['Geo']['Location'] = '{}:{}'.format(self.geo_latitude, self.geo_longitude)

                if self.geo_country:
                    ip_context['Geo']['Country'] = self.geo_country

                if self.geo_description:
                    ip_context['Geo']['Description'] = self.geo_description

            if self.organization_name or self.organization_type:
                ip_context['Organization'] = {}

                if self.organization_name:
                    ip_context['Organization']['Name'] = self.organization_name

                if self.organization_type:
                    ip_context['Organization']['Type'] = self.organization_type

            if self.detection_engines is not None:
                ip_context['DetectionEngines'] = self.detection_engines

            if self.positive_engines is not None:
                ip_context['PositiveDetections'] = self.positive_engines

            if self.feed_related_indicators:
                feed_related_indicators = []
                for feed_related_indicator in self.feed_related_indicators:
                    feed_related_indicators.append(feed_related_indicator.to_context())
                ip_context['FeedRelatedIndicators'] = feed_related_indicators

            if self.tags:
                ip_context['Tags'] = self.tags

            if self.malware_family:
                ip_context['MalwareFamily'] = self.malware_family

            if self.dbot_score and self.dbot_score.score == Common.DBotScore.BAD:
                ip_context['Malicious'] = {
                    'Vendor': self.dbot_score.integration_name,
                    'Description': self.dbot_score.malicious_description
                }

            if self.relationships:
                relationships_context = [relationship.to_context() for relationship in self.relationships if
                                         relationship.to_context()]
                ip_context['Relationships'] = relationships_context

            ret_value = {
                Common.IP.CONTEXT_PATH: ip_context
            }

            if self.dbot_score:
                ret_value.update(self.dbot_score.to_context())

            return ret_value

    class FileSignature(object):
        """
        FileSignature class
        :type authentihash: ``str``
        :param authentihash: The authentication hash.
        :type copyright: ``str``
        :param copyright: Copyright information.
        :type description: ``str``
        :param description: A description of the signature.
        :type file_version: ``str``
        :param file_version: The file version.
        :type internal_name: ``str``
        :param internal_name: The internal name of the file.
        :type original_name: ``str``
        :param original_name: The original name of the file.
        :return: None
        :rtype: ``None``
        """

        def __init__(self, authentihash, copyright, description, file_version, internal_name, original_name):
            self.authentihash = authentihash
            self.copyright = copyright
            self.description = description
            self.file_version = file_version
            self.internal_name = internal_name
            self.original_name = original_name

        def to_context(self):
            return {
                'Authentihash': self.authentihash,
                'Copyright': self.copyright,
                'Description': self.description,
                'FileVersion': self.file_version,
                'InternalName': self.internal_name,
                'OriginalName': self.original_name,
            }

    class FeedRelatedIndicators(object):
        """
        FeedRelatedIndicators class
         Implements Subject Indicators that are associated with Another indicator

        :type value: ``str``
        :param value: Indicators that are associated with the indicator.

        :type indicator_type: ``str``
        :param indicator_type: The type of the indicators that are associated with the indicator.

        :type description: ``str``
        :param description: The description of the indicators that are associated with the indicator.

        :return: None
        :rtype: ``None``
        """

        def __init__(self, value=None, indicator_type=None, description=None):
            self.value = value
            self.indicator_type = indicator_type
            self.description = description

        def to_context(self):
            return {
                'value': self.value,
                'type': self.indicator_type,
                'description': self.description
            }

    class CommunityNotes(object):
        """
        CommunityNotes class
         Implements Subject Community Notes of a indicator

        :type note: ``str``
        :param note: Notes on the indicator that were given by the community.

        :type timestamp: ``Timestamp``
        :param timestamp: The time in which the note was published.

        :return: None
        :rtype: ``None``
        """

        def __init__(self, note=None, timestamp=None):
            self.note = note
            self.timestamp = timestamp

        def to_context(self):
            return {
                'note': self.note,
                'timestamp': self.timestamp,
            }

    class Publications(object):
        """
        Publications class
         Implements Subject Publications of a indicator

        :type source: ``str``
        :param source: The source in which the article was published.

        :type title: ``str``
        :param title: The name of the article.

        :type link: ``str``
        :param link: A link to the original article.

        :type timestamp: ``Timestamp``
        :param timestamp: The time in which the article was published.

        :return: None
        :rtype: ``None``
        """

        def __init__(self, source=None, title=None, link=None, timestamp=None):
            self.source = source
            self.title = title
            self.link = link
            self.timestamp = timestamp

        def to_context(self):
            return {
                'source': self.source,
                'title': self.title,
                'link': self.link,
                'timestamp': self.timestamp,
            }

    class Behaviors(object):
        """
        Behaviors class
         Implements Subject Behaviors of a indicator

        :type details: ``str``
        :param details:

        :type action: ``str``
        :param action:

        :return: None
        :rtype: ``None``
        """

        def __init__(self, details=None, action=None):
            self.details = details
            self.action = action

        def to_context(self):
            return {
                'details': self.details,
                'title': self.action,
            }

    class ThreatTypes(object):
        """
        ThreatTypes class
         Implements Subject ThreatTypes of a indicator

        :type threat_category: ``str``
        :param threat_category: The threat category associated to this indicator by the source vendor. For example,
         Phishing, Control, TOR, etc.

        :type threat_category_confidence: ``str``
        :param threat_category_confidence: Threat Category Confidence is the confidence level provided by the vendor
         for the threat type category
         For example a confidence of 90 for threat type category "malware" means that the vendor rates that this
         is 90% confidence of being a malware.

        :return: None
        :rtype: ``None``
        """

        def __init__(self, threat_category=None, threat_category_confidence=None):
            self.threat_category = threat_category
            self.threat_category_confidence = threat_category_confidence

        def to_context(self):
            return {
                'threatcategory': self.threat_category,
                'threatcategoryconfidence': self.threat_category_confidence,
            }

    class File(Indicator):
        """
        File indicator class - https://xsoar.pan.dev/docs/integrations/context-standards-mandatory#file
        :type name: ``str``
        :param name: The full file name (including file extension).

        :type entry_id: ``str``
        :param entry_id: The ID for locating the file in the War Room.

        :type size: ``int``
        :param size: The size of the file in bytes.

        :type md5: ``str``
        :param md5: The MD5 hash of the file.

        :type sha1: ``str``
        :param sha1: The SHA1 hash of the file.

        :type sha256: ``str``
        :param sha256: The SHA256 hash of the file.

        :type sha512: ``str``
        :param sha512: The SHA512 hash of the file.

        :type ssdeep: ``str``
        :param ssdeep: The ssdeep hash of the file (same as displayed in file entries).

        :type extension: ``str``
        :param extension: The file extension, for example: "xls".

        :type file_type: ``str``
        :param file_type: The file type, as determined by libmagic (same as displayed in file entries).

        :type hostname: ``str``
        :param hostname: The name of the host where the file was found. Should match Path.

        :type path: ``str``
        :param path: The path where the file is located.

        :type company: ``str``
        :param company: The name of the company that released a binary.

        :type product_name: ``str``
        :param product_name: The name of the product to which this file belongs.

        :type digital_signature__publisher: ``str``
        :param digital_signature__publisher: The publisher of the digital signature for the file.

        :type signature: ``FileSignature``
        :param signature: File signature class

        :type actor: ``str``
        :param actor: The actor reference.

        :type tags: ``str``
        :param tags: Tags of the file.

        :type feed_related_indicators: ``FeedRelatedIndicators``
        :param feed_related_indicators: List of indicators that are associated with the file.

        :type malware_family: ``str``
        :param malware_family: The malware family associated with the File.

        :type campaign: ``str``
        :param campaign:

        :type traffic_light_protocol: ``str``
        :param traffic_light_protocol:

        :type community_notes: ``CommunityNotes``
        :param community_notes:  Notes on the file that were given by the community.

        :type publications: ``Publications``
        :param publications: Publications on the file that was published.

        :type threat_types: ``ThreatTypes``
        :param threat_types: Threat types that are associated with the file.

        :type imphash: ``str``
        :param imphash: The Imphash hash of the file.

        :type quarantined: ``bool``
        :param quarantined: Is the file quarantined or not.

        :type organization: ``str``
        :param organization: The organization of the file.

        :type associated_file_names: ``str``
        :param associated_file_names: File names that are known as associated to the file.

        :type behaviors: ``Behaviors``
        :param behaviors: list of behaviors associated with the file.

        :type relationships: ``list of EntityRelationship``
        :param relationships: List of relationships of the indicator.

        :type dbot_score: ``DBotScore``
        :param dbot_score: If file has a score then create and set a DBotScore object

        :rtype: ``None``
        :return: None
        """
        CONTEXT_PATH = 'File(val.MD5 && val.MD5 == obj.MD5 || val.SHA1 && val.SHA1 == obj.SHA1 || ' \
                       'val.SHA256 && val.SHA256 == obj.SHA256 || val.SHA512 && val.SHA512 == obj.SHA512 || ' \
                       'val.CRC32 && val.CRC32 == obj.CRC32 || val.CTPH && val.CTPH == obj.CTPH || ' \
                       'val.SSDeep && val.SSDeep == obj.SSDeep)'

        def __init__(self, dbot_score, name=None, entry_id=None, size=None, md5=None, sha1=None, sha256=None,
                     sha512=None, ssdeep=None, extension=None, file_type=None, hostname=None, path=None, company=None,
                     product_name=None, digital_signature__publisher=None, signature=None, actor=None, tags=None,
                     feed_related_indicators=None, malware_family=None, imphash=None, quarantined=None, campaign=None,
                     associated_file_names=None, traffic_light_protocol=None, organization=None, community_notes=None,
                     publications=None, threat_types=None, behaviors=None, relationships=None):

            self.name = name
            self.entry_id = entry_id
            self.size = size
            self.md5 = md5
            self.sha1 = sha1
            self.sha256 = sha256
            self.sha512 = sha512
            self.ssdeep = ssdeep
            self.extension = extension
            self.file_type = file_type
            self.hostname = hostname
            self.path = path
            self.company = company
            self.product_name = product_name
            self.digital_signature__publisher = digital_signature__publisher
            self.signature = signature
            self.actor = actor
            self.tags = tags
            self.feed_related_indicators = feed_related_indicators
            self.malware_family = malware_family
            self.campaign = campaign
            self.traffic_light_protocol = traffic_light_protocol
            self.community_notes = community_notes
            self.publications = publications
            self.threat_types = threat_types
            self.imphash = imphash
            self.quarantined = quarantined
            self.organization = organization
            self.associated_file_names = associated_file_names
            self.behaviors = behaviors
            self.relationships = relationships

            self.dbot_score = dbot_score

        def to_context(self):
            file_context = {}

            if self.name:
                file_context['Name'] = self.name
            if self.entry_id:
                file_context['EntryID'] = self.entry_id
            if self.size:
                file_context['Size'] = self.size
            if self.md5:
                file_context['MD5'] = self.md5
            if self.sha1:
                file_context['SHA1'] = self.sha1
            if self.sha256:
                file_context['SHA256'] = self.sha256
            if self.sha512:
                file_context['SHA512'] = self.sha512
            if self.ssdeep:
                file_context['SSDeep'] = self.ssdeep
            if self.extension:
                file_context['Extension'] = self.extension
            if self.file_type:
                file_context['Type'] = self.file_type
            if self.hostname:
                file_context['Hostname'] = self.hostname
            if self.path:
                file_context['Path'] = self.path
            if self.company:
                file_context['Company'] = self.company
            if self.product_name:
                file_context['ProductName'] = self.product_name
            if self.digital_signature__publisher:
                file_context['DigitalSignature'] = {
                    'Published': self.digital_signature__publisher
                }
            if self.signature:
                file_context['Signature'] = self.signature.to_context()
            if self.actor:
                file_context['Actor'] = self.actor
            if self.tags:
                file_context['Tags'] = self.tags

            if self.feed_related_indicators:
                feed_related_indicators = []
                for feed_related_indicator in self.feed_related_indicators:
                    feed_related_indicators.append(feed_related_indicator.to_context())
                file_context['FeedRelatedIndicators'] = feed_related_indicators

            if self.malware_family:
                file_context['MalwareFamily'] = self.malware_family

            if self.campaign:
                file_context['Campaign'] = self.campaign
            if self.traffic_light_protocol:
                file_context['TrafficLightProtocol'] = self.traffic_light_protocol
            if self.community_notes:
                community_notes = []
                for community_note in self.community_notes:
                    community_notes.append(community_note.to_context())
                file_context['CommunityNotes'] = community_notes
            if self.publications:
                publications = []
                for publication in self.publications:
                    publications.append(publication.to_context())
                file_context['Publications'] = publications
            if self.threat_types:
                threat_types = []
                for threat_type in self.threat_types:
                    threat_types.append(threat_type.to_context())
                file_context['ThreatTypes'] = threat_types
            if self.imphash:
                file_context['Imphash'] = self.imphash
            if self.quarantined:
                file_context['Quarantined'] = self.quarantined
            if self.organization:
                file_context['Organization'] = self.organization
            if self.associated_file_names:
                file_context['AssociatedFileNames'] = self.associated_file_names
            if self.behaviors:
                behaviors = []
                for behavior in self.behaviors:
                    behaviors.append(behavior.to_context())
                file_context['Behavior'] = behaviors

            if self.dbot_score and self.dbot_score.score == Common.DBotScore.BAD:
                file_context['Malicious'] = {
                    'Vendor': self.dbot_score.integration_name,
                    'Description': self.dbot_score.malicious_description
                }

            if self.relationships:
                relationships_context = [relationship.to_context() for relationship in self.relationships if
                                         relationship.to_context()]
                file_context['Relationships'] = relationships_context

            ret_value = {
                Common.File.CONTEXT_PATH: file_context
            }

            if self.dbot_score:
                ret_value.update(self.dbot_score.to_context())

            return ret_value

    class CVE(Indicator):
        """
        CVE indicator class - https://xsoar.pan.dev/docs/integrations/context-standards-mandatory#cve
        :type id: ``str``
        :param id: The ID of the CVE, for example: "CVE-2015-1653".
        :type cvss: ``str``
        :param cvss: The CVSS of the CVE, for example: "10.0".
        :type published: ``str``
        :param published: The timestamp of when the CVE was published.
        :type modified: ``str``
        :param modified: The timestamp of when the CVE was last modified.
        :type description: ``str``
        :param description: A description of the CVE.
        :type relationships: ``list of EntityRelationship``
        :param relationships: List of relationships of the indicator.
        :return: None
        :rtype: ``None``
        """
        CONTEXT_PATH = 'CVE(val.ID && val.ID == obj.ID)'

        def __init__(self, id, cvss, published, modified, description, relationships=None):
            # type (str, str, str, str, str) -> None

            self.id = id
            self.cvss = cvss
            self.published = published
            self.modified = modified
            self.description = description
            self.dbot_score = Common.DBotScore(
                indicator=id,
                indicator_type=DBotScoreType.CVE,
                integration_name=None,
                score=Common.DBotScore.NONE
            )
            self.relationships = relationships

        def to_context(self):
            cve_context = {
                'ID': self.id
            }

            if self.cvss:
                cve_context['CVSS'] = self.cvss

            if self.published:
                cve_context['Published'] = self.published

            if self.modified:
                cve_context['Modified'] = self.modified

            if self.description:
                cve_context['Description'] = self.description

            if self.relationships:
                relationships_context = [relationship.to_context() for relationship in self.relationships if
                                         relationship.to_context()]
                cve_context['Relationships'] = relationships_context

            ret_value = {
                Common.CVE.CONTEXT_PATH: cve_context
            }

            if self.dbot_score:
                ret_value.update(self.dbot_score.to_context())

            return ret_value

    class EMAIL(Indicator):
        """
        EMAIL indicator class
        :type address ``str``
        :param address: The email's address.
        :type domain: ``str``
        :param domain: The domain of the Email.
        :type blocked: ``bool``
        :param blocked: Whether the email address is blocked.
        :type relationships: ``list of EntityRelationship``
        :param relationships: List of relationships of the indicator.
        :return: None
        :rtype: ``None``
        """
        CONTEXT_PATH = 'EMAIL(val.Address && val.Address == obj.Address)'

        def __init__(self, address, dbot_score, domain=None, blocked=None, relationships=None):
            # type (str, str, bool) -> None
            self.address = address
            self.domain = domain
            self.blocked = blocked
            self.dbot_score = dbot_score
            self.relationships = relationships

        def to_context(self):
            email_context = {
                'Address': self.address
            }
            if self.domain:
                email_context['Domain'] = self.domain
            if self.blocked:
                email_context['Blocked'] = self.blocked

            if self.relationships:
                relationships_context = [relationship.to_context() for relationship in self.relationships if
                                         relationship.to_context()]
                email_context['Relationships'] = relationships_context

            ret_value = {
                Common.EMAIL.CONTEXT_PATH: email_context
            }
            if self.dbot_score:
                ret_value.update(self.dbot_score.to_context())
            return ret_value

    class URL(Indicator):
        """
        URL indicator - https://xsoar.pan.dev/docs/integrations/context-standards-mandatory#url
        :type url: ``str``
        :param url: The URL

        :type detection_engines: ``int``
        :param detection_engines: The total number of engines that checked the indicator.

        :type positive_detections: ``int``
        :param positive_detections: The number of engines that positively detected the indicator as malicious.

        :type category: ``str``
        :param category: The category associated with the indicator.

        :type feed_related_indicators: ``FeedRelatedIndicators``
        :param feed_related_indicators: List of indicators that are associated with the URL.

        :type malware_family: ``str``
        :param malware_family: The malware family associated with the URL.

        :type tags: ``str``
        :param tags: Tags of the URL.

        :type port: ``str``
        :param port: Ports that are associated with the URL.

        :type internal: ``bool``
        :param internal: Whether or not the URL is internal or external.

        :type campaign: ``str``
        :param campaign: The campaign associated with the URL.

        :type traffic_light_protocol: ``str``
        :param traffic_light_protocol: The Traffic Light Protocol (TLP) color that is suitable for the URL.

        :type threat_types: ``ThreatTypes``
        :param threat_types: Threat types that are associated with the file.

        :type asn: ``str``
        :param asn: The autonomous system name for the URL, for example: 'AS8948'.

        :type as_owner: ``str``
        :param as_owner: The autonomous system owner of the URL.

        :type geo_country: ``str``
        :param geo_country: The country in which the URL is located.

        :type organization: ``str``
        :param organization: The organization of the URL.

        :type community_notes: ``CommunityNotes``
        :param community_notes:  List of notes on the URL that were given by the community.

        :type publications: ``Publications``
        :param publications: List of publications on the URL that was published.

        :type relationships: ``list of EntityRelationship``
        :param relationships: List of relationships of the indicator.

        :type dbot_score: ``DBotScore``
        :param dbot_score: If URL has reputation then create DBotScore object

        :return: None
        :rtype: ``None``
        """
        CONTEXT_PATH = 'URL(val.Data && val.Data == obj.Data)'

        def __init__(self, url, dbot_score, detection_engines=None, positive_detections=None, category=None,
                     feed_related_indicators=None, tags=None, malware_family=None, port=None, internal=None,
                     campaign=None, traffic_light_protocol=None, threat_types=None, asn=None, as_owner=None,
                     geo_country=None, organization=None, community_notes=None, publications=None, relationships=None):
            self.url = url
            self.detection_engines = detection_engines
            self.positive_detections = positive_detections
            self.category = category
            self.feed_related_indicators = feed_related_indicators
            self.tags = tags
            self.malware_family = malware_family
            self.port = port
            self.internal = internal
            self.campaign = campaign
            self.traffic_light_protocol = traffic_light_protocol
            self.threat_types = threat_types
            self.asn = asn
            self.as_owner = as_owner
            self.geo_country = geo_country
            self.organization = organization
            self.community_notes = community_notes
            self.publications = publications
            self.relationships = relationships

            self.dbot_score = dbot_score

        def to_context(self):
            url_context = {
                'Data': self.url
            }

            if self.detection_engines is not None:
                url_context['DetectionEngines'] = self.detection_engines

            if self.positive_detections is not None:
                url_context['PositiveDetections'] = self.positive_detections

            if self.category:
                url_context['Category'] = self.category

            if self.feed_related_indicators:
                feed_related_indicators = []
                for feed_related_indicator in self.feed_related_indicators:
                    feed_related_indicators.append(feed_related_indicator.to_context())
                url_context['FeedRelatedIndicators'] = feed_related_indicators

            if self.tags:
                url_context['Tags'] = self.tags

            if self.malware_family:
                url_context['MalwareFamily'] = self.malware_family

            if self.port:
                url_context['Port'] = self.port
            if self.internal:
                url_context['Internal'] = self.internal
            if self.campaign:
                url_context['Campaign'] = self.campaign
            if self.traffic_light_protocol:
                url_context['TrafficLightProtocol'] = self.traffic_light_protocol
            if self.threat_types:
                threat_types = []
                for threat_type in self.threat_types:
                    threat_types.append(threat_type.to_context())
                url_context['ThreatTypes'] = threat_types
            if self.asn:
                url_context['ASN'] = self.asn
            if self.as_owner:
                url_context['ASOwner'] = self.as_owner
            if self.geo_country:
                url_context['Geo'] = {'Country': self.geo_country}
            if self.organization:
                url_context['Organization'] = self.organization
            if self.community_notes:
                community_notes = []
                for community_note in self.community_notes:
                    community_notes.append(community_note.to_context())
                url_context['CommunityNotes'] = community_notes
            if self.publications:
                publications = []
                for publication in self.publications:
                    publications.append(publication.to_context())
                url_context['Publications'] = publications

            if self.dbot_score and self.dbot_score.score == Common.DBotScore.BAD:
                url_context['Malicious'] = {
                    'Vendor': self.dbot_score.integration_name,
                    'Description': self.dbot_score.malicious_description
                }

            if self.relationships:
                relationships_context = [relationship.to_context() for relationship in self.relationships if
                                         relationship.to_context()]
                url_context['Relationships'] = relationships_context

            ret_value = {
                Common.URL.CONTEXT_PATH: url_context
            }

            if self.dbot_score:
                ret_value.update(self.dbot_score.to_context())

            return ret_value

    class Domain(Indicator):
        """ ignore docstring
        Domain indicator - https://xsoar.pan.dev/docs/integrations/context-standards-mandatory#domain
        """
        CONTEXT_PATH = 'Domain(val.Name && val.Name == obj.Name)'

        def __init__(self, domain, dbot_score, dns=None, detection_engines=None, positive_detections=None,
                     organization=None, sub_domains=None, creation_date=None, updated_date=None, expiration_date=None,
                     domain_status=None, name_servers=None, feed_related_indicators=None, malware_family=None,
                     registrar_name=None, registrar_abuse_email=None, registrar_abuse_phone=None,
                     registrant_name=None, registrant_email=None, registrant_phone=None, registrant_country=None,
                     admin_name=None, admin_email=None, admin_phone=None, admin_country=None, tags=None,
                     domain_idn_name=None, port=None,
                     internal=None, category=None, campaign=None, traffic_light_protocol=None, threat_types=None,
                     community_notes=None, publications=None, geo_location=None, geo_country=None,
                     geo_description=None, tech_country=None, tech_name=None, tech_email=None, tech_organization=None,
                     billing=None, relationships=None):

            self.domain = domain
            self.dns = dns
            self.detection_engines = detection_engines
            self.positive_detections = positive_detections
            self.organization = organization
            self.sub_domains = sub_domains
            self.creation_date = creation_date
            self.updated_date = updated_date
            self.expiration_date = expiration_date

            self.registrar_name = registrar_name
            self.registrar_abuse_email = registrar_abuse_email
            self.registrar_abuse_phone = registrar_abuse_phone

            self.registrant_name = registrant_name
            self.registrant_email = registrant_email
            self.registrant_phone = registrant_phone
            self.registrant_country = registrant_country

            self.admin_name = admin_name
            self.admin_email = admin_email
            self.admin_phone = admin_phone
            self.admin_country = admin_country
            self.tags = tags

            self.domain_status = domain_status
            self.name_servers = name_servers
            self.feed_related_indicators = feed_related_indicators
            self.malware_family = malware_family
            self.domain_idn_name = domain_idn_name
            self.port = port
            self.internal = internal
            self.category = category
            self.campaign = campaign
            self.traffic_light_protocol = traffic_light_protocol
            self.threat_types = threat_types
            self.community_notes = community_notes
            self.publications = publications
            self.geo_location = geo_location
            self.geo_country = geo_country
            self.geo_description = geo_description
            self.tech_country = tech_country
            self.tech_name = tech_name
            self.tech_organization = tech_organization
            self.tech_email = tech_email
            self.billing = billing
            self.relationships = relationships

            self.dbot_score = dbot_score

        def to_context(self):
            domain_context = {
                'Name': self.domain
            }
            whois_context = {}

            if self.dns:
                domain_context['DNS'] = self.dns

            if self.detection_engines is not None:
                domain_context['DetectionEngines'] = self.detection_engines

            if self.positive_detections is not None:
                domain_context['PositiveDetections'] = self.positive_detections

            if self.registrar_name or self.registrar_abuse_email or self.registrar_abuse_phone:
                domain_context['Registrar'] = {
                    'Name': self.registrar_name,
                    'AbuseEmail': self.registrar_abuse_email,
                    'AbusePhone': self.registrar_abuse_phone
                }
                whois_context['Registrar'] = domain_context['Registrar']

            if self.registrant_name or self.registrant_phone or self.registrant_email or self.registrant_country:
                domain_context['Registrant'] = {
                    'Name': self.registrant_name,
                    'Email': self.registrant_email,
                    'Phone': self.registrant_phone,
                    'Country': self.registrant_country
                }
                whois_context['Registrant'] = domain_context['Registrant']

            if self.admin_name or self.admin_email or self.admin_phone or self.admin_country:
                domain_context['Admin'] = {
                    'Name': self.admin_name,
                    'Email': self.admin_email,
                    'Phone': self.admin_phone,
                    'Country': self.admin_country
                }
                whois_context['Admin'] = domain_context['Admin']

            if self.organization:
                domain_context['Organization'] = self.organization

            if self.sub_domains:
                domain_context['Subdomains'] = self.sub_domains

            if self.domain_status:
                domain_context['DomainStatus'] = self.domain_status
                whois_context['DomainStatus'] = domain_context['DomainStatus']

            if self.creation_date:
                domain_context['CreationDate'] = self.creation_date
                whois_context['CreationDate'] = domain_context['CreationDate']

            if self.updated_date:
                domain_context['UpdatedDate'] = self.updated_date
                whois_context['UpdatedDate'] = domain_context['UpdatedDate']

            if self.expiration_date:
                domain_context['ExpirationDate'] = self.expiration_date
                whois_context['ExpirationDate'] = domain_context['ExpirationDate']

            if self.name_servers:
                domain_context['NameServers'] = self.name_servers
                whois_context['NameServers'] = domain_context['NameServers']

            if self.tags:
                domain_context['Tags'] = self.tags

            if self.feed_related_indicators:
                feed_related_indicators = []
                for feed_related_indicator in self.feed_related_indicators:
                    feed_related_indicators.append(feed_related_indicator.to_context())
                domain_context['FeedRelatedIndicators'] = feed_related_indicators

            if self.malware_family:
                domain_context['MalwareFamily'] = self.malware_family

            if self.dbot_score and self.dbot_score.score == Common.DBotScore.BAD:
                domain_context['Malicious'] = {
                    'Vendor': self.dbot_score.integration_name,
                    'Description': self.dbot_score.malicious_description
                }
            if self.domain_idn_name:
                domain_context['DomainIDNName'] = self.domain_idn_name
            if self.port:
                domain_context['Port'] = self.port
            if self.internal:
                domain_context['Internal'] = self.internal
            if self.category:
                domain_context['Category'] = self.category
            if self.campaign:
                domain_context['Campaign'] = self.campaign
            if self.traffic_light_protocol:
                domain_context['TrafficLightProtocol'] = self.traffic_light_protocol
            if self.threat_types:
                threat_types = []
                for threat_type in self.threat_types:
                    threat_types.append(threat_type.to_context())
                domain_context['ThreatTypes'] = threat_types
            if self.community_notes:
                community_notes = []
                for community_note in self.community_notes:
                    community_notes.append(community_note.to_context())
                domain_context['CommunityNotes'] = community_notes
            if self.publications:
                publications = []
                for publication in self.publications:
                    publications.append(publication.to_context())
                domain_context['Publications'] = publications
            if self.geo_location or self.geo_country or self.geo_description:
                domain_context['Geo'] = {}
                if self.geo_location:
                    domain_context['Geo']['Location'] = self.geo_location
                if self.geo_country:
                    domain_context['Geo']['Country'] = self.geo_country
                if self.geo_description:
                    domain_context['Geo']['Description'] = self.geo_description
            if self.tech_country or self.tech_name or self.tech_organization or self.tech_email:
                domain_context['Tech'] = {}
                if self.tech_country:
                    domain_context['Tech']['Country'] = self.tech_country
                if self.tech_name:
                    domain_context['Tech']['Name'] = self.tech_name
                if self.tech_organization:
                    domain_context['Tech']['Organization'] = self.tech_organization
                if self.tech_email:
                    domain_context['Tech']['Email'] = self.tech_email
            if self.billing:
                domain_context['Billing'] = self.billing

            if whois_context:
                domain_context['WHOIS'] = whois_context

            if self.relationships:
                relationships_context = [relationship.to_context() for relationship in self.relationships if
                                         relationship.to_context()]
                domain_context['Relationships'] = relationships_context

            ret_value = {
                Common.Domain.CONTEXT_PATH: domain_context
            }

            if self.dbot_score:
                ret_value.update(self.dbot_score.to_context())

            return ret_value

    class Endpoint(Indicator):
        """ ignore docstring
        Endpoint indicator - https://xsoar.pan.dev/docs/integrations/context-standards-mandatory#endpoint
        """
        CONTEXT_PATH = 'Endpoint(val.ID && val.ID == obj.ID)'

        def __init__(self, id, hostname=None, ip_address=None, domain=None, mac_address=None,
                     os=None, os_version=None, dhcp_server=None, bios_version=None, model=None,
                     memory=None, processors=None, processor=None, relationships=None, vendor=None, status=None,
                     is_isolated=None):
            self.id = id
            self.hostname = hostname
            self.ip_address = ip_address
            self.domain = domain
            self.mac_address = mac_address
            self.os = os
            self.os_version = os_version
            self.dhcp_server = dhcp_server
            self.bios_version = bios_version
            self.model = model
            self.memory = memory
            self.processors = processors
            self.processor = processor
            self.vendor = vendor
            self.status = status
            self.is_isolated = is_isolated
            self.relationships = relationships

        def to_context(self):
            endpoint_context = {
                'ID': self.id
            }

            if self.hostname:
                endpoint_context['Hostname'] = self.hostname

            if self.ip_address:
                endpoint_context['IPAddress'] = self.ip_address

            if self.domain:
                endpoint_context['Domain'] = self.domain

            if self.mac_address:
                endpoint_context['MACAddress'] = self.mac_address

            if self.os:
                endpoint_context['OS'] = self.os

            if self.os_version:
                endpoint_context['OSVersion'] = self.os_version

            if self.dhcp_server:
                endpoint_context['DHCPServer'] = self.dhcp_server

            if self.bios_version:
                endpoint_context['BIOSVersion'] = self.bios_version

            if self.model:
                endpoint_context['Model'] = self.model

            if self.memory:
                endpoint_context['Memory'] = self.memory

            if self.processors:
                endpoint_context['Processors'] = self.processors

            if self.processor:
                endpoint_context['Processor'] = self.processor

            if self.relationships:
                relationships_context = [relationship.to_context() for relationship in self.relationships if
                                         relationship.to_context()]
                endpoint_context['Relationships'] = relationships_context

            if self.vendor:
                endpoint_context['Vendor'] = self.vendor

            if self.status:
                if self.status not in ENDPOINT_STATUS_OPTIONS:
                    raise ValueError('Status does not have a valid value such as: Online or Offline')
                endpoint_context['Status'] = self.status

            if self.is_isolated:
                if self.is_isolated not in ENDPOINT_ISISOLATED_OPTIONS:
                    raise ValueError('Is Isolated does not have a valid value such as: Yes, No, Pending'
                                     ' isolation or Pending unisolation')
                endpoint_context['IsIsolated'] = self.is_isolated

            ret_value = {
                Common.Endpoint.CONTEXT_PATH: endpoint_context
            }

            return ret_value

    class Account(Indicator):
        """
        Account indicator - https://xsoar.pan.dev/docs/integrations/context-standards-recommended#account

        :type dbot_score: ``DBotScore``
        :param dbot_score: If account has reputation then create DBotScore object

        :return: None
        :rtype: ``None``
        """
        CONTEXT_PATH = 'Account(val.id && val.id == obj.id)'

        def __init__(self, id, type=None, username=None, display_name=None, groups=None,
                     domain=None, email_address=None, telephone_number=None, office=None, job_title=None,
                     department=None, country=None, state=None, city=None, street=None, is_enabled=None,
                     dbot_score=None, relationships=None):
            self.id = id
            self.type = type
            self.username = username
            self.display_name = display_name
            self.groups = groups
            self.domain = domain
            self.email_address = email_address
            self.telephone_number = telephone_number
            self.office = office
            self.job_title = job_title
            self.department = department
            self.country = country
            self.state = state
            self.city = city
            self.street = street
            self.is_enabled = is_enabled
            self.relationships = relationships

            if not isinstance(dbot_score, Common.DBotScore):
                raise ValueError('dbot_score must be of type DBotScore')

            self.dbot_score = dbot_score

        def to_context(self):
            account_context = {
                'Id': self.id
            }

            if self.type:
                account_context['Type'] = self.type

            irrelevent = ['CONTEXT_PATH', 'to_context', 'dbot_score', 'Id']
            details = [detail for detail in dir(self) if not detail.startswith('__') and detail not in irrelevent]
            for detail in details:
                if self.__getattribute__(detail):
                    if detail == 'email_address':
                        account_context['Email'] = {
                            'Address': self.email_address
                        }
                    else:
                        Detail = camelize_string(detail, '_')
                        account_context[Detail] = self.__getattribute__(detail)

            if self.dbot_score and self.dbot_score.score == Common.DBotScore.BAD:
                account_context['Malicious'] = {
                    'Vendor': self.dbot_score.integration_name,
                    'Description': self.dbot_score.malicious_description
                }

            if self.relationships:
                relationships_context = [relationship.to_context() for relationship in self.relationships if
                                         relationship.to_context()]
                account_context['Relationships'] = relationships_context

            ret_value = {
                Common.Account.CONTEXT_PATH: account_context
            }

            if self.dbot_score:
                ret_value.update(self.dbot_score.to_context())

            return ret_value

    class Cryptocurrency(Indicator):
        """
        Cryptocurrency indicator - https://xsoar.pan.dev/docs/integrations/context-standards-mandatory#cryptocurrency
        :type address: ``str``
        :param address: The Cryptocurrency address

        :type address_type: ``str``
        :param address_type: The Cryptocurrency type - e.g. `bitcoin`.

        :type dbot_score: ``DBotScore``
        :param dbot_score:  If the address has reputation then create DBotScore object.

        :return: None
        :rtype: ``None``
        """
        CONTEXT_PATH = 'Cryptocurrency(val.Address && val.Address == obj.Address)'

        def __init__(self, address, address_type, dbot_score):
            self.address = address
            self.address_type = address_type

            self.dbot_score = dbot_score

        def to_context(self):
            crypto_context = {
                'Address': self.address,
                'AddressType': self.address_type
            }

            if self.dbot_score and self.dbot_score.score == Common.DBotScore.BAD:
                crypto_context['Malicious'] = {
                    'Vendor': self.dbot_score.integration_name,
                    'Description': self.dbot_score.malicious_description
                }

            ret_value = {
                Common.Cryptocurrency.CONTEXT_PATH: crypto_context
            }

            if self.dbot_score:
                ret_value.update(self.dbot_score.to_context())

            return ret_value

    class CertificatePublicKey(object):
        """
        CertificatePublicKey class
        Defines an X509  PublicKey used in Common.Certificate

        :type algorithm: ``str``
        :param algorithm: The encryption algorithm: DSA, RSA, EC or UNKNOWN (Common.CertificatePublicKey.Algorithm enum)

        :type length: ``int``
        :param length: The length of the public key

        :type publickey: ``Optional[str]``
        :param publickey: publickey

        :type p: ``Optional[str]``
        :param p: P parameter used in DSA algorithm

        :type q: ``Optional[str]``
        :param q: Q parameter used in DSA algorithm

        :type g: ``Optional[str]``
        :param g: G parameter used in DSA algorithm

        :type modulus: ``Optional[str]``
        :param modulus: modulus parameter used in RSA algorithm

        :type modulus: ``Optional[int]``
        :param modulus: exponent parameter used in RSA algorithm

        :type x: ``Optional[str]``
        :param x: X parameter used in EC algorithm

        :type y: ``Optional[str]``
        :param y: Y parameter used in EC algorithm

        :type curve: ``Optional[str]``
        :param curve: curve parameter used in EC algorithm

        :return: None
        :rtype: ``None``
        """
        class Algorithm(object):
            """
            Algorithm class to enumerate available algorithms

            :return: None
            :rtype: ``None``
            """
            DSA = "DSA"
            RSA = "RSA"
            EC = "EC"
            UNKNOWN = "Unknown Algorithm"

            @staticmethod
            def is_valid_type(_type):
                return _type in (
                    Common.CertificatePublicKey.Algorithm.DSA,
                    Common.CertificatePublicKey.Algorithm.RSA,
                    Common.CertificatePublicKey.Algorithm.EC,
                    Common.CertificatePublicKey.Algorithm.UNKNOWN
                )

        def __init__(
            self,
            algorithm,  # type: str
            length,  # type: int
            publickey=None,  # type: str
            p=None,  # type: str
            q=None,  # type: str
            g=None,  # type: str
            modulus=None,  # type: str
            exponent=None,  # type: int
            x=None,  # type: str
            y=None,  # type: str
            curve=None  # type: str
        ):

            if not Common.CertificatePublicKey.Algorithm.is_valid_type(algorithm):
                raise TypeError('algorithm must be of type Common.CertificatePublicKey.Algorithm enum')

            self.algorithm = algorithm
            self.length = length
            self.publickey = publickey
            self.p = p
            self.q = q
            self.g = g
            self.modulus = modulus
            self.exponent = exponent
            self.x = x
            self.y = y
            self.curve = curve

        def to_context(self):
            publickey_context = {
                'Algorithm': self.algorithm,
                'Length': self.length
            }

            if self.publickey:
                publickey_context['PublicKey'] = self.publickey

            if self.algorithm == Common.CertificatePublicKey.Algorithm.DSA:
                if self.p:
                    publickey_context['P'] = self.p
                if self.q:
                    publickey_context['Q'] = self.q
                if self.g:
                    publickey_context['G'] = self.g

            elif self.algorithm == Common.CertificatePublicKey.Algorithm.RSA:
                if self.modulus:
                    publickey_context['Modulus'] = self.modulus
                if self.exponent:
                    publickey_context['Exponent'] = self.exponent

            elif self.algorithm == Common.CertificatePublicKey.Algorithm.EC:
                if self.x:
                    publickey_context['X'] = self.x
                if self.y:
                    publickey_context['Y'] = self.y
                if self.curve:
                    publickey_context['Curve'] = self.curve

            elif self.algorithm == Common.CertificatePublicKey.Algorithm.UNKNOWN:
                pass

            return publickey_context

    class GeneralName(object):
        """
        GeneralName class
        Implements GeneralName interface from rfc5280
        Enumerates the available General Name Types

        :type gn_type: ``str``
        :param gn_type: General Name Type

        :type gn_value: ``str``
        :param gn_value: General Name Value

        :return: None
        :rtype: ``None``
        """
        OTHERNAME = 'otherName'
        RFC822NAME = 'rfc822Name'
        DNSNAME = 'dNSName'
        DIRECTORYNAME = 'directoryName'
        UNIFORMRESOURCEIDENTIFIER = 'uniformResourceIdentifier'
        IPADDRESS = 'iPAddress'
        REGISTEREDID = 'registeredID'

        @staticmethod
        def is_valid_type(_type):
            return _type in (
                Common.GeneralName.OTHERNAME,
                Common.GeneralName.RFC822NAME,
                Common.GeneralName.DNSNAME,
                Common.GeneralName.DIRECTORYNAME,
                Common.GeneralName.UNIFORMRESOURCEIDENTIFIER,
                Common.GeneralName.IPADDRESS,
                Common.GeneralName.REGISTEREDID
            )

        def __init__(
            self,
            gn_value,  # type: str
            gn_type  # type: str
        ):
            if not Common.GeneralName.is_valid_type(gn_type):
                raise TypeError(
                    'gn_type must be of type Common.GeneralName enum'
                )
            self.gn_type = gn_type
            self.gn_value = gn_value

        def to_context(self):
            return {
                'Type': self.gn_type,
                'Value': self.gn_value
            }

        def get_value(self):
            return self.gn_value

    class CertificateExtension(object):
        """
        CertificateExtension class
        Defines an X509 Certificate Extensions used in Common.Certificate


        :type extension_type: ``str``
        :param extension_type: The type of Extension (from Common.CertificateExtension.ExtensionType enum, or "Other)

        :type critical: ``bool``
        :param critical: Whether the extension is marked as critical

        :type extension_name: ``Optional[str]``
        :param extension_name: Name of the extension

        :type oid: ``Optional[str]``
        :param oid: OID of the extension

        :type subject_alternative_names: ``Optional[List[Common.CertificateExtension.SubjectAlternativeName]]``
        :param subject_alternative_names: Subject Alternative Names

        :type authority_key_identifier: ``Optional[Common.CertificateExtension.AuthorityKeyIdentifier]``
        :param authority_key_identifier: Authority Key Identifier

        :type digest: ``Optional[str]``
        :param digest: digest for Subject Key Identifier extension

        :type digital_signature: ``Optional[bool]``
        :param digital_signature: Digital Signature usage for Key Usage extension

        :type content_commitment: ``Optional[bool]``
        :param content_commitment: Content Commitment usage for Key Usage extension

        :type key_encipherment: ``Optional[bool]``
        :param key_encipherment: Key Encipherment usage for Key Usage extension

        :type data_encipherment: ``Optional[bool]``
        :param data_encipherment: Data Encipherment usage for Key Usage extension

        :type key_agreement: ``Optional[bool]``
        :param key_agreement: Key Agreement usage for Key Usage extension

        :type key_cert_sign: ``Optional[bool]``
        :param key_cert_sign: Key Cert Sign usage for Key Usage extension

        :type usages: ``Optional[List[str]]``
        :param usages: Usages for Extended Key Usage extension

        :type distribution_points: ``Optional[List[Common.CertificateExtension.DistributionPoint]]``
        :param distribution_points: Distribution Points

        :type certificate_policies: ``Optional[List[Common.CertificateExtension.CertificatePolicy]]``
        :param certificate_policies: Certificate Policies

        :type authority_information_access: ``Optional[List[Common.CertificateExtension.AuthorityInformationAccess]]``
        :param authority_information_access: Authority Information Access

        :type basic_constraints: ``Optional[Common.CertificateExtension.BasicConstraints]``
        :param basic_constraints: Basic Constraints

        :type signed_certificate_timestamps: ``Optional[List[Common.CertificateExtension.SignedCertificateTimestamp]]``
        :param signed_certificate_timestamps: (PreCertificate)Signed Certificate Timestamps

        :type value: ``Optional[Union[str, List[Any], Dict[str, Any]]]``
        :param value: Raw value of the Extension (used for "Other" type)

        :return: None
        :rtype: ``None``
        """
        class SubjectAlternativeName(object):
            """
            SubjectAlternativeName class
            Implements Subject Alternative Name extension interface

            :type gn: ``Optional[Common.GeneralName]``
            :param gn: General Name Type provided as Common.GeneralName

            :type gn_type: ``Optional[str]``
            :param gn_type: General Name Type provided as string

            :type gn_value: ``Optional[str]``
            :param gn_value: General Name Value provided as string

            :return: None
            :rtype: ``None``
            """
            def __init__(
                self,
                gn=None,  # type: Optional[Common.GeneralName]
                gn_type=None,  # type: Optional[str]
                gn_value=None  # type: Optional[str]
            ):
                if gn:
                    self.gn = gn
                elif gn_type and gn_value:
                    self.gn = Common.GeneralName(
                        gn_value=gn_value,
                        gn_type=gn_type
                    )
                else:
                    raise ValueError('either GeneralName or gn_type/gn_value required to inizialize SubjectAlternativeName')

            def to_context(self):
                return self.gn.to_context()

            def get_value(self):
                return self.gn.get_value()

        class AuthorityKeyIdentifier(object):
            """
            AuthorityKeyIdentifier class
            Implements Authority Key Identifier extension interface

            :type issuer: ``Optional[List[Common.GeneralName]]``
            :param issuer: Issuer list

            :type serial_number: ``Optional[str]``
            :param serial_number: Serial Number

            :type key_identifier: ``Optional[str]``
            :param key_identifier: Key Identifier

            :return: None
            :rtype: ``None``
            """
            def __init__(
                self,
                issuer=None,  # type: Optional[List[Common.GeneralName]]
                serial_number=None,  # type: Optional[str]
                key_identifier=None  # type: Optional[str]
            ):
                self.issuer = issuer
                self.serial_number = serial_number
                self.key_identifier = key_identifier

            def to_context(self):
                authority_key_identifier_context = {}  # type: Dict[str, Any]

                if self.issuer:
                    authority_key_identifier_context['Issuer'] = self.issuer,

                if self.serial_number:
                    authority_key_identifier_context["SerialNumber"] = self.serial_number
                if self.key_identifier:
                    authority_key_identifier_context["KeyIdentifier"] = self.key_identifier

                return authority_key_identifier_context

        class DistributionPoint(object):
            """
            DistributionPoint class
            Implements Distribution Point extension interface

            :type full_name: ``Optional[List[Common.GeneralName]]``
            :param full_name: Full Name list

            :type relative_name: ``Optional[str]``
            :param relative_name: Relative Name

            :type crl_issuer: ``Optional[List[Common.GeneralName]]``
            :param crl_issuer: CRL Issuer

            :type reasons: ``Optional[List[str]]``
            :param reasons: Reason list

            :return: None
            :rtype: ``None``
            """
            def __init__(
                self,
                full_name=None,  # type: Optional[List[Common.GeneralName]]
                relative_name=None,  # type:  Optional[str]
                crl_issuer=None,  # type: Optional[List[Common.GeneralName]]
                reasons=None  # type: Optional[List[str]]
            ):
                self.full_name = full_name
                self.relative_name = relative_name
                self.crl_issuer = crl_issuer
                self.reasons = reasons

            def to_context(self):
                distribution_point_context = {}  # type: Dict[str, Union[List, str]]
                if self.full_name:
                    distribution_point_context["FullName"] = [fn.to_context() for fn in self.full_name]
                if self.relative_name:
                    distribution_point_context["RelativeName"] = self.relative_name
                if self.crl_issuer:
                    distribution_point_context["CRLIssuer"] = [ci.to_context() for ci in self.crl_issuer]
                if self.reasons:
                    distribution_point_context["Reasons"] = self.reasons

                return distribution_point_context

        class CertificatePolicy(object):
            """
            CertificatePolicy class
            Implements Certificate Policy extension interface

            :type policy_identifier: ``str``
            :param policy_identifier: Policy Identifier

            :type policy_qualifiers: ``Optional[List[str]]``
            :param policy_qualifiers: Policy Qualifier list

            :return: None
            :rtype: ``None``
            """
            def __init__(
                self,
                policy_identifier,  # type: str
                policy_qualifiers=None  # type: Optional[List[str]]
            ):
                self.policy_identifier = policy_identifier
                self.policy_qualifiers = policy_qualifiers

            def to_context(self):
                certificate_policies_context = {
                    "PolicyIdentifier": self.policy_identifier
                }  # type: Dict[str, Union[List, str]]

                if self.policy_qualifiers:
                    certificate_policies_context["PolicyQualifiers"] = self.policy_qualifiers

                return certificate_policies_context

        class AuthorityInformationAccess(object):
            """
            AuthorityInformationAccess class
            Implements Authority Information Access extension interface

            :type access_method: ``str``
            :param access_method: Access Method

            :type access_location: ``Common.GeneralName``
            :param access_location: Access Location

            :return: None
            :rtype: ``None``
            """
            def __init__(
                self,
                access_method,  # type: str
                access_location  # type: Common.GeneralName
            ):
                self.access_method = access_method
                self.access_location = access_location

            def to_context(self):
                return {
                    "AccessMethod": self.access_method,
                    "AccessLocation": self.access_location.to_context()
                }

        class BasicConstraints(object):
            """
            BasicConstraints class
            Implements Basic Constraints extension interface

            :type ca: ``bool``
            :param ca: Certificate Authority

            :type path_length: ``int``
            :param path_length: Path Length

            :return: None
            :rtype: ``None``
            """
            def __init__(
                self,
                ca,  # type: bool
                path_length=None  # type: int
            ):
                self.ca = ca
                self.path_length = path_length

            def to_context(self):
                basic_constraints_context = {
                    "CA": self.ca
                }  # type: Dict[str, Union[str, int]]

                if self.path_length:
                    basic_constraints_context["PathLength"] = self.path_length

                return basic_constraints_context

        class SignedCertificateTimestamp(object):
            """
            SignedCertificateTimestamp class
            Implementsinterface for  "SignedCertificateTimestamp" extensions

            :type entry_type: ``str``
            :param entry_type: Entry Type (from Common.CertificateExtension.SignedCertificateTimestamp.EntryType enum)

            :type version: ``str``
            :param version: Version

            :type log_id: ``str``
            :param log_id: Log ID

            :type timestamp: ``str``
            :param timestamp: Timestamp (ISO8601 string representation in UTC)

            :return: None
            :rtype: ``None``
            """
            class EntryType(object):
                """
                EntryType class
                Enumerates Entry Types for SignedCertificateTimestamp class

                :return: None
                :rtype: ``None``
                """
                PRECERTIFICATE = "PreCertificate"
                X509CERTIFICATE = "X509Certificate"

                @staticmethod
                def is_valid_type(_type):
                    return _type in (
                        Common.CertificateExtension.SignedCertificateTimestamp.EntryType.PRECERTIFICATE,
                        Common.CertificateExtension.SignedCertificateTimestamp.EntryType.X509CERTIFICATE
                    )

            def __init__(
                self,
                entry_type,  # type: str
                version,  # type: int
                log_id,  # type: str
                timestamp  # type: str
            ):

                if not Common.CertificateExtension.SignedCertificateTimestamp.EntryType.is_valid_type(entry_type):
                    raise TypeError(
                        'entry_type must be of type Common.CertificateExtension.SignedCertificateTimestamp.EntryType enum'
                    )

                self.entry_type = entry_type
                self.version = version
                self.log_id = log_id
                self.timestamp = timestamp

            def to_context(self):
                timestamps_context = {}  # type: Dict[str, Any]

                timestamps_context['Version'] = self.version
                timestamps_context["LogId"] = self.log_id
                timestamps_context["Timestamp"] = self.timestamp
                timestamps_context["EntryType"] = self.entry_type

                return timestamps_context

        class ExtensionType(object):
            """
            ExtensionType class
            Enumerates Extension Types for Common.CertificatExtension class

            :return: None
            :rtype: ``None``
            """
            SUBJECTALTERNATIVENAME = "SubjectAlternativeName"
            AUTHORITYKEYIDENTIFIER = "AuthorityKeyIdentifier"
            SUBJECTKEYIDENTIFIER = "SubjectKeyIdentifier"
            KEYUSAGE = "KeyUsage"
            EXTENDEDKEYUSAGE = "ExtendedKeyUsage"
            CRLDISTRIBUTIONPOINTS = "CRLDistributionPoints"
            CERTIFICATEPOLICIES = "CertificatePolicies"
            AUTHORITYINFORMATIONACCESS = "AuthorityInformationAccess"
            BASICCONSTRAINTS = "BasicConstraints"
            SIGNEDCERTIFICATETIMESTAMPS = "SignedCertificateTimestamps"
            PRESIGNEDCERTIFICATETIMESTAMPS = "PreCertSignedCertificateTimestamps"
            OTHER = "Other"

            @staticmethod
            def is_valid_type(_type):
                return _type in (
                    Common.CertificateExtension.ExtensionType.SUBJECTALTERNATIVENAME,
                    Common.CertificateExtension.ExtensionType.AUTHORITYKEYIDENTIFIER,
                    Common.CertificateExtension.ExtensionType.SUBJECTKEYIDENTIFIER,
                    Common.CertificateExtension.ExtensionType.KEYUSAGE,
                    Common.CertificateExtension.ExtensionType.EXTENDEDKEYUSAGE,
                    Common.CertificateExtension.ExtensionType.CRLDISTRIBUTIONPOINTS,
                    Common.CertificateExtension.ExtensionType.CERTIFICATEPOLICIES,
                    Common.CertificateExtension.ExtensionType.AUTHORITYINFORMATIONACCESS,
                    Common.CertificateExtension.ExtensionType.BASICCONSTRAINTS,
                    Common.CertificateExtension.ExtensionType.SIGNEDCERTIFICATETIMESTAMPS,
                    Common.CertificateExtension.ExtensionType.PRESIGNEDCERTIFICATETIMESTAMPS,
                    Common.CertificateExtension.ExtensionType.OTHER  # for extensions that are not handled explicitly
                )

        def __init__(
            self,
            extension_type,  # type: str
            critical,  # type: bool
            oid=None,  # type: Optional[str]
            extension_name=None,  # type: Optional[str]
            subject_alternative_names=None,  # type: Optional[List[Common.CertificateExtension.SubjectAlternativeName]]
            authority_key_identifier=None,  # type: Optional[Common.CertificateExtension.AuthorityKeyIdentifier]
            digest=None,  # type: str
            digital_signature=None,  # type: Optional[bool]
            content_commitment=None,  # type: Optional[bool]
            key_encipherment=None,  # type: Optional[bool]
            data_encipherment=None,  # type: Optional[bool]
            key_agreement=None,  # type: Optional[bool]
            key_cert_sign=None,  # type: Optional[bool]
            crl_sign=None,  # type: Optional[bool]
            usages=None,  # type: Optional[List[str]]
            distribution_points=None,  # type: Optional[List[Common.CertificateExtension.DistributionPoint]]
            certificate_policies=None,  # type: Optional[List[Common.CertificateExtension.CertificatePolicy]]
            authority_information_access=None,  # type: Optional[List[Common.CertificateExtension.AuthorityInformationAccess]]
            basic_constraints=None,  # type: Optional[Common.CertificateExtension.BasicConstraints]
            signed_certificate_timestamps=None,  # type: Optional[List[Common.CertificateExtension.SignedCertificateTimestamp]]
            value=None  # type: Optional[Union[str, List[Any], Dict[str, Any]]]
        ):
            if not Common.CertificateExtension.ExtensionType.is_valid_type(extension_type):
                raise TypeError('algorithm must be of type Common.CertificateExtension.ExtensionType enum')

            self.extension_type = extension_type
            self.critical = critical

            if self.extension_type == Common.CertificateExtension.ExtensionType.SUBJECTALTERNATIVENAME:
                self.subject_alternative_names = subject_alternative_names
                self.oid = "2.5.29.17"
                self.extension_name = "subjectAltName"

            elif self.extension_type == Common.CertificateExtension.ExtensionType.SUBJECTKEYIDENTIFIER:
                if not digest:
                    raise ValueError('digest is mandatory for SubjectKeyIdentifier extension')
                self.digest = digest
                self.oid = "2.5.29.14"
                self.extension_name = "subjectKeyIdentifier"

            elif self.extension_type == Common.CertificateExtension.ExtensionType.KEYUSAGE:
                self.digital_signature = digital_signature
                self.content_commitment = content_commitment
                self.key_encipherment = key_encipherment
                self.data_encipherment = data_encipherment
                self.key_agreement = key_agreement
                self.key_cert_sign = key_cert_sign
                self.crl_sign = crl_sign
                self.oid = "2.5.29.15"
                self.extension_name = "keyUsage"

            elif self.extension_type == Common.CertificateExtension.ExtensionType.EXTENDEDKEYUSAGE:
                if not usages:
                    raise ValueError('usages is mandatory for ExtendedKeyUsage extension')
                self.usages = usages
                self.oid = "2.5.29.37"
                self.extension_name = "extendedKeyUsage"

            elif self.extension_type == Common.CertificateExtension.ExtensionType.AUTHORITYKEYIDENTIFIER:
                self.authority_key_identifier = authority_key_identifier
                self.oid = "2.5.29.35"
                self.extension_name = "authorityKeyIdentifier"

            elif self.extension_type == Common.CertificateExtension.ExtensionType.CRLDISTRIBUTIONPOINTS:
                self.distribution_points = distribution_points
                self.oid = "2.5.29.31"
                self.extension_name = "cRLDistributionPoints"

            elif self.extension_type == Common.CertificateExtension.ExtensionType.CERTIFICATEPOLICIES:
                self.certificate_policies = certificate_policies
                self.oid = "2.5.29.32"
                self.extension_name = "certificatePolicies"

            elif self.extension_type == Common.CertificateExtension.ExtensionType.AUTHORITYINFORMATIONACCESS:
                self.authority_information_access = authority_information_access
                self.oid = "1.3.6.1.5.5.7.1.1"
                self.extension_name = "authorityInfoAccess"

            elif self.extension_type == Common.CertificateExtension.ExtensionType.BASICCONSTRAINTS:
                self.basic_constraints = basic_constraints
                self.oid = "2.5.29.19"
                self.extension_name = "basicConstraints"

            elif self.extension_type == Common.CertificateExtension.ExtensionType.PRESIGNEDCERTIFICATETIMESTAMPS:
                self.signed_certificate_timestamps = signed_certificate_timestamps
                self.oid = "1.3.6.1.4.1.11129.2.4.2"
                self.extension_name = "signedCertificateTimestampList"

            elif self.extension_type == Common.CertificateExtension.ExtensionType.SIGNEDCERTIFICATETIMESTAMPS:
                self.signed_certificate_timestamps = signed_certificate_timestamps
                self.oid = "1.3.6.1.4.1.11129.2.4.5"
                self.extension_name = "signedCertificateTimestampList"

            elif self.extension_type == Common.CertificateExtension.ExtensionType.OTHER:
                self.value = value

            # override oid, extension_name if provided as inputs
            if oid:
                self.oid = oid
            if extension_name:
                self.extension_name = extension_name

        def to_context(self):
            extension_context = {
                "OID": self.oid,
                "Name": self.extension_name,
                "Critical": self.critical
            }  # type: Dict[str, Any]

            if (
                self.extension_type == Common.CertificateExtension.ExtensionType.SUBJECTALTERNATIVENAME
                and self.subject_alternative_names is not None
            ):
                extension_context["Value"] = [san.to_context() for san in self.subject_alternative_names]

            elif (
                self.extension_type == Common.CertificateExtension.ExtensionType.AUTHORITYKEYIDENTIFIER
                and self.authority_key_identifier is not None
            ):
                extension_context["Value"] = self.authority_key_identifier.to_context()

            elif (
                self.extension_type == Common.CertificateExtension.ExtensionType.SUBJECTKEYIDENTIFIER
                and self.digest is not None
            ):
                extension_context["Value"] = {
                    "Digest": self.digest
                }

            elif self.extension_type == Common.CertificateExtension.ExtensionType.KEYUSAGE:
                key_usage = {}  # type: Dict[str, bool]
                if self.digital_signature:
                    key_usage["DigitalSignature"] = self.digital_signature
                if self.content_commitment:
                    key_usage["ContentCommitment"] = self.content_commitment
                if self.key_encipherment:
                    key_usage["KeyEncipherment"] = self.key_encipherment
                if self.data_encipherment:
                    key_usage["DataEncipherment"] = self.data_encipherment
                if self.key_agreement:
                    key_usage["KeyAgreement"] = self.key_agreement
                if self.key_cert_sign:
                    key_usage["KeyCertSign"] = self.key_cert_sign
                if self.crl_sign:
                    key_usage["CrlSign"] = self.crl_sign

                if key_usage:
                    extension_context["Value"] = key_usage

            elif (
                self.extension_type == Common.CertificateExtension.ExtensionType.EXTENDEDKEYUSAGE
                and self.usages is not None
            ):
                extension_context["Value"] = {
                    "Usages": [u for u in self.usages]
                }

            elif (
                self.extension_type == Common.CertificateExtension.ExtensionType.CRLDISTRIBUTIONPOINTS
                and self.distribution_points is not None
            ):
                extension_context["Value"] = [dp.to_context() for dp in self.distribution_points]

            elif (
                self.extension_type == Common.CertificateExtension.ExtensionType.CERTIFICATEPOLICIES
                and self.certificate_policies is not None
            ):
                extension_context["Value"] = [cp.to_context() for cp in self.certificate_policies]

            elif (
                self.extension_type == Common.CertificateExtension.ExtensionType.AUTHORITYINFORMATIONACCESS
                and self.authority_information_access is not None
            ):
                extension_context["Value"] = [aia.to_context() for aia in self.authority_information_access]

            elif (
                self.extension_type == Common.CertificateExtension.ExtensionType.BASICCONSTRAINTS
                and self.basic_constraints is not None
            ):
                extension_context["Value"] = self.basic_constraints.to_context()

            elif (
                self.extension_type in [
                    Common.CertificateExtension.ExtensionType.SIGNEDCERTIFICATETIMESTAMPS,
                    Common.CertificateExtension.ExtensionType.PRESIGNEDCERTIFICATETIMESTAMPS
                ]
                and self.signed_certificate_timestamps is not None
            ):
                extension_context["Value"] = [sct.to_context() for sct in self.signed_certificate_timestamps]

            elif (
                self.extension_type == Common.CertificateExtension.ExtensionType.OTHER
                and self.value is not None
            ):
                extension_context["Value"] = self.value

            return extension_context

    class Certificate(Indicator):
        """
        Implements the X509 Certificate interface
        Certificate indicator - https://xsoar.pan.dev/docs/integrations/context-standards-mandatory#certificate

        :type subject_dn: ``str``
        :param subject_dn: Subject Distinguished Name

        :type dbot_score: ``DBotScore``
        :param dbot_score: If Certificate has a score then create and set a DBotScore object.

        :type name: ``Optional[Union[str, List[str]]]``
        :param name: Name (if not provided output is calculated from SubjectDN and SAN)

        :type issuer_dn: ``Optional[str]``
        :param issuer_dn: Issuer Distinguished Name

        :type serial_number: ``Optional[str]``
        :param serial_number: Serial Number

        :type validity_not_after: ``Optional[str]``
        :param validity_not_after: Certificate Expiration Timestamp (ISO8601 string representation)

        :type validity_not_before: ``Optional[str]``
        :param validity_not_before: Initial Certificate Validity Timestamp (ISO8601 string representation)

        :type sha512: ``Optional[str]``
        :param sha512: The SHA-512 hash of the certificate in binary encoded format (DER)

        :type sha256: ``Optional[str]``
        :param sha256: The SHA-256 hash of the certificate in binary encoded format (DER)

        :type sha1: ``Optional[str]``
        :param sha1: The SHA-1 hash of the certificate in binary encoded format (DER)

        :type md5: ``Optional[str]``
        :param md5: The MD5 hash of the certificate in binary encoded format (DER)

        :type publickey: ``Optional[Common.CertificatePublicKey]``
        :param publickey: Certificate Public Key

        :type spki_sha256: ``Optional[str]``
        :param sha1: The SHA-256 hash of the SPKI

        :type signature_algorithm: ``Optional[str]``
        :param signature_algorithm: Signature Algorithm

        :type signature: ``Optional[str]``
        :param signature: Certificate Signature

        :type subject_alternative_name: \
        ``Optional[List[Union[str,Dict[str, str],Common.CertificateExtension.SubjectAlternativeName]]]``
        :param subject_alternative_name: Subject Alternative Name list

        :type extensions: ``Optional[List[Common.CertificateExtension]]`
        :param extensions: Certificate Extension List

        :type pem: ``Optional[str]``
        :param pem: PEM encoded certificate

        :return: None
        :rtype: ``None``
        """
        CONTEXT_PATH = 'Certificate(val.MD5 && val.MD5 == obj.MD5 || val.SHA1 && val.SHA1 == obj.SHA1 || ' \
                       'val.SHA256 && val.SHA256 == obj.SHA256 || val.SHA512 && val.SHA512 == obj.SHA512)'

        def __init__(
            self,
            subject_dn,  # type: str
            dbot_score=None,  # type: Optional[Common.DBotScore]
            name=None,  # type: Optional[Union[str, List[str]]]
            issuer_dn=None,  # type: Optional[str]
            serial_number=None,  # type: Optional[str]
            validity_not_after=None,  # type: Optional[str]
            validity_not_before=None,  # type: Optional[str]
            sha512=None,  # type: Optional[str]
            sha256=None,  # type: Optional[str]
            sha1=None,  # type: Optional[str]
            md5=None,  # type: Optional[str]
            publickey=None,  # type: Optional[Common.CertificatePublicKey]
            spki_sha256=None,  # type: Optional[str]
            signature_algorithm=None,  # type: Optional[str]
            signature=None,  # type: Optional[str]
            subject_alternative_name=None, \
            # type: Optional[List[Union[str,Dict[str, str],Common.CertificateExtension.SubjectAlternativeName]]]
            extensions=None,  # type: Optional[List[Common.CertificateExtension]]
            pem=None  # type: Optional[str]

        ):

            self.subject_dn = subject_dn
            self.dbot_score = dbot_score

            self.name = None
            if name:
                if isinstance(name, str):
                    self.name = [name]
                elif isinstance(name, list):
                    self.name = name
                else:
                    raise TypeError('certificate name must be of type str or List[str]')

            self.issuer_dn = issuer_dn
            self.serial_number = serial_number
            self.validity_not_after = validity_not_after
            self.validity_not_before = validity_not_before

            self.sha512 = sha512
            self.sha256 = sha256
            self.sha1 = sha1
            self.md5 = md5

            if publickey and not isinstance(publickey, Common.CertificatePublicKey):
                raise TypeError('publickey must be of type Common.CertificatePublicKey')
            self.publickey = publickey

            self.spki_sha256 = spki_sha256

            self.signature_algorithm = signature_algorithm
            self.signature = signature

            # if subject_alternative_name is set and is a list
            # make sure it is a list of strings, dicts of strings or SAN Extensions
            if (
                subject_alternative_name
                and isinstance(subject_alternative_name, list)
                and not all(
                    isinstance(san, str)
                    or isinstance(san, dict)
                    or isinstance(san, Common.CertificateExtension.SubjectAlternativeName)
                    for san in subject_alternative_name)
            ):
                raise TypeError(
                    'subject_alternative_name must be list of str or Common.CertificateExtension.SubjectAlternativeName'
                )
            self.subject_alternative_name = subject_alternative_name

            if (
                extensions
                and not isinstance(extensions, list)
                and any(isinstance(e, Common.CertificateExtension) for e in extensions)
            ):
                raise TypeError('extensions must be of type List[Common.CertificateExtension]')
            self.extensions = extensions

            self.pem = pem

            if not isinstance(dbot_score, Common.DBotScore):
                raise ValueError('dbot_score must be of type DBotScore')

        def to_context(self):
            certificate_context = {
                "SubjectDN": self.subject_dn
            }  # type: Dict[str, Any]

            san_list = []  # type: List[Dict[str, str]]
            if self.subject_alternative_name:
                for san in self.subject_alternative_name:
                    if isinstance(san, str):
                        san_list.append({
                            'Value': san
                        })
                    elif isinstance(san, dict):
                        san_list.append(san)
                    elif(isinstance(san, Common.CertificateExtension.SubjectAlternativeName)):
                        san_list.append(san.to_context())

            elif self.extensions:  # autogenerate it from extensions
                for ext in self.extensions:
                    if (
                        ext.extension_type == Common.CertificateExtension.ExtensionType.SUBJECTALTERNATIVENAME
                        and ext.subject_alternative_names is not None
                    ):
                        for san in ext.subject_alternative_names:
                            san_list.append(san.to_context())

            if san_list:
                certificate_context['SubjectAlternativeName'] = san_list

            if self.name:
                certificate_context["Name"] = self.name
            else:  # autogenerate it
                name = set()  # type: Set[str]
                # add subject alternative names
                if san_list:
                    name = set([
                        sn['Value'] for sn in san_list
                        if (
                            'Value' in sn
                            and (
                                'Type' not in sn
                                or sn['Type'] in (Common.GeneralName.DNSNAME, Common.GeneralName.IPADDRESS)
                            )
                        )
                    ])

                # subject_dn is RFC4515 escaped
                # replace \, and \+ with the long escaping \2c and \2b
                long_escaped_subject_dn = self.subject_dn.replace("\\,", "\\2c")
                long_escaped_subject_dn = long_escaped_subject_dn.replace("\\+", "\\2b")
                # we then split RDN (separated by ,) and multi-valued RDN (sep by +)
                rdns = long_escaped_subject_dn.replace('+', ',').split(',')
                cn = next((rdn for rdn in rdns if rdn.startswith('CN=')), None)
                if cn:
                    name.add(cn.split('=', 1)[-1])

                if name:
                    certificate_context["Name"] = sorted(list(name))

            if self.issuer_dn:
                certificate_context["IssuerDN"] = self.issuer_dn

            if self.serial_number:
                certificate_context["SerialNumber"] = self.serial_number

            if self.validity_not_before:
                certificate_context["ValidityNotBefore"] = self.validity_not_before

            if self.validity_not_after:
                certificate_context["ValidityNotAfter"] = self.validity_not_after

            if self.sha512:
                certificate_context["SHA512"] = self.sha512

            if self.sha256:
                certificate_context["SHA256"] = self.sha256

            if self.sha1:
                certificate_context["SHA1"] = self.sha1

            if self.md5:
                certificate_context["MD5"] = self.md5

            if self.publickey and isinstance(self.publickey, Common.CertificatePublicKey):
                certificate_context["PublicKey"] = self.publickey.to_context()

            if self.spki_sha256:
                certificate_context["SPKISHA256"] = self.spki_sha256

            sig = {}  # type: Dict[str, str]
            if self.signature_algorithm:
                sig["Algorithm"] = self.signature_algorithm
            if self.signature:
                sig["Signature"] = self.signature
            if sig:
                certificate_context["Signature"] = sig

            if self.extensions:
                certificate_context["Extension"] = [e.to_context() for e in self.extensions]

            if self.pem:
                certificate_context["PEM"] = self.pem

            if self.dbot_score and self.dbot_score.score == Common.DBotScore.BAD:
                certificate_context['Malicious'] = {
                    'Vendor': self.dbot_score.integration_name,
                    'Description': self.dbot_score.malicious_description
                }

            ret_value = {
                Common.Certificate.CONTEXT_PATH: certificate_context
            }

            if self.dbot_score:
                ret_value.update(self.dbot_score.to_context())

            return ret_value


class ScheduledCommand:
    """
    ScheduledCommand configuration class
    Holds the scheduled command configuration for the command result - managing the way the command should be polled.

    :type command: ``str``
    :param command: The command that'll run after next_run_in_seconds has passed.

    :type next_run_in_seconds: ``int``
    :param next_run_in_seconds: How long to wait before executing the command.

    :type args: ``Optional[Dict[str, Any]]``
    :param args: Arguments to use when executing the command.

    :type timeout_in_seconds: ``Optional[int]``
    :param timeout_in_seconds: Number of seconds until the polling sequence will timeout.

    :return: None
    :rtype: ``None``
    """
    VERSION_MISMATCH_ERROR = 'This command is not supported by this XSOAR server version. Please update your server ' \
                             'version to 6.2.0 or later.'

    def __init__(
            self,
            command,  # type: str
            next_run_in_seconds,  # type: int
            args=None,  # type: Optional[Dict[str, Any]]
            timeout_in_seconds=None,  # type: Optional[int]
    ):
        self.raise_error_if_not_supported()
        self._command = command
        if next_run_in_seconds < 10:
            demisto.info('ScheduledCommandConfiguration provided value for next_run_in_seconds: '
                         '{} is '.format(next_run_in_seconds) + 'too low - minimum interval is 10 seconds. '
                                                                'next_run_in_seconds was set to 10 seconds.')
            next_run_in_seconds = 10
        self._next_run = str(next_run_in_seconds)
        self._args = args
        self._timeout = str(timeout_in_seconds) if timeout_in_seconds else None

    @staticmethod
    def raise_error_if_not_supported():
        if not is_demisto_version_ge('6.2.0'):
            raise DemistoException(ScheduledCommand.VERSION_MISMATCH_ERROR)

    def to_results(self):
        """
        Returns the result dictionary of the polling command
        """
        return assign_params(
            PollingCommand=self._command,
            NextRun=self._next_run,
            PollingArgs=self._args,
            Timeout=self._timeout
        )


def camelize_string(src_str, delim='_', upper_camel=True):
    """
    Transform snake_case to CamelCase

    :type src_str: ``str``
    :param src_str: snake_case string to convert.

    :type delim: ``str``
    :param delim: indicator category.

    :type upper_camel: ``bool``
    :param upper_camel: When True then transforms string to camel case with the first letter capitalised
                        (for example: demisto_content to DemistoContent), otherwise the first letter will not be capitalised
                        (for example: demisto_content to demistoContent).

    :return: A CammelCase string.
    :rtype: ``str``
    """
    if not src_str:  # empty string
        return ""
    components = src_str.split(delim)
    camelize_without_first_char = ''.join(map(lambda x: x.title(), components[1:]))
    if upper_camel:
        return components[0].title() + camelize_without_first_char
    else:
        return components[0].lower() + camelize_without_first_char


class IndicatorsTimeline:
    """
    IndicatorsTimeline class - use to return Indicator Timeline object to be used in CommandResults

    :type indicators: ``list``
    :param indicators: expects a list of indicators.

    :type category: ``str``
    :param category: indicator category.

    :type message: ``str``
    :param message: indicator message.

    :return: None
    :rtype: ``None``
    """
    def __init__(self, indicators=None, category=None, message=None):
        # type: (list, str, str) -> None
        if indicators is None:
            indicators = []

        # check if we are running from an integration or automation
        try:
            _ = demisto.params()
            default_category = 'Integration Update'
        except AttributeError:
            default_category = 'Automation Update'

        timelines = []
        timeline = {}
        for indicator in indicators:
            timeline['Value'] = indicator

            if category:
                timeline['Category'] = category
            else:
                timeline['Category'] = default_category

            if message:
                timeline['Message'] = message

            timelines.append(timeline)

        self.indicators_timeline = timelines


def arg_to_number(arg, arg_name=None, required=False):
    # type: (Any, Optional[str], bool) -> Optional[int]

    """Converts an XSOAR argument to a Python int

    This function is used to quickly validate an argument provided to XSOAR
    via ``demisto.args()`` into an ``int`` type. It will throw a ValueError
    if the input is invalid. If the input is None, it will throw a ValueError
    if required is ``True``, or ``None`` if required is ``False.

    :type arg: ``Any``
    :param arg: argument to convert

    :type arg_name: ``str``
    :param arg_name: argument name

    :type required: ``bool``
    :param required:
        throws exception if ``True`` and argument provided is None

    :return:
        returns an ``int`` if arg can be converted
        returns ``None`` if arg is ``None`` and required is set to ``False``
        otherwise throws an Exception
    :rtype: ``Optional[int]``
    """

    if arg is None or arg == '':
        if required is True:
            if arg_name:
                raise ValueError('Missing "{}"'.format(arg_name))
            else:
                raise ValueError('Missing required argument')

        return None
    if isinstance(arg, str):
        if arg.isdigit():
            return int(arg)

        try:
            return int(float(arg))
        except Exception:
            if arg_name:
                raise ValueError('Invalid number: "{}"="{}"'.format(arg_name, arg))
            else:
                raise ValueError('"{}" is not a valid number'.format(arg))
    if isinstance(arg, int):
        return arg

    if arg_name:
        raise ValueError('Invalid number: "{}"="{}"'.format(arg_name, arg))
    else:
        raise ValueError('"{}" is not a valid number'.format(arg))


def arg_to_datetime(arg, arg_name=None, is_utc=True, required=False, settings=None):
    # type: (Any, Optional[str], bool, bool, dict) -> Optional[datetime]

    """Converts an XSOAR argument to a datetime

    This function is used to quickly validate an argument provided to XSOAR
    via ``demisto.args()`` into an ``datetime``. It will throw a ValueError if the input is invalid.
    If the input is None, it will throw a ValueError if required is ``True``,
    or ``None`` if required is ``False.

    :type arg: ``Any``
    :param arg: argument to convert

    :type arg_name: ``str``
    :param arg_name: argument name

    :type is_utc: ``bool``
    :param is_utc: if True then date converted as utc timezone, otherwise will convert with local timezone.

    :type required: ``bool``
    :param required:
        throws exception if ``True`` and argument provided is None

    :type settings: ``dict``
    :param settings: If provided, passed to dateparser.parse function.

    :return:
        returns an ``datetime`` if conversion works
        returns ``None`` if arg is ``None`` and required is set to ``False``
        otherwise throws an Exception
    :rtype: ``Optional[datetime]``
    """

    if arg is None:
        if required is True:
            if arg_name:
                raise ValueError('Missing "{}"'.format(arg_name))
            else:
                raise ValueError('Missing required argument')
        return None

    if isinstance(arg, str) and arg.isdigit() or isinstance(arg, (int, float)):
        # timestamp is a str containing digits - we just convert it to int
        ms = float(arg)
        if ms > 2000000000.0:
            # in case timestamp was provided as unix time (in milliseconds)
            ms = ms / 1000.0

        if is_utc:
            return datetime.utcfromtimestamp(ms).replace(tzinfo=timezone.utc)
        else:
            return datetime.fromtimestamp(ms)
    if isinstance(arg, str):
        # we use dateparser to handle strings either in ISO8601 format, or
        # relative time stamps.
        # For example: format 2019-10-23T00:00:00 or "3 days", etc
        if settings:
            date = dateparser.parse(arg, settings=settings)
        else:
            date = dateparser.parse(arg, settings={'TIMEZONE': 'UTC'})

        if date is None:
            # if d is None it means dateparser failed to parse it
            if arg_name:
                raise ValueError('Invalid date: "{}"="{}"'.format(arg_name, arg))
            else:
                raise ValueError('"{}" is not a valid date'.format(arg))

        return date

    if arg_name:
        raise ValueError('Invalid date: "{}"="{}"'.format(arg_name, arg))
    else:
        raise ValueError('"{}" is not a valid date'.format(arg))


# -------------------------------- Relationships----------------------------------- #


class EntityRelationship:
    """
    XSOAR entity relationship.

    :type name: ``str``
    :param name: Relationship name.

    :type relationship_type: ``str``
    :param relationship_type: Relationship type. (e.g. IndicatorToIndicator...).

    :type entity_a: ``str``
    :param entity_a: A value, A aka source of the relationship.

    :type entity_a_family: ``str``
    :param entity_a_family: Entity family of A, A aka source of the relationship. (e.g. Indicator...)

    :type entity_a_type: ``str``
    :param entity_a_type: Entity A type, A aka source of the relationship. (e.g. IP/URL/...).

    :type entity_b: ``str``
    :param entity_b: B value, B aka destination of the relationship.

    :type entity_b_family: ``str``
    :param entity_b_family: Entity family of B, B aka destination of the relationship. (e.g. Indicator...)

    :type entity_b_type: ``str``
    :param entity_b_type: Entity B type, B aka destination of the relationship. (e.g. IP/URL/...).

    :type source_reliability: ``str``
    :param source_reliability: Source reliability.

    :type fields: ``dict``
    :param fields: Custom fields. (Optional)

    :type brand: ``str``
    :param brand: Source brand name. (Optional)

    :return: None
    :rtype: ``None``
    """

    class RelationshipsTypes(object):
        """
        Relationships Types objects.

        :return: None
        :rtype: ``None``
        """
        # dict which keys is a relationship type and the value is the reverse type.
        RELATIONSHIP_TYPES = ['IndicatorToIndicator']

        @staticmethod
        def is_valid_type(_type):
            # type: (str) -> bool

            return _type in EntityRelationship.RelationshipsTypes.RELATIONSHIP_TYPES

    class RelationshipsFamily(object):
        """
        Relationships Family object list.

        :return: None
        :rtype: ``None``

        """

        INDICATOR = ["Indicator"]

        @staticmethod
        def is_valid_type(_type):
            # type: (str) -> bool

            return _type in EntityRelationship.RelationshipsFamily.INDICATOR

    class Relationships(object):

        """
        Enum: Relations names and their reverse

        :return: None
        :rtype: ``None``
        """
        APPLIED = 'applied'
        ATTACHMENT_OF = 'attachment-of'
        ATTACHES = 'attaches'
        ATTRIBUTE_OF = 'attribute-of'
        ATTRIBUTED_BY = 'attributed-by'
        ATTRIBUTED_TO = 'attributed-to'
        AUTHORED_BY = 'authored-by'
        BEACONS_TO = 'beacons-to'
        BUNDLED_IN = 'bundled-in'
        BUNDLES = 'bundles'
        COMMUNICATED_WITH = 'communicated-with'
        COMMUNICATED_BY = 'communicated-by'
        COMMUNICATES_WITH = 'communicates-with'
        COMPROMISES = 'compromises'
        CONTAINS = 'contains'
        CONTROLS = 'controls'
        CREATED_BY = 'created-by'
        CREATES = 'creates'
        DELIVERED_BY = 'delivered-by'
        DELIVERS = 'delivers'
        DOWNLOADS = 'downloads'
        DOWNLOADS_FROM = 'downloads-from'
        DROPPED_BY = 'dropped-by'
        DROPS = 'drops'
        DUPLICATE_OF = 'duplicate-of'
        EMBEDDED_IN = 'embedded-in'
        EMBEDS = 'embeds'
        EXECUTED = 'executed'
        EXECUTED_BY = 'executed-by'
        EXFILTRATES_TO = 'exfiltrates-to'
        EXPLOITS = 'exploits'
        HAS = 'has'
        HOSTED_ON = 'hosted-on'
        HOSTS = 'hosts'
        IMPERSONATES = 'impersonates'
        INDICATED_BY = 'indicated-by'
        INDICATOR_OF = 'indicator-of'
        INJECTED_FROM = 'injected-from'
        INJECTS_INTO = 'injects-into'
        INVESTIGATES = 'investigates'
        IS_ALSO = 'is-also'
        MITIGATED_BY = 'mitigated-by'
        MITIGATES = 'mitigates'
        ORIGINATED_FROM = 'originated-from'
        OWNED_BY = 'owned-by'
        OWNS = 'owns'
        PART_OF = 'part-of'
        RELATED_TO = 'related-to'
        REMEDIATES = 'remediates'
        RESOLVED_BY = 'resolved-by'
        RESOLVED_FROM = 'resolved-from'
        RESOLVES_TO = 'resolves-to'
        SEEN_ON = 'seen-on'
        SENT = 'sent'
        SENT_BY = 'sent-by'
        SENT_FROM = 'sent-from'
        SENT_TO = 'sent-to'
        SIMILAR_TO = 'similar-to'
        SUB_DOMAIN_OF = 'sub-domain-of'
        SUB_TECHNIQUE_OF = 'subtechnique-of'
        PARENT_TECHNIQUE_OF = 'parent-technique-of'
        SUPRA_DOMAIN_OF = 'supra-domain-of'
        TARGETED_BY = 'targeted-by'
        TARGETS = 'targets'
        TYPES = 'Types'
        UPLOADED_TO = 'uploaded-to'
        USED_BY = 'used-by'
        USED_ON = 'used-on'
        USES = 'uses'
        VARIANT_OF = 'variant-of'

        RELATIONSHIPS_NAMES = {'applied': 'applied-on',
                               'attachment-of': 'attaches',
                               'attaches': 'attachment-of',
                               'attribute-of': 'owns',
                               'attributed-by': 'attributed-to',
                               'attributed-to': 'attributed-by',
                               'authored-by': 'author-of',
                               'beacons-to': 'communicated-by',
                               'bundled-in': 'bundles',
                               'bundles': 'bundled-in',
                               'communicated-with': 'communicated-by',
                               'communicated-by': 'communicates-with',
                               'communicates-with': 'communicated-by',
                               'compromises': 'compromised-by',
                               'contains': 'part-of',
                               'controls': 'controlled-by',
                               'created-by': 'creates',
                               'creates': 'created-by',
                               'delivered-by': 'delivers',
                               'delivers': 'delivered-by',
                               'downloads': 'downloaded-by',
                               'downloads-from': 'hosts',
                               'dropped-by': 'drops',
                               'drops': 'dropped-by',
                               'duplicate-of': 'duplicate-of',
                               'embedded-in': 'embeds',
                               'embeds': 'embedded-on',
                               'executed': 'executed-by',
                               'executed-by': 'executes',
                               'exfiltrates-to': 'exfiltrated-from',
                               'exploits': 'exploited-by',
                               'has': 'seen-on',
                               'hosted-on': 'hosts',
                               'hosts': 'hosted-on',
                               'impersonates': 'impersonated-by',
                               'indicated-by': 'indicator-of',
                               'indicator-of': 'indicated-by',
                               'injected-from': 'injects-into',
                               'injects-into': 'injected-from',
                               'investigates': 'investigated-by',
                               'is-also': 'is-also',
                               'mitigated-by': 'mitigates',
                               'mitigates': 'mitigated-by',
                               'originated-from': 'source-of',
                               'owned-by': 'owns',
                               'owns': 'owned-by',
                               'part-of': 'contains',
                               'related-to': 'related-to',
                               'remediates': 'remediated-by',
                               'resolved-by': 'resolves-to',
                               'resolved-from': 'resolves-to',
                               'resolves-to': 'resolved-from',
                               'seen-on': 'has',
                               'sent': 'attached-to',
                               'sent-by': 'sent',
                               'sent-from': 'received-by',
                               'sent-to': 'received-by',
                               'similar-to': 'similar-to',
                               'sub-domain-of': 'supra-domain-of',
                               'supra-domain-of': 'sub-domain-of',
                               'subtechnique-of': 'parent-technique-of',
                               'parent-technique-of': 'subtechnique-of',
                               'targeted-by': 'targets',
                               'targets': 'targeted-by',
                               'Types': 'Reverse',
                               'uploaded-to': 'hosts',
                               'used-by': 'uses',
                               'used-on': 'targeted-by',
                               'uses': 'used-by',
                               'variant-of': 'variant-of'}

        @staticmethod
        def is_valid(_type):
            # type: (str) -> bool

            return _type in EntityRelationship.Relationships.RELATIONSHIPS_NAMES.keys()

        @staticmethod
        def get_reverse(name):
            # type: (str) -> str

            return EntityRelationship.Relationships.RELATIONSHIPS_NAMES[name]

    def __init__(self, name, entity_a, entity_a_type, entity_b, entity_b_type,
                 reverse_name='', relationship_type='IndicatorToIndicator', entity_a_family='Indicator',
                 entity_b_family='Indicator', source_reliability="", fields=None, brand=""):

        # Relationship
        if not EntityRelationship.Relationships.is_valid(name):
            raise ValueError("Invalid relationship: " + name)
        self._name = name

        if reverse_name:
            if not EntityRelationship.Relationships.is_valid(reverse_name):
                raise ValueError("Invalid reverse relationship: " + reverse_name)
            self._reverse_name = reverse_name
        else:
            self._reverse_name = EntityRelationship.Relationships.get_reverse(name)

        if not EntityRelationship.RelationshipsTypes.is_valid_type(relationship_type):
            raise ValueError("Invalid relationship type: " + relationship_type)
        self._relationship_type = relationship_type

        # Entity A - Source
        self._entity_a = entity_a

        self._entity_a_type = entity_a_type

        if not EntityRelationship.RelationshipsFamily.is_valid_type(entity_a_family):
            raise ValueError("Invalid entity A Family type: " + entity_a_family)
        self._entity_a_family = entity_a_family

        # Entity B - Destination
        if not entity_b:
            demisto.info(
                "WARNING: Invalid entity B - Relationships will not be created to entity A {} with relationship name {}".format(
                    str(entity_a), str(name)))
        self._entity_b = entity_b

        self._entity_b_type = entity_b_type

        if not EntityRelationship.RelationshipsFamily.is_valid_type(entity_b_family):
            raise ValueError("Invalid entity B Family type: " + entity_b_family)
        self._entity_b_family = entity_b_family

        # Custom fields
        if fields:
            self._fields = fields
        else:
            self._fields = {}

        # Source
        if brand:
            self._brand = brand
        else:
            self._brand = ''

        if source_reliability:
            if not DBotScoreReliability.is_valid_type(source_reliability):
                raise ValueError("Invalid source reliability value", source_reliability)
            self._source_reliability = source_reliability
        else:
            self._source_reliability = ''

    def to_entry(self):
        """ Convert object to XSOAR entry
        :rtype: ``dict``
        :return: XSOAR entry representation.
        """
        entry = {}

        if self._entity_b:
            entry = {
                "name": self._name,
                "reverseName": self._reverse_name,
                "type": self._relationship_type,
                "entityA": self._entity_a,
                "entityAFamily": self._entity_a_family,
                "entityAType": self._entity_a_type,
                "entityB": self._entity_b,
                "entityBFamily": self._entity_b_family,
                "entityBType": self._entity_b_type,
                "fields": self._fields,
            }
            if self._source_reliability:
                entry["reliability"] = self._source_reliability
            if self._brand:
                entry["brand"] = self._brand
        return entry

    def to_indicator(self):
        """ Convert object to XSOAR entry
        :rtype: ``dict``
        :return: XSOAR entry representation.
        """
        indicator_relationship = {}

        if self._entity_b:
            indicator_relationship = {
                "name": self._name,
                "reverseName": self._reverse_name,
                "type": self._relationship_type,
                "entityA": self._entity_a,
                "entityAFamily": self._entity_a_family,
                "entityAType": self._entity_a_type,
                "entityB": self._entity_b,
                "entityBFamily": self._entity_b_family,
                "entityBType": self._entity_b_type,
                "fields": self._fields,
            }
        return indicator_relationship

    def to_context(self):
        """ Convert object to XSOAR context
        :rtype: ``dict``
        :return: XSOAR context representation.
        """
        indicator_relationship_context = {}

        if self._entity_b:
            indicator_relationship_context = {
                "Relationship": self._name,
                "EntityA": self._entity_a,
                "EntityAType": self._entity_a_type,
                "EntityB": self._entity_b,
                "EntityBType": self._entity_b_type,
            }

        return indicator_relationship_context


class CommandResults:
    """
    CommandResults class - use to return results to warroom

    :type outputs_prefix: ``str``
    :param outputs_prefix: should be identical to the prefix in the yml contextPath in yml file. for example:
            CortexXDR.Incident

    :type outputs_key_field: ``str`` or ``list[str]``
    :param outputs_key_field: primary key field in the main object. If the command returns Incidents, and of the
            properties of Incident is incident_id, then outputs_key_field='incident_id'. If object has multiple
            unique keys, then list of strings is supported outputs_key_field=['id1', 'id2']

    :type outputs: ``list`` or ``dict``
    :param outputs: the data to be returned and will be set to context

    :type indicators: ``list``
    :param indicators: DEPRECATED: use 'indicator' instead.

    :type indicator: ``Common.Indicator``
    :param indicator: single indicator like Common.IP, Common.URL, Common.File, etc.

    :type readable_output: ``str``
    :param readable_output: (Optional) markdown string that will be presented in the warroom, should be human readable -
        (HumanReadable) - if not set, readable output will be generated

    :type raw_response: ``dict`` | ``list``
    :param raw_response: must be dictionary, if not provided then will be equal to outputs. usually must be the original
        raw response from the 3rd party service (originally Contents)

    :type indicators_timeline: ``IndicatorsTimeline``
    :param indicators_timeline: must be an IndicatorsTimeline. used by the server to populate an indicator's timeline.

    :type ignore_auto_extract: ``bool``
    :param ignore_auto_extract: must be a boolean, default value is False. Used to prevent AutoExtract on output.

    :type relationships: ``list of EntityRelationship``
    :param relationships: List of relationships of the indicator.

    :type mark_as_note: ``bool``
    :param mark_as_note: must be a boolean, default value is False. Used to mark entry as note.

    :type scheduled_command: ``ScheduledCommand``
    :param scheduled_command: manages the way the command should be polled.

    :return: None
    :rtype: ``None``
    """

    def __init__(self, outputs_prefix=None, outputs_key_field=None, outputs=None, indicators=None, readable_output=None,
                 raw_response=None, indicators_timeline=None, indicator=None, ignore_auto_extract=False,
<<<<<<< HEAD
                 mark_as_note=False, relations=None, scheduled_command=None):
        # type: (str, object, object, list, str, object, IndicatorsTimeline, Common.Indicator, bool, bool, list, ScheduledCommand) -> None  # noqa: E501
=======
                 mark_as_note=False, polling_command=None, polling_args=None, polling_timeout=None,
                 polling_next_run=None, relationships=None):
        # type: (str, object, object, list, str, object, IndicatorsTimeline, Common.Indicator, bool, bool,str, dict, str, str, list) -> None # noqa: E501
>>>>>>> efc2618e
        if raw_response is None:
            raw_response = outputs
        if outputs is not None and not isinstance(outputs, dict) and not outputs_prefix:
            raise ValueError('outputs_prefix is missing')
        if indicators and indicator:
            raise ValueError('indicators is DEPRECATED, use only indicator')
        self.indicators = indicators  # type: Optional[List[Common.Indicator]]
        self.indicator = indicator  # type: Optional[Common.Indicator]

        self.outputs_prefix = outputs_prefix

        # this is public field, it is used by a lot of unit tests, so I don't change it
        self.outputs_key_field = outputs_key_field

        self._outputs_key_field = None  # type: Optional[List[str]]
        if not outputs_key_field:
            self._outputs_key_field = None
        elif isinstance(outputs_key_field, STRING_TYPES):
            self._outputs_key_field = [outputs_key_field]
        elif isinstance(outputs_key_field, list):
            self._outputs_key_field = outputs_key_field
        else:
            raise TypeError('outputs_key_field must be of type str or list')

        self.outputs = outputs

        self.raw_response = raw_response
        self.readable_output = readable_output
        self.indicators_timeline = indicators_timeline
        self.ignore_auto_extract = ignore_auto_extract
        self.mark_as_note = mark_as_note
        self.scheduled_command = scheduled_command  # type: Optional[ScheduledCommand]

        self.relationships = relationships

    def to_context(self):
        outputs = {}  # type: dict
        relationships = []  # type: list
        if self.readable_output:
            human_readable = self.readable_output
        else:
            human_readable = None  # type: ignore[assignment]
        raw_response = None  # type: ignore[assignment]
        indicators_timeline = []  # type: ignore[assignment]
        ignore_auto_extract = False  # type: bool
        mark_as_note = False  # type: bool

        indicators = [self.indicator] if self.indicator else self.indicators

        if indicators:
            for indicator in indicators:
                context_outputs = indicator.to_context()

                for key, value in context_outputs.items():
                    if key not in outputs:
                        outputs[key] = []

                    outputs[key].append(value)

        if self.raw_response:
            raw_response = self.raw_response

        if self.ignore_auto_extract:
            ignore_auto_extract = True

        if self.mark_as_note:
            mark_as_note = True

        if self.indicators_timeline:
            indicators_timeline = self.indicators_timeline.indicators_timeline

        if self.outputs is not None and self.outputs != []:
            if not self.readable_output:
                # if markdown is not provided then create table by default
                human_readable = tableToMarkdown('Results', self.outputs)
            if self.outputs_prefix and self._outputs_key_field:
                # if both prefix and key field provided then create DT key
                formatted_outputs_key = ' && '.join(['val.{0} && val.{0} == obj.{0}'.format(key_field)
                                                     for key_field in self._outputs_key_field])
                outputs_key = '{0}({1})'.format(self.outputs_prefix, formatted_outputs_key)
                outputs[outputs_key] = self.outputs
            elif self.outputs_prefix:
                outputs_key = '{}'.format(self.outputs_prefix)
                outputs[outputs_key] = self.outputs
            else:
                outputs.update(self.outputs)  # type: ignore[call-overload]

        if self.relationships:
            relationships = [relationship.to_entry() for relationship in self.relationships if relationship.to_entry()]

        content_format = EntryFormat.JSON
        if isinstance(raw_response, STRING_TYPES) or isinstance(raw_response, int):
            content_format = EntryFormat.TEXT

        return_entry = {
            'Type': EntryType.NOTE,
            'ContentsFormat': content_format,
            'Contents': raw_response,
            'HumanReadable': human_readable,
            'EntryContext': outputs,
            'IndicatorTimeline': indicators_timeline,
            'IgnoreAutoExtract': True if ignore_auto_extract else False,
            'Note': mark_as_note,
            'Relationships': relationships,
        }
        if self.scheduled_command:
            return_entry.update(self.scheduled_command.to_results())
        return return_entry


def return_results(results):
    """
    This function wraps the demisto.results(), supports.

    :type results: ``CommandResults`` or ``str`` or ``dict`` or ``BaseWidget`` or ``list``
    :param results: A result object to return as a War-Room entry.

    :return: None
    :rtype: ``None``
    """
    if results is None:
        # backward compatibility reasons
        demisto.results(None)
        return

    elif results and isinstance(results, list):
        result_list = []
        for result in results:
            if isinstance(result, (dict, str)):
                # Results of type dict or str are of the old results format and work with demisto.results()
                result_list.append(result)
            else:
                # The rest are of the new format and have a corresponding function (to_context, to_display, etc...)
                return_results(result)
        if result_list:
            demisto.results(result_list)

    elif isinstance(results, CommandResults):
        demisto.results(results.to_context())

    elif isinstance(results, BaseWidget):
        demisto.results(results.to_display())

    elif isinstance(results, GetMappingFieldsResponse):
        demisto.results(results.extract_mapping())

    elif isinstance(results, GetRemoteDataResponse):
        demisto.results(results.extract_for_local())

    elif isinstance(results, GetModifiedRemoteDataResponse):
        demisto.results(results.to_entry())

    elif hasattr(results, 'to_entry'):
        demisto.results(results.to_entry())

    else:
        demisto.results(results)


# deprecated
def return_outputs(readable_output, outputs=None, raw_response=None, timeline=None, ignore_auto_extract=False):
    """
    DEPRECATED: use return_results() instead

    This function wraps the demisto.results(), makes the usage of returning results to the user more intuitively.

    :type readable_output: ``str`` | ``int``
    :param readable_output: markdown string that will be presented in the warroom, should be human readable -
        (HumanReadable)

    :type outputs: ``dict``
    :param outputs: the outputs that will be returned to playbook/investigation context (originally EntryContext)

    :type raw_response: ``dict`` | ``list`` | ``str``
    :param raw_response: must be dictionary, if not provided then will be equal to outputs. usually must be the original
        raw response from the 3rd party service (originally Contents)

    :type timeline: ``dict`` | ``list``
    :param timeline: expects a list, if a dict is passed it will be put into a list. used by server to populate an
        indicator's timeline. if the 'Category' field is not present in the timeline dict(s), it will automatically
        be be added to the dict(s) with its value set to 'Integration Update'.

    :type ignore_auto_extract: ``bool``
    :param ignore_auto_extract: expects a bool value. if true then the warroom entry readable_output will not be auto enriched.

    :return: None
    :rtype: ``None``
    """
    timeline_list = [timeline] if isinstance(timeline, dict) else timeline
    if timeline_list:
        for tl_obj in timeline_list:
            if 'Category' not in tl_obj.keys():
                tl_obj['Category'] = 'Integration Update'

    return_entry = {
        "Type": entryTypes["note"],
        "HumanReadable": readable_output,
        "ContentsFormat": formats["text"] if isinstance(raw_response, STRING_TYPES) else formats['json'],
        "Contents": raw_response,
        "EntryContext": outputs,
        'IgnoreAutoExtract': ignore_auto_extract,
        "IndicatorTimeline": timeline_list
    }
    # Return 'readable_output' only if needed
    if readable_output and not outputs and not raw_response:
        return_entry["Contents"] = readable_output
        return_entry["ContentsFormat"] = formats["text"]
    elif outputs and raw_response is None:
        # if raw_response was not provided but outputs were provided then set Contents as outputs
        return_entry["Contents"] = outputs
    demisto.results(return_entry)


def return_error(message, error='', outputs=None):
    """
        Returns error entry with given message and exits the script

        :type message: ``str``
        :param message: The message to return in the entry (required)

        :type error: ``str`` or Exception
        :param error: The raw error message to log (optional)

        :type outputs: ``dict or None``
        :param outputs: the outputs that will be returned to playbook/investigation context (optional)

        :return: Error entry object
        :rtype: ``dict``
    """
    is_command = hasattr(demisto, 'command')
    is_server_handled = is_command and demisto.command() in ('fetch-incidents',
                                                             'fetch-credentials',
                                                             'long-running-execution',
                                                             'fetch-indicators')
    if is_debug_mode() and not is_server_handled and any(sys.exc_info()):  # Checking that an exception occurred
        message = "{}\n\n{}".format(message, traceback.format_exc())

    message = LOG(message)
    if error:
        LOG(str(error))

    LOG.print_log()
    if not isinstance(message, str):
        message = message.encode('utf8') if hasattr(message, 'encode') else str(message)

    if is_command and demisto.command() == 'get-modified-remote-data':
        if (error and not isinstance(error, NotImplementedError)) or sys.exc_info()[0] != NotImplementedError:
            message = 'skip update. error: ' + message

    if is_server_handled:
        raise Exception(message)
    else:
        demisto.results({
            'Type': entryTypes['error'],
            'ContentsFormat': formats['text'],
            'Contents': message,
            'EntryContext': outputs
        })
        sys.exit(0)


def return_warning(message, exit=False, warning='', outputs=None, ignore_auto_extract=False):
    """
        Returns a warning entry with the specified message, and exits the script.

        :type message: ``str``
        :param message: The message to return in the entry (required).

        :type exit: ``bool``
        :param exit: Determines if the program will terminate after the command is executed. Default is False.

        :type warning: ``str``
        :param warning: The warning message (raw) to log (optional).

        :type outputs: ``dict or None``
        :param outputs: The outputs that will be returned to playbook/investigation context (optional).

        :type ignore_auto_extract: ``bool``
        :param ignore_auto_extract: Determines if the War Room entry will be auto-enriched. Default is false.

        :return: Warning entry object
        :rtype: ``dict``
    """
    LOG(message)
    if warning:
        LOG(warning)
    LOG.print_log()

    demisto.results({
        'Type': entryTypes['warning'],
        'ContentsFormat': formats['text'],
        'IgnoreAutoExtract': ignore_auto_extract,
        'Contents': str(message),
        "EntryContext": outputs
    })
    if exit:
        sys.exit(0)


def camelize(src, delim=' ', upper_camel=True):
    """
        Convert all keys of a dictionary (or list of dictionaries) to CamelCase (with capital first letter)

        :type src: ``dict`` or ``list``
        :param src: The dictionary (or list of dictionaries) to convert the keys for. (required)

        :type delim: ``str``
        :param delim: The delimiter between two words in the key (e.g. delim=' ' for "Start Date"). Default ' '.

        :type upper_camel: ``bool``
        :param upper_camel: When True then transforms dictionary keys to camel case with the first letter capitalised
                            (for example: demisto_content to DemistoContent), otherwise the first letter will not be capitalised
                            (for example: demisto_content to demistoContent).

        :return: The dictionary (or list of dictionaries) with the keys in CamelCase.
        :rtype: ``dict`` or ``list``
    """

    def camelize_str(src_str):
        if callable(getattr(src_str, "decode", None)):
            src_str = src_str.decode('utf-8')
        components = src_str.split(delim)
        camelize_without_first_char = ''.join(map(lambda x: x.title(), components[1:]))
        if upper_camel:
            return components[0].title() + camelize_without_first_char
        else:
            return components[0].lower() + camelize_without_first_char

    if isinstance(src, list):
        return [camelize(phrase, delim, upper_camel=upper_camel) for phrase in src]
    return {camelize_str(key): value for key, value in src.items()}


# Constants for common merge paths
outputPaths = {
    'file': 'File(val.MD5 && val.MD5 == obj.MD5 || val.SHA1 && val.SHA1 == obj.SHA1 || '
            'val.SHA256 && val.SHA256 == obj.SHA256 || val.SHA512 && val.SHA512 == obj.SHA512 || '
            'val.CRC32 && val.CRC32 == obj.CRC32 || val.CTPH && val.CTPH == obj.CTPH || '
            'val.SSDeep && val.SSDeep == obj.SSDeep)',
    'ip': 'IP(val.Address && val.Address == obj.Address)',
    'url': 'URL(val.Data && val.Data == obj.Data)',
    'domain': 'Domain(val.Name && val.Name == obj.Name)',
    'cve': 'CVE(val.ID && val.ID == obj.ID)',
    'email': 'Account.Email(val.Address && val.Address == obj.Address)',
    'dbotscore': 'DBotScore'
}


def replace_in_keys(src, existing='.', new='_'):
    """
        Replace a substring in all of the keys of a dictionary (or list of dictionaries)

        :type src: ``dict`` or ``list``
        :param src: The dictionary (or list of dictionaries) with keys that need replacement. (required)

        :type existing: ``str``
        :param existing: substring to replace.

        :type new: ``str``
        :param new: new substring that will replace the existing substring.

        :return: The dictionary (or list of dictionaries) with keys after substring replacement.
        :rtype: ``dict`` or ``list``
    """

    def replace_str(src_str):
        if callable(getattr(src_str, "decode", None)):
            src_str = src_str.decode('utf-8')
        return src_str.replace(existing, new)

    if isinstance(src, list):
        return [replace_in_keys(x, existing, new) for x in src]
    return {replace_str(k): v for k, v in src.items()}


# ############################## REGEX FORMATTING ###############################
regexFlags = re.M  # Multi line matching
# for the global(/g) flag use re.findall({regex_format},str)
# else, use re.match({regex_format},str)

ipv4Regex = r'\b((25[0-5]|2[0-4][0-9]|[01]?[0-9][0-9]?)\.){3}(25[0-5]|2[0-4][0-9]|[01]?[0-9][0-9]?)\b([^\/]|$)'
ipv4cidrRegex = r'\b(?:(?:25[0-5]|2[0-4][0-9]|1[0-9][0-9]|[1-9]?[0-9])(?:\[\.\]|\.)){3}(?:25[0-5]|2[0-4][0-9]|1[0-9][0-9]|[1-9]?[0-9])(\/([0-9]|[1-2][0-9]|3[0-2]))\b'  # noqa: E501
ipv6Regex = r'\b(?:(?:[0-9a-fA-F]{1,4}:){7,7}[0-9a-fA-F]{1,4}|(?:[0-9a-fA-F]{1,4}:){1,7}:|(?:[0-9a-fA-F]{1,4}:){1,6}:[0-9a-fA-F]{1,4}|(?:[0-9a-fA-F]{1,4}:){1,5}(:[0-9a-fA-F]{1,4}){1,2}|(?:[0-9a-fA-F]{1,4}:){1,4}(:[0-9a-fA-F]{1,4}){1,3}|(?:[0-9a-fA-F]{1,4}:){1,3}(:[0-9a-fA-F]{1,4}){1,4}|(?:[0-9a-fA-F]{1,4}:){1,2}(:[0-9a-fA-F]{1,4}){1,5}|[0-9a-fA-F]{1,4}:((:[0-9a-fA-F]{1,4}){1,6})|:(?:(:[0-9a-fA-F]{1,4}){1,7}|:)|fe80:(:[0-9a-fA-F]{0,4}){0,4}%[0-9a-zA-Z]{1,}|::(ffff(:0{1,4}){0,1}:){0,1}((25[0-5]|(2[0-4]|1{0,1}[0-9]){0,1}[0-9])\.){3,3}(25[0-5]|(2[0-4]|1{0,1}[0-9]){0,1}[0-9])|([0-9a-fA-F]{1,4}:){1,4}:((25[0-5]|(2[0-4]|1{0,1}[0-9]){0,1}[0-9])\.){3,3}(25[0-5]|(2[0-4]|1{0,1}[0-9]){0,1}[0-9]))\b'  # noqa: E501
ipv6cidrRegex = r'\b(([0-9a-fA-F]{1,4}:){7,7}[0-9a-fA-F]{1,4}|([0-9a-fA-F]{1,4}:){1,7}:|([0-9a-fA-F]{1,4}:){1,6}:[0-9a-fA-F]{1,4}|([0-9a-fA-F]{1,4}:){1,5}(:[0-9a-fA-F]{1,4}){1,2}|([0-9a-fA-F]{1,4}:){1,4}(:[0-9a-fA-F]{1,4}){1,3}|([0-9a-fA-F]{1,4}:){1,3}(:[0-9a-fA-F]{1,4}){1,4}|([0-9a-fA-F]{1,4}:){1,2}(:[0-9a-fA-F]{1,4}){1,5}|[0-9a-fA-F]{1,4}:((:[0-9a-fA-F]{1,4}){1,6})|:((:[0-9a-fA-F]{1,4}){1,7}|:)|fe80:(:[0-9a-fA-F]{0,4}){0,4}%[0-9a-zA-Z]{1,}|::(ffff(:0{1,4}){0,1}:){0,1}((25[0-5]|(2[0-4]|1{0,1}[0-9]){0,1}[0-9])\.){3,3}(25[0-5]|(2[0-4]|1{0,1}[0-9]){0,1}[0-9])|([0-9a-fA-F]{1,4}:){1,4}:((25[0-5]|(2[0-4]|1{0,1}[0-9]){0,1}[0-9])\.){3,3}(25[0-5]|(2[0-4]|1{0,1}[0-9]){0,1}[0-9]))(\/(12[0-8]|1[0-1][0-9]|[1-9][0-9]|[0-9]))\b'  # noqa: E501
emailRegex = r'\b[^@]+@[^@]+\.[^@]+\b'
hashRegex = r'\b[0-9a-fA-F]+\b'
urlRegex = r'(?:(?:https?|ftp|hxxps?):\/\/|www\[?\.\]?|ftp\[?\.\]?)(?:[-\w\d]+\[?\.\]?)+[-\w\d]+(?::\d+)?' \
           r'(?:(?:\/|\?)[-\w\d+&@#\/%=~_$?!\-:,.\(\);]*[\w\d+&@#\/%=~_$\(\);])?'
cveRegex = r'(?i)^cve-\d{4}-([1-9]\d{4,}|\d{4})$'
md5Regex = re.compile(r'\b[0-9a-fA-F]{32}\b', regexFlags)
sha1Regex = re.compile(r'\b[0-9a-fA-F]{40}\b', regexFlags)
sha256Regex = re.compile(r'\b[0-9a-fA-F]{64}\b', regexFlags)
sha512Regex = re.compile(r'\b[0-9a-fA-F]{128}\b', regexFlags)

pascalRegex = re.compile('([A-Z]?[a-z]+)')


# ############################## REGEX FORMATTING end ###############################


def underscoreToCamelCase(s, upper_camel=True):
    """
       Convert an underscore separated string to camel case

       :type s: ``str``
       :param s: The string to convert (e.g. hello_world) (required)

       :type upper_camel: ``bool``
       :param upper_camel: When True then transforms dictionarykeys to camel case with the first letter capitalised
                           (for example: demisto_content to DemistoContent), otherwise the first letter will not be capitalised
                           (for example: demisto_content to demistoContent).

       :return: The converted string (e.g. HelloWorld)
       :rtype: ``str``
    """
    if not isinstance(s, STRING_OBJ_TYPES):
        return s

    components = s.split('_')
    camel_without_first_char = ''.join(x.title() for x in components[1:])
    if upper_camel:
        return components[0].title() + camel_without_first_char
    else:
        return components[0].lower() + camel_without_first_char


def camel_case_to_underscore(s):
    """Converts a camelCase string to snake_case

   :type s: ``str``
   :param s: The string to convert (e.g. helloWorld) (required)

   :return: The converted string (e.g. hello_world)
   :rtype: ``str``
    """
    s1 = re.sub('(.)([A-Z][a-z]+)', r'\1_\2', s)
    return re.sub('([a-z0-9])([A-Z])', r'\1_\2', s1).lower()


def snakify(src):
    """Convert all keys of a dictionary to snake_case (underscored separated)

    :type src: ``dict``
    :param src: The dictionary to convert the keys for. (required)

    :return: The dictionary (or list of dictionaries) with the keys in CamelCase.
    :rtype: ``dict``
    """
    return {camel_case_to_underscore(k): v for k, v in src.items()}


def pascalToSpace(s):
    """
       Converts pascal strings to human readable (e.g. "ThreatScore" -> "Threat Score",  "thisIsIPAddressName" ->
       "This Is IP Address Name"). Could be used as headerTransform

       :type s: ``str``
       :param s: The string to be converted (required)

       :return: The converted string
       :rtype: ``str``
    """

    if not isinstance(s, STRING_OBJ_TYPES):
        return s

    tokens = pascalRegex.findall(s)
    for t in tokens:
        # double space to handle capital words like IP/URL/DNS that not included in the regex
        s = s.replace(t, ' {} '.format(t.title()))

    # split and join: to remove double spacing caused by previous workaround
    s = ' '.join(s.split())
    return s


def string_to_table_header(string):
    """
      Checks if string, change underscores to spaces, capitalize every word.
      Example: "one_two" to "One Two"

      :type string: ``str``
      :param string: The string to be converted (required)

      :return: The converted string
      :rtype: ``str``
    """
    if isinstance(string, STRING_OBJ_TYPES):
        return " ".join(word.capitalize() for word in string.replace("_", " ").split())
    else:
        raise Exception('The key is not a string: {}'.format(string))


def string_to_context_key(string):
    """
     Checks if string, removes underscores, capitalize every word.
     Example: "one_two" to "OneTwo"

     :type string: ``str``
     :param string: The string to be converted (required)

     :return: The converted string
     :rtype: ``str``
    """
    if isinstance(string, STRING_OBJ_TYPES):
        return "".join(word.capitalize() for word in string.split('_'))
    else:
        raise Exception('The key is not a string: {}'.format(string))


def parse_date_range(date_range, date_format=None, to_timestamp=False, timezone=0, utc=True):
    """
        THIS FUNCTTION IS DEPRECATED - USE dateparser.parse instead

      Parses date_range string to a tuple date strings (start, end). Input must be in format 'number date_range_unit')
      Examples: (2 hours, 4 minutes, 6 month, 1 day, etc.)

      :type date_range: ``str``
      :param date_range: The date range to be parsed (required)

      :type date_format: ``str``
      :param date_format: Date format to convert the date_range to. (optional)

      :type to_timestamp: ``bool``
      :param to_timestamp: If set to True, then will return time stamp rather than a datetime.datetime. (optional)

      :type timezone: ``int``
      :param timezone: timezone should be passed in hours (e.g if +0300 then pass 3, if -0200 then pass -2).

      :type utc: ``bool``
      :param utc: If set to True, utc time will be used, otherwise local time.

      :return: The parsed date range.
      :rtype: ``(datetime.datetime, datetime.datetime)`` or ``(int, int)`` or ``(str, str)``
    """
    range_split = date_range.strip().split(' ')
    if len(range_split) != 2:
        return_error('date_range must be "number date_range_unit", examples: (2 hours, 4 minutes,6 months, 1 day, '
                     'etc.)')

    try:
        number = int(range_split[0])
    except ValueError:
        return_error('The time value is invalid. Must be an integer.')

    unit = range_split[1].lower()
    if unit not in ['minute', 'minutes',
                    'hour', 'hours',
                    'day', 'days',
                    'month', 'months',
                    'year', 'years',
                    ]:
        return_error('The unit of date_range is invalid. Must be minutes, hours, days, months or years.')

    if not isinstance(timezone, (int, float)):
        return_error('Invalid timezone "{}" - must be a number (of type int or float).'.format(timezone))

    if utc:
        end_time = datetime.utcnow() + timedelta(hours=timezone)
        start_time = datetime.utcnow() + timedelta(hours=timezone)
    else:
        end_time = datetime.now() + timedelta(hours=timezone)
        start_time = datetime.now() + timedelta(hours=timezone)

    if 'minute' in unit:
        start_time = end_time - timedelta(minutes=number)
    elif 'hour' in unit:
        start_time = end_time - timedelta(hours=number)
    elif 'day' in unit:
        start_time = end_time - timedelta(days=number)
    elif 'month' in unit:
        start_time = end_time - timedelta(days=number * 30)
    elif 'year' in unit:
        start_time = end_time - timedelta(days=number * 365)

    if to_timestamp:
        return date_to_timestamp(start_time), date_to_timestamp(end_time)

    if date_format:
        return datetime.strftime(start_time, date_format), datetime.strftime(end_time, date_format)

    return start_time, end_time


def timestamp_to_datestring(timestamp, date_format="%Y-%m-%dT%H:%M:%S.000Z", is_utc=False):
    """
      Parses timestamp (milliseconds) to a date string in the provided date format (by default: ISO 8601 format)
      Examples: (1541494441222, 1541495441000, etc.)

      :type timestamp: ``int`` or ``str``
      :param timestamp: The timestamp to be parsed (required)

      :type date_format: ``str``
      :param date_format: The date format the timestamp should be parsed to. (optional)

      :type is_utc: ``bool``
      :param is_utc: Should the string representation of the timestamp use UTC time or the local machine time

      :return: The parsed timestamp in the date_format
      :rtype: ``str``
    """
    use_utc_time = is_utc or date_format.endswith('Z')
    if use_utc_time:
        return datetime.utcfromtimestamp(int(timestamp) / 1000.0).strftime(date_format)
    return datetime.fromtimestamp(int(timestamp) / 1000.0).strftime(date_format)


def date_to_timestamp(date_str_or_dt, date_format='%Y-%m-%dT%H:%M:%S'):
    """
      Parses date_str_or_dt in the given format (default: %Y-%m-%dT%H:%M:%S) to milliseconds
      Examples: ('2018-11-06T08:56:41', '2018-11-06T08:56:41', etc.)

      :type date_str_or_dt: ``str`` or ``datetime.datetime``
      :param date_str_or_dt: The date to be parsed. (required)

      :type date_format: ``str``
      :param date_format: The date format of the date string (will be ignored if date_str_or_dt is of type
        datetime.datetime). (optional)

      :return: The parsed timestamp.
      :rtype: ``int``
    """
    if isinstance(date_str_or_dt, STRING_OBJ_TYPES):
        return int(time.mktime(time.strptime(date_str_or_dt, date_format)) * 1000)

    # otherwise datetime.datetime
    return int(time.mktime(date_str_or_dt.timetuple()) * 1000)


def remove_nulls_from_dictionary(data):
    """
        Remove Null values from a dictionary. (updating the given dictionary)

        :type data: ``dict``
        :param data: The data to be added to the context (required)

        :return: No data returned
        :rtype: ``None``
    """
    list_of_keys = list(data.keys())[:]
    for key in list_of_keys:
        if data[key] in ('', None, [], {}, ()):
            del data[key]


def assign_params(keys_to_ignore=None, values_to_ignore=None, **kwargs):
    """Creates a dictionary from given kwargs without empty values.
    empty values are: None, '', [], {}, ()
`   Examples:
        >>> assign_params(a='1', b=True, c=None, d='')
        {'a': '1', 'b': True}

        >>> since_time = 'timestamp'
        >>> assign_params(values_to_ignore=(15, ), sinceTime=since_time, b=15)
        {'sinceTime': 'timestamp'}

        >>> item_id = '1236654'
        >>> assign_params(keys_to_ignore=['rnd'], ID=item_id, rnd=15)
        {'ID': '1236654'}

    :type keys_to_ignore: ``tuple`` or ``list``
    :param keys_to_ignore: Keys to ignore if exists

    :type values_to_ignore: ``tuple`` or ``list``
    :param values_to_ignore: Values to ignore if exists

    :type kwargs: ``kwargs``
    :param kwargs: kwargs to filter

    :return: dict without empty values
    :rtype: ``dict``

    """
    if values_to_ignore is None:
        values_to_ignore = (None, '', [], {}, ())
    if keys_to_ignore is None:
        keys_to_ignore = tuple()
    return {
        key: value for key, value in kwargs.items()
        if value not in values_to_ignore and key not in keys_to_ignore
    }


class GetDemistoVersion:
    """
    Callable class to replace get_demisto_version function
    """

    def __init__(self):
        self._version = None

    def __call__(self):
        """Returns the Demisto version and build number.

        :return: Demisto version object if Demisto class has attribute demistoVersion, else raises AttributeError
        :rtype: ``dict``
        """
        if self._version is None:
            if hasattr(demisto, 'demistoVersion'):
                self._version = demisto.demistoVersion()
            else:
                raise AttributeError('demistoVersion attribute not found.')
        return self._version


get_demisto_version = GetDemistoVersion()


def get_demisto_version_as_str():
    """Get the Demisto Server version as a string <version>-<build>. If unknown will return: 'Unknown'.
    Meant to be use in places where we want to display the version. If you want to perform logic based upon vesrion
    use: is_demisto_version_ge.

    :return: Demisto version as string
    :rtype: ``dict``
    """
    try:
        ver_obj = get_demisto_version()
        return '{}-{}'.format(ver_obj.get('version', 'Unknown'),
                              ver_obj.get("buildNumber", 'Unknown'))
    except AttributeError:
        return "Unknown"


def is_demisto_version_ge(version, build_number=''):
    """Utility function to check if current running integration is at a server greater or equal to the passed version

    :type version: ``str``
    :param version: Version to check

    :type build_number: ``str``
    :param build_number: Build number to check

    :return: True if running within a Server version greater or equal than the passed version
    :rtype: ``bool``
    """
    try:
        server_version = get_demisto_version()
        return \
            server_version.get('version') >= version and \
            (not build_number or server_version.get('buildNumber') >= build_number)
    except AttributeError:
        # demistoVersion was added in 5.0.0. We are currently running in 4.5.0 and below
        if version >= "5.0.0":
            return False
        raise


class DemistoHandler(logging.Handler):
    """
        Handler to route logging messages to an IntegrationLogger or demisto.debug if not supplied
    """

    def __init__(self, int_logger=None):
        logging.Handler.__init__(self)
        self.int_logger = int_logger

    def emit(self, record):
        msg = self.format(record)
        try:
            if self.int_logger:
                self.int_logger(msg)
            else:
                demisto.debug(msg)
        except Exception:
            pass


class DebugLogger(object):
    """
        Wrapper to initiate logging at logging.DEBUG level.
        Is used when `debug-mode=True`.
    """

    def __init__(self):
        self.handler = None  # just in case our http_client code throws an exception. so we don't error in the __del__
        self.int_logger = IntegrationLogger()
        self.int_logger.set_buffering(False)
        self.http_client_print = None
        self.http_client = None
        if IS_PY3:
            # pylint: disable=import-error
            import http.client as http_client
            # pylint: enable=import-error
            self.http_client = http_client
            self.http_client.HTTPConnection.debuglevel = 1
            self.http_client_print = getattr(http_client, 'print', None)  # save in case someone else patched it already
            setattr(http_client, 'print', self.int_logger.print_override)
        self.handler = DemistoHandler(self.int_logger)
        demisto_formatter = logging.Formatter(fmt='python logging: %(levelname)s [%(name)s] - %(message)s', datefmt=None)
        self.handler.setFormatter(demisto_formatter)
        self.root_logger = logging.getLogger()
        self.prev_log_level = self.root_logger.getEffectiveLevel()
        self.root_logger.setLevel(logging.DEBUG)
        self.org_handlers = list()
        if self.root_logger.handlers:
            self.org_handlers.extend(self.root_logger.handlers)
            for h in self.org_handlers:
                self.root_logger.removeHandler(h)
        self.root_logger.addHandler(self.handler)

    def __del__(self):
        if self.handler:
            self.root_logger.setLevel(self.prev_log_level)
            self.root_logger.removeHandler(self.handler)
            self.handler.flush()
            self.handler.close()
        if self.org_handlers:
            for h in self.org_handlers:
                self.root_logger.addHandler(h)
        if self.http_client:
            self.http_client.HTTPConnection.debuglevel = 0
            if self.http_client_print:
                setattr(self.http_client, 'print', self.http_client_print)
            else:
                delattr(self.http_client, 'print')
            if self.int_logger.curl:
                for curl in self.int_logger.curl:
                    demisto.info('cURL:\n' + curl)

    def log_start_debug(self):
        """
        Utility function to log start of debug mode logging
        """
        msg = "debug-mode started.\n#### http client print found: {}.\n#### Env {}.".format(self.http_client_print is not None,
                                                                                            os.environ)
        if hasattr(demisto, 'params'):
            msg += "\n#### Params: {}.".format(json.dumps(demisto.params(), indent=2))
        callingContext = demisto.callingContext.get('context', {})
        msg += "\n#### Docker image: [{}]".format(callingContext.get('DockerImage'))
        brand = callingContext.get('IntegrationBrand')
        if brand:
            msg += "\n#### Integration: brand: [{}] instance: [{}]".format(brand, callingContext.get('IntegrationInstance'))
        sm = get_schedule_metadata(context=callingContext)
        if sm.get('is_polling'):
            msg += "\n#### Schedule Metadata: scheduled command: [{}] args: [{}] times ran: [{}] scheduled: [{}] end " \
                   "date: [{}]".format(sm.get('polling_command'),
                                       sm.get('polling_args'),
                                       sm.get('times_ran'),
                                       sm.get('start_date'),
                                       sm.get('end_date')
                                       )
        self.int_logger.write(msg)


_requests_logger = None
try:
    if is_debug_mode():
        _requests_logger = DebugLogger()
        _requests_logger.log_start_debug()
except Exception as ex:
    # Should fail silently so that if there is a problem with the logger it will
    # not affect the execution of commands and playbooks
    demisto.info('Failed initializing DebugLogger: {}'.format(ex))


def parse_date_string(date_string, date_format='%Y-%m-%dT%H:%M:%S'):
    """
        Parses the date_string function to the corresponding datetime object.
        Note: If possible (e.g. running Python 3), it is suggested to use
              dateutil.parser.parse or dateparser.parse functions instead.

        Examples:
        >>> parse_date_string('2019-09-17T06:16:39Z')
        datetime.datetime(2019, 9, 17, 6, 16, 39)
        >>> parse_date_string('2019-09-17T06:16:39.22Z')
        datetime.datetime(2019, 9, 17, 6, 16, 39, 220000)
        >>> parse_date_string('2019-09-17T06:16:39.4040+05:00', '%Y-%m-%dT%H:%M:%S+02:00')
        datetime.datetime(2019, 9, 17, 6, 16, 39, 404000)

        :type date_string: ``str``
        :param date_string: The date string to parse. (required)

        :type date_format: ``str``
        :param date_format:
            The date format of the date string. If the date format is known, it should be provided. (optional)

        :return: The parsed datetime.
        :rtype: ``(datetime.datetime, datetime.datetime)``
    """
    try:
        return datetime.strptime(date_string, date_format)
    except ValueError as e:
        error_message = str(e)

        date_format = '%Y-%m-%dT%H:%M:%S'
        time_data_regex = r'time data \'(.*?)\''
        time_data_match = re.findall(time_data_regex, error_message)
        sliced_time_data = ''

        if time_data_match:
            # found time date which does not match date format
            # example of caught error message:
            # "time data '2019-09-17T06:16:39Z' does not match format '%Y-%m-%dT%H:%M:%S.%fZ'"
            time_data = time_data_match[0]

            # removing YYYY-MM-DDThh:mm:ss from the time data to keep only milliseconds and time zone
            sliced_time_data = time_data[19:]
        else:
            unconverted_data_remains_regex = r'unconverted data remains: (.*)'
            unconverted_data_remains_match = re.findall(unconverted_data_remains_regex, error_message)

            if unconverted_data_remains_match:
                # found unconverted_data_remains
                # example of caught error message:
                # "unconverted data remains: 22Z"
                sliced_time_data = unconverted_data_remains_match[0]

        if not sliced_time_data:
            # did not catch expected error
            raise ValueError(e)

        if '.' in sliced_time_data:
            # found milliseconds - appending ".%f" to date format
            date_format += '.%f'

        timezone_regex = r'[Zz+-].*'
        time_zone = re.findall(timezone_regex, sliced_time_data)

        if time_zone:
            # found timezone - appending it to the date format
            date_format += time_zone[0]

        return datetime.strptime(date_string, date_format)


def build_dbot_entry(indicator, indicator_type, vendor, score, description=None, build_malicious=True):
    """Build a dbot entry. if score is 3 adds malicious
    Examples:
        >>> build_dbot_entry('user@example.com', 'Email', 'Vendor', 1)
        {'DBotScore': {'Indicator': 'user@example.com', 'Type': 'email', 'Vendor': 'Vendor', 'Score': 1}}

        >>> build_dbot_entry('user@example.com', 'Email', 'Vendor', 3,  build_malicious=False)
        {'DBotScore': {'Indicator': 'user@example.com', 'Type': 'email', 'Vendor': 'Vendor', 'Score': 3}}

        >>> build_dbot_entry('user@example.com', 'email', 'Vendor', 3, 'Malicious email')
        {'DBotScore': {'Vendor': 'Vendor', 'Indicator': 'user@example.com', 'Score': 3, 'Type': 'email'}, \
'Account.Email(val.Address && val.Address == obj.Address)': {'Malicious': {'Vendor': 'Vendor', 'Description': \
'Malicious email'}, 'Address': 'user@example.com'}}

        >>> build_dbot_entry('md5hash', 'md5', 'Vendor', 1)
        {'DBotScore': {'Indicator': 'md5hash', 'Type': 'file', 'Vendor': 'Vendor', 'Score': 1}}

    :type indicator: ``str``
    :param indicator: indicator field. if using file hashes, can be dict

    :type indicator_type: ``str``
    :param indicator_type:
        type of indicator ('url, 'domain', 'ip', 'cve', 'email', 'md5', 'sha1', 'sha256', 'crc32', 'sha512', 'ctph')

    :type vendor: ``str``
    :param vendor: Integration ID

    :type score: ``int``
    :param score: DBot score (0-3)

    :type description: ``str`` or ``None``
    :param description: description (will be added to malicious if dbot_score is 3). can be None

    :type build_malicious: ``bool``
    :param build_malicious: if True, will add a malicious entry

    :return: dbot entry
    :rtype: ``dict``
    """
    if not 0 <= score <= 3:
        raise DemistoException('illegal DBot score, expected 0-3, got `{}`'.format(score))
    indicator_type_lower = indicator_type.lower()
    if indicator_type_lower not in INDICATOR_TYPE_TO_CONTEXT_KEY:
        raise DemistoException('illegal indicator type, expected one of {}, got `{}`'.format(
            INDICATOR_TYPE_TO_CONTEXT_KEY.keys(), indicator_type_lower
        ))
    # handle files
    if INDICATOR_TYPE_TO_CONTEXT_KEY[indicator_type_lower] == 'file':
        indicator_type_lower = 'file'
    dbot_entry = {
        outputPaths['dbotscore']: {
            'Indicator': indicator,
            'Type': indicator_type_lower,
            'Vendor': vendor,
            'Score': score
        }
    }
    if score == 3 and build_malicious:
        dbot_entry.update(build_malicious_dbot_entry(indicator, indicator_type, vendor, description))
    return dbot_entry


def build_malicious_dbot_entry(indicator, indicator_type, vendor, description=None):
    """ Build Malicious dbot entry
    Examples:
        >>> build_malicious_dbot_entry('8.8.8.8', 'ip', 'Vendor', 'Google DNS')
        {'IP(val.Address && val.Address == obj.Address)': {'Malicious': {'Vendor': 'Vendor', 'Description': 'Google DNS\
'}, 'Address': '8.8.8.8'}}

        >>> build_malicious_dbot_entry('md5hash', 'MD5', 'Vendor', 'Malicious File')
        {'File(val.MD5 && val.MD5 == obj.MD5 || val.SHA1 && val.SHA1 == obj.SHA1 || val.SHA256 && val.SHA256 == obj.SHA\
256 || val.SHA512 && val.SHA512 == obj.SHA512 || val.CRC32 && val.CRC32 == obj.CRC32 || val.CTPH && val.CTPH == obj.CTP\
H || val.SSDeep && val.SSDeep == obj.SSDeep)': {'Malicious': {'Vendor': 'Vendor', 'Description': 'Malicious File'}\
, 'MD5': 'md5hash'}}

    :type indicator: ``str``
    :param indicator: Value (e.g. 8.8.8.8)

    :type indicator_type: ``str``
    :param indicator_type: e.g. 'IP'

    :type vendor: ``str``
    :param vendor: Integration ID

    :type description: ``str``
    :param description: Why it's malicious

    :return: A malicious DBot entry
    :rtype: ``dict``
    """
    indicator_type_lower = indicator_type.lower()
    if indicator_type_lower in INDICATOR_TYPE_TO_CONTEXT_KEY:
        key = INDICATOR_TYPE_TO_CONTEXT_KEY[indicator_type_lower]
        # `file` indicator works a little different
        if key == 'file':
            entry = {
                indicator_type.upper(): indicator,
                'Malicious': {
                    'Vendor': vendor,
                    'Description': description
                }
            }
            return {outputPaths[key]: entry}
        else:
            entry = {
                key: indicator,
                'Malicious': {
                    'Vendor': vendor,
                    'Description': description
                }
            }
            return {outputPaths[indicator_type_lower]: entry}
    else:
        raise DemistoException('Wrong indicator type supplied: {}, expected {}'
                               .format(indicator_type, INDICATOR_TYPE_TO_CONTEXT_KEY.keys()))


# Will add only if 'requests' module imported
if 'requests' in sys.modules:
    class BaseClient(object):
        """Client to use in integrations with powerful _http_request
        :type base_url: ``str``
        :param base_url: Base server address with suffix, for example: https://example.com/api/v2/.

        :type verify: ``bool``
        :param verify: Whether the request should verify the SSL certificate.

        :type proxy: ``bool``
        :param proxy: Whether to run the integration using the system proxy.

        :type ok_codes: ``tuple``
        :param ok_codes:
            The request codes to accept as OK, for example: (200, 201, 204).
            If you specify "None", will use requests.Response.ok

        :type headers: ``dict``
        :param headers:
            The request headers, for example: {'Accept`: `application/json`}.
            Can be None.

        :type auth: ``dict`` or ``tuple``
        :param auth:
            The request authorization, for example: (username, password).
            Can be None.

        :return: No data returned
        :rtype: ``None``
        """

        def __init__(self, base_url, verify=True, proxy=False, ok_codes=tuple(), headers=None, auth=None):
            self._base_url = base_url
            self._verify = verify
            self._ok_codes = ok_codes
            self._headers = headers
            self._auth = auth
            self._session = requests.Session()
            if not proxy:
                skip_proxy()

            if not verify:
                skip_cert_verification()

        def _implement_retry(self, retries=0,
                             status_list_to_retry=None,
                             backoff_factor=5,
                             raise_on_redirect=False,
                             raise_on_status=False):
            """
            Implements the retry mechanism.
            In the default case where retries = 0 the request will fail on the first time

            :type retries: ``int``
            :param retries: How many retries should be made in case of a failure. when set to '0'- will fail on the first time

            :type status_list_to_retry: ``iterable``
            :param status_list_to_retry: A set of integer HTTP status codes that we should force a retry on.
                A retry is initiated if the request method is in ['GET', 'POST', 'PUT']
                and the response status code is in ``status_list_to_retry``.

            :type backoff_factor ``float``
            :param backoff_factor:
                A backoff factor to apply between attempts after the second try
                (most errors are resolved immediately by a second try without a
                delay). urllib3 will sleep for::

                    {backoff factor} * (2 ** ({number of total retries} - 1))

                seconds. If the backoff_factor is 0.1, then :func:`.sleep` will sleep
                for [0.0s, 0.2s, 0.4s, ...] between retries. It will never be longer
                than :attr:`Retry.BACKOFF_MAX`.

                By default, backoff_factor set to 5

            :type raise_on_redirect ``bool``
            :param raise_on_redirect: Whether, if the number of redirects is
                exhausted, to raise a MaxRetryError, or to return a response with a
                response code in the 3xx range.

            :type raise_on_status ``bool``
            :param raise_on_status: Similar meaning to ``raise_on_redirect``:
                whether we should raise an exception, or return a response,
                if status falls in ``status_forcelist`` range and retries have
                been exhausted.
            """
            try:
                retry = Retry(
                    total=retries,
                    read=retries,
                    connect=retries,
                    backoff_factor=backoff_factor,
                    status=retries,
                    status_forcelist=status_list_to_retry,
                    method_whitelist=frozenset(['GET', 'POST', 'PUT']),
                    raise_on_status=raise_on_status,
                    raise_on_redirect=raise_on_redirect
                )
                adapter = HTTPAdapter(max_retries=retry)
                self._session.mount('http://', adapter)
                self._session.mount('https://', adapter)
            except NameError:
                pass

        def _http_request(self, method, url_suffix='', full_url=None, headers=None, auth=None, json_data=None,
                          params=None, data=None, files=None, timeout=10, resp_type='json', ok_codes=None,
                          return_empty_response=False, retries=0, status_list_to_retry=None,
                          backoff_factor=5, raise_on_redirect=False, raise_on_status=False,
                          error_handler=None, empty_valid_codes=None, **kwargs):
            """A wrapper for requests lib to send our requests and handle requests and responses better.

            :type method: ``str``
            :param method: The HTTP method, for example: GET, POST, and so on.

            :type url_suffix: ``str``
            :param url_suffix: The API endpoint.

            :type full_url: ``str``
            :param full_url:
                Bypasses the use of self._base_url + url_suffix. This is useful if you need to
                make a request to an address outside of the scope of the integration
                API.

            :type headers: ``dict``
            :param headers: Headers to send in the request. If None, will use self._headers.

            :type auth: ``tuple``
            :param auth:
                The authorization tuple (usually username/password) to enable Basic/Digest/Custom HTTP Auth.
                if None, will use self._auth.

            :type params: ``dict``
            :param params: URL parameters to specify the query.

            :type data: ``dict``
            :param data: The data to send in a 'POST' request.

            :type json_data: ``dict``
            :param json_data: The dictionary to send in a 'POST' request.

            :type files: ``dict``
            :param files: The file data to send in a 'POST' request.

            :type timeout: ``float`` or ``tuple``
            :param timeout:
                The amount of time (in seconds) that a request will wait for a client to
                establish a connection to a remote machine before a timeout occurs.
                can be only float (Connection Timeout) or a tuple (Connection Timeout, Read Timeout).

            :type resp_type: ``str``
            :param resp_type:
                Determines which data format to return from the HTTP request. The default
                is 'json'. Other options are 'text', 'content', 'xml' or 'response'. Use 'response'
                 to return the full response object.

            :type ok_codes: ``tuple``
            :param ok_codes:
                The request codes to accept as OK, for example: (200, 201, 204). If you specify
                "None", will use self._ok_codes.

            :return: Depends on the resp_type parameter
            :rtype: ``dict`` or ``str`` or ``requests.Response``

            :type retries: ``int``
            :param retries: How many retries should be made in case of a failure. when set to '0'- will fail on the first time

            :type status_list_to_retry: ``iterable``
            :param status_list_to_retry: A set of integer HTTP status codes that we should force a retry on.
                A retry is initiated if the request method is in ['GET', 'POST', 'PUT']
                and the response status code is in ``status_list_to_retry``.

            :type backoff_factor ``float``
            :param backoff_factor:
                A backoff factor to apply between attempts after the second try
                (most errors are resolved immediately by a second try without a
                delay). urllib3 will sleep for::

                    {backoff factor} * (2 ** ({number of total retries} - 1))

                seconds. If the backoff_factor is 0.1, then :func:`.sleep` will sleep
                for [0.0s, 0.2s, 0.4s, ...] between retries. It will never be longer
                than :attr:`Retry.BACKOFF_MAX`.

                By default, backoff_factor set to 5

            :type raise_on_redirect ``bool``
            :param raise_on_redirect: Whether, if the number of redirects is
                exhausted, to raise a MaxRetryError, or to return a response with a
                response code in the 3xx range.

            :type raise_on_status ``bool``
            :param raise_on_status: Similar meaning to ``raise_on_redirect``:
                whether we should raise an exception, or return a response,
                if status falls in ``status_forcelist`` range and retries have
                been exhausted.

            :type error_handler ``callable``
            :param error_handler: Given an error entery, the error handler outputs the
                new formatted error message.

            :type empty_valid_codes: ``list``
            :param empty_valid_codes: A list of all valid status codes of empty responses (usually only 204, but
                can vary)

            """
            try:
                # Replace params if supplied
                address = full_url if full_url else urljoin(self._base_url, url_suffix)
                headers = headers if headers else self._headers
                auth = auth if auth else self._auth
                if retries:
                    self._implement_retry(retries, status_list_to_retry, backoff_factor, raise_on_redirect, raise_on_status)
                # Execute
                res = self._session.request(
                    method,
                    address,
                    verify=self._verify,
                    params=params,
                    data=data,
                    json=json_data,
                    files=files,
                    headers=headers,
                    auth=auth,
                    timeout=timeout,
                    **kwargs
                )
                # Handle error responses gracefully
                if not self._is_status_code_valid(res, ok_codes):
                    if error_handler:
                        error_handler(res)
                    else:
                        err_msg = 'Error in API call [{}] - {}' \
                            .format(res.status_code, res.reason)
                        try:
                            # Try to parse json error response
                            error_entry = res.json()
                            err_msg += '\n{}'.format(json.dumps(error_entry))
                            raise DemistoException(err_msg, res=res)
                        except ValueError:
                            err_msg += '\n{}'.format(res.text)
                            raise DemistoException(err_msg, res=res)

                if not empty_valid_codes:
                    empty_valid_codes = [204]
                is_response_empty_and_successful = (res.status_code in empty_valid_codes)
                if is_response_empty_and_successful and return_empty_response:
                    return res

                resp_type = resp_type.lower()
                try:
                    if resp_type == 'json':
                        return res.json()
                    if resp_type == 'text':
                        return res.text
                    if resp_type == 'content':
                        return res.content
                    if resp_type == 'xml':
                        ET.parse(res.text)
                    return res
                except ValueError as exception:
                    raise DemistoException('Failed to parse json object from response: {}'
                                           .format(res.content), exception)
            except requests.exceptions.ConnectTimeout as exception:
                err_msg = 'Connection Timeout Error - potential reasons might be that the Server URL parameter' \
                          ' is incorrect or that the Server is not accessible from your host.'
                raise DemistoException(err_msg, exception)
            except requests.exceptions.SSLError as exception:
                # in case the "Trust any certificate" is already checked
                if not self._verify:
                    raise
                err_msg = 'SSL Certificate Verification Failed - try selecting \'Trust any certificate\' checkbox in' \
                          ' the integration configuration.'
                raise DemistoException(err_msg, exception)
            except requests.exceptions.ProxyError as exception:
                err_msg = 'Proxy Error - if the \'Use system proxy\' checkbox in the integration configuration is' \
                          ' selected, try clearing the checkbox.'
                raise DemistoException(err_msg, exception)
            except requests.exceptions.ConnectionError as exception:
                # Get originating Exception in Exception chain
                error_class = str(exception.__class__)
                err_type = '<' + error_class[error_class.find('\'') + 1: error_class.rfind('\'')] + '>'
                err_msg = 'Verify that the server URL parameter' \
                          ' is correct and that you have access to the server from your host.' \
                          '\nError Type: {}\nError Number: [{}]\nMessage: {}\n' \
                    .format(err_type, exception.errno, exception.strerror)
                raise DemistoException(err_msg, exception)
            except requests.exceptions.RetryError as exception:
                try:
                    reason = 'Reason: {}'.format(exception.args[0].reason.args[0])
                except Exception:
                    reason = ''
                err_msg = 'Max Retries Error- Request attempts with {} retries failed. \n{}'.format(retries, reason)
                raise DemistoException(err_msg, exception)

        def _is_status_code_valid(self, response, ok_codes=None):
            """If the status code is OK, return 'True'.

            :type response: ``requests.Response``
            :param response: Response from API after the request for which to check the status.

            :type ok_codes: ``tuple`` or ``list``
            :param ok_codes:
                The request codes to accept as OK, for example: (200, 201, 204). If you specify
                "None", will use response.ok.

            :return: Whether the status of the response is valid.
            :rtype: ``bool``
            """
            # Get wanted ok codes
            status_codes = ok_codes if ok_codes else self._ok_codes
            if status_codes:
                return response.status_code in status_codes
            return response.ok


def batch(iterable, batch_size=1):
    """Gets an iterable and yields slices of it.

    :type iterable: ``list``
    :param iterable: list or other iterable object.

    :type batch_size: ``int``
    :param batch_size: the size of batches to fetch

    :rtype: ``list``
    :return:: Iterable slices of given
    """
    current_batch = iterable[:batch_size]
    not_batched = iterable[batch_size:]
    while current_batch:
        yield current_batch
        current_batch = not_batched[:batch_size]
        not_batched = not_batched[batch_size:]


def dict_safe_get(dict_object, keys, default_return_value=None, return_type=None, raise_return_type=True):
    """Recursive safe get query (for nested dicts and lists), If keys found return value otherwise return None or default value.
    Example:
    >>> dict = {"something" : {"test": "A"}}
    >>> dict_safe_get(dict,['something', 'test'])
    >>> 'A'
    >>> dict_safe_get(dict,['something', 'else'],'default value')
    >>> 'default value'

    :type dict_object: ``dict``
    :param dict_object: dictionary to query.

    :type keys: ``list``
    :param keys: keys for recursive get.

    :type default_return_value: ``object``
    :param default_return_value: Value to return when no key available.

    :type return_type: ``object``
    :param return_type: Excepted return type.

    :type raise_return_type: ``bool``
    :param raise_return_type: Whether to raise an error when the value didn't match the expected return type.

    :rtype: ``object``
    :return:: Value from nested query.
    """
    return_value = dict_object

    for key in keys:
        try:
            return_value = return_value[key]
        except (KeyError, TypeError, IndexError, AttributeError):
            return_value = default_return_value
            break

    if return_type and not isinstance(return_value, return_type):
        if raise_return_type:
            raise TypeError("Safe get Error:\nDetails: Return Type Error Excepted return type {0},"
                            " but actual type from nested dict/list is {1} with value {2}.\n"
                            "Query: {3}\nQueried object: {4}".format(return_type, type(return_value),
                                                                     return_value, keys, dict_object))
        return_value = default_return_value

    return return_value


CONTEXT_UPDATE_RETRY_TIMES = 3
MIN_VERSION_FOR_VERSIONED_CONTEXT = '6.0.0'


def merge_lists(original_list, updated_list, key):
    """
    Replace values in a list with those in an updated list.
    Example:
    >>> original = [{'id': '1', 'updated': 'n'}, {'id': '2', 'updated': 'n'}, {'id': '11', 'updated': 'n'}]
    >>> updated = [{'id': '1', 'updated': 'y'}, {'id': '3', 'updated': 'y'}, {'id': '11', 'updated': 'n',
    >>>                                                                                             'remove': True}]
    >>> result = [{'id': '1', 'updated': 'y'}, {'id': '2', 'updated': 'n'}, {'id': '3', 'updated': 'y'}]

    :type original_list: ``list``
    :param original_list: The original list.

    :type updated_list: ``list``
    :param updated_list: The updated list.

    :type key: ``str``
    :param key: The key to replace elements by.

    :rtype: ``list``
    :return: The merged list.

    """

    original_dict = {element[key]: element for element in original_list}
    updated_dict = {element[key]: element for element in updated_list}
    original_dict.update(updated_dict)

    removed = [obj for obj in original_dict.values() if obj.get('remove', False) is True]
    for r in removed:
        demisto.debug('Removing from integration context: {}'.format(str(r)))

    merged_list = [obj for obj in original_dict.values() if obj.get('remove', False) is False]

    return merged_list


def set_integration_context(context, sync=True, version=-1):
    """
    Sets the integration context.

    :type context: ``dict``
    :param context: The context to set.

    :type sync: ``bool``
    :param sync: Whether to save the context directly to the DB.

    :type version: ``Any``
    :param version: The version of the context to set.

    :rtype: ``dict``
    :return: The new integration context
    """
    demisto.debug('Setting integration context')
    if is_versioned_context_available():
        demisto.debug('Updating integration context with version {}. Sync: {}'.format(version, sync))
        return demisto.setIntegrationContextVersioned(context, version, sync)
    else:
        return demisto.setIntegrationContext(context)


def get_integration_context(sync=True, with_version=False):
    """
    Gets the integration context.

    :type sync: ``bool``
    :param sync: Whether to get the integration context directly from the DB.

    :type with_version: ``bool``
    :param with_version: Whether to return the version.

    :rtype: ``dict``
    :return: The integration context.
    """
    if is_versioned_context_available():
        integration_context = demisto.getIntegrationContextVersioned(sync)

        if with_version:
            return integration_context
        else:
            return integration_context.get('context', {})
    else:
        return demisto.getIntegrationContext()


def is_versioned_context_available():
    """
    Determines whether versioned integration context is available according to the server version.

    :rtype: ``bool``
    :return: Whether versioned integration context is available
    """
    return is_demisto_version_ge(MIN_VERSION_FOR_VERSIONED_CONTEXT)


def set_to_integration_context_with_retries(context, object_keys=None, sync=True,
                                            max_retry_times=CONTEXT_UPDATE_RETRY_TIMES):
    """
    Update the integration context with a dictionary of keys and values with multiple attempts.
    The function supports merging the context keys using the provided object_keys parameter.
    If the version is too old by the time the context is set,
    another attempt will be made until the limit after a random sleep.

    :type context: ``dict``
    :param context: A dictionary of keys and values to set.

    :type object_keys: ``dict``
    :param object_keys: A dictionary to map between context keys and their unique ID for merging them.

    :type sync: ``bool``
    :param sync: Whether to save the context directly to the DB.

    :type max_retry_times: ``int``
    :param max_retry_times: The maximum number of attempts to try.

    :rtype: ``None``
    :return: None
    """
    attempt = 0

    # do while...
    while True:
        if attempt == max_retry_times:
            raise Exception('Failed updating integration context. Max retry attempts exceeded.')

        # Update the latest context and get the new version
        integration_context, version = update_integration_context(context, object_keys, sync)

        demisto.debug('Attempting to update the integration context with version {}.'.format(version))

        # Attempt to update integration context with a version.
        # If we get a ValueError (DB Version), then the version was not updated and we need to try again.
        attempt += 1
        try:
            set_integration_context(integration_context, sync, version)
            demisto.debug('Successfully updated integration context with version {}.'
                          ''.format(version))
            break
        except ValueError as ve:
            demisto.debug('Failed updating integration context with version {}: {} Attempts left - {}'
                          ''.format(version, str(ve), CONTEXT_UPDATE_RETRY_TIMES - attempt))
            # Sleep for a random time
            time_to_sleep = randint(1, 100) / 1000
            time.sleep(time_to_sleep)


def get_integration_context_with_version(sync=True):
    """
    Get the latest integration context with version, if available.

    :type sync: ``bool``
    :param sync: Whether to get the context directly from the DB.

    :rtype: ``tuple``
    :return: The latest integration context with version.
    """
    latest_integration_context_versioned = get_integration_context(sync, with_version=True)
    version = -1
    if is_versioned_context_available():
        integration_context = latest_integration_context_versioned.get('context', {})
        if sync:
            version = latest_integration_context_versioned.get('version', 0)
    else:
        integration_context = latest_integration_context_versioned

    return integration_context, version


def update_integration_context(context, object_keys=None, sync=True):
    """
    Update the integration context with a given dictionary after merging it with the latest integration context.

    :type context: ``dict``
    :param context: The keys and values to update in the integration context.

    :type object_keys: ``dict``
    :param object_keys: A dictionary to map between context keys and their unique ID for merging them
    with the latest context.

    :type sync: ``bool``
    :param sync: Whether to use the context directly from the DB.

    :rtype: ``tuple``
    :return: The updated integration context along with the current version.

    """
    integration_context, version = get_integration_context_with_version(sync)
    if not object_keys:
        object_keys = {}

    for key, _ in context.items():
        latest_object = json.loads(integration_context.get(key, '[]'))
        updated_object = context[key]
        if key in object_keys:
            merged_list = merge_lists(latest_object, updated_object, object_keys[key])
            integration_context[key] = json.dumps(merged_list)
        else:
            integration_context[key] = json.dumps(updated_object)

    return integration_context, version


class DemistoException(Exception):
    def __init__(self, message, exception=None, res=None, *args):
        self.res = res
        self.message = message
        self.exception = exception
        super(DemistoException, self).__init__(message, exception, *args)

    def __str__(self):
        return str(self.message)


class GetRemoteDataArgs:
    """get-remote-data args parser
    :type args: ``dict``
    :param args: arguments for the command.

    :return: No data returned
    :rtype: ``None``
    """

    def __init__(self, args):
        self.remote_incident_id = args['id']
        self.last_update = args['lastUpdate']


class GetModifiedRemoteDataArgs:
    """get-modified-remote-data args parser
    :type args: ``dict``
    :param args: arguments for the command.

    :return: No data returned
    :rtype: ``None``
    """

    def __init__(self, args):
        self.last_update = args['lastUpdate']


class UpdateRemoteSystemArgs:
    """update-remote-system args parser
    :type args: ``dict``
    :param args: arguments for the command of the command.

    :return: No data returned
    :rtype: ``None``
    """

    def __init__(self, args):
        self.data = args.get('data')  # type: ignore
        self.entries = args.get('entries')
        self.incident_changed = args.get('incidentChanged')
        self.remote_incident_id = args.get('remoteId')
        self.inc_status = args.get('status')
        self.delta = args.get('delta')


class GetRemoteDataResponse:
    """get-remote-data response parser
    :type mirrored_object: ``dict``
    :param mirrored_object: The object you are mirroring, in most cases the incident.

    :type entries: ``list``
    :param entries: The entries you want to add to the war room.

    :return: No data returned
    :rtype: ``None``
    """

    def __init__(self, mirrored_object, entries):
        self.mirrored_object = mirrored_object
        self.entries = entries

    def extract_for_local(self):
        """Extracts the response into the mirrored incident.

        :return: List of details regarding the mirrored incident.
        :rtype: ``list``
        """
        if self.mirrored_object:
            return [self.mirrored_object] + self.entries


class GetModifiedRemoteDataResponse:
    """get-modified-remote-data response parser
    :type modified_incident_ids: ``list``
    :param modified_incident_ids: The incidents that were modified since the last check.

    :return: No data returned
    :rtype: ``None``
    """

    def __init__(self, modified_incident_ids):
        self.modified_incident_ids = modified_incident_ids

    def to_entry(self):
        """Extracts the response

        :return: List of incidents to run the get-remote-data command on.
        :rtype: ``list``
        """
        demisto.info('Modified incidents: {}'.format(self.modified_incident_ids))
        return {'Contents': self.modified_incident_ids, 'Type': EntryType.NOTE, 'ContentsFormat': EntryFormat.JSON}


class SchemeTypeMapping:
    """Scheme type mappings builder.

    :type type_name: ``str``
    :param type_name: The name of the remote incident type.

    :type fields: ``dict``
    :param fields: The dict of fields to their description.

    :return: No data returned
    :rtype: ``None``
    """

    def __init__(self, type_name='', fields=None):
        self.type_name = type_name
        self.fields = fields if fields else {}

    def add_field(self, name, description=''):
        """Adds a field to the incident type mapping.

        :type name: ``str``
        :param name: The name of the field.

        :type description: ``str``
        :param description: The description for that field.a

        :return: No data returned
        :rtype: ``None``
        """
        self.fields.update({
            name: description
        })

    def extract_mapping(self):
        """Extracts the mapping into XSOAR mapping screen.

        :return: the mapping object for the current field.
        :rtype: ``dict``
        """
        return {
            self.type_name: self.fields
        }


class GetMappingFieldsResponse:
    """Handler for the mapping fields object.

    :type scheme_types_mapping: ``list``
    :param scheme_types_mapping: List of all the mappings in the remote system.

    :return: No data returned
    :rtype: ``None``
    """

    def __init__(self, scheme_types_mapping=None):
        self.scheme_types_mappings = scheme_types_mapping if scheme_types_mapping else []

    def add_scheme_type(self, scheme_type_mapping):
        """Add another incident type mapping.

        :type scheme_type_mapping: ``dict``
        :param scheme_type_mapping: mapping of a singular field.

        :return: No data returned
        :rtype: ``None``
        """
        self.scheme_types_mappings.append(scheme_type_mapping)

    def extract_mapping(self):
        """Extracts the mapping into XSOAR mapping screen.

        :return: the mapping object for the current field.
        :rtype: ``dict``
        """
        all_mappings = {}
        for scheme_types_mapping in self.scheme_types_mappings:
            all_mappings.update(scheme_types_mapping.extract_mapping())

        return all_mappings


def get_x_content_info_headers():
    """Get X-Content-* headers to send in outgoing requests to use when performing requests to
    external services such as oproxy.

    :return: headers dict
    :rtype: ``dict``
    """
    calling_context = demisto.callingContext.get('context', {})
    brand_name = calling_context.get('IntegrationBrand', '')
    instance_name = calling_context.get('IntegrationInstance', '')
    headers = {
        'X-Content-Version': CONTENT_RELEASE_VERSION,
        'X-Content-Name': brand_name or instance_name or 'Name not found',
        'X-Content-LicenseID': demisto.getLicenseID(),
        'X-Content-Branch': CONTENT_BRANCH_NAME,
        'X-Content-Server-Version': get_demisto_version_as_str(),
    }
    return headers


class BaseWidget:
    @abstractmethod
    def to_display(self):
        pass


class TextWidget(BaseWidget):
    """Text Widget representation

    :type text: ``str``
    :param text: The text for the widget to display

    :return: No data returned
    :rtype: ``None``
    """

    def __init__(self, text):
        # type: (str) -> None
        self.text = text

    def to_display(self):
        """Text Widget representation

        :type text: ``str``
        :param text: The text for the widget to display

        :return: No data returned
        :rtype: ``None``
        """
        return self.text


class TrendWidget(BaseWidget):
    """Trend Widget representation

    :type current_number: ``int``
    :param current_number: The Current number in the trend.

    :type previous_number: ``int``
    :param previous_number: The previous number in the trend.

    :return: No data returned
    :rtype: ``None``
    """

    def __init__(self, current_number, previous_number):
        # type: (int, int) -> None
        self.current_number = current_number
        self.previous_number = previous_number

    def to_display(self):
        return json.dumps({
            'currSum': self.current_number,
            'prevSum': self.previous_number
        })


class NumberWidget(BaseWidget):
    """Number Widget representation

    :type number: ``int``
    :param number: The number for the widget to display.

    :return: No data returned
    :rtype: ``None``
    """

    def __init__(self, number):
        # type: (int) -> None
        self.number = number

    def to_display(self):
        return self.number


class BarColumnPieWidget(BaseWidget):
    """Bar/Column/Pie Widget representation

    :type categories: ``list``
    :param categories: a list of categories to display(Better use the add_category function to populate the data.

    :return: No data returned
    :rtype: ``None``
    """

    def __init__(self, categories=None):
        # type: (list) -> None
        self.categories = categories if categories else []  # type: List[dict]

    def add_category(self, name, number):
        """Add a category to widget.

        :type name: ``str``
        :param name: the name of the category to add.

        :type number: ``int``
        :param number: the number value of the category.

        :return: No data returned.
        :rtype: ``None``
        """
        self.categories.append({
            'name': name,
            'data': [number]
        })

    def to_display(self):
        return json.dumps(self.categories)


class LineWidget(BaseWidget):
    """Line Widget representation

    :type categories: ``Any``
    :param categories: a list of categories to display(Better use the add_category function to populate the data.

    :return: No data returned
    :rtype: ``None``
    """

    def __init__(self, categories=None):
        # type: (list) -> None
        self.categories = categories if categories else []  # type: List[dict]

    def add_category(self, name, number, group):
        """Add a category to widget.

        :type name: ``str``
        :param name: the name of the category to add.

        :type number: ``int``
        :param number: the number value of the category.

        :type group: ``str``
        :param group: the name of the relevant group.

        :return: No data returned
        :rtype: ``None``
        """
        self.categories.append({
            'name': name,
            'data': [number],
            'groups': [
                {
                    'name': group,
                    'data': [number]
                },
            ]
        })

    def to_display(self):
        processed_names = []  # type: List[str]
        processed_categories = []  # type: List[dict]
        for cat in self.categories:
            if cat['name'] in processed_names:
                for processed_category in processed_categories:
                    if cat['name'] == processed_category['name']:
                        processed_category['data'] = [processed_category['data'][0] + cat['data'][0]]
                        processed_category['groups'].extend(cat['groups'])
                        break

            else:
                processed_categories.append(cat)
                processed_names.append(cat['name'])

        return json.dumps(processed_categories)


class TableOrListWidget(BaseWidget):
    """Table/List Widget representation

    :type data: ``Any``
    :param data: a list of data to display(Better use the add_category function to populate the data.

    :return: No data returned
    :rtype: ``None``
    """

    def __init__(self, data=None):
        # type: (Any) -> None
        self.data = data if data else []
        if not isinstance(self.data, list):
            self.data = [data]

    def add_row(self, data):
        """Add a row to the widget.

        :type data: ``Any``
        :param data: the data to add to the list/table.

        :return: No data returned
        :rtype: ``None``
        """
        self.data.append(data)

    def to_display(self):
        return json.dumps({
            'total': len(self.data),
            'data': self.data
        })


class IndicatorsSearcher:
    """Used in order to search indicators by the paging or serachAfter param
     :type page: ``int``
    :param page: the number of page from which we start search indicators from.

    :return: No data returned
    :rtype: ``None``
    """
    def __init__(self, page=0):
        # searchAfter is available in searchIndicators from version 6.1.0
        self._can_use_search_after = is_demisto_version_ge('6.1.0')
        self._search_after_title = 'searchAfter'
        self._search_after_param = None
        self._page = page

    def search_indicators_by_version(self, from_date=None, query='', size=100, to_date=None, value=''):
        """There are 2 cases depends on the sever version:
        1. Search indicators using paging, raise the page number in each call.
        2. Search indicators using searchAfter param, update the _search_after_param in each call.

        :type from_date: ``str``
        :param from_date: the start date to search from.

        :type query: ``str``
        :param query: indicator search query

        :type size: ``size``
        :param size: limit the number of returned results.

        :type to_date: ``str``
        :param to_date: the end date to search until to.

        :type value: ``str``
        :param value: the indicator value to search.

        :return: object contains the search results
        :rtype: ``dict``
        """
        if self._can_use_search_after:
            if self._search_after_param:
                # if search_after_param exists use it for paging, else use the page number
                res = demisto.searchIndicators(fromDate=from_date, toDate=to_date, query=query, size=size, value=value,
                                               searchAfter=self._search_after_param)
            else:
                res = demisto.searchIndicators(fromDate=from_date, toDate=to_date, query=query, size=size,
                                               value=value, page=self._page)

            self._search_after_param = res[self._search_after_title]

            if res[self._search_after_title] is None:
                demisto.info('Elastic search using searchAfter returned all indicators')

        else:
            res = demisto.searchIndicators(fromDate=from_date, toDate=to_date, query=query, size=size, page=self._page,
                                           value=value)
            self._page += 1

        return res

    @property
    def page(self):
        return self._page


class AutoFocusKeyRetriever:
    """AutoFocus API Key management class
    :type api_key: ``str``
    :param api_key: Auto Focus API key coming from the integration parameters
    :type override_default_credentials: ``bool``
    :param override_default_credentials: Whether to override the default credentials and use the
     Cortex XSOAR given AutoFocus API Key
    :return: No data returned
    :rtype: ``None``
    """
    def __init__(self, api_key):
        # demisto.getAutoFocusApiKey() is available from version 6.2.0
        if not api_key:
            if not is_demisto_version_ge("6.2.0"):  # AF API key is available from version 6.2.0
                raise DemistoException('For versions earlier than 6.2.0, configure an API Key.')
            try:
                api_key = demisto.getAutoFocusApiKey()  # is not available on tenants
            except ValueError as err:
                raise DemistoException('AutoFocus API Key is only available on the main account for TIM customers. ' + str(err))
        self.key = api_key<|MERGE_RESOLUTION|>--- conflicted
+++ resolved
@@ -5458,14 +5458,8 @@
 
     def __init__(self, outputs_prefix=None, outputs_key_field=None, outputs=None, indicators=None, readable_output=None,
                  raw_response=None, indicators_timeline=None, indicator=None, ignore_auto_extract=False,
-<<<<<<< HEAD
-                 mark_as_note=False, relations=None, scheduled_command=None):
-        # type: (str, object, object, list, str, object, IndicatorsTimeline, Common.Indicator, bool, bool, list, ScheduledCommand) -> None  # noqa: E501
-=======
-                 mark_as_note=False, polling_command=None, polling_args=None, polling_timeout=None,
-                 polling_next_run=None, relationships=None):
-        # type: (str, object, object, list, str, object, IndicatorsTimeline, Common.Indicator, bool, bool,str, dict, str, str, list) -> None # noqa: E501
->>>>>>> efc2618e
+                 mark_as_note=False, scheduled_command=None, relationships=None):
+        # type: (str, object, object, list, str, object, IndicatorsTimeline, Common.Indicator, bool, bool, ScheduledCommand, list) -> None  # noqa: E501
         if raw_response is None:
             raw_response = outputs
         if outputs is not None and not isinstance(outputs, dict) and not outputs_prefix:
