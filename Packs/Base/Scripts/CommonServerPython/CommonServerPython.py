--- conflicted
+++ resolved
@@ -3785,21 +3785,20 @@
         current_batch = not_batched[:batch_size]
         not_batched = not_batched[batch_size:]
 
-<<<<<<< HEAD
 def safe_get(dict_object, keys, default_return_value = None):
-    """ Recursive safe get query, If keys found return value othewise return None
-=======
-def safe_get(dict_object, *keys, key_return_value = None):
-    """ Recursive safe get a query, If keys found return value otherwise return None
->>>>>>> 351d664a
-
-    Args:
-        dict_object: dictionary to query.
-        keys: keys for recursive get.
-        default_return_value: Value to return when no key availble
-
-    Returns:
-        Optional[str]: Value found.
+    """Recursive safe get query, If keys found return value othewise return None or default value.
+
+    :type dict_object: ``dict``
+    :param dict_object: dictionary to query.
+
+    :type keys: ``list``
+    :param keys: keys for recursive get.
+
+    :type default_return_value: ``object``
+    :param default_return_value: Value to return when no key availble.
+
+    :rtype: ``object``
+    :return:: Value found.
     """
     for key in keys:
         try:
