"""Common functions script
This script will be appended to each server script before being executed.
Please notice that to add custom common code, add it to the CommonServerUserPython script.
Note that adding code to CommonServerUserPython can override functions in CommonServerPython
"""
from __future__ import print_function

import base64
import json
import logging
import os
import re
import socket
import sys
import time
import traceback
from random import randint
import xml.etree.cElementTree as ET
from collections import OrderedDict
from datetime import datetime, timedelta
from abc import abstractmethod
from distutils.version import LooseVersion
from threading import Lock

import demistomock as demisto
import warnings


class WarningsHandler(object):
    #    Wrapper to handle warnings. We use a class to cleanup after execution

    @staticmethod
    def handle_warning(message, category, filename, lineno, file=None, line=None):
        try:
            msg = warnings.formatwarning(message, category, filename, lineno, line)
            demisto.info("python warning: " + msg)
        except Exception:
            # ignore the warning if it can't be handled for some reason
            pass

    def __init__(self):
        self.org_handler = warnings.showwarning
        warnings.showwarning = WarningsHandler.handle_warning

    def __del__(self):
        warnings.showwarning = self.org_handler


_warnings_handler = WarningsHandler()
# ignore warnings from logging as a result of not being setup
logging.raiseExceptions = False

# imports something that can be missed from docker image
try:
    import requests
    from requests.adapters import HTTPAdapter
    from urllib3.util import Retry
    from typing import Optional, Dict, List, Any, Union, Set

    import dateparser
    from datetime import timezone  # type: ignore
except Exception:
    if sys.version_info[0] < 3:
        # in python 2 an exception in the imports might still be raised even though it is caught.
        # for more info see https://cosmicpercolator.com/2016/01/13/exception-leaks-in-python-2-and-3/
        sys.exc_clear()

CONTENT_RELEASE_VERSION = '0.0.0'
CONTENT_BRANCH_NAME = 'master'
IS_PY3 = sys.version_info[0] == 3
STIX_PREFIX = "STIX "
# pylint: disable=undefined-variable

ZERO = timedelta(0)
HOUR = timedelta(hours=1)


if IS_PY3:
    STRING_TYPES = (str, bytes)  # type: ignore
    STRING_OBJ_TYPES = (str,)

else:
    STRING_TYPES = (str, unicode)  # type: ignore # noqa: F821
    STRING_OBJ_TYPES = STRING_TYPES  # type: ignore
# pylint: enable=undefined-variable

# DEPRECATED - use EntryType enum instead
entryTypes = {
    'note': 1,
    'downloadAgent': 2,
    'file': 3,
    'error': 4,
    'pinned': 5,
    'userManagement': 6,
    'image': 7,
    'playgroundError': 8,
    'entryInfoFile': 9,
    'warning': 11,
    'map': 15,
    'widget': 17
}

ENDPOINT_STATUS_OPTIONS = [
    'Online',
    'Offline'
]

ENDPOINT_ISISOLATED_OPTIONS = [
    'Yes',
    'No',
    'Pending isolation',
    'Pending unisolation'
]


class EntryType(object):
    """
    Enum: contains all the entry types (e.g. NOTE, ERROR, WARNING, FILE, etc.)
    :return: None
    :rtype: ``None``
    """
    NOTE = 1
    DOWNLOAD_AGENT = 2
    FILE = 3
    ERROR = 4
    PINNED = 5
    USER_MANAGEMENT = 6
    IMAGE = 7
    PLAYGROUND_ERROR = 8
    ENTRY_INFO_FILE = 9
    WARNING = 11
    MAP_ENTRY_TYPE = 15
    WIDGET = 17


class IncidentStatus(object):
    """
    Enum: contains all the incidents status types (e.g. pending, active, done, archive)
    :return: None
    :rtype: ``None``
    """
    PENDING = 0
    ACTIVE = 1
    DONE = 2
    ARCHIVE = 3


class IncidentSeverity(object):
    """
    Enum: contains all the incident severity types
    :return: None
    :rtype: ``None``
    """
    UNKNOWN = 0
    INFO = 0.5
    LOW = 1
    MEDIUM = 2
    HIGH = 3
    CRITICAL = 4


# DEPRECATED - use EntryFormat enum instead
formats = {
    'html': 'html',
    'table': 'table',
    'json': 'json',
    'text': 'text',
    'dbotResponse': 'dbotCommandResponse',
    'markdown': 'markdown'
}


class EntryFormat(object):
    """
    Enum: contains all the entry formats (e.g. HTML, TABLE, JSON, etc.)
    """
    HTML = 'html'
    TABLE = 'table'
    JSON = 'json'
    TEXT = 'text'
    DBOT_RESPONSE = 'dbotCommandResponse'
    MARKDOWN = 'markdown'

    @classmethod
    def is_valid_type(cls, _type):
        # type: (str) -> bool
        return _type in (
            EntryFormat.HTML,
            EntryFormat.TABLE,
            EntryFormat.JSON,
            EntryFormat.TEXT,
            EntryFormat.MARKDOWN,
            EntryFormat.DBOT_RESPONSE
        )


brands = {
    'xfe': 'xfe',
    'vt': 'virustotal',
    'wf': 'WildFire',
    'cy': 'cylance',
    'cs': 'crowdstrike-intel'
}
providers = {
    'xfe': 'IBM X-Force Exchange',
    'vt': 'VirusTotal',
    'wf': 'WildFire',
    'cy': 'Cylance',
    'cs': 'CrowdStrike'
}
thresholds = {
    'xfeScore': 4,
    'vtPositives': 10,
    'vtPositiveUrlsForIP': 30
}


class DBotScoreType(object):
    """
    Enum: contains all the indicator types
    DBotScoreType.IP
    DBotScoreType.FILE
    DBotScoreType.DOMAIN
    DBotScoreType.URL
    DBotScoreType.CVE
    DBotScoreType.ACCOUNT
    DBotScoreType.CRYPTOCURRENCY
    DBotScoreType.EMAIL
<<<<<<< HEAD
    DBotScoreType.CUSTOM

=======
    DBotScoreType.ATTACKPATTERN
>>>>>>> 9efed052
    :return: None
    :rtype: ``None``
    """
    IP = 'ip'
    FILE = 'file'
    DOMAIN = 'domain'
    URL = 'url'
    CVE = 'cve'
    ACCOUNT = 'account'
    CIDR = 'cidr',
    DOMAINGLOB = 'domainglob'
    CERTIFICATE = 'certificate'
    CRYPTOCURRENCY = 'cryptocurrency'
    EMAIL = 'email'
<<<<<<< HEAD
    CUSTOM = 'custom'
=======
    ATTACKPATTERN = 'attackpattern'
>>>>>>> 9efed052

    def __init__(self):
        # required to create __init__ for create_server_docs.py purpose
        pass

    @classmethod
    def is_valid_type(cls, _type):
        # type: (str) -> bool
        return _type in (
            DBotScoreType.IP,
            DBotScoreType.FILE,
            DBotScoreType.DOMAIN,
            DBotScoreType.URL,
            DBotScoreType.CVE,
            DBotScoreType.ACCOUNT,
            DBotScoreType.CIDR,
            DBotScoreType.DOMAINGLOB,
            DBotScoreType.CERTIFICATE,
            DBotScoreType.CRYPTOCURRENCY,
            DBotScoreType.EMAIL,
<<<<<<< HEAD
            DBotScoreType.CUSTOM,
=======
            DBotScoreType.ATTACKPATTERN,
>>>>>>> 9efed052
        )


class DBotScoreReliability(object):
    """
    Enum: Source reliability levels
    Values are case sensitive

    :return: None
    :rtype: ``None``
    """

    A_PLUS = 'A+ - 3rd party enrichment'
    A = 'A - Completely reliable'
    B = 'B - Usually reliable'
    C = 'C - Fairly reliable'
    D = 'D - Not usually reliable'
    E = 'E - Unreliable'
    F = 'F - Reliability cannot be judged'

    def __init__(self):
        # required to create __init__ for create_server_docs.py purpose
        pass

    @staticmethod
    def is_valid_type(_type):
        # type: (str) -> bool

        return _type in (
            DBotScoreReliability.A_PLUS,
            DBotScoreReliability.A,
            DBotScoreReliability.B,
            DBotScoreReliability.C,
            DBotScoreReliability.D,
            DBotScoreReliability.E,
            DBotScoreReliability.F,
        )

    @staticmethod
    def get_dbot_score_reliability_from_str(reliability_str):
        if reliability_str == DBotScoreReliability.A_PLUS:
            return DBotScoreReliability.A_PLUS
        elif reliability_str == DBotScoreReliability.A:
            return DBotScoreReliability.A
        elif reliability_str == DBotScoreReliability.B:
            return DBotScoreReliability.B
        elif reliability_str == DBotScoreReliability.C:
            return DBotScoreReliability.C
        elif reliability_str == DBotScoreReliability.D:
            return DBotScoreReliability.D
        elif reliability_str == DBotScoreReliability.E:
            return DBotScoreReliability.E
        elif reliability_str == DBotScoreReliability.F:
            return DBotScoreReliability.F
        raise Exception("Please use supported reliability only.")


INDICATOR_TYPE_TO_CONTEXT_KEY = {
    'ip': 'Address',
    'email': 'Address',
    'url': 'Data',
    'domain': 'Name',
    'cve': 'ID',
    'md5': 'file',
    'sha1': 'file',
    'sha256': 'file',
    'crc32': 'file',
    'sha512': 'file',
    'ctph': 'file',
    'ssdeep': 'file'
}


class FeedIndicatorType(object):
    """Type of Indicator (Reputations), used in TIP integrations"""
    Account = "Account"
    CVE = "CVE"
    Domain = "Domain"
    DomainGlob = "DomainGlob"
    Email = "Email"
    File = "File"
    FQDN = "Domain"
    Host = "Host"
    IP = "IP"
    CIDR = "CIDR"
    IPv6 = "IPv6"
    IPv6CIDR = "IPv6CIDR"
    Registry = "Registry Key"
    SSDeep = "ssdeep"
    URL = "URL"

    @staticmethod
    def is_valid_type(_type):
        return _type in (
            FeedIndicatorType.Account,
            FeedIndicatorType.CVE,
            FeedIndicatorType.Domain,
            FeedIndicatorType.DomainGlob,
            FeedIndicatorType.Email,
            FeedIndicatorType.File,
            FeedIndicatorType.Host,
            FeedIndicatorType.IP,
            FeedIndicatorType.CIDR,
            FeedIndicatorType.IPv6,
            FeedIndicatorType.IPv6CIDR,
            FeedIndicatorType.Registry,
            FeedIndicatorType.SSDeep,
            FeedIndicatorType.URL
        )

    @staticmethod
    def list_all_supported_indicators():
        indicator_types = []
        for key, val in vars(FeedIndicatorType).items():
            if not key.startswith('__') and type(val) == str:
                indicator_types.append(val)
        return indicator_types

    @staticmethod
    def ip_to_indicator_type(ip):
        """Returns the indicator type of the input IP.

        :type ip: ``str``
        :param ip: IP address to get it's indicator type.

        :rtype: ``str``
        :return:: Indicator type from FeedIndicatorType, or None if invalid IP address.
        """
        if re.match(ipv4cidrRegex, ip):
            return FeedIndicatorType.CIDR

        elif re.match(ipv4Regex, ip):
            return FeedIndicatorType.IP

        elif re.match(ipv6cidrRegex, ip):
            return FeedIndicatorType.IPv6CIDR

        elif re.match(ipv6Regex, ip):
            return FeedIndicatorType.IPv6

        else:
            return None

    @staticmethod
    def indicator_type_by_server_version(indicator_type):
        """Returns the indicator type of the input by the server version.
        If the server version is 6.2 and greater, remove the STIX prefix of the type

        :type indicator_type: ``str``
        :param indicator_type: Type of an indicator.

        :rtype: ``str``
        :return:: Indicator type .
        """
        if is_demisto_version_ge("6.2.0") and indicator_type.startswith(STIX_PREFIX):
            return indicator_type[len(STIX_PREFIX):]
        return indicator_type


# -------------------------------- Threat Intel Objects ----------------------------------- #

class ThreatIntel:
    """
    XSOAR Threat Intel Objects
    :return: None
    :rtype: ``None``
    """

    class ObjectsNames(object):
        """
        Enum: Threat Intel Objects names.
        :return: None
        :rtype: ``None``
        """
        CAMPAIGN = 'Campaign'
        ATTACK_PATTERN = 'Attack Pattern'
        REPORT = 'Report'
        MALWARE = 'Malware'
        COURSE_OF_ACTION = 'Course of Action'
        INTRUSION_SET = 'Intrusion Set'
        TOOL = 'Tool'

    class ObjectsScore(object):
        """
        Enum: Threat Intel Objects Score.
        :return: None
        :rtype: ``None``
        """
        CAMPAIGN = 3
        ATTACK_PATTERN = 2
        REPORT = 3
        MALWARE = 3
        COURSE_OF_ACTION = 0
        INTRUSION_SET = 3
        TOOL = 2

    class KillChainPhases(object):
        """
        Enum: Kill Chain Phases names.
        :return: None
        :rtype: ``None``
        """
        BUILD_CAPABILITIES = "Build Capabilities"
        PRIVILEGE_ESCALATION = "Privilege Escalation"
        ADVERSARY_OPSEC = "Adversary Opsec"
        CREDENTIAL_ACCESS = "Credential Access"
        EXFILTRATION = "Exfiltration"
        LATERAL_MOVEMENT = "Lateral Movement"
        DEFENSE_EVASION = "Defense Evasion"
        PERSISTENCE = "Persistence"
        COLLECTION = "Collection"
        IMPACT = "Impact"
        INITIAL_ACCESS = "Initial Access"
        DISCOVERY = "Discovery"
        EXECUTION = "Execution"
        INSTALLATION = "Installation"
        DELIVERY = "Delivery"
        WEAPONIZATION = "Weaponization"
        ACT_ON_OBJECTIVES = "Actions on Objectives"
        COMMAND_AND_CONTROL = "Command \u0026 Control"


def is_debug_mode():
    """Return if this script/command was passed debug-mode=true option

    :return: true if debug-mode is enabled
    :rtype: ``bool``
    """
    # use `hasattr(demisto, 'is_debug')` to ensure compatibility with server version <= 4.5
    return hasattr(demisto, 'is_debug') and demisto.is_debug


def get_schedule_metadata(context):
    """
        Get the entry schedule metadata if available

        :type context: ``dict``
        :param context: Context in which the command was executed.

        :return: Dict with metadata of scheduled entry
        :rtype: ``dict``
    """
    schedule_metadata = {}
    parent_entry = context.get('ParentEntry', {})
    if parent_entry:
        schedule_metadata = assign_params(
            is_polling=True if parent_entry.get('polling') else False,
            polling_command=parent_entry.get('pollingCommand'),
            polling_args=parent_entry.get('pollingArgs'),
            times_ran=int(parent_entry.get('timesRan', 0)) + 1,
            start_date=parent_entry.get('startDate'),
            end_date=parent_entry.get('endingDate')
        )
    return schedule_metadata


def auto_detect_indicator_type(indicator_value):
    """
      Infer the type of the indicator.

      :type indicator_value: ``str``
      :param indicator_value: The indicator whose type we want to check. (required)

      :return: The type of the indicator.
      :rtype: ``str``
    """
    try:
        import tldextract
    except Exception:
        raise Exception("Missing tldextract module, In order to use the auto detect function please use a docker"
                        " image with it installed such as: demisto/jmespath")

    if re.match(ipv4cidrRegex, indicator_value):
        return FeedIndicatorType.CIDR

    if re.match(ipv6cidrRegex, indicator_value):
        return FeedIndicatorType.IPv6CIDR

    if re.match(ipv4Regex, indicator_value):
        return FeedIndicatorType.IP

    if re.match(ipv6Regex, indicator_value):
        return FeedIndicatorType.IPv6

    if re.match(sha256Regex, indicator_value):
        return FeedIndicatorType.File

    if re.match(urlRegex, indicator_value):
        return FeedIndicatorType.URL

    if re.match(md5Regex, indicator_value):
        return FeedIndicatorType.File

    if re.match(sha1Regex, indicator_value):
        return FeedIndicatorType.File

    if re.match(emailRegex, indicator_value):
        return FeedIndicatorType.Email

    if re.match(cveRegex, indicator_value):
        return FeedIndicatorType.CVE

    if re.match(sha512Regex, indicator_value):
        return FeedIndicatorType.File

    try:
        tldextract_version = tldextract.__version__
        if LooseVersion(tldextract_version) < '3.0.0':
            no_cache_extract = tldextract.TLDExtract(cache_file=False, suffix_list_urls=None)
        else:
            no_cache_extract = tldextract.TLDExtract(cache_dir=False, suffix_list_urls=None)

        if no_cache_extract(indicator_value).suffix:
            if '*' in indicator_value:
                return FeedIndicatorType.DomainGlob
            return FeedIndicatorType.Domain

    except Exception:
        demisto.debug('tldextract failed to detect indicator type. indicator value: {}'.format(indicator_value))

    demisto.debug('Failed to detect indicator type. Indicator value: {}'.format(indicator_value))
    return None


def handle_proxy(proxy_param_name='proxy', checkbox_default_value=False, handle_insecure=True,
                 insecure_param_name=None):
    """
        Handle logic for routing traffic through the system proxy.
        Should usually be called at the beginning of the integration, depending on proxy checkbox state.

        Additionally will unset env variables REQUESTS_CA_BUNDLE and CURL_CA_BUNDLE if handle_insecure is speficied (default).
        This is needed as when these variables are set and a requests.Session object is used, requests will ignore the
        Sesssion.verify setting. See: https://github.com/psf/requests/blob/master/requests/sessions.py#L703

        :type proxy_param_name: ``string``
        :param proxy_param_name: name of the "use system proxy" integration parameter

        :type checkbox_default_value: ``bool``
        :param checkbox_default_value: Default value of the proxy param checkbox

        :type handle_insecure: ``bool``
        :param handle_insecure: Whether to check the insecure param and unset env variables

        :type insecure_param_name: ``string``
        :param insecure_param_name: Name of insecure param. If None will search insecure and unsecure

        :rtype: ``dict``
        :return: proxies dict for the 'proxies' parameter of 'requests' functions
    """
    proxies = {}  # type: dict
    if demisto.params().get(proxy_param_name, checkbox_default_value):
        proxies = {
            'http': os.environ.get('HTTP_PROXY') or os.environ.get('http_proxy', ''),
            'https': os.environ.get('HTTPS_PROXY') or os.environ.get('https_proxy', '')
        }
    else:
        skip_proxy()

    if handle_insecure:
        if insecure_param_name is None:
            param_names = ('insecure', 'unsecure')
        else:
            param_names = (insecure_param_name,)  # type: ignore[assignment]
        for p in param_names:
            if demisto.params().get(p, False):
                skip_cert_verification()

    return proxies


def skip_proxy():
    """
    The function deletes the proxy environment vars in order to http requests to skip routing through proxy

    :return: None
    :rtype: ``None``
    """
    for k in ('HTTP_PROXY', 'HTTPS_PROXY', 'http_proxy', 'https_proxy'):
        if k in os.environ:
            del os.environ[k]


def skip_cert_verification():
    """
    The function deletes the self signed certificate env vars in order to http requests to skip certificate validation.

    :return: None
    :rtype: ``None``
    """
    for k in ('REQUESTS_CA_BUNDLE', 'CURL_CA_BUNDLE'):
        if k in os.environ:
            del os.environ[k]


def urljoin(url, suffix=""):
    """
        Will join url and its suffix

        Example:
        "https://google.com/", "/"   => "https://google.com/"
        "https://google.com", "/"   => "https://google.com/"
        "https://google.com", "api"   => "https://google.com/api"
        "https://google.com", "/api"  => "https://google.com/api"
        "https://google.com/", "api"  => "https://google.com/api"
        "https://google.com/", "/api" => "https://google.com/api"

        :type url: ``string``
        :param url: URL string (required)

        :type suffix: ``string``
        :param suffix: the second part of the url

        :rtype: ``string``
        :return: Full joined url
    """
    if url[-1:] != "/":
        url = url + "/"

    if suffix.startswith("/"):
        suffix = suffix[1:]
        return url + suffix

    return url + suffix


def positiveUrl(entry):
    """
       Checks if the given entry from a URL reputation query is positive (known bad) (deprecated)

       :type entry: ``dict``
       :param entry: URL entry (required)

       :return: True if bad, false otherwise
       :rtype: ``bool``
    """
    if entry['Type'] != entryTypes['error'] and entry['ContentsFormat'] == formats['json']:
        if entry['Brand'] == brands['xfe']:
            return demisto.get(entry, 'Contents.url.result.score') > thresholds['xfeScore']
        if entry['Brand'] == brands['vt']:
            return demisto.get(entry, 'Contents.positives') > thresholds['vtPositives']
        if entry['Brand'] == brands['cs'] and demisto.get(entry, 'Contents'):
            c = demisto.get(entry, 'Contents')[0]
            return demisto.get(c, 'indicator') and demisto.get(c, 'malicious_confidence') in ['high', 'medium']
    return False


def positiveFile(entry):
    """
       Checks if the given entry from a file reputation query is positive (known bad) (deprecated)

       :type entry: ``dict``
       :param entry: File entry (required)

       :return: True if bad, false otherwise
       :rtype: ``bool``
    """
    if entry['Type'] != entryTypes['error'] and entry['ContentsFormat'] == formats['json']:
        if entry['Brand'] == brands['xfe'] and (demisto.get(entry, 'Contents.malware.family')
                                                or demisto.gets(entry, 'Contents.malware.origins.external.family')):
            return True
        if entry['Brand'] == brands['vt']:
            return demisto.get(entry, 'Contents.positives') > thresholds['vtPositives']
        if entry['Brand'] == brands['wf']:
            return demisto.get(entry, 'Contents.wildfire.file_info.malware') == 'yes'
        if entry['Brand'] == brands['cy'] and demisto.get(entry, 'Contents'):
            contents = demisto.get(entry, 'Contents')
            k = contents.keys()
            if k and len(k) > 0:
                v = contents[k[0]]
                if v and demisto.get(v, 'generalscore'):
                    return v['generalscore'] < -0.5
        if entry['Brand'] == brands['cs'] and demisto.get(entry, 'Contents'):
            c = demisto.get(entry, 'Contents')[0]
            return demisto.get(c, 'indicator') and demisto.get(c, 'malicious_confidence') in ['high', 'medium']
    return False


def vtCountPositives(entry):
    """
       Counts the number of detected URLs in the entry

       :type entry: ``dict``
       :param entry: Demisto entry (required)

       :return: The number of detected URLs
       :rtype: ``int``
    """
    positives = 0
    if demisto.get(entry, 'Contents.detected_urls'):
        for detected in demisto.get(entry, 'Contents.detected_urls'):
            if demisto.get(detected, 'positives') > thresholds['vtPositives']:
                positives += 1
    return positives


def positiveIp(entry):
    """
       Checks if the given entry from a file reputation query is positive (known bad) (deprecated)

       :type entry: ``dict``
       :param entry: IP entry (required)

       :return: True if bad, false otherwise
       :rtype: ``bool``
    """
    if entry['Type'] != entryTypes['error'] and entry['ContentsFormat'] == formats['json']:
        if entry['Brand'] == brands['xfe']:
            return demisto.get(entry, 'Contents.reputation.score') > thresholds['xfeScore']
        if entry['Brand'] == brands['vt'] and demisto.get(entry, 'Contents.detected_urls'):
            return vtCountPositives(entry) > thresholds['vtPositiveUrlsForIP']
        if entry['Brand'] == brands['cs'] and demisto.get(entry, 'Contents'):
            c = demisto.get(entry, 'Contents')[0]
            return demisto.get(c, 'indicator') and demisto.get(c, 'malicious_confidence') in ['high', 'medium']
    return False


def formatEpochDate(t):
    """
       Convert a time expressed in seconds since the epoch to a string representing local time

       :type t: ``int``
       :param t: Time represented in seconds (required)

       :return: A string representing local time
       :rtype: ``str``
    """
    if t:
        return time.ctime(t)
    return ''


def shortCrowdStrike(entry):
    """
       Display CrowdStrike Intel results in Markdown (deprecated)

       :type entry: ``dict``
       :param entry: CrowdStrike result entry (required)

       :return: A Demisto entry containing the shortened CrowdStrike info
       :rtype: ``dict``
    """
    if entry['Type'] != entryTypes['error'] and entry['ContentsFormat'] == formats['json']:
        if entry['Brand'] == brands['cs'] and demisto.get(entry, 'Contents'):
            c = demisto.get(entry, 'Contents')[0]
            csRes = '## CrowdStrike Falcon Intelligence'
            csRes += '\n\n### Indicator - ' + demisto.gets(c, 'indicator')
            labels = demisto.get(c, 'labels')
            if labels:
                csRes += '\n### Labels'
                csRes += '\nName|Created|Last Valid'
                csRes += '\n----|-------|----------'
                for label in labels:
                    csRes += '\n' + demisto.gets(label, 'name') + '|' + \
                             formatEpochDate(demisto.get(label, 'created_on')) + '|' + \
                             formatEpochDate(demisto.get(label, 'last_valid_on'))

            relations = demisto.get(c, 'relations')
            if relations:
                csRes += '\n### Relations'
                csRes += '\nIndicator|Type|Created|Last Valid'
                csRes += '\n---------|----|-------|----------'
                for r in relations:
                    csRes += '\n' + demisto.gets(r, 'indicator') + '|' + demisto.gets(r, 'type') + '|' + \
                             formatEpochDate(demisto.get(label, 'created_date')) + '|' + \
                             formatEpochDate(demisto.get(label, 'last_valid_date'))

            return {'ContentsFormat': formats['markdown'], 'Type': entryTypes['note'], 'Contents': csRes}
    return entry


def shortUrl(entry):
    """
       Formats a URL reputation entry into a short table (deprecated)

       :type entry: ``dict``
       :param entry: URL result entry (required)

       :return: A Demisto entry containing the shortened URL info
       :rtype: ``dict``
    """
    if entry['Type'] != entryTypes['error'] and entry['ContentsFormat'] == formats['json']:
        c = entry['Contents']
        if entry['Brand'] == brands['xfe']:
            return {'ContentsFormat': formats['table'], 'Type': entryTypes['note'], 'Contents': {
                'Country': c['country'], 'MalwareCount': demisto.get(c, 'malware.count'),
                'A': demisto.gets(c, 'resolution.A'), 'AAAA': demisto.gets(c, 'resolution.AAAA'),
                'Score': demisto.get(c, 'url.result.score'), 'Categories': demisto.gets(c, 'url.result.cats'),
                'URL': demisto.get(c, 'url.result.url'), 'Provider': providers['xfe'],
                'ProviderLink': 'https://exchange.xforce.ibmcloud.com/url/' + demisto.get(c, 'url.result.url')}}
        if entry['Brand'] == brands['vt']:
            return {'ContentsFormat': formats['table'], 'Type': entryTypes['note'], 'Contents': {
                'ScanDate': c['scan_date'], 'Positives': c['positives'], 'Total': c['total'],
                'URL': c['url'], 'Provider': providers['vt'], 'ProviderLink': c['permalink']}}
        if entry['Brand'] == brands['cs'] and demisto.get(entry, 'Contents'):
            return shortCrowdStrike(entry)
    return {'ContentsFormat': 'text', 'Type': 4, 'Contents': 'Unknown provider for result: ' + entry['Brand']}


def shortFile(entry):
    """
       Formats a file reputation entry into a short table (deprecated)

       :type entry: ``dict``
       :param entry: File result entry (required)

       :return: A Demisto entry containing the shortened file info
       :rtype: ``dict``
    """
    if entry['Type'] != entryTypes['error'] and entry['ContentsFormat'] == formats['json']:
        c = entry['Contents']
        if entry['Brand'] == brands['xfe']:
            cm = c['malware']
            return {'ContentsFormat': formats['table'], 'Type': entryTypes['note'], 'Contents': {
                'Family': cm['family'], 'MIMEType': cm['mimetype'], 'MD5': cm['md5'][2:] if 'md5' in cm else '',
                'CnCServers': demisto.get(cm, 'origins.CncServers.count'),
                'DownloadServers': demisto.get(cm, 'origins.downloadServers.count'),
                'Emails': demisto.get(cm, 'origins.emails.count'),
                'ExternalFamily': demisto.gets(cm, 'origins.external.family'),
                'ExternalCoverage': demisto.get(cm, 'origins.external.detectionCoverage'),
                'Provider': providers['xfe'],
                'ProviderLink': 'https://exchange.xforce.ibmcloud.com/malware/' + cm['md5'].replace('0x', '')}}
        if entry['Brand'] == brands['vt']:
            return {'ContentsFormat': formats['table'], 'Type': entryTypes['note'], 'Contents': {
                'Resource': c['resource'], 'ScanDate': c['scan_date'], 'Positives': c['positives'],
                'Total': c['total'], 'SHA1': c['sha1'], 'SHA256': c['sha256'], 'Provider': providers['vt'],
                'ProviderLink': c['permalink']}}
        if entry['Brand'] == brands['wf']:
            c = demisto.get(entry, 'Contents.wildfire.file_info')
            if c:
                return {'Contents': {'Type': c['filetype'], 'Malware': c['malware'], 'MD5': c['md5'],
                                     'SHA256': c['sha256'], 'Size': c['size'], 'Provider': providers['wf']},
                        'ContentsFormat': formats['table'], 'Type': entryTypes['note']}
        if entry['Brand'] == brands['cy'] and demisto.get(entry, 'Contents'):
            contents = demisto.get(entry, 'Contents')
            k = contents.keys()
            if k and len(k) > 0:
                v = contents[k[0]]
                if v and demisto.get(v, 'generalscore'):
                    return {'Contents': {'Status': v['status'], 'Code': v['statuscode'], 'Score': v['generalscore'],
                                         'Classifiers': str(v['classifiers']), 'ConfirmCode': v['confirmcode'],
                                         'Error': v['error'], 'Provider': providers['cy']},
                            'ContentsFormat': formats['table'], 'Type': entryTypes['note']}
        if entry['Brand'] == brands['cs'] and demisto.get(entry, 'Contents'):
            return shortCrowdStrike(entry)
    return {'ContentsFormat': formats['text'], 'Type': entryTypes['error'],
            'Contents': 'Unknown provider for result: ' + entry['Brand']}


def shortIp(entry):
    """
       Formats an ip reputation entry into a short table (deprecated)

       :type entry: ``dict``
       :param entry: IP result entry (required)

       :return: A Demisto entry containing the shortened IP info
       :rtype: ``dict``
    """
    if entry['Type'] != entryTypes['error'] and entry['ContentsFormat'] == formats['json']:
        c = entry['Contents']
        if entry['Brand'] == brands['xfe']:
            cr = c['reputation']
            return {'ContentsFormat': formats['table'], 'Type': entryTypes['note'], 'Contents': {
                'IP': cr['ip'], 'Score': cr['score'], 'Geo': str(cr['geo']), 'Categories': str(cr['cats']),
                'Provider': providers['xfe']}}
        if entry['Brand'] == brands['vt']:
            return {'ContentsFormat': formats['table'], 'Type': entryTypes['note'],
                    'Contents': {'Positive URLs': vtCountPositives(entry), 'Provider': providers['vt']}}
        if entry['Brand'] == brands['cs'] and demisto.get(entry, 'Contents'):
            return shortCrowdStrike(entry)
    return {'ContentsFormat': formats['text'], 'Type': entryTypes['error'],
            'Contents': 'Unknown provider for result: ' + entry['Brand']}


def shortDomain(entry):
    """
       Formats a domain reputation entry into a short table (deprecated)

       :type entry: ``dict``
       :param entry: Domain result entry (required)

       :return: A Demisto entry containing the shortened domain info
       :rtype: ``dict``
    """
    if entry['Type'] != entryTypes['error'] and entry['ContentsFormat'] == formats['json']:
        if entry['Brand'] == brands['vt']:
            return {'ContentsFormat': formats['table'], 'Type': entryTypes['note'],
                    'Contents': {'Positive URLs': vtCountPositives(entry), 'Provider': providers['vt']}}
    return {'ContentsFormat': formats['text'], 'Type': entryTypes['error'],
            'Contents': 'Unknown provider for result: ' + entry['Brand']}


def get_error(execute_command_result):
    """
        execute_command_result must contain error entry - check the result first with is_error function
        if there is no error entry in the result then it will raise an Exception

        :type execute_command_result: ``dict`` or  ``list``
        :param execute_command_result: result of demisto.executeCommand()

        :return: Error message extracted from the demisto.executeCommand() result
        :rtype: ``string``
    """

    if not is_error(execute_command_result):
        raise ValueError("execute_command_result has no error entry. before using get_error use is_error")

    if isinstance(execute_command_result, dict):
        return execute_command_result['Contents']

    error_messages = []
    for entry in execute_command_result:
        is_error_entry = type(entry) == dict and entry['Type'] == entryTypes['error']
        if is_error_entry:
            error_messages.append(entry['Contents'])

    return '\n'.join(error_messages)


def is_error(execute_command_result):
    """
        Check if the given execute_command_result has an error entry

        :type execute_command_result: ``dict`` or ``list``
        :param execute_command_result: Demisto entry (required) or result of demisto.executeCommand()

        :return: True if the execute_command_result has an error entry, false otherwise
        :rtype: ``bool``
    """
    if execute_command_result is None:
        return False

    if isinstance(execute_command_result, list):
        if len(execute_command_result) > 0:
            for entry in execute_command_result:
                if type(entry) == dict and entry['Type'] == entryTypes['error']:
                    return True

    return type(execute_command_result) == dict and execute_command_result['Type'] == entryTypes['error']


isError = is_error


def FormatADTimestamp(ts):
    """
       Formats an Active Directory timestamp into human readable time representation

       :type ts: ``int``
       :param ts: The timestamp to be formatted (required)

       :return: A string represeting the time
       :rtype: ``str``
    """
    return (datetime(year=1601, month=1, day=1) + timedelta(seconds=int(ts) / 10 ** 7)).ctime()


def PrettifyCompactedTimestamp(x):
    """
       Formats a compacted timestamp string into human readable time representation

       :type x: ``str``
       :param x: The timestamp to be formatted (required)

       :return: A string represeting the time
       :rtype: ``str``
    """
    return '%s-%s-%sT%s:%s:%s' % (x[:4], x[4:6], x[6:8], x[8:10], x[10:12], x[12:])


def NormalizeRegistryPath(strRegistryPath):
    """
       Normalizes a registry path string

       :type strRegistryPath: ``str``
       :param strRegistryPath: The registry path (required)

       :return: The normalized string
       :rtype: ``str``
    """
    dSub = {
        'HKCR': 'HKEY_CLASSES_ROOT',
        'HKCU': 'HKEY_CURRENT_USER',
        'HKLM': 'HKEY_LOCAL_MACHINE',
        'HKU': 'HKEY_USERS',
        'HKCC': 'HKEY_CURRENT_CONFIG',
        'HKPD': 'HKEY_PERFORMANCE_DATA'
    }
    for k in dSub:
        if strRegistryPath[:len(k)] == k:
            return dSub[k] + strRegistryPath[len(k):]

    return strRegistryPath


def scoreToReputation(score):
    """
       Converts score (in number format) to human readable reputation format

       :type score: ``int``
       :param score: The score to be formatted (required)

       :return: The formatted score
       :rtype: ``str``
    """
    to_str = {
        4: 'Critical',
        3: 'Bad',
        2: 'Suspicious',
        1: 'Good',
        0.5: 'Informational',
        0: 'Unknown'
    }
    return to_str.get(score, 'None')


def b64_encode(text):
    """
    Base64 encode a string. Wrapper function around base64.b64encode which will accept a string
    In py3 will encode the string to binary using utf-8 encoding and return a string result decoded using utf-8

    :param text: string to encode
    :type text: str
    :return: encoded string
    :rtype: str
    """
    if not text:
        return ''
    elif isinstance(text, bytes):
        to_encode = text
    else:
        to_encode = text.encode('utf-8', 'ignore')

    res = base64.b64encode(to_encode)
    if IS_PY3:
        res = res.decode('utf-8')  # type: ignore
    return res


def encode_string_results(text):
    """
    Encode string as utf-8, if any unicode character exists.

    :param text: string to encode
    :type text: str
    :return: encoded string
    :rtype: str
    """
    if not isinstance(text, STRING_OBJ_TYPES):
        return text
    try:
        return str(text)
    except UnicodeEncodeError:
        return text.encode("utf8", "replace")


def safe_load_json(json_object):
    """
    Safely loads a JSON object from an argument. Allows the argument to accept either a JSON in string form,
    or an entry ID corresponding to a JSON file.

    :param json_object: Entry ID or JSON string.
    :type json_object: str
    :return: Dictionary object from a parsed JSON file or string.
    :rtype: dict
    """
    safe_json = None
    if isinstance(json_object, dict) or isinstance(json_object, list):
        return json_object
    if (json_object.startswith('{') and json_object.endswith('}')) or (
            json_object.startswith('[') and json_object.endswith(']')):
        try:
            safe_json = json.loads(json_object)
        except ValueError as e:
            return_error(
                'Unable to parse JSON string. Please verify the JSON is valid. - ' + str(e))
    else:
        try:
            path = demisto.getFilePath(json_object)
            with open(path['path'], 'rb') as data:
                try:
                    safe_json = json.load(data)
                except Exception:  # lgtm [py/catch-base-exception]
                    safe_json = json.loads(data.read())
        except Exception as e:
            return_error('Unable to parse JSON file. Please verify the JSON is valid or the Entry'
                         'ID is correct. - ' + str(e))
    return safe_json


def datetime_to_string(datetime_obj):
    """
    Converts a datetime object into a string. When used with `json.dumps()` for the `default` parameter,
    e.g. `json.dumps(response, default=datetime_to_string)` datetime_to_string allows entire JSON objects
    to be safely added to context without causing any datetime marshalling errors.
    :param datetime_obj: Datetime object.
    :type datetime_obj: datetime.datetime
    :return: String representation of a datetime object.
    :rtype: str
    """
    if isinstance(datetime_obj, datetime):  # type: ignore
        return datetime_obj.__str__()


def remove_empty_elements(d):
    """
    Recursively remove empty lists, empty dicts, or None elements from a dictionary.
    :param d: Input dictionary.
    :type d: dict
    :return: Dictionary with all empty lists, and empty dictionaries removed.
    :rtype: dict
    """

    def empty(x):
        return x is None or x == {} or x == []

    if not isinstance(d, (dict, list)):
        return d
    elif isinstance(d, list):
        return [v for v in (remove_empty_elements(v) for v in d) if not empty(v)]
    else:
        return {k: v for k, v in ((k, remove_empty_elements(v)) for k, v in d.items()) if not empty(v)}


class SmartGetDict(dict):
    """A dict that when called with get(key, default) will return the default passed
    value, even if there is a value of "None" in the place of the key. Example with built-in dict:
    ```
    >>> d = {}
    >>> d['test'] = None
    >>> d.get('test', 1)
    >>> print(d.get('test', 1))
    None
    ```
    Example with SmartGetDict:
    ```
    >>> d = SmartGetDict()
    >>> d['test'] = None
    >>> d.get('test', 1)
    >>> print(d.get('test', 1))
    1
    ```

    :return: SmartGetDict
    :rtype: ``SmartGetDict``

    """
    def get(self, key, default=None):
        res = dict.get(self, key)
        if res is not None:
            return res
        return default


if (not os.getenv('COMMON_SERVER_NO_AUTO_PARAMS_REMOVE_NULLS')) and hasattr(demisto, 'params') and demisto.params():
    demisto.callingContext['params'] = SmartGetDict(demisto.params())


def aws_table_to_markdown(response, table_header):
    """
    Converts a raw response from AWS into a markdown formatted table. This function checks to see if
    there is only one nested dict in the top level of the dictionary and will use the nested data.
    :param response: Raw response from AWS
    :type response: dict
    :param table_header: The header string to use for the table.
    :type table_header: str
    :return: Markdown formatted table as a string.
    :rtype: str
    """
    if isinstance(response, dict):
        if len(response) == 1:
            if isinstance(response[list(response.keys())[0]], dict) or isinstance(
                    response[list(response.keys())[0]], list):
                if isinstance(response[list(response.keys())[0]], list):
                    list_response = response[list(response.keys())[0]]
                    if not list_response:
                        human_readable = tableToMarkdown(table_header, list_response)
                    elif isinstance(list_response[0], str):
                        human_readable = tableToMarkdown(
                            table_header, response)
                    else:
                        human_readable = tableToMarkdown(
                            table_header, response[list(response.keys())[0]])
                else:
                    human_readable = tableToMarkdown(
                        table_header, response[list(response.keys())[0]])
            else:
                human_readable = tableToMarkdown(table_header, response)
        else:
            human_readable = tableToMarkdown(table_header, response)
    else:
        human_readable = tableToMarkdown(table_header, response)
    return human_readable


def stringEscape(st):
    """
       Escape newline chars in the given string.

       :type st: ``str``
       :param st: The string to be modified (required).

       :return: A modified string.
       :rtype: ``str``
    """
    return st.replace('\r', '\\r').replace('\n', '\\n').replace('\t', '\\t')


def stringUnEscape(st):
    """
       Unescape newline chars in the given string.

       :type st: ``str``
       :param st: The string to be modified (required).

       :return: A modified string.
       :rtype: ``str``
    """
    return st.replace('\\r', '\r').replace('\\n', '\n').replace('\\t', '\t')


class IntegrationLogger(object):
    """
      a logger for python integrations:
      use LOG(<message>) to add a record to the logger (message can be any object with __str__)
      use LOG.print_log(verbose=True/False) to display all records in War-Room (if verbose) and server log.
      use add_replace_strs to add sensitive strings that should be replaced before going to the log.

      :type message: ``str``
      :param message: The message to be logged

      :return: No data returned
      :rtype: ``None``
    """

    def __init__(self, debug_logging=False):
        self.messages = []  # type: list
        self.write_buf = []  # type: list
        self.replace_strs = []  # type: list
        self.curl = []  # type: list
        self.buffering = True
        self.debug_logging = debug_logging
        # if for some reason you don't want to auto add credentials.password to replace strings
        # set the os env COMMON_SERVER_NO_AUTO_REPLACE_STRS. Either in CommonServerUserPython, or docker env
        if (not os.getenv('COMMON_SERVER_NO_AUTO_REPLACE_STRS') and hasattr(demisto, 'getParam')):
            # add common params
            sensitive_params = ('key', 'private', 'password', 'secret', 'token', 'credentials', 'service_account')
            if demisto.params():
                self._iter_sensistive_dict_obj(demisto.params(), sensitive_params)

    def _iter_sensistive_dict_obj(self, dict_obj, sensitive_params):
        for (k, v) in dict_obj.items():
            if isinstance(v, dict):  # credentials object case. recurse into the object
                self._iter_sensistive_dict_obj(v, sensitive_params)
                if v.get('identifier') and v.get('password'):  # also add basic auth case
                    basic_auth = '{}:{}'.format(v.get('identifier'), v.get('password'))
                    self.add_replace_strs(b64_encode(basic_auth))
            elif isinstance(v, STRING_OBJ_TYPES):
                k_lower = k.lower()
                for p in sensitive_params:
                    if p in k_lower:
                        self.add_replace_strs(v, b64_encode(v))

    def encode(self, message):
        try:
            res = str(message)
        except UnicodeEncodeError as exception:
            # could not decode the message
            # if message is an Exception, try encode the exception's message
            if isinstance(message, Exception) and message.args and isinstance(message.args[0], STRING_OBJ_TYPES):
                res = message.args[0].encode('utf-8', 'replace')  # type: ignore
            elif isinstance(message, STRING_OBJ_TYPES):
                # try encode the message itself
                res = message.encode('utf-8', 'replace')  # type: ignore
            else:
                res = "Failed encoding message with error: {}".format(exception)
        for s in self.replace_strs:
            res = res.replace(s, '<XX_REPLACED>')
        return res

    def __call__(self, message):
        text = self.encode(message)
        if self.buffering:
            self.messages.append(text)
            if self.debug_logging:
                demisto.debug(text)
        else:
            demisto.info(text)
        return text

    def add_replace_strs(self, *args):
        '''
            Add strings which will be replaced when logging.
            Meant for avoiding passwords and so forth in the log.
        '''
        to_add = []
        for a in args:
            if a:
                a = self.encode(a)
                to_add.append(stringEscape(a))
                to_add.append(stringUnEscape(a))
                js = json.dumps(a)
                if js.startswith('"'):
                    js = js[1:]
                if js.endswith('"'):
                    js = js[:-1]
                to_add.append(js)
        self.replace_strs.extend(to_add)

    def set_buffering(self, state):
        """
        set whether the logger buffers messages or writes staight to the demisto log

        :param state: True/False
        :type state: boolean
        """
        self.buffering = state

    def print_log(self, verbose=False):
        if self.write_buf:
            self.messages.append("".join(self.write_buf))
        if self.messages:
            text = 'Full Integration Log:\n' + '\n'.join(self.messages)
            if verbose:
                demisto.log(text)
            if not self.debug_logging:  # we don't print out if in debug_logging as already all message where printed
                demisto.info(text)
            self.messages = []

    def build_curl(self, text):
        """
        Parses the HTTP client "send" log messages and generates cURL queries out of them.

        :type text: ``str``
        :param text: The HTTP client log message.

        :return: No data returned
        :rtype: ``None``
        """
        http_methods = ['GET', 'POST', 'PUT', 'DELETE', 'PATCH']
        data = text.split("send: b'")[1]
        if data and data[0] in {'{', '<'}:
            # it is the request url query params/post body - will always come after we already have the url and headers
            # `<` is for xml body
            self.curl[-1] += "-d '{}".format(data)
        elif any(http_method in data for http_method in http_methods):
            method = ''
            url = ''
            headers = []
            headers_to_skip = ['Content-Length', 'User-Agent', 'Accept-Encoding', 'Connection']
            request_parts = repr(data).split('\\\\r\\\\n')  # splitting lines on repr since data is a bytes-string
            for line, part in enumerate(request_parts):
                if line == 0:
                    method, url, _ = part[1:].split()  # ignoring " at first char
                elif line != len(request_parts) - 1:  # ignoring the last line which is empty
                    if part.startswith('Host:'):
                        _, host = part.split('Host: ')
                        url = 'https://{}{}'.format(host, url)
                    else:
                        if any(header_to_skip in part for header_to_skip in headers_to_skip):
                            continue
                        headers.append(part)
            curl_headers = ''
            for header in headers:
                if header:
                    curl_headers += '-H "{}" '.format(header)
            curl = 'curl -X {} {} {}'.format(method, url, curl_headers)
            if demisto.params().get('proxy'):
                proxy_address = os.environ.get('https_proxy')
                if proxy_address:
                    curl += '--proxy {} '.format(proxy_address)
            else:
                curl += '--noproxy "*" '
            if demisto.params().get('insecure'):
                curl += '-k '
            self.curl.append(curl)

    def write(self, msg):
        # same as __call__ but allows IntegrationLogger to act as a File like object.
        msg = self.encode(msg)
        has_newline = False
        if '\n' in msg:
            has_newline = True
            # if new line is last char we trim it out
            if msg[-1] == '\n':
                msg = msg[:-1]
        self.write_buf.append(msg)
        if has_newline:
            text = "".join(self.write_buf)
            if self.buffering:
                self.messages.append(text)
            else:
                demisto.info(text)
                if is_debug_mode() and text.startswith('send:'):
                    try:
                        self.build_curl(text)
                    except Exception as e:  # should fail silently
                        demisto.debug('Failed generating curl - {}'.format(str(e)))
            self.write_buf = []

    def print_override(self, *args, **kwargs):
        # print function that can be used to override print usage of internal modules
        # will print to the log if the print target is stdout/stderr
        try:
            import __builtin__  # type: ignore
        except ImportError:
            # Python 3
            import builtins as __builtin__  # type: ignore
        file_ = kwargs.get('file')
        if (not file_) or file_ == sys.stdout or file_ == sys.stderr:
            kwargs['file'] = self
        __builtin__.print(*args, **kwargs)


"""
a logger for python integrations:
use LOG(<message>) to add a record to the logger (message can be any object with __str__)
use LOG.print_log() to display all records in War-Room and server log.
"""
LOG = IntegrationLogger(debug_logging=is_debug_mode())


def formatAllArgs(args, kwds):
    """
    makes a nice string representation of all the arguments

    :type args: ``list``
    :param args: function arguments (required)

    :type kwds: ``dict``
    :param kwds: function keyword arguments (required)

    :return: string representation of all the arguments
    :rtype: ``string``
    """
    formattedArgs = ','.join([repr(a) for a in args]) + ',' + str(kwds).replace(':', "=").replace(" ", "")[1:-1]
    return formattedArgs


def logger(func):
    """
    decorator function to log the function call using LOG

    :type func: ``function``
    :param func: function to call (required)

    :return: returns the func return value.
    :rtype: ``any``
    """

    def func_wrapper(*args, **kwargs):
        LOG('calling {}({})'.format(func.__name__, formatAllArgs(args, kwargs)))
        ret_val = func(*args, **kwargs)
        if is_debug_mode():
            LOG('Return value [{}]: {}'.format(func.__name__, str(ret_val)))
        return ret_val

    return func_wrapper


def formatCell(data, is_pretty=True):
    """
       Convert a given object to md while decending multiple levels

       :type data: ``str`` or ``list``
       :param data: The cell content (required)

       :type is_pretty: ``bool``
       :param is_pretty: Should cell content be prettified (default is True)

       :return: The formatted cell content as a string
       :rtype: ``str``
    """
    if isinstance(data, STRING_TYPES):
        return data
    elif isinstance(data, dict):
        return '\n'.join([u'{}: {}'.format(k, flattenCell(v, is_pretty)) for k, v in data.items()])
    else:
        return flattenCell(data, is_pretty)


def flattenCell(data, is_pretty=True):
    """
       Flattens a markdown table cell content into a single string

       :type data: ``str`` or ``list``
       :param data: The cell content (required)

       :type is_pretty: ``bool``
       :param is_pretty: Should cell content be pretified (default is True)

       :return: A sting representation of the cell content
       :rtype: ``str``
    """
    indent = 4 if is_pretty else None
    if isinstance(data, STRING_TYPES):
        return data
    elif isinstance(data, list):
        string_list = []
        for d in data:
            try:
                if IS_PY3 and isinstance(d, bytes):
                    string_list.append(d.decode('utf-8'))
                else:
                    string_list.append(str(d))
            except UnicodeEncodeError:
                string_list.append(d.encode('utf-8'))

        return ',\n'.join(string_list)
    else:
        return json.dumps(data, indent=indent, ensure_ascii=False)


def FormatIso8601(t):
    """
       Convert a time expressed in seconds to ISO 8601 time format string

       :type t: ``int``
       :param t: Time expressed in seconds (required)

       :return: An ISO 8601 time format string
       :rtype: ``str``
    """
    return t.strftime("%Y-%m-%dT%H:%M:%S")


def argToList(arg, separator=','):
    """
       Converts a string representation of args to a python list

       :type arg: ``str`` or ``list``
       :param arg: Args to be converted (required)

       :type separator: ``str``
       :param separator: A string separator to separate the strings, the default is a comma.

       :return: A python list of args
       :rtype: ``list``
    """
    if not arg:
        return []
    if isinstance(arg, list):
        return arg
    if isinstance(arg, STRING_TYPES):
        if arg[0] == '[' and arg[-1] == ']':
            return json.loads(arg)
        return [s.strip() for s in arg.split(separator)]
    return [arg]


def argToBoolean(value):
    """
        Boolean-ish arguments that are passed through demisto.args() could be type bool or type string.
        This command removes the guesswork and returns a value of type bool, regardless of the input value's type.
        It will also return True for 'yes' and False for 'no'.

        :param value: the value to evaluate
        :type value: ``string|bool``

        :return: a boolean representatation of 'value'
        :rtype: ``bool``
    """
    if isinstance(value, bool):
        return value
    if isinstance(value, STRING_OBJ_TYPES):
        if value.lower() in ['true', 'yes']:
            return True
        elif value.lower() in ['false', 'no']:
            return False
        else:
            raise ValueError('Argument does not contain a valid boolean-like value')
    else:
        raise ValueError('Argument is neither a string nor a boolean')


def appendContext(key, data, dedup=False):
    """
       Append data to the investigation context

       :type key: ``str``
       :param key: The context path (required)

       :type data: ``any``
       :param data: Data to be added to the context (required)

       :type dedup: ``bool``
       :param dedup: True if de-duplication is required. Default is False.

       :return: No data returned
       :rtype: ``None``
    """
    if data is None:
        return
    existing = demisto.get(demisto.context(), key)

    if existing:
        if isinstance(existing, STRING_TYPES):
            if isinstance(data, STRING_TYPES):
                new_val = data + ',' + existing
            else:
                new_val = data + existing  # will raise a self explanatory TypeError

        elif isinstance(existing, dict):
            if isinstance(data, dict):
                new_val = [existing, data]  # type: ignore[assignment]
            else:
                new_val = data + existing  # will raise a self explanatory TypeError

        elif isinstance(existing, list):
            if isinstance(data, list):
                existing.extend(data)
            else:
                existing.append(data)
            new_val = existing  # type: ignore[assignment]

        else:
            new_val = [existing, data]  # type: ignore[assignment]

        if dedup and isinstance(new_val, list):
            new_val = list(set(new_val))

        demisto.setContext(key, new_val)
    else:
        demisto.setContext(key, data)


def url_to_clickable_markdown(data, url_keys):
    """
    Turn the given urls fields in to clickable url, used for the markdown table.

    :type data: ``[Union[str, List[Any], Dict[str, Any]]]``
    :param data: a dictionary or a list containing data with some values that are urls

    :type url_keys: ``List[str]``
    :param url_keys: the keys of the url's wished to turn clickable

    :return: markdown format for clickable url
    :rtype: ``[Union[str, List[Any], Dict[str, Any]]]``
    """

    if isinstance(data, list):
        data = [url_to_clickable_markdown(item, url_keys) for item in data]

    elif isinstance(data, dict):
        data = {key: create_clickable_url(value) if key in url_keys else url_to_clickable_markdown(data[key], url_keys)
                for key, value in data.items()}

    return data


def create_clickable_url(url):
    """
    Make the given url clickable when in markdown format by concatenating itself, with the proper brackets

    :type url: ``Union[List[str], str]``
    :param url: the url of interest or a list of urls

    :return: markdown format for clickable url
    :rtype: ``str``

    """
    if not url:
        return None
    elif isinstance(url, list):
        return ['[{}]({})'.format(item, item) for item in url]
    return '[{}]({})'.format(url, url)


def tableToMarkdown(name, t, headers=None, headerTransform=None, removeNull=False, metadata=None, url_keys=None):
    """
       Converts a demisto table in JSON form to a Markdown table

       :type name: ``str``
       :param name: The name of the table (required)

       :type t: ``dict`` or ``list``
       :param t: The JSON table - List of dictionaries with the same keys or a single dictionary (required)

       :type headers: ``list`` or ``string``
       :param headers: A list of headers to be presented in the output table (by order). If string will be passed
            then table will have single header. Default will include all available headers.

       :type headerTransform: ``function``
       :param headerTransform: A function that formats the original data headers (optional)

       :type removeNull: ``bool``
       :param removeNull: Remove empty columns from the table. Default is False

       :type metadata: ``str``
       :param metadata: Metadata about the table contents

       :type url_keys: ``list``
       :param url_keys: a list of keys in the given JSON table that should be turned in to clickable

       :return: A string representation of the markdown table
       :rtype: ``str``
    """
    # Turning the urls in the table to clickable
    if url_keys:
        t = url_to_clickable_markdown(t, url_keys)

    mdResult = ''
    if name:
        mdResult = '### ' + name + '\n'

    if metadata:
        mdResult += metadata + '\n'

    if not t or len(t) == 0:
        mdResult += '**No entries.**\n'
        return mdResult

    if not isinstance(t, list):
        t = [t]

    if headers and isinstance(headers, STRING_TYPES):
        headers = [headers]

    if not isinstance(t[0], dict):
        # the table contains only simple objects (strings, numbers)
        # should be only one header
        if headers and len(headers) > 0:
            header = headers[0]
            t = map(lambda item: dict((h, item) for h in [header]), t)
        else:
            raise Exception("Missing headers param for tableToMarkdown. Example: headers=['Some Header']")

    # in case of headers was not provided (backward compatibility)
    if not headers:
        headers = list(t[0].keys())
        headers.sort()

    if removeNull:
        headers_aux = headers[:]
        for header in headers:
            if all(obj.get(header) in ('', None, [], {}) for obj in t):
                headers_aux.remove(header)
        headers = headers_aux

    if t and len(headers) > 0:
        newHeaders = []
        if headerTransform is None:  # noqa
            def headerTransform(s): return stringEscapeMD(s, True, True)  # noqa
        for header in headers:
            newHeaders.append(headerTransform(header))
        mdResult += '|'
        if len(newHeaders) == 1:
            mdResult += newHeaders[0]
        else:
            mdResult += '|'.join(newHeaders)
        mdResult += '|\n'
        sep = '---'
        mdResult += '|' + '|'.join([sep] * len(headers)) + '|\n'
        for entry in t:
            vals = [stringEscapeMD((formatCell(entry.get(h, ''), False) if entry.get(h) is not None else ''),
                                   True, True) for h in headers]
            # this pipe is optional
            mdResult += '| '
            try:
                mdResult += ' | '.join(vals)
            except UnicodeDecodeError:
                vals = [str(v) for v in vals]
                mdResult += ' | '.join(vals)
            mdResult += ' |\n'

    else:
        mdResult += '**No entries.**\n'

    return mdResult


tblToMd = tableToMarkdown


def createContextSingle(obj, id=None, keyTransform=None, removeNull=False):
    """Receives a dict with flattened key values, and converts them into nested dicts

    :type obj: ``dict`` or ``list``
    :param obj: The data to be added to the context (required)

    :type id: ``str``
    :param id: The ID of the context entry

    :type keyTransform: ``function``
    :param keyTransform: A formatting function for the markdown table headers

    :type removeNull: ``bool``
    :param removeNull: True if empty columns should be removed, false otherwise

    :return: The converted context list
    :rtype: ``list``
    """
    res = {}  # type: dict
    if keyTransform is None:
        def keyTransform(s): return s  # noqa
    keys = obj.keys()
    for key in keys:
        if removeNull and obj[key] in ('', None, [], {}):
            continue
        values = key.split('.')
        current = res
        for v in values[:-1]:
            current.setdefault(v, {})
            current = current[v]
        current[keyTransform(values[-1])] = obj[key]

    if id is not None:
        res.setdefault('ID', id)

    return res


def createContext(data, id=None, keyTransform=None, removeNull=False):
    """Receives a dict with flattened key values, and converts them into nested dicts

        :type data: ``dict`` or ``list``
        :param data: The data to be added to the context (required)

        :type id: ``str``
        :param id: The ID of the context entry

        :type keyTransform: ``function``
        :param keyTransform: A formatting function for the markdown table headers

        :type removeNull: ``bool``
        :param removeNull: True if empty columns should be removed, false otherwise

        :return: The converted context list
        :rtype: ``list``
    """
    if isinstance(data, (list, tuple)):
        return [createContextSingle(d, id, keyTransform, removeNull) for d in data]
    else:
        return createContextSingle(data, id, keyTransform, removeNull)


def sectionsToMarkdown(root):
    """
       Converts a list of Demisto JSON tables to markdown string of tables

       :type root: ``dict`` or ``list``
       :param root: The JSON table - List of dictionaries with the same keys or a single dictionary (required)

       :return: A string representation of the markdown table
       :rtype: ``str``
    """
    mdResult = ''
    if isinstance(root, dict):
        for section in root:
            data = root[section]
            if isinstance(data, dict):
                data = [data]
            data = [{k: formatCell(row[k]) for k in row} for row in data]
            mdResult += tblToMd(section, data)

    return mdResult


def fileResult(filename, data, file_type=None):
    """
       Creates a file from the given data

       :type filename: ``str``
       :param filename: The name of the file to be created (required)

       :type data: ``str`` or ``bytes``
       :param data: The file data (required)

       :type file_type: ``str``
       :param file_type: one of the entryTypes file or entryInfoFile (optional)

       :return: A Demisto war room entry
       :rtype: ``dict``
    """
    if file_type is None:
        file_type = entryTypes['file']
    temp = demisto.uniqueFile()
    # pylint: disable=undefined-variable
    if (IS_PY3 and isinstance(data, str)) or (not IS_PY3 and isinstance(data, unicode)):  # type: ignore # noqa: F821
        data = data.encode('utf-8')
    # pylint: enable=undefined-variable
    with open(demisto.investigation()['id'] + '_' + temp, 'wb') as f:
        f.write(data)
    return {'Contents': '', 'ContentsFormat': formats['text'], 'Type': file_type, 'File': filename, 'FileID': temp}


def hash_djb2(s, seed=5381):
    """
     Hash string with djb2 hash function

     :type s: ``str``
     :param s: The input string to hash

     :type seed: ``int``
     :param seed: The seed for the hash function (default is 5381)

     :return: The hashed value
     :rtype: ``int``
    """
    hash_name = seed
    for x in s:
        hash_name = ((hash_name << 5) + hash_name) + ord(x)

    return hash_name & 0xFFFFFFFF


def file_result_existing_file(filename, saveFilename=None):
    """
       Rename an existing file

       :type filename: ``str``
       :param filename: The name of the file to be modified (required)

       :type saveFilename: ``str``
       :param saveFilename: The new file name

       :return: A Demisto war room entry
       :rtype: ``dict``
    """
    temp = demisto.uniqueFile()
    os.rename(filename, demisto.investigation()['id'] + '_' + temp)
    return {'Contents': '', 'ContentsFormat': formats['text'], 'Type': entryTypes['file'],
            'File': saveFilename if saveFilename else filename, 'FileID': temp}


def flattenRow(rowDict):
    """
       Flatten each element in the given rowDict

       :type rowDict: ``dict``
       :param rowDict: The dict to be flattened (required)

       :return: A flattened dict
       :rtype: ``dict``
    """
    return {k: formatCell(rowDict[k]) for k in rowDict}


def flattenTable(tableDict):
    """
       Flatten each row in the given tableDict

       :type tableDict: ``dict``
       :param tableDict: The table to be flattened (required)

       :return: A flattened table
       :rtype: ``dict``
    """
    return [flattenRow(row) for row in tableDict]


MARKDOWN_CHARS = r"\`*_{}[]()#+-!|"


def stringEscapeMD(st, minimal_escaping=False, escape_multiline=False):
    """
       Escape any chars that might break a markdown string

       :type st: ``str``
       :param st: The string to be modified (required)

       :type minimal_escaping: ``bool``
       :param minimal_escaping: Whether replace all special characters or table format only (optional)

       :type escape_multiline: ``bool``
       :param escape_multiline: Whether convert line-ending characters (optional)

       :return: A modified string
       :rtype: ``str``
    """
    if escape_multiline:
        st = st.replace('\r\n', '<br>')  # Windows
        st = st.replace('\r', '<br>')  # old Mac
        st = st.replace('\n', '<br>')  # Unix

    if minimal_escaping:
        for c in '|':
            st = st.replace(c, '\\' + c)
    else:
        st = "".join(["\\" + str(c) if c in MARKDOWN_CHARS else str(c) for c in st])

    return st


def raiseTable(root, key):
    newInternal = {}
    if key in root and isinstance(root[key], dict):
        for sub in root[key]:
            if sub not in root:
                root[sub] = root[key][sub]
            else:
                newInternal[sub] = root[key][sub]
        if newInternal:
            root[key] = newInternal
        else:
            del root[key]


def zoomField(item, fieldName):
    if isinstance(item, dict) and fieldName in item:
        return item[fieldName]
    else:
        return item


def isCommandAvailable(cmd):
    """
       Check the list of available modules to see whether a command is currently available to be run.

       :type cmd: ``str``
       :param cmd: The command to check (required)

       :return: True if command is available, False otherwise
       :rtype: ``bool``
    """
    modules = demisto.getAllSupportedCommands()
    for m in modules:
        if modules[m] and isinstance(modules[m], list):
            for c in modules[m]:
                if c['name'] == cmd:
                    return True
    return False


def epochToTimestamp(epoch):
    return datetime.utcfromtimestamp(epoch / 1000.0).strftime("%Y-%m-%d %H:%M:%S")


def formatTimeColumns(data, timeColumnNames):
    for row in data:
        for k in timeColumnNames:
            row[k] = epochToTimestamp(row[k])


def strip_tag(tag):
    split_array = tag.split('}')
    if len(split_array) > 1:
        strip_ns_tag = split_array[1]
        tag = strip_ns_tag
    return tag


def elem_to_internal(elem, strip_ns=1, strip=1):
    """Convert an Element into an internal dictionary (not JSON!)."""

    d = OrderedDict()  # type: dict
    elem_tag = elem.tag
    if strip_ns:
        elem_tag = strip_tag(elem.tag)
    for key, value in list(elem.attrib.items()):
        d['@' + key] = value

    # loop over subelements to merge them
    for subelem in elem:
        v = elem_to_internal(subelem, strip_ns=strip_ns, strip=strip)

        tag = subelem.tag
        if strip_ns:
            tag = strip_tag(subelem.tag)

        value = v[tag]
        try:
            # add to existing list for this tag
            d[tag].append(value)
        except AttributeError:
            # turn existing entry into a list
            d[tag] = [d[tag], value]
        except KeyError:
            # add a new non-list entry
            d[tag] = value

    text = elem.text
    tail = elem.tail
    if strip:
        # ignore leading and trailing whitespace
        if text:
            text = text.strip()
        if tail:
            tail = tail.strip()

    if tail:
        d['#tail'] = tail

    if d:
        # use #text element if other attributes exist
        if text:
            d["#text"] = text
    else:
        # text is the value if no attributes
        d = text or None  # type: ignore
    return {elem_tag: d}


def internal_to_elem(pfsh, factory=ET.Element):
    """Convert an internal dictionary (not JSON!) into an Element.
    Whatever Element implementation we could import will be
    used by default; if you want to use something else, pass the
    Element class as the factory parameter.
    """

    attribs = OrderedDict()  # type: dict
    text = None
    tail = None
    sublist = []
    tag = list(pfsh.keys())
    if len(tag) != 1:
        raise ValueError("Illegal structure with multiple tags: %s" % tag)
    tag = tag[0]
    value = pfsh[tag]
    if isinstance(value, dict):
        for k, v in list(value.items()):
            if k[:1] == "@":
                attribs[k[1:]] = v
            elif k == "#text":
                text = v
            elif k == "#tail":
                tail = v
            elif isinstance(v, list):
                for v2 in v:
                    sublist.append(internal_to_elem({k: v2}, factory=factory))
            else:
                sublist.append(internal_to_elem({k: v}, factory=factory))
    else:
        text = value
    e = factory(tag, attribs)
    for sub in sublist:
        e.append(sub)
    e.text = text
    e.tail = tail
    return e


def elem2json(elem, options, strip_ns=1, strip=1):
    """Convert an ElementTree or Element into a JSON string."""

    if hasattr(elem, 'getroot'):
        elem = elem.getroot()

    if 'pretty' in options:
        return json.dumps(elem_to_internal(elem, strip_ns=strip_ns, strip=strip), indent=4, separators=(',', ': '))
    else:
        return json.dumps(elem_to_internal(elem, strip_ns=strip_ns, strip=strip))


def json2elem(json_data, factory=ET.Element):
    """Convert a JSON string into an Element.
    Whatever Element implementation we could import will be used by
    default; if you want to use something else, pass the Element class
    as the factory parameter.
    """

    return internal_to_elem(json.loads(json_data), factory)


def xml2json(xmlstring, options={}, strip_ns=1, strip=1):
    """
       Convert an XML string into a JSON string.

       :type xmlstring: ``str``
       :param xmlstring: The string to be converted (required)

       :return: The converted JSON
       :rtype: ``dict`` or ``list``
    """
    elem = ET.fromstring(xmlstring)
    return elem2json(elem, options, strip_ns=strip_ns, strip=strip)


def json2xml(json_data, factory=ET.Element):
    """Convert a JSON string into an XML string.
    Whatever Element implementation we could import will be used by
    default; if you want to use something else, pass the Element class
    as the factory parameter.
    """

    if not isinstance(json_data, dict):
        json_data = json.loads(json_data)

    elem = internal_to_elem(json_data, factory)
    return ET.tostring(elem, encoding='utf-8')


def get_hash_type(hash_file):
    """
       Checks the type of the given hash. Returns 'md5', 'sha1', 'sha256' or 'Unknown'.

       :type hash_file: ``str``
       :param hash_file: The hash to be checked (required)

       :return: The hash type
       :rtype: ``str``
    """
    hash_len = len(hash_file)
    if (hash_len == 32):
        return 'md5'
    elif (hash_len == 40):
        return 'sha1'
    elif (hash_len == 64):
        return 'sha256'
    elif (hash_len == 128):
        return 'sha512'
    else:
        return 'Unknown'


def is_mac_address(mac):
    """
    Test for valid mac address

    :type mac: ``str``
    :param mac: MAC address in the form of AA:BB:CC:00:11:22

    :return: True/False
    :rtype: ``bool``
    """

    if re.search(r'([0-9A-F]{2}[:]){5}([0-9A-F]){2}', mac.upper()) is not None:
        return True
    else:
        return False


def is_ipv6_valid(address):
    """
    Checks if the given string represents a valid IPv6 address.

    :type address: str
    :param address: The string to check.

    :return: True if the given string represents a valid IPv6 address.
    :rtype: ``bool``
    """
    try:
        socket.inet_pton(socket.AF_INET6, address)
    except socket.error:  # not a valid address
        return False
    return True


def is_ip_valid(s, accept_v6_ips=False):
    """
       Checks if the given string represents a valid IP address.
       By default, will only return 'True' for IPv4 addresses.

       :type s: ``str``
       :param s: The string to be checked (required)
       :type accept_v6_ips: ``bool``
       :param accept_v6_ips: A boolean determining whether the
       function should accept IPv6 addresses

       :return: True if the given string represents a valid IP address, False otherwise
       :rtype: ``bool``
    """
    a = s.split('.')
    if accept_v6_ips and is_ipv6_valid(s):
        return True
    elif len(a) != 4:
        return False
    else:
        for x in a:
            if not x.isdigit():
                return False
            i = int(x)
            if i < 0 or i > 255:
                return False
        return True


def get_integration_name():
    """
    Getting calling integration's name
    :return: Calling integration's name
    :rtype: ``str``
    """
    return demisto.callingContext.get('context', '').get('IntegrationBrand')


class Common(object):
    class Indicator(object):
        """
        interface class
        """

        @abstractmethod
        def to_context(self):
            pass

    class DBotScore(object):
        """
        DBotScore class

        :type indicator: ``str``
        :param indicator: indicator value, ip, hash, domain, url, etc

        :type indicator_type: ``DBotScoreType``
        :param indicator_type: use DBotScoreType class

        :type integration_name: ``str``
        :param integration_name: For integrations - The class will automatically determine the integration name.
                                For scripts - The class will use the given integration name.

        :type score: ``DBotScore``
        :param score: DBotScore.NONE, DBotScore.GOOD, DBotScore.SUSPICIOUS, DBotScore.BAD

        :type malicious_description: ``str``
        :param malicious_description: if the indicator is malicious and have explanation for it then set it to this field

        :type reliability: ``DBotScoreReliability``
        :param reliability: use DBotScoreReliability class

        :return: None
        :rtype: ``None``
        """
        NONE = 0
        GOOD = 1
        SUSPICIOUS = 2
        BAD = 3

        CONTEXT_PATH = 'DBotScore(val.Indicator && val.Indicator == obj.Indicator && val.Vendor == obj.Vendor ' \
                       '&& val.Type == obj.Type)'

        CONTEXT_PATH_PRIOR_V5_5 = 'DBotScore'

        def __init__(self, indicator, indicator_type, integration_name='', score=None, malicious_description=None,
                     reliability=None):

            if not DBotScoreType.is_valid_type(indicator_type):
                raise TypeError('indicator_type must be of type DBotScoreType enum')

            if not Common.DBotScore.is_valid_score(score):
                raise TypeError('indicator_type must be of type DBotScore enum')

            if reliability and not DBotScoreReliability.is_valid_type(reliability):
                raise TypeError('reliability must be of type DBotScoreReliability enum')

            self.indicator = indicator
            self.indicator_type = indicator_type
            # For integrations - The class will automatically determine the integration name.
            if demisto.callingContext.get('integration'):
                self.integration_name = get_integration_name()
            else:
                self.integration_name = integration_name
            self.score = score
            self.malicious_description = malicious_description
            self.reliability = reliability

        @staticmethod
        def is_valid_score(score):
            return score in (
                Common.DBotScore.NONE,
                Common.DBotScore.GOOD,
                Common.DBotScore.SUSPICIOUS,
                Common.DBotScore.BAD
            )

        @staticmethod
        def get_context_path():
            if is_demisto_version_ge('5.5.0'):
                return Common.DBotScore.CONTEXT_PATH
            else:
                return Common.DBotScore.CONTEXT_PATH_PRIOR_V5_5

        def to_context(self):
            dbot_context = {
                'Indicator': self.indicator,
                'Type': self.indicator_type,
                'Vendor': self.integration_name,
                'Score': self.score
            }

            if self.reliability:
                dbot_context['Reliability'] = self.reliability

            ret_value = {
                Common.DBotScore.get_context_path(): dbot_context
            }
            return ret_value

    class CustomIndicator(Indicator):

        def __init__(self, indicator_type, value, dbot_score, params, prefix_str):
            """
            :type indicator_type: ``Str``
            :param indicator_type: type name of the indicator

            :type value: ``Any``
            :param value: Value of the indicator

            :type dbot_score: ``DBotScore``
            :param dbot_score: If custom indicator has a score then create and set a DBotScore object.

            :type params: ``Dict(Str,Any)``
            :param params: A dictionary containing all the param names and their values

            :type prefix_str: ``Str``
            :param prefix_str: Will be used as the context path prefix

            :return: None
            :rtype: ``None``
            """
            if hasattr(DBotScoreType, indicator_type.upper()):
                raise ValueError('Creating a custom indicator type with an existing type name is not allowed')
            if not prefix_str:
                raise ValueError('prefix_str is mandatory for creating the indicator')

            self.CONTEXT_PATH = '{prefix_str}(val.value && val.value == obj.value)'.format(prefix_str=prefix_str)

            self.value = value
            if not isinstance(dbot_score, Common.DBotScore):
                raise ValueError('dbot_score must be of type DBotScore')

            self.dbot_score = dbot_score
            self.indicator_type = indicator_type

            INDICATOR_TYPE_TO_CONTEXT_KEY[indicator_type.lower()] = indicator_type.capitalize()

            for key in params:
                setattr(self, key, params[key])

        def to_context(self):
            custom_context = {
                'Value': self.value
            }

            custom_context.update(self.__dict__)

            ret_value = {
                self.CONTEXT_PATH: custom_context
            }

            if self.dbot_score:
                ret_value.update(self.dbot_score.to_context())
            ret_value[Common.DBotScore.get_context_path()]['Type'] = self.indicator_type

            return ret_value

    class IP(Indicator):
        """
        IP indicator class - https://xsoar.pan.dev/docs/integrations/context-standards-mandatory#ip

        :type ip: ``str``
        :param ip: IP address

        :type asn: ``str``
        :param asn: The autonomous system name for the IP address, for example: "AS8948".

        :type as_owner: ``str``
        :param as_owner: The autonomous system owner of the IP.

        :type region: ``str``
        :param region: The region in which the IP is located.

        :type port: ``str``
        :param port: Ports that are associated with the IP.

        :type internal: ``bool``
        :param internal: Whether or not the IP is internal or external.

        :type updated_date: ``date``
        :param updated_date: The date that the IP was last updated.

        :type registrar_abuse_name: ``str``
        :param registrar_abuse_name: The name of the contact for reporting abuse.

        :type registrar_abuse_address: ``str``
        :param registrar_abuse_address: The address of the contact for reporting abuse.

        :type registrar_abuse_country: ``str``
        :param registrar_abuse_country: The country of the contact for reporting abuse.

        :type registrar_abuse_network: ``str``
        :param registrar_abuse_network: The network of the contact for reporting abuse.

        :type registrar_abuse_phone: ``str``
        :param registrar_abuse_phone: The phone number of the contact for reporting abuse.

        :type registrar_abuse_email: ``str``
        :param registrar_abuse_email: The email address of the contact for reporting abuse.

        :type campaign: ``str``
        :param campaign: The campaign associated with the IP.

        :type traffic_light_protocol: ``str``
        :param traffic_light_protocol: The Traffic Light Protocol (TLP) color that is suitable for the IP.

        :type community_notes: ``CommunityNotes``
        :param community_notes: Notes on the IP that were given by the community.

        :type publications: ``Publications``
        :param publications: Publications on the ip that was published.

        :type threat_types: ``ThreatTypes``
        :param threat_types: Threat types that are associated with the file.

        :type hostname: ``str``
        :param hostname: The hostname that is mapped to this IP address.

        :type geo_latitude: ``str``
        :param geo_latitude: The geolocation where the IP address is located, in the format: latitude

        :type geo_longitude: ``str``
        :param geo_longitude: The geolocation where the IP address is located, in the format: longitude.

        :type geo_country: ``str``
        :param geo_country: The country in which the IP address is located.

        :type geo_description: ``str``
        :param geo_description: Additional information about the location.

        :type detection_engines: ``int``
        :param detection_engines: The total number of engines that checked the indicator.

        :type positive_engines: ``int``
        :param positive_engines: The number of engines that positively detected the indicator as malicious.

        :type organization_name: ``str``
        :param organization_name: The organization of the IP

        :type organization_type: ``str``
        :param organization_type:The organization type of the IP

        :type tags: ``str``
        :param tags: Tags of the IP.

        :type malware_family: ``str``
        :param malware_family: The malware family associated with the IP.

        :type feed_related_indicators: ``FeedRelatedIndicators``
        :param feed_related_indicators: List of indicators that are associated with the IP.

        :type relationships: ``list of EntityRelationship``
        :param relationships: List of relationships of the indicator.

        :type dbot_score: ``DBotScore``
        :param dbot_score: If IP has a score then create and set a DBotScore object.

        :return: None
        :rtype: ``None``
        """
        CONTEXT_PATH = 'IP(val.Address && val.Address == obj.Address)'

        def __init__(self, ip, dbot_score, asn=None, as_owner=None, region=None, port=None, internal=None,
                     updated_date=None, registrar_abuse_name=None, registrar_abuse_address=None,
                     registrar_abuse_country=None, registrar_abuse_network=None, registrar_abuse_phone=None,
                     registrar_abuse_email=None, campaign=None, traffic_light_protocol=None,
                     community_notes=None, publications=None, threat_types=None,
                     hostname=None, geo_latitude=None, geo_longitude=None,
                     geo_country=None, geo_description=None, detection_engines=None, positive_engines=None,
                     organization_name=None, organization_type=None, feed_related_indicators=None, tags=None,
                     malware_family=None, relationships=None):
            self.ip = ip
            self.asn = asn
            self.as_owner = as_owner
            self.region = region
            self.port = port
            self.internal = internal
            self.updated_date = updated_date
            self.registrar_abuse_name = registrar_abuse_name
            self.registrar_abuse_address = registrar_abuse_address
            self.registrar_abuse_country = registrar_abuse_country
            self.registrar_abuse_network = registrar_abuse_network
            self.registrar_abuse_phone = registrar_abuse_phone
            self.registrar_abuse_email = registrar_abuse_email
            self.campaign = campaign
            self.traffic_light_protocol = traffic_light_protocol
            self.community_notes = community_notes
            self.publications = publications
            self.threat_types = threat_types
            self.hostname = hostname
            self.geo_latitude = geo_latitude
            self.geo_longitude = geo_longitude
            self.geo_country = geo_country
            self.geo_description = geo_description
            self.detection_engines = detection_engines
            self.positive_engines = positive_engines
            self.organization_name = organization_name
            self.organization_type = organization_type
            self.feed_related_indicators = feed_related_indicators
            self.tags = tags
            self.malware_family = malware_family
            self.relationships = relationships

            if not isinstance(dbot_score, Common.DBotScore):
                raise ValueError('dbot_score must be of type DBotScore')

            self.dbot_score = dbot_score

        def to_context(self):
            ip_context = {
                'Address': self.ip
            }

            if self.asn:
                ip_context['ASN'] = self.asn

            if self.as_owner:
                ip_context['ASOwner'] = self.as_owner

            if self.region:
                ip_context['Region'] = self.region

            if self.port:
                ip_context['Port'] = self.port

            if self.internal:
                ip_context['Internal'] = self.internal

            if self.updated_date:
                ip_context['UpdatedDate'] = self.updated_date

            if self.registrar_abuse_name or self.registrar_abuse_address or self.registrar_abuse_country or \
                    self.registrar_abuse_network or self.registrar_abuse_phone or self.registrar_abuse_email:
                ip_context['Registrar'] = {'Abuse': {}}
                if self.registrar_abuse_name:
                    ip_context['Registrar']['Abuse']['Name'] = self.registrar_abuse_name
                if self.registrar_abuse_address:
                    ip_context['Registrar']['Abuse']['Address'] = self.registrar_abuse_address
                if self.registrar_abuse_country:
                    ip_context['Registrar']['Abuse']['Country'] = self.registrar_abuse_country
                if self.registrar_abuse_network:
                    ip_context['Registrar']['Abuse']['Network'] = self.registrar_abuse_network
                if self.registrar_abuse_phone:
                    ip_context['Registrar']['Abuse']['Phone'] = self.registrar_abuse_phone
                if self.registrar_abuse_email:
                    ip_context['Registrar']['Abuse']['Email'] = self.registrar_abuse_email

            if self.campaign:
                ip_context['Campaign'] = self.campaign

            if self.traffic_light_protocol:
                ip_context['TrafficLightProtocol'] = self.traffic_light_protocol

            if self.community_notes:
                community_notes = []
                for community_note in self.community_notes:
                    community_notes.append(community_note.to_context())
                ip_context['CommunityNotes'] = community_notes

            if self.publications:
                publications = []
                for publication in self.publications:
                    publications.append(publication.to_context())
                ip_context['Publications'] = publications

            if self.threat_types:
                threat_types = []
                for threat_type in self.threat_types:
                    threat_types.append(threat_type.to_context())
                ip_context['ThreatTypes'] = threat_types

            if self.hostname:
                ip_context['Hostname'] = self.hostname

            if self.geo_latitude or self.geo_country or self.geo_description:
                ip_context['Geo'] = {}

                if self.geo_latitude and self.geo_longitude:
                    ip_context['Geo']['Location'] = '{}:{}'.format(self.geo_latitude, self.geo_longitude)

                if self.geo_country:
                    ip_context['Geo']['Country'] = self.geo_country

                if self.geo_description:
                    ip_context['Geo']['Description'] = self.geo_description

            if self.organization_name or self.organization_type:
                ip_context['Organization'] = {}

                if self.organization_name:
                    ip_context['Organization']['Name'] = self.organization_name

                if self.organization_type:
                    ip_context['Organization']['Type'] = self.organization_type

            if self.detection_engines is not None:
                ip_context['DetectionEngines'] = self.detection_engines

            if self.positive_engines is not None:
                ip_context['PositiveDetections'] = self.positive_engines

            if self.feed_related_indicators:
                feed_related_indicators = []
                for feed_related_indicator in self.feed_related_indicators:
                    feed_related_indicators.append(feed_related_indicator.to_context())
                ip_context['FeedRelatedIndicators'] = feed_related_indicators

            if self.tags:
                ip_context['Tags'] = self.tags

            if self.malware_family:
                ip_context['MalwareFamily'] = self.malware_family

            if self.dbot_score and self.dbot_score.score == Common.DBotScore.BAD:
                ip_context['Malicious'] = {
                    'Vendor': self.dbot_score.integration_name,
                    'Description': self.dbot_score.malicious_description
                }

            if self.relationships:
                relationships_context = [relationship.to_context() for relationship in self.relationships if
                                         relationship.to_context()]
                ip_context['Relationships'] = relationships_context

            ret_value = {
                Common.IP.CONTEXT_PATH: ip_context
            }

            if self.dbot_score:
                ret_value.update(self.dbot_score.to_context())

            return ret_value

    class FileSignature(object):
        """
        FileSignature class
        :type authentihash: ``str``
        :param authentihash: The authentication hash.
        :type copyright: ``str``
        :param copyright: Copyright information.
        :type description: ``str``
        :param description: A description of the signature.
        :type file_version: ``str``
        :param file_version: The file version.
        :type internal_name: ``str``
        :param internal_name: The internal name of the file.
        :type original_name: ``str``
        :param original_name: The original name of the file.
        :return: None
        :rtype: ``None``
        """

        def __init__(self, authentihash, copyright, description, file_version, internal_name, original_name):
            self.authentihash = authentihash
            self.copyright = copyright
            self.description = description
            self.file_version = file_version
            self.internal_name = internal_name
            self.original_name = original_name

        def to_context(self):
            return {
                'Authentihash': self.authentihash,
                'Copyright': self.copyright,
                'Description': self.description,
                'FileVersion': self.file_version,
                'InternalName': self.internal_name,
                'OriginalName': self.original_name,
            }

    class FeedRelatedIndicators(object):
        """
        FeedRelatedIndicators class
         Implements Subject Indicators that are associated with Another indicator

        :type value: ``str``
        :param value: Indicators that are associated with the indicator.

        :type indicator_type: ``str``
        :param indicator_type: The type of the indicators that are associated with the indicator.

        :type description: ``str``
        :param description: The description of the indicators that are associated with the indicator.

        :return: None
        :rtype: ``None``
        """

        def __init__(self, value=None, indicator_type=None, description=None):
            self.value = value
            self.indicator_type = indicator_type
            self.description = description

        def to_context(self):
            return {
                'value': self.value,
                'type': self.indicator_type,
                'description': self.description
            }

    class CommunityNotes(object):
        """
        CommunityNotes class
         Implements Subject Community Notes of a indicator

        :type note: ``str``
        :param note: Notes on the indicator that were given by the community.

        :type timestamp: ``Timestamp``
        :param timestamp: The time in which the note was published.

        :return: None
        :rtype: ``None``
        """

        def __init__(self, note=None, timestamp=None):
            self.note = note
            self.timestamp = timestamp

        def to_context(self):
            return {
                'note': self.note,
                'timestamp': self.timestamp,
            }

    class Publications(object):
        """
        Publications class
         Implements Subject Publications of a indicator

        :type source: ``str``
        :param source: The source in which the article was published.

        :type title: ``str``
        :param title: The name of the article.

        :type link: ``str``
        :param link: A link to the original article.

        :type timestamp: ``Timestamp``
        :param timestamp: The time in which the article was published.

        :return: None
        :rtype: ``None``
        """

        def __init__(self, source=None, title=None, link=None, timestamp=None):
            self.source = source
            self.title = title
            self.link = link
            self.timestamp = timestamp

        def to_context(self):
            return {
                'source': self.source,
                'title': self.title,
                'link': self.link,
                'timestamp': self.timestamp,
            }

    class Behaviors(object):
        """
        Behaviors class
         Implements Subject Behaviors of a indicator

        :type details: ``str``
        :param details:

        :type action: ``str``
        :param action:

        :return: None
        :rtype: ``None``
        """

        def __init__(self, details=None, action=None):
            self.details = details
            self.action = action

        def to_context(self):
            return {
                'details': self.details,
                'title': self.action,
            }

    class ThreatTypes(object):
        """
        ThreatTypes class
         Implements Subject ThreatTypes of a indicator

        :type threat_category: ``str``
        :param threat_category: The threat category associated to this indicator by the source vendor. For example,
         Phishing, Control, TOR, etc.

        :type threat_category_confidence: ``str``
        :param threat_category_confidence: Threat Category Confidence is the confidence level provided by the vendor
         for the threat type category
         For example a confidence of 90 for threat type category "malware" means that the vendor rates that this
         is 90% confidence of being a malware.

        :return: None
        :rtype: ``None``
        """

        def __init__(self, threat_category=None, threat_category_confidence=None):
            self.threat_category = threat_category
            self.threat_category_confidence = threat_category_confidence

        def to_context(self):
            return {
                'threatcategory': self.threat_category,
                'threatcategoryconfidence': self.threat_category_confidence,
            }

    class File(Indicator):
        """
        File indicator class - https://xsoar.pan.dev/docs/integrations/context-standards-mandatory#file
        :type name: ``str``
        :param name: The full file name (including file extension).

        :type entry_id: ``str``
        :param entry_id: The ID for locating the file in the War Room.

        :type size: ``int``
        :param size: The size of the file in bytes.

        :type md5: ``str``
        :param md5: The MD5 hash of the file.

        :type sha1: ``str``
        :param sha1: The SHA1 hash of the file.

        :type sha256: ``str``
        :param sha256: The SHA256 hash of the file.

        :type sha512: ``str``
        :param sha512: The SHA512 hash of the file.

        :type ssdeep: ``str``
        :param ssdeep: The ssdeep hash of the file (same as displayed in file entries).

        :type extension: ``str``
        :param extension: The file extension, for example: "xls".

        :type file_type: ``str``
        :param file_type: The file type, as determined by libmagic (same as displayed in file entries).

        :type hostname: ``str``
        :param hostname: The name of the host where the file was found. Should match Path.

        :type path: ``str``
        :param path: The path where the file is located.

        :type company: ``str``
        :param company: The name of the company that released a binary.

        :type product_name: ``str``
        :param product_name: The name of the product to which this file belongs.

        :type digital_signature__publisher: ``str``
        :param digital_signature__publisher: The publisher of the digital signature for the file.

        :type signature: ``FileSignature``
        :param signature: File signature class

        :type actor: ``str``
        :param actor: The actor reference.

        :type tags: ``str``
        :param tags: Tags of the file.

        :type feed_related_indicators: ``FeedRelatedIndicators``
        :param feed_related_indicators: List of indicators that are associated with the file.

        :type malware_family: ``str``
        :param malware_family: The malware family associated with the File.

        :type campaign: ``str``
        :param campaign:

        :type traffic_light_protocol: ``str``
        :param traffic_light_protocol:

        :type community_notes: ``CommunityNotes``
        :param community_notes:  Notes on the file that were given by the community.

        :type publications: ``Publications``
        :param publications: Publications on the file that was published.

        :type threat_types: ``ThreatTypes``
        :param threat_types: Threat types that are associated with the file.

        :type imphash: ``str``
        :param imphash: The Imphash hash of the file.

        :type quarantined: ``bool``
        :param quarantined: Is the file quarantined or not.

        :type organization: ``str``
        :param organization: The organization of the file.

        :type associated_file_names: ``str``
        :param associated_file_names: File names that are known as associated to the file.

        :type behaviors: ``Behaviors``
        :param behaviors: list of behaviors associated with the file.

        :type relationships: ``list of EntityRelationship``
        :param relationships: List of relationships of the indicator.

        :type dbot_score: ``DBotScore``
        :param dbot_score: If file has a score then create and set a DBotScore object

        :rtype: ``None``
        :return: None
        """
        CONTEXT_PATH = 'File(val.MD5 && val.MD5 == obj.MD5 || val.SHA1 && val.SHA1 == obj.SHA1 || ' \
                       'val.SHA256 && val.SHA256 == obj.SHA256 || val.SHA512 && val.SHA512 == obj.SHA512 || ' \
                       'val.CRC32 && val.CRC32 == obj.CRC32 || val.CTPH && val.CTPH == obj.CTPH || ' \
                       'val.SSDeep && val.SSDeep == obj.SSDeep)'

        def __init__(self, dbot_score, name=None, entry_id=None, size=None, md5=None, sha1=None, sha256=None,
                     sha512=None, ssdeep=None, extension=None, file_type=None, hostname=None, path=None, company=None,
                     product_name=None, digital_signature__publisher=None, signature=None, actor=None, tags=None,
                     feed_related_indicators=None, malware_family=None, imphash=None, quarantined=None, campaign=None,
                     associated_file_names=None, traffic_light_protocol=None, organization=None, community_notes=None,
                     publications=None, threat_types=None, behaviors=None, relationships=None):

            self.name = name
            self.entry_id = entry_id
            self.size = size
            self.md5 = md5
            self.sha1 = sha1
            self.sha256 = sha256
            self.sha512 = sha512
            self.ssdeep = ssdeep
            self.extension = extension
            self.file_type = file_type
            self.hostname = hostname
            self.path = path
            self.company = company
            self.product_name = product_name
            self.digital_signature__publisher = digital_signature__publisher
            self.signature = signature
            self.actor = actor
            self.tags = tags
            self.feed_related_indicators = feed_related_indicators
            self.malware_family = malware_family
            self.campaign = campaign
            self.traffic_light_protocol = traffic_light_protocol
            self.community_notes = community_notes
            self.publications = publications
            self.threat_types = threat_types
            self.imphash = imphash
            self.quarantined = quarantined
            self.organization = organization
            self.associated_file_names = associated_file_names
            self.behaviors = behaviors
            self.relationships = relationships

            self.dbot_score = dbot_score

        def to_context(self):
            file_context = {}

            if self.name:
                file_context['Name'] = self.name
            if self.entry_id:
                file_context['EntryID'] = self.entry_id
            if self.size:
                file_context['Size'] = self.size
            if self.md5:
                file_context['MD5'] = self.md5
            if self.sha1:
                file_context['SHA1'] = self.sha1
            if self.sha256:
                file_context['SHA256'] = self.sha256
            if self.sha512:
                file_context['SHA512'] = self.sha512
            if self.ssdeep:
                file_context['SSDeep'] = self.ssdeep
            if self.extension:
                file_context['Extension'] = self.extension
            if self.file_type:
                file_context['Type'] = self.file_type
            if self.hostname:
                file_context['Hostname'] = self.hostname
            if self.path:
                file_context['Path'] = self.path
            if self.company:
                file_context['Company'] = self.company
            if self.product_name:
                file_context['ProductName'] = self.product_name
            if self.digital_signature__publisher:
                file_context['DigitalSignature'] = {
                    'Published': self.digital_signature__publisher
                }
            if self.signature:
                file_context['Signature'] = self.signature.to_context()
            if self.actor:
                file_context['Actor'] = self.actor
            if self.tags:
                file_context['Tags'] = self.tags

            if self.feed_related_indicators:
                feed_related_indicators = []
                for feed_related_indicator in self.feed_related_indicators:
                    feed_related_indicators.append(feed_related_indicator.to_context())
                file_context['FeedRelatedIndicators'] = feed_related_indicators

            if self.malware_family:
                file_context['MalwareFamily'] = self.malware_family

            if self.campaign:
                file_context['Campaign'] = self.campaign
            if self.traffic_light_protocol:
                file_context['TrafficLightProtocol'] = self.traffic_light_protocol
            if self.community_notes:
                community_notes = []
                for community_note in self.community_notes:
                    community_notes.append(community_note.to_context())
                file_context['CommunityNotes'] = community_notes
            if self.publications:
                publications = []
                for publication in self.publications:
                    publications.append(publication.to_context())
                file_context['Publications'] = publications
            if self.threat_types:
                threat_types = []
                for threat_type in self.threat_types:
                    threat_types.append(threat_type.to_context())
                file_context['ThreatTypes'] = threat_types
            if self.imphash:
                file_context['Imphash'] = self.imphash
            if self.quarantined:
                file_context['Quarantined'] = self.quarantined
            if self.organization:
                file_context['Organization'] = self.organization
            if self.associated_file_names:
                file_context['AssociatedFileNames'] = self.associated_file_names
            if self.behaviors:
                behaviors = []
                for behavior in self.behaviors:
                    behaviors.append(behavior.to_context())
                file_context['Behavior'] = behaviors

            if self.dbot_score and self.dbot_score.score == Common.DBotScore.BAD:
                file_context['Malicious'] = {
                    'Vendor': self.dbot_score.integration_name,
                    'Description': self.dbot_score.malicious_description
                }

            if self.relationships:
                relationships_context = [relationship.to_context() for relationship in self.relationships if
                                         relationship.to_context()]
                file_context['Relationships'] = relationships_context

            ret_value = {
                Common.File.CONTEXT_PATH: file_context
            }

            if self.dbot_score:
                ret_value.update(self.dbot_score.to_context())

            return ret_value

    class CVE(Indicator):
        """
        CVE indicator class - https://xsoar.pan.dev/docs/integrations/context-standards-mandatory#cve
        :type id: ``str``
        :param id: The ID of the CVE, for example: "CVE-2015-1653".
        :type cvss: ``str``
        :param cvss: The CVSS of the CVE, for example: "10.0".
        :type published: ``str``
        :param published: The timestamp of when the CVE was published.
        :type modified: ``str``
        :param modified: The timestamp of when the CVE was last modified.
        :type description: ``str``
        :param description: A description of the CVE.
        :type relationships: ``list of EntityRelationship``
        :param relationships: List of relationships of the indicator.
        :return: None
        :rtype: ``None``
        """
        CONTEXT_PATH = 'CVE(val.ID && val.ID == obj.ID)'

        def __init__(self, id, cvss, published, modified, description, relationships=None):
            # type (str, str, str, str, str) -> None

            self.id = id
            self.cvss = cvss
            self.published = published
            self.modified = modified
            self.description = description
            self.dbot_score = Common.DBotScore(
                indicator=id,
                indicator_type=DBotScoreType.CVE,
                integration_name=None,
                score=Common.DBotScore.NONE
            )
            self.relationships = relationships

        def to_context(self):
            cve_context = {
                'ID': self.id
            }

            if self.cvss:
                cve_context['CVSS'] = self.cvss

            if self.published:
                cve_context['Published'] = self.published

            if self.modified:
                cve_context['Modified'] = self.modified

            if self.description:
                cve_context['Description'] = self.description

            if self.relationships:
                relationships_context = [relationship.to_context() for relationship in self.relationships if
                                         relationship.to_context()]
                cve_context['Relationships'] = relationships_context

            ret_value = {
                Common.CVE.CONTEXT_PATH: cve_context
            }

            if self.dbot_score:
                ret_value.update(self.dbot_score.to_context())

            return ret_value

    class EMAIL(Indicator):
        """
        EMAIL indicator class
        :type address ``str``
        :param address: The email's address.
        :type domain: ``str``
        :param domain: The domain of the Email.
        :type blocked: ``bool``
        :param blocked: Whether the email address is blocked.
        :type relationships: ``list of EntityRelationship``
        :param relationships: List of relationships of the indicator.
        :return: None
        :rtype: ``None``
        """
        CONTEXT_PATH = 'Email(val.Address && val.Address == obj.Address)'

        def __init__(self, address, dbot_score, domain=None, blocked=None, relationships=None):
            # type (str, str, bool) -> None
            self.address = address
            self.domain = domain
            self.blocked = blocked
            self.dbot_score = dbot_score
            self.relationships = relationships

        def to_context(self):
            email_context = {
                'Address': self.address
            }
            if self.domain:
                email_context['Domain'] = self.domain
            if self.blocked:
                email_context['Blocked'] = self.blocked

            if self.relationships:
                relationships_context = [relationship.to_context() for relationship in self.relationships if
                                         relationship.to_context()]
                email_context['Relationships'] = relationships_context

            ret_value = {
                Common.EMAIL.CONTEXT_PATH: email_context
            }
            if self.dbot_score:
                ret_value.update(self.dbot_score.to_context())
            return ret_value

    class URL(Indicator):
        """
        URL indicator - https://xsoar.pan.dev/docs/integrations/context-standards-mandatory#url
        :type url: ``str``
        :param url: The URL

        :type detection_engines: ``int``
        :param detection_engines: The total number of engines that checked the indicator.

        :type positive_detections: ``int``
        :param positive_detections: The number of engines that positively detected the indicator as malicious.

        :type category: ``str``
        :param category: The category associated with the indicator.

        :type feed_related_indicators: ``FeedRelatedIndicators``
        :param feed_related_indicators: List of indicators that are associated with the URL.

        :type malware_family: ``str``
        :param malware_family: The malware family associated with the URL.

        :type tags: ``str``
        :param tags: Tags of the URL.

        :type port: ``str``
        :param port: Ports that are associated with the URL.

        :type internal: ``bool``
        :param internal: Whether or not the URL is internal or external.

        :type campaign: ``str``
        :param campaign: The campaign associated with the URL.

        :type traffic_light_protocol: ``str``
        :param traffic_light_protocol: The Traffic Light Protocol (TLP) color that is suitable for the URL.

        :type threat_types: ``ThreatTypes``
        :param threat_types: Threat types that are associated with the file.

        :type asn: ``str``
        :param asn: The autonomous system name for the URL, for example: 'AS8948'.

        :type as_owner: ``str``
        :param as_owner: The autonomous system owner of the URL.

        :type geo_country: ``str``
        :param geo_country: The country in which the URL is located.

        :type organization: ``str``
        :param organization: The organization of the URL.

        :type community_notes: ``CommunityNotes``
        :param community_notes:  List of notes on the URL that were given by the community.

        :type publications: ``Publications``
        :param publications: List of publications on the URL that was published.

        :type relationships: ``list of EntityRelationship``
        :param relationships: List of relationships of the indicator.

        :type dbot_score: ``DBotScore``
        :param dbot_score: If URL has reputation then create DBotScore object

        :return: None
        :rtype: ``None``
        """
        CONTEXT_PATH = 'URL(val.Data && val.Data == obj.Data)'

        def __init__(self, url, dbot_score, detection_engines=None, positive_detections=None, category=None,
                     feed_related_indicators=None, tags=None, malware_family=None, port=None, internal=None,
                     campaign=None, traffic_light_protocol=None, threat_types=None, asn=None, as_owner=None,
                     geo_country=None, organization=None, community_notes=None, publications=None, relationships=None):
            self.url = url
            self.detection_engines = detection_engines
            self.positive_detections = positive_detections
            self.category = category
            self.feed_related_indicators = feed_related_indicators
            self.tags = tags
            self.malware_family = malware_family
            self.port = port
            self.internal = internal
            self.campaign = campaign
            self.traffic_light_protocol = traffic_light_protocol
            self.threat_types = threat_types
            self.asn = asn
            self.as_owner = as_owner
            self.geo_country = geo_country
            self.organization = organization
            self.community_notes = community_notes
            self.publications = publications
            self.relationships = relationships

            self.dbot_score = dbot_score

        def to_context(self):
            url_context = {
                'Data': self.url
            }

            if self.detection_engines is not None:
                url_context['DetectionEngines'] = self.detection_engines

            if self.positive_detections is not None:
                url_context['PositiveDetections'] = self.positive_detections

            if self.category:
                url_context['Category'] = self.category

            if self.feed_related_indicators:
                feed_related_indicators = []
                for feed_related_indicator in self.feed_related_indicators:
                    feed_related_indicators.append(feed_related_indicator.to_context())
                url_context['FeedRelatedIndicators'] = feed_related_indicators

            if self.tags:
                url_context['Tags'] = self.tags

            if self.malware_family:
                url_context['MalwareFamily'] = self.malware_family

            if self.port:
                url_context['Port'] = self.port
            if self.internal:
                url_context['Internal'] = self.internal
            if self.campaign:
                url_context['Campaign'] = self.campaign
            if self.traffic_light_protocol:
                url_context['TrafficLightProtocol'] = self.traffic_light_protocol
            if self.threat_types:
                threat_types = []
                for threat_type in self.threat_types:
                    threat_types.append(threat_type.to_context())
                url_context['ThreatTypes'] = threat_types
            if self.asn:
                url_context['ASN'] = self.asn
            if self.as_owner:
                url_context['ASOwner'] = self.as_owner
            if self.geo_country:
                url_context['Geo'] = {'Country': self.geo_country}
            if self.organization:
                url_context['Organization'] = self.organization
            if self.community_notes:
                community_notes = []
                for community_note in self.community_notes:
                    community_notes.append(community_note.to_context())
                url_context['CommunityNotes'] = community_notes
            if self.publications:
                publications = []
                for publication in self.publications:
                    publications.append(publication.to_context())
                url_context['Publications'] = publications

            if self.dbot_score and self.dbot_score.score == Common.DBotScore.BAD:
                url_context['Malicious'] = {
                    'Vendor': self.dbot_score.integration_name,
                    'Description': self.dbot_score.malicious_description
                }

            if self.relationships:
                relationships_context = [relationship.to_context() for relationship in self.relationships if
                                         relationship.to_context()]
                url_context['Relationships'] = relationships_context

            ret_value = {
                Common.URL.CONTEXT_PATH: url_context
            }

            if self.dbot_score:
                ret_value.update(self.dbot_score.to_context())

            return ret_value

    class Domain(Indicator):
        """ ignore docstring
        Domain indicator - https://xsoar.pan.dev/docs/integrations/context-standards-mandatory#domain
        """
        CONTEXT_PATH = 'Domain(val.Name && val.Name == obj.Name)'

        def __init__(self, domain, dbot_score, dns=None, detection_engines=None, positive_detections=None,
                     organization=None, sub_domains=None, creation_date=None, updated_date=None, expiration_date=None,
                     domain_status=None, name_servers=None, feed_related_indicators=None, malware_family=None,
                     registrar_name=None, registrar_abuse_email=None, registrar_abuse_phone=None,
                     registrant_name=None, registrant_email=None, registrant_phone=None, registrant_country=None,
                     admin_name=None, admin_email=None, admin_phone=None, admin_country=None, tags=None,
                     domain_idn_name=None, port=None,
                     internal=None, category=None, campaign=None, traffic_light_protocol=None, threat_types=None,
                     community_notes=None, publications=None, geo_location=None, geo_country=None,
                     geo_description=None, tech_country=None, tech_name=None, tech_email=None, tech_organization=None,
                     billing=None, relationships=None):

            self.domain = domain
            self.dns = dns
            self.detection_engines = detection_engines
            self.positive_detections = positive_detections
            self.organization = organization
            self.sub_domains = sub_domains
            self.creation_date = creation_date
            self.updated_date = updated_date
            self.expiration_date = expiration_date

            self.registrar_name = registrar_name
            self.registrar_abuse_email = registrar_abuse_email
            self.registrar_abuse_phone = registrar_abuse_phone

            self.registrant_name = registrant_name
            self.registrant_email = registrant_email
            self.registrant_phone = registrant_phone
            self.registrant_country = registrant_country

            self.admin_name = admin_name
            self.admin_email = admin_email
            self.admin_phone = admin_phone
            self.admin_country = admin_country
            self.tags = tags

            self.domain_status = domain_status
            self.name_servers = name_servers
            self.feed_related_indicators = feed_related_indicators
            self.malware_family = malware_family
            self.domain_idn_name = domain_idn_name
            self.port = port
            self.internal = internal
            self.category = category
            self.campaign = campaign
            self.traffic_light_protocol = traffic_light_protocol
            self.threat_types = threat_types
            self.community_notes = community_notes
            self.publications = publications
            self.geo_location = geo_location
            self.geo_country = geo_country
            self.geo_description = geo_description
            self.tech_country = tech_country
            self.tech_name = tech_name
            self.tech_organization = tech_organization
            self.tech_email = tech_email
            self.billing = billing
            self.relationships = relationships

            self.dbot_score = dbot_score

        def to_context(self):
            domain_context = {
                'Name': self.domain
            }
            whois_context = {}

            if self.dns:
                domain_context['DNS'] = self.dns

            if self.detection_engines is not None:
                domain_context['DetectionEngines'] = self.detection_engines

            if self.positive_detections is not None:
                domain_context['PositiveDetections'] = self.positive_detections

            if self.registrar_name or self.registrar_abuse_email or self.registrar_abuse_phone:
                domain_context['Registrar'] = {
                    'Name': self.registrar_name,
                    'AbuseEmail': self.registrar_abuse_email,
                    'AbusePhone': self.registrar_abuse_phone
                }
                whois_context['Registrar'] = domain_context['Registrar']

            if self.registrant_name or self.registrant_phone or self.registrant_email or self.registrant_country:
                domain_context['Registrant'] = {
                    'Name': self.registrant_name,
                    'Email': self.registrant_email,
                    'Phone': self.registrant_phone,
                    'Country': self.registrant_country
                }
                whois_context['Registrant'] = domain_context['Registrant']

            if self.admin_name or self.admin_email or self.admin_phone or self.admin_country:
                domain_context['Admin'] = {
                    'Name': self.admin_name,
                    'Email': self.admin_email,
                    'Phone': self.admin_phone,
                    'Country': self.admin_country
                }
                whois_context['Admin'] = domain_context['Admin']

            if self.organization:
                domain_context['Organization'] = self.organization

            if self.sub_domains:
                domain_context['Subdomains'] = self.sub_domains

            if self.domain_status:
                domain_context['DomainStatus'] = self.domain_status
                whois_context['DomainStatus'] = domain_context['DomainStatus']

            if self.creation_date:
                domain_context['CreationDate'] = self.creation_date
                whois_context['CreationDate'] = domain_context['CreationDate']

            if self.updated_date:
                domain_context['UpdatedDate'] = self.updated_date
                whois_context['UpdatedDate'] = domain_context['UpdatedDate']

            if self.expiration_date:
                domain_context['ExpirationDate'] = self.expiration_date
                whois_context['ExpirationDate'] = domain_context['ExpirationDate']

            if self.name_servers:
                domain_context['NameServers'] = self.name_servers
                whois_context['NameServers'] = domain_context['NameServers']

            if self.tags:
                domain_context['Tags'] = self.tags

            if self.feed_related_indicators:
                feed_related_indicators = []
                for feed_related_indicator in self.feed_related_indicators:
                    feed_related_indicators.append(feed_related_indicator.to_context())
                domain_context['FeedRelatedIndicators'] = feed_related_indicators

            if self.malware_family:
                domain_context['MalwareFamily'] = self.malware_family

            if self.dbot_score and self.dbot_score.score == Common.DBotScore.BAD:
                domain_context['Malicious'] = {
                    'Vendor': self.dbot_score.integration_name,
                    'Description': self.dbot_score.malicious_description
                }
            if self.domain_idn_name:
                domain_context['DomainIDNName'] = self.domain_idn_name
            if self.port:
                domain_context['Port'] = self.port
            if self.internal:
                domain_context['Internal'] = self.internal
            if self.category:
                domain_context['Category'] = self.category
            if self.campaign:
                domain_context['Campaign'] = self.campaign
            if self.traffic_light_protocol:
                domain_context['TrafficLightProtocol'] = self.traffic_light_protocol
            if self.threat_types:
                threat_types = []
                for threat_type in self.threat_types:
                    threat_types.append(threat_type.to_context())
                domain_context['ThreatTypes'] = threat_types
            if self.community_notes:
                community_notes = []
                for community_note in self.community_notes:
                    community_notes.append(community_note.to_context())
                domain_context['CommunityNotes'] = community_notes
            if self.publications:
                publications = []
                for publication in self.publications:
                    publications.append(publication.to_context())
                domain_context['Publications'] = publications
            if self.geo_location or self.geo_country or self.geo_description:
                domain_context['Geo'] = {}
                if self.geo_location:
                    domain_context['Geo']['Location'] = self.geo_location
                if self.geo_country:
                    domain_context['Geo']['Country'] = self.geo_country
                if self.geo_description:
                    domain_context['Geo']['Description'] = self.geo_description
            if self.tech_country or self.tech_name or self.tech_organization or self.tech_email:
                domain_context['Tech'] = {}
                if self.tech_country:
                    domain_context['Tech']['Country'] = self.tech_country
                if self.tech_name:
                    domain_context['Tech']['Name'] = self.tech_name
                if self.tech_organization:
                    domain_context['Tech']['Organization'] = self.tech_organization
                if self.tech_email:
                    domain_context['Tech']['Email'] = self.tech_email
            if self.billing:
                domain_context['Billing'] = self.billing

            if whois_context:
                domain_context['WHOIS'] = whois_context

            if self.relationships:
                relationships_context = [relationship.to_context() for relationship in self.relationships if
                                         relationship.to_context()]
                domain_context['Relationships'] = relationships_context

            ret_value = {
                Common.Domain.CONTEXT_PATH: domain_context
            }

            if self.dbot_score:
                ret_value.update(self.dbot_score.to_context())

            return ret_value

    class Endpoint(Indicator):
        """ ignore docstring
        Endpoint indicator - https://xsoar.pan.dev/docs/integrations/context-standards-mandatory#endpoint
        """
        CONTEXT_PATH = 'Endpoint(val.ID && val.ID == obj.ID)'

        def __init__(self, id, hostname=None, ip_address=None, domain=None, mac_address=None,
                     os=None, os_version=None, dhcp_server=None, bios_version=None, model=None,
                     memory=None, processors=None, processor=None, relationships=None, vendor=None, status=None,
                     is_isolated=None):
            self.id = id
            self.hostname = hostname
            self.ip_address = ip_address
            self.domain = domain
            self.mac_address = mac_address
            self.os = os
            self.os_version = os_version
            self.dhcp_server = dhcp_server
            self.bios_version = bios_version
            self.model = model
            self.memory = memory
            self.processors = processors
            self.processor = processor
            self.vendor = vendor
            self.status = status
            self.is_isolated = is_isolated
            self.relationships = relationships

        def to_context(self):
            endpoint_context = {
                'ID': self.id
            }

            if self.hostname:
                endpoint_context['Hostname'] = self.hostname

            if self.ip_address:
                endpoint_context['IPAddress'] = self.ip_address

            if self.domain:
                endpoint_context['Domain'] = self.domain

            if self.mac_address:
                endpoint_context['MACAddress'] = self.mac_address

            if self.os:
                endpoint_context['OS'] = self.os

            if self.os_version:
                endpoint_context['OSVersion'] = self.os_version

            if self.dhcp_server:
                endpoint_context['DHCPServer'] = self.dhcp_server

            if self.bios_version:
                endpoint_context['BIOSVersion'] = self.bios_version

            if self.model:
                endpoint_context['Model'] = self.model

            if self.memory:
                endpoint_context['Memory'] = self.memory

            if self.processors:
                endpoint_context['Processors'] = self.processors

            if self.processor:
                endpoint_context['Processor'] = self.processor

            if self.relationships:
                relationships_context = [relationship.to_context() for relationship in self.relationships if
                                         relationship.to_context()]
                endpoint_context['Relationships'] = relationships_context

            if self.vendor:
                endpoint_context['Vendor'] = self.vendor

            if self.status:
                if self.status not in ENDPOINT_STATUS_OPTIONS:
                    raise ValueError('Status does not have a valid value such as: Online or Offline')
                endpoint_context['Status'] = self.status

            if self.is_isolated:
                if self.is_isolated not in ENDPOINT_ISISOLATED_OPTIONS:
                    raise ValueError('Is Isolated does not have a valid value such as: Yes, No, Pending'
                                     ' isolation or Pending unisolation')
                endpoint_context['IsIsolated'] = self.is_isolated

            ret_value = {
                Common.Endpoint.CONTEXT_PATH: endpoint_context
            }

            return ret_value

    class Account(Indicator):
        """
        Account indicator - https://xsoar.pan.dev/docs/integrations/context-standards-recommended#account

        :type dbot_score: ``DBotScore``
        :param dbot_score: If account has reputation then create DBotScore object

        :return: None
        :rtype: ``None``
        """
        CONTEXT_PATH = 'Account(val.id && val.id == obj.id)'

        def __init__(self, id, type=None, username=None, display_name=None, groups=None,
                     domain=None, email_address=None, telephone_number=None, office=None, job_title=None,
                     department=None, country=None, state=None, city=None, street=None, is_enabled=None,
                     dbot_score=None, relationships=None):
            self.id = id
            self.type = type
            self.username = username
            self.display_name = display_name
            self.groups = groups
            self.domain = domain
            self.email_address = email_address
            self.telephone_number = telephone_number
            self.office = office
            self.job_title = job_title
            self.department = department
            self.country = country
            self.state = state
            self.city = city
            self.street = street
            self.is_enabled = is_enabled
            self.relationships = relationships

            if not isinstance(dbot_score, Common.DBotScore):
                raise ValueError('dbot_score must be of type DBotScore')

            self.dbot_score = dbot_score

        def to_context(self):
            account_context = {
                'Id': self.id
            }

            if self.type:
                account_context['Type'] = self.type

            irrelevent = ['CONTEXT_PATH', 'to_context', 'dbot_score', 'Id']
            details = [detail for detail in dir(self) if not detail.startswith('__') and detail not in irrelevent]
            for detail in details:
                if self.__getattribute__(detail):
                    if detail == 'email_address':
                        account_context['Email'] = {
                            'Address': self.email_address
                        }
                    else:
                        Detail = camelize_string(detail, '_')
                        account_context[Detail] = self.__getattribute__(detail)

            if self.dbot_score and self.dbot_score.score == Common.DBotScore.BAD:
                account_context['Malicious'] = {
                    'Vendor': self.dbot_score.integration_name,
                    'Description': self.dbot_score.malicious_description
                }

            if self.relationships:
                relationships_context = [relationship.to_context() for relationship in self.relationships if
                                         relationship.to_context()]
                account_context['Relationships'] = relationships_context

            ret_value = {
                Common.Account.CONTEXT_PATH: account_context
            }

            if self.dbot_score:
                ret_value.update(self.dbot_score.to_context())

            return ret_value

    class Cryptocurrency(Indicator):
        """
        Cryptocurrency indicator - https://xsoar.pan.dev/docs/integrations/context-standards-mandatory#cryptocurrency
        :type address: ``str``
        :param address: The Cryptocurrency address

        :type address_type: ``str``
        :param address_type: The Cryptocurrency type - e.g. `bitcoin`.

        :type dbot_score: ``DBotScore``
        :param dbot_score:  If the address has reputation then create DBotScore object.

        :return: None
        :rtype: ``None``
        """
        CONTEXT_PATH = 'Cryptocurrency(val.Address && val.Address == obj.Address)'

        def __init__(self, address, address_type, dbot_score):
            self.address = address
            self.address_type = address_type

            self.dbot_score = dbot_score

        def to_context(self):
            crypto_context = {
                'Address': self.address,
                'AddressType': self.address_type
            }

            if self.dbot_score and self.dbot_score.score == Common.DBotScore.BAD:
                crypto_context['Malicious'] = {
                    'Vendor': self.dbot_score.integration_name,
                    'Description': self.dbot_score.malicious_description
                }

            ret_value = {
                Common.Cryptocurrency.CONTEXT_PATH: crypto_context
            }

            if self.dbot_score:
                ret_value.update(self.dbot_score.to_context())

            return ret_value

    class AttackPattern(Indicator):
        """
        Attack Pattern indicator
        :type stix_id: ``str``
        :param stix_id: The Attack Pattern STIX ID
        :type kill_chain_phases: ``str``
        :param kill_chain_phases: The Attack Pattern kill chain phases.
        :type first_seen_by_source: ``str``
        :param first_seen_by_source: The Attack Pattern first seen by source
        :type description: ``str``
        :param description: The Attack Pattern description
        :type operating_system_refs: ``str``
        :param operating_system_refs: The operating system refs of the Attack Pattern.
        :type publications: ``str``
        :param publications: The Attack Pattern publications
        :type mitre_id: ``str``
        :param mitre_id: The Attack Pattern kill mitre id.
        :type tags: ``str``
        :param tags: The Attack Pattern kill tags.
        :type dbot_score: ``DBotScore``
        :param dbot_score:  If the address has reputation then create DBotScore object.
        :return: None
        :rtype: ``None``
        """
        CONTEXT_PATH = 'AttackPattern(val.value && val.value == obj.value)'

        def __init__(self, stix_id, kill_chain_phases, first_seen_by_source, description,
                     operating_system_refs, publications, mitre_id, tags, dbot_score):
            self.stix_id = stix_id
            self.kill_chain_phases = kill_chain_phases
            self.first_seen_by_source = first_seen_by_source
            self.description = description
            self.operating_system_refs = operating_system_refs
            self.publications = publications
            self.mitre_id = mitre_id
            self.tags = tags

            self.dbot_score = dbot_score

        def to_context(self):
            attack_pattern_context = {
                'STIXID': self.stix_id,
                "KillChainPhases": self.kill_chain_phases,
                "FirstSeenBySource": self.first_seen_by_source,
                'OperatingSystemRefs': self.operating_system_refs,
                "Publications": self.publications,
                "MITREID": self.mitre_id,
                "Tags": self.tags,
                "Description": self.description
            }

            if self.dbot_score and self.dbot_score.score == Common.DBotScore.BAD:
                attack_pattern_context['Malicious'] = {
                    'Vendor': self.dbot_score.integration_name,
                    'Description': self.dbot_score.malicious_description
                }

            ret_value = {
                Common.AttackPattern.CONTEXT_PATH: attack_pattern_context
            }

            if self.dbot_score:
                ret_value.update(self.dbot_score.to_context())

            return ret_value

    class CertificatePublicKey(object):
        """
        CertificatePublicKey class
        Defines an X509  PublicKey used in Common.Certificate

        :type algorithm: ``str``
        :param algorithm: The encryption algorithm: DSA, RSA, EC or UNKNOWN (Common.CertificatePublicKey.Algorithm enum)

        :type length: ``int``
        :param length: The length of the public key

        :type publickey: ``Optional[str]``
        :param publickey: publickey

        :type p: ``Optional[str]``
        :param p: P parameter used in DSA algorithm

        :type q: ``Optional[str]``
        :param q: Q parameter used in DSA algorithm

        :type g: ``Optional[str]``
        :param g: G parameter used in DSA algorithm

        :type modulus: ``Optional[str]``
        :param modulus: modulus parameter used in RSA algorithm

        :type modulus: ``Optional[int]``
        :param modulus: exponent parameter used in RSA algorithm

        :type x: ``Optional[str]``
        :param x: X parameter used in EC algorithm

        :type y: ``Optional[str]``
        :param y: Y parameter used in EC algorithm

        :type curve: ``Optional[str]``
        :param curve: curve parameter used in EC algorithm

        :return: None
        :rtype: ``None``
        """
        class Algorithm(object):
            """
            Algorithm class to enumerate available algorithms

            :return: None
            :rtype: ``None``
            """
            DSA = "DSA"
            RSA = "RSA"
            EC = "EC"
            UNKNOWN = "Unknown Algorithm"

            @staticmethod
            def is_valid_type(_type):
                return _type in (
                    Common.CertificatePublicKey.Algorithm.DSA,
                    Common.CertificatePublicKey.Algorithm.RSA,
                    Common.CertificatePublicKey.Algorithm.EC,
                    Common.CertificatePublicKey.Algorithm.UNKNOWN
                )

        def __init__(
            self,
            algorithm,  # type: str
            length,  # type: int
            publickey=None,  # type: str
            p=None,  # type: str
            q=None,  # type: str
            g=None,  # type: str
            modulus=None,  # type: str
            exponent=None,  # type: int
            x=None,  # type: str
            y=None,  # type: str
            curve=None  # type: str
        ):

            if not Common.CertificatePublicKey.Algorithm.is_valid_type(algorithm):
                raise TypeError('algorithm must be of type Common.CertificatePublicKey.Algorithm enum')

            self.algorithm = algorithm
            self.length = length
            self.publickey = publickey
            self.p = p
            self.q = q
            self.g = g
            self.modulus = modulus
            self.exponent = exponent
            self.x = x
            self.y = y
            self.curve = curve

        def to_context(self):
            publickey_context = {
                'Algorithm': self.algorithm,
                'Length': self.length
            }

            if self.publickey:
                publickey_context['PublicKey'] = self.publickey

            if self.algorithm == Common.CertificatePublicKey.Algorithm.DSA:
                if self.p:
                    publickey_context['P'] = self.p
                if self.q:
                    publickey_context['Q'] = self.q
                if self.g:
                    publickey_context['G'] = self.g

            elif self.algorithm == Common.CertificatePublicKey.Algorithm.RSA:
                if self.modulus:
                    publickey_context['Modulus'] = self.modulus
                if self.exponent:
                    publickey_context['Exponent'] = self.exponent

            elif self.algorithm == Common.CertificatePublicKey.Algorithm.EC:
                if self.x:
                    publickey_context['X'] = self.x
                if self.y:
                    publickey_context['Y'] = self.y
                if self.curve:
                    publickey_context['Curve'] = self.curve

            elif self.algorithm == Common.CertificatePublicKey.Algorithm.UNKNOWN:
                pass

            return publickey_context

    class GeneralName(object):
        """
        GeneralName class
        Implements GeneralName interface from rfc5280
        Enumerates the available General Name Types

        :type gn_type: ``str``
        :param gn_type: General Name Type

        :type gn_value: ``str``
        :param gn_value: General Name Value

        :return: None
        :rtype: ``None``
        """
        OTHERNAME = 'otherName'
        RFC822NAME = 'rfc822Name'
        DNSNAME = 'dNSName'
        DIRECTORYNAME = 'directoryName'
        UNIFORMRESOURCEIDENTIFIER = 'uniformResourceIdentifier'
        IPADDRESS = 'iPAddress'
        REGISTEREDID = 'registeredID'

        @staticmethod
        def is_valid_type(_type):
            return _type in (
                Common.GeneralName.OTHERNAME,
                Common.GeneralName.RFC822NAME,
                Common.GeneralName.DNSNAME,
                Common.GeneralName.DIRECTORYNAME,
                Common.GeneralName.UNIFORMRESOURCEIDENTIFIER,
                Common.GeneralName.IPADDRESS,
                Common.GeneralName.REGISTEREDID
            )

        def __init__(
            self,
            gn_value,  # type: str
            gn_type  # type: str
        ):
            if not Common.GeneralName.is_valid_type(gn_type):
                raise TypeError(
                    'gn_type must be of type Common.GeneralName enum'
                )
            self.gn_type = gn_type
            self.gn_value = gn_value

        def to_context(self):
            return {
                'Type': self.gn_type,
                'Value': self.gn_value
            }

        def get_value(self):
            return self.gn_value

    class CertificateExtension(object):
        """
        CertificateExtension class
        Defines an X509 Certificate Extensions used in Common.Certificate


        :type extension_type: ``str``
        :param extension_type: The type of Extension (from Common.CertificateExtension.ExtensionType enum, or "Other)

        :type critical: ``bool``
        :param critical: Whether the extension is marked as critical

        :type extension_name: ``Optional[str]``
        :param extension_name: Name of the extension

        :type oid: ``Optional[str]``
        :param oid: OID of the extension

        :type subject_alternative_names: ``Optional[List[Common.CertificateExtension.SubjectAlternativeName]]``
        :param subject_alternative_names: Subject Alternative Names

        :type authority_key_identifier: ``Optional[Common.CertificateExtension.AuthorityKeyIdentifier]``
        :param authority_key_identifier: Authority Key Identifier

        :type digest: ``Optional[str]``
        :param digest: digest for Subject Key Identifier extension

        :type digital_signature: ``Optional[bool]``
        :param digital_signature: Digital Signature usage for Key Usage extension

        :type content_commitment: ``Optional[bool]``
        :param content_commitment: Content Commitment usage for Key Usage extension

        :type key_encipherment: ``Optional[bool]``
        :param key_encipherment: Key Encipherment usage for Key Usage extension

        :type data_encipherment: ``Optional[bool]``
        :param data_encipherment: Data Encipherment usage for Key Usage extension

        :type key_agreement: ``Optional[bool]``
        :param key_agreement: Key Agreement usage for Key Usage extension

        :type key_cert_sign: ``Optional[bool]``
        :param key_cert_sign: Key Cert Sign usage for Key Usage extension

        :type usages: ``Optional[List[str]]``
        :param usages: Usages for Extended Key Usage extension

        :type distribution_points: ``Optional[List[Common.CertificateExtension.DistributionPoint]]``
        :param distribution_points: Distribution Points

        :type certificate_policies: ``Optional[List[Common.CertificateExtension.CertificatePolicy]]``
        :param certificate_policies: Certificate Policies

        :type authority_information_access: ``Optional[List[Common.CertificateExtension.AuthorityInformationAccess]]``
        :param authority_information_access: Authority Information Access

        :type basic_constraints: ``Optional[Common.CertificateExtension.BasicConstraints]``
        :param basic_constraints: Basic Constraints

        :type signed_certificate_timestamps: ``Optional[List[Common.CertificateExtension.SignedCertificateTimestamp]]``
        :param signed_certificate_timestamps: (PreCertificate)Signed Certificate Timestamps

        :type value: ``Optional[Union[str, List[Any], Dict[str, Any]]]``
        :param value: Raw value of the Extension (used for "Other" type)

        :return: None
        :rtype: ``None``
        """
        class SubjectAlternativeName(object):
            """
            SubjectAlternativeName class
            Implements Subject Alternative Name extension interface

            :type gn: ``Optional[Common.GeneralName]``
            :param gn: General Name Type provided as Common.GeneralName

            :type gn_type: ``Optional[str]``
            :param gn_type: General Name Type provided as string

            :type gn_value: ``Optional[str]``
            :param gn_value: General Name Value provided as string

            :return: None
            :rtype: ``None``
            """
            def __init__(
                self,
                gn=None,  # type: Optional[Common.GeneralName]
                gn_type=None,  # type: Optional[str]
                gn_value=None  # type: Optional[str]
            ):
                if gn:
                    self.gn = gn
                elif gn_type and gn_value:
                    self.gn = Common.GeneralName(
                        gn_value=gn_value,
                        gn_type=gn_type
                    )
                else:
                    raise ValueError('either GeneralName or gn_type/gn_value required to inizialize SubjectAlternativeName')

            def to_context(self):
                return self.gn.to_context()

            def get_value(self):
                return self.gn.get_value()

        class AuthorityKeyIdentifier(object):
            """
            AuthorityKeyIdentifier class
            Implements Authority Key Identifier extension interface

            :type issuer: ``Optional[List[Common.GeneralName]]``
            :param issuer: Issuer list

            :type serial_number: ``Optional[str]``
            :param serial_number: Serial Number

            :type key_identifier: ``Optional[str]``
            :param key_identifier: Key Identifier

            :return: None
            :rtype: ``None``
            """
            def __init__(
                self,
                issuer=None,  # type: Optional[List[Common.GeneralName]]
                serial_number=None,  # type: Optional[str]
                key_identifier=None  # type: Optional[str]
            ):
                self.issuer = issuer
                self.serial_number = serial_number
                self.key_identifier = key_identifier

            def to_context(self):
                authority_key_identifier_context = {}  # type: Dict[str, Any]

                if self.issuer:
                    authority_key_identifier_context['Issuer'] = self.issuer,

                if self.serial_number:
                    authority_key_identifier_context["SerialNumber"] = self.serial_number
                if self.key_identifier:
                    authority_key_identifier_context["KeyIdentifier"] = self.key_identifier

                return authority_key_identifier_context

        class DistributionPoint(object):
            """
            DistributionPoint class
            Implements Distribution Point extension interface

            :type full_name: ``Optional[List[Common.GeneralName]]``
            :param full_name: Full Name list

            :type relative_name: ``Optional[str]``
            :param relative_name: Relative Name

            :type crl_issuer: ``Optional[List[Common.GeneralName]]``
            :param crl_issuer: CRL Issuer

            :type reasons: ``Optional[List[str]]``
            :param reasons: Reason list

            :return: None
            :rtype: ``None``
            """
            def __init__(
                self,
                full_name=None,  # type: Optional[List[Common.GeneralName]]
                relative_name=None,  # type:  Optional[str]
                crl_issuer=None,  # type: Optional[List[Common.GeneralName]]
                reasons=None  # type: Optional[List[str]]
            ):
                self.full_name = full_name
                self.relative_name = relative_name
                self.crl_issuer = crl_issuer
                self.reasons = reasons

            def to_context(self):
                distribution_point_context = {}  # type: Dict[str, Union[List, str]]
                if self.full_name:
                    distribution_point_context["FullName"] = [fn.to_context() for fn in self.full_name]
                if self.relative_name:
                    distribution_point_context["RelativeName"] = self.relative_name
                if self.crl_issuer:
                    distribution_point_context["CRLIssuer"] = [ci.to_context() for ci in self.crl_issuer]
                if self.reasons:
                    distribution_point_context["Reasons"] = self.reasons

                return distribution_point_context

        class CertificatePolicy(object):
            """
            CertificatePolicy class
            Implements Certificate Policy extension interface

            :type policy_identifier: ``str``
            :param policy_identifier: Policy Identifier

            :type policy_qualifiers: ``Optional[List[str]]``
            :param policy_qualifiers: Policy Qualifier list

            :return: None
            :rtype: ``None``
            """
            def __init__(
                self,
                policy_identifier,  # type: str
                policy_qualifiers=None  # type: Optional[List[str]]
            ):
                self.policy_identifier = policy_identifier
                self.policy_qualifiers = policy_qualifiers

            def to_context(self):
                certificate_policies_context = {
                    "PolicyIdentifier": self.policy_identifier
                }  # type: Dict[str, Union[List, str]]

                if self.policy_qualifiers:
                    certificate_policies_context["PolicyQualifiers"] = self.policy_qualifiers

                return certificate_policies_context

        class AuthorityInformationAccess(object):
            """
            AuthorityInformationAccess class
            Implements Authority Information Access extension interface

            :type access_method: ``str``
            :param access_method: Access Method

            :type access_location: ``Common.GeneralName``
            :param access_location: Access Location

            :return: None
            :rtype: ``None``
            """
            def __init__(
                self,
                access_method,  # type: str
                access_location  # type: Common.GeneralName
            ):
                self.access_method = access_method
                self.access_location = access_location

            def to_context(self):
                return {
                    "AccessMethod": self.access_method,
                    "AccessLocation": self.access_location.to_context()
                }

        class BasicConstraints(object):
            """
            BasicConstraints class
            Implements Basic Constraints extension interface

            :type ca: ``bool``
            :param ca: Certificate Authority

            :type path_length: ``int``
            :param path_length: Path Length

            :return: None
            :rtype: ``None``
            """
            def __init__(
                self,
                ca,  # type: bool
                path_length=None  # type: int
            ):
                self.ca = ca
                self.path_length = path_length

            def to_context(self):
                basic_constraints_context = {
                    "CA": self.ca
                }  # type: Dict[str, Union[str, int]]

                if self.path_length:
                    basic_constraints_context["PathLength"] = self.path_length

                return basic_constraints_context

        class SignedCertificateTimestamp(object):
            """
            SignedCertificateTimestamp class
            Implementsinterface for  "SignedCertificateTimestamp" extensions

            :type entry_type: ``str``
            :param entry_type: Entry Type (from Common.CertificateExtension.SignedCertificateTimestamp.EntryType enum)

            :type version: ``str``
            :param version: Version

            :type log_id: ``str``
            :param log_id: Log ID

            :type timestamp: ``str``
            :param timestamp: Timestamp (ISO8601 string representation in UTC)

            :return: None
            :rtype: ``None``
            """
            class EntryType(object):
                """
                EntryType class
                Enumerates Entry Types for SignedCertificateTimestamp class

                :return: None
                :rtype: ``None``
                """
                PRECERTIFICATE = "PreCertificate"
                X509CERTIFICATE = "X509Certificate"

                @staticmethod
                def is_valid_type(_type):
                    return _type in (
                        Common.CertificateExtension.SignedCertificateTimestamp.EntryType.PRECERTIFICATE,
                        Common.CertificateExtension.SignedCertificateTimestamp.EntryType.X509CERTIFICATE
                    )

            def __init__(
                self,
                entry_type,  # type: str
                version,  # type: int
                log_id,  # type: str
                timestamp  # type: str
            ):

                if not Common.CertificateExtension.SignedCertificateTimestamp.EntryType.is_valid_type(entry_type):
                    raise TypeError(
                        'entry_type must be of type Common.CertificateExtension.SignedCertificateTimestamp.EntryType enum'
                    )

                self.entry_type = entry_type
                self.version = version
                self.log_id = log_id
                self.timestamp = timestamp

            def to_context(self):
                timestamps_context = {}  # type: Dict[str, Any]

                timestamps_context['Version'] = self.version
                timestamps_context["LogId"] = self.log_id
                timestamps_context["Timestamp"] = self.timestamp
                timestamps_context["EntryType"] = self.entry_type

                return timestamps_context

        class ExtensionType(object):
            """
            ExtensionType class
            Enumerates Extension Types for Common.CertificatExtension class

            :return: None
            :rtype: ``None``
            """
            SUBJECTALTERNATIVENAME = "SubjectAlternativeName"
            AUTHORITYKEYIDENTIFIER = "AuthorityKeyIdentifier"
            SUBJECTKEYIDENTIFIER = "SubjectKeyIdentifier"
            KEYUSAGE = "KeyUsage"
            EXTENDEDKEYUSAGE = "ExtendedKeyUsage"
            CRLDISTRIBUTIONPOINTS = "CRLDistributionPoints"
            CERTIFICATEPOLICIES = "CertificatePolicies"
            AUTHORITYINFORMATIONACCESS = "AuthorityInformationAccess"
            BASICCONSTRAINTS = "BasicConstraints"
            SIGNEDCERTIFICATETIMESTAMPS = "SignedCertificateTimestamps"
            PRESIGNEDCERTIFICATETIMESTAMPS = "PreCertSignedCertificateTimestamps"
            OTHER = "Other"

            @staticmethod
            def is_valid_type(_type):
                return _type in (
                    Common.CertificateExtension.ExtensionType.SUBJECTALTERNATIVENAME,
                    Common.CertificateExtension.ExtensionType.AUTHORITYKEYIDENTIFIER,
                    Common.CertificateExtension.ExtensionType.SUBJECTKEYIDENTIFIER,
                    Common.CertificateExtension.ExtensionType.KEYUSAGE,
                    Common.CertificateExtension.ExtensionType.EXTENDEDKEYUSAGE,
                    Common.CertificateExtension.ExtensionType.CRLDISTRIBUTIONPOINTS,
                    Common.CertificateExtension.ExtensionType.CERTIFICATEPOLICIES,
                    Common.CertificateExtension.ExtensionType.AUTHORITYINFORMATIONACCESS,
                    Common.CertificateExtension.ExtensionType.BASICCONSTRAINTS,
                    Common.CertificateExtension.ExtensionType.SIGNEDCERTIFICATETIMESTAMPS,
                    Common.CertificateExtension.ExtensionType.PRESIGNEDCERTIFICATETIMESTAMPS,
                    Common.CertificateExtension.ExtensionType.OTHER  # for extensions that are not handled explicitly
                )

        def __init__(
            self,
            extension_type,  # type: str
            critical,  # type: bool
            oid=None,  # type: Optional[str]
            extension_name=None,  # type: Optional[str]
            subject_alternative_names=None,  # type: Optional[List[Common.CertificateExtension.SubjectAlternativeName]]
            authority_key_identifier=None,  # type: Optional[Common.CertificateExtension.AuthorityKeyIdentifier]
            digest=None,  # type: str
            digital_signature=None,  # type: Optional[bool]
            content_commitment=None,  # type: Optional[bool]
            key_encipherment=None,  # type: Optional[bool]
            data_encipherment=None,  # type: Optional[bool]
            key_agreement=None,  # type: Optional[bool]
            key_cert_sign=None,  # type: Optional[bool]
            crl_sign=None,  # type: Optional[bool]
            usages=None,  # type: Optional[List[str]]
            distribution_points=None,  # type: Optional[List[Common.CertificateExtension.DistributionPoint]]
            certificate_policies=None,  # type: Optional[List[Common.CertificateExtension.CertificatePolicy]]
            authority_information_access=None,  # type: Optional[List[Common.CertificateExtension.AuthorityInformationAccess]]
            basic_constraints=None,  # type: Optional[Common.CertificateExtension.BasicConstraints]
            signed_certificate_timestamps=None,  # type: Optional[List[Common.CertificateExtension.SignedCertificateTimestamp]]
            value=None  # type: Optional[Union[str, List[Any], Dict[str, Any]]]
        ):
            if not Common.CertificateExtension.ExtensionType.is_valid_type(extension_type):
                raise TypeError('algorithm must be of type Common.CertificateExtension.ExtensionType enum')

            self.extension_type = extension_type
            self.critical = critical

            if self.extension_type == Common.CertificateExtension.ExtensionType.SUBJECTALTERNATIVENAME:
                self.subject_alternative_names = subject_alternative_names
                self.oid = "2.5.29.17"
                self.extension_name = "subjectAltName"

            elif self.extension_type == Common.CertificateExtension.ExtensionType.SUBJECTKEYIDENTIFIER:
                if not digest:
                    raise ValueError('digest is mandatory for SubjectKeyIdentifier extension')
                self.digest = digest
                self.oid = "2.5.29.14"
                self.extension_name = "subjectKeyIdentifier"

            elif self.extension_type == Common.CertificateExtension.ExtensionType.KEYUSAGE:
                self.digital_signature = digital_signature
                self.content_commitment = content_commitment
                self.key_encipherment = key_encipherment
                self.data_encipherment = data_encipherment
                self.key_agreement = key_agreement
                self.key_cert_sign = key_cert_sign
                self.crl_sign = crl_sign
                self.oid = "2.5.29.15"
                self.extension_name = "keyUsage"

            elif self.extension_type == Common.CertificateExtension.ExtensionType.EXTENDEDKEYUSAGE:
                if not usages:
                    raise ValueError('usages is mandatory for ExtendedKeyUsage extension')
                self.usages = usages
                self.oid = "2.5.29.37"
                self.extension_name = "extendedKeyUsage"

            elif self.extension_type == Common.CertificateExtension.ExtensionType.AUTHORITYKEYIDENTIFIER:
                self.authority_key_identifier = authority_key_identifier
                self.oid = "2.5.29.35"
                self.extension_name = "authorityKeyIdentifier"

            elif self.extension_type == Common.CertificateExtension.ExtensionType.CRLDISTRIBUTIONPOINTS:
                self.distribution_points = distribution_points
                self.oid = "2.5.29.31"
                self.extension_name = "cRLDistributionPoints"

            elif self.extension_type == Common.CertificateExtension.ExtensionType.CERTIFICATEPOLICIES:
                self.certificate_policies = certificate_policies
                self.oid = "2.5.29.32"
                self.extension_name = "certificatePolicies"

            elif self.extension_type == Common.CertificateExtension.ExtensionType.AUTHORITYINFORMATIONACCESS:
                self.authority_information_access = authority_information_access
                self.oid = "1.3.6.1.5.5.7.1.1"
                self.extension_name = "authorityInfoAccess"

            elif self.extension_type == Common.CertificateExtension.ExtensionType.BASICCONSTRAINTS:
                self.basic_constraints = basic_constraints
                self.oid = "2.5.29.19"
                self.extension_name = "basicConstraints"

            elif self.extension_type == Common.CertificateExtension.ExtensionType.PRESIGNEDCERTIFICATETIMESTAMPS:
                self.signed_certificate_timestamps = signed_certificate_timestamps
                self.oid = "1.3.6.1.4.1.11129.2.4.2"
                self.extension_name = "signedCertificateTimestampList"

            elif self.extension_type == Common.CertificateExtension.ExtensionType.SIGNEDCERTIFICATETIMESTAMPS:
                self.signed_certificate_timestamps = signed_certificate_timestamps
                self.oid = "1.3.6.1.4.1.11129.2.4.5"
                self.extension_name = "signedCertificateTimestampList"

            elif self.extension_type == Common.CertificateExtension.ExtensionType.OTHER:
                self.value = value

            # override oid, extension_name if provided as inputs
            if oid:
                self.oid = oid
            if extension_name:
                self.extension_name = extension_name

        def to_context(self):
            extension_context = {
                "OID": self.oid,
                "Name": self.extension_name,
                "Critical": self.critical
            }  # type: Dict[str, Any]

            if (
                self.extension_type == Common.CertificateExtension.ExtensionType.SUBJECTALTERNATIVENAME
                and self.subject_alternative_names is not None
            ):
                extension_context["Value"] = [san.to_context() for san in self.subject_alternative_names]

            elif (
                self.extension_type == Common.CertificateExtension.ExtensionType.AUTHORITYKEYIDENTIFIER
                and self.authority_key_identifier is not None
            ):
                extension_context["Value"] = self.authority_key_identifier.to_context()

            elif (
                self.extension_type == Common.CertificateExtension.ExtensionType.SUBJECTKEYIDENTIFIER
                and self.digest is not None
            ):
                extension_context["Value"] = {
                    "Digest": self.digest
                }

            elif self.extension_type == Common.CertificateExtension.ExtensionType.KEYUSAGE:
                key_usage = {}  # type: Dict[str, bool]
                if self.digital_signature:
                    key_usage["DigitalSignature"] = self.digital_signature
                if self.content_commitment:
                    key_usage["ContentCommitment"] = self.content_commitment
                if self.key_encipherment:
                    key_usage["KeyEncipherment"] = self.key_encipherment
                if self.data_encipherment:
                    key_usage["DataEncipherment"] = self.data_encipherment
                if self.key_agreement:
                    key_usage["KeyAgreement"] = self.key_agreement
                if self.key_cert_sign:
                    key_usage["KeyCertSign"] = self.key_cert_sign
                if self.crl_sign:
                    key_usage["CrlSign"] = self.crl_sign

                if key_usage:
                    extension_context["Value"] = key_usage

            elif (
                self.extension_type == Common.CertificateExtension.ExtensionType.EXTENDEDKEYUSAGE
                and self.usages is not None
            ):
                extension_context["Value"] = {
                    "Usages": [u for u in self.usages]
                }

            elif (
                self.extension_type == Common.CertificateExtension.ExtensionType.CRLDISTRIBUTIONPOINTS
                and self.distribution_points is not None
            ):
                extension_context["Value"] = [dp.to_context() for dp in self.distribution_points]

            elif (
                self.extension_type == Common.CertificateExtension.ExtensionType.CERTIFICATEPOLICIES
                and self.certificate_policies is not None
            ):
                extension_context["Value"] = [cp.to_context() for cp in self.certificate_policies]

            elif (
                self.extension_type == Common.CertificateExtension.ExtensionType.AUTHORITYINFORMATIONACCESS
                and self.authority_information_access is not None
            ):
                extension_context["Value"] = [aia.to_context() for aia in self.authority_information_access]

            elif (
                self.extension_type == Common.CertificateExtension.ExtensionType.BASICCONSTRAINTS
                and self.basic_constraints is not None
            ):
                extension_context["Value"] = self.basic_constraints.to_context()

            elif (
                self.extension_type in [
                    Common.CertificateExtension.ExtensionType.SIGNEDCERTIFICATETIMESTAMPS,
                    Common.CertificateExtension.ExtensionType.PRESIGNEDCERTIFICATETIMESTAMPS
                ]
                and self.signed_certificate_timestamps is not None
            ):
                extension_context["Value"] = [sct.to_context() for sct in self.signed_certificate_timestamps]

            elif (
                self.extension_type == Common.CertificateExtension.ExtensionType.OTHER
                and self.value is not None
            ):
                extension_context["Value"] = self.value

            return extension_context

    class Certificate(Indicator):
        """
        Implements the X509 Certificate interface
        Certificate indicator - https://xsoar.pan.dev/docs/integrations/context-standards-mandatory#certificate

        :type subject_dn: ``str``
        :param subject_dn: Subject Distinguished Name

        :type dbot_score: ``DBotScore``
        :param dbot_score: If Certificate has a score then create and set a DBotScore object.

        :type name: ``Optional[Union[str, List[str]]]``
        :param name: Name (if not provided output is calculated from SubjectDN and SAN)

        :type issuer_dn: ``Optional[str]``
        :param issuer_dn: Issuer Distinguished Name

        :type serial_number: ``Optional[str]``
        :param serial_number: Serial Number

        :type validity_not_after: ``Optional[str]``
        :param validity_not_after: Certificate Expiration Timestamp (ISO8601 string representation)

        :type validity_not_before: ``Optional[str]``
        :param validity_not_before: Initial Certificate Validity Timestamp (ISO8601 string representation)

        :type sha512: ``Optional[str]``
        :param sha512: The SHA-512 hash of the certificate in binary encoded format (DER)

        :type sha256: ``Optional[str]``
        :param sha256: The SHA-256 hash of the certificate in binary encoded format (DER)

        :type sha1: ``Optional[str]``
        :param sha1: The SHA-1 hash of the certificate in binary encoded format (DER)

        :type md5: ``Optional[str]``
        :param md5: The MD5 hash of the certificate in binary encoded format (DER)

        :type publickey: ``Optional[Common.CertificatePublicKey]``
        :param publickey: Certificate Public Key

        :type spki_sha256: ``Optional[str]``
        :param sha1: The SHA-256 hash of the SPKI

        :type signature_algorithm: ``Optional[str]``
        :param signature_algorithm: Signature Algorithm

        :type signature: ``Optional[str]``
        :param signature: Certificate Signature

        :type subject_alternative_name: \
        ``Optional[List[Union[str,Dict[str, str],Common.CertificateExtension.SubjectAlternativeName]]]``
        :param subject_alternative_name: Subject Alternative Name list

        :type extensions: ``Optional[List[Common.CertificateExtension]]`
        :param extensions: Certificate Extension List

        :type pem: ``Optional[str]``
        :param pem: PEM encoded certificate

        :return: None
        :rtype: ``None``
        """
        CONTEXT_PATH = 'Certificate(val.MD5 && val.MD5 == obj.MD5 || val.SHA1 && val.SHA1 == obj.SHA1 || ' \
                       'val.SHA256 && val.SHA256 == obj.SHA256 || val.SHA512 && val.SHA512 == obj.SHA512)'

        def __init__(
            self,
            subject_dn,  # type: str
            dbot_score=None,  # type: Optional[Common.DBotScore]
            name=None,  # type: Optional[Union[str, List[str]]]
            issuer_dn=None,  # type: Optional[str]
            serial_number=None,  # type: Optional[str]
            validity_not_after=None,  # type: Optional[str]
            validity_not_before=None,  # type: Optional[str]
            sha512=None,  # type: Optional[str]
            sha256=None,  # type: Optional[str]
            sha1=None,  # type: Optional[str]
            md5=None,  # type: Optional[str]
            publickey=None,  # type: Optional[Common.CertificatePublicKey]
            spki_sha256=None,  # type: Optional[str]
            signature_algorithm=None,  # type: Optional[str]
            signature=None,  # type: Optional[str]
            subject_alternative_name=None, \
            # type: Optional[List[Union[str,Dict[str, str],Common.CertificateExtension.SubjectAlternativeName]]]
            extensions=None,  # type: Optional[List[Common.CertificateExtension]]
            pem=None  # type: Optional[str]

        ):

            self.subject_dn = subject_dn
            self.dbot_score = dbot_score

            self.name = None
            if name:
                if isinstance(name, str):
                    self.name = [name]
                elif isinstance(name, list):
                    self.name = name
                else:
                    raise TypeError('certificate name must be of type str or List[str]')

            self.issuer_dn = issuer_dn
            self.serial_number = serial_number
            self.validity_not_after = validity_not_after
            self.validity_not_before = validity_not_before

            self.sha512 = sha512
            self.sha256 = sha256
            self.sha1 = sha1
            self.md5 = md5

            if publickey and not isinstance(publickey, Common.CertificatePublicKey):
                raise TypeError('publickey must be of type Common.CertificatePublicKey')
            self.publickey = publickey

            self.spki_sha256 = spki_sha256

            self.signature_algorithm = signature_algorithm
            self.signature = signature

            # if subject_alternative_name is set and is a list
            # make sure it is a list of strings, dicts of strings or SAN Extensions
            if (
                subject_alternative_name
                and isinstance(subject_alternative_name, list)
                and not all(
                    isinstance(san, str)
                    or isinstance(san, dict)
                    or isinstance(san, Common.CertificateExtension.SubjectAlternativeName)
                    for san in subject_alternative_name)
            ):
                raise TypeError(
                    'subject_alternative_name must be list of str or Common.CertificateExtension.SubjectAlternativeName'
                )
            self.subject_alternative_name = subject_alternative_name

            if (
                extensions
                and not isinstance(extensions, list)
                and any(isinstance(e, Common.CertificateExtension) for e in extensions)
            ):
                raise TypeError('extensions must be of type List[Common.CertificateExtension]')
            self.extensions = extensions

            self.pem = pem

            if not isinstance(dbot_score, Common.DBotScore):
                raise ValueError('dbot_score must be of type DBotScore')

        def to_context(self):
            certificate_context = {
                "SubjectDN": self.subject_dn
            }  # type: Dict[str, Any]

            san_list = []  # type: List[Dict[str, str]]
            if self.subject_alternative_name:
                for san in self.subject_alternative_name:
                    if isinstance(san, str):
                        san_list.append({
                            'Value': san
                        })
                    elif isinstance(san, dict):
                        san_list.append(san)
                    elif(isinstance(san, Common.CertificateExtension.SubjectAlternativeName)):
                        san_list.append(san.to_context())

            elif self.extensions:  # autogenerate it from extensions
                for ext in self.extensions:
                    if (
                        ext.extension_type == Common.CertificateExtension.ExtensionType.SUBJECTALTERNATIVENAME
                        and ext.subject_alternative_names is not None
                    ):
                        for san in ext.subject_alternative_names:
                            san_list.append(san.to_context())

            if san_list:
                certificate_context['SubjectAlternativeName'] = san_list

            if self.name:
                certificate_context["Name"] = self.name
            else:  # autogenerate it
                name = set()  # type: Set[str]
                # add subject alternative names
                if san_list:
                    name = set([
                        sn['Value'] for sn in san_list
                        if (
                            'Value' in sn
                            and (
                                'Type' not in sn
                                or sn['Type'] in (Common.GeneralName.DNSNAME, Common.GeneralName.IPADDRESS)
                            )
                        )
                    ])

                # subject_dn is RFC4515 escaped
                # replace \, and \+ with the long escaping \2c and \2b
                long_escaped_subject_dn = self.subject_dn.replace("\\,", "\\2c")
                long_escaped_subject_dn = long_escaped_subject_dn.replace("\\+", "\\2b")
                # we then split RDN (separated by ,) and multi-valued RDN (sep by +)
                rdns = long_escaped_subject_dn.replace('+', ',').split(',')
                cn = next((rdn for rdn in rdns if rdn.startswith('CN=')), None)
                if cn:
                    name.add(cn.split('=', 1)[-1])

                if name:
                    certificate_context["Name"] = sorted(list(name))

            if self.issuer_dn:
                certificate_context["IssuerDN"] = self.issuer_dn

            if self.serial_number:
                certificate_context["SerialNumber"] = self.serial_number

            if self.validity_not_before:
                certificate_context["ValidityNotBefore"] = self.validity_not_before

            if self.validity_not_after:
                certificate_context["ValidityNotAfter"] = self.validity_not_after

            if self.sha512:
                certificate_context["SHA512"] = self.sha512

            if self.sha256:
                certificate_context["SHA256"] = self.sha256

            if self.sha1:
                certificate_context["SHA1"] = self.sha1

            if self.md5:
                certificate_context["MD5"] = self.md5

            if self.publickey and isinstance(self.publickey, Common.CertificatePublicKey):
                certificate_context["PublicKey"] = self.publickey.to_context()

            if self.spki_sha256:
                certificate_context["SPKISHA256"] = self.spki_sha256

            sig = {}  # type: Dict[str, str]
            if self.signature_algorithm:
                sig["Algorithm"] = self.signature_algorithm
            if self.signature:
                sig["Signature"] = self.signature
            if sig:
                certificate_context["Signature"] = sig

            if self.extensions:
                certificate_context["Extension"] = [e.to_context() for e in self.extensions]

            if self.pem:
                certificate_context["PEM"] = self.pem

            if self.dbot_score and self.dbot_score.score == Common.DBotScore.BAD:
                certificate_context['Malicious'] = {
                    'Vendor': self.dbot_score.integration_name,
                    'Description': self.dbot_score.malicious_description
                }

            ret_value = {
                Common.Certificate.CONTEXT_PATH: certificate_context
            }

            if self.dbot_score:
                ret_value.update(self.dbot_score.to_context())

            return ret_value


class ScheduledCommand:
    """
    ScheduledCommand configuration class
    Holds the scheduled command configuration for the command result - managing the way the command should be polled.

    :type command: ``str``
    :param command: The command that'll run after next_run_in_seconds has passed.

    :type next_run_in_seconds: ``int``
    :param next_run_in_seconds: How long to wait before executing the command.

    :type args: ``Optional[Dict[str, Any]]``
    :param args: Arguments to use when executing the command.

    :type timeout_in_seconds: ``Optional[int]``
    :param timeout_in_seconds: Number of seconds until the polling sequence will timeout.

    :return: None
    :rtype: ``None``
    """
    VERSION_MISMATCH_ERROR = 'This command is not supported by this XSOAR server version. Please update your server ' \
                             'version to 6.2.0 or later.'

    def __init__(
            self,
            command,  # type: str
            next_run_in_seconds,  # type: int
            args=None,  # type: Optional[Dict[str, Any]]
            timeout_in_seconds=None,  # type: Optional[int]
    ):
        self.raise_error_if_not_supported()
        self._command = command
        if next_run_in_seconds < 10:
            demisto.info('ScheduledCommandConfiguration provided value for next_run_in_seconds: '
                         '{} is '.format(next_run_in_seconds) + 'too low - minimum interval is 10 seconds. '
                                                                'next_run_in_seconds was set to 10 seconds.')
            next_run_in_seconds = 10
        self._next_run = str(next_run_in_seconds)
        self._args = args
        self._timeout = str(timeout_in_seconds) if timeout_in_seconds else None

    @staticmethod
    def raise_error_if_not_supported():
        if not is_demisto_version_ge('6.2.0'):
            raise DemistoException(ScheduledCommand.VERSION_MISMATCH_ERROR)

    def to_results(self):
        """
        Returns the result dictionary of the polling command
        """
        return assign_params(
            PollingCommand=self._command,
            NextRun=self._next_run,
            PollingArgs=self._args,
            Timeout=self._timeout
        )


def camelize_string(src_str, delim='_', upper_camel=True):
    """
    Transform snake_case to CamelCase

    :type src_str: ``str``
    :param src_str: snake_case string to convert.

    :type delim: ``str``
    :param delim: indicator category.

    :type upper_camel: ``bool``
    :param upper_camel: When True then transforms string to camel case with the first letter capitalised
                        (for example: demisto_content to DemistoContent), otherwise the first letter will not be capitalised
                        (for example: demisto_content to demistoContent).

    :return: A CammelCase string.
    :rtype: ``str``
    """
    if not src_str:  # empty string
        return ""
    components = src_str.split(delim)
    camelize_without_first_char = ''.join(map(lambda x: x.title(), components[1:]))
    if upper_camel:
        return components[0].title() + camelize_without_first_char
    else:
        return components[0].lower() + camelize_without_first_char


class IndicatorsTimeline:
    """
    IndicatorsTimeline class - use to return Indicator Timeline object to be used in CommandResults

    :type indicators: ``list``
    :param indicators: expects a list of indicators.

    :type category: ``str``
    :param category: indicator category.

    :type message: ``str``
    :param message: indicator message.

    :return: None
    :rtype: ``None``
    """
    def __init__(self, indicators=None, category=None, message=None):
        # type: (list, str, str) -> None
        if indicators is None:
            indicators = []

        # check if we are running from an integration or automation
        try:
            _ = demisto.params()
            default_category = 'Integration Update'
        except AttributeError:
            default_category = 'Automation Update'

        timelines = []
        timeline = {}
        for indicator in indicators:
            timeline['Value'] = indicator

            if category:
                timeline['Category'] = category
            else:
                timeline['Category'] = default_category

            if message:
                timeline['Message'] = message

            timelines.append(timeline)

        self.indicators_timeline = timelines


def arg_to_number(arg, arg_name=None, required=False):
    # type: (Any, Optional[str], bool) -> Optional[int]

    """Converts an XSOAR argument to a Python int

    This function is used to quickly validate an argument provided to XSOAR
    via ``demisto.args()`` into an ``int`` type. It will throw a ValueError
    if the input is invalid. If the input is None, it will throw a ValueError
    if required is ``True``, or ``None`` if required is ``False.

    :type arg: ``Any``
    :param arg: argument to convert

    :type arg_name: ``str``
    :param arg_name: argument name

    :type required: ``bool``
    :param required:
        throws exception if ``True`` and argument provided is None

    :return:
        returns an ``int`` if arg can be converted
        returns ``None`` if arg is ``None`` and required is set to ``False``
        otherwise throws an Exception
    :rtype: ``Optional[int]``
    """

    if arg is None or arg == '':
        if required is True:
            if arg_name:
                raise ValueError('Missing "{}"'.format(arg_name))
            else:
                raise ValueError('Missing required argument')

        return None
    if isinstance(arg, str):
        if arg.isdigit():
            return int(arg)

        try:
            return int(float(arg))
        except Exception:
            if arg_name:
                raise ValueError('Invalid number: "{}"="{}"'.format(arg_name, arg))
            else:
                raise ValueError('"{}" is not a valid number'.format(arg))
    if isinstance(arg, int):
        return arg

    if arg_name:
        raise ValueError('Invalid number: "{}"="{}"'.format(arg_name, arg))
    else:
        raise ValueError('"{}" is not a valid number'.format(arg))


def arg_to_datetime(arg, arg_name=None, is_utc=True, required=False, settings=None):
    # type: (Any, Optional[str], bool, bool, dict) -> Optional[datetime]

    """Converts an XSOAR argument to a datetime

    This function is used to quickly validate an argument provided to XSOAR
    via ``demisto.args()`` into an ``datetime``. It will throw a ValueError if the input is invalid.
    If the input is None, it will throw a ValueError if required is ``True``,
    or ``None`` if required is ``False.

    :type arg: ``Any``
    :param arg: argument to convert

    :type arg_name: ``str``
    :param arg_name: argument name

    :type is_utc: ``bool``
    :param is_utc: if True then date converted as utc timezone, otherwise will convert with local timezone.

    :type required: ``bool``
    :param required:
        throws exception if ``True`` and argument provided is None

    :type settings: ``dict``
    :param settings: If provided, passed to dateparser.parse function.

    :return:
        returns an ``datetime`` if conversion works
        returns ``None`` if arg is ``None`` and required is set to ``False``
        otherwise throws an Exception
    :rtype: ``Optional[datetime]``
    """

    if arg is None:
        if required is True:
            if arg_name:
                raise ValueError('Missing "{}"'.format(arg_name))
            else:
                raise ValueError('Missing required argument')
        return None

    if isinstance(arg, str) and arg.isdigit() or isinstance(arg, (int, float)):
        # timestamp is a str containing digits - we just convert it to int
        ms = float(arg)
        if ms > 2000000000.0:
            # in case timestamp was provided as unix time (in milliseconds)
            ms = ms / 1000.0

        if is_utc:
            return datetime.utcfromtimestamp(ms).replace(tzinfo=timezone.utc)
        else:
            return datetime.fromtimestamp(ms)
    if isinstance(arg, str):
        # we use dateparser to handle strings either in ISO8601 format, or
        # relative time stamps.
        # For example: format 2019-10-23T00:00:00 or "3 days", etc
        if settings:
            date = dateparser.parse(arg, settings=settings)
        else:
            date = dateparser.parse(arg, settings={'TIMEZONE': 'UTC'})

        if date is None:
            # if d is None it means dateparser failed to parse it
            if arg_name:
                raise ValueError('Invalid date: "{}"="{}"'.format(arg_name, arg))
            else:
                raise ValueError('"{}" is not a valid date'.format(arg))

        return date

    if arg_name:
        raise ValueError('Invalid date: "{}"="{}"'.format(arg_name, arg))
    else:
        raise ValueError('"{}" is not a valid date'.format(arg))


# -------------------------------- Relationships----------------------------------- #


class EntityRelationship:
    """
    XSOAR entity relationship.

    :type name: ``str``
    :param name: Relationship name.

    :type relationship_type: ``str``
    :param relationship_type: Relationship type. (e.g. IndicatorToIndicator...).

    :type entity_a: ``str``
    :param entity_a: A value, A aka source of the relationship.

    :type entity_a_family: ``str``
    :param entity_a_family: Entity family of A, A aka source of the relationship. (e.g. Indicator...)

    :type entity_a_type: ``str``
    :param entity_a_type: Entity A type, A aka source of the relationship. (e.g. IP/URL/...).

    :type entity_b: ``str``
    :param entity_b: B value, B aka destination of the relationship.

    :type entity_b_family: ``str``
    :param entity_b_family: Entity family of B, B aka destination of the relationship. (e.g. Indicator...)

    :type entity_b_type: ``str``
    :param entity_b_type: Entity B type, B aka destination of the relationship. (e.g. IP/URL/...).

    :type source_reliability: ``str``
    :param source_reliability: Source reliability.

    :type fields: ``dict``
    :param fields: Custom fields. (Optional)

    :type brand: ``str``
    :param brand: Source brand name. (Optional)

    :return: None
    :rtype: ``None``
    """

    class RelationshipsTypes(object):
        """
        Relationships Types objects.

        :return: None
        :rtype: ``None``
        """
        # dict which keys is a relationship type and the value is the reverse type.
        RELATIONSHIP_TYPES = ['IndicatorToIndicator']

        @staticmethod
        def is_valid_type(_type):
            # type: (str) -> bool

            return _type in EntityRelationship.RelationshipsTypes.RELATIONSHIP_TYPES

    class RelationshipsFamily(object):
        """
        Relationships Family object list.

        :return: None
        :rtype: ``None``

        """

        INDICATOR = ["Indicator"]

        @staticmethod
        def is_valid_type(_type):
            # type: (str) -> bool

            return _type in EntityRelationship.RelationshipsFamily.INDICATOR

    class Relationships(object):

        """
        Enum: Relations names and their reverse

        :return: None
        :rtype: ``None``
        """
        APPLIED = 'applied'
        ATTACHMENT_OF = 'attachment-of'
        ATTACHES = 'attaches'
        ATTRIBUTE_OF = 'attribute-of'
        ATTRIBUTED_BY = 'attributed-by'
        ATTRIBUTED_TO = 'attributed-to'
        AUTHORED_BY = 'authored-by'
        BEACONS_TO = 'beacons-to'
        BUNDLED_IN = 'bundled-in'
        BUNDLES = 'bundles'
        COMMUNICATED_WITH = 'communicated-with'
        COMMUNICATED_BY = 'communicated-by'
        COMMUNICATES_WITH = 'communicates-with'
        COMPROMISES = 'compromises'
        CONTAINS = 'contains'
        CONTROLS = 'controls'
        CREATED_BY = 'created-by'
        CREATES = 'creates'
        DELIVERED_BY = 'delivered-by'
        DELIVERS = 'delivers'
        DOWNLOADS = 'downloads'
        DOWNLOADS_FROM = 'downloads-from'
        DROPPED_BY = 'dropped-by'
        DROPS = 'drops'
        DUPLICATE_OF = 'duplicate-of'
        EMBEDDED_IN = 'embedded-in'
        EMBEDS = 'embeds'
        EXECUTED = 'executed'
        EXECUTED_BY = 'executed-by'
        EXFILTRATES_TO = 'exfiltrates-to'
        EXPLOITS = 'exploits'
        HAS = 'has'
        HOSTED_ON = 'hosted-on'
        HOSTS = 'hosts'
        IMPERSONATES = 'impersonates'
        INDICATED_BY = 'indicated-by'
        INDICATOR_OF = 'indicator-of'
        INJECTED_FROM = 'injected-from'
        INJECTS_INTO = 'injects-into'
        INVESTIGATES = 'investigates'
        IS_ALSO = 'is-also'
        MITIGATED_BY = 'mitigated-by'
        MITIGATES = 'mitigates'
        ORIGINATED_FROM = 'originated-from'
        OWNED_BY = 'owned-by'
        OWNS = 'owns'
        PART_OF = 'part-of'
        RELATED_TO = 'related-to'
        REMEDIATES = 'remediates'
        RESOLVED_BY = 'resolved-by'
        RESOLVED_FROM = 'resolved-from'
        RESOLVES_TO = 'resolves-to'
        SEEN_ON = 'seen-on'
        SENT = 'sent'
        SENT_BY = 'sent-by'
        SENT_FROM = 'sent-from'
        SENT_TO = 'sent-to'
        SIMILAR_TO = 'similar-to'
        SUB_DOMAIN_OF = 'sub-domain-of'
        SUB_TECHNIQUE_OF = 'subtechnique-of'
        PARENT_TECHNIQUE_OF = 'parent-technique-of'
        SUPRA_DOMAIN_OF = 'supra-domain-of'
        TARGETED_BY = 'targeted-by'
        TARGETS = 'targets'
        TYPES = 'Types'
        UPLOADED_TO = 'uploaded-to'
        USED_BY = 'used-by'
        USED_ON = 'used-on'
        USES = 'uses'
        VARIANT_OF = 'variant-of'

        RELATIONSHIPS_NAMES = {'applied': 'applied-on',
                               'attachment-of': 'attaches',
                               'attaches': 'attachment-of',
                               'attribute-of': 'owns',
                               'attributed-by': 'attributed-to',
                               'attributed-to': 'attributed-by',
                               'authored-by': 'author-of',
                               'beacons-to': 'communicated-by',
                               'bundled-in': 'bundles',
                               'bundles': 'bundled-in',
                               'communicated-with': 'communicated-by',
                               'communicated-by': 'communicates-with',
                               'communicates-with': 'communicated-by',
                               'compromises': 'compromised-by',
                               'contains': 'part-of',
                               'controls': 'controlled-by',
                               'created-by': 'creates',
                               'creates': 'created-by',
                               'delivered-by': 'delivers',
                               'delivers': 'delivered-by',
                               'downloads': 'downloaded-by',
                               'downloads-from': 'hosts',
                               'dropped-by': 'drops',
                               'drops': 'dropped-by',
                               'duplicate-of': 'duplicate-of',
                               'embedded-in': 'embeds',
                               'embeds': 'embedded-on',
                               'executed': 'executed-by',
                               'executed-by': 'executes',
                               'exfiltrates-to': 'exfiltrated-from',
                               'exploits': 'exploited-by',
                               'has': 'seen-on',
                               'hosted-on': 'hosts',
                               'hosts': 'hosted-on',
                               'impersonates': 'impersonated-by',
                               'indicated-by': 'indicator-of',
                               'indicator-of': 'indicated-by',
                               'injected-from': 'injects-into',
                               'injects-into': 'injected-from',
                               'investigates': 'investigated-by',
                               'is-also': 'is-also',
                               'mitigated-by': 'mitigates',
                               'mitigates': 'mitigated-by',
                               'originated-from': 'source-of',
                               'owned-by': 'owns',
                               'owns': 'owned-by',
                               'part-of': 'contains',
                               'related-to': 'related-to',
                               'remediates': 'remediated-by',
                               'resolved-by': 'resolves-to',
                               'resolved-from': 'resolves-to',
                               'resolves-to': 'resolved-from',
                               'seen-on': 'has',
                               'sent': 'attached-to',
                               'sent-by': 'sent',
                               'sent-from': 'received-by',
                               'sent-to': 'received-by',
                               'similar-to': 'similar-to',
                               'sub-domain-of': 'supra-domain-of',
                               'supra-domain-of': 'sub-domain-of',
                               'subtechnique-of': 'parent-technique-of',
                               'parent-technique-of': 'subtechnique-of',
                               'targeted-by': 'targets',
                               'targets': 'targeted-by',
                               'Types': 'Reverse',
                               'uploaded-to': 'hosts',
                               'used-by': 'uses',
                               'used-on': 'targeted-by',
                               'uses': 'used-by',
                               'variant-of': 'variant-of'}

        @staticmethod
        def is_valid(_type):
            # type: (str) -> bool

            return _type in EntityRelationship.Relationships.RELATIONSHIPS_NAMES.keys()

        @staticmethod
        def get_reverse(name):
            # type: (str) -> str

            return EntityRelationship.Relationships.RELATIONSHIPS_NAMES[name]

    def __init__(self, name, entity_a, entity_a_type, entity_b, entity_b_type,
                 reverse_name='', relationship_type='IndicatorToIndicator', entity_a_family='Indicator',
                 entity_b_family='Indicator', source_reliability="", fields=None, brand=""):

        # Relationship
        if not EntityRelationship.Relationships.is_valid(name):
            raise ValueError("Invalid relationship: " + name)
        self._name = name

        if reverse_name:
            if not EntityRelationship.Relationships.is_valid(reverse_name):
                raise ValueError("Invalid reverse relationship: " + reverse_name)
            self._reverse_name = reverse_name
        else:
            self._reverse_name = EntityRelationship.Relationships.get_reverse(name)

        if not EntityRelationship.RelationshipsTypes.is_valid_type(relationship_type):
            raise ValueError("Invalid relationship type: " + relationship_type)
        self._relationship_type = relationship_type

        # Entity A - Source
        self._entity_a = entity_a

        self._entity_a_type = entity_a_type

        if not EntityRelationship.RelationshipsFamily.is_valid_type(entity_a_family):
            raise ValueError("Invalid entity A Family type: " + entity_a_family)
        self._entity_a_family = entity_a_family

        # Entity B - Destination
        if not entity_b:
            demisto.info(
                "WARNING: Invalid entity B - Relationships will not be created to entity A {} with relationship name {}".format(
                    str(entity_a), str(name)))
        self._entity_b = entity_b

        self._entity_b_type = entity_b_type

        if not EntityRelationship.RelationshipsFamily.is_valid_type(entity_b_family):
            raise ValueError("Invalid entity B Family type: " + entity_b_family)
        self._entity_b_family = entity_b_family

        # Custom fields
        if fields:
            self._fields = fields
        else:
            self._fields = {}

        # Source
        if brand:
            self._brand = brand
        else:
            self._brand = ''

        if source_reliability:
            if not DBotScoreReliability.is_valid_type(source_reliability):
                raise ValueError("Invalid source reliability value", source_reliability)
            self._source_reliability = source_reliability
        else:
            self._source_reliability = ''

    def to_entry(self):
        """ Convert object to XSOAR entry
        :rtype: ``dict``
        :return: XSOAR entry representation.
        """
        entry = {}

        if self._entity_b:
            entry = {
                "name": self._name,
                "reverseName": self._reverse_name,
                "type": self._relationship_type,
                "entityA": self._entity_a,
                "entityAFamily": self._entity_a_family,
                "entityAType": self._entity_a_type,
                "entityB": self._entity_b,
                "entityBFamily": self._entity_b_family,
                "entityBType": self._entity_b_type,
                "fields": self._fields,
            }
            if self._source_reliability:
                entry["reliability"] = self._source_reliability
            if self._brand:
                entry["brand"] = self._brand
        return entry

    def to_indicator(self):
        """ Convert object to XSOAR entry
        :rtype: ``dict``
        :return: XSOAR entry representation.
        """
        indicator_relationship = {}

        if self._entity_b:
            indicator_relationship = {
                "name": self._name,
                "reverseName": self._reverse_name,
                "type": self._relationship_type,
                "entityA": self._entity_a,
                "entityAFamily": self._entity_a_family,
                "entityAType": self._entity_a_type,
                "entityB": self._entity_b,
                "entityBFamily": self._entity_b_family,
                "entityBType": self._entity_b_type,
                "fields": self._fields,
            }
        return indicator_relationship

    def to_context(self):
        """ Convert object to XSOAR context
        :rtype: ``dict``
        :return: XSOAR context representation.
        """
        indicator_relationship_context = {}

        if self._entity_b:
            indicator_relationship_context = {
                "Relationship": self._name,
                "EntityA": self._entity_a,
                "EntityAType": self._entity_a_type,
                "EntityB": self._entity_b,
                "EntityBType": self._entity_b_type,
            }

        return indicator_relationship_context


class CommandResults:
    """
    CommandResults class - use to return results to warroom

    :type outputs_prefix: ``str``
    :param outputs_prefix: should be identical to the prefix in the yml contextPath in yml file. for example:
            CortexXDR.Incident

    :type outputs_key_field: ``str`` or ``list[str]``
    :param outputs_key_field: primary key field in the main object. If the command returns Incidents, and of the
            properties of Incident is incident_id, then outputs_key_field='incident_id'. If object has multiple
            unique keys, then list of strings is supported outputs_key_field=['id1', 'id2']

    :type outputs: ``list`` or ``dict``
    :param outputs: the data to be returned and will be set to context

    :type indicators: ``list``
    :param indicators: DEPRECATED: use 'indicator' instead.

    :type indicator: ``Common.Indicator``
    :param indicator: single indicator like Common.IP, Common.URL, Common.File, etc.

    :type readable_output: ``str``
    :param readable_output: (Optional) markdown string that will be presented in the warroom, should be human readable -
        (HumanReadable) - if not set, readable output will be generated

    :type raw_response: ``dict`` | ``list``
    :param raw_response: must be dictionary, if not provided then will be equal to outputs. usually must be the original
        raw response from the 3rd party service (originally Contents)

    :type indicators_timeline: ``IndicatorsTimeline``
    :param indicators_timeline: must be an IndicatorsTimeline. used by the server to populate an indicator's timeline.

    :type ignore_auto_extract: ``bool``
    :param ignore_auto_extract: must be a boolean, default value is False. Used to prevent AutoExtract on output.

    :type relationships: ``list of EntityRelationship``
    :param relationships: List of relationships of the indicator.

    :type mark_as_note: ``bool``
    :param mark_as_note: must be a boolean, default value is False. Used to mark entry as note.

    :type entry_type: ``int`` code of EntryType
    :param entry_type: type of return value, see EntryType

    :type scheduled_command: ``ScheduledCommand``
    :param scheduled_command: manages the way the command should be polled.

    :return: None
    :rtype: ``None``
    """

    def __init__(self, outputs_prefix=None, outputs_key_field=None, outputs=None, indicators=None, readable_output=None,
                 raw_response=None, indicators_timeline=None, indicator=None, ignore_auto_extract=False,
                 mark_as_note=False, scheduled_command=None, relationships=None, entry_type=None):
        # type: (str, object, object, list, str, object, IndicatorsTimeline, Common.Indicator, bool, bool, ScheduledCommand, list, int) -> None  # noqa: E501
        if raw_response is None:
            raw_response = outputs
        if outputs is not None and not isinstance(outputs, dict) and not outputs_prefix:
            raise ValueError('outputs_prefix is missing')
        if indicators and indicator:
            raise ValueError('indicators is DEPRECATED, use only indicator')
        if entry_type is None:
            entry_type = EntryType.NOTE

        self.indicators = indicators  # type: Optional[List[Common.Indicator]]
        self.indicator = indicator  # type: Optional[Common.Indicator]
        self.entry_type = entry_type  # type: int

        self.outputs_prefix = outputs_prefix

        # this is public field, it is used by a lot of unit tests, so I don't change it
        self.outputs_key_field = outputs_key_field

        self._outputs_key_field = None  # type: Optional[List[str]]
        if not outputs_key_field:
            self._outputs_key_field = None
        elif isinstance(outputs_key_field, STRING_TYPES):
            self._outputs_key_field = [outputs_key_field]
        elif isinstance(outputs_key_field, list):
            self._outputs_key_field = outputs_key_field
        else:
            raise TypeError('outputs_key_field must be of type str or list')

        self.outputs = outputs

        self.raw_response = raw_response
        self.readable_output = readable_output
        self.indicators_timeline = indicators_timeline
        self.ignore_auto_extract = ignore_auto_extract
        self.mark_as_note = mark_as_note
        self.scheduled_command = scheduled_command

        self.relationships = relationships

    def to_context(self):
        outputs = {}  # type: dict
        relationships = []  # type: list
        if self.readable_output:
            human_readable = self.readable_output
        else:
            human_readable = None  # type: ignore[assignment]
        raw_response = None  # type: ignore[assignment]
        indicators_timeline = []  # type: ignore[assignment]
        ignore_auto_extract = False  # type: bool
        mark_as_note = False  # type: bool

        indicators = [self.indicator] if self.indicator else self.indicators

        if indicators:
            for indicator in indicators:
                context_outputs = indicator.to_context()

                for key, value in context_outputs.items():
                    if key not in outputs:
                        outputs[key] = []

                    outputs[key].append(value)

        if self.raw_response:
            raw_response = self.raw_response

        if self.ignore_auto_extract:
            ignore_auto_extract = True

        if self.mark_as_note:
            mark_as_note = True

        if self.indicators_timeline:
            indicators_timeline = self.indicators_timeline.indicators_timeline

        if self.outputs is not None and self.outputs != []:
            if not self.readable_output:
                # if markdown is not provided then create table by default
                human_readable = tableToMarkdown('Results', self.outputs)
            if self.outputs_prefix and self._outputs_key_field:
                # if both prefix and key field provided then create DT key
                formatted_outputs_key = ' && '.join(['val.{0} && val.{0} == obj.{0}'.format(key_field)
                                                     for key_field in self._outputs_key_field])
                outputs_key = '{0}({1})'.format(self.outputs_prefix, formatted_outputs_key)
                outputs[outputs_key] = self.outputs
            elif self.outputs_prefix:
                outputs_key = '{}'.format(self.outputs_prefix)
                outputs[outputs_key] = self.outputs
            else:
                outputs.update(self.outputs)  # type: ignore[call-overload]

        if self.relationships:
            relationships = [relationship.to_entry() for relationship in self.relationships if relationship.to_entry()]

        content_format = EntryFormat.JSON
        if isinstance(raw_response, STRING_TYPES) or isinstance(raw_response, int):
            content_format = EntryFormat.TEXT

        return_entry = {
            'Type': self.entry_type,
            'ContentsFormat': content_format,
            'Contents': raw_response,
            'HumanReadable': human_readable,
            'EntryContext': outputs,
            'IndicatorTimeline': indicators_timeline,
            'IgnoreAutoExtract': True if ignore_auto_extract else False,
            'Note': mark_as_note,
            'Relationships': relationships,
        }
        if self.scheduled_command:
            return_entry.update(self.scheduled_command.to_results())
        return return_entry


def return_results(results):
    """
    This function wraps the demisto.results(), supports.

    :type results: ``CommandResults`` or ``str`` or ``dict`` or ``BaseWidget`` or ``list``
    :param results: A result object to return as a War-Room entry.

    :return: None
    :rtype: ``None``
    """
    if results is None:
        # backward compatibility reasons
        demisto.results(None)
        return

    elif results and isinstance(results, list):
        result_list = []
        for result in results:
            if isinstance(result, (dict, str)):
                # Results of type dict or str are of the old results format and work with demisto.results()
                result_list.append(result)
            else:
                # The rest are of the new format and have a corresponding function (to_context, to_display, etc...)
                return_results(result)
        if result_list:
            demisto.results(result_list)

    elif isinstance(results, CommandResults):
        demisto.results(results.to_context())

    elif isinstance(results, BaseWidget):
        demisto.results(results.to_display())

    elif isinstance(results, GetMappingFieldsResponse):
        demisto.results(results.extract_mapping())

    elif isinstance(results, GetRemoteDataResponse):
        demisto.results(results.extract_for_local())

    elif isinstance(results, GetModifiedRemoteDataResponse):
        demisto.results(results.to_entry())

    elif hasattr(results, 'to_entry'):
        demisto.results(results.to_entry())

    else:
        demisto.results(results)


# deprecated
def return_outputs(readable_output, outputs=None, raw_response=None, timeline=None, ignore_auto_extract=False):
    """
    DEPRECATED: use return_results() instead

    This function wraps the demisto.results(), makes the usage of returning results to the user more intuitively.

    :type readable_output: ``str`` | ``int``
    :param readable_output: markdown string that will be presented in the warroom, should be human readable -
        (HumanReadable)

    :type outputs: ``dict``
    :param outputs: the outputs that will be returned to playbook/investigation context (originally EntryContext)

    :type raw_response: ``dict`` | ``list`` | ``str``
    :param raw_response: must be dictionary, if not provided then will be equal to outputs. usually must be the original
        raw response from the 3rd party service (originally Contents)

    :type timeline: ``dict`` | ``list``
    :param timeline: expects a list, if a dict is passed it will be put into a list. used by server to populate an
        indicator's timeline. if the 'Category' field is not present in the timeline dict(s), it will automatically
        be be added to the dict(s) with its value set to 'Integration Update'.

    :type ignore_auto_extract: ``bool``
    :param ignore_auto_extract: expects a bool value. if true then the warroom entry readable_output will not be auto enriched.

    :return: None
    :rtype: ``None``
    """
    timeline_list = [timeline] if isinstance(timeline, dict) else timeline
    if timeline_list:
        for tl_obj in timeline_list:
            if 'Category' not in tl_obj.keys():
                tl_obj['Category'] = 'Integration Update'

    return_entry = {
        "Type": entryTypes["note"],
        "HumanReadable": readable_output,
        "ContentsFormat": formats["text"] if isinstance(raw_response, STRING_TYPES) else formats['json'],
        "Contents": raw_response,
        "EntryContext": outputs,
        'IgnoreAutoExtract': ignore_auto_extract,
        "IndicatorTimeline": timeline_list
    }
    # Return 'readable_output' only if needed
    if readable_output and not outputs and not raw_response:
        return_entry["Contents"] = readable_output
        return_entry["ContentsFormat"] = formats["text"]
    elif outputs and raw_response is None:
        # if raw_response was not provided but outputs were provided then set Contents as outputs
        return_entry["Contents"] = outputs
    demisto.results(return_entry)


def return_error(message, error='', outputs=None):
    """
        Returns error entry with given message and exits the script

        :type message: ``str``
        :param message: The message to return in the entry (required)

        :type error: ``str`` or Exception
        :param error: The raw error message to log (optional)

        :type outputs: ``dict or None``
        :param outputs: the outputs that will be returned to playbook/investigation context (optional)

        :return: Error entry object
        :rtype: ``dict``
    """
    is_command = hasattr(demisto, 'command')
    is_server_handled = is_command and demisto.command() in ('fetch-incidents',
                                                             'fetch-credentials',
                                                             'long-running-execution',
                                                             'fetch-indicators')
    if is_debug_mode() and not is_server_handled and any(sys.exc_info()):  # Checking that an exception occurred
        message = "{}\n\n{}".format(message, traceback.format_exc())

    message = LOG(message)
    if error:
        LOG(str(error))

    LOG.print_log()
    if not isinstance(message, str):
        message = message.encode('utf8') if hasattr(message, 'encode') else str(message)

    if is_command and demisto.command() == 'get-modified-remote-data':
        if (error and not isinstance(error, NotImplementedError)) or sys.exc_info()[0] != NotImplementedError:
            message = 'skip update. error: ' + message

    if is_server_handled:
        raise Exception(message)
    else:
        demisto.results({
            'Type': entryTypes['error'],
            'ContentsFormat': formats['text'],
            'Contents': message,
            'EntryContext': outputs
        })
        sys.exit(0)


def return_warning(message, exit=False, warning='', outputs=None, ignore_auto_extract=False):
    """
        Returns a warning entry with the specified message, and exits the script.

        :type message: ``str``
        :param message: The message to return in the entry (required).

        :type exit: ``bool``
        :param exit: Determines if the program will terminate after the command is executed. Default is False.

        :type warning: ``str``
        :param warning: The warning message (raw) to log (optional).

        :type outputs: ``dict or None``
        :param outputs: The outputs that will be returned to playbook/investigation context (optional).

        :type ignore_auto_extract: ``bool``
        :param ignore_auto_extract: Determines if the War Room entry will be auto-enriched. Default is false.

        :return: Warning entry object
        :rtype: ``dict``
    """
    LOG(message)
    if warning:
        LOG(warning)
    LOG.print_log()

    demisto.results({
        'Type': entryTypes['warning'],
        'ContentsFormat': formats['text'],
        'IgnoreAutoExtract': ignore_auto_extract,
        'Contents': str(message),
        "EntryContext": outputs
    })
    if exit:
        sys.exit(0)


def execute_command(command, args, extract_contents=True, fail_on_error=True):
    """
    Runs the `demisto.executeCommand()` function and checks for errors.

    :type command: ``str``
    :param command: The command to run. (required)

    :type args: ``dict``
    :param args: The command arguments. (required)

    :type extract_contents: ``bool``
    :param extract_contents: Whether to return only the Contents part of the results. Default is True.

    :type fail_on_error: ``bool``
    :param fail_on_error: Whether to fail the command when receiving an error from the command. Default is True.

    :return: The command results.
    :rtype:
        - When `fail_on_error` is True - ``list`` or ``dict`` or ``str``.
        - When `fail_on_error` is False -``bool`` and ``str``.

    Note:
    For backward compatibility, only when `fail_on_error` is set to False, two values will be returned.
    """
    if not hasattr(demisto, 'executeCommand'):
        raise DemistoException('Cannot run demisto.executeCommand() from integrations.')

    res = demisto.executeCommand(command, args)
    if is_error(res):
        error_message = get_error(res)
        if fail_on_error:
            return_error('Failed to execute {}. Error details:\n{}'.format(command, error_message))
        else:
            return False, error_message

    if not extract_contents:
        if fail_on_error:
            return res
        else:
            return True, res

    contents = [entry.get('Contents', {}) for entry in res]
    contents = contents[0] if len(contents) == 1 else contents

    if fail_on_error:
        return contents

    return True, contents


def camelize(src, delim=' ', upper_camel=True):
    """
        Convert all keys of a dictionary (or list of dictionaries) to CamelCase (with capital first letter)

        :type src: ``dict`` or ``list``
        :param src: The dictionary (or list of dictionaries) to convert the keys for. (required)

        :type delim: ``str``
        :param delim: The delimiter between two words in the key (e.g. delim=' ' for "Start Date"). Default ' '.

        :type upper_camel: ``bool``
        :param upper_camel: When True then transforms dictionary keys to camel case with the first letter capitalised
                            (for example: demisto_content to DemistoContent), otherwise the first letter will not be capitalised
                            (for example: demisto_content to demistoContent).

        :return: The dictionary (or list of dictionaries) with the keys in CamelCase.
        :rtype: ``dict`` or ``list``
    """

    def camelize_str(src_str):
        if callable(getattr(src_str, "decode", None)):
            src_str = src_str.decode('utf-8')
        components = src_str.split(delim)
        camelize_without_first_char = ''.join(map(lambda x: x.title(), components[1:]))
        if upper_camel:
            return components[0].title() + camelize_without_first_char
        else:
            return components[0].lower() + camelize_without_first_char

    if isinstance(src, list):
        return [camelize(phrase, delim, upper_camel=upper_camel) for phrase in src]
    return {camelize_str(key): value for key, value in src.items()}


# Constants for common merge paths
outputPaths = {
    'file': 'File(val.MD5 && val.MD5 == obj.MD5 || val.SHA1 && val.SHA1 == obj.SHA1 || '
            'val.SHA256 && val.SHA256 == obj.SHA256 || val.SHA512 && val.SHA512 == obj.SHA512 || '
            'val.CRC32 && val.CRC32 == obj.CRC32 || val.CTPH && val.CTPH == obj.CTPH || '
            'val.SSDeep && val.SSDeep == obj.SSDeep)',
    'ip': 'IP(val.Address && val.Address == obj.Address)',
    'url': 'URL(val.Data && val.Data == obj.Data)',
    'domain': 'Domain(val.Name && val.Name == obj.Name)',
    'cve': 'CVE(val.ID && val.ID == obj.ID)',
    'email': 'Account.Email(val.Address && val.Address == obj.Address)',
    'dbotscore': 'DBotScore'
}


def replace_in_keys(src, existing='.', new='_'):
    """
        Replace a substring in all of the keys of a dictionary (or list of dictionaries)

        :type src: ``dict`` or ``list``
        :param src: The dictionary (or list of dictionaries) with keys that need replacement. (required)

        :type existing: ``str``
        :param existing: substring to replace.

        :type new: ``str``
        :param new: new substring that will replace the existing substring.

        :return: The dictionary (or list of dictionaries) with keys after substring replacement.
        :rtype: ``dict`` or ``list``
    """

    def replace_str(src_str):
        if callable(getattr(src_str, "decode", None)):
            src_str = src_str.decode('utf-8')
        return src_str.replace(existing, new)

    if isinstance(src, list):
        return [replace_in_keys(x, existing, new) for x in src]
    return {replace_str(k): v for k, v in src.items()}


# ############################## REGEX FORMATTING ###############################
regexFlags = re.M  # Multi line matching
# for the global(/g) flag use re.findall({regex_format},str)
# else, use re.match({regex_format},str)

ipv4Regex = r'\b((25[0-5]|2[0-4][0-9]|[01]?[0-9][0-9]?)\.){3}(25[0-5]|2[0-4][0-9]|[01]?[0-9][0-9]?)\b([^\/]|$)'
ipv4cidrRegex = r'\b(?:(?:25[0-5]|2[0-4][0-9]|1[0-9][0-9]|[1-9]?[0-9])(?:\[\.\]|\.)){3}(?:25[0-5]|2[0-4][0-9]|1[0-9][0-9]|[1-9]?[0-9])(\/([0-9]|[1-2][0-9]|3[0-2]))\b'  # noqa: E501
ipv6Regex = r'\b(?:(?:[0-9a-fA-F]{1,4}:){7,7}[0-9a-fA-F]{1,4}|(?:[0-9a-fA-F]{1,4}:){1,7}:|(?:[0-9a-fA-F]{1,4}:){1,6}:[0-9a-fA-F]{1,4}|(?:[0-9a-fA-F]{1,4}:){1,5}(:[0-9a-fA-F]{1,4}){1,2}|(?:[0-9a-fA-F]{1,4}:){1,4}(:[0-9a-fA-F]{1,4}){1,3}|(?:[0-9a-fA-F]{1,4}:){1,3}(:[0-9a-fA-F]{1,4}){1,4}|(?:[0-9a-fA-F]{1,4}:){1,2}(:[0-9a-fA-F]{1,4}){1,5}|[0-9a-fA-F]{1,4}:((:[0-9a-fA-F]{1,4}){1,6})|:(?:(:[0-9a-fA-F]{1,4}){1,7}|:)|fe80:(:[0-9a-fA-F]{0,4}){0,4}%[0-9a-zA-Z]{1,}|::(ffff(:0{1,4}){0,1}:){0,1}((25[0-5]|(2[0-4]|1{0,1}[0-9]){0,1}[0-9])\.){3,3}(25[0-5]|(2[0-4]|1{0,1}[0-9]){0,1}[0-9])|([0-9a-fA-F]{1,4}:){1,4}:((25[0-5]|(2[0-4]|1{0,1}[0-9]){0,1}[0-9])\.){3,3}(25[0-5]|(2[0-4]|1{0,1}[0-9]){0,1}[0-9]))\b'  # noqa: E501
ipv6cidrRegex = r'\b(([0-9a-fA-F]{1,4}:){7,7}[0-9a-fA-F]{1,4}|([0-9a-fA-F]{1,4}:){1,7}:|([0-9a-fA-F]{1,4}:){1,6}:[0-9a-fA-F]{1,4}|([0-9a-fA-F]{1,4}:){1,5}(:[0-9a-fA-F]{1,4}){1,2}|([0-9a-fA-F]{1,4}:){1,4}(:[0-9a-fA-F]{1,4}){1,3}|([0-9a-fA-F]{1,4}:){1,3}(:[0-9a-fA-F]{1,4}){1,4}|([0-9a-fA-F]{1,4}:){1,2}(:[0-9a-fA-F]{1,4}){1,5}|[0-9a-fA-F]{1,4}:((:[0-9a-fA-F]{1,4}){1,6})|:((:[0-9a-fA-F]{1,4}){1,7}|:)|fe80:(:[0-9a-fA-F]{0,4}){0,4}%[0-9a-zA-Z]{1,}|::(ffff(:0{1,4}){0,1}:){0,1}((25[0-5]|(2[0-4]|1{0,1}[0-9]){0,1}[0-9])\.){3,3}(25[0-5]|(2[0-4]|1{0,1}[0-9]){0,1}[0-9])|([0-9a-fA-F]{1,4}:){1,4}:((25[0-5]|(2[0-4]|1{0,1}[0-9]){0,1}[0-9])\.){3,3}(25[0-5]|(2[0-4]|1{0,1}[0-9]){0,1}[0-9]))(\/(12[0-8]|1[0-1][0-9]|[1-9][0-9]|[0-9]))\b'  # noqa: E501
emailRegex = r'\b[^@]+@[^@]+\.[^@]+\b'
hashRegex = r'\b[0-9a-fA-F]+\b'
urlRegex = r'(?:(?:https?|ftp|hxxps?):\/\/|www\[?\.\]?|ftp\[?\.\]?)(?:[-\w\d]+\[?\.\]?)+[-\w\d]+(?::\d+)?' \
           r'(?:(?:\/|\?)[-\w\d+&@#\/%=~_$?!\-:,.\(\);]*[\w\d+&@#\/%=~_$\(\);])?'
cveRegex = r'(?i)^cve-\d{4}-([1-9]\d{4,}|\d{4})$'
md5Regex = re.compile(r'\b[0-9a-fA-F]{32}\b', regexFlags)
sha1Regex = re.compile(r'\b[0-9a-fA-F]{40}\b', regexFlags)
sha256Regex = re.compile(r'\b[0-9a-fA-F]{64}\b', regexFlags)
sha512Regex = re.compile(r'\b[0-9a-fA-F]{128}\b', regexFlags)

pascalRegex = re.compile('([A-Z]?[a-z]+)')


# ############################## REGEX FORMATTING end ###############################


def underscoreToCamelCase(s, upper_camel=True):
    """
       Convert an underscore separated string to camel case

       :type s: ``str``
       :param s: The string to convert (e.g. hello_world) (required)

       :type upper_camel: ``bool``
       :param upper_camel: When True then transforms dictionarykeys to camel case with the first letter capitalised
                           (for example: demisto_content to DemistoContent), otherwise the first letter will not be capitalised
                           (for example: demisto_content to demistoContent).

       :return: The converted string (e.g. HelloWorld)
       :rtype: ``str``
    """
    if not isinstance(s, STRING_OBJ_TYPES):
        return s

    components = s.split('_')
    camel_without_first_char = ''.join(x.title() for x in components[1:])
    if upper_camel:
        return components[0].title() + camel_without_first_char
    else:
        return components[0].lower() + camel_without_first_char


def camel_case_to_underscore(s):
    """Converts a camelCase string to snake_case

   :type s: ``str``
   :param s: The string to convert (e.g. helloWorld) (required)

   :return: The converted string (e.g. hello_world)
   :rtype: ``str``
    """
    s1 = re.sub('(.)([A-Z][a-z]+)', r'\1_\2', s)
    return re.sub('([a-z0-9])([A-Z])', r'\1_\2', s1).lower()


def snakify(src):
    """Convert all keys of a dictionary to snake_case (underscored separated)

    :type src: ``dict``
    :param src: The dictionary to convert the keys for. (required)

    :return: The dictionary (or list of dictionaries) with the keys in CamelCase.
    :rtype: ``dict``
    """
    return {camel_case_to_underscore(k): v for k, v in src.items()}


def pascalToSpace(s):
    """
       Converts pascal strings to human readable (e.g. "ThreatScore" -> "Threat Score",  "thisIsIPAddressName" ->
       "This Is IP Address Name"). Could be used as headerTransform

       :type s: ``str``
       :param s: The string to be converted (required)

       :return: The converted string
       :rtype: ``str``
    """

    if not isinstance(s, STRING_OBJ_TYPES):
        return s

    tokens = pascalRegex.findall(s)
    for t in tokens:
        # double space to handle capital words like IP/URL/DNS that not included in the regex
        s = s.replace(t, ' {} '.format(t.title()))

    # split and join: to remove double spacing caused by previous workaround
    s = ' '.join(s.split())
    return s


def string_to_table_header(string):
    """
      Checks if string, change underscores to spaces, capitalize every word.
      Example: "one_two" to "One Two"

      :type string: ``str``
      :param string: The string to be converted (required)

      :return: The converted string
      :rtype: ``str``
    """
    if isinstance(string, STRING_OBJ_TYPES):
        return " ".join(word.capitalize() for word in string.replace("_", " ").split())
    else:
        raise Exception('The key is not a string: {}'.format(string))


def string_to_context_key(string):
    """
     Checks if string, removes underscores, capitalize every word.
     Example: "one_two" to "OneTwo"

     :type string: ``str``
     :param string: The string to be converted (required)

     :return: The converted string
     :rtype: ``str``
    """
    if isinstance(string, STRING_OBJ_TYPES):
        return "".join(word.capitalize() for word in string.split('_'))
    else:
        raise Exception('The key is not a string: {}'.format(string))


def parse_date_range(date_range, date_format=None, to_timestamp=False, timezone=0, utc=True):
    """
        THIS FUNCTTION IS DEPRECATED - USE dateparser.parse instead

      Parses date_range string to a tuple date strings (start, end). Input must be in format 'number date_range_unit')
      Examples: (2 hours, 4 minutes, 6 month, 1 day, etc.)

      :type date_range: ``str``
      :param date_range: The date range to be parsed (required)

      :type date_format: ``str``
      :param date_format: Date format to convert the date_range to. (optional)

      :type to_timestamp: ``bool``
      :param to_timestamp: If set to True, then will return time stamp rather than a datetime.datetime. (optional)

      :type timezone: ``int``
      :param timezone: timezone should be passed in hours (e.g if +0300 then pass 3, if -0200 then pass -2).

      :type utc: ``bool``
      :param utc: If set to True, utc time will be used, otherwise local time.

      :return: The parsed date range.
      :rtype: ``(datetime.datetime, datetime.datetime)`` or ``(int, int)`` or ``(str, str)``
    """
    range_split = date_range.strip().split(' ')
    if len(range_split) != 2:
        return_error('date_range must be "number date_range_unit", examples: (2 hours, 4 minutes,6 months, 1 day, '
                     'etc.)')

    try:
        number = int(range_split[0])
    except ValueError:
        return_error('The time value is invalid. Must be an integer.')

    unit = range_split[1].lower()
    if unit not in ['minute', 'minutes',
                    'hour', 'hours',
                    'day', 'days',
                    'month', 'months',
                    'year', 'years',
                    ]:
        return_error('The unit of date_range is invalid. Must be minutes, hours, days, months or years.')

    if not isinstance(timezone, (int, float)):
        return_error('Invalid timezone "{}" - must be a number (of type int or float).'.format(timezone))

    if utc:
        end_time = datetime.utcnow() + timedelta(hours=timezone)
        start_time = datetime.utcnow() + timedelta(hours=timezone)
    else:
        end_time = datetime.now() + timedelta(hours=timezone)
        start_time = datetime.now() + timedelta(hours=timezone)

    if 'minute' in unit:
        start_time = end_time - timedelta(minutes=number)
    elif 'hour' in unit:
        start_time = end_time - timedelta(hours=number)
    elif 'day' in unit:
        start_time = end_time - timedelta(days=number)
    elif 'month' in unit:
        start_time = end_time - timedelta(days=number * 30)
    elif 'year' in unit:
        start_time = end_time - timedelta(days=number * 365)

    if to_timestamp:
        return date_to_timestamp(start_time), date_to_timestamp(end_time)

    if date_format:
        return datetime.strftime(start_time, date_format), datetime.strftime(end_time, date_format)

    return start_time, end_time


def timestamp_to_datestring(timestamp, date_format="%Y-%m-%dT%H:%M:%S.000Z", is_utc=False):
    """
      Parses timestamp (milliseconds) to a date string in the provided date format (by default: ISO 8601 format)
      Examples: (1541494441222, 1541495441000, etc.)

      :type timestamp: ``int`` or ``str``
      :param timestamp: The timestamp to be parsed (required)

      :type date_format: ``str``
      :param date_format: The date format the timestamp should be parsed to. (optional)

      :type is_utc: ``bool``
      :param is_utc: Should the string representation of the timestamp use UTC time or the local machine time

      :return: The parsed timestamp in the date_format
      :rtype: ``str``
    """
    use_utc_time = is_utc or date_format.endswith('Z')
    if use_utc_time:
        return datetime.utcfromtimestamp(int(timestamp) / 1000.0).strftime(date_format)
    return datetime.fromtimestamp(int(timestamp) / 1000.0).strftime(date_format)


def date_to_timestamp(date_str_or_dt, date_format='%Y-%m-%dT%H:%M:%S'):
    """
      Parses date_str_or_dt in the given format (default: %Y-%m-%dT%H:%M:%S) to milliseconds
      Examples: ('2018-11-06T08:56:41', '2018-11-06T08:56:41', etc.)

      :type date_str_or_dt: ``str`` or ``datetime.datetime``
      :param date_str_or_dt: The date to be parsed. (required)

      :type date_format: ``str``
      :param date_format: The date format of the date string (will be ignored if date_str_or_dt is of type
        datetime.datetime). (optional)

      :return: The parsed timestamp.
      :rtype: ``int``
    """
    if isinstance(date_str_or_dt, STRING_OBJ_TYPES):
        return int(time.mktime(time.strptime(date_str_or_dt, date_format)) * 1000)

    # otherwise datetime.datetime
    return int(time.mktime(date_str_or_dt.timetuple()) * 1000)


def remove_nulls_from_dictionary(data):
    """
        Remove Null values from a dictionary. (updating the given dictionary)

        :type data: ``dict``
        :param data: The data to be added to the context (required)

        :return: No data returned
        :rtype: ``None``
    """
    list_of_keys = list(data.keys())[:]
    for key in list_of_keys:
        if data[key] in ('', None, [], {}, ()):
            del data[key]


def assign_params(keys_to_ignore=None, values_to_ignore=None, **kwargs):
    """Creates a dictionary from given kwargs without empty values.
    empty values are: None, '', [], {}, ()
`   Examples:
        >>> assign_params(a='1', b=True, c=None, d='')
        {'a': '1', 'b': True}

        >>> since_time = 'timestamp'
        >>> assign_params(values_to_ignore=(15, ), sinceTime=since_time, b=15)
        {'sinceTime': 'timestamp'}

        >>> item_id = '1236654'
        >>> assign_params(keys_to_ignore=['rnd'], ID=item_id, rnd=15)
        {'ID': '1236654'}

    :type keys_to_ignore: ``tuple`` or ``list``
    :param keys_to_ignore: Keys to ignore if exists

    :type values_to_ignore: ``tuple`` or ``list``
    :param values_to_ignore: Values to ignore if exists

    :type kwargs: ``kwargs``
    :param kwargs: kwargs to filter

    :return: dict without empty values
    :rtype: ``dict``

    """
    if values_to_ignore is None:
        values_to_ignore = (None, '', [], {}, ())
    if keys_to_ignore is None:
        keys_to_ignore = tuple()
    return {
        key: value for key, value in kwargs.items()
        if value not in values_to_ignore and key not in keys_to_ignore
    }


class GetDemistoVersion:
    """
    Callable class to replace get_demisto_version function
    """

    def __init__(self):
        self._version = None

    def __call__(self):
        """Returns the Demisto version and build number.

        :return: Demisto version object if Demisto class has attribute demistoVersion, else raises AttributeError
        :rtype: ``dict``
        """
        if self._version is None:
            if hasattr(demisto, 'demistoVersion'):
                self._version = demisto.demistoVersion()
            else:
                raise AttributeError('demistoVersion attribute not found.')
        return self._version


get_demisto_version = GetDemistoVersion()


def get_demisto_version_as_str():
    """Get the Demisto Server version as a string <version>-<build>. If unknown will return: 'Unknown'.
    Meant to be use in places where we want to display the version. If you want to perform logic based upon vesrion
    use: is_demisto_version_ge.

    :return: Demisto version as string
    :rtype: ``dict``
    """
    try:
        ver_obj = get_demisto_version()
        return '{}-{}'.format(ver_obj.get('version', 'Unknown'),
                              ver_obj.get("buildNumber", 'Unknown'))
    except AttributeError:
        return "Unknown"


def is_demisto_version_ge(version, build_number=''):
    """Utility function to check if current running integration is at a server greater or equal to the passed version

    :type version: ``str``
    :param version: Version to check

    :type build_number: ``str``
    :param build_number: Build number to check

    :return: True if running within a Server version greater or equal than the passed version
    :rtype: ``bool``
    """
    server_version = {}
    try:
        server_version = get_demisto_version()
        if server_version.get('version') > version:
            return True
        elif server_version.get('version') == version:
            if build_number:
                return int(server_version.get('buildNumber')) >= int(build_number)  # type: ignore[arg-type]
            return True  # No build number
        else:
            return False
    except AttributeError:
        # demistoVersion was added in 5.0.0. We are currently running in 4.5.0 and below
        if version >= "5.0.0":
            return False
        raise
    except ValueError:
        # dev editions are not comparable
        demisto.log(
            'is_demisto_version_ge: ValueError. \n '
            'input: server version: {} build number: {}\n'
            'server version: {}'.format(version, build_number, server_version)
        )

        return True


class DemistoHandler(logging.Handler):
    """
        Handler to route logging messages to an IntegrationLogger or demisto.debug if not supplied
    """

    def __init__(self, int_logger=None):
        logging.Handler.__init__(self)
        self.int_logger = int_logger

    def emit(self, record):
        msg = self.format(record)
        try:
            if self.int_logger:
                self.int_logger(msg)
            else:
                demisto.debug(msg)
        except Exception:  # noqa: disable=broad-except
            pass


class DebugLogger(object):
    """
        Wrapper to initiate logging at logging.DEBUG level.
        Is used when `debug-mode=True`.
    """

    def __init__(self):
        self.handler = None  # just in case our http_client code throws an exception. so we don't error in the __del__
        self.int_logger = IntegrationLogger()
        self.int_logger.set_buffering(False)
        self.http_client_print = None
        self.http_client = None
        if IS_PY3:
            # pylint: disable=import-error
            import http.client as http_client
            # pylint: enable=import-error
            self.http_client = http_client
            self.http_client.HTTPConnection.debuglevel = 1
            self.http_client_print = getattr(http_client, 'print', None)  # save in case someone else patched it already
            setattr(http_client, 'print', self.int_logger.print_override)
        self.handler = DemistoHandler(self.int_logger)
        demisto_formatter = logging.Formatter(fmt='python logging: %(levelname)s [%(name)s] - %(message)s', datefmt=None)
        self.handler.setFormatter(demisto_formatter)
        self.root_logger = logging.getLogger()
        self.prev_log_level = self.root_logger.getEffectiveLevel()
        self.root_logger.setLevel(logging.DEBUG)
        self.org_handlers = list()
        if self.root_logger.handlers:
            self.org_handlers.extend(self.root_logger.handlers)
            for h in self.org_handlers:
                self.root_logger.removeHandler(h)
        self.root_logger.addHandler(self.handler)

    def __del__(self):
        if self.handler:
            self.root_logger.setLevel(self.prev_log_level)
            self.root_logger.removeHandler(self.handler)
            self.handler.flush()
            self.handler.close()
        if self.org_handlers:
            for h in self.org_handlers:
                self.root_logger.addHandler(h)
        if self.http_client:
            self.http_client.HTTPConnection.debuglevel = 0
            if self.http_client_print:
                setattr(self.http_client, 'print', self.http_client_print)
            else:
                delattr(self.http_client, 'print')
            if self.int_logger.curl:
                for curl in self.int_logger.curl:
                    demisto.info('cURL:\n' + curl)

    def log_start_debug(self):
        """
        Utility function to log start of debug mode logging
        """
        msg = "debug-mode started.\n#### http client print found: {}.\n#### Env {}.".format(self.http_client_print is not None,
                                                                                            os.environ)
        if hasattr(demisto, 'params'):
            msg += "\n#### Params: {}.".format(json.dumps(demisto.params(), indent=2))
        calling_context = demisto.callingContext.get('context', {})
        msg += "\n#### Docker image: [{}]".format(calling_context.get('DockerImage'))
        brand = calling_context.get('IntegrationBrand')
        if brand:
            msg += "\n#### Integration: brand: [{}] instance: [{}]".format(brand, calling_context.get('IntegrationInstance'))
        sm = get_schedule_metadata(context=calling_context)
        if sm.get('is_polling'):
            msg += "\n#### Schedule Metadata: scheduled command: [{}] args: [{}] times ran: [{}] scheduled: [{}] end " \
                   "date: [{}]".format(sm.get('polling_command'),
                                       sm.get('polling_args'),
                                       sm.get('times_ran'),
                                       sm.get('start_date'),
                                       sm.get('end_date')
                                       )
        self.int_logger.write(msg)


_requests_logger = None
try:
    if is_debug_mode():
        _requests_logger = DebugLogger()
        _requests_logger.log_start_debug()
except Exception as ex:
    # Should fail silently so that if there is a problem with the logger it will
    # not affect the execution of commands and playbooks
    demisto.info('Failed initializing DebugLogger: {}'.format(ex))


def parse_date_string(date_string, date_format='%Y-%m-%dT%H:%M:%S'):
    """
        Parses the date_string function to the corresponding datetime object.
        Note: If possible (e.g. running Python 3), it is suggested to use
              dateutil.parser.parse or dateparser.parse functions instead.

        Examples:
        >>> parse_date_string('2019-09-17T06:16:39Z')
        datetime.datetime(2019, 9, 17, 6, 16, 39)
        >>> parse_date_string('2019-09-17T06:16:39.22Z')
        datetime.datetime(2019, 9, 17, 6, 16, 39, 220000)
        >>> parse_date_string('2019-09-17T06:16:39.4040+05:00', '%Y-%m-%dT%H:%M:%S+02:00')
        datetime.datetime(2019, 9, 17, 6, 16, 39, 404000)

        :type date_string: ``str``
        :param date_string: The date string to parse. (required)

        :type date_format: ``str``
        :param date_format:
            The date format of the date string. If the date format is known, it should be provided. (optional)

        :return: The parsed datetime.
        :rtype: ``(datetime.datetime, datetime.datetime)``
    """
    try:
        return datetime.strptime(date_string, date_format)
    except ValueError as e:
        error_message = str(e)

        date_format = '%Y-%m-%dT%H:%M:%S'
        time_data_regex = r'time data \'(.*?)\''
        time_data_match = re.findall(time_data_regex, error_message)
        sliced_time_data = ''

        if time_data_match:
            # found time date which does not match date format
            # example of caught error message:
            # "time data '2019-09-17T06:16:39Z' does not match format '%Y-%m-%dT%H:%M:%S.%fZ'"
            time_data = time_data_match[0]

            # removing YYYY-MM-DDThh:mm:ss from the time data to keep only milliseconds and time zone
            sliced_time_data = time_data[19:]
        else:
            unconverted_data_remains_regex = r'unconverted data remains: (.*)'
            unconverted_data_remains_match = re.findall(unconverted_data_remains_regex, error_message)

            if unconverted_data_remains_match:
                # found unconverted_data_remains
                # example of caught error message:
                # "unconverted data remains: 22Z"
                sliced_time_data = unconverted_data_remains_match[0]

        if not sliced_time_data:
            # did not catch expected error
            raise ValueError(e)

        if '.' in sliced_time_data:
            # found milliseconds - appending ".%f" to date format
            date_format += '.%f'

        timezone_regex = r'[Zz+-].*'
        time_zone = re.findall(timezone_regex, sliced_time_data)

        if time_zone:
            # found timezone - appending it to the date format
            date_format += time_zone[0]

        return datetime.strptime(date_string, date_format)


def build_dbot_entry(indicator, indicator_type, vendor, score, description=None, build_malicious=True):
    """Build a dbot entry. if score is 3 adds malicious
    Examples:
        >>> build_dbot_entry('user@example.com', 'Email', 'Vendor', 1)
        {'DBotScore': {'Indicator': 'user@example.com', 'Type': 'email', 'Vendor': 'Vendor', 'Score': 1}}

        >>> build_dbot_entry('user@example.com', 'Email', 'Vendor', 3,  build_malicious=False)
        {'DBotScore': {'Indicator': 'user@example.com', 'Type': 'email', 'Vendor': 'Vendor', 'Score': 3}}

        >>> build_dbot_entry('user@example.com', 'email', 'Vendor', 3, 'Malicious email')
        {'DBotScore': {'Vendor': 'Vendor', 'Indicator': 'user@example.com', 'Score': 3, 'Type': 'email'}, \
'Account.Email(val.Address && val.Address == obj.Address)': {'Malicious': {'Vendor': 'Vendor', 'Description': \
'Malicious email'}, 'Address': 'user@example.com'}}

        >>> build_dbot_entry('md5hash', 'md5', 'Vendor', 1)
        {'DBotScore': {'Indicator': 'md5hash', 'Type': 'file', 'Vendor': 'Vendor', 'Score': 1}}

    :type indicator: ``str``
    :param indicator: indicator field. if using file hashes, can be dict

    :type indicator_type: ``str``
    :param indicator_type:
        type of indicator ('url, 'domain', 'ip', 'cve', 'email', 'md5', 'sha1', 'sha256', 'crc32', 'sha512', 'ctph')

    :type vendor: ``str``
    :param vendor: Integration ID

    :type score: ``int``
    :param score: DBot score (0-3)

    :type description: ``str`` or ``None``
    :param description: description (will be added to malicious if dbot_score is 3). can be None

    :type build_malicious: ``bool``
    :param build_malicious: if True, will add a malicious entry

    :return: dbot entry
    :rtype: ``dict``
    """
    if not 0 <= score <= 3:
        raise DemistoException('illegal DBot score, expected 0-3, got `{}`'.format(score))
    indicator_type_lower = indicator_type.lower()
    if indicator_type_lower not in INDICATOR_TYPE_TO_CONTEXT_KEY:
        raise DemistoException('illegal indicator type, expected one of {}, got `{}`'.format(
            INDICATOR_TYPE_TO_CONTEXT_KEY.keys(), indicator_type_lower
        ))
    # handle files
    if INDICATOR_TYPE_TO_CONTEXT_KEY[indicator_type_lower] == 'file':
        indicator_type_lower = 'file'
    dbot_entry = {
        outputPaths['dbotscore']: {
            'Indicator': indicator,
            'Type': indicator_type_lower,
            'Vendor': vendor,
            'Score': score
        }
    }
    if score == 3 and build_malicious:
        dbot_entry.update(build_malicious_dbot_entry(indicator, indicator_type, vendor, description))
    return dbot_entry


def build_malicious_dbot_entry(indicator, indicator_type, vendor, description=None):
    """ Build Malicious dbot entry
    Examples:
        >>> build_malicious_dbot_entry('8.8.8.8', 'ip', 'Vendor', 'Google DNS')
        {'IP(val.Address && val.Address == obj.Address)': {'Malicious': {'Vendor': 'Vendor', 'Description': 'Google DNS\
'}, 'Address': '8.8.8.8'}}

        >>> build_malicious_dbot_entry('md5hash', 'MD5', 'Vendor', 'Malicious File')
        {'File(val.MD5 && val.MD5 == obj.MD5 || val.SHA1 && val.SHA1 == obj.SHA1 || val.SHA256 && val.SHA256 == obj.SHA\
256 || val.SHA512 && val.SHA512 == obj.SHA512 || val.CRC32 && val.CRC32 == obj.CRC32 || val.CTPH && val.CTPH == obj.CTP\
H || val.SSDeep && val.SSDeep == obj.SSDeep)': {'Malicious': {'Vendor': 'Vendor', 'Description': 'Malicious File'}\
, 'MD5': 'md5hash'}}

    :type indicator: ``str``
    :param indicator: Value (e.g. 8.8.8.8)

    :type indicator_type: ``str``
    :param indicator_type: e.g. 'IP'

    :type vendor: ``str``
    :param vendor: Integration ID

    :type description: ``str``
    :param description: Why it's malicious

    :return: A malicious DBot entry
    :rtype: ``dict``
    """
    indicator_type_lower = indicator_type.lower()
    if indicator_type_lower in INDICATOR_TYPE_TO_CONTEXT_KEY:
        key = INDICATOR_TYPE_TO_CONTEXT_KEY[indicator_type_lower]
        # `file` indicator works a little different
        if key == 'file':
            entry = {
                indicator_type.upper(): indicator,
                'Malicious': {
                    'Vendor': vendor,
                    'Description': description
                }
            }
            return {outputPaths[key]: entry}
        else:
            entry = {
                key: indicator,
                'Malicious': {
                    'Vendor': vendor,
                    'Description': description
                }
            }
            return {outputPaths[indicator_type_lower]: entry}
    else:
        raise DemistoException('Wrong indicator type supplied: {}, expected {}'
                               .format(indicator_type, INDICATOR_TYPE_TO_CONTEXT_KEY.keys()))


# Will add only if 'requests' module imported
if 'requests' in sys.modules:
    class BaseClient(object):
        """Client to use in integrations with powerful _http_request
        :type base_url: ``str``
        :param base_url: Base server address with suffix, for example: https://example.com/api/v2/.

        :type verify: ``bool``
        :param verify: Whether the request should verify the SSL certificate.

        :type proxy: ``bool``
        :param proxy: Whether to run the integration using the system proxy.

        :type ok_codes: ``tuple``
        :param ok_codes:
            The request codes to accept as OK, for example: (200, 201, 204).
            If you specify "None", will use requests.Response.ok

        :type headers: ``dict``
        :param headers:
            The request headers, for example: {'Accept`: `application/json`}.
            Can be None.

        :type auth: ``dict`` or ``tuple``
        :param auth:
            The request authorization, for example: (username, password).
            Can be None.

        :return: No data returned
        :rtype: ``None``
        """

        def __init__(self, base_url, verify=True, proxy=False, ok_codes=tuple(), headers=None, auth=None):
            self._base_url = base_url
            self._verify = verify
            self._ok_codes = ok_codes
            self._headers = headers
            self._auth = auth
            self._session = requests.Session()
            if not proxy:
                skip_proxy()

            if not verify:
                skip_cert_verification()

        def __del__(self):
            try:
                self._session.close()
            except Exception:  # noqa
                demisto.debug('failed to close BaseClient session with the following error:\n{}'.format(traceback.format_exc()))

        def _implement_retry(self, retries=0,
                             status_list_to_retry=None,
                             backoff_factor=5,
                             raise_on_redirect=False,
                             raise_on_status=False):
            """
            Implements the retry mechanism.
            In the default case where retries = 0 the request will fail on the first time

            :type retries: ``int``
            :param retries: How many retries should be made in case of a failure. when set to '0'- will fail on the first time

            :type status_list_to_retry: ``iterable``
            :param status_list_to_retry: A set of integer HTTP status codes that we should force a retry on.
                A retry is initiated if the request method is in ['GET', 'POST', 'PUT']
                and the response status code is in ``status_list_to_retry``.

            :type backoff_factor ``float``
            :param backoff_factor:
                A backoff factor to apply between attempts after the second try
                (most errors are resolved immediately by a second try without a
                delay). urllib3 will sleep for::

                    {backoff factor} * (2 ** ({number of total retries} - 1))

                seconds. If the backoff_factor is 0.1, then :func:`.sleep` will sleep
                for [0.0s, 0.2s, 0.4s, ...] between retries. It will never be longer
                than :attr:`Retry.BACKOFF_MAX`.

                By default, backoff_factor set to 5

            :type raise_on_redirect ``bool``
            :param raise_on_redirect: Whether, if the number of redirects is
                exhausted, to raise a MaxRetryError, or to return a response with a
                response code in the 3xx range.

            :type raise_on_status ``bool``
            :param raise_on_status: Similar meaning to ``raise_on_redirect``:
                whether we should raise an exception, or return a response,
                if status falls in ``status_forcelist`` range and retries have
                been exhausted.
            """
            try:
                method_whitelist = "allowed_methods" if hasattr(Retry.DEFAULT, "allowed_methods") else "method_whitelist"
                whitelist_kawargs = {
                    method_whitelist: frozenset(['GET', 'POST', 'PUT'])
                }
                retry = Retry(
                    total=retries,
                    read=retries,
                    connect=retries,
                    backoff_factor=backoff_factor,
                    status=retries,
                    status_forcelist=status_list_to_retry,
                    raise_on_status=raise_on_status,
                    raise_on_redirect=raise_on_redirect,
                    **whitelist_kawargs
                )
                adapter = HTTPAdapter(max_retries=retry)
                self._session.mount('http://', adapter)
                self._session.mount('https://', adapter)
            except NameError:
                pass

        def _http_request(self, method, url_suffix='', full_url=None, headers=None, auth=None, json_data=None,
                          params=None, data=None, files=None, timeout=10, resp_type='json', ok_codes=None,
                          return_empty_response=False, retries=0, status_list_to_retry=None,
                          backoff_factor=5, raise_on_redirect=False, raise_on_status=False,
                          error_handler=None, empty_valid_codes=None, **kwargs):
            """A wrapper for requests lib to send our requests and handle requests and responses better.

            :type method: ``str``
            :param method: The HTTP method, for example: GET, POST, and so on.

            :type url_suffix: ``str``
            :param url_suffix: The API endpoint.

            :type full_url: ``str``
            :param full_url:
                Bypasses the use of self._base_url + url_suffix. This is useful if you need to
                make a request to an address outside of the scope of the integration
                API.

            :type headers: ``dict``
            :param headers: Headers to send in the request. If None, will use self._headers.

            :type auth: ``tuple``
            :param auth:
                The authorization tuple (usually username/password) to enable Basic/Digest/Custom HTTP Auth.
                if None, will use self._auth.

            :type params: ``dict``
            :param params: URL parameters to specify the query.

            :type data: ``dict``
            :param data: The data to send in a 'POST' request.

            :type json_data: ``dict``
            :param json_data: The dictionary to send in a 'POST' request.

            :type files: ``dict``
            :param files: The file data to send in a 'POST' request.

            :type timeout: ``float`` or ``tuple``
            :param timeout:
                The amount of time (in seconds) that a request will wait for a client to
                establish a connection to a remote machine before a timeout occurs.
                can be only float (Connection Timeout) or a tuple (Connection Timeout, Read Timeout).

            :type resp_type: ``str``
            :param resp_type:
                Determines which data format to return from the HTTP request. The default
                is 'json'. Other options are 'text', 'content', 'xml' or 'response'. Use 'response'
                 to return the full response object.

            :type ok_codes: ``tuple``
            :param ok_codes:
                The request codes to accept as OK, for example: (200, 201, 204). If you specify
                "None", will use self._ok_codes.

            :return: Depends on the resp_type parameter
            :rtype: ``dict`` or ``str`` or ``requests.Response``

            :type retries: ``int``
            :param retries: How many retries should be made in case of a failure. when set to '0'- will fail on the first time

            :type status_list_to_retry: ``iterable``
            :param status_list_to_retry: A set of integer HTTP status codes that we should force a retry on.
                A retry is initiated if the request method is in ['GET', 'POST', 'PUT']
                and the response status code is in ``status_list_to_retry``.

            :type backoff_factor ``float``
            :param backoff_factor:
                A backoff factor to apply between attempts after the second try
                (most errors are resolved immediately by a second try without a
                delay). urllib3 will sleep for::

                    {backoff factor} * (2 ** ({number of total retries} - 1))

                seconds. If the backoff_factor is 0.1, then :func:`.sleep` will sleep
                for [0.0s, 0.2s, 0.4s, ...] between retries. It will never be longer
                than :attr:`Retry.BACKOFF_MAX`.

                By default, backoff_factor set to 5

            :type raise_on_redirect ``bool``
            :param raise_on_redirect: Whether, if the number of redirects is
                exhausted, to raise a MaxRetryError, or to return a response with a
                response code in the 3xx range.

            :type raise_on_status ``bool``
            :param raise_on_status: Similar meaning to ``raise_on_redirect``:
                whether we should raise an exception, or return a response,
                if status falls in ``status_forcelist`` range and retries have
                been exhausted.

            :type error_handler ``callable``
            :param error_handler: Given an error entery, the error handler outputs the
                new formatted error message.

            :type empty_valid_codes: ``list``
            :param empty_valid_codes: A list of all valid status codes of empty responses (usually only 204, but
                can vary)

            """
            try:
                # Replace params if supplied
                address = full_url if full_url else urljoin(self._base_url, url_suffix)
                headers = headers if headers else self._headers
                auth = auth if auth else self._auth
                if retries:
                    self._implement_retry(retries, status_list_to_retry, backoff_factor, raise_on_redirect, raise_on_status)
                # Execute
                res = self._session.request(
                    method,
                    address,
                    verify=self._verify,
                    params=params,
                    data=data,
                    json=json_data,
                    files=files,
                    headers=headers,
                    auth=auth,
                    timeout=timeout,
                    **kwargs
                )
                # Handle error responses gracefully
                if not self._is_status_code_valid(res, ok_codes):
                    if error_handler:
                        error_handler(res)
                    else:
                        err_msg = 'Error in API call [{}] - {}' \
                            .format(res.status_code, res.reason)
                        try:
                            # Try to parse json error response
                            error_entry = res.json()
                            err_msg += '\n{}'.format(json.dumps(error_entry))
                            raise DemistoException(err_msg, res=res)
                        except ValueError:
                            err_msg += '\n{}'.format(res.text)
                            raise DemistoException(err_msg, res=res)

                if not empty_valid_codes:
                    empty_valid_codes = [204]
                is_response_empty_and_successful = (res.status_code in empty_valid_codes)
                if is_response_empty_and_successful and return_empty_response:
                    return res

                resp_type = resp_type.lower()
                try:
                    if resp_type == 'json':
                        return res.json()
                    if resp_type == 'text':
                        return res.text
                    if resp_type == 'content':
                        return res.content
                    if resp_type == 'xml':
                        ET.parse(res.text)
                    return res
                except ValueError as exception:
                    raise DemistoException('Failed to parse json object from response: {}'
                                           .format(res.content), exception)
            except requests.exceptions.ConnectTimeout as exception:
                err_msg = 'Connection Timeout Error - potential reasons might be that the Server URL parameter' \
                          ' is incorrect or that the Server is not accessible from your host.'
                raise DemistoException(err_msg, exception)
            except requests.exceptions.SSLError as exception:
                # in case the "Trust any certificate" is already checked
                if not self._verify:
                    raise
                err_msg = 'SSL Certificate Verification Failed - try selecting \'Trust any certificate\' checkbox in' \
                          ' the integration configuration.'
                raise DemistoException(err_msg, exception)
            except requests.exceptions.ProxyError as exception:
                err_msg = 'Proxy Error - if the \'Use system proxy\' checkbox in the integration configuration is' \
                          ' selected, try clearing the checkbox.'
                raise DemistoException(err_msg, exception)
            except requests.exceptions.ConnectionError as exception:
                # Get originating Exception in Exception chain
                error_class = str(exception.__class__)
                err_type = '<' + error_class[error_class.find('\'') + 1: error_class.rfind('\'')] + '>'
                err_msg = 'Verify that the server URL parameter' \
                          ' is correct and that you have access to the server from your host.' \
                          '\nError Type: {}\nError Number: [{}]\nMessage: {}\n' \
                    .format(err_type, exception.errno, exception.strerror)
                raise DemistoException(err_msg, exception)
            except requests.exceptions.RetryError as exception:
                try:
                    reason = 'Reason: {}'.format(exception.args[0].reason.args[0])
                except Exception:  # noqa: disable=broad-except
                    reason = ''
                err_msg = 'Max Retries Error- Request attempts with {} retries failed. \n{}'.format(retries, reason)
                raise DemistoException(err_msg, exception)

        def _is_status_code_valid(self, response, ok_codes=None):
            """If the status code is OK, return 'True'.

            :type response: ``requests.Response``
            :param response: Response from API after the request for which to check the status.

            :type ok_codes: ``tuple`` or ``list``
            :param ok_codes:
                The request codes to accept as OK, for example: (200, 201, 204). If you specify
                "None", will use response.ok.

            :return: Whether the status of the response is valid.
            :rtype: ``bool``
            """
            # Get wanted ok codes
            status_codes = ok_codes if ok_codes else self._ok_codes
            if status_codes:
                return response.status_code in status_codes
            return response.ok


def batch(iterable, batch_size=1):
    """Gets an iterable and yields slices of it.

    :type iterable: ``list``
    :param iterable: list or other iterable object.

    :type batch_size: ``int``
    :param batch_size: the size of batches to fetch

    :rtype: ``list``
    :return:: Iterable slices of given
    """
    current_batch = iterable[:batch_size]
    not_batched = iterable[batch_size:]
    while current_batch:
        yield current_batch
        current_batch = not_batched[:batch_size]
        not_batched = not_batched[batch_size:]


def dict_safe_get(dict_object, keys, default_return_value=None, return_type=None, raise_return_type=True):
    """Recursive safe get query (for nested dicts and lists), If keys found return value otherwise return None or default value.
    Example:
    >>> data = {"something" : {"test": "A"}}
    >>> dict_safe_get(data, ['something', 'test'])
    >>> 'A'
    >>> dict_safe_get(data, ['something', 'else'], 'default value')
    >>> 'default value'

    :type dict_object: ``dict``
    :param dict_object: dictionary to query.

    :type keys: ``list``
    :param keys: keys for recursive get.

    :type default_return_value: ``object``
    :param default_return_value: Value to return when no key available.

    :type return_type: ``type``
    :param return_type: Excepted return type.

    :type raise_return_type: ``bool``
    :param raise_return_type: Whether to raise an error when the value didn't match the expected return type.

    :rtype: ``object``
    :return:: Value from nested query.
    """
    return_value = dict_object

    for key in keys:
        try:
            return_value = return_value[key]
        except (KeyError, TypeError, IndexError, AttributeError):
            return_value = default_return_value
            break

    if return_type and not isinstance(return_value, return_type):
        if raise_return_type:
            raise TypeError("Safe get Error:\nDetails: Return Type Error Excepted return type {0},"
                            " but actual type from nested dict/list is {1} with value {2}.\n"
                            "Query: {3}\nQueried object: {4}".format(return_type, type(return_value),
                                                                     return_value, keys, dict_object))
        return_value = default_return_value

    return return_value


CONTEXT_UPDATE_RETRY_TIMES = 3
MIN_VERSION_FOR_VERSIONED_CONTEXT = '6.0.0'


def merge_lists(original_list, updated_list, key):
    """
    Replace values in a list with those in an updated list.
    Example:
    >>> original = [{'id': '1', 'updated': 'n'}, {'id': '2', 'updated': 'n'}, {'id': '11', 'updated': 'n'}]
    >>> updated = [{'id': '1', 'updated': 'y'}, {'id': '3', 'updated': 'y'}, {'id': '11', 'updated': 'n',
    >>>                                                                                             'remove': True}]
    >>> result = [{'id': '1', 'updated': 'y'}, {'id': '2', 'updated': 'n'}, {'id': '3', 'updated': 'y'}]

    :type original_list: ``list``
    :param original_list: The original list.

    :type updated_list: ``list``
    :param updated_list: The updated list.

    :type key: ``str``
    :param key: The key to replace elements by.

    :rtype: ``list``
    :return: The merged list.

    """

    original_dict = {element[key]: element for element in original_list}
    updated_dict = {element[key]: element for element in updated_list}
    original_dict.update(updated_dict)

    removed = [obj for obj in original_dict.values() if obj.get('remove', False) is True]
    for r in removed:
        demisto.debug('Removing from integration context: {}'.format(str(r)))

    merged_list = [obj for obj in original_dict.values() if obj.get('remove', False) is False]

    return merged_list


def set_integration_context(context, sync=True, version=-1):
    """
    Sets the integration context.

    :type context: ``dict``
    :param context: The context to set.

    :type sync: ``bool``
    :param sync: Whether to save the context directly to the DB.

    :type version: ``Any``
    :param version: The version of the context to set.

    :rtype: ``dict``
    :return: The new integration context
    """
    demisto.debug('Setting integration context')
    if is_versioned_context_available():
        demisto.debug('Updating integration context with version {}. Sync: {}'.format(version, sync))
        return demisto.setIntegrationContextVersioned(context, version, sync)
    else:
        return demisto.setIntegrationContext(context)


def get_integration_context(sync=True, with_version=False):
    """
    Gets the integration context.

    :type sync: ``bool``
    :param sync: Whether to get the integration context directly from the DB.

    :type with_version: ``bool``
    :param with_version: Whether to return the version.

    :rtype: ``dict``
    :return: The integration context.
    """
    if is_versioned_context_available():
        integration_context = demisto.getIntegrationContextVersioned(sync)

        if with_version:
            return integration_context
        else:
            return integration_context.get('context', {})
    else:
        return demisto.getIntegrationContext()


def is_versioned_context_available():
    """
    Determines whether versioned integration context is available according to the server version.

    :rtype: ``bool``
    :return: Whether versioned integration context is available
    """
    return is_demisto_version_ge(MIN_VERSION_FOR_VERSIONED_CONTEXT)


def set_to_integration_context_with_retries(context, object_keys=None, sync=True,
                                            max_retry_times=CONTEXT_UPDATE_RETRY_TIMES):
    """
    Update the integration context with a dictionary of keys and values with multiple attempts.
    The function supports merging the context keys using the provided object_keys parameter.
    If the version is too old by the time the context is set,
    another attempt will be made until the limit after a random sleep.

    :type context: ``dict``
    :param context: A dictionary of keys and values to set.

    :type object_keys: ``dict``
    :param object_keys: A dictionary to map between context keys and their unique ID for merging them.

    :type sync: ``bool``
    :param sync: Whether to save the context directly to the DB.

    :type max_retry_times: ``int``
    :param max_retry_times: The maximum number of attempts to try.

    :rtype: ``None``
    :return: None
    """
    attempt = 0

    # do while...
    while True:
        if attempt == max_retry_times:
            raise Exception('Failed updating integration context. Max retry attempts exceeded.')

        # Update the latest context and get the new version
        integration_context, version = update_integration_context(context, object_keys, sync)

        demisto.debug('Attempting to update the integration context with version {}.'.format(version))

        # Attempt to update integration context with a version.
        # If we get a ValueError (DB Version), then the version was not updated and we need to try again.
        attempt += 1
        try:
            set_integration_context(integration_context, sync, version)
            demisto.debug('Successfully updated integration context with version {}.'
                          ''.format(version))
            break
        except ValueError as ve:
            demisto.debug('Failed updating integration context with version {}: {} Attempts left - {}'
                          ''.format(version, str(ve), CONTEXT_UPDATE_RETRY_TIMES - attempt))
            # Sleep for a random time
            time_to_sleep = randint(1, 100) / 1000
            time.sleep(time_to_sleep)


def get_integration_context_with_version(sync=True):
    """
    Get the latest integration context with version, if available.

    :type sync: ``bool``
    :param sync: Whether to get the context directly from the DB.

    :rtype: ``tuple``
    :return: The latest integration context with version.
    """
    latest_integration_context_versioned = get_integration_context(sync, with_version=True)
    version = -1
    if is_versioned_context_available():
        integration_context = latest_integration_context_versioned.get('context', {})
        if sync:
            version = latest_integration_context_versioned.get('version', 0)
    else:
        integration_context = latest_integration_context_versioned

    return integration_context, version


def update_integration_context(context, object_keys=None, sync=True):
    """
    Update the integration context with a given dictionary after merging it with the latest integration context.

    :type context: ``dict``
    :param context: The keys and values to update in the integration context.

    :type object_keys: ``dict``
    :param object_keys: A dictionary to map between context keys and their unique ID for merging them
    with the latest context.

    :type sync: ``bool``
    :param sync: Whether to use the context directly from the DB.

    :rtype: ``tuple``
    :return: The updated integration context along with the current version.

    """
    integration_context, version = get_integration_context_with_version(sync)
    if not object_keys:
        object_keys = {}

    for key, _ in context.items():
        latest_object = json.loads(integration_context.get(key, '[]'))
        updated_object = context[key]
        if key in object_keys:
            merged_list = merge_lists(latest_object, updated_object, object_keys[key])
            integration_context[key] = json.dumps(merged_list)
        else:
            integration_context[key] = json.dumps(updated_object)

    return integration_context, version


class DemistoException(Exception):
    def __init__(self, message, exception=None, res=None, *args):
        self.res = res
        self.message = message
        self.exception = exception
        super(DemistoException, self).__init__(message, exception, *args)

    def __str__(self):
        return str(self.message)


class GetRemoteDataArgs:
    """get-remote-data args parser
    :type args: ``dict``
    :param args: arguments for the command.

    :return: No data returned
    :rtype: ``None``
    """

    def __init__(self, args):
        self.remote_incident_id = args['id']
        self.last_update = args['lastUpdate']


class GetModifiedRemoteDataArgs:
    """get-modified-remote-data args parser
    :type args: ``dict``
    :param args: arguments for the command.

    :return: No data returned
    :rtype: ``None``
    """

    def __init__(self, args):
        self.last_update = args['lastUpdate']


class UpdateRemoteSystemArgs:
    """update-remote-system args parser
    :type args: ``dict``
    :param args: arguments for the command of the command.

    :return: No data returned
    :rtype: ``None``
    """

    def __init__(self, args):
        self.data = args.get('data')  # type: ignore
        self.entries = args.get('entries')
        self.incident_changed = args.get('incidentChanged')
        self.remote_incident_id = args.get('remoteId')
        self.inc_status = args.get('status')
        self.delta = args.get('delta')


class GetRemoteDataResponse:
    """get-remote-data response parser
    :type mirrored_object: ``dict``
    :param mirrored_object: The object you are mirroring, in most cases the incident.

    :type entries: ``list``
    :param entries: The entries you want to add to the war room.

    :return: No data returned
    :rtype: ``None``
    """

    def __init__(self, mirrored_object, entries):
        self.mirrored_object = mirrored_object
        self.entries = entries

    def extract_for_local(self):
        """Extracts the response into the mirrored incident.

        :return: List of details regarding the mirrored incident.
        :rtype: ``list``
        """
        if self.mirrored_object:
            return [self.mirrored_object] + self.entries


class GetModifiedRemoteDataResponse:
    """get-modified-remote-data response parser
    :type modified_incident_ids: ``list``
    :param modified_incident_ids: The incidents that were modified since the last check.

    :return: No data returned
    :rtype: ``None``
    """

    def __init__(self, modified_incident_ids):
        self.modified_incident_ids = modified_incident_ids

    def to_entry(self):
        """Extracts the response

        :return: List of incidents to run the get-remote-data command on.
        :rtype: ``list``
        """
        demisto.info('Modified incidents: {}'.format(self.modified_incident_ids))
        return {'Contents': self.modified_incident_ids, 'Type': EntryType.NOTE, 'ContentsFormat': EntryFormat.JSON}


class SchemeTypeMapping:
    """Scheme type mappings builder.

    :type type_name: ``str``
    :param type_name: The name of the remote incident type.

    :type fields: ``dict``
    :param fields: The dict of fields to their description.

    :return: No data returned
    :rtype: ``None``
    """

    def __init__(self, type_name='', fields=None):
        self.type_name = type_name
        self.fields = fields if fields else {}

    def add_field(self, name, description=''):
        """Adds a field to the incident type mapping.

        :type name: ``str``
        :param name: The name of the field.

        :type description: ``str``
        :param description: The description for that field.a

        :return: No data returned
        :rtype: ``None``
        """
        self.fields.update({
            name: description
        })

    def extract_mapping(self):
        """Extracts the mapping into XSOAR mapping screen.

        :return: the mapping object for the current field.
        :rtype: ``dict``
        """
        return {
            self.type_name: self.fields
        }


class GetMappingFieldsResponse:
    """Handler for the mapping fields object.

    :type scheme_types_mapping: ``list``
    :param scheme_types_mapping: List of all the mappings in the remote system.

    :return: No data returned
    :rtype: ``None``
    """

    def __init__(self, scheme_types_mapping=None):
        self.scheme_types_mappings = scheme_types_mapping if scheme_types_mapping else []

    def add_scheme_type(self, scheme_type_mapping):
        """Add another incident type mapping.

        :type scheme_type_mapping: ``dict``
        :param scheme_type_mapping: mapping of a singular field.

        :return: No data returned
        :rtype: ``None``
        """
        self.scheme_types_mappings.append(scheme_type_mapping)

    def extract_mapping(self):
        """Extracts the mapping into XSOAR mapping screen.

        :return: the mapping object for the current field.
        :rtype: ``dict``
        """
        all_mappings = {}
        for scheme_types_mapping in self.scheme_types_mappings:
            all_mappings.update(scheme_types_mapping.extract_mapping())

        return all_mappings


def get_x_content_info_headers():
    """Get X-Content-* headers to send in outgoing requests to use when performing requests to
    external services such as oproxy.

    :return: headers dict
    :rtype: ``dict``
    """
    calling_context = demisto.callingContext.get('context', {})
    brand_name = calling_context.get('IntegrationBrand', '')
    instance_name = calling_context.get('IntegrationInstance', '')
    headers = {
        'X-Content-Version': CONTENT_RELEASE_VERSION,
        'X-Content-Name': brand_name or instance_name or 'Name not found',
        'X-Content-LicenseID': demisto.getLicenseID(),
        'X-Content-Branch': CONTENT_BRANCH_NAME,
        'X-Content-Server-Version': get_demisto_version_as_str(),
    }
    return headers


class BaseWidget:
    @abstractmethod
    def to_display(self):
        pass


class TextWidget(BaseWidget):
    """Text Widget representation

    :type text: ``str``
    :param text: The text for the widget to display

    :return: No data returned
    :rtype: ``None``
    """

    def __init__(self, text):
        # type: (str) -> None
        self.text = text

    def to_display(self):
        """Text Widget representation

        :type text: ``str``
        :param text: The text for the widget to display

        :return: No data returned
        :rtype: ``None``
        """
        return self.text


class TrendWidget(BaseWidget):
    """Trend Widget representation

    :type current_number: ``int``
    :param current_number: The Current number in the trend.

    :type previous_number: ``int``
    :param previous_number: The previous number in the trend.

    :return: No data returned
    :rtype: ``None``
    """

    def __init__(self, current_number, previous_number):
        # type: (int, int) -> None
        self.current_number = current_number
        self.previous_number = previous_number

    def to_display(self):
        return json.dumps({
            'currSum': self.current_number,
            'prevSum': self.previous_number
        })


class NumberWidget(BaseWidget):
    """Number Widget representation

    :type number: ``int``
    :param number: The number for the widget to display.

    :return: No data returned
    :rtype: ``None``
    """

    def __init__(self, number):
        # type: (int) -> None
        self.number = number

    def to_display(self):
        return self.number


class BarColumnPieWidget(BaseWidget):
    """Bar/Column/Pie Widget representation

    :type categories: ``list``
    :param categories: a list of categories to display(Better use the add_category function to populate the data.

    :return: No data returned
    :rtype: ``None``
    """

    def __init__(self, categories=None):
        # type: (list) -> None
        self.categories = categories if categories else []  # type: List[dict]

    def add_category(self, name, number):
        """Add a category to widget.

        :type name: ``str``
        :param name: the name of the category to add.

        :type number: ``int``
        :param number: the number value of the category.

        :return: No data returned.
        :rtype: ``None``
        """
        self.categories.append({
            'name': name,
            'data': [number]
        })

    def to_display(self):
        return json.dumps(self.categories)


class LineWidget(BaseWidget):
    """Line Widget representation

    :type categories: ``Any``
    :param categories: a list of categories to display(Better use the add_category function to populate the data.

    :return: No data returned
    :rtype: ``None``
    """

    def __init__(self, categories=None):
        # type: (list) -> None
        self.categories = categories if categories else []  # type: List[dict]

    def add_category(self, name, number, group):
        """Add a category to widget.

        :type name: ``str``
        :param name: the name of the category to add.

        :type number: ``int``
        :param number: the number value of the category.

        :type group: ``str``
        :param group: the name of the relevant group.

        :return: No data returned
        :rtype: ``None``
        """
        self.categories.append({
            'name': name,
            'data': [number],
            'groups': [
                {
                    'name': group,
                    'data': [number]
                },
            ]
        })

    def to_display(self):
        processed_names = []  # type: List[str]
        processed_categories = []  # type: List[dict]
        for cat in self.categories:
            if cat['name'] in processed_names:
                for processed_category in processed_categories:
                    if cat['name'] == processed_category['name']:
                        processed_category['data'] = [processed_category['data'][0] + cat['data'][0]]
                        processed_category['groups'].extend(cat['groups'])
                        break

            else:
                processed_categories.append(cat)
                processed_names.append(cat['name'])

        return json.dumps(processed_categories)


class TableOrListWidget(BaseWidget):
    """Table/List Widget representation

    :type data: ``Any``
    :param data: a list of data to display(Better use the add_category function to populate the data.

    :return: No data returned
    :rtype: ``None``
    """

    def __init__(self, data=None):
        # type: (Any) -> None
        self.data = data if data else []
        if not isinstance(self.data, list):
            self.data = [data]

    def add_row(self, data):
        """Add a row to the widget.

        :type data: ``Any``
        :param data: the data to add to the list/table.

        :return: No data returned
        :rtype: ``None``
        """
        self.data.append(data)

    def to_display(self):
        return json.dumps({
            'total': len(self.data),
            'data': self.data
        })


class IndicatorsSearcher:
    """Used in order to search indicators by the paging or serachAfter param
    :type page: ``int``
    :param page: the number of page from which we start search indicators from. (will be updated via iter)

    :type filter_fields: ``Optional[str]``
    :param filter_fields: comma separated fields to filter (e.g. "value,type")

    :type from_date: ``Optional[str]``
    :param from_date: the start date to search from.

    :type query: ``Optional[str]``
    :param query: indicator search query

    :type size: ``int``
    :param size: limit the number of returned results.

    :type to_date: ``Optional[str]``
    :param to_date: the end date to search until to.

    :type value: ``str``
    :param value: the indicator value to search.

    :type limit ``Optional[int]``
    :param limit the upper limit of the search (will be updated via iter)

    :return: No data returned
    :rtype: ``None``
    """
    def __init__(self,
                 page=0,
                 filter_fields=None,
                 from_date=None,
                 query=None,
                 size=100,
                 to_date=None,
                 value='',
                 limit=None):
        # searchAfter is available in searchIndicators from version 6.1.0
        self._can_use_search_after = is_demisto_version_ge('6.1.0')
        # populateFields merged in https://github.com/demisto/server/pull/18398
        self._can_use_filter_fields = is_demisto_version_ge('6.1.0', build_number='1095800')
        self._search_after_title = 'searchAfter'
        self._search_after_param = None
        self._original_page = page
        self._page = page
        self._filter_fields = filter_fields
        self._total = None
        self._from_date = from_date
        self._query = query
        self._size = size
        self._to_date = to_date
        self._value = value
        self._original_limit = limit
        self._next_limit = limit
        self._search_is_done = False

    def __iter__(self):
        self._total = None
        self._search_after_param = None
        self._page = self._original_page
        self.limit = self._original_limit
        self._search_is_done = False
        return self

    # python2
    def next(self):
        return self.__next__()

    def __next__(self):
        if self._search_is_done:
            raise StopIteration
        size = min(self._size, self.limit or self._size)
        res = self.search_indicators_by_version(from_date=self._from_date,
                                                query=self._query,
                                                size=size,
                                                to_date=self._to_date,
                                                value=self._value)
        fetched_len = len(res.get('iocs', []) or [])
        if fetched_len == 0:
            raise StopIteration
        if self.limit:
            self.limit -= fetched_len
        self._search_is_done = self._is_search_done()
        return res

    @property
    def page(self):
        return self._page

    @property
    def total(self):
        return self._total

    @property
    def limit(self):
        return self._next_limit

    @limit.setter
    def limit(self, value):
        self._next_limit = value

    def _is_search_done(self):
        """
        Checks one of these conditions:
        1. self.limit is set, and it's updated to be less or equal to zero
        2. for search_after if self.total was populated by a previous search, but no self._search_after_param
        3. for page if self.total was populated by a previous search, but page is too large
        """
        if self._search_is_done:
            return True

        reached_limit = isinstance(self.limit, int) and self.limit <= 0
        if reached_limit:
            return True

        if self.total is None:
            return False
        else:
            if self._can_use_search_after:
                return self._search_after_param is None
            else:
                return self.total == self.page * self._size

    def search_indicators_by_version(self, from_date=None, query='', size=100, to_date=None, value=''):
        """There are 2 cases depends on the sever version:
        1. Search indicators using paging, raise the page number in each call.
        2. Search indicators using searchAfter param, update the _search_after_param in each call.

        :type from_date: ``Optional[str]``
        :param from_date: the start date to search from.

        :type query: ``Optional[str]``
        :param query: indicator search query

        :type size: ``int``
        :param size: limit the number of returned results.

        :type to_date: ``Optional[str]``
        :param to_date: the end date to search until to.

        :type value: ``str``
        :param value: the indicator value to search.

        :return: object contains the search results
        :rtype: ``dict``
        """
        # use paging as fallback when cannot use search_after
        use_paging = not (self._search_after_param and self._can_use_search_after)
        search_iocs_params = assign_params(
            fromDate=from_date,
            toDate=to_date,
            query=query,
            size=size,
            value=value,
            searchAfter=self._search_after_param if not use_paging else None,
            populateFields=self._filter_fields if self._can_use_filter_fields else None,
            page=self.page if use_paging else None
        )
        res = demisto.searchIndicators(**search_iocs_params)
        if len(res.get('iocs', [])) > 0:
            self._page += 1  # advance pages for search_after, as fallback
        else:
            self._search_is_done = True
        self._search_after_param = res.get(self._search_after_title)
        self._total = res.get('total')
        if self._search_after_title in res and self._search_after_param is None:
            demisto.info('Elastic search using searchAfter returned all indicators')
            self._search_is_done = True
        return res


class AutoFocusKeyRetriever:
    """AutoFocus API Key management class
    :type api_key: ``str``
    :param api_key: Auto Focus API key coming from the integration parameters
    :type override_default_credentials: ``bool``
    :param override_default_credentials: Whether to override the default credentials and use the
     Cortex XSOAR given AutoFocus API Key
    :return: No data returned
    :rtype: ``None``
    """
    def __init__(self, api_key):
        # demisto.getAutoFocusApiKey() is available from version 6.2.0
        if not api_key:
            if not is_demisto_version_ge("6.2.0"):  # AF API key is available from version 6.2.0
                raise DemistoException('For versions earlier than 6.2.0, configure an API Key.')
            try:
                api_key = demisto.getAutoFocusApiKey()  # is not available on tenants
            except ValueError as err:
                raise DemistoException('AutoFocus API Key is only available on the main account for TIM customers. ' + str(err))
        self.key = api_key


def get_feed_last_run():
    """
    This function gets the feed's last run: from XSOAR version 6.2.0: using `demisto.getLastRun()`.
    Before XSOAR version 6.2.0: using `demisto.getIntegrationContext()`.
    :rtype: ``dict``
    :return: All indicators from the feed's last run
    """
    if is_demisto_version_ge('6.2.0'):
        feed_last_run = demisto.getLastRun() or {}
        if not feed_last_run:
            integration_ctx = demisto.getIntegrationContext()
            if integration_ctx:
                feed_last_run = integration_ctx
                demisto.setLastRun(feed_last_run)
                demisto.setIntegrationContext({})
    else:
        feed_last_run = demisto.getIntegrationContext() or {}
    return feed_last_run


def set_feed_last_run(last_run_indicators):
    """
    This function sets the feed's last run: from XSOAR version 6.2.0: using `demisto.setLastRun()`.
    Before XSOAR version 6.2.0: using `demisto.setIntegrationContext()`.
    :type last_run_indicators: ``dict``
    :param last_run_indicators: Indicators to save in "lastRun" object.
    :rtype: ``None``
    :return: None
    """
    if is_demisto_version_ge('6.2.0'):
        demisto.setLastRun(last_run_indicators)
    else:
        demisto.setIntegrationContext(last_run_indicators)


def support_multithreading():
    """Adds lock on the calls to the Cortex XSOAR server from the Demisto object to support integration which use multithreading.

    :return: No data returned
    :rtype: ``None``
    """
    global demisto
    prev_do = demisto._Demisto__do  # type: ignore[attr-defined]
    demisto.lock = Lock()  # type: ignore[attr-defined]

    def locked_do(cmd):
        try:
            if demisto.lock.acquire(timeout=60):  # type: ignore[call-arg,attr-defined]
                return prev_do(cmd)  # type: ignore[call-arg]
            else:
                raise RuntimeError('Failed acquiring lock')
        finally:
            demisto.lock.release()  # type: ignore[attr-defined]

    demisto._Demisto__do = locked_do  # type: ignore[attr-defined]<|MERGE_RESOLUTION|>--- conflicted
+++ resolved
@@ -226,12 +226,9 @@
     DBotScoreType.ACCOUNT
     DBotScoreType.CRYPTOCURRENCY
     DBotScoreType.EMAIL
-<<<<<<< HEAD
+    DBotScoreType.ATTACKPATTERN
     DBotScoreType.CUSTOM
 
-=======
-    DBotScoreType.ATTACKPATTERN
->>>>>>> 9efed052
     :return: None
     :rtype: ``None``
     """
@@ -246,11 +243,7 @@
     CERTIFICATE = 'certificate'
     CRYPTOCURRENCY = 'cryptocurrency'
     EMAIL = 'email'
-<<<<<<< HEAD
-    CUSTOM = 'custom'
-=======
     ATTACKPATTERN = 'attackpattern'
->>>>>>> 9efed052
 
     def __init__(self):
         # required to create __init__ for create_server_docs.py purpose
@@ -259,6 +252,7 @@
     @classmethod
     def is_valid_type(cls, _type):
         # type: (str) -> bool
+
         return _type in (
             DBotScoreType.IP,
             DBotScoreType.FILE,
@@ -271,11 +265,8 @@
             DBotScoreType.CERTIFICATE,
             DBotScoreType.CRYPTOCURRENCY,
             DBotScoreType.EMAIL,
-<<<<<<< HEAD
+            DBotScoreType.ATTACKPATTERN,
             DBotScoreType.CUSTOM,
-=======
-            DBotScoreType.ATTACKPATTERN,
->>>>>>> 9efed052
         )
 
 
