--- conflicted
+++ resolved
@@ -4863,15 +4863,9 @@
 
     def __init__(self, outputs_prefix=None, outputs_key_field=None, outputs=None, indicators=None, readable_output=None,
                  raw_response=None, indicators_timeline=None, indicator=None, ignore_auto_extract=False,
-<<<<<<< HEAD
-                 mark_as_note=False,
-                 entry_type=None):
-        # type: (str, object, object, list, str, object, IndicatorsTimeline, Common.Indicator, bool, bool, EntryType) -> None
-=======
                  mark_as_note=False, polling_command=None, polling_args=None, polling_timeout=None,
-                 polling_next_run=None, relations=None):
-        # type: (str, object, object, list, str, object, IndicatorsTimeline, Common.Indicator, bool, bool,str, dict, str, str, list) -> None # noqa: E501
->>>>>>> 81e0faaf
+                 polling_next_run=None, relations=None,entry_type=None):
+        # type: (str, object, object, list, str, object, IndicatorsTimeline, Common.Indicator, bool, bool,str, dict, str, str, list,EntryType) -> None # noqa: E501
         if raw_response is None:
             raw_response = outputs
         if outputs is not None and not isinstance(outputs, dict) and not outputs_prefix:
