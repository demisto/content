"""Common functions script
This script will be appended to each server script before being executed.
Please notice that to add custom common code, add it to the CommonServerUserPython script.
Note that adding code to CommonServerUserPython can override functions in CommonServerPython
"""
# If you change this section, make sure you update the line offset magic number
from __future__ import print_function

import base64
import binascii
import gc
import json
import logging
import os
import re
import socket
import sys
import time
import traceback
import types
import urllib
import gzip
import ssl
from random import randint
import xml.etree.cElementTree as ET
from collections import OrderedDict
from datetime import datetime, timedelta
from abc import abstractmethod
from distutils.version import LooseVersion
from threading import Lock
from functools import wraps
from inspect import currentframe

import demistomock as demisto
import warnings


def __line__():
    cf = currentframe()
    return cf.f_back.f_lineno  # type: ignore[union-attr]


# The number is the line offset from the beginning of the file. If you added an import, update this number accordingly.
_MODULES_LINE_MAPPING = {
    'CommonServerPython': {'start': __line__() - 45, 'end': float('inf')},
}

XSIAM_EVENT_CHUNK_SIZE = 2 ** 20  # 1 Mib
XSIAM_EVENT_CHUNK_SIZE_LIMIT = 4 * (10 ** 6)  # 4 MB
ASSETS = "assets"
EVENTS = "events"
DATA_TYPES = [EVENTS, ASSETS]
MASK = '<XX_REPLACED>'
SEND_PREFIX = "send: b'"
SAFE_SLEEP_START_TIME = datetime.now()
MAX_ERROR_MESSAGE_LENGTH = 50000
<<<<<<< HEAD
=======
NUM_OF_WORKERS = 20
HAVE_SUPPORT_MULTITHREADING_CALLED_ONCE = False
>>>>>>> 0e39451d


def register_module_line(module_name, start_end, line, wrapper=0):
    """
        Register a module in the line mapping for the traceback line correction algorithm.

        :type module_name: ``str``
        :param module_name: The name of the module. (required)

        :type start_end: ``str``
        :param start_end: Whether to register the line as the start or the end of the module.
            Possible values: start, end. (required)

        :type line: ``int``
        :param line: the line number to record. (required)

        :type wrapper: ``int``
        :param wrapper: Wrapper size (used for inline replacements with headers such as ApiModules). (optional)

        :return: None
        :rtype: ``None``
    """
    global _MODULES_LINE_MAPPING
    default_module_info = {'start': 0, 'start_wrapper': 0, 'end': float('inf'), 'end_wrapper': float('inf')}
    try:
        if start_end not in ('start', 'end'):
            raise ValueError('Invalid start_end argument. Acceptable values are: start, end.')
        if not isinstance(line, int) or line < 0:
            raise ValueError('Invalid line argument. Expected non-negative integer, '
                             'got {}({})'.format(type(line), line))

        _MODULES_LINE_MAPPING.setdefault(module_name, default_module_info).update(
            {start_end: line, '{}_wrapper'.format(start_end): line + wrapper}
        )
    except Exception as exc:
        demisto.info(
            'failed to register module line. '
            'module: "{}" start_end: "{}" line: "{}".\nError: {}'.format(module_name, start_end, line, exc))


def _find_relevant_module(line):
    """
    Find which module contains the given line number.

    :type line: ``int``
    :param trace_str: Line number to search. (required)

    :return: The name of the module.
    :rtype: ``str``
    """
    global _MODULES_LINE_MAPPING

    relevant_module = ''
    for module, info in _MODULES_LINE_MAPPING.items():
        if info['start'] <= line <= info['end']:
            if not relevant_module:
                relevant_module = module
            elif info['start'] > _MODULES_LINE_MAPPING[relevant_module]['start']:
                relevant_module = module

    return relevant_module


def fix_traceback_line_numbers(trace_str):
    """
    Fixes the given traceback line numbers.

    :type trace_str: ``str``
    :param trace_str: The traceback string to edit. (required)

    :return: The new formated traceback.
    :rtype: ``str``
    """

    def is_adjusted_block(start, end, adjusted_lines):
        return any(
            block_start < start < end < block_end
            for block_start, block_end in adjusted_lines.items()
        )

    for number in re.findall(r'line (\d+)', trace_str):
        line_num = int(number)
        module = _find_relevant_module(line_num)
        if module:
            module_start_line = _MODULES_LINE_MAPPING.get(module, {'start': 0})['start']
            actual_number = line_num - module_start_line

            # in case of ApiModule injections, adjust the line numbers of the code after the injection
            # should avoid adjust ApiModule twice in case of ApiModuleA -> import ApiModuleB
            adjusted_lines = {}  # type: ignore[var-annotated]
            modules_info = list(_MODULES_LINE_MAPPING.values())
            modules_info.sort(key=lambda obj: int(obj.get('start_wrapper', obj['start'])))
            for module_info in modules_info:
                block_start = module_info.get('start_wrapper', module_info['start'])
                block_end = module_info.get('end_wrapper', module_info['end'])
                if block_start > module_start_line and block_end < line_num \
                        and not is_adjusted_block(block_start, block_end, adjusted_lines):
                    actual_number -= block_end - block_start
                    adjusted_lines[block_start] = block_end

            # a traceback line is of the form: File "<string>", line 8853, in func5
            trace_str = trace_str.replace(
                'File "<string>", line {},'.format(number),
                'File "<{}>", line {},'.format(module, actual_number)
            )

    return trace_str


OS_LINUX = False
OS_MAC = False
OS_WINDOWS = False
if sys.platform.startswith('linux'):
    OS_LINUX = True
elif sys.platform.startswith('darwin'):
    OS_MAC = True
elif sys.platform.startswith('win32'):
    OS_WINDOWS = True


class WarningsHandler(object):
    #    Wrapper to handle warnings. We use a class to cleanup after execution

    @staticmethod
    def handle_warning(message, category, filename, lineno, file=None, line=None):
        try:
            msg = warnings.formatwarning(message, category, filename, lineno, line)
            demisto.info("python warning: " + msg)
        except Exception:
            # ignore the warning if it can't be handled for some reason
            pass

    def __init__(self):
        self.org_handler = warnings.showwarning
        warnings.showwarning = WarningsHandler.handle_warning

    def __del__(self):
        warnings.showwarning = self.org_handler


_warnings_handler = WarningsHandler()
# ignore warnings from logging as a result of not being setup
logging.raiseExceptions = False

# imports something that can be missed from docker image
try:
    import requests
    from requests.adapters import HTTPAdapter
    from urllib3.util import Retry
    from typing import Optional, Dict, List, Any, Union, Set, cast

    from urllib3 import disable_warnings

    disable_warnings()

    import dateparser  # type: ignore
    from datetime import timezone  # type: ignore
except Exception:
    if sys.version_info[0] < 3:
        # in python 2 an exception in the imports might still be raised even though it is caught.
        # for more info see https://cosmicpercolator.com/2016/01/13/exception-leaks-in-python-2-and-3/
        sys.exc_clear()

CONTENT_RELEASE_VERSION = '0.0.0'
CONTENT_BRANCH_NAME = 'master'
IS_PY3 = sys.version_info[0] == 3
PY_VER_MINOR = sys.version_info[1]
STIX_PREFIX = "STIX "
# pylint: disable=undefined-variable

ZERO = timedelta(0)
HOUR = timedelta(hours=1)

# The max number of profiling related rows to print to the log on memory dump
PROFILING_DUMP_ROWS_LIMIT = 20

if IS_PY3:
    STRING_TYPES = (str, bytes)  # type: ignore
    STRING_OBJ_TYPES = (str,)

else:
    STRING_TYPES = (str, unicode)  # type: ignore # noqa: F821
    STRING_OBJ_TYPES = STRING_TYPES  # type: ignore
# pylint: enable=undefined-variable

# DEPRECATED - use EntryType enum instead
entryTypes = {
    'note': 1,
    'downloadAgent': 2,
    'file': 3,
    'error': 4,
    'pinned': 5,
    'userManagement': 6,
    'image': 7,
    'playgroundError': 8,
    'entryInfoFile': 9,
    'warning': 11,
    'map': 15,
    'debug': 16,
    'widget': 17
}

ENDPOINT_STATUS_OPTIONS = [
    'Online',
    'Offline',
    'Unknown'
]

ENDPOINT_ISISOLATED_OPTIONS = [
    'Yes',
    'No',
    'Pending isolation',
    'Pending unisolation'
]


class EntryType(object):
    """
    Enum: contains all the entry types (e.g. NOTE, ERROR, WARNING, FILE, etc.)
    :return: None
    :rtype: ``None``
    """
    NOTE = 1
    DOWNLOAD_AGENT = 2
    FILE = 3
    ERROR = 4
    PINNED = 5
    USER_MANAGEMENT = 6
    IMAGE = 7
    PLAYGROUND_ERROR = 8
    ENTRY_INFO_FILE = 9
    VIDEO_FILE = 10
    WARNING = 11
    STATIC_VIDEO_FILE = 12
    MAP_ENTRY_TYPE = 15
    WIDGET = 17
    EXECUTION_METRICS = 19


class IncidentStatus(object):
    """
    Enum: contains all the incidents status types (e.g. pending, active, done, archive)
    :return: None
    :rtype: ``None``
    """
    PENDING = 0
    ACTIVE = 1
    DONE = 2
    ARCHIVE = 3


class IncidentSeverity(object):
    """
    Enum: contains all the incident severity types
    :return: None
    :rtype: ``None``
    """
    UNKNOWN = 0
    INFO = 0.5
    LOW = 1
    MEDIUM = 2
    HIGH = 3
    CRITICAL = 4


# DEPRECATED - use EntryFormat enum instead
formats = {
    'html': 'html',
    'table': 'table',
    'json': 'json',
    'text': 'text',
    'dbotResponse': 'dbotCommandResponse',
    'markdown': 'markdown'
}


class EntryFormat(object):
    """
    Enum: contains all the entry formats (e.g. HTML, TABLE, JSON, etc.)
    """
    HTML = 'html'
    TABLE = 'table'
    JSON = 'json'
    TEXT = 'text'
    DBOT_RESPONSE = 'dbotCommandResponse'
    MARKDOWN = 'markdown'

    @classmethod
    def is_valid_type(cls, _type):
        # type: (str) -> bool
        return _type in (
            EntryFormat.HTML,
            EntryFormat.TABLE,
            EntryFormat.JSON,
            EntryFormat.TEXT,
            EntryFormat.MARKDOWN,
            EntryFormat.DBOT_RESPONSE
        )


class FileAttachmentType(object):
    """
    Enum: contains the file attachment types,
          Used to add metadata to the description of the attachment
          whether the file content is expected to be inline or attached as a file

    :return:: The file attachment type
    :rtype: ``str``
    """
    ATTACHED = "attached_file"


brands = {
    'xfe': 'xfe',
    'vt': 'virustotal',
    'wf': 'WildFire',
    'cy': 'cylance',
    'cs': 'crowdstrike-intel'
}
providers = {
    'xfe': 'IBM X-Force Exchange',
    'vt': 'VirusTotal',
    'wf': 'WildFire',
    'cy': 'Cylance',
    'cs': 'CrowdStrike'
}
thresholds = {
    'xfeScore': 4,
    'vtPositives': 10,
    'vtPositiveUrlsForIP': 30
}


class DBotScoreType(object):
    """
    Enum: contains all the indicator types
    DBotScoreType.IP
    DBotScoreType.FILE
    DBotScoreType.DOMAIN
    DBotScoreType.URL
    DBotScoreType.CVE
    DBotScoreType.ACCOUNT
    DBotScoreType.CRYPTOCURRENCY
    DBotScoreType.EMAIL
    DBotScoreType.ATTACKPATTERN
    DBotScoreType.CUSTOM

    :return: None
    :rtype: ``None``
    """
    IP = 'ip'
    FILE = 'file'
    DOMAIN = 'domain'
    URL = 'url'
    CVE = 'cve'
    ACCOUNT = 'account'
    CIDR = 'cidr',
    DOMAINGLOB = 'domainglob'
    CERTIFICATE = 'certificate'
    CRYPTOCURRENCY = 'cryptocurrency'
    EMAIL = 'email'
    ATTACKPATTERN = 'attackpattern'
    CUSTOM = 'custom'

    def __init__(self):
        # required to create __init__ for create_server_docs.py purpose
        pass

    @classmethod
    def is_valid_type(cls, _type):
        # type: (str) -> bool

        return _type in (
            DBotScoreType.IP,
            DBotScoreType.FILE,
            DBotScoreType.DOMAIN,
            DBotScoreType.URL,
            DBotScoreType.CVE,
            DBotScoreType.ACCOUNT,
            DBotScoreType.CIDR,
            DBotScoreType.DOMAINGLOB,
            DBotScoreType.CERTIFICATE,
            DBotScoreType.CRYPTOCURRENCY,
            DBotScoreType.EMAIL,
            DBotScoreType.ATTACKPATTERN,
            DBotScoreType.CUSTOM,
        )


class DBotScoreReliability(object):
    """
    Enum: Source reliability levels
    Values are case sensitive

    :return: None
    :rtype: ``None``
    """

    A_PLUS = 'A+ - 3rd party enrichment'
    A = 'A - Completely reliable'
    B = 'B - Usually reliable'
    C = 'C - Fairly reliable'
    D = 'D - Not usually reliable'
    E = 'E - Unreliable'
    F = 'F - Reliability cannot be judged'

    def __init__(self):
        # required to create __init__ for create_server_docs.py purpose
        pass

    @staticmethod
    def is_valid_type(_type):
        # type: (str) -> bool

        return _type in (
            DBotScoreReliability.A_PLUS,
            DBotScoreReliability.A,
            DBotScoreReliability.B,
            DBotScoreReliability.C,
            DBotScoreReliability.D,
            DBotScoreReliability.E,
            DBotScoreReliability.F,
        )

    @staticmethod
    def get_dbot_score_reliability_from_str(reliability_str):  # pragma: no cover
        if reliability_str == DBotScoreReliability.A_PLUS:
            return DBotScoreReliability.A_PLUS
        elif reliability_str == DBotScoreReliability.A:
            return DBotScoreReliability.A
        elif reliability_str == DBotScoreReliability.B:
            return DBotScoreReliability.B
        elif reliability_str == DBotScoreReliability.C:
            return DBotScoreReliability.C
        elif reliability_str == DBotScoreReliability.D:
            return DBotScoreReliability.D
        elif reliability_str == DBotScoreReliability.E:
            return DBotScoreReliability.E
        elif reliability_str == DBotScoreReliability.F:
            return DBotScoreReliability.F
        raise Exception("Please use supported reliability only.")


INDICATOR_TYPE_TO_CONTEXT_KEY = {
    'ip': 'Address',
    'email': 'Address',
    'url': 'Data',
    'domain': 'Name',
    'cve': 'ID',
    'md5': 'file',
    'sha1': 'file',
    'sha256': 'file',
    'crc32': 'file',
    'sha512': 'file',
    'ctph': 'file',
    'ssdeep': 'file'
}


class ErrorTypes(object):
    """
    Enum: contains all the available error types
    :return: None
    :rtype: ``None``
    """
    SUCCESS = 'Successful'
    QUOTA_ERROR = 'QuotaError'
    GENERAL_ERROR = 'GeneralError'
    AUTH_ERROR = 'AuthError'
    SERVICE_ERROR = 'ServiceError'
    CONNECTION_ERROR = 'ConnectionError'
    PROXY_ERROR = 'ProxyError'
    SSL_ERROR = 'SSLError'
    TIMEOUT_ERROR = 'TimeoutError'
    RETRY_ERROR = "RetryError"


class FeedIndicatorType(object):
    """Type of Indicator (Reputations), used in TIP integrations"""
    Account = "Account"
    CVE = "CVE"
    Domain = "Domain"
    DomainGlob = "DomainGlob"
    Email = "Email"
    File = "File"
    FQDN = "Domain"
    Host = "Host"
    IP = "IP"
    CIDR = "CIDR"
    IPv6 = "IPv6"
    IPv6CIDR = "IPv6CIDR"
    Registry = "Registry Key"
    SSDeep = "ssdeep"
    URL = "URL"
    AS = "ASN"
    MUTEX = "Mutex"
    Malware = "Malware"
    Identity = "Identity"
    Location = "Location"
    Software = "Software"
    X509 = "X509 Certificate"

    @staticmethod
    def is_valid_type(_type):
        return _type in (
            FeedIndicatorType.Account,
            FeedIndicatorType.CVE,
            FeedIndicatorType.Domain,
            FeedIndicatorType.DomainGlob,
            FeedIndicatorType.Email,
            FeedIndicatorType.File,
            FeedIndicatorType.Host,
            FeedIndicatorType.IP,
            FeedIndicatorType.CIDR,
            FeedIndicatorType.IPv6,
            FeedIndicatorType.IPv6CIDR,
            FeedIndicatorType.Registry,
            FeedIndicatorType.SSDeep,
            FeedIndicatorType.URL,
            FeedIndicatorType.AS,
            FeedIndicatorType.MUTEX,
            FeedIndicatorType.Malware,
            FeedIndicatorType.Identity,
            FeedIndicatorType.Location,
            FeedIndicatorType.Software,
            FeedIndicatorType.X509,
        )

    @staticmethod
    def list_all_supported_indicators():
        indicator_types = []
        for key, val in vars(FeedIndicatorType).items():
            if not key.startswith('__') and type(val) == str:
                indicator_types.append(val)
        return indicator_types

    @staticmethod
    def ip_to_indicator_type(ip):
        """Returns the indicator type of the input IP.

        :type ip: ``str``
        :param ip: IP address to get it's indicator type.

        :return:: Indicator type from FeedIndicatorType, or None if invalid IP address.
        :rtype: ``str``
        """
        if re.match(ipv4cidrRegex, ip):
            return FeedIndicatorType.CIDR

        elif re.match(ipv4Regex, ip):
            return FeedIndicatorType.IP

        elif re.match(ipv6cidrRegex, ip):
            return FeedIndicatorType.IPv6CIDR

        elif re.match(ipv6Regex, ip):
            return FeedIndicatorType.IPv6

        else:
            return None

    @staticmethod
    def indicator_type_by_server_version(indicator_type):
        """Returns the indicator type of the input by the server version.
        If the server version is 6.2 and greater, remove the STIX prefix of the type

        :type indicator_type: ``str``
        :param indicator_type: Type of an indicator.

        :return:: Indicator type .
        :rtype: ``str``
        """
        if indicator_type.startswith(STIX_PREFIX):
            return indicator_type[len(STIX_PREFIX):]
        return indicator_type


# -------------------------------- Threat Intel Objects ----------------------------------- #

class ThreatIntel:
    """
    XSOAR Threat Intel Objects
    :return: None
    :rtype: ``None``
    """

    class ObjectsNames(object):
        """
        Enum: Threat Intel Objects names.
        :return: None
        :rtype: ``None``
        """
        CAMPAIGN = 'Campaign'
        ATTACK_PATTERN = 'Attack Pattern'
        REPORT = 'Report'
        MALWARE = 'Malware'
        COURSE_OF_ACTION = 'Course of Action'
        INTRUSION_SET = 'Intrusion Set'
        TOOL = 'Tool'
        THREAT_ACTOR = 'Threat Actor'
        INFRASTRUCTURE = 'Infrastructure'
        TACTIC = 'Tactic'

    class ObjectsScore(object):
        """
        Enum: Threat Intel Objects Score.
        :return: None
        :rtype: ``None``
        """
        CAMPAIGN = 3
        ATTACK_PATTERN = 2
        REPORT = 3
        MALWARE = 3
        COURSE_OF_ACTION = 0
        INTRUSION_SET = 3
        TOOL = 2
        THREAT_ACTOR = 3
        INFRASTRUCTURE = 2
        TACTIC = 0

    class KillChainPhases(object):
        """
        Enum: Kill Chain Phases names.
        :return: None
        :rtype: ``None``
        """
        BUILD_CAPABILITIES = "Build Capabilities"
        PRIVILEGE_ESCALATION = "Privilege Escalation"
        ADVERSARY_OPSEC = "Adversary Opsec"
        CREDENTIAL_ACCESS = "Credential Access"
        EXFILTRATION = "Exfiltration"
        LATERAL_MOVEMENT = "Lateral Movement"
        DEFENSE_EVASION = "Defense Evasion"
        PERSISTENCE = "Persistence"
        COLLECTION = "Collection"
        IMPACT = "Impact"
        INITIAL_ACCESS = "Initial Access"
        DISCOVERY = "Discovery"
        EXECUTION = "Execution"
        INSTALLATION = "Installation"
        DELIVERY = "Delivery"
        WEAPONIZATION = "Weaponization"
        ACT_ON_OBJECTIVES = "Actions on Objectives"
        COMMAND_AND_CONTROL = "Command \u0026 Control"


def is_debug_mode():
    """Return if this script/command was passed debug-mode=true option

    :return: true if debug-mode is enabled
    :rtype: ``bool``
    """
    # use `hasattr(demisto, 'is_debug')` to ensure compatibility with server version <= 4.5
    return hasattr(demisto, 'is_debug') and demisto.is_debug


def get_schedule_metadata(context):
    """
        Get the entry schedule metadata if available

        :type context: ``dict``
        :param context: Context in which the command was executed.

        :return: Dict with metadata of scheduled entry
        :rtype: ``dict``
    """
    schedule_metadata = {}
    parent_entry = context.get('ParentEntry', {})
    if parent_entry:
        schedule_metadata = assign_params(
            is_polling=True if parent_entry.get('polling') else False,
            polling_command=parent_entry.get('pollingCommand'),
            polling_args=parent_entry.get('pollingArgs'),
            times_ran=int(parent_entry.get('timesRan', 0)) + 1,
            start_date=parent_entry.get('startDate'),
            end_date=parent_entry.get('endingDate')
        )
    return schedule_metadata


def detect_file_indicator_type(indicator_value):
    """
      Detect the type of the file indicator.

      :type indicator_value: ``str``
      :param indicator_value: The indicator whose type we want to check. (required)

      :return: The type of the indicator.
      :rtype: ``str``
    """
    if ":" in indicator_value:
        return 'ssdeep'
    if re.match(sha256Regex, indicator_value):
        return 'sha256'
    if re.match(md5Regex, indicator_value):
        return 'md5'
    if re.match(sha1Regex, indicator_value):
        return 'sha1'
    if re.match(sha512Regex, indicator_value):
        return 'sha512'

    return None


def auto_detect_indicator_type(indicator_value):
    """
      Infer the type of the indicator.

      :type indicator_value: ``str``
      :param indicator_value: The indicator whose type we want to check. (required)

      :return: The type of the indicator.
      :rtype: ``str``
    """
    try:
        import tldextract
    except Exception:
        raise Exception("Missing tldextract module, In order to use the auto detect function please use a docker"
                        " image with it installed such as: demisto/jmespath")

    indicator_value = indicator_value.replace('[.]', '.').replace('[@]', '@')  # Refang indicator prior to checking

    if re.match(ipv4cidrRegex, indicator_value):
        return FeedIndicatorType.CIDR

    if re.match(ipv6cidrRegex, indicator_value):
        return FeedIndicatorType.IPv6CIDR

    if re.match(ipv4Regex, indicator_value):
        return FeedIndicatorType.IP

    if re.match(ipv6Regex, indicator_value):
        return FeedIndicatorType.IPv6

    if re.match(cveRegex, indicator_value):
        return FeedIndicatorType.CVE

    if re.match(md5Regex, indicator_value):
        return FeedIndicatorType.File

    if re.match(sha1Regex, indicator_value):
        return FeedIndicatorType.File

    if re.match(sha256Regex, indicator_value):
        return FeedIndicatorType.File

    if re.match(sha512Regex, indicator_value):
        return FeedIndicatorType.File

    if re.match(emailRegex, indicator_value):
        return FeedIndicatorType.Email

    if re.match(urlRegex, indicator_value):
        return FeedIndicatorType.URL

    try:
        tldextract_version = tldextract.__version__
        if LooseVersion(tldextract_version) < '3.0.0':
            no_cache_extract = tldextract.TLDExtract(cache_file=False, suffix_list_urls=None)
        else:
            no_cache_extract = tldextract.TLDExtract(cache_dir=False, suffix_list_urls=None)

        if no_cache_extract(indicator_value).suffix:
            if '*' in indicator_value:
                return FeedIndicatorType.DomainGlob
            return FeedIndicatorType.Domain

    except Exception:
        demisto.debug('tldextract failed to detect indicator type. indicator value: {}'.format(indicator_value))

    demisto.debug('Failed to detect indicator type. Indicator value: {}'.format(indicator_value))
    return None


def add_http_prefix_if_missing(address=''):
    """
        This function adds `http://` prefix to the proxy address in case it is missing.

        :type address: ``string``
        :param address: Proxy address.

        :return: proxy address after the 'http://' prefix was added, if needed.
        :rtype: ``string``
    """
    PROXY_PREFIXES = ['http://', 'https://', 'socks5://', 'socks5h://', 'socks4://', 'socks4a://']
    if not address:
        return ''
    for prefix in PROXY_PREFIXES:
        if address.startswith(prefix):
            return address
    return 'http://' + address


def handle_proxy_for_long_running(proxy_param_name='proxy', checkbox_default_value=False, handle_insecure=True,
                                  insecure_param_name=None):
    """
        Handle logic for long running integration routing traffic through the system proxy.
        Should usually be called at the beginning of the integration, depending on proxy checkbox state.
        Long running integrations on hosted tenants XSOAR8 and XSIAM has a dedicated env. var.: CRTX_HTTP_PROXY.
        Fallback call to handle_proxy in cases long running integration on engine or XSOAR6

        :type proxy_param_name: ``string``
        :param proxy_param_name: name of the "use system proxy" integration parameter

        :type checkbox_default_value: ``bool``
        :param checkbox_default_value: Default value of the proxy param checkbox

        :type handle_insecure: ``bool``
        :param handle_insecure: Whether to check the insecure param and unset env variables

        :type insecure_param_name: ``string``
        :param insecure_param_name: Name of insecure param. If None will search insecure and unsecure

        :return: proxies dict for the 'proxies' parameter of 'requests' functions and use_ssl boolean
        :rtype: ``Tuple[dict, boolean]``
    """
    proxies = {}
    crtx_http_proxy = os.environ.get('CRTX_HTTP_PROXY', None)
    if crtx_http_proxy:
        demisto.error('Setting proxies according to CRTX_HTTP_PROXY: {}'.format(crtx_http_proxy))
        proxies = {
            'http': crtx_http_proxy,
            'https': crtx_http_proxy
        }
        handle_insecure = True
        return proxies, handle_insecure
    return handle_proxy(proxy_param_name, checkbox_default_value, handle_insecure, insecure_param_name), handle_insecure


def handle_proxy(proxy_param_name='proxy', checkbox_default_value=False, handle_insecure=True,
                 insecure_param_name=None):
    """
        Handle logic for routing traffic through the system proxy.
        Should usually be called at the beginning of the integration, depending on proxy checkbox state.

        Additionally will unset env variables REQUESTS_CA_BUNDLE and CURL_CA_BUNDLE if handle_insecure is speficied (default).
        This is needed as when these variables are set and a requests.Session object is used, requests will ignore the
        Sesssion.verify setting. See: https://github.com/psf/requests/blob/master/requests/sessions.py#L703

        :type proxy_param_name: ``string``
        :param proxy_param_name: name of the "use system proxy" integration parameter

        :type checkbox_default_value: ``bool``
        :param checkbox_default_value: Default value of the proxy param checkbox

        :type handle_insecure: ``bool``
        :param handle_insecure: Whether to check the insecure param and unset env variables

        :type insecure_param_name: ``string``
        :param insecure_param_name: Name of insecure param. If None will search insecure and unsecure

        :return: proxies dict for the 'proxies' parameter of 'requests' functions
        :rtype: ``dict``
    """
    proxies = {}  # type: dict
    if demisto.params().get(proxy_param_name, checkbox_default_value):
        ensure_proxy_has_http_prefix()
        proxies = {
            'http': os.environ.get('HTTP_PROXY') or os.environ.get('http_proxy', ''),
            'https': os.environ.get('HTTPS_PROXY') or os.environ.get('https_proxy', '')
        }
    else:
        skip_proxy()

    if handle_insecure:
        if insecure_param_name is None:
            param_names = ('insecure', 'unsecure')
        else:
            param_names = (insecure_param_name,)  # type: ignore[assignment]
        for p in param_names:
            if demisto.params().get(p, False):
                skip_cert_verification()

    return proxies


def skip_proxy():
    """
    The function deletes the proxy environment vars in order to http requests to skip routing through proxy

    :return: None
    :rtype: ``None``
    """
    for k in ('HTTP_PROXY', 'HTTPS_PROXY', 'http_proxy', 'https_proxy'):
        if k in os.environ:
            del os.environ[k]


def ensure_proxy_has_http_prefix():
    """
    The function checks if proxy environment vars are missing http/https prefixes, and adds http if so.

    :return: None
    :rtype: ``None``
    """
    for k in ('HTTP_PROXY', 'HTTPS_PROXY', 'http_proxy', 'https_proxy'):
        if k in os.environ:
            proxy_env_var = os.getenv(k)
            if proxy_env_var:
                os.environ[k] = add_http_prefix_if_missing(os.environ[k])


def skip_cert_verification():
    """
    The function deletes the self signed certificate env vars in order to http requests to skip certificate validation.

    :return: None
    :rtype: ``None``
    """
    for k in ('REQUESTS_CA_BUNDLE', 'CURL_CA_BUNDLE'):
        if k in os.environ:
            del os.environ[k]


def urljoin(url, suffix=""):
    """
        Will join url and its suffix

        Example:
        "https://google.com/", "/"   => "https://google.com/"
        "https://google.com", "/"   => "https://google.com/"
        "https://google.com", "api"   => "https://google.com/api"
        "https://google.com", "/api"  => "https://google.com/api"
        "https://google.com/", "api"  => "https://google.com/api"
        "https://google.com/", "/api" => "https://google.com/api"

        :type url: ``string``
        :param url: URL string (required)

        :type suffix: ``string``
        :param suffix: the second part of the url

        :return: Full joined url
        :rtype: ``string``
    """
    if url[-1:] != "/":
        url = url + "/"

    if suffix.startswith("/"):
        suffix = suffix[1:]
        return url + suffix

    return url + suffix


def positiveUrl(entry):
    """
       Checks if the given entry from a URL reputation query is positive (known bad) (deprecated)

       :type entry: ``dict``
       :param entry: URL entry (required)

       :return: True if bad, false otherwise
       :rtype: ``bool``
    """
    if entry['Type'] != entryTypes['error'] and entry['ContentsFormat'] == formats['json']:
        if entry['Brand'] == brands['xfe']:
            return demisto.get(entry, 'Contents.url.result.score') > thresholds['xfeScore']
        if entry['Brand'] == brands['vt']:
            return demisto.get(entry, 'Contents.positives') > thresholds['vtPositives']
        if entry['Brand'] == brands['cs'] and demisto.get(entry, 'Contents'):
            c = demisto.get(entry, 'Contents')[0]
            return demisto.get(c, 'indicator') and demisto.get(c, 'malicious_confidence') in ['high', 'medium']
    return False


def positiveFile(entry):  # pragma: no cover
    """
       Checks if the given entry from a file reputation query is positive (known bad) (deprecated)

       :type entry: ``dict``
       :param entry: File entry (required)

       :return: True if bad, false otherwise
       :rtype: ``bool``
    """
    if entry['Type'] != entryTypes['error'] and entry['ContentsFormat'] == formats['json']:
        if entry['Brand'] == brands['xfe'] and (demisto.get(entry, 'Contents.malware.family')
                                                or demisto.gets(entry, 'Contents.malware.origins.external.family')):
            return True
        if entry['Brand'] == brands['vt']:
            return demisto.get(entry, 'Contents.positives') > thresholds['vtPositives']
        if entry['Brand'] == brands['wf']:
            return demisto.get(entry, 'Contents.wildfire.file_info.malware') == 'yes'
        if entry['Brand'] == brands['cy'] and demisto.get(entry, 'Contents'):
            contents = demisto.get(entry, 'Contents')
            k = contents.keys()
            if k and len(k) > 0:
                v = contents[k[0]]
                if v and demisto.get(v, 'generalscore'):
                    return v['generalscore'] < -0.5
        if entry['Brand'] == brands['cs'] and demisto.get(entry, 'Contents'):
            c = demisto.get(entry, 'Contents')[0]
            return demisto.get(c, 'indicator') and demisto.get(c, 'malicious_confidence') in ['high', 'medium']
    return False


def vtCountPositives(entry):
    """
       Counts the number of detected URLs in the entry

       :type entry: ``dict``
       :param entry: Demisto entry (required)

       :return: The number of detected URLs
       :rtype: ``int``
    """
    positives = 0
    if demisto.get(entry, 'Contents.detected_urls'):
        for detected in demisto.get(entry, 'Contents.detected_urls'):
            if demisto.get(detected, 'positives') > thresholds['vtPositives']:
                positives += 1
    return positives


def positiveIp(entry):  # pragma: no cover
    """
       Checks if the given entry from a file reputation query is positive (known bad) (deprecated)

       :type entry: ``dict``
       :param entry: IP entry (required)

       :return: True if bad, false otherwise
       :rtype: ``bool``
    """
    if entry['Type'] != entryTypes['error'] and entry['ContentsFormat'] == formats['json']:
        if entry['Brand'] == brands['xfe']:
            return demisto.get(entry, 'Contents.reputation.score') > thresholds['xfeScore']
        if entry['Brand'] == brands['vt'] and demisto.get(entry, 'Contents.detected_urls'):
            return vtCountPositives(entry) > thresholds['vtPositiveUrlsForIP']
        if entry['Brand'] == brands['cs'] and demisto.get(entry, 'Contents'):
            c = demisto.get(entry, 'Contents')[0]
            return demisto.get(c, 'indicator') and demisto.get(c, 'malicious_confidence') in ['high', 'medium']
    return False


def formatEpochDate(t):
    """
       Convert a time expressed in seconds since the epoch to a string representing local time

       :type t: ``int``
       :param t: Time represented in seconds (required)

       :return: A string representing local time
       :rtype: ``str``
    """
    if t:
        return time.ctime(t)
    return ''


def shortCrowdStrike(entry):  # pragma: no cover
    """
       Display CrowdStrike Intel results in Markdown (deprecated)

       :type entry: ``dict``
       :param entry: CrowdStrike result entry (required)

       :return: A Demisto entry containing the shortened CrowdStrike info
       :rtype: ``dict``
    """
    if entry['Type'] != entryTypes['error'] and entry['ContentsFormat'] == formats['json']:
        if entry['Brand'] == brands['cs'] and demisto.get(entry, 'Contents'):
            c = demisto.get(entry, 'Contents')[0]
            csRes = '## CrowdStrike Falcon Intelligence'
            csRes += '\n\n### Indicator - ' + demisto.gets(c, 'indicator')
            labels = demisto.get(c, 'labels')
            if labels:
                csRes += '\n### Labels'
                csRes += '\nName|Created|Last Valid'
                csRes += '\n----|-------|----------'
                for label in labels:
                    csRes += '\n' + demisto.gets(label, 'name') + '|' + \
                             formatEpochDate(demisto.get(label, 'created_on')) + '|' + \
                             formatEpochDate(demisto.get(label, 'last_valid_on'))

            relations = demisto.get(c, 'relations')
            if relations:
                csRes += '\n### Relations'
                csRes += '\nIndicator|Type|Created|Last Valid'
                csRes += '\n---------|----|-------|----------'
                for r in relations:
                    csRes += '\n' + demisto.gets(r, 'indicator') + '|' + demisto.gets(r, 'type') + '|' + \
                             formatEpochDate(demisto.get(label, 'created_date')) + '|' + \
                             formatEpochDate(demisto.get(label, 'last_valid_date'))

            return {'ContentsFormat': formats['markdown'], 'Type': entryTypes['note'], 'Contents': csRes}
    return entry


def shortUrl(entry):  # pragma: no cover
    """
       Formats a URL reputation entry into a short table (deprecated)

       :type entry: ``dict``
       :param entry: URL result entry (required)

       :return: A Demisto entry containing the shortened URL info
       :rtype: ``dict``
    """
    if entry['Type'] != entryTypes['error'] and entry['ContentsFormat'] == formats['json']:
        c = entry['Contents']
        if entry['Brand'] == brands['xfe']:
            return {'ContentsFormat': formats['table'], 'Type': entryTypes['note'], 'Contents': {
                'Country': c['country'], 'MalwareCount': demisto.get(c, 'malware.count'),
                'A': demisto.gets(c, 'resolution.A'), 'AAAA': demisto.gets(c, 'resolution.AAAA'),
                'Score': demisto.get(c, 'url.result.score'), 'Categories': demisto.gets(c, 'url.result.cats'),
                'URL': demisto.get(c, 'url.result.url'), 'Provider': providers['xfe'],
                'ProviderLink': 'https://exchange.xforce.ibmcloud.com/url/' + demisto.get(c, 'url.result.url')}}
        if entry['Brand'] == brands['vt']:
            return {'ContentsFormat': formats['table'], 'Type': entryTypes['note'], 'Contents': {
                'ScanDate': c['scan_date'], 'Positives': c['positives'], 'Total': c['total'],
                'URL': c['url'], 'Provider': providers['vt'], 'ProviderLink': c['permalink']}}
        if entry['Brand'] == brands['cs'] and demisto.get(entry, 'Contents'):
            return shortCrowdStrike(entry)
    return {'ContentsFormat': 'text', 'Type': 4, 'Contents': 'Unknown provider for result: ' + entry['Brand']}


def shortFile(entry):  # pragma: no cover
    """
       Formats a file reputation entry into a short table (deprecated)

       :type entry: ``dict``
       :param entry: File result entry (required)

       :return: A Demisto entry containing the shortened file info
       :rtype: ``dict``
    """
    if entry['Type'] != entryTypes['error'] and entry['ContentsFormat'] == formats['json']:
        c = entry['Contents']
        if entry['Brand'] == brands['xfe']:
            cm = c['malware']
            return {'ContentsFormat': formats['table'], 'Type': entryTypes['note'], 'Contents': {
                'Family': cm['family'], 'MIMEType': cm['mimetype'], 'MD5': cm['md5'][2:] if 'md5' in cm else '',
                'CnCServers': demisto.get(cm, 'origins.CncServers.count'),
                'DownloadServers': demisto.get(cm, 'origins.downloadServers.count'),
                'Emails': demisto.get(cm, 'origins.emails.count'),
                'ExternalFamily': demisto.gets(cm, 'origins.external.family'),
                'ExternalCoverage': demisto.get(cm, 'origins.external.detectionCoverage'),
                'Provider': providers['xfe'],
                'ProviderLink': 'https://exchange.xforce.ibmcloud.com/malware/' + cm['md5'].replace('0x', '')}}
        if entry['Brand'] == brands['vt']:
            return {'ContentsFormat': formats['table'], 'Type': entryTypes['note'], 'Contents': {
                'Resource': c['resource'], 'ScanDate': c['scan_date'], 'Positives': c['positives'],
                'Total': c['total'], 'SHA1': c['sha1'], 'SHA256': c['sha256'], 'Provider': providers['vt'],
                'ProviderLink': c['permalink']}}
        if entry['Brand'] == brands['wf']:
            c = demisto.get(entry, 'Contents.wildfire.file_info')
            if c:
                return {'Contents': {'Type': c['filetype'], 'Malware': c['malware'], 'MD5': c['md5'],
                                     'SHA256': c['sha256'], 'Size': c['size'], 'Provider': providers['wf']},
                        'ContentsFormat': formats['table'], 'Type': entryTypes['note']}
        if entry['Brand'] == brands['cy'] and demisto.get(entry, 'Contents'):
            contents = demisto.get(entry, 'Contents')
            k = contents.keys()
            if k and len(k) > 0:
                v = contents[k[0]]
                if v and demisto.get(v, 'generalscore'):
                    return {'Contents': {'Status': v['status'], 'Code': v['statuscode'], 'Score': v['generalscore'],
                                         'Classifiers': str(v['classifiers']), 'ConfirmCode': v['confirmcode'],
                                         'Error': v['error'], 'Provider': providers['cy']},
                            'ContentsFormat': formats['table'], 'Type': entryTypes['note']}
        if entry['Brand'] == brands['cs'] and demisto.get(entry, 'Contents'):
            return shortCrowdStrike(entry)
    return {'ContentsFormat': formats['text'], 'Type': entryTypes['error'],
            'Contents': 'Unknown provider for result: ' + entry['Brand']}


def shortIp(entry):
    """
       Formats an ip reputation entry into a short table (deprecated)

       :type entry: ``dict``
       :param entry: IP result entry (required)

       :return: A Demisto entry containing the shortened IP info
       :rtype: ``dict``
    """
    if entry['Type'] != entryTypes['error'] and entry['ContentsFormat'] == formats['json']:
        c = entry['Contents']
        if entry['Brand'] == brands['xfe']:
            cr = c['reputation']
            return {'ContentsFormat': formats['table'], 'Type': entryTypes['note'], 'Contents': {
                'IP': cr['ip'], 'Score': cr['score'], 'Geo': str(cr['geo']), 'Categories': str(cr['cats']),
                'Provider': providers['xfe']}}
        if entry['Brand'] == brands['vt']:
            return {'ContentsFormat': formats['table'], 'Type': entryTypes['note'],
                    'Contents': {'Positive URLs': vtCountPositives(entry), 'Provider': providers['vt']}}
        if entry['Brand'] == brands['cs'] and demisto.get(entry, 'Contents'):
            return shortCrowdStrike(entry)
    return {'ContentsFormat': formats['text'], 'Type': entryTypes['error'],
            'Contents': 'Unknown provider for result: ' + entry['Brand']}


def shortDomain(entry):
    """
       Formats a domain reputation entry into a short table (deprecated)

       :type entry: ``dict``
       :param entry: Domain result entry (required)

       :return: A Demisto entry containing the shortened domain info
       :rtype: ``dict``
    """
    if entry['Type'] != entryTypes['error'] and entry['ContentsFormat'] == formats['json']:
        if entry['Brand'] == brands['vt']:
            return {'ContentsFormat': formats['table'], 'Type': entryTypes['note'],
                    'Contents': {'Positive URLs': vtCountPositives(entry), 'Provider': providers['vt']}}
    return {'ContentsFormat': formats['text'], 'Type': entryTypes['error'],
            'Contents': 'Unknown provider for result: ' + entry['Brand']}


def get_error(execute_command_result):
    """
        execute_command_result must contain error entry - check the result first with is_error function
        if there is no error entry in the result then it will raise an Exception

        :type execute_command_result: ``dict`` or  ``list``
        :param execute_command_result: result of demisto.executeCommand()

        :return: Error message extracted from the demisto.executeCommand() result
        :rtype: ``string``
    """

    if not is_error(execute_command_result):
        raise ValueError("execute_command_result has no error entry. before using get_error use is_error")

    if isinstance(execute_command_result, dict):
        return execute_command_result['Contents']

    error_messages = []
    for entry in execute_command_result:
        is_error_entry = type(entry) == dict and entry['Type'] == entryTypes['error']
        if is_error_entry:
            error_messages.append(entry['Contents'])

    return '\n'.join(error_messages)


def is_error(execute_command_result):
    """
        Check if the given execute_command_result has an error entry

        :type execute_command_result: ``dict`` or ``list``
        :param execute_command_result: Demisto entry (required) or result of demisto.executeCommand()

        :return: True if the execute_command_result has an error entry, false otherwise
        :rtype: ``bool``
    """
    if execute_command_result is None:
        return False

    if isinstance(execute_command_result, list):
        if len(execute_command_result) > 0:
            for entry in execute_command_result:
                if type(entry) == dict and entry['Type'] == entryTypes['error']:
                    return True

    return type(execute_command_result) == dict and execute_command_result['Type'] == entryTypes['error']


isError = is_error


def FormatADTimestamp(ts):
    """
       Formats an Active Directory timestamp into human readable time representation

       :type ts: ``int``
       :param ts: The timestamp to be formatted (required)

       :return: A string represeting the time
       :rtype: ``str``
    """
    return (datetime(year=1601, month=1, day=1) + timedelta(seconds=int(ts) / 10 ** 7)).ctime()


def PrettifyCompactedTimestamp(x):
    """
       Formats a compacted timestamp string into human readable time representation

       :type x: ``str``
       :param x: The timestamp to be formatted (required)

       :return: A string represeting the time
       :rtype: ``str``
    """
    return '%s-%s-%sT%s:%s:%s' % (x[:4], x[4:6], x[6:8], x[8:10], x[10:12], x[12:])


def NormalizeRegistryPath(strRegistryPath):
    """
       Normalizes a registry path string

       :type strRegistryPath: ``str``
       :param strRegistryPath: The registry path (required)

       :return: The normalized string
       :rtype: ``str``
    """
    dSub = {
        'HKCR': 'HKEY_CLASSES_ROOT',
        'HKCU': 'HKEY_CURRENT_USER',
        'HKLM': 'HKEY_LOCAL_MACHINE',
        'HKU': 'HKEY_USERS',
        'HKCC': 'HKEY_CURRENT_CONFIG',
        'HKPD': 'HKEY_PERFORMANCE_DATA'
    }
    for k in dSub:
        if strRegistryPath[:len(k)] == k:
            return dSub[k] + strRegistryPath[len(k):]

    return strRegistryPath


def scoreToReputation(score):
    """
       Converts score (in number format) to human readable reputation format

       :type score: ``int``
       :param score: The score to be formatted (required)

       :return: The formatted score
       :rtype: ``str``
    """
    to_str = {
        4: 'Critical',
        3: 'Bad',
        2: 'Suspicious',
        1: 'Good',
        0.5: 'Informational',
        0: 'Unknown'
    }
    return to_str.get(score, 'None')


def b64_encode(text):
    """
    Base64 encode a string. Wrapper function around base64.b64encode which will accept a string
    In py3 will encode the string to binary using utf-8 encoding and return a string result decoded using utf-8

    :param text: string to encode
    :type text: str
    :return: encoded string
    :rtype: str
    """
    if not text:
        return ''
    elif isinstance(text, bytes):
        to_encode = text
    else:
        to_encode = text.encode('utf-8', 'ignore')

    res = base64.b64encode(to_encode)
    if IS_PY3:
        res = res.decode('utf-8')  # type: ignore
    return res


def b64_decode(b64_str):
    """
    Decode a str in a base 64 format to a picture.
    Replaces the use of base64.b64decode function which doesn't add padding to the supplied str.

    :param b64_str: string to decode
    :type b64_str: str
    :return: decoded binary
    :rtype: bytes
    """
    b64 = b64_str.encode('ascii')
    b64 += b'=' * (-len(b64) % 4)  # add padding
    return binascii.a2b_base64(b64)


def encode_string_results(text):
    """
    Encode string as utf-8, if any unicode character exists.

    :param text: string to encode
    :type text: str
    :return: encoded string
    :rtype: str
    """
    if not isinstance(text, STRING_OBJ_TYPES):
        return text
    try:
        return str(text)
    except UnicodeEncodeError:
        return text.encode("utf8", "replace")


def safe_load_json(json_object):  # pragma: no cover
    """
    Safely loads a JSON object from an argument. Allows the argument to accept either a JSON in string form,
    or an entry ID corresponding to a JSON file.

    :param json_object: Entry ID or JSON string.
    :type json_object: str
    :return: Dictionary object from a parsed JSON file or string.
    :rtype: dict
    """
    safe_json = None
    if isinstance(json_object, dict) or isinstance(json_object, list):
        return json_object
    if (json_object.startswith('{') and json_object.endswith('}')) or (
            json_object.startswith('[') and json_object.endswith(']')):
        try:
            safe_json = json.loads(json_object)
        except ValueError as e:
            return_error(
                'Unable to parse JSON string. Please verify the JSON is valid. - ' + str(e))
    else:
        try:
            path = demisto.getFilePath(json_object)
            with open(path['path'], 'rb') as data:
                try:
                    safe_json = json.load(data)
                except Exception:  # lgtm [py/catch-base-exception]
                    safe_json = json.loads(data.read())
        except Exception as e:
            return_error('Unable to parse JSON file. Please verify the JSON is valid or the Entry'
                         'ID is correct. - ' + str(e))
    return safe_json


def datetime_to_string(datetime_obj):
    """
    Converts a datetime object into a string. When used with `json.dumps()` for the `default` parameter,
    e.g. `json.dumps(response, default=datetime_to_string)` datetime_to_string allows entire JSON objects
    to be safely added to context without causing any datetime marshalling errors.
    :param datetime_obj: Datetime object.
    :type datetime_obj: datetime.datetime
    :return: String representation of a datetime object.
    :rtype: str
    """
    if isinstance(datetime_obj, datetime):  # type: ignore
        return datetime_obj.__str__()


def remove_empty_elements(d):
    """
    Recursively remove empty lists, empty dicts, or None elements from a dictionary.
    :param d: Input dictionary.
    :type d: dict
    :return: Dictionary with all empty lists, and empty dictionaries removed.
    :rtype: dict
    """

    def empty(x):
        return x is None or x == {} or x == []

    if not isinstance(d, (dict, list)):
        return d
    elif isinstance(d, list):
        return [v for v in (remove_empty_elements(v) for v in d) if not empty(v)]
    else:
        return {k: v for k, v in ((k, remove_empty_elements(v)) for k, v in d.items()) if not empty(v)}


class SmartGetDict(dict):
    """A dict that when called with get(key, default) will return the default passed
    value, even if there is a value of "None" in the place of the key. Example with built-in dict:
    ```
    >>> d = {}
    >>> d['test'] = None
    >>> d.get('test', 1)
    >>> print(d.get('test', 1))
    None
    ```
    Example with SmartGetDict:
    ```
    >>> d = SmartGetDict()
    >>> d['test'] = None
    >>> d.get('test', 1)
    >>> print(d.get('test', 1))
    1
    ```

    :return: SmartGetDict
    :rtype: ``SmartGetDict``

    """

    def get(self, key, default=None):
        res = dict.get(self, key)
        if res is not None:
            return res
        return default


if (not os.getenv('COMMON_SERVER_NO_AUTO_PARAMS_REMOVE_NULLS')) and hasattr(demisto, 'params') and demisto.params():
    demisto.callingContext['params'] = SmartGetDict(demisto.params())


def aws_table_to_markdown(response, table_header):
    """
    Converts a raw response from AWS into a markdown formatted table. This function checks to see if
    there is only one nested dict in the top level of the dictionary and will use the nested data.
    :param response: Raw response from AWS
    :type response: dict
    :param table_header: The header string to use for the table.
    :type table_header: str
    :return: Markdown formatted table as a string.
    :rtype: str
    """
    if isinstance(response, dict):
        if len(response) == 1:
            if isinstance(response[list(response.keys())[0]], dict) or isinstance(
                    response[list(response.keys())[0]], list):
                if isinstance(response[list(response.keys())[0]], list):
                    list_response = response[list(response.keys())[0]]
                    if not list_response:
                        human_readable = tableToMarkdown(table_header, list_response)
                    elif isinstance(list_response[0], str):
                        human_readable = tableToMarkdown(
                            table_header, response)
                    else:
                        human_readable = tableToMarkdown(
                            table_header, response[list(response.keys())[0]])
                else:
                    human_readable = tableToMarkdown(
                        table_header, response[list(response.keys())[0]])
            else:
                human_readable = tableToMarkdown(table_header, response)
        else:
            human_readable = tableToMarkdown(table_header, response)
    else:
        human_readable = tableToMarkdown(table_header, response)
    return human_readable


def stringEscape(st):
    """
       Escape newline chars in the given string.

       :type st: ``str``
       :param st: The string to be modified (required).

       :return: A modified string.
       :rtype: ``str``
    """
    return st.replace('\r', '\\r').replace('\n', '\\n').replace('\t', '\\t')


def stringUnEscape(st):
    """
       Unescape newline chars in the given string.

       :type st: ``str``
       :param st: The string to be modified (required).

       :return: A modified string.
       :rtype: ``str``
    """
    return st.replace('\\r', '\r').replace('\\n', '\n').replace('\\t', '\t')


def doubleBackslashes(st):
    """
       Double any backslashes in the given string if it contains two backslashes.

       :type st: ``str``
       :param st: The string to be modified (required).

       :return: A modified string with doubled backslashes.
       :rtype: ``str``
    """
    return st.replace('\\', '\\\\')


class IntegrationLogger(object):
    """
      a logger for python integrations:
      use `LOG(<message>)` to add a record to the logger (message can be any object with __str__)
      use `LOG.print_log(verbose=True/False)` to display all records in War-Room (if verbose) and server log.
      use `add_replace_strs` to add sensitive strings that should be replaced before going to the log.

      :type message: ``str``
      :param message: The message to be logged

      :return: No data returned
      :rtype: ``None``
    """

    def __init__(self, debug_logging=False):
        self.messages = []  # type: list
        self.write_buf = []  # type: list
        self.replace_strs = []  # type: list
        self.curl = []  # type: list
        self.buffering = True
        self.debug_logging = debug_logging
        # if for some reason you don't want to auto add credentials.password to replace strings
        # set the os env COMMON_SERVER_NO_AUTO_REPLACE_STRS. Either in CommonServerUserPython, or docker env
        if (not os.getenv('COMMON_SERVER_NO_AUTO_REPLACE_STRS') and hasattr(demisto, 'getParam')):
            # add common params
            sensitive_params = ('key', 'private', 'password', 'secret', 'token', 'credentials', 'service_account')
            if demisto.params():
                self._iter_sensistive_dict_obj(demisto.params(), sensitive_params)

    def _iter_sensistive_dict_obj(self, dict_obj, sensitive_params):
        for (k, v) in dict_obj.items():
            if isinstance(v, dict):  # credentials object case. recurse into the object
                self._iter_sensistive_dict_obj(v, sensitive_params)
                if v.get('identifier') and v.get('password'):  # also add basic auth case
                    basic_auth = '{}:{}'.format(v.get('identifier'), v.get('password'))
                    self.add_replace_strs(b64_encode(basic_auth))
            elif isinstance(v, STRING_OBJ_TYPES):
                k_lower = k.lower()
                for p in sensitive_params:
                    if p in k_lower:
                        self.add_replace_strs(v, b64_encode(v))

    def encode(self, message):
        try:
            res = str(message)
        except UnicodeEncodeError as exception:
            # could not decode the message
            # if message is an Exception, try encode the exception's message
            if isinstance(message, Exception) and message.args and isinstance(message.args[0], STRING_OBJ_TYPES):
                res = message.args[0].encode('utf-8', 'replace')  # type: ignore
            elif isinstance(message, STRING_OBJ_TYPES):
                # try encode the message itself
                res = message.encode('utf-8', 'replace')  # type: ignore
            else:
                res = "Failed encoding message with error: {}".format(exception)
        for s in self.replace_strs:
            res = res.replace(s, MASK)
        return res

    def __call__(self, message):
        text = self.encode(message)
        if self.buffering:
            self.messages.append(text)
            if self.debug_logging:
                demisto.debug(text)
        else:
            demisto.info(text)
        return text

    def add_replace_strs(self, *args):
        '''
            Add strings which will be replaced when logging.
            Meant for avoiding passwords and so forth in the log.
        '''
        to_add = []
        for a in args:
            if a:
                a = self.encode(a)
                to_add.append(stringEscape(a))
                to_add.append(stringUnEscape(a))
                to_add.append(doubleBackslashes(a))
                js = json.dumps(a)
                if js.startswith('"'):
                    js = js[1:]
                if js.endswith('"'):
                    js = js[:-1]
                to_add.append(js)
                if IS_PY3:
                    from urllib import parse as urllib_parse
                    to_add.append(urllib_parse.quote_plus(a))  # type: ignore[attr-defined]
                else:
                    to_add.append(urllib.quote_plus(a))  # type: ignore[attr-defined]

        self.replace_strs.extend(to_add)

    def set_buffering(self, state):
        """
        set whether the logger buffers messages or writes staight to the demisto log

        :param state: True/False
        :type state: boolean
        """
        self.buffering = state

    def print_log(self, verbose=False):
        if self.write_buf:
            self.messages.append("".join(self.write_buf))
        if self.messages:
            text = 'Full Integration Log:\n' + '\n'.join(self.messages)
            if verbose:
                demisto.log(text)  # pylint: disable=E9012
            if not self.debug_logging:  # we don't print out if in debug_logging as already all message where printed
                demisto.info(text)
            self.messages = []

    def build_curl(self, text):
        """
        Parses the HTTP client "send" log messages and generates cURL queries out of them.

        :type text: ``str``
        :param text: The HTTP client log message.

        :return: No data returned
        :rtype: ``None``
        """
        http_methods = ['GET', 'POST', 'PUT', 'DELETE', 'PATCH']
        data = text.split(SEND_PREFIX)[1]
        if data and data[0] in {'{', '<'}:
            # it is the request url query params/post body - will always come after we already have the url and headers
            # `<` is for xml body
            self.curl[-1] += "-d '{}".format(data)
        elif any(http_method in data for http_method in http_methods):
            method = ''
            url = ''
            headers = []
            headers_to_skip = ['Content-Length', 'User-Agent', 'Accept-Encoding', 'Connection']
            request_parts = repr(data).split('\\\\r\\\\n')  # splitting lines on repr since data is a bytes-string
            for line, part in enumerate(request_parts):
                if line == 0:
                    method, url, _ = part[1:].split()  # ignoring " at first char
                elif line != len(request_parts) - 1:  # ignoring the last line which is empty
                    if part.startswith('Host:'):
                        _, host = part.split('Host: ')
                        url = 'https://{}{}'.format(host, url)
                    else:
                        if any(header_to_skip in part for header_to_skip in headers_to_skip):
                            continue
                        headers.append(part)
            curl_headers = ''
            for header in headers:
                if header:
                    curl_headers += '-H "{}" '.format(header)
            curl = 'curl -X {} {} {}'.format(method, url, curl_headers)
            if demisto.params().get('proxy'):
                proxy_address = os.environ.get('https_proxy')
                if proxy_address:
                    curl += '--proxy {} '.format(proxy_address)
            else:
                curl += '--noproxy "*" '
            if demisto.params().get('insecure'):
                curl += '-k '
            self.curl.append(curl)

    def write(self, msg):
        # same as __call__ but allows IntegrationLogger to act as a File like object.
        msg = self.encode(msg)
        has_newline = False
        if '\n' in msg:
            has_newline = True
            # if new line is last char we trim it out
            if msg[-1] == '\n':
                msg = msg[:-1]
        self.write_buf.append(msg)
        if has_newline:
            text = "".join(self.write_buf)
            if self.buffering:
                self.messages.append(text)
            else:
                if is_debug_mode():
                    if text.startswith(('send:', 'header:')):
                        try:
                            # ensures the logged data follows a standard convention
                            text = text.replace("send: b\"", "send: b'")
                            text = censor_request_logs(text)
                        except Exception as e:  # should fail silently
                            demisto.debug('Failed censoring request logs - {}'.format(str(e)))
                    if text.startswith('send:'):
                        try:
                            self.build_curl(text)
                        except Exception as e:  # should fail silently
                            demisto.debug('Failed generating curl - {}'.format(str(e)))
                demisto.info(text)
            self.write_buf = []

    def print_override(self, *args, **kwargs):
        # print function that can be used to override print usage of internal modules
        # will print to the log if the print target is stdout/stderr
        try:
            import __builtin__  # type: ignore
        except ImportError:
            # Python 3
            import builtins as __builtin__  # type: ignore
        file_ = kwargs.get('file')
        if (not file_) or file_ == sys.stdout or file_ == sys.stderr:
            kwargs['file'] = self
        __builtin__.print(*args, **kwargs)


"""
a logger for python integrations:
use `LOG(<message>)` to add a record to the logger (message can be any object with __str__)
use `LOG.print_log()` to display all records in War-Room and server log.
"""
LOG = IntegrationLogger(debug_logging=is_debug_mode())


def formatAllArgs(args, kwds):
    """
    makes a nice string representation of all the arguments

    :type args: ``list``
    :param args: function arguments (required)

    :type kwds: ``dict``
    :param kwds: function keyword arguments (required)

    :return: string representation of all the arguments
    :rtype: ``string``
    """
    formattedArgs = ','.join([repr(a) for a in args]) + ',' + str(kwds).replace(':', "=").replace(" ", "")[1:-1]
    return formattedArgs


def logger(func):
    """
    decorator function to log the function call using LOG

    :type func: ``function``
    :param func: function to call (required)

    :return: returns the func return value.
    :rtype: ``any``
    """

    def func_wrapper(*args, **kwargs):
        LOG('calling {}({})'.format(func.__name__, formatAllArgs(args, kwargs)))
        ret_val = func(*args, **kwargs)
        if is_debug_mode():
            LOG('Return value [{}]: {}'.format(func.__name__, str(ret_val)))
        return ret_val

    return func_wrapper


def formatCell(data, is_pretty=True, json_transform=None):
    """
       Convert a given object to md while decending multiple levels


       :type data: ``str`` or ``list`` or ``dict``
       :param data: The cell content (required)

       :type is_pretty: ``bool``
       :param is_pretty: Should cell content be prettified (default is True)

       :type json_transform: ``JsonTransformer``
       :param json_transform: The Json transform object to transform the data

       :return: The formatted cell content as a string
       :rtype: ``str``
    """
    if json_transform is None:
        json_transform = JsonTransformer(flatten=True)

    return json_transform.json_to_str(data, is_pretty)


def flattenCell(data, is_pretty=True):
    """
       Flattens a markdown table cell content into a single string

       :type data: ``str`` or ``list``
       :param data: The cell content (required)

       :type is_pretty: ``bool``
       :param is_pretty: Should cell content be pretified (default is True)

       :return: A sting representation of the cell content
       :rtype: ``str``
    """
    indent = 4 if is_pretty else None
    if isinstance(data, STRING_TYPES):
        return data
    elif isinstance(data, list):
        string_list = []
        for d in data:
            try:
                if IS_PY3 and isinstance(d, bytes):
                    string_list.append(d.decode('utf-8'))
                else:
                    string_list.append(str(d))
            except UnicodeEncodeError:
                string_list.append(d.encode('utf-8'))

        return ',\n'.join(string_list)
    else:
        return json.dumps(data, indent=indent, ensure_ascii=False, default=str)


def FormatIso8601(t):
    """
       Convert a time expressed in seconds to ISO 8601 time format string

       :type t: ``int``
       :param t: Time expressed in seconds (required)

       :return: An ISO 8601 time format string
       :rtype: ``str``
    """
    return t.strftime("%Y-%m-%dT%H:%M:%S")


def argToList(arg, separator=',', transform=None):
    """
       Converts a string representation of args to a python list

       :type arg: ``str`` or ``list``
       :param arg: Args to be converted (required)

       :type separator: ``str``
       :param separator: A string separator to separate the strings, the default is a comma.

       :type transform: ``callable``
       :param transform: A function transformer to transfer the returned list arguments.

       :return: A python list of args
       :rtype: ``list``
    """
    if not arg:
        return []

    result = []
    if isinstance(arg, list):
        result = arg
    elif isinstance(arg, STRING_TYPES):
        is_comma_separated = True
        if arg[0] == '[' and arg[-1] == ']':
            try:
                result = json.loads(arg)
                is_comma_separated = False
            except Exception:
                demisto.debug('Failed to load {} as JSON, trying to split'.format(arg))  # type: ignore[str-bytes-safe]
        if is_comma_separated:
            result = [s.strip() for s in arg.split(separator)]
    else:
        result = [arg]

    if transform:
        return [transform(s) for s in result]

    return result


def remove_duplicates_from_list_arg(args, field):
    """
        Removes duplicates from a list after calling argToList.
        For example: args: {'ids': "1,2,1"}, field='ids'
        The return output will be ["1", "2"]

        :type args: ``dict``
        :param args: Args to be converted (required)

        :type field: ``str``
        :param field: Field in args to be converted into list without duplicates (required)

        :return: A python list of args without duplicates
        :rtype: ``list``
    """
    convert_to_list = argToList(args.get(field))
    return list(set(convert_to_list))


def argToBoolean(value):
    """
        Boolean-ish arguments that are passed through demisto.args() could be type bool or type string.
        This command removes the guesswork and returns a value of type bool, regardless of the input value's type.
        It will also return True for 'yes' and False for 'no'.

        :param value: the value to evaluate
        :type value: ``string|bool``

        :return: a boolean representatation of 'value'
        :rtype: ``bool``
    """
    if isinstance(value, bool):
        return value
    if isinstance(value, STRING_OBJ_TYPES):
        if value.lower() in ['true', 'yes']:
            return True
        elif value.lower() in ['false', 'no']:
            return False
        else:
            raise ValueError('Argument does not contain a valid boolean-like value')
    else:
        raise ValueError('Argument is neither a string nor a boolean')


def appendContext(key, data, dedup=False):
    """
       Append data to the investigation context

       :type key: ``str``
       :param key: The context path (required)

       :type data: ``any``
       :param data: Data to be added to the context (required)

       :type dedup: ``bool``
       :param dedup: True if de-duplication is required. Default is False.

       :return: No data returned
       :rtype: ``None``
    """
    if data is None:
        return
    existing = demisto.get(demisto.context(), key)

    if existing:
        if isinstance(existing, STRING_TYPES):
            if isinstance(data, STRING_TYPES):
                new_val = data + ',' + existing  # type: ignore[operator]
            else:
                new_val = data + existing  # will raise a self explanatory TypeError

        elif isinstance(existing, dict):
            if isinstance(data, dict):
                new_val = [existing, data]  # type: ignore[assignment]
            elif isinstance(data, list) and all([isinstance(sub_data, dict) for sub_data in data]):
                # For cases the context have only one value but we append a few values at once.
                new_val = [existing] + data  # type: ignore[assignment]
            else:
                new_val = data + existing  # will raise a self explanatory TypeError

        elif isinstance(existing, list):
            if isinstance(data, list):
                existing.extend(data)
            else:
                existing.append(data)
            new_val = existing  # type: ignore[assignment]

        else:
            new_val = [existing, data]  # type: ignore[assignment]

        if dedup and isinstance(new_val, list):
            new_val = list(set(new_val))

        demisto.setContext(key, new_val)
    else:
        demisto.setContext(key, data)


def url_to_clickable_markdown(data, url_keys):
    """
    Turn the given urls fields in to clickable url, used for the markdown table.

    :type data: ``[Union[str, List[Any], Dict[str, Any]]]``
    :param data: a dictionary or a list containing data with some values that are urls

    :type url_keys: ``List[str]``
    :param url_keys: the keys of the url's wished to turn clickable

    :return: markdown format for clickable url
    :rtype: ``[Union[str, List[Any], Dict[str, Any]]]``
    """

    if isinstance(data, list):
        data = [url_to_clickable_markdown(item, url_keys) for item in data]

    elif isinstance(data, dict):
        data = {key: create_clickable_url(value) if key in url_keys else url_to_clickable_markdown(data[key], url_keys)
                for key, value in data.items()}

    return data


def create_clickable_url(url, text=None):
    """
    Make the given url clickable when in markdown format by concatenating itself, with the proper brackets

    :type url: ``Union[List[str], str]``
    :param url: the url of interest or a list of urls

    :type text: ``Union[List[str], str, None]``
    :param text: the text of the url or a list of texts of urls.

    :return: Markdown format for clickable url
    :rtype: ``Union[List[str], str]``

    """
    if not url:
        return None
    elif isinstance(url, list):
        if isinstance(text, list):
            assert len(url) == len(text), 'The URL list and the text list must be the same length.'
            return ['[{}]({})'.format(text, item) for text, item in zip(text, url)]
        return ['[{}]({})'.format(item, item) for item in url]
    return '[{}]({})'.format(text or url, url)


class JsonTransformer:
    """
    A class to transform a json to

    :type flatten: ``bool``
    :param flatten: Should we flatten the json using `flattenCell` (for BC)

    :type keys: ``Set[str]``
    :param keys: Set of keys to keep

    :type is_nested: ``bool``
    :param is_nested: If look for nested

    :type func: ``Callable``
    :param func: A function to parse the json

    :return: None
    :rtype: ``None``
    """

    def __init__(self, flatten=False, keys=None, is_nested=False, func=None):
        """
        Constructor for JsonTransformer

        :type flatten: ``bool``
        :param flatten:  Should we flatten the json using `flattenCell` (for BC)

        :type keys: ``Iterable[str]``
        :param keys: an iterable of relevant keys list from the json. Notice we save it as a set in the class

        :type is_nested: ``bool``
        :param is_nested: Whether to search in nested keys or not

        :type func: ``Callable``
        :param func: A function to parse the json
        """
        if keys is None:
            keys = []
        self.keys = set(keys)
        self.is_nested = is_nested
        self.func = func
        self.flatten = flatten

    def json_to_str(self, json_input, is_pretty=True):
        if self.func:
            return self.func(json_input)
        if isinstance(json_input, STRING_TYPES):
            return json_input
        if self.flatten:
            if not isinstance(json_input, dict):
                return flattenCell(json_input, is_pretty)
            return '\n'.join(
                [u'{key}: {val}'.format(key=k, val=flattenCell(v, is_pretty)) for k, v in json_input.items()])  # for BC

        str_lst = []
        prev_path = []  # type: ignore
        for path, key, val in self.json_to_path_generator(json_input):
            str_path = ''
            full_tabs = '\t' * len(path)
            if path != prev_path:  # need to construct tha `path` string only of it changed from the last one
                common_prefix_index = len(os.path.commonprefix((prev_path, path)))  # type: ignore
                path_suffix = path[common_prefix_index:]

                str_path_lst = []
                for i, p in enumerate(path_suffix):
                    is_list = isinstance(p, int)
                    tabs = (common_prefix_index + i) * '\t'
                    path_value = p if not is_list else '-'
                    delim = ':\n' if not is_list else ''
                    str_path_lst.append('{tabs}**{path_value}**{delim}'.format(tabs=tabs, path_value=path_value, delim=delim))
                str_path = ''.join(str_path_lst)
                prev_path = path
                if path and isinstance(path[-1], int):
                    # if it is a beginning of a list, there is only one tab left
                    full_tabs = '\t'

            str_lst.append(
                '{path}{tabs}***{key}***: {val}'.format(path=str_path, tabs=full_tabs, key=key, val=flattenCell(val, is_pretty)))

        return '\n'.join(str_lst)

    def json_to_path_generator(self, json_input, path=None):
        """
        :type json_input: ``list`` or ``dict``
        :param json_input: The json input to transform
        :type path: ``List[str + int]``
        :param path: The path of the key, value pair inside the json

        :rtype ``Tuple[List[str + int], str, str]``
        :return:  A tuple. the second and third elements are key, values, and the first is their path in the json
        """
        if path is None:
            path = []
        is_in_path = not self.keys or any(p for p in path if p in self.keys)
        if isinstance(json_input, dict):
            for k, v in json_input.items():
                if is_in_path or k in self.keys:  # found data to return
                    # recurse until finding a primitive value
                    if not isinstance(v, dict) and not isinstance(v, list):
                        yield path, k, v
                    else:
                        for res in self.json_to_path_generator(v, path + [k]):  # this is yield from for python2 BC
                            yield res

                elif self.is_nested:
                    # recurse all the json_input to find the relevant data
                    for res in self.json_to_path_generator(v, path + [k]):  # this is yield from for python2 BC
                        yield res

        if isinstance(json_input, list):
            if not json_input or (not isinstance(json_input[0], list) and not isinstance(json_input[0], dict)):
                # if the items of the lists are primitive, put the values in one line
                yield path, 'values', ', '.join(json_input)
            else:
                for i, item in enumerate(json_input):
                    for res in self.json_to_path_generator(item, path + [i]):  # this is yield from for python2 BC
                        yield res


def tableToMarkdown(name, t, headers=None, headerTransform=None, removeNull=False, metadata=None, url_keys=None,
                    date_fields=None, json_transform_mapping=None, is_auto_json_transform=False, sort_headers=True):
    """
       Converts a demisto table in JSON form to a Markdown table

       :type name: ``str``
       :param name: The name of the table (required)

       :type t: ``dict`` or ``list``
       :param t: The JSON table - List of dictionaries with the same keys or a single dictionary (required)

       :type headers: ``list`` or ``string``
       :param headers: A list of headers to be presented in the output table (by order). If string will be passed
            then table will have single header. Default will include all available headers.

       :type headerTransform: ``function``
       :param headerTransform: A function that formats the original data headers (optional)

       :type removeNull: ``bool``
       :param removeNull: Remove empty columns from the table. Default is False

       :type metadata: ``str``
       :param metadata: Metadata about the table contents

       :type url_keys: ``list``
       :param url_keys: a list of keys in the given JSON table that should be turned in to clickable

       :type date_fields: ``list``
       :param date_fields: A list of date fields to format the value to human-readable output.

        :type json_transform_mapping: ``Dict[str, JsonTransformer]``
        :param json_transform_mapping: A mapping between a header key to corresponding JsonTransformer

        :type is_auto_json_transform: ``bool``
        :param is_auto_json_transform: Boolean to try to auto transform complex json

        :type sort_headers: ``bool``
        :param sort_headers: Sorts the table based on its headers only if the headers parameter is not specified

       :return: A string representation of the markdown table
       :rtype: ``str``
    """
    # Turning the urls in the table to clickable
    if url_keys:
        t = url_to_clickable_markdown(t, url_keys)

    mdResult = ''
    if name:
        mdResult = '### ' + name + '\n'

    if metadata:
        mdResult += metadata + '\n'

    if not t or len(t) == 0:
        mdResult += '**No entries.**\n'
        return mdResult

    if not headers and isinstance(t, dict) and len(t.keys()) == 1:
        # in case of a single key, create a column table where each element is in a different row.
        headers = list(t.keys())
        t = list(t.values())[0]

    if not isinstance(t, list):
        t = [t]

    if headers and isinstance(headers, STRING_TYPES):
        headers = [headers]

    if not isinstance(t[0], dict):
        # the table contains only simple objects (strings, numbers)
        # should be only one header
        if headers and len(headers) > 0:
            header = headers[0]
            t = [{header: item} for item in t]
        else:
            raise Exception("Missing headers param for tableToMarkdown. Example: headers=['Some Header']")

    # in case of headers was not provided (backward compatibility)
    if not headers:
        headers = list(t[0].keys())
        if sort_headers or not IS_PY3:
            headers.sort()

    if removeNull:
        headers_aux = headers[:]
        for header in headers:
            if all(obj.get(header) in ('', None, [], {}) for obj in t):
                headers_aux.remove(header)
        headers = headers_aux

    if not json_transform_mapping:
        json_transform_mapping = {header: JsonTransformer(flatten=not is_auto_json_transform) for header in
                                  headers}

    if t and len(headers) > 0:
        newHeaders = []
        if headerTransform is None:  # noqa
            def headerTransform(s): return stringEscapeMD(s, True, True)  # noqa
        for header in headers:
            newHeaders.append(headerTransform(header))
        mdResult += '|'
        if len(newHeaders) == 1:
            mdResult += newHeaders[0]
        else:
            mdResult += '|'.join(newHeaders)
        mdResult += '|\n'
        sep = '---'
        mdResult += '|' + '|'.join([sep] * len(headers)) + '|\n'
        for entry in t:
            entry_copy = entry.copy()
            if date_fields:
                for field in date_fields:
                    try:
                        entry_copy[field] = datetime.fromtimestamp(int(entry_copy[field]) / 1000).strftime('%Y-%m-%d %H:%M:%S')
                    except Exception:
                        pass

            vals = [stringEscapeMD((formatCell(entry_copy.get(h, ''), False,
                                               json_transform_mapping.get(h)) if entry_copy.get(h) is not None else ''),
                                   True, True) for h in headers]

            # this pipe is optional
            mdResult += '| '
            try:
                mdResult += ' | '.join(vals)
            except UnicodeDecodeError:
                vals = [str(v) for v in vals]
                mdResult += ' | '.join(vals)
            mdResult += ' |\n'

    else:
        mdResult += '**No entries.**\n'

    return mdResult


tblToMd = tableToMarkdown


def createContextSingle(obj, id=None, keyTransform=None, removeNull=False):  # pragma: no cover
    """Receives a dict with flattened key values, and converts them into nested dicts

    :type obj: ``dict`` or ``list``
    :param obj: The data to be added to the context (required)

    :type id: ``str``
    :param id: The ID of the context entry

    :type keyTransform: ``function``
    :param keyTransform: A formatting function for the markdown table headers

    :type removeNull: ``bool``
    :param removeNull: True if empty columns should be removed, false otherwise

    :return: The converted context list
    :rtype: ``list``
    """
    res = {}  # type: dict
    if keyTransform is None:
        def keyTransform(s): return s  # noqa
    keys = obj.keys()
    for key in keys:
        if removeNull and obj[key] in ('', None, [], {}):
            continue
        values = key.split('.')
        current = res
        for v in values[:-1]:
            current.setdefault(v, {})
            current = current[v]
        current[keyTransform(values[-1])] = obj[key]

    if id is not None:
        res.setdefault('ID', id)

    return res


def createContext(data, id=None, keyTransform=None, removeNull=False):
    """Receives a dict with flattened key values, and converts them into nested dicts

        :type data: ``dict`` or ``list``
        :param data: The data to be added to the context (required)

        :type id: ``str``
        :param id: The ID of the context entry

        :type keyTransform: ``function``
        :param keyTransform: A formatting function for the markdown table headers

        :type removeNull: ``bool``
        :param removeNull: True if empty columns should be removed, false otherwise

        :return: The converted context list
        :rtype: ``list``
    """
    if isinstance(data, (list, tuple)):
        return [createContextSingle(d, id, keyTransform, removeNull) for d in data]
    else:
        return createContextSingle(data, id, keyTransform, removeNull)


def sectionsToMarkdown(root):
    """
       Converts a list of Demisto JSON tables to markdown string of tables

       :type root: ``dict`` or ``list``
       :param root: The JSON table - List of dictionaries with the same keys or a single dictionary (required)

       :return: A string representation of the markdown table
       :rtype: ``str``
    """
    mdResult = ''
    if isinstance(root, dict):
        for section in root:
            data = root[section]
            if isinstance(data, dict):
                data = [data]
            data = [{k: formatCell(row[k]) for k in row} for row in data]
            mdResult += tblToMd(section, data)

    return mdResult


def fileResult(filename, data, file_type=None):
    """
       Creates a file from the given data

       :type filename: ``str``
       :param filename: The name of the file to be created (required)

       :type data: ``str`` or ``bytes``
       :param data: The file data (required)

       :type file_type: ``str``
       :param file_type: one of the entryTypes file or entryInfoFile (optional)

       :return: A Demisto war room entry
       :rtype: ``dict``
    """
    if file_type is None:
        file_type = entryTypes['file']
    temp = demisto.uniqueFile()
    # pylint: disable=undefined-variable
    if (IS_PY3 and isinstance(data, str)) or (not IS_PY3 and isinstance(data, unicode)):  # type: ignore # noqa: F821
        data = data.encode('utf-8')
    # pylint: enable=undefined-variable
    with open(demisto.investigation()['id'] + '_' + temp, 'wb') as f:
        f.write(data)

    # when there is ../ in the filename, xsoar thinks that path of the file is in the previous folder(s) and because of that
    # xsoar returns empty files to war-rooms
    if isinstance(filename, str):
        replaced_filename = filename.replace("../", "")
        if filename != replaced_filename:
            filename = replaced_filename
            demisto.debug(
                "replaced {filename} with new file name {replaced_file_name}".format(
                    filename=filename, replaced_file_name=replaced_filename
                )
            )

    return {'Contents': '', 'ContentsFormat': formats['text'], 'Type': file_type, 'File': filename, 'FileID': temp}


def hash_djb2(s, seed=5381):
    """
     Hash string with djb2 hash function

     :type s: ``str``
     :param s: The input string to hash

     :type seed: ``int``
     :param seed: The seed for the hash function (default is 5381)

     :return: The hashed value
     :rtype: ``int``
    """
    hash_name = seed
    for x in s:
        hash_name = ((hash_name << 5) + hash_name) + ord(x)

    return hash_name & 0xFFFFFFFF


def file_result_existing_file(filename, saveFilename=None):
    """
       Rename an existing file

       :type filename: ``str``
       :param filename: The name of the file to be modified (required)

       :type saveFilename: ``str``
       :param saveFilename: The new file name

       :return: A Demisto war room entry
       :rtype: ``dict``
    """
    temp = demisto.uniqueFile()
    os.rename(filename, demisto.investigation()['id'] + '_' + temp)
    return {'Contents': '', 'ContentsFormat': formats['text'], 'Type': entryTypes['file'],
            'File': saveFilename if saveFilename else filename, 'FileID': temp}


def flattenRow(rowDict):
    """
       Flatten each element in the given rowDict

       :type rowDict: ``dict``
       :param rowDict: The dict to be flattened (required)

       :return: A flattened dict
       :rtype: ``dict``
    """
    return {k: formatCell(rowDict[k]) for k in rowDict}


def flattenTable(tableDict):
    """
       Flatten each row in the given tableDict

       :type tableDict: ``dict``
       :param tableDict: The table to be flattened (required)

       :return: A flattened table
       :rtype: ``dict``
    """
    return [flattenRow(row) for row in tableDict]


MARKDOWN_CHARS = r"\`*_{}[]()#+-!|"


def stringEscapeMD(st, minimal_escaping=False, escape_multiline=False):
    """
       Escape any chars that might break a markdown string

       :type st: ``str``
       :param st: The string to be modified (required)

       :type minimal_escaping: ``bool``
       :param minimal_escaping: Whether replace all special characters or table format only (optional)

       :type escape_multiline: ``bool``
       :param escape_multiline: Whether convert line-ending characters (optional)

       :return: A modified string
       :rtype: ``str``
    """
    if escape_multiline:
        st = st.replace('\r\n', '<br>')  # Windows
        st = st.replace('\r', '<br>')  # old Mac
        st = st.replace('\n', '<br>')  # Unix

    if minimal_escaping:
        for c in ('|', '`'):
            st = st.replace(c, '\\' + c)
    else:
        st = "".join(["\\" + str(c) if c in MARKDOWN_CHARS else str(c) for c in st])

    return st


def raiseTable(root, key):
    newInternal = {}
    if key in root and isinstance(root[key], dict):
        for sub in root[key]:
            if sub not in root:
                root[sub] = root[key][sub]
            else:
                newInternal[sub] = root[key][sub]
        if newInternal:
            root[key] = newInternal
        else:
            del root[key]


def zoomField(item, fieldName):
    if isinstance(item, dict) and fieldName in item:
        return item[fieldName]
    else:
        return item


def isCommandAvailable(cmd):
    """
       Check the list of available modules to see whether a command is currently available to be run.

       :type cmd: ``str``
       :param cmd: The command to check (required)

       :return: True if command is available, False otherwise
       :rtype: ``bool``
    """
    modules = demisto.getAllSupportedCommands()
    for m in modules:
        if modules[m] and isinstance(modules[m], list):
            for c in modules[m]:
                if c['name'] == cmd:
                    return True
    return False


def epochToTimestamp(epoch):
    return datetime.utcfromtimestamp(epoch / 1000.0).strftime("%Y-%m-%d %H:%M:%S")


def formatTimeColumns(data, timeColumnNames):
    for row in data:
        for k in timeColumnNames:
            row[k] = epochToTimestamp(row[k])


def strip_tag(tag):
    split_array = tag.split('}')
    if len(split_array) > 1:
        strip_ns_tag = split_array[1]
        tag = strip_ns_tag
    return tag


def elem_to_internal(elem, strip_ns=1, strip=1):
    """Convert an Element into an internal dictionary (not JSON!)."""

    d = OrderedDict()  # type: dict
    elem_tag = elem.tag
    if strip_ns:
        elem_tag = strip_tag(elem.tag)
    for key, value in list(elem.attrib.items()):
        d['@' + key] = value

    # loop over subelements to merge them
    for subelem in elem:
        v = elem_to_internal(subelem, strip_ns=strip_ns, strip=strip)

        tag = subelem.tag
        if strip_ns:
            tag = strip_tag(subelem.tag)

        value = v[tag]
        try:
            # add to existing list for this tag
            d[tag].append(value)
        except AttributeError:
            # turn existing entry into a list
            d[tag] = [d[tag], value]
        except KeyError:
            # add a new non-list entry
            d[tag] = value

    text = elem.text
    tail = elem.tail
    if strip:
        # ignore leading and trailing whitespace
        if text:
            text = text.strip()
        if tail:
            tail = tail.strip()

    if tail:
        d['#tail'] = tail

    if d:
        # use #text element if other attributes exist
        if text:
            d["#text"] = text
    else:
        # text is the value if no attributes
        d = text or None  # type: ignore
    return {elem_tag: d}


def internal_to_elem(pfsh, factory=ET.Element):
    """Convert an internal dictionary (not JSON!) into an Element.
    Whatever Element implementation we could import will be
    used by default; if you want to use something else, pass the
    Element class as the factory parameter.
    """

    attribs = OrderedDict()  # type: dict
    text = None
    tail = None
    sublist = []
    tag = list(pfsh.keys())
    if len(tag) != 1:
        raise ValueError("Illegal structure with multiple tags: %s" % tag)
    tag = tag[0]
    value = pfsh[tag]
    if isinstance(value, dict):
        for k, v in list(value.items()):
            if k[:1] == "@":
                attribs[k[1:]] = v
            elif k == "#text":
                text = v
            elif k == "#tail":
                tail = v
            elif isinstance(v, list):
                for v2 in v:
                    sublist.append(internal_to_elem({k: v2}, factory=factory))
            else:
                sublist.append(internal_to_elem({k: v}, factory=factory))
    else:
        text = value
    e = factory(tag, attribs)
    for sub in sublist:
        e.append(sub)
    e.text = text
    e.tail = tail
    return e


def elem2json(elem, options, strip_ns=1, strip=1):
    """Convert an ElementTree or Element into a JSON string."""

    if hasattr(elem, 'getroot'):
        elem = elem.getroot()

    if 'pretty' in options:
        return json.dumps(elem_to_internal(elem, strip_ns=strip_ns, strip=strip), indent=4, separators=(',', ': '))
    else:
        return json.dumps(elem_to_internal(elem, strip_ns=strip_ns, strip=strip))


def json2elem(json_data, factory=ET.Element):
    """Convert a JSON string into an Element.
    Whatever Element implementation we could import will be used by
    default; if you want to use something else, pass the Element class
    as the factory parameter.
    """

    return internal_to_elem(json.loads(json_data), factory)


def xml2json(xmlstring, options={}, strip_ns=1, strip=1):
    """
       Convert an XML string into a JSON string.

       :type xmlstring: ``str``
       :param xmlstring: The string to be converted (required)

       :return: The converted JSON
       :rtype: ``dict`` or ``list``
    """
    try:
        import defusedxml.ElementTree as defused_ET
        elem = defused_ET.fromstring(xmlstring)
    except ImportError:
        demisto.debug('defused_ET is not supported, using ET instead.')
        elem = ET.fromstring(xmlstring)
    return elem2json(elem, options, strip_ns=strip_ns, strip=strip)


def json2xml(json_data, factory=ET.Element):
    """Convert a JSON string into an XML string.
    Whatever Element implementation we could import will be used by
    default; if you want to use something else, pass the Element class
    as the factory parameter.
    """

    if not isinstance(json_data, dict):
        json_data = json.loads(json_data)

    elem = internal_to_elem(json_data, factory)
    return ET.tostring(elem, encoding='utf-8')


def get_hash_type(hash_file):
    """
       Checks the type of the given hash. Returns 'md5', 'sha1', 'sha256' or 'Unknown'.

       :type hash_file: ``str``
       :param hash_file: The hash to be checked (required)

       :return: The hash type
       :rtype: ``str``
    """
    hash_len = len(hash_file)
    if (hash_len == 32):
        return 'md5'
    elif (hash_len == 40):
        return 'sha1'
    elif (hash_len == 64):
        return 'sha256'
    elif (hash_len == 128):
        return 'sha512'
    else:
        return 'Unknown'


def is_mac_address(mac):
    """
    Test for valid mac address

    :type mac: ``str``
    :param mac: MAC address in the form of AA:BB:CC:00:11:22

    :return: True/False
    :rtype: ``bool``
    """

    if re.search(r'([0-9A-F]{2}[:]){5}([0-9A-F]){2}', mac.upper()) is not None:
        return True
    else:
        return False


def is_ipv6_valid(address):
    """
    Checks if the given string represents a valid IPv6 address.

    :type address: str
    :param address: The string to check.

    :return: True if the given string represents a valid IPv6 address.
    :rtype: ``bool``
    """
    try:
        socket.inet_pton(socket.AF_INET6, address)
    except socket.error:  # not a valid address
        return False
    return True


def is_ip_valid(s, accept_v6_ips=False):
    """
       Checks if the given string represents a valid IP address.
       By default, will only return 'True' for IPv4 addresses.

       :type s: ``str``
       :param s: The string to be checked (required)
       :type accept_v6_ips: ``bool``
       :param accept_v6_ips: A boolean determining whether the
       function should accept IPv6 addresses

       :return: True if the given string represents a valid IP address, False otherwise
       :rtype: ``bool``
    """
    a = s.split('.')
    if accept_v6_ips and is_ipv6_valid(s):
        return True
    elif len(a) != 4:
        return False
    else:
        for x in a:
            if not x.isdigit():
                return False
            i = int(x)
            if i < 0 or i > 255:
                return False
        return True


def get_integration_name():
    """
    Getting calling integration's name
    :return: Calling integration's name
    :rtype: ``str``
    """
    return demisto.callingContext.get('context', {}).get('IntegrationBrand', '')


def get_integration_instance_name():
    """
    Getting calling integration instance name
    :return: Calling integration instance name
    :rtype: ``str``
    """
    return demisto.callingContext.get('context', {}).get('IntegrationInstance', '')


def get_script_name():
    """
    Getting calling script name
    :return: Calling script name
    :rtype: ``str``
    """
    return demisto.callingContext.get('context', {}).get('ScriptName', '')


class Common(object):
    class Indicator(object):
        """
        interface class
        """

        @abstractmethod
        def to_context(self):
            pass

        @staticmethod
        def create_context_table(data):
            """
            Gets a list of items of a specific class (such as CommunityNotes, Publications etc) and returns a context
            list.
            """
            table = []

            for item in data:
                table.append(item.to_context())

            return table

    class DBotScore(object):
        """
        DBotScore class

        :type indicator: ``str``
        :param indicator: indicator value, ip, hash, domain, url, etc

        :type indicator_type: ``DBotScoreType``
        :param indicator_type: use DBotScoreType class

        :type integration_name: ``str``
        :param integration_name: For integrations - The class will automatically determine the integration name.
                                For scripts - The class will use the given integration name.

        :type score: ``DBotScore``
        :param score: DBotScore.NONE, DBotScore.GOOD, DBotScore.SUSPICIOUS, DBotScore.BAD

        :type malicious_description: ``str``
        :param malicious_description: if the indicator is malicious and have explanation for it then set it to this field

        :type reliability: ``DBotScoreReliability``
        :param reliability: use DBotScoreReliability class

        :type message: ``str``
        :param message: Used to message on the api response, for example: When return api response is "Not found".

        :return: None
        :rtype: ``None``
        """
        NONE = 0
        GOOD = 1
        SUSPICIOUS = 2
        BAD = 3

        CONTEXT_PATH = 'DBotScore(val.Indicator && val.Indicator == obj.Indicator && val.Vendor == obj.Vendor ' \
                       '&& val.Type == obj.Type)'

        CONTEXT_PATH_PRIOR_V5_5 = 'DBotScore'

        def __init__(self, indicator, indicator_type, integration_name='', score=None, malicious_description=None,
                     reliability=None, message=None):

            if not DBotScoreType.is_valid_type(indicator_type):
                raise TypeError('indicator_type must be of type DBotScoreType enum')

            if not Common.DBotScore.is_valid_score(score):
                raise TypeError('indicator `score` must be of type DBotScore enum')

            if reliability and not DBotScoreReliability.is_valid_type(reliability):
                raise TypeError('reliability must be of type DBotScoreReliability enum')

            self.indicator = indicator
            self.indicator_type = indicator_type
            # For integrations - The class will automatically determine the integration name.
            if demisto.callingContext.get('integration'):
                context_integration_name = get_integration_name()
                self.integration_name = context_integration_name if context_integration_name else integration_name
            else:
                self.integration_name = integration_name
            self.score = score
            self.malicious_description = malicious_description
            self.reliability = reliability
            self.message = message

        @staticmethod
        def is_valid_score(score):
            return score in (
                Common.DBotScore.NONE,
                Common.DBotScore.GOOD,
                Common.DBotScore.SUSPICIOUS,
                Common.DBotScore.BAD
            )

        @staticmethod
        def get_context_path():
            return Common.DBotScore.CONTEXT_PATH

        def to_context(self):
            dbot_context = {
                'Indicator': self.indicator,
                'Type': self.indicator_type,
                'Vendor': self.integration_name,
                'Score': self.score
            }

            if self.reliability:
                dbot_context['Reliability'] = self.reliability

            if self.message:
                dbot_context['Message'] = self.message

            ret_value = {
                Common.DBotScore.get_context_path(): dbot_context
            }
            return ret_value

        def to_readable(self):
            dbot_score_to_text = {0: 'Unknown',
                                  1: 'Good',
                                  2: 'Suspicious',
                                  3: 'Bad'}
            return dbot_score_to_text.get(self.score, 'Undefined')

    class CustomIndicator(Indicator):

        def __init__(self, indicator_type, value, dbot_score, data, context_prefix, relationships=None):
            """
            :type indicator_type: ``Str``
            :param indicator_type: The name of the indicator type.

            :type value: ``Any``
            :param value: The value of the indicator.

            :type dbot_score: ``DBotScore``
            :param dbot_score: If custom indicator has a score then create and set a DBotScore object.

            :type data: ``Dict(Str,Any)``
            :param data: A dictionary containing all the param names and their values.

            :type context_prefix: ``Str``
            :param context_prefix: Will be used as the context path prefix.

            :type relationships: ``list of EntityRelationship``
            :param relationships: List of relationships of the indicator.

            :return: None
            :rtype: ``None``
            """
            if hasattr(DBotScoreType, indicator_type.upper()):
                raise ValueError('Creating a custom indicator type with an existing type name is not allowed')
            if not value:
                raise ValueError('value is mandatory for creating the indicator')
            if not context_prefix:
                raise ValueError('context_prefix is mandatory for creating the indicator')

            self.CONTEXT_PATH = '{context_prefix}(val.value && val.value == obj.value)'. \
                format(context_prefix=context_prefix)

            self.value = value
            self.relationships = relationships

            if not isinstance(dbot_score, Common.DBotScore):
                raise ValueError('dbot_score must be of type DBotScore')

            self.dbot_score = dbot_score
            self.indicator_type = indicator_type
            self.data = data
            INDICATOR_TYPE_TO_CONTEXT_KEY[indicator_type.lower()] = indicator_type.capitalize()

            for key in self.data:
                setattr(self, key, data[key])

        def to_context(self):
            custom_context = {
                'value': self.value
            }

            custom_context.update(self.data)

            ret_value = {
                self.CONTEXT_PATH: custom_context
            }  # type: Dict[str, Any]

            if self.dbot_score:
                ret_value.update(self.dbot_score.to_context())
            ret_value[Common.DBotScore.get_context_path()]['Type'] = self.indicator_type

            if self.relationships:
                relationships_context = [relationship.to_context() for relationship in self.relationships if
                                         relationship.to_context()]
                ret_value['Relationships'] = relationships_context

            return ret_value

    class IP(Indicator):
        """
        IP indicator class - https://xsoar.pan.dev/docs/integrations/context-standards-mandatory#ip

        :type ip: ``str``
        :param ip: IP address

        :type asn: ``str``
        :param asn: The autonomous system name for the IP address, for example: "AS8948".

        :type as_owner: ``str``
        :param as_owner: The autonomous system owner of the IP.

        :type region: ``str``
        :param region: The region in which the IP is located.

        :type port: ``str``
        :param port: Ports that are associated with the IP.

        :type internal: ``bool``
        :param internal: Whether or not the IP is internal or external.

        :type updated_date: ``date``
        :param updated_date: The date that the IP was last updated.

        :type registrar_abuse_name: ``str``
        :param registrar_abuse_name: The name of the contact for reporting abuse.

        :type registrar_abuse_address: ``str``
        :param registrar_abuse_address: The address of the contact for reporting abuse.

        :type registrar_abuse_country: ``str``
        :param registrar_abuse_country: The country of the contact for reporting abuse.

        :type registrar_abuse_network: ``str``
        :param registrar_abuse_network: The network of the contact for reporting abuse.

        :type registrar_abuse_phone: ``str``
        :param registrar_abuse_phone: The phone number of the contact for reporting abuse.

        :type registrar_abuse_email: ``str``
        :param registrar_abuse_email: The email address of the contact for reporting abuse.

        :type campaign: ``str``
        :param campaign: The campaign associated with the IP.

        :type traffic_light_protocol: ``str``
        :param traffic_light_protocol: The Traffic Light Protocol (TLP) color that is suitable for the IP.

        :type community_notes: ``CommunityNotes``
        :param community_notes: Notes on the IP that were given by the community.

        :type publications: ``Publications``
        :param publications: Publications on the ip that was published.

        :type threat_types: ``ThreatTypes``
        :param threat_types: Threat types that are associated with the file.

        :type hostname: ``str``
        :param hostname: The hostname that is mapped to this IP address.

        :type geo_latitude: ``str``
        :param geo_latitude: The geolocation where the IP address is located, in the format: latitude

        :type geo_longitude: ``str``
        :param geo_longitude: The geolocation where the IP address is located, in the format: longitude.

        :type geo_country: ``str``
        :param geo_country: The country in which the IP address is located.

        :type geo_description: ``str``
        :param geo_description: Additional information about the location.

        :type detection_engines: ``int``
        :param detection_engines: The total number of engines that checked the indicator.

        :type positive_engines: ``int``
        :param positive_engines: The number of engines that positively detected the indicator as malicious.

        :type organization_name: ``str``
        :param organization_name: The organization of the IP

        :type organization_type: ``str``
        :param organization_type:The organization type of the IP

        :type tags: ``str``
        :param tags: Tags of the IP.

        :type malware_family: ``str``
        :param malware_family: The malware family associated with the IP.

        :type feed_related_indicators: ``FeedRelatedIndicators``
        :param feed_related_indicators: List of indicators that are associated with the IP.

        :type relationships: ``list of EntityRelationship``
        :param relationships: List of relationships of the indicator.

        :type blocked: ``boolean``
        :param blocked: Is the indicator blocked.

        :type description: ``str``
        :param description: A general description of the indicator

        :type stix_id: ``str``
        :param stix_id: The STIX id representing the indicator

        :type whois_records: ``WhoisRecord``
        :param whois_records: List of whois records

        :type dbot_score: ``DBotScore``
        :param dbot_score: If IP has a score then create and set a DBotScore object.

        :type organization_prevalence: ``int``
        :param organization_prevalence: The number of times the indicator is detected in the organization.

        :type global_prevalence: ``int``
        :param global_prevalence: The number of times the indicator is detected across all organizations.

        :type organization_first_seen: ``str``
        :param organization_first_seen: ISO 8601 date time string; when the indicator was first seen in the organization.

        :type organization_last_seen: ``str``
        :param organization_last_seen: ISO 8601 date time string; the last time a specific organization encountered an indicator.

        :type first_seen_by_source: ``str``
        :param first_seen_by_source: ISO 8601 date time string; when the indicator was first seen by the source vendor.

        :type last_seen_by_source: ``str``
        :param last_seen_by_source: ISO 8601 date time string; when the indicator was last seen by the source vendor.

        :return: None
        :rtype: ``None``
        """

        CONTEXT_PATH = 'IP(val.Address && val.Address == obj.Address)'

        def __init__(self, ip, dbot_score, asn=None, as_owner=None, region=None, port=None, internal=None,
                     updated_date=None, registrar_abuse_name=None, registrar_abuse_address=None,
                     registrar_abuse_country=None, registrar_abuse_network=None, registrar_abuse_phone=None,
                     registrar_abuse_email=None, campaign=None, traffic_light_protocol=None,
                     community_notes=None, publications=None, threat_types=None,
                     hostname=None, geo_latitude=None, geo_longitude=None,
                     geo_country=None, geo_description=None, detection_engines=None, positive_engines=None,
                     organization_name=None, organization_type=None, feed_related_indicators=None, tags=None,
                     malware_family=None, relationships=None, blocked=None, description=None, stix_id=None,
                     whois_records=None, organization_prevalence=None,
                     global_prevalence=None, organization_first_seen=None, organization_last_seen=None,
                     first_seen_by_source=None, last_seen_by_source=None, ip_type="IP"):

            # Main value of the indicator
            self.ip = ip
            self.ip_type = ip_type

            # Core custom fields - IP
            self.blocked = blocked
            self.community_notes = community_notes
            self.description = description
            self.tags = tags
            self.geo_country = geo_country
            self.geo_latitude = geo_latitude
            self.geo_longitude = geo_longitude
            self.internal = internal
            self.stix_id = stix_id
            self.traffic_light_protocol = traffic_light_protocol
            self.whois_records = whois_records

            # Other custom fields
            self.asn = asn
            self.as_owner = as_owner
            self.region = region
            self.port = port
            self.updated_date = updated_date
            self.registrar_abuse_name = registrar_abuse_name
            self.registrar_abuse_address = registrar_abuse_address
            self.registrar_abuse_country = registrar_abuse_country
            self.registrar_abuse_network = registrar_abuse_network
            self.registrar_abuse_phone = registrar_abuse_phone
            self.registrar_abuse_email = registrar_abuse_email
            self.campaign = campaign
            self.publications = publications
            self.threat_types = threat_types
            self.hostname = hostname
            self.geo_description = geo_description
            self.detection_engines = detection_engines
            self.positive_engines = positive_engines
            self.organization_name = organization_name
            self.organization_type = organization_type
            self.feed_related_indicators = feed_related_indicators
            self.malware_family = malware_family
            self.relationships = relationships
            self.organization_prevalence = organization_prevalence
            self.global_prevalence = global_prevalence
            self.organization_first_seen = organization_first_seen
            self.organization_last_seen = organization_last_seen
            self.first_seen_by_source = first_seen_by_source
            self.last_seen_by_source = last_seen_by_source

            if not isinstance(dbot_score, Common.DBotScore):
                raise ValueError('dbot_score must be of type DBotScore')

            self.dbot_score = dbot_score

        def to_context(self):
            ip_context = {
                'Address': self.ip
            }

            if self.blocked:
                ip_context['Blocked'] = self.blocked

            if self.asn:
                ip_context['ASN'] = self.asn

            if self.as_owner:
                ip_context['ASOwner'] = self.as_owner

            if self.region:
                ip_context['Region'] = self.region

            if self.port:
                ip_context['Port'] = self.port

            if self.internal:
                ip_context['Internal'] = self.internal

            if self.stix_id:
                ip_context['STIXID'] = self.stix_id

            if self.updated_date:
                ip_context['UpdatedDate'] = self.updated_date

            if self.registrar_abuse_name or self.registrar_abuse_address or self.registrar_abuse_country or \
                    self.registrar_abuse_network or self.registrar_abuse_phone or self.registrar_abuse_email:
                ip_context['Registrar'] = {'Abuse': {}}
                if self.registrar_abuse_name:
                    ip_context['Registrar']['Abuse']['Name'] = self.registrar_abuse_name
                if self.registrar_abuse_address:
                    ip_context['Registrar']['Abuse']['Address'] = self.registrar_abuse_address
                if self.registrar_abuse_country:
                    ip_context['Registrar']['Abuse']['Country'] = self.registrar_abuse_country
                if self.registrar_abuse_network:
                    ip_context['Registrar']['Abuse']['Network'] = self.registrar_abuse_network
                if self.registrar_abuse_phone:
                    ip_context['Registrar']['Abuse']['Phone'] = self.registrar_abuse_phone
                if self.registrar_abuse_email:
                    ip_context['Registrar']['Abuse']['Email'] = self.registrar_abuse_email

            if self.campaign:
                ip_context['Campaign'] = self.campaign

            if self.description:
                ip_context['Description'] = self.description

            if self.traffic_light_protocol:
                ip_context['TrafficLightProtocol'] = self.traffic_light_protocol

            if self.community_notes:
                ip_context['CommunityNotes'] = self.create_context_table(self.community_notes)

            if self.publications:
                ip_context['Publications'] = self.create_context_table(self.publications)

            if self.threat_types:
                ip_context['ThreatTypes'] = self.create_context_table(self.threat_types)

            if self.whois_records:
                ip_context['WhoisRecords'] = self.create_context_table(self.whois_records)

            if self.hostname:
                ip_context['Hostname'] = self.hostname

            if self.geo_latitude or self.geo_country or self.geo_description:
                ip_context['Geo'] = {}

                if self.geo_latitude and self.geo_longitude:
                    ip_context['Geo']['Location'] = '{}:{}'.format(self.geo_latitude, self.geo_longitude)

                if self.geo_country:
                    ip_context['Geo']['Country'] = self.geo_country

                if self.geo_description:
                    ip_context['Geo']['Description'] = self.geo_description

            if self.organization_name or self.organization_type:
                ip_context['Organization'] = {}

                if self.organization_name:
                    ip_context['Organization']['Name'] = self.organization_name

                if self.organization_type:
                    ip_context['Organization']['Type'] = self.organization_type

            if self.detection_engines is not None:
                ip_context['DetectionEngines'] = self.detection_engines

            if self.positive_engines is not None:
                ip_context['PositiveDetections'] = self.positive_engines

            if self.feed_related_indicators:
                ip_context['FeedRelatedIndicators'] = self.create_context_table(self.feed_related_indicators)

            if self.tags:
                ip_context['Tags'] = self.tags

            if self.malware_family:
                ip_context['MalwareFamily'] = self.malware_family

            if self.organization_prevalence is not None:  # checking for `is not None` to allow `0`-value
                ip_context['OrganizationPrevalence'] = self.organization_prevalence

            if self.global_prevalence is not None:  # checking for `is not None` to allow `0`-value
                ip_context['GlobalPrevalence'] = self.global_prevalence

            if self.organization_first_seen:
                ip_context['OrganizationFirstSeen'] = self.organization_first_seen

            if self.organization_last_seen:
                ip_context['OrganizationLastSeen'] = self.organization_last_seen

            if self.first_seen_by_source:
                ip_context['FirstSeenBySource'] = self.first_seen_by_source

            if self.last_seen_by_source:
                ip_context['LastSeenBySource'] = self.last_seen_by_source

            if self.dbot_score and self.dbot_score.score == Common.DBotScore.BAD:
                ip_context['Malicious'] = {
                    'Vendor': self.dbot_score.integration_name,
                    'Description': self.dbot_score.malicious_description
                }

            if self.relationships:
                relationships_context = [relationship.to_context() for relationship in self.relationships if
                                         relationship.to_context()]
                ip_context['Relationships'] = relationships_context

            if self.ip_type == "IP":
                context_path = Common.IP.CONTEXT_PATH

            elif self.ip_type == "IPv6":
                context_path = Common.IP.CONTEXT_PATH.replace("IP", "IPv6")

            ret_value = {
                context_path: ip_context
            }

            if self.dbot_score:
                ret_value.update(self.dbot_score.to_context())

            return ret_value

    class FileSignature(object):
        """
        FileSignature class
        :type authentihash: ``str``
        :param authentihash: The authentication hash.
        :type copyright: ``str``
        :param copyright: Copyright information.
        :type description: ``str``
        :param description: A description of the signature.
        :type file_version: ``str``
        :param file_version: The file version.
        :type internal_name: ``str``
        :param internal_name: The internal name of the file.
        :type original_name: ``str``
        :param original_name: The original name of the file.
        :return: None
        :rtype: ``None``
        """

        def __init__(self, authentihash, copyright, description, file_version, internal_name, original_name):
            self.authentihash = authentihash
            self.copyright = copyright
            self.description = description
            self.file_version = file_version
            self.internal_name = internal_name
            self.original_name = original_name

        def to_context(self):
            return {
                'Authentihash': self.authentihash,
                'Copyright': self.copyright,
                'Description': self.description,
                'FileVersion': self.file_version,
                'InternalName': self.internal_name,
                'OriginalName': self.original_name,
            }

    class FeedRelatedIndicators(object):
        """
        FeedRelatedIndicators class
         Implements Subject Indicators that are associated with Another indicator

        :type value: ``str``
        :param value: Indicators that are associated with the indicator.

        :type indicator_type: ``str``
        :param indicator_type: The type of the indicators that are associated with the indicator.

        :type description: ``str``
        :param description: The description of the indicators that are associated with the indicator.

        :return: None
        :rtype: ``None``
        """

        def __init__(self, value=None, indicator_type=None, description=None):
            self.value = value
            self.indicator_type = indicator_type
            self.description = description

        def to_context(self):
            return {
                'value': self.value,
                'type': self.indicator_type,
                'description': self.description
            }

    class Rank:
        """
        Single row in a rank grid field

        :type rank: float / int
        :param rank: A numerical rank value

        :type source: ``str``
        :param source: The name of the source from which the rank was taken
        """

        def __init__(self, rank=None, source=None):
            self.rank = rank
            self.source = source

        def to_context(self):
            return {
                'source': self.source,
                'rank': self.rank
            }

    class ExternalReference(object):
        """
        ExternalReference class
        Class to represent a single instance of an external reference for an indicator type.

        :type source_name: ``str``
        :param source_name: The name of the source referenced.

        :type source_id: ``str``
        :param source_id: The ID of the object in the external source.

        :return: None
        :rtype: ``None``
        """

        def __init__(self, source_name=None, source_id=None):
            self.source_name = source_name
            self.source_id = source_id

        def to_context(self):
            return {
                'sourcename': self.source_name,
                'sourceid': self.source_id,
            }

    class Certificates(object):
        """
        Certificates class
        Class to represent a single instance of a certificate for an indicator type.

        :type issued_to: ``str``
        :param issued_to: Who was the certificated issued to

        :type issued_by: ``str``
        :param issued_by: Who issued the certificate

        :type valid_from: ``str``
        :param valid_from: Since when is the certificate valid

        :type valid_to: ``str``
        :param valid_to: Till when is the certificate valid

        :return: None
        :rtype: ``None``
        """

        def __init__(self, issued_to=None, issued_by=None, valid_from=None, valid_to=None):
            self.issued_to = issued_to
            self.issued_by = issued_by
            self.valid_from = valid_from
            self.valid_to = valid_to

        def to_context(self):
            return {
                'issuedto': self.issued_to,
                'issuedby': self.issued_by,
                'validfrom': self.valid_from,
                'validto': self.valid_to
            }

    class Hash(object):
        """
        Hash class
        Class to represent a single instance of a hash for an indicator type.

        :type hash_type: ``str``
        :param hash_type: The type of the hash.

        :type hash_value: ``str``
        :param hash_value: The value of the hash.

        :return: None
        :rtype: ``None``
        """

        def __init__(self, hash_type=None, hash_value=None):
            self.hash_type = hash_type
            self.hash_value = hash_value

        def to_context(self):
            return {
                'type': self.hash_type,
                'value': self.hash_value,
            }

    class CommunityNotes(object):
        """
        CommunityNotes class
         Implements Subject Community Notes of a indicator

        :type note: ``str``
        :param note: Notes on the indicator that were given by the community.

        :type timestamp: ``Timestamp``
        :param timestamp: The time in which the note was published.

        :return: None
        :rtype: ``None``
        """

        def __init__(self, note=None, timestamp=None):
            self.note = note
            self.timestamp = timestamp

        def to_context(self):
            return {
                'note': self.note,
                'timestamp': self.timestamp,
            }

    class Publications(object):
        """
        Publications class
         Implements Subject Publications of a indicator

        :type source: ``str``
        :param source: The source in which the article was published.

        :type title: ``str``
        :param title: The name of the article.

        :type link: ``str``
        :param link: A link to the original article.

        :type timestamp: ``Timestamp``
        :param timestamp: The time in which the article was published.

        :return: None
        :rtype: ``None``
        """

        def __init__(self, source=None, title=None, link=None, timestamp=None):
            self.source = source
            self.title = title
            self.link = link
            self.timestamp = timestamp

        def to_context(self):
            return {
                'source': self.source,
                'title': self.title,
                'link': self.link,
                'timestamp': self.timestamp,
            }

    class Behaviors(object):
        """
        Behaviors class
         Implements Subject Behaviors of a indicator

        :type details: ``str``
        :param details:

        :type action: ``str``
        :param action:

        :return: None
        :rtype: ``None``
        """

        def __init__(self, details=None, action=None):
            self.details = details
            self.action = action

        def to_context(self):
            return {
                'details': self.details,
                'title': self.action,
            }

    class ThreatTypes(object):
        """
        ThreatTypes class
         Implements Subject ThreatTypes of a indicator

        :type threat_category: ``str``
        :param threat_category: The threat category associated to this indicator by the source vendor. For example,
         Phishing, Control, TOR, etc.

        :type threat_category_confidence: ``str``
        :param threat_category_confidence: Threat Category Confidence is the confidence level provided by the vendor
         for the threat type category
         For example a confidence of 90 for threat type category "malware" means that the vendor rates that this
         is 90% confidence of being a malware.

        :return: None
        :rtype: ``None``
        """

        def __init__(self, threat_category=None, threat_category_confidence=None):
            self.threat_category = threat_category
            self.threat_category_confidence = threat_category_confidence

        def to_context(self):
            return {
                'threatcategory': self.threat_category,
                'threatcategoryconfidence': self.threat_category_confidence,
            }

    class WhoisRecord(object):
        """
        WhoisRecord class
        Class to represent a single instance of a record for an indicator type.

        :type whois_record_type: ``str``
        :param whois_record_type: The type of the whois record.

        :type whois_record_value: ``str``
        :param whois_record_value: The value of the whois record.

        :type whois_record_date: ``Timestamp``
        :param whois_record_date: when was the whois record fetched

        :return: None
        :rtype: ``None``
        """

        def __init__(self, whois_record_type=None, whois_record_value=None, whois_record_date=None):
            self.whois_record_type = whois_record_type
            self.whois_record_value = whois_record_value
            self.whois_record_date = whois_record_date

        def to_context(self):
            return {
                'key': self.whois_record_type,
                'value': self.whois_record_value,
                'date': self.whois_record_date
            }

    class DNSRecord(object):
        """
        DNSRecord class
        Class to represent a single instance of a record for an indicator type.

        :type dns_record_type: ``str``
        :param dns_record_type: The type of the DNS record.

        :type dns_record_data: ``str``
        :param dns_record_data: The value of the whois record.

        :type dns_ttl: ``str``
        :param dns_ttl: The record TTL

        :return: None
        :rtype: ``None``
        """

        def __init__(self, dns_record_type=None, dns_ttl=None, dns_record_data=None):
            self.dns_record_type = dns_record_type
            self.dns_ttl = dns_ttl
            self.dns_record_data = dns_record_data

        def to_context(self):
            return {
                'type': self.dns_record_type,
                'ttl': self.dns_ttl,
                'data': self.dns_record_data
            }

    class CPE:
        """
        Represents one Common Platform Enumeration (CPE) object, see https://nvlpubs.nist.gov/nistpubs/legacy/ir/nistir7695.pdf

        :type cpe: ``str``
        :param cpe: a single CPE string

        :return: None
        :rtype: ``None``

        """

        def __init__(self, cpe=None):
            self.cpe = cpe

        def to_context(self):
            return {
                'CPE': self.cpe,
            }

    class File(Indicator):
        """
        File indicator class - https://xsoar.pan.dev/docs/integrations/context-standards-mandatory#file
        :type name: ``str``
        :param name: The full file name (including file extension).

        :type entry_id: ``str``
        :param entry_id: The ID for locating the file in the War Room.

        :type size: ``int``
        :param size: The size of the file in bytes.

        :type md5: ``str``
        :param md5: The MD5 hash of the file.

        :type sha1: ``str``
        :param sha1: The SHA1 hash of the file.

        :type sha256: ``str``
        :param sha256: The SHA256 hash of the file.

        :type sha512: ``str``
        :param sha512: The SHA512 hash of the file.

        :type ssdeep: ``str``
        :param ssdeep: The ssdeep hash of the file (same as displayed in file entries).

        :type extension: ``str``
        :param extension: The file extension, for example: "xls".

        :type file_type: ``str``
        :param file_type: The file type, as determined by libmagic (same as displayed in file entries).

        :type hostname: ``str``
        :param hostname: The name of the host where the file was found. Should match Path.

        :type path: ``str``
        :param path: The path where the file is located.

        :type company: ``str``
        :param company: The name of the company that released a binary.

        :type product_name: ``str``
        :param product_name: The name of the product to which this file belongs.

        :type digital_signature__publisher: ``str``
        :param digital_signature__publisher: The publisher of the digital signature for the file.

        :type signature: ``FileSignature``
        :param signature: File signature class

        :type actor: ``str``
        :param actor: The actor reference.

        :type tags: ``str``
        :param tags: Tags of the file.

        :type feed_related_indicators: ``FeedRelatedIndicators``
        :param feed_related_indicators: List of indicators that are associated with the file.

        :type malware_family: ``str``
        :param malware_family: The malware family associated with the File.

        :type campaign: ``str``
        :param campaign:

        :type traffic_light_protocol: ``str``
        :param traffic_light_protocol:

        :type community_notes: ``CommunityNotes``
        :param community_notes:  Notes on the file that were given by the community.

        :type publications: ``Publications``
        :param publications: Publications on the file that was published.

        :type threat_types: ``ThreatTypes``
        :param threat_types: Threat types that are associated with the file.

        :type imphash: ``str``
        :param imphash: The Imphash hash of the file.

        :type quarantined: ``bool``
        :param quarantined: Is the file quarantined or not.

        :type organization: ``str``
        :param organization: The organization of the file.

        :type associated_file_names: ``str``
        :param associated_file_names: File names that are known as associated to the file.

        :type behaviors: ``Behaviors``
        :param behaviors: list of behaviors associated with the file.

        :type relationships: ``list of EntityRelationship``
        :param relationships: List of relationships of the indicator.

        :type dbot_score: ``DBotScore``
        :param dbot_score: If file has a score then create and set a DBotScore object

        :type creation_date: ``str``
        :param creation_date: The date the file was created.

        :type description: ``str``
        :param description: File description.

        :type hashes: ``Hash``
        :param hashes: List of hashes associated with the file.

        :type stix_id: ``str``
        :param stix_id: File assigned STIX ID.

        :type organization_prevalence: ``int``
        :param organization_prevalence: The number of times the indicator is detected in the organization.

        :type global_prevalence: ``int``
        :param global_prevalence: The number of times the indicator is detected across all organizations.

        :type organization_first_seen: ``str``
        :param organization_first_seen: ISO 8601 date time string; when the indicator was first seen in the organization.

        :type organization_last_seen: ``str``
        :param organization_last_seen: ISO 8601 date time string; the last time a specific organization encountered an indicator.

        :type first_seen_by_source: ``str``
        :param first_seen_by_source: ISO 8601 date time string; when the indicator was first seen by the source vendor.

        :type last_seen_by_source: ``str``
        :param last_seen_by_source: ISO 8601 date time string; when the indicator was last seen by the source vendor.

        :rtype: ``None``
        :return: None
        """
        CONTEXT_PATH = 'File(val.MD5 && val.MD5 == obj.MD5 || val.SHA1 && val.SHA1 == obj.SHA1 || ' \
                       'val.SHA256 && val.SHA256 == obj.SHA256 || val.SHA512 && val.SHA512 == obj.SHA512 || ' \
                       'val.CRC32 && val.CRC32 == obj.CRC32 || val.CTPH && val.CTPH == obj.CTPH || ' \
                       'val.SSDeep && val.SSDeep == obj.SSDeep)'

        def __init__(self, dbot_score, name=None, entry_id=None, size=None, md5=None, sha1=None, sha256=None,
                     sha512=None, ssdeep=None, extension=None, file_type=None, hostname=None, path=None, company=None,
                     product_name=None, digital_signature__publisher=None, signature=None, actor=None, tags=None,
                     feed_related_indicators=None, malware_family=None, imphash=None, quarantined=None, campaign=None,
                     associated_file_names=None, traffic_light_protocol=None, organization=None, community_notes=None,
                     publications=None, threat_types=None, behaviors=None, relationships=None,
                     creation_date=None, description=None, hashes=None, stix_id=None, organization_prevalence=None,
                     global_prevalence=None, organization_first_seen=None, organization_last_seen=None,
                     first_seen_by_source=None, last_seen_by_source=None):

            # Main value of a file (Hashes)
            self.md5 = md5
            self.imphash = imphash
            self.sha1 = sha1
            self.sha256 = sha256
            self.sha512 = sha512
            self.ssdeep = ssdeep
            self.hashes = hashes

            # Core custom fields for File type
            self.associated_file_names = associated_file_names
            self.community_notes = community_notes
            self.creation_date = creation_date
            self.description = description
            self.extension = extension
            self.file_type = file_type
            self.path = path
            self.quarantined = quarantined
            self.size = size
            self.stix_id = stix_id
            self.tags = tags
            self.traffic_light_protocol = traffic_light_protocol

            # Other custom fields
            self.name = name
            self.entry_id = entry_id
            self.hostname = hostname
            self.company = company
            self.product_name = product_name
            self.digital_signature__publisher = digital_signature__publisher
            self.signature = signature
            self.actor = actor
            self.organization = organization
            self.feed_related_indicators = feed_related_indicators
            self.malware_family = malware_family
            self.campaign = campaign
            self.publications = publications
            self.threat_types = threat_types
            self.behaviors = behaviors
            self.organization_prevalence = organization_prevalence
            self.global_prevalence = global_prevalence
            self.organization_first_seen = organization_first_seen
            self.organization_last_seen = organization_last_seen
            self.first_seen_by_source = first_seen_by_source
            self.last_seen_by_source = last_seen_by_source

            # XSOAR Fields
            self.relationships = relationships
            self.dbot_score = dbot_score

        def to_context(self):
            file_context = {'Hashes': []}  # type: dict

            if self.name:
                file_context['Name'] = self.name

            if self.hashes:
                file_context['Hashes'] = self.create_context_table(self.hashes)

            if self.entry_id:
                file_context['EntryID'] = self.entry_id

            if self.size:
                file_context['Size'] = self.size

            if self.md5:
                file_context['MD5'] = self.md5
                file_context['Hashes'].append({'type': 'MD5',
                                               'value': self.md5})

            if self.sha1:
                file_context['SHA1'] = self.sha1
                file_context['Hashes'].append({'type': 'SHA1',
                                               'value': self.sha1})

            if self.sha256:
                file_context['SHA256'] = self.sha256
                file_context['Hashes'].append({'type': 'SHA256',
                                               'value': self.sha256})

            if self.sha512:
                file_context['SHA512'] = self.sha512
                file_context['Hashes'].append({'type': 'SHA512',
                                               'value': self.sha512})

            if self.ssdeep:
                file_context['SSDeep'] = self.ssdeep
                file_context['Hashes'].append({'type': 'SSDeep',
                                               'value': self.ssdeep})

            if self.extension:
                file_context['Extension'] = self.extension

            if self.file_type:
                file_context['Type'] = self.file_type

            if self.hostname:
                file_context['Hostname'] = self.hostname

            if self.path:
                file_context['Path'] = self.path

            if self.company:
                file_context['Company'] = self.company

            if self.product_name:
                file_context['ProductName'] = self.product_name

            if self.digital_signature__publisher:
                file_context['DigitalSignature'] = {
                    'Published': self.digital_signature__publisher
                }

            if self.signature:
                file_context['Signature'] = self.signature.to_context()

            if self.actor:
                file_context['Actor'] = self.actor

            if self.tags:
                file_context['Tags'] = self.tags

            if self.feed_related_indicators:
                file_context['FeedRelatedIndicators'] = self.create_context_table(self.feed_related_indicators)

            if self.malware_family:
                file_context['MalwareFamily'] = self.malware_family

            if self.campaign:
                file_context['Campaign'] = self.campaign

            if self.traffic_light_protocol:
                file_context['TrafficLightProtocol'] = self.traffic_light_protocol

            if self.community_notes:
                file_context['CommunityNotes'] = self.create_context_table(self.community_notes)

            if self.publications:
                file_context['Publications'] = self.create_context_table(self.publications)

            if self.threat_types:
                file_context['ThreatTypes'] = self.create_context_table(self.threat_types)

            if self.imphash:
                file_context['Imphash'] = self.imphash
                file_context['Hashes'].append({'type': 'Imphash',
                                               'value': self.imphash})

            if self.quarantined:
                file_context['Quarantined'] = self.quarantined

            if self.organization:
                file_context['Organization'] = self.organization

            if self.associated_file_names:
                file_context['AssociatedFileNames'] = self.associated_file_names

            if self.behaviors:
                file_context['Behavior'] = self.create_context_table(self.behaviors)

            if self.organization_prevalence is not None:  # checking for `is not None` to allow `0`-value
                file_context['OrganizationPrevalence'] = self.organization_prevalence

            if self.global_prevalence is not None:  # checking for `is not None` to allow `0`-value
                file_context['GlobalPrevalence'] = self.global_prevalence

            if self.organization_first_seen:
                file_context['OrganizationFirstSeen'] = self.organization_first_seen

            if self.organization_last_seen:
                file_context['OrganizationLastSeen'] = self.organization_last_seen

            if self.first_seen_by_source:
                file_context['FirstSeenBySource'] = self.first_seen_by_source

            if self.last_seen_by_source:
                file_context['LastSeenBySource'] = self.last_seen_by_source

            if self.dbot_score and self.dbot_score.score == Common.DBotScore.BAD:
                file_context['Malicious'] = {
                    'Vendor': self.dbot_score.integration_name,
                    'Description': self.dbot_score.malicious_description
                }

            if self.relationships:
                relationships_context = [relationship.to_context() for relationship in self.relationships if
                                         relationship.to_context()]
                file_context['Relationships'] = relationships_context

            ret_value = {
                Common.File.CONTEXT_PATH: file_context
            }

            if self.dbot_score:
                ret_value.update(self.dbot_score.to_context())

            return ret_value

    class CVE(Indicator):
        """
        CVE indicator class - https://xsoar.pan.dev/docs/integrations/context-standards-mandatory#cve
        :type id: ``str``
        :param id: The ID of the CVE, for example: "CVE-2015-1653".

        :type cvss: ``str``
        :param cvss: The CVSS of the CVE, for example: "10.0".

        :type published: ``str``
        :param published: The timestamp of when the CVE was published.

        :type modified: ``str``
        :param modified: The timestamp of when the CVE was last modified.

        :type description: ``str``
        :param description: A description of the CVE.

        :type relationships: ``list of EntityRelationship``
        :param relationships: List of relationships of the indicator.

        :type stix_id: ``str``
        :param stix_id: CVE sitx id.

        :type cvss_version: ``str``
        :param cvss_version: The CVE CVSS version used.

        :type cvss_score: ``str``
        :param cvss_score: The CVE CVSS Score.

        :type cvss_vector: ``str``
        :param cvss_vector: CVE full cvss vector.

        :type cvss_table: ``str``
        :param cvss_table: CVE CVSS Table used to fill the different parts of the vector.

        :type community_notes: ``str``
        :param community_notes: Community notes about the CVE.

        :type tags: ``str``
        :param tags: Tags attached to the CVE.

        :type traffic_light_protocol: ``str``
        :param traffic_light_protocol: The CVE tlp color.

        :type publications: ``str``
        :param publications: Unique system-assigned ID of the vulnerability evaluation logic

        :type dbot_score: ``DBotScore``
        :param dbot_score: If file has a score then create and set a DBotScore object

        :type vulnerable_products: ``CPE``
        :param vulnerable_products: A list of CPE objects

        :type vulnerable_configurations: ``CPE``
        :param vulnerable_configurations: A list of CPE objects

        :return: None
        :rtype: ``None``
        """
        CONTEXT_PATH = 'CVE(val.ID && val.ID == obj.ID)'

        def __init__(self, id, cvss, published, modified, description, relationships=None, stix_id=None,
                     cvss_version=None, cvss_score=None, cvss_vector=None, cvss_table=None, community_notes=None,
                     tags=None, traffic_light_protocol=None, dbot_score=None, publications=None,
                     vulnerable_products=None, vulnerable_configurations=None):

            # Main indicator value
            self.id = id

            # Core custom fields
            self.community_notes = community_notes
            self.cvss = cvss
            self.cvss_version = cvss_version
            self.cvss_score = cvss_score
            self.cvss_vector = cvss_vector
            self.cvss_table = cvss_table
            self.description = description
            self.modified = modified
            self.published = published
            self.stix_id = stix_id
            self.tags = tags
            self.traffic_light_protocol = traffic_light_protocol
            self.publications = publications

            # XSOAR Fields
            self.relationships = relationships
            self.dbot_score = dbot_score if dbot_score else Common.DBotScore(indicator=id,
                                                                             indicator_type=DBotScoreType.CVE,
                                                                             integration_name=None,
                                                                             score=Common.DBotScore.NONE)

            # Core custom fields for CVE type
            self.vulnerable_products = vulnerable_products
            self.vulnerable_configurations = vulnerable_configurations

        def to_context(self):
            cve_context = {
                'ID': self.id,
                'CVSS': {},
            }

            if self.cvss:
                cve_context['CVSS']['Score'] = self.cvss

            elif self.cvss_score:
                cve_context['CVSS']['Score'] = self.cvss_score

            if self.cvss_version:
                cve_context['CVSS']['Version'] = self.cvss_version

            if self.cvss_vector:
                cve_context['CVSS']['Vector'] = self.cvss_vector

            if self.cvss_table:
                cve_context['CVSS']['Table'] = self.cvss_table

            if self.published:
                cve_context['Published'] = self.published

            if self.modified:
                cve_context['Modified'] = self.modified

            if self.description:
                cve_context['Description'] = self.description

            if self.stix_id:
                cve_context['STIXID'] = self.stix_id

            if self.relationships:
                relationships_context = [relationship.to_context() for relationship in self.relationships if
                                         relationship.to_context()]
                cve_context['Relationships'] = relationships_context

            if self.community_notes:
                cve_context['CommunityNotes'] = self.create_context_table(self.community_notes)

            if self.tags:
                cve_context['Tags'] = self.tags

            if self.traffic_light_protocol:
                cve_context['TrafficLightProtocol'] = self.traffic_light_protocol

            ret_value = {
                Common.CVE.CONTEXT_PATH: cve_context
            }

            if self.dbot_score:
                ret_value.update(self.dbot_score.to_context())

            if self.publications:
                cve_context['Publications'] = self.create_context_table(self.publications)

            if self.vulnerable_products:
                cve_context['VulnerableProducts'] = self.create_context_table(self.vulnerable_products)

            if self.vulnerable_configurations:
                cve_context['VulnerableConfigurations'] = self.create_context_table(self.vulnerable_configurations)

            return ret_value

    class EMAIL(Indicator):
        """
        EMAIL indicator class

        :type address ``str``
        :param address: The email's address.

        :type domain: ``str``
        :param domain: The domain of the Email.

        :type blocked: ``bool``
        :param blocked: Whether the email address is blocked.

        :type relationships: ``list of EntityRelationship``
        :param relationships: List of relationships of the indicator.

        :type description: ``str``
        :param description: Description of the email address.

        :type internal: ``bool``
        :param internal: Is the email an internal address.

        :type stix_id: ``str``
        :param stix_id: The email assigned STIX ID.

        :type tags: ``str``
        :param tags: tags relevant to the email.

        :type traffic_light_protocol: ``str``
        :param traffic_light_protocol: The email address tlp color.

        :return: None
        :rtype: ``None``
        """
        CONTEXT_PATH = 'Account(val.Email.Address && val.Email.Address == obj.Email.Address)'

        def __init__(self, address, dbot_score, domain=None, blocked=None, relationships=None, description=None,
                     internal=None, stix_id=None, tags=None, traffic_light_protocol=None):
            # type (str, str, bool) -> None

            # Main indicator value
            self.address = address

            # Core custom fields
            self.blocked = blocked
            self.description = description
            self.internal = internal
            self.stix_id = stix_id
            self.tags = tags
            self.traffic_light_protocol = traffic_light_protocol

            # Deprecated
            self.domain = domain

            # XSOAR Fields
            self.dbot_score = dbot_score
            self.relationships = relationships

        def to_context(self):
            email_context = {
                'Email': {'Address': self.address}
            }

            if self.blocked:
                email_context['Blocked'] = self.blocked

            if self.domain:
                email_context['Domain'] = self.domain

            if self.description:
                email_context['Description'] = self.description

            if self.internal:
                email_context['Internal'] = self.internal

            if self.stix_id:
                email_context['STIXID'] = self.stix_id

            if self.tags:
                email_context['Tags'] = self.tags

            if self.traffic_light_protocol:
                email_context['TrafficLightProtocol'] = self.traffic_light_protocol

            if self.relationships:
                relationships_context = [relationship.to_context() for relationship in self.relationships if
                                         relationship.to_context()]
                email_context['Relationships'] = relationships_context

            ret_value = {
                Common.EMAIL.CONTEXT_PATH: email_context
            }
            if self.dbot_score:
                ret_value.update(self.dbot_score.to_context())
            return ret_value

    class URL(Indicator):
        """
        URL indicator - https://xsoar.pan.dev/docs/integrations/context-standards-mandatory#url
        :type url: ``str``
        :param url: The URL

        :type detection_engines: ``int``
        :param detection_engines: The total number of engines that checked the indicator.

        :type positive_detections: ``int``
        :param positive_detections: The number of engines that positively detected the indicator as malicious.

        :type category: ``str``
        :param category: The category associated with the indicator.

        :type feed_related_indicators: ``FeedRelatedIndicators``
        :param feed_related_indicators: List of indicators that are associated with the URL.

        :type malware_family: ``str``
        :param malware_family: The malware family associated with the URL.

        :type tags: ``str``
        :param tags: Tags of the URL.

        :type port: ``str``
        :param port: Ports that are associated with the URL.

        :type internal: ``bool``
        :param internal: Whether or not the URL is internal or external.

        :type campaign: ``str``
        :param campaign: The campaign associated with the URL.

        :type traffic_light_protocol: ``str``
        :param traffic_light_protocol: The Traffic Light Protocol (TLP) color that is suitable for the URL.

        :type threat_types: ``ThreatTypes``
        :param threat_types: Threat types that are associated with the file.

        :type asn: ``str``
        :param asn: The autonomous system name for the URL, for example: 'AS8948'.

        :type as_owner: ``str``
        :param as_owner: The autonomous system owner of the URL.

        :type geo_country: ``str``
        :param geo_country: The country in which the URL is located.

        :type organization: ``str``
        :param organization: The organization of the URL.

        :type community_notes: ``CommunityNotes``
        :param community_notes:  List of notes on the URL that were given by the community.

        :type publications: ``Publications``
        :param publications: List of publications on the URL that was published.

        :type relationships: ``list of EntityRelationship``
        :param relationships: List of relationships of the indicator.

        :type dbot_score: ``DBotScore``
        :param dbot_score: If URL has reputation then create DBotScore object

        :type blocked: ``bool``
        :param blocked: Is the URL blocked.

        :type certificates: ``Certificates``
        :param certificates: A list of certificates associated with the url.

        :type description: ``str``
        :param description: A description of the URL.

        :type stix_id: ``str``
        :param stix_id: The URL STIX ID.

        :type organization_prevalence: ``int``
        :param organization_prevalence: The number of times the indicator is detected in the organization.

        :type global_prevalence: ``int``
        :param global_prevalence: The number of times the indicator is detected across all organizations.

        :type organization_first_seen: ``str``
        :param organization_first_seen: ISO 8601 date time string; when the indicator was first seen in the organization.

        :type organization_last_seen: ``str``
        :param organization_last_seen: ISO 8601 date time string; the last time a specific organization encountered an indicator.

        :type first_seen_by_source: ``str``
        :param first_seen_by_source: ISO 8601 date time string; when the indicator was first seen by the source vendor.

        :type last_seen_by_source: ``str``
        :param last_seen_by_source: ISO 8601 date time string; when the indicator was last seen by the source vendor.

        :return: None
        :rtype: ``None``
        """
        CONTEXT_PATH = 'URL(val.Data && val.Data == obj.Data)'

        def __init__(self, url, dbot_score, detection_engines=None, positive_detections=None, category=None,
                     feed_related_indicators=None, tags=None, malware_family=None, port=None, internal=None,
                     campaign=None, traffic_light_protocol=None, threat_types=None, asn=None, as_owner=None,
                     geo_country=None, organization=None, community_notes=None, publications=None, relationships=None,
                     blocked=None, certificates=None, description=None, stix_id=None, organization_prevalence=None,
                     global_prevalence=None, organization_first_seen=None, organization_last_seen=None,
                     first_seen_by_source=None, last_seen_by_source=None):

            # Main indicator value
            self.url = url

            # Core custom fields
            self.blocked = blocked
            self.certificates = certificates
            self.community_notes = community_notes
            self.description = description
            self.internal = internal
            self.stix_id = stix_id
            self.tags = tags
            self.traffic_light_protocol = traffic_light_protocol

            # Additional custom fields
            self.detection_engines = detection_engines
            self.positive_detections = positive_detections
            self.category = category
            self.feed_related_indicators = feed_related_indicators
            self.malware_family = malware_family
            self.port = port
            self.campaign = campaign
            self.threat_types = threat_types
            self.asn = asn
            self.as_owner = as_owner
            self.geo_country = geo_country
            self.organization = organization
            self.publications = publications
            self.organization_prevalence = organization_prevalence
            self.global_prevalence = global_prevalence
            self.organization_first_seen = organization_first_seen
            self.organization_last_seen = organization_last_seen
            self.first_seen_by_source = first_seen_by_source
            self.last_seen_by_source = last_seen_by_source

            # XSOAR Fields
            self.relationships = relationships
            self.dbot_score = dbot_score

        def to_context(self):
            url_context = {
                'Data': self.url
            }

            if self.blocked:
                url_context['Blocked'] = self.blocked

            if self.certificates:
                url_context['Certificates'] = self.create_context_table(self.certificates)

            if self.description:
                url_context['Description'] = self.description

            if self.stix_id:
                url_context['STIXID'] = self.stix_id

            if self.detection_engines is not None:
                url_context['DetectionEngines'] = self.detection_engines

            if self.positive_detections is not None:
                url_context['PositiveDetections'] = self.positive_detections

            if self.category:
                url_context['Category'] = self.category

            if self.feed_related_indicators:
                url_context['FeedRelatedIndicators'] = self.create_context_table(self.feed_related_indicators)

            if self.tags:
                url_context['Tags'] = self.tags

            if self.malware_family:
                url_context['MalwareFamily'] = self.malware_family

            if self.port:
                url_context['Port'] = self.port

            if self.internal:
                url_context['Internal'] = self.internal

            if self.campaign:
                url_context['Campaign'] = self.campaign

            if self.traffic_light_protocol:
                url_context['TrafficLightProtocol'] = self.traffic_light_protocol

            if self.threat_types:
                url_context['ThreatTypes'] = self.create_context_table(self.threat_types)

            if self.asn:
                url_context['ASN'] = self.asn

            if self.as_owner:
                url_context['ASOwner'] = self.as_owner

            if self.geo_country:
                url_context['Geo'] = {'Country': self.geo_country}

            if self.organization:
                url_context['Organization'] = self.organization

            if self.community_notes:
                url_context['CommunityNotes'] = self.create_context_table(self.community_notes)

            if self.publications:
                url_context['Publications'] = self.create_context_table(self.publications)

            if self.organization_prevalence is not None:  # checking for `is not None` to allow `0`-value
                url_context['OrganizationPrevalence'] = self.organization_prevalence

            if self.global_prevalence is not None:  # checking for `is not None` to allow `0`-value
                url_context['GlobalPrevalence'] = self.global_prevalence

            if self.organization_first_seen:
                url_context['OrganizationFirstSeen'] = self.organization_first_seen

            if self.organization_last_seen:
                url_context['OrganizationLastSeen'] = self.organization_last_seen

            if self.first_seen_by_source:
                url_context['FirstSeenBySource'] = self.first_seen_by_source

            if self.last_seen_by_source:
                url_context['LastSeenBySource'] = self.last_seen_by_source

            if self.dbot_score and self.dbot_score.score == Common.DBotScore.BAD:
                url_context['Malicious'] = {
                    'Vendor': self.dbot_score.integration_name,
                    'Description': self.dbot_score.malicious_description
                }

            if self.relationships:
                relationships_context = [relationship.to_context() for relationship in self.relationships if
                                         relationship.to_context()]
                url_context['Relationships'] = relationships_context

            ret_value = {
                Common.URL.CONTEXT_PATH: url_context
            }

            if self.dbot_score:
                ret_value.update(self.dbot_score.to_context())

            return ret_value

    class Domain(Indicator):
        """ ignore docstring
        Domain indicator - https://xsoar.pan.dev/docs/integrations/context-standards-mandatory#domain

        :type whois_records: ``WhoisRecord``
        :param whois_records: List of whois records

        :type description: ``str``
        :param description: A description of the Domain.

        :type stix_id: ``str``
        :param stix_id: The domain STIX ID.

        :type blocked: ``bool``
        :param blocked: Is the domain blocked.

        :type certificates: ``Certificates``
        :param certificates: The certificates belonging to the domain.

        :type dns_records: ``DNSRecord``
        :param dns_records: A list of DNS records for the domain.

        :type organization_prevalence: ``int``
        :param organization_prevalence: The number of times the indicator is detected in the organization.

        :type global_prevalence: ``int``
        :param global_prevalence: The number of times the indicator is detected across all organizations.

        :type organization_first_seen: ``str``
        :param organization_first_seen: ISO 8601 date time string; when the indicator was first seen in the organization.

        :type organization_last_seen: ``str``
        :param organization_last_seen: ISO 8601 date time string; the last time a specific organization encountered an indicator.

        :type first_seen_by_source: ``str``
        :param first_seen_by_source: ISO 8601 date time string; when the indicator was first seen by the source vendor.

        :type last_seen_by_source: ``str``
        :param last_seen_by_source: ISO 8601 date time string; when the indicator was last seen by the source vendor.
        """
        CONTEXT_PATH = 'Domain(val.Name && val.Name == obj.Name)'

        def __init__(self, domain, dbot_score, dns=None, detection_engines=None, positive_detections=None,
                     organization=None, sub_domains=None, creation_date=None, updated_date=None, expiration_date=None,
                     domain_status=None, name_servers=None, feed_related_indicators=None, malware_family=None,
                     registrar_name=None, registrar_abuse_email=None, registrar_abuse_phone=None,
                     registrant_name=None, registrant_email=None, registrant_phone=None, registrant_country=None,
                     admin_name=None, admin_email=None, admin_phone=None, admin_country=None, tags=None,
                     domain_idn_name=None, port=None,
                     internal=None, category=None, campaign=None, traffic_light_protocol=None, threat_types=None,
                     community_notes=None, publications=None, geo_location=None, geo_country=None, geo_description=None,
                     tech_country=None, tech_name=None, tech_email=None, tech_organization=None, billing=None,
                     whois_records=None, relationships=None, description=None, stix_id=None, blocked=None,
                     certificates=None, dns_records=None, rank=None, organization_prevalence=None,
                     global_prevalence=None, organization_first_seen=None, organization_last_seen=None,
                     first_seen_by_source=None, last_seen_by_source=None):

            # Main indicator value
            self.domain = domain

            # Core custom fields
            self.blocked = blocked
            self.certificates = certificates
            self.community_notes = community_notes
            self.creation_date = creation_date
            self.description = description
            self.dns_records = dns_records
            self.expiration_date = expiration_date
            self.internal = internal
            self.stix_id = stix_id
            self.tags = tags
            self.traffic_light_protocol = traffic_light_protocol
            self.whois_records = whois_records

            # Additional custom fields
            self.dns = dns
            self.detection_engines = detection_engines
            self.positive_detections = positive_detections
            self.organization = organization
            self.sub_domains = sub_domains
            self.updated_date = updated_date
            self.rank = rank

            # Whois related records - Registrar
            self.registrar_name = registrar_name
            self.registrar_abuse_email = registrar_abuse_email
            self.registrar_abuse_phone = registrar_abuse_phone

            self.registrant_name = registrant_name
            self.registrant_email = registrant_email
            self.registrant_phone = registrant_phone
            self.registrant_country = registrant_country

            self.admin_name = admin_name
            self.admin_email = admin_email
            self.admin_phone = admin_phone
            self.admin_country = admin_country

            self.tech_country = tech_country
            self.tech_name = tech_name
            self.tech_organization = tech_organization
            self.tech_email = tech_email
            self.billing = billing

            # Additional custom records (non core)
            self.domain_status = domain_status
            self.name_servers = name_servers
            self.feed_related_indicators = feed_related_indicators
            self.malware_family = malware_family
            self.domain_idn_name = domain_idn_name
            self.port = port
            self.category = category
            self.campaign = campaign
            self.threat_types = threat_types
            self.publications = publications
            self.geo_location = geo_location
            self.geo_country = geo_country
            self.geo_description = geo_description
            self.organization_prevalence = organization_prevalence
            self.global_prevalence = global_prevalence
            self.organization_first_seen = organization_first_seen
            self.organization_last_seen = organization_last_seen
            self.first_seen_by_source = first_seen_by_source
            self.last_seen_by_source = last_seen_by_source

            # XSOAR Fields
            self.relationships = relationships
            self.dbot_score = dbot_score

        def to_context(self):
            domain_context = {
                'Name': self.domain
            }
            whois_context = {}

            if self.dns:
                domain_context['DNS'] = self.dns

            if self.detection_engines is not None:
                domain_context['DetectionEngines'] = self.detection_engines

            if self.positive_detections is not None:
                domain_context['PositiveDetections'] = self.positive_detections

            if self.registrar_name or self.registrar_abuse_email or self.registrar_abuse_phone:
                domain_context['Registrar'] = {
                    'Name': self.registrar_name,
                    'AbuseEmail': self.registrar_abuse_email,
                    'AbusePhone': self.registrar_abuse_phone
                }
                whois_context['Registrar'] = domain_context['Registrar']

            if self.registrant_name or self.registrant_phone or self.registrant_email or self.registrant_country:
                domain_context['Registrant'] = {
                    'Name': self.registrant_name,
                    'Email': self.registrant_email,
                    'Phone': self.registrant_phone,
                    'Country': self.registrant_country
                }
                whois_context['Registrant'] = domain_context['Registrant']

            if self.admin_name or self.admin_email or self.admin_phone or self.admin_country:
                domain_context['Admin'] = {
                    'Name': self.admin_name,
                    'Email': self.admin_email,
                    'Phone': self.admin_phone,
                    'Country': self.admin_country
                }
                whois_context['Admin'] = domain_context['Admin']

            if self.organization:
                domain_context['Organization'] = self.organization

            if self.sub_domains:
                domain_context['Subdomains'] = self.sub_domains

            if self.domain_status:
                domain_context['DomainStatus'] = self.domain_status
                whois_context['DomainStatus'] = domain_context['DomainStatus']

            if self.creation_date:
                domain_context['CreationDate'] = self.creation_date
                whois_context['CreationDate'] = domain_context['CreationDate']

            if self.updated_date:
                domain_context['UpdatedDate'] = self.updated_date
                whois_context['UpdatedDate'] = domain_context['UpdatedDate']

            if self.expiration_date:
                domain_context['ExpirationDate'] = self.expiration_date
                whois_context['ExpirationDate'] = domain_context['ExpirationDate']

            if self.name_servers:
                domain_context['NameServers'] = self.name_servers
                whois_context['NameServers'] = domain_context['NameServers']

            if self.tags:
                domain_context['Tags'] = self.tags

            if self.feed_related_indicators:
                domain_context['FeedRelatedIndicators'] = self.create_context_table(self.feed_related_indicators)

            if self.whois_records:
                domain_context['WhoisRecords'] = self.create_context_table(self.whois_records)

            if self.malware_family:
                domain_context['MalwareFamily'] = self.malware_family

            if self.organization_prevalence is not None:  # checking for `is not None` to allow `0`-value
                domain_context['OrganizationPrevalence'] = self.organization_prevalence

            if self.global_prevalence is not None:  # checking for `is not None` to allow `0`-value
                domain_context['GlobalPrevalence'] = self.global_prevalence

            if self.organization_first_seen:
                domain_context['OrganizationFirstSeen'] = self.organization_first_seen

            if self.organization_last_seen:
                domain_context['OrganizationLastSeen'] = self.organization_last_seen

            if self.first_seen_by_source:
                domain_context['FirstSeenBySource'] = self.first_seen_by_source

            if self.last_seen_by_source:
                domain_context['LastSeenBySource'] = self.last_seen_by_source

            if self.dbot_score and self.dbot_score.score == Common.DBotScore.BAD:
                domain_context['Malicious'] = {
                    'Vendor': self.dbot_score.integration_name,
                    'Description': self.dbot_score.malicious_description
                }

            if self.domain_idn_name:
                domain_context['DomainIDNName'] = self.domain_idn_name

            if self.port:
                domain_context['Port'] = self.port

            if self.internal:
                domain_context['Internal'] = self.internal

            if self.category:
                domain_context['Category'] = self.category

            if self.campaign:
                domain_context['Campaign'] = self.campaign

            if self.traffic_light_protocol:
                domain_context['TrafficLightProtocol'] = self.traffic_light_protocol

            if self.threat_types:
                domain_context['ThreatTypes'] = self.create_context_table(self.threat_types)

            if self.community_notes:
                domain_context['CommunityNotes'] = self.create_context_table(self.community_notes)

            if self.publications:
                domain_context['Publications'] = self.create_context_table(self.publications)

            if self.geo_location or self.geo_country or self.geo_description:
                domain_context['Geo'] = {}
                if self.geo_location:
                    domain_context['Geo']['Location'] = self.geo_location
                if self.geo_country:
                    domain_context['Geo']['Country'] = self.geo_country
                if self.geo_description:
                    domain_context['Geo']['Description'] = self.geo_description

            if self.tech_country or self.tech_name or self.tech_organization or self.tech_email:
                domain_context['Tech'] = {}
                if self.tech_country:
                    domain_context['Tech']['Country'] = self.tech_country
                if self.tech_name:
                    domain_context['Tech']['Name'] = self.tech_name
                if self.tech_organization:
                    domain_context['Tech']['Organization'] = self.tech_organization
                if self.tech_email:
                    domain_context['Tech']['Email'] = self.tech_email

            if self.billing:
                domain_context['Billing'] = self.billing

            if whois_context:
                domain_context['WHOIS'] = whois_context

            if self.relationships:
                relationships_context = [relationship.to_context() for relationship in self.relationships if
                                         relationship.to_context()]
                domain_context['Relationships'] = relationships_context

            ret_value = {
                Common.Domain.CONTEXT_PATH: domain_context
            }

            if self.dbot_score:
                ret_value.update(self.dbot_score.to_context())

            if self.dns_records:
                domain_context['DNSRecords'] = self.create_context_table(self.dns_records)

            if self.stix_id:
                domain_context['STIXID'] = self.stix_id

            if self.description:
                domain_context['Description'] = self.description

            if self.stix_id:
                domain_context['Blocked'] = self.blocked

            if self.certificates:
                domain_context['Certificates'] = self.create_context_table(self.certificates)

            if self.rank:
                domain_context['Rank'] = self.create_context_table(self.rank)

            return ret_value

    class Endpoint(Indicator):
        """ ignore docstring
        Endpoint indicator - https://xsoar.pan.dev/docs/integrations/context-standards-mandatory#endpoint
        """
        # Compare by both ID and Vendor if both exist, otherwise just by ID.
        CONTEXT_PATH = 'Endpoint(val.ID && val.ID == obj.ID && val.Vendor == obj.Vendor)'

        def __init__(self, id, hostname=None, ip_address=None, domain=None, mac_address=None,
                     os=None, os_version=None, dhcp_server=None, bios_version=None, model=None,
                     memory=None, processors=None, processor=None, relationships=None, vendor=None, status=None,
                     is_isolated=None):
            self.id = id
            self.hostname = hostname
            self.ip_address = ip_address
            self.domain = domain
            self.mac_address = mac_address
            self.os = os
            self.os_version = os_version
            self.dhcp_server = dhcp_server
            self.bios_version = bios_version
            self.model = model
            self.memory = memory
            self.processors = processors
            self.processor = processor
            self.vendor = vendor
            self.status = status
            self.is_isolated = is_isolated
            self.relationships = relationships

        def to_context(self):
            endpoint_context = {
                'ID': self.id
            }

            if self.hostname:
                endpoint_context['Hostname'] = self.hostname

            if self.ip_address:
                endpoint_context['IPAddress'] = self.ip_address

            if self.domain:
                endpoint_context['Domain'] = self.domain

            if self.mac_address:
                endpoint_context['MACAddress'] = self.mac_address

            if self.os:
                endpoint_context['OS'] = self.os

            if self.os_version:
                endpoint_context['OSVersion'] = self.os_version

            if self.dhcp_server:
                endpoint_context['DHCPServer'] = self.dhcp_server

            if self.bios_version:
                endpoint_context['BIOSVersion'] = self.bios_version

            if self.model:
                endpoint_context['Model'] = self.model

            if self.memory:
                endpoint_context['Memory'] = self.memory

            if self.processors:
                endpoint_context['Processors'] = self.processors

            if self.processor:
                endpoint_context['Processor'] = self.processor

            if self.relationships:
                relationships_context = [relationship.to_context() for relationship in self.relationships if
                                         relationship.to_context()]
                endpoint_context['Relationships'] = relationships_context

            if self.vendor:
                endpoint_context['Vendor'] = self.vendor

            if self.status:
                if self.status not in ENDPOINT_STATUS_OPTIONS:
                    raise ValueError('Status does not have a valid value such as: Online or Offline')
                endpoint_context['Status'] = self.status

            if self.is_isolated:
                if self.is_isolated not in ENDPOINT_ISISOLATED_OPTIONS:
                    raise ValueError('Is Isolated does not have a valid value such as: Yes, No, Pending'
                                     ' isolation or Pending unisolation')
                endpoint_context['IsIsolated'] = self.is_isolated

            ret_value = {
                Common.Endpoint.CONTEXT_PATH: endpoint_context
            }

            return ret_value

    class Account(Indicator):
        """
        Account indicator - https://xsoar.pan.dev/docs/integrations/context-standards-recommended#account

        :type blocked: ``boolean``
        :param blocked: Is the indicator blocked.

        :type community_notes: ``CommunityNotes``
        :param community_notes: Notes on the Account that were given by the community.

        :type dbot_score: ``DBotScore``
        :param dbot_score: If account has reputation then create DBotScore object

        :type creation_date: ``str``
        :param creation_date: The date the account was created

        :type description: ``str``
        :param description: Description of the account

        :type stix_id: ``str``
        :param stix_id: STIX ID for the account

        :type tags: ``str``
        :param tags: List of tags related to the account.

        :type traffic_light_protocol: ``str``
        :param traffic_light_protocol: The account indicator tlp color

        :type user_id: ``str``
        :param user_id: The account associated user id.

        :return: None
        :rtype: ``None``
        """
        CONTEXT_PATH = 'Account(val.id && val.id == obj.id)'

        def __init__(self, id=None, type=None, username=None, display_name=None, groups=None,
                     domain=None, email_address=None, telephone_number=None, office=None, job_title=None,
                     department=None, country=None, state=None, city=None, street=None, is_enabled=None,
                     dbot_score=None, relationships=None, blocked=None, community_notes=None, creation_date=None,
                     description=None, stix_id=None, tags=None, traffic_light_protocol=None, user_id=None,
                     manager_email=None, manager_display_name=None, risk_level=None, **kwargs):

            self.id = id
            self.type = type
            self.blocked = blocked
            self.community_notes = community_notes
            self.creation_date = creation_date
            self.description = description
            self.stix_id = stix_id
            self.username = username
            self.display_name = display_name
            self.groups = groups
            self.domain = domain
            self.email_address = email_address
            self.telephone_number = telephone_number
            self.office = office
            self.job_title = job_title
            self.department = department
            self.country = country
            self.state = state
            self.city = city
            self.street = street
            self.is_enabled = is_enabled
            self.tags = tags
            self.traffic_light_protocol = traffic_light_protocol
            self.user_id = user_id
            self.relationships = relationships
            self.manager_email_address = manager_email
            self.manager_display_name = manager_display_name
            self.risk_level = risk_level
            self.kwargs = kwargs

            if dbot_score and not isinstance(dbot_score, Common.DBotScore):
                raise ValueError('dbot_score must be of type DBotScore')

            self.dbot_score = dbot_score

        def to_context(self):
            account_context = {}

            if self.id:
                account_context['ID'] = self.id

            if self.type:
                account_context['Type'] = self.type

            if self.blocked:
                account_context['Blocked'] = self.blocked

            if self.creation_date:
                account_context['CreationDate'] = self.creation_date

            irrelevent = ['CONTEXT_PATH', 'to_context', 'dbot_score', 'id', 'create_context_table', 'kwargs']
            details = [detail for detail in dir(self) if not detail.startswith('__') and detail not in irrelevent]

            for detail in details:
                if self.__getattribute__(detail) is not None:
                    if detail == 'email_address':
                        account_context['Email'] = {
                            'Address': self.email_address
                        }
                    elif detail in ('manager_email_address', 'manager_display_name'):
                        if 'Manager' not in account_context:
                            account_context['Manager'] = {}
                        if detail == 'manager_email_address':
                            account_context['Manager']['Email'] = self.manager_email_address
                        elif detail == 'manager_display_name':
                            account_context['Manager']['DisplayName'] = self.manager_display_name
                    else:
                        Detail = camelize_string(detail, '_')
                        account_context[Detail] = self.__getattribute__(detail)

            if self.dbot_score and self.dbot_score.score == Common.DBotScore.BAD:
                account_context['Malicious'] = {
                    'Vendor': self.dbot_score.integration_name,
                    'Description': self.dbot_score.malicious_description
                }

            if self.relationships:
                relationships_context = [relationship.to_context() for relationship in self.relationships if
                                         relationship.to_context()]
                account_context['Relationships'] = relationships_context

            if self.community_notes:
                account_context['CommunityNotes'] = self.create_context_table(self.community_notes)

            if self.kwargs:
                for key, value in self.kwargs.items():
                    if key not in account_context:
                        account_context[key] = value
                    else:
                        demisto.debug(
                            'Skipping the addition of the "{key}" key to the account context as it already exists.'.format(
                                key=key)
                        )

            ret_value = {
                Common.Account.CONTEXT_PATH: account_context
            }

            if self.dbot_score:
                ret_value.update(self.dbot_score.to_context())

            return ret_value

    class Cryptocurrency(Indicator):
        """
        Cryptocurrency indicator - https://xsoar.pan.dev/docs/integrations/context-standards-mandatory#cryptocurrency
        :type address: ``str``
        :param address: The Cryptocurrency address

        :type address_type: ``str``
        :param address_type: The Cryptocurrency type - e.g. `bitcoin`.

        :type dbot_score: ``DBotScore``
        :param dbot_score:  If the address has reputation then create DBotScore object.

        :return: None
        :rtype: ``None``
        """
        CONTEXT_PATH = 'Cryptocurrency(val.Address && val.Address == obj.Address)'

        def __init__(self, address, address_type, dbot_score):
            self.address = address
            self.address_type = address_type

            self.dbot_score = dbot_score

        def to_context(self):
            crypto_context = {
                'Address': self.address,
                'AddressType': self.address_type
            }

            if self.dbot_score and self.dbot_score.score == Common.DBotScore.BAD:
                crypto_context['Malicious'] = {
                    'Vendor': self.dbot_score.integration_name,
                    'Description': self.dbot_score.malicious_description
                }

            ret_value = {
                Common.Cryptocurrency.CONTEXT_PATH: crypto_context
            }

            if self.dbot_score:
                ret_value.update(self.dbot_score.to_context())

            return ret_value

    class AttackPattern(Indicator):
        """
        Attack Pattern indicator

        :type stix_id: ``str``
        :param stix_id: The Attack Pattern STIX ID

        :type kill_chain_phases: ``str``
        :param kill_chain_phases: The Attack Pattern kill chain phases.

        :type first_seen_by_source: ``str``
        :param first_seen_by_source: The Attack Pattern first seen by source

        :type description: ``str``
        :param description: The Attack Pattern description

        :type operating_system_refs: ``str``
        :param operating_system_refs: The operating system refs of the Attack Pattern.

        :type publications: ``str``
        :param publications: The Attack Pattern publications

        :type mitre_id: ``str``
        :param mitre_id: The Attack Pattern kill mitre id.

        :type tags: ``str``
        :param tags: The Attack Pattern kill tags.

        :type dbot_score: ``DBotScore``
        :param dbot_score:  If the address has reputation then create DBotScore object.

        :type traffic_light_protocol: ``str``
        :param traffic_light_protocol: The Traffic Light Protocol (TLP) color that is suitable for the AP.

        :type community_notes: ``CommunityNotes``
        :param community_notes:  A list of community notes for the AP.

        :type external_references: ``ExternalReference``
        :param external_references:  A list of id's and description of the AP via external refs.

        :type value: ``str``
        :param value: The Attack Pattern value (name) - example: "Plist File Modification"

        :return: None
        :rtype: ``None``
        """
        CONTEXT_PATH = 'AttackPattern(val.value && val.value == obj.value)'

        def __init__(self, stix_id, kill_chain_phases=None, first_seen_by_source=None, description=None,
                     operating_system_refs=None, publications=None, mitre_id=None, tags=None,
                     traffic_light_protocol=None, dbot_score=None, community_notes=None, external_references=None, value=None):

            self.community_notes = community_notes
            self.description = description
            self.external_references = external_references
            self.first_seen_by_source = first_seen_by_source
            self.kill_chain_phases = kill_chain_phases
            self.mitre_id = mitre_id
            self.operating_system_refs = operating_system_refs
            self.publications = publications
            self.stix_id = stix_id
            self.tags = tags
            self.traffic_light_protocol = traffic_light_protocol
            self.value = value
            self.dbot_score = dbot_score

        def to_context(self):
            attack_pattern_context = {
                'STIXID': self.stix_id,
                "KillChainPhases": self.kill_chain_phases,
                "FirstSeenBySource": self.first_seen_by_source,
                'OperatingSystemRefs': self.operating_system_refs,
                "Publications": self.publications,
                "MITREID": self.mitre_id,
                "Value": self.value,
                "Tags": self.tags,
                "Description": self.description
            }

            if self.external_references:
                attack_pattern_context['ExternalReferences'] = self.create_context_table(self.external_references)

            if self.traffic_light_protocol:
                attack_pattern_context['TrafficLightProtocol'] = self.traffic_light_protocol

            if self.dbot_score and self.dbot_score.score == Common.DBotScore.BAD:
                attack_pattern_context['Malicious'] = {
                    'Vendor': self.dbot_score.integration_name,
                    'Description': self.dbot_score.malicious_description
                }

            ret_value = {
                Common.AttackPattern.CONTEXT_PATH: attack_pattern_context
            }

            if self.dbot_score:
                ret_value.update(self.dbot_score.to_context())

            return ret_value

    class CertificatePublicKey(object):
        """
        CertificatePublicKey class
        Defines an X509  PublicKey used in Common.Certificate

        :type algorithm: ``str``
        :param algorithm: The encryption algorithm: DSA, RSA, EC or UNKNOWN (Common.CertificatePublicKey.Algorithm enum)

        :type length: ``int``
        :param length: The length of the public key

        :type publickey: ``Optional[str]``
        :param publickey: publickey

        :type p: ``Optional[str]``
        :param p: P parameter used in DSA algorithm

        :type q: ``Optional[str]``
        :param q: Q parameter used in DSA algorithm

        :type g: ``Optional[str]``
        :param g: G parameter used in DSA algorithm

        :type modulus: ``Optional[str]``
        :param modulus: modulus parameter used in RSA algorithm

        :type modulus: ``Optional[int]``
        :param modulus: exponent parameter used in RSA algorithm

        :type x: ``Optional[str]``
        :param x: X parameter used in EC algorithm

        :type y: ``Optional[str]``
        :param y: Y parameter used in EC algorithm

        :type curve: ``Optional[str]``
        :param curve: curve parameter used in EC algorithm

        :return: None
        :rtype: ``None``
        """

        class Algorithm(object):
            """
            Algorithm class to enumerate available algorithms

            :return: None
            :rtype: ``None``
            """
            DSA = "DSA"
            RSA = "RSA"
            EC = "EC"
            UNKNOWN = "Unknown Algorithm"

            @staticmethod
            def is_valid_type(_type):
                return _type in (
                    Common.CertificatePublicKey.Algorithm.DSA,
                    Common.CertificatePublicKey.Algorithm.RSA,
                    Common.CertificatePublicKey.Algorithm.EC,
                    Common.CertificatePublicKey.Algorithm.UNKNOWN
                )

        def __init__(
            self,
            algorithm,  # type: str
            length,  # type: int
            publickey=None,  # type: str
            p=None,  # type: str
            q=None,  # type: str
            g=None,  # type: str
            modulus=None,  # type: str
            exponent=None,  # type: int
            x=None,  # type: str
            y=None,  # type: str
            curve=None  # type: str
        ):

            if not Common.CertificatePublicKey.Algorithm.is_valid_type(algorithm):
                raise TypeError('algorithm must be of type Common.CertificatePublicKey.Algorithm enum')

            self.algorithm = algorithm
            self.length = length
            self.publickey = publickey
            self.p = p
            self.q = q
            self.g = g
            self.modulus = modulus
            self.exponent = exponent
            self.x = x
            self.y = y
            self.curve = curve

        def to_context(self):
            publickey_context = {
                'Algorithm': self.algorithm,
                'Length': self.length
            }

            if self.publickey:
                publickey_context['PublicKey'] = self.publickey

            if self.algorithm == Common.CertificatePublicKey.Algorithm.DSA:
                if self.p:
                    publickey_context['P'] = self.p
                if self.q:
                    publickey_context['Q'] = self.q
                if self.g:
                    publickey_context['G'] = self.g

            elif self.algorithm == Common.CertificatePublicKey.Algorithm.RSA:
                if self.modulus:
                    publickey_context['Modulus'] = self.modulus
                if self.exponent:
                    publickey_context['Exponent'] = self.exponent

            elif self.algorithm == Common.CertificatePublicKey.Algorithm.EC:
                if self.x:
                    publickey_context['X'] = self.x
                if self.y:
                    publickey_context['Y'] = self.y
                if self.curve:
                    publickey_context['Curve'] = self.curve

            elif self.algorithm == Common.CertificatePublicKey.Algorithm.UNKNOWN:
                pass

            return publickey_context

    class GeneralName(object):
        """
        GeneralName class
        Implements GeneralName interface from rfc5280
        Enumerates the available General Name Types

        :type gn_type: ``str``
        :param gn_type: General Name Type

        :type gn_value: ``str``
        :param gn_value: General Name Value

        :return: None
        :rtype: ``None``
        """
        OTHERNAME = 'otherName'
        RFC822NAME = 'rfc822Name'
        DNSNAME = 'dNSName'
        DIRECTORYNAME = 'directoryName'
        UNIFORMRESOURCEIDENTIFIER = 'uniformResourceIdentifier'
        IPADDRESS = 'iPAddress'
        REGISTEREDID = 'registeredID'

        @staticmethod
        def is_valid_type(_type):
            return _type in (
                Common.GeneralName.OTHERNAME,
                Common.GeneralName.RFC822NAME,
                Common.GeneralName.DNSNAME,
                Common.GeneralName.DIRECTORYNAME,
                Common.GeneralName.UNIFORMRESOURCEIDENTIFIER,
                Common.GeneralName.IPADDRESS,
                Common.GeneralName.REGISTEREDID
            )

        def __init__(
            self,
            gn_value,  # type: str
            gn_type  # type: str
        ):
            if not Common.GeneralName.is_valid_type(gn_type):
                raise TypeError(
                    'gn_type must be of type Common.GeneralName enum'
                )
            self.gn_type = gn_type
            self.gn_value = gn_value

        def to_context(self):
            return {
                'Type': self.gn_type,
                'Value': self.gn_value
            }

        def get_value(self):
            return self.gn_value

    class CertificateExtension(object):
        """
        CertificateExtension class
        Defines an X509 Certificate Extensions used in Common.Certificate


        :type extension_type: ``str``
        :param extension_type: The type of Extension (from Common.CertificateExtension.ExtensionType enum, or "Other)

        :type critical: ``bool``
        :param critical: Whether the extension is marked as critical

        :type extension_name: ``Optional[str]``
        :param extension_name: Name of the extension

        :type oid: ``Optional[str]``
        :param oid: OID of the extension

        :type subject_alternative_names: ``Optional[List[Common.CertificateExtension.SubjectAlternativeName]]``
        :param subject_alternative_names: Subject Alternative Names

        :type authority_key_identifier: ``Optional[Common.CertificateExtension.AuthorityKeyIdentifier]``
        :param authority_key_identifier: Authority Key Identifier

        :type digest: ``Optional[str]``
        :param digest: digest for Subject Key Identifier extension

        :type digital_signature: ``Optional[bool]``
        :param digital_signature: Digital Signature usage for Key Usage extension

        :type content_commitment: ``Optional[bool]``
        :param content_commitment: Content Commitment usage for Key Usage extension

        :type key_encipherment: ``Optional[bool]``
        :param key_encipherment: Key Encipherment usage for Key Usage extension

        :type data_encipherment: ``Optional[bool]``
        :param data_encipherment: Data Encipherment usage for Key Usage extension

        :type key_agreement: ``Optional[bool]``
        :param key_agreement: Key Agreement usage for Key Usage extension

        :type key_cert_sign: ``Optional[bool]``
        :param key_cert_sign: Key Cert Sign usage for Key Usage extension

        :type usages: ``Optional[List[str]]``
        :param usages: Usages for Extended Key Usage extension

        :type distribution_points: ``Optional[List[Common.CertificateExtension.DistributionPoint]]``
        :param distribution_points: Distribution Points

        :type certificate_policies: ``Optional[List[Common.CertificateExtension.CertificatePolicy]]``
        :param certificate_policies: Certificate Policies

        :type authority_information_access: ``Optional[List[Common.CertificateExtension.AuthorityInformationAccess]]``
        :param authority_information_access: Authority Information Access

        :type basic_constraints: ``Optional[Common.CertificateExtension.BasicConstraints]``
        :param basic_constraints: Basic Constraints

        :type signed_certificate_timestamps: ``Optional[List[Common.CertificateExtension.SignedCertificateTimestamp]]``
        :param signed_certificate_timestamps: (PreCertificate)Signed Certificate Timestamps

        :type value: ``Optional[Union[str, List[Any], Dict[str, Any]]]``
        :param value: Raw value of the Extension (used for "Other" type)

        :return: None
        :rtype: ``None``
        """

        class SubjectAlternativeName(object):
            """
            SubjectAlternativeName class
            Implements Subject Alternative Name extension interface

            :type gn: ``Optional[Common.GeneralName]``
            :param gn: General Name Type provided as Common.GeneralName

            :type gn_type: ``Optional[str]``
            :param gn_type: General Name Type provided as string

            :type gn_value: ``Optional[str]``
            :param gn_value: General Name Value provided as string

            :return: None
            :rtype: ``None``
            """

            def __init__(
                self,
                gn=None,  # type: Optional[Common.GeneralName]
                gn_type=None,  # type: Optional[str]
                gn_value=None  # type: Optional[str]
            ):
                if gn:
                    self.gn = gn
                elif gn_type and gn_value:
                    self.gn = Common.GeneralName(
                        gn_value=gn_value,
                        gn_type=gn_type
                    )
                else:
                    raise ValueError('either GeneralName or gn_type/gn_value required to inizialize SubjectAlternativeName')

            def to_context(self):
                return self.gn.to_context()

            def get_value(self):
                return self.gn.get_value()

        class AuthorityKeyIdentifier(object):
            """
            AuthorityKeyIdentifier class
            Implements Authority Key Identifier extension interface

            :type issuer: ``Optional[List[Common.GeneralName]]``
            :param issuer: Issuer list

            :type serial_number: ``Optional[str]``
            :param serial_number: Serial Number

            :type key_identifier: ``Optional[str]``
            :param key_identifier: Key Identifier

            :return: None
            :rtype: ``None``
            """

            def __init__(
                self,
                issuer=None,  # type: Optional[List[Common.GeneralName]]
                serial_number=None,  # type: Optional[str]
                key_identifier=None  # type: Optional[str]
            ):
                self.issuer = issuer
                self.serial_number = serial_number
                self.key_identifier = key_identifier

            def to_context(self):
                authority_key_identifier_context = {}  # type: Dict[str, Any]

                if self.issuer:
                    authority_key_identifier_context['Issuer'] = self.issuer,

                if self.serial_number:
                    authority_key_identifier_context["SerialNumber"] = self.serial_number
                if self.key_identifier:
                    authority_key_identifier_context["KeyIdentifier"] = self.key_identifier

                return authority_key_identifier_context

        class DistributionPoint(object):
            """
            DistributionPoint class
            Implements Distribution Point extension interface

            :type full_name: ``Optional[List[Common.GeneralName]]``
            :param full_name: Full Name list

            :type relative_name: ``Optional[str]``
            :param relative_name: Relative Name

            :type crl_issuer: ``Optional[List[Common.GeneralName]]``
            :param crl_issuer: CRL Issuer

            :type reasons: ``Optional[List[str]]``
            :param reasons: Reason list

            :return: None
            :rtype: ``None``
            """

            def __init__(
                self,
                full_name=None,  # type: Optional[List[Common.GeneralName]]
                relative_name=None,  # type:  Optional[str]
                crl_issuer=None,  # type: Optional[List[Common.GeneralName]]
                reasons=None  # type: Optional[List[str]]
            ):
                self.full_name = full_name
                self.relative_name = relative_name
                self.crl_issuer = crl_issuer
                self.reasons = reasons

            def to_context(self):
                distribution_point_context = {}  # type: Dict[str, Union[List, str]]
                if self.full_name:
                    distribution_point_context["FullName"] = [fn.to_context() for fn in self.full_name]
                if self.relative_name:
                    distribution_point_context["RelativeName"] = self.relative_name
                if self.crl_issuer:
                    distribution_point_context["CRLIssuer"] = [ci.to_context() for ci in self.crl_issuer]
                if self.reasons:
                    distribution_point_context["Reasons"] = self.reasons

                return distribution_point_context

        class CertificatePolicy(object):
            """
            CertificatePolicy class
            Implements Certificate Policy extension interface

            :type policy_identifier: ``str``
            :param policy_identifier: Policy Identifier

            :type policy_qualifiers: ``Optional[List[str]]``
            :param policy_qualifiers: Policy Qualifier list

            :return: None
            :rtype: ``None``
            """

            def __init__(
                self,
                policy_identifier,  # type: str
                policy_qualifiers=None  # type: Optional[List[str]]
            ):
                self.policy_identifier = policy_identifier
                self.policy_qualifiers = policy_qualifiers

            def to_context(self):
                certificate_policies_context = {
                    "PolicyIdentifier": self.policy_identifier
                }  # type: Dict[str, Union[List, str]]

                if self.policy_qualifiers:
                    certificate_policies_context["PolicyQualifiers"] = self.policy_qualifiers

                return certificate_policies_context

        class AuthorityInformationAccess(object):
            """
            AuthorityInformationAccess class
            Implements Authority Information Access extension interface

            :type access_method: ``str``
            :param access_method: Access Method

            :type access_location: ``Common.GeneralName``
            :param access_location: Access Location

            :return: None
            :rtype: ``None``
            """

            def __init__(
                self,
                access_method,  # type: str
                access_location  # type: Common.GeneralName
            ):
                self.access_method = access_method
                self.access_location = access_location

            def to_context(self):
                return {
                    "AccessMethod": self.access_method,
                    "AccessLocation": self.access_location.to_context()
                }

        class BasicConstraints(object):
            """
            BasicConstraints class
            Implements Basic Constraints extension interface

            :type ca: ``bool``
            :param ca: Certificate Authority

            :type path_length: ``int``
            :param path_length: Path Length

            :return: None
            :rtype: ``None``
            """

            def __init__(
                self,
                ca,  # type: bool
                path_length=None  # type: int
            ):
                self.ca = ca
                self.path_length = path_length

            def to_context(self):
                basic_constraints_context = {
                    "CA": self.ca
                }  # type: Dict[str, Union[str, int]]

                if self.path_length:
                    basic_constraints_context["PathLength"] = self.path_length

                return basic_constraints_context

        class SignedCertificateTimestamp(object):
            """
            SignedCertificateTimestamp class
            Implementsinterface for  "SignedCertificateTimestamp" extensions

            :type entry_type: ``str``
            :param entry_type: Entry Type (from Common.CertificateExtension.SignedCertificateTimestamp.EntryType enum)

            :type version: ``str``
            :param version: Version

            :type log_id: ``str``
            :param log_id: Log ID

            :type timestamp: ``str``
            :param timestamp: Timestamp (ISO8601 string representation in UTC)

            :return: None
            :rtype: ``None``
            """

            class EntryType(object):
                """
                EntryType class
                Enumerates Entry Types for SignedCertificateTimestamp class

                :return: None
                :rtype: ``None``
                """
                PRECERTIFICATE = "PreCertificate"
                X509CERTIFICATE = "X509Certificate"

                @staticmethod
                def is_valid_type(_type):
                    return _type in (
                        Common.CertificateExtension.SignedCertificateTimestamp.EntryType.PRECERTIFICATE,
                        Common.CertificateExtension.SignedCertificateTimestamp.EntryType.X509CERTIFICATE
                    )

            def __init__(
                self,
                entry_type,  # type: str
                version,  # type: int
                log_id,  # type: str
                timestamp  # type: str
            ):
                if not Common.CertificateExtension.SignedCertificateTimestamp.EntryType.is_valid_type(entry_type):
                    raise TypeError(
                        'entry_type must be of type Common.CertificateExtension.SignedCertificateTimestamp.EntryType enum'
                    )

                self.entry_type = entry_type
                self.version = version
                self.log_id = log_id
                self.timestamp = timestamp

            def to_context(self):
                timestamps_context = {}  # type: Dict[str, Any]

                timestamps_context['Version'] = self.version
                timestamps_context["LogId"] = self.log_id
                timestamps_context["Timestamp"] = self.timestamp
                timestamps_context["EntryType"] = self.entry_type

                return timestamps_context

        class ExtensionType(object):
            """
            ExtensionType class
            Enumerates Extension Types for Common.CertificatExtension class

            :return: None
            :rtype: ``None``
            """
            SUBJECTALTERNATIVENAME = "SubjectAlternativeName"
            AUTHORITYKEYIDENTIFIER = "AuthorityKeyIdentifier"
            SUBJECTKEYIDENTIFIER = "SubjectKeyIdentifier"
            KEYUSAGE = "KeyUsage"
            EXTENDEDKEYUSAGE = "ExtendedKeyUsage"
            CRLDISTRIBUTIONPOINTS = "CRLDistributionPoints"
            CERTIFICATEPOLICIES = "CertificatePolicies"
            AUTHORITYINFORMATIONACCESS = "AuthorityInformationAccess"
            BASICCONSTRAINTS = "BasicConstraints"
            SIGNEDCERTIFICATETIMESTAMPS = "SignedCertificateTimestamps"
            PRESIGNEDCERTIFICATETIMESTAMPS = "PreCertSignedCertificateTimestamps"
            OTHER = "Other"

            @staticmethod
            def is_valid_type(_type):
                return _type in (
                    Common.CertificateExtension.ExtensionType.SUBJECTALTERNATIVENAME,
                    Common.CertificateExtension.ExtensionType.AUTHORITYKEYIDENTIFIER,
                    Common.CertificateExtension.ExtensionType.SUBJECTKEYIDENTIFIER,
                    Common.CertificateExtension.ExtensionType.KEYUSAGE,
                    Common.CertificateExtension.ExtensionType.EXTENDEDKEYUSAGE,
                    Common.CertificateExtension.ExtensionType.CRLDISTRIBUTIONPOINTS,
                    Common.CertificateExtension.ExtensionType.CERTIFICATEPOLICIES,
                    Common.CertificateExtension.ExtensionType.AUTHORITYINFORMATIONACCESS,
                    Common.CertificateExtension.ExtensionType.BASICCONSTRAINTS,
                    Common.CertificateExtension.ExtensionType.SIGNEDCERTIFICATETIMESTAMPS,
                    Common.CertificateExtension.ExtensionType.PRESIGNEDCERTIFICATETIMESTAMPS,
                    Common.CertificateExtension.ExtensionType.OTHER  # for extensions that are not handled explicitly
                )

        def __init__(
            self,
            extension_type,  # type: str
            critical,  # type: bool
            oid=None,  # type: Optional[str]
            extension_name=None,  # type: Optional[str]
            subject_alternative_names=None,  # type: Optional[List[Common.CertificateExtension.SubjectAlternativeName]]
            authority_key_identifier=None,  # type: Optional[Common.CertificateExtension.AuthorityKeyIdentifier]
            digest=None,  # type: str
            digital_signature=None,  # type: Optional[bool]
            content_commitment=None,  # type: Optional[bool]
            key_encipherment=None,  # type: Optional[bool]
            data_encipherment=None,  # type: Optional[bool]
            key_agreement=None,  # type: Optional[bool]
            key_cert_sign=None,  # type: Optional[bool]
            crl_sign=None,  # type: Optional[bool]
            usages=None,  # type: Optional[List[str]]
            distribution_points=None,  # type: Optional[List[Common.CertificateExtension.DistributionPoint]]
            certificate_policies=None,  # type: Optional[List[Common.CertificateExtension.CertificatePolicy]]
            authority_information_access=None,  # type: Optional[List[Common.CertificateExtension.AuthorityInformationAccess]]
            basic_constraints=None,  # type: Optional[Common.CertificateExtension.BasicConstraints]
            signed_certificate_timestamps=None,  # type: Optional[List[Common.CertificateExtension.SignedCertificateTimestamp]]
            value=None  # type: Optional[Union[str, List[Any], Dict[str, Any]]]
        ):
            if not Common.CertificateExtension.ExtensionType.is_valid_type(extension_type):
                raise TypeError('algorithm must be of type Common.CertificateExtension.ExtensionType enum')

            self.extension_type = extension_type
            self.critical = critical

            if self.extension_type == Common.CertificateExtension.ExtensionType.SUBJECTALTERNATIVENAME:
                self.subject_alternative_names = subject_alternative_names
                self.oid = "2.5.29.17"
                self.extension_name = "subjectAltName"

            elif self.extension_type == Common.CertificateExtension.ExtensionType.SUBJECTKEYIDENTIFIER:
                if not digest:
                    raise ValueError('digest is mandatory for SubjectKeyIdentifier extension')
                self.digest = digest
                self.oid = "2.5.29.14"
                self.extension_name = "subjectKeyIdentifier"

            elif self.extension_type == Common.CertificateExtension.ExtensionType.KEYUSAGE:
                self.digital_signature = digital_signature
                self.content_commitment = content_commitment
                self.key_encipherment = key_encipherment
                self.data_encipherment = data_encipherment
                self.key_agreement = key_agreement
                self.key_cert_sign = key_cert_sign
                self.crl_sign = crl_sign
                self.oid = "2.5.29.15"
                self.extension_name = "keyUsage"

            elif self.extension_type == Common.CertificateExtension.ExtensionType.EXTENDEDKEYUSAGE:
                if not usages:
                    raise ValueError('usages is mandatory for ExtendedKeyUsage extension')
                self.usages = usages
                self.oid = "2.5.29.37"
                self.extension_name = "extendedKeyUsage"

            elif self.extension_type == Common.CertificateExtension.ExtensionType.AUTHORITYKEYIDENTIFIER:
                self.authority_key_identifier = authority_key_identifier
                self.oid = "2.5.29.35"
                self.extension_name = "authorityKeyIdentifier"

            elif self.extension_type == Common.CertificateExtension.ExtensionType.CRLDISTRIBUTIONPOINTS:
                self.distribution_points = distribution_points
                self.oid = "2.5.29.31"
                self.extension_name = "cRLDistributionPoints"

            elif self.extension_type == Common.CertificateExtension.ExtensionType.CERTIFICATEPOLICIES:
                self.certificate_policies = certificate_policies
                self.oid = "2.5.29.32"
                self.extension_name = "certificatePolicies"

            elif self.extension_type == Common.CertificateExtension.ExtensionType.AUTHORITYINFORMATIONACCESS:
                self.authority_information_access = authority_information_access
                self.oid = "1.3.6.1.5.5.7.1.1"
                self.extension_name = "authorityInfoAccess"

            elif self.extension_type == Common.CertificateExtension.ExtensionType.BASICCONSTRAINTS:
                self.basic_constraints = basic_constraints
                self.oid = "2.5.29.19"
                self.extension_name = "basicConstraints"

            elif self.extension_type == Common.CertificateExtension.ExtensionType.PRESIGNEDCERTIFICATETIMESTAMPS:
                self.signed_certificate_timestamps = signed_certificate_timestamps
                self.oid = "1.3.6.1.4.1.11129.2.4.2"
                self.extension_name = "signedCertificateTimestampList"

            elif self.extension_type == Common.CertificateExtension.ExtensionType.SIGNEDCERTIFICATETIMESTAMPS:
                self.signed_certificate_timestamps = signed_certificate_timestamps
                self.oid = "1.3.6.1.4.1.11129.2.4.5"
                self.extension_name = "signedCertificateTimestampList"

            elif self.extension_type == Common.CertificateExtension.ExtensionType.OTHER:
                self.value = value

            # override oid, extension_name if provided as inputs
            if oid:
                self.oid = oid
            if extension_name:
                self.extension_name = extension_name

        def to_context(self):
            extension_context = {
                "OID": self.oid,
                "Name": self.extension_name,
                "Critical": self.critical
            }  # type: Dict[str, Any]

            if (
                self.extension_type == Common.CertificateExtension.ExtensionType.SUBJECTALTERNATIVENAME
                and self.subject_alternative_names is not None
            ):
                extension_context["Value"] = [san.to_context() for san in self.subject_alternative_names]

            elif (
                self.extension_type == Common.CertificateExtension.ExtensionType.AUTHORITYKEYIDENTIFIER
                and self.authority_key_identifier is not None
            ):
                extension_context["Value"] = self.authority_key_identifier.to_context()

            elif (
                self.extension_type == Common.CertificateExtension.ExtensionType.SUBJECTKEYIDENTIFIER
                and self.digest is not None
            ):
                extension_context["Value"] = {
                    "Digest": self.digest
                }

            elif self.extension_type == Common.CertificateExtension.ExtensionType.KEYUSAGE:
                key_usage = {}  # type: Dict[str, bool]
                if self.digital_signature:
                    key_usage["DigitalSignature"] = self.digital_signature
                if self.content_commitment:
                    key_usage["ContentCommitment"] = self.content_commitment
                if self.key_encipherment:
                    key_usage["KeyEncipherment"] = self.key_encipherment
                if self.data_encipherment:
                    key_usage["DataEncipherment"] = self.data_encipherment
                if self.key_agreement:
                    key_usage["KeyAgreement"] = self.key_agreement
                if self.key_cert_sign:
                    key_usage["KeyCertSign"] = self.key_cert_sign
                if self.crl_sign:
                    key_usage["CrlSign"] = self.crl_sign

                if key_usage:
                    extension_context["Value"] = key_usage

            elif (
                self.extension_type == Common.CertificateExtension.ExtensionType.EXTENDEDKEYUSAGE
                and self.usages is not None
            ):
                extension_context["Value"] = {
                    "Usages": [u for u in self.usages]
                }

            elif (
                self.extension_type == Common.CertificateExtension.ExtensionType.CRLDISTRIBUTIONPOINTS
                and self.distribution_points is not None
            ):
                extension_context["Value"] = [dp.to_context() for dp in self.distribution_points]

            elif (
                self.extension_type == Common.CertificateExtension.ExtensionType.CERTIFICATEPOLICIES
                and self.certificate_policies is not None
            ):
                extension_context["Value"] = [cp.to_context() for cp in self.certificate_policies]

            elif (
                self.extension_type == Common.CertificateExtension.ExtensionType.AUTHORITYINFORMATIONACCESS
                and self.authority_information_access is not None
            ):
                extension_context["Value"] = [aia.to_context() for aia in self.authority_information_access]

            elif (
                self.extension_type == Common.CertificateExtension.ExtensionType.BASICCONSTRAINTS
                and self.basic_constraints is not None
            ):
                extension_context["Value"] = self.basic_constraints.to_context()

            elif (
                self.extension_type in [
                    Common.CertificateExtension.ExtensionType.SIGNEDCERTIFICATETIMESTAMPS,
                    Common.CertificateExtension.ExtensionType.PRESIGNEDCERTIFICATETIMESTAMPS
                ]
                and self.signed_certificate_timestamps is not None
            ):
                extension_context["Value"] = [sct.to_context() for sct in self.signed_certificate_timestamps]

            elif (
                self.extension_type == Common.CertificateExtension.ExtensionType.OTHER
                and self.value is not None
            ):
                extension_context["Value"] = self.value

            return extension_context

    class Certificate(Indicator):
        """
        Implements the X509 Certificate interface
        Certificate indicator - https://xsoar.pan.dev/docs/integrations/context-standards-mandatory#certificate

        :type subject_dn: ``str``
        :param subject_dn: Subject Distinguished Name

        :type dbot_score: ``DBotScore``
        :param dbot_score: If Certificate has a score then create and set a DBotScore object.

        :type name: ``Optional[Union[str, List[str]]]``
        :param name: Name (if not provided output is calculated from SubjectDN and SAN)

        :type issuer_dn: ``Optional[str]``
        :param issuer_dn: Issuer Distinguished Name

        :type serial_number: ``Optional[str]``
        :param serial_number: Serial Number

        :type validity_not_after: ``Optional[str]``
        :param validity_not_after: Certificate Expiration Timestamp (ISO8601 string representation)

        :type validity_not_before: ``Optional[str]``
        :param validity_not_before: Initial Certificate Validity Timestamp (ISO8601 string representation)

        :type sha512: ``Optional[str]``
        :param sha512: The SHA-512 hash of the certificate in binary encoded format (DER)

        :type sha256: ``Optional[str]``
        :param sha256: The SHA-256 hash of the certificate in binary encoded format (DER)

        :type sha1: ``Optional[str]``
        :param sha1: The SHA-1 hash of the certificate in binary encoded format (DER)

        :type md5: ``Optional[str]``
        :param md5: The MD5 hash of the certificate in binary encoded format (DER)

        :type publickey: ``Optional[Common.CertificatePublicKey]``
        :param publickey: Certificate Public Key

        :type spki_sha256: ``Optional[str]``
        :param sha1: The SHA-256 hash of the SPKI

        :type signature_algorithm: ``Optional[str]``
        :param signature_algorithm: Signature Algorithm

        :type signature: ``Optional[str]``
        :param signature: Certificate Signature

        :type subject_alternative_name: \
        ``Optional[List[Union[str,Dict[str, str],Common.CertificateExtension.SubjectAlternativeName]]]``
        :param subject_alternative_name: Subject Alternative Name list

        :type extensions: ``Optional[List[Common.CertificateExtension]]`
        :param extensions: Certificate Extension List

        :type pem: ``Optional[str]``
        :param pem: PEM encoded certificate

        :return: None
        :rtype: ``None``
        """
        CONTEXT_PATH = 'Certificate(val.MD5 && val.MD5 == obj.MD5 || val.SHA1 && val.SHA1 == obj.SHA1 || ' \
                       'val.SHA256 && val.SHA256 == obj.SHA256 || val.SHA512 && val.SHA512 == obj.SHA512)'

        def __init__(
            self,
            subject_dn,  # type: str
            dbot_score=None,  # type: Optional[Common.DBotScore]
            name=None,  # type: Optional[Union[str, List[str]]]
            issuer_dn=None,  # type: Optional[str]
            serial_number=None,  # type: Optional[str]
            validity_not_after=None,  # type: Optional[str]
            validity_not_before=None,  # type: Optional[str]
            sha512=None,  # type: Optional[str]
            sha256=None,  # type: Optional[str]
            sha1=None,  # type: Optional[str]
            md5=None,  # type: Optional[str]
            publickey=None,  # type: Optional[Common.CertificatePublicKey]
            spki_sha256=None,  # type: Optional[str]
            signature_algorithm=None,  # type: Optional[str]
            signature=None,  # type: Optional[str]
            subject_alternative_name=None, \
            # type: Optional[List[Union[str,Dict[str, str],Common.CertificateExtension.SubjectAlternativeName]]]
            extensions=None,  # type: Optional[List[Common.CertificateExtension]]
            pem=None  # type: Optional[str]

        ):

            self.subject_dn = subject_dn
            self.dbot_score = dbot_score

            self.name = None
            if name:
                if isinstance(name, str):
                    self.name = [name]
                elif isinstance(name, list):
                    self.name = name
                else:
                    raise TypeError('certificate name must be of type str or List[str]')

            self.issuer_dn = issuer_dn
            self.serial_number = serial_number
            self.validity_not_after = validity_not_after
            self.validity_not_before = validity_not_before

            self.sha512 = sha512
            self.sha256 = sha256
            self.sha1 = sha1
            self.md5 = md5

            if publickey and not isinstance(publickey, Common.CertificatePublicKey):
                raise TypeError('publickey must be of type Common.CertificatePublicKey')
            self.publickey = publickey

            self.spki_sha256 = spki_sha256

            self.signature_algorithm = signature_algorithm
            self.signature = signature

            # if subject_alternative_name is set and is a list
            # make sure it is a list of strings, dicts of strings or SAN Extensions
            if (
                subject_alternative_name
                and isinstance(subject_alternative_name, list)
                and not all(
                    isinstance(san, str)
                    or isinstance(san, dict)
                    or isinstance(san, Common.CertificateExtension.SubjectAlternativeName)
                    for san in subject_alternative_name)
            ):
                raise TypeError(
                    'subject_alternative_name must be list of str or Common.CertificateExtension.SubjectAlternativeName'
                )
            self.subject_alternative_name = subject_alternative_name

            if (
                extensions
                and not isinstance(extensions, list)
                and any(isinstance(e, Common.CertificateExtension) for e in extensions)  # type: ignore
            ):
                raise TypeError('extensions must be of type List[Common.CertificateExtension]')
            self.extensions = extensions

            self.pem = pem

            if not isinstance(dbot_score, Common.DBotScore):
                raise ValueError('dbot_score must be of type DBotScore')

        def to_context(self):
            certificate_context = {
                "SubjectDN": self.subject_dn
            }  # type: Dict[str, Any]

            san_list = []  # type: List[Dict[str, str]]
            if self.subject_alternative_name:
                for san in self.subject_alternative_name:
                    if isinstance(san, str):
                        san_list.append({
                            'Value': san
                        })
                    elif isinstance(san, dict):
                        san_list.append(san)
                    elif (isinstance(san, Common.CertificateExtension.SubjectAlternativeName)):
                        san_list.append(san.to_context())

            elif self.extensions:  # autogenerate it from extensions
                for ext in self.extensions:
                    if (
                        ext.extension_type == Common.CertificateExtension.ExtensionType.SUBJECTALTERNATIVENAME
                        and ext.subject_alternative_names is not None
                    ):
                        for san in ext.subject_alternative_names:
                            san_list.append(san.to_context())

            if san_list:
                certificate_context['SubjectAlternativeName'] = san_list

            if self.name:
                certificate_context["Name"] = self.name
            else:  # autogenerate it
                name = set()  # type: Set[str]
                # add subject alternative names
                if san_list:
                    name = set([
                        sn['Value'] for sn in san_list
                        if (
                            'Value' in sn
                            and (
                                'Type' not in sn
                                or sn['Type'] in (Common.GeneralName.DNSNAME, Common.GeneralName.IPADDRESS)
                            )
                        )
                    ])

                # subject_dn is RFC4515 escaped
                # replace \, and \+ with the long escaping \2c and \2b
                long_escaped_subject_dn = self.subject_dn.replace("\\,", "\\2c")
                long_escaped_subject_dn = long_escaped_subject_dn.replace("\\+", "\\2b")
                # we then split RDN (separated by ,) and multi-valued RDN (sep by +)
                rdns = long_escaped_subject_dn.replace('+', ',').split(',')
                cn = next((rdn for rdn in rdns if rdn.startswith('CN=')), None)
                if cn:
                    name.add(cn.split('=', 1)[-1])

                if name:
                    certificate_context["Name"] = sorted(list(name))

            if self.issuer_dn:
                certificate_context["IssuerDN"] = self.issuer_dn

            if self.serial_number:
                certificate_context["SerialNumber"] = self.serial_number

            if self.validity_not_before:
                certificate_context["ValidityNotBefore"] = self.validity_not_before

            if self.validity_not_after:
                certificate_context["ValidityNotAfter"] = self.validity_not_after

            if self.sha512:
                certificate_context["SHA512"] = self.sha512

            if self.sha256:
                certificate_context["SHA256"] = self.sha256

            if self.sha1:
                certificate_context["SHA1"] = self.sha1

            if self.md5:
                certificate_context["MD5"] = self.md5

            if self.publickey and isinstance(self.publickey, Common.CertificatePublicKey):
                certificate_context["PublicKey"] = self.publickey.to_context()

            if self.spki_sha256:
                certificate_context["SPKISHA256"] = self.spki_sha256

            sig = {}  # type: Dict[str, str]
            if self.signature_algorithm:
                sig["Algorithm"] = self.signature_algorithm
            if self.signature:
                sig["Signature"] = self.signature
            if sig:
                certificate_context["Signature"] = sig

            if self.extensions:
                certificate_context["Extension"] = [e.to_context() for e in self.extensions]

            if self.pem:
                certificate_context["PEM"] = self.pem

            if self.dbot_score and self.dbot_score.score == Common.DBotScore.BAD:
                certificate_context['Malicious'] = {
                    'Vendor': self.dbot_score.integration_name,
                    'Description': self.dbot_score.malicious_description
                }

            ret_value = {
                Common.Certificate.CONTEXT_PATH: certificate_context
            }

            if self.dbot_score:
                ret_value.update(self.dbot_score.to_context())

            return ret_value

    class Tactic(Indicator):
        """
        Tactic indicator

        :type stix_id: ``str``
        :param stix_id: The Tactic STIX ID

        :type first_seen_by_source: ``str``
        :param first_seen_by_source: The Tactic first seen by source

        :type description: ``str``
        :param description: The Tactic description

        :type publications: ``str``
        :param publications: The Tactic publications

        :type mitre_id: ``str``
        :param mitre_id: The Tactic mitre id.

        :type tags: ``str``
        :param tags: The Tactic tags.

        :type dbot_score: ``DBotScore``
        :param dbot_score:  If the address has reputation then create DBotScore object.

        :type traffic_light_protocol: ``str``
        :param traffic_light_protocol: The Traffic Light Protocol (TLP) color that is suitable for the Tactic.

        :type community_notes: ``CommunityNotes``
        :param community_notes:  A list of community notes for the Tactic.

        :type external_references: ``ExternalReference``
        :param external_references:  A list of id's and description of the Tactic via external refs.

        :type value: ``str``
        :param value: The Tactic value (name) - example: "Plist File Modification"

        :return: None
        :rtype: ``None``
        """
        CONTEXT_PATH = 'Tactic(val.Name && val.Name == obj.Name)'

        def __init__(self, stix_id, first_seen_by_source=None, description=None, publications=None, mitre_id=None, tags=None,
                     traffic_light_protocol=None, dbot_score=None, community_notes=None, external_references=None, value=None):

            self.community_notes = community_notes
            self.description = description
            self.external_references = external_references
            self.first_seen_by_source = first_seen_by_source
            self.mitre_id = mitre_id
            self.publications = publications
            self.stix_id = stix_id
            self.tags = tags
            self.traffic_light_protocol = traffic_light_protocol
            self.value = value
            self.dbot_score = dbot_score

        def to_context(self):
            attack_pattern_context = {
                'STIXID': self.stix_id,
                "FirstSeenBySource": self.first_seen_by_source,
                "Publications": self.publications,
                "MITREID": self.mitre_id,
                "Value": self.value,
                "Tags": self.tags,
                "Description": self.description
            }

            if self.external_references:
                attack_pattern_context['ExternalReferences'] = self.create_context_table(self.external_references)

            if self.traffic_light_protocol:
                attack_pattern_context['TrafficLightProtocol'] = self.traffic_light_protocol

            if self.dbot_score and self.dbot_score.score == Common.DBotScore.BAD:
                attack_pattern_context['Malicious'] = {
                    'Vendor': self.dbot_score.integration_name,
                    'Description': self.dbot_score.malicious_description
                }

            ret_value = {
                Common.AttackPattern.CONTEXT_PATH: attack_pattern_context
            }

            if self.dbot_score:
                ret_value.update(self.dbot_score.to_context())

            return ret_value


class ScheduledCommand:
    """
    ScheduledCommand configuration class
    Holds the scheduled command configuration for the command result - managing the way the command should be polled.

    :type command: ``str``
    :param command: The command that'll run after next_run_in_seconds has passed.

    :type next_run_in_seconds: ``int``
    :param next_run_in_seconds: How long to wait before executing the command.

    :type args: ``Optional[Dict[str, Any]]``
    :param args: Arguments to use when executing the command.

    :type timeout_in_seconds: ``Optional[int]``
    :param timeout_in_seconds: Number of seconds until the polling sequence will timeout.

    :type items_remaining: ``Optional[int]``
    :param items_remaining: Number of items that are remaining to be polled.

    :return: None
    :rtype: ``None``
    """
    VERSION_MISMATCH_ERROR = 'This command is not supported by this XSOAR server version. Please update your server ' \
                             'version to 6.2.0 or later.'

    def __init__(
        self,
        command,  # type: str
        next_run_in_seconds,  # type: int
        args=None,  # type: Optional[Dict[str, Any]]
        timeout_in_seconds=None,  # type: Optional[int]
        items_remaining=0,  # type: Optional[int]
    ):
        self.raise_error_if_not_supported()
        self._command = command
        if next_run_in_seconds < 10:
            demisto.info('ScheduledCommandConfiguration provided value for next_run_in_seconds: '
                         '{} is '.format(next_run_in_seconds) + 'too low - minimum interval is 10 seconds. '
                                                                'next_run_in_seconds was set to 10 seconds.')
            next_run_in_seconds = 10
        self._next_run = str(next_run_in_seconds)
        self._args = args
        self._timeout = str(timeout_in_seconds) if timeout_in_seconds else None
        self._items_remaining = items_remaining

    @staticmethod
    def raise_error_if_not_supported():
        return True

    @staticmethod
    def supports_polling():
        """
        Check if the integration supports polling (if server version is greater than 6.2.0).
        Returns: Boolean
        """
        return True

    def to_results(self):
        """
        Returns the result dictionary of the polling command
        """
        return assign_params(
            PollingCommand=self._command,
            NextRun=self._next_run,
            PollingArgs=self._args,
            Timeout=self._timeout,
            PollingItemsRemaining=self._items_remaining
        )


def camelize_string(src_str, delim='_', upper_camel=True):
    """
    Transform snake_case to CamelCase

    :type src_str: ``str``
    :param src_str: snake_case string to convert.

    :type delim: ``str``
    :param delim: indicator category.

    :type upper_camel: ``bool``
    :param upper_camel: When True then transforms string to camel case with the first letter capitalised
                        (for example: demisto_content to DemistoContent), otherwise the first letter will not be capitalised
                        (for example: demisto_content to demistoContent).

    :return: A CammelCase string.
    :rtype: ``str``
    """
    if not src_str:  # empty string
        return ""
    components = src_str.split(delim)
    camelize_without_first_char = ''.join(map(lambda x: x.title(), components[1:]))
    if upper_camel:
        return components[0].title() + camelize_without_first_char
    else:
        return components[0].lower() + camelize_without_first_char


class IndicatorsTimeline:
    """
    IndicatorsTimeline class - use to return Indicator Timeline object to be used in CommandResults

    :type indicators: ``list``
    :param indicators: expects a list of indicators.

    :type category: ``str``
    :param category: indicator category.

    :type message: ``str``
    :param message: indicator message.

    :return: None
    :rtype: ``None``
    """

    def __init__(self, indicators=None, category=None, message=None):
        # type: (list, str, str) -> None
        if indicators is None:
            indicators = []

        # check if we are running from an integration or automation
        try:
            _ = demisto.params()
            default_category = 'Integration Update'
        except AttributeError:
            default_category = 'Automation Update'

        timelines = []
        timeline = {}
        for indicator in indicators:
            timeline['Value'] = indicator

            if category:
                timeline['Category'] = category
            else:
                timeline['Category'] = default_category

            if message:
                timeline['Message'] = message

            timelines.append(timeline)

        self.indicators_timeline = timelines


def arg_to_number(arg, arg_name=None, required=False):
    # type: (Any, Optional[str], bool) -> Optional[int]
    """Converts an XSOAR argument to a Python int

    This function is used to quickly validate an argument provided to XSOAR
    via ``demisto.args()`` into an ``int`` type. It will throw a ValueError
    if the input is invalid. If the input is None, it will throw a ValueError
    if required is ``True``, or ``None`` if required is ``False.

    :type arg: ``Any``
    :param arg: argument to convert

    :type arg_name: ``str``
    :param arg_name: argument name

    :type required: ``bool``
    :param required:
        throws exception if ``True`` and argument provided is None

    :return:
        returns an ``int`` if arg can be converted
        returns ``None`` if arg is ``None`` and required is set to ``False``
        otherwise throws an Exception
    :rtype: ``Optional[int]``
    """

    if arg is None or arg == '':
        if required is True:
            if arg_name:
                raise ValueError('Missing "{}"'.format(arg_name))
            else:
                raise ValueError('Missing required argument')

        return None

    arg = encode_string_results(arg)

    if isinstance(arg, str):
        if arg.isdigit():
            return int(arg)

        try:
            return int(float(arg))
        except Exception:
            if arg_name:
                raise ValueError('Invalid number: "{}"="{}"'.format(arg_name, arg))
            else:
                raise ValueError('"{}" is not a valid number'.format(arg))
    if isinstance(arg, int):
        return arg

    if arg_name:
        raise ValueError('Invalid number: "{}"="{}"'.format(arg_name, arg))
    else:
        raise ValueError('"{}" is not a valid number'.format(arg))


def arg_to_datetime(arg, arg_name=None, is_utc=True, required=False, settings=None):
    # type: (Any, Optional[str], bool, bool, dict) -> Optional[datetime]
    """Converts an XSOAR argument to a datetime

    This function is used to quickly validate an argument provided to XSOAR
    via ``demisto.args()`` into an ``datetime``. It will throw a ValueError if the input is invalid.
    If the input is None, it will throw a ValueError if required is ``True``,
    or ``None`` if required is ``False.

    :type arg: ``Any``
    :param arg: argument to convert

    :type arg_name: ``str``
    :param arg_name: argument name

    :type is_utc: ``bool``
    :param is_utc: if True then date converted as utc timezone, otherwise will convert with local timezone.

    :type required: ``bool``
    :param required:
        throws exception if ``True`` and argument provided is None

    :type settings: ``dict``
    :param settings: If provided, passed to dateparser.parse function.

    :return:
        returns an ``datetime`` if conversion works
        returns ``None`` if arg is ``None`` and required is set to ``False``
        otherwise throws an Exception
    :rtype: ``Optional[datetime]``
    """

    if arg is None:
        if required is True:
            if arg_name:
                raise ValueError('Missing "{}"'.format(arg_name))
            else:
                raise ValueError('Missing required argument')
        return None

    if isinstance(arg, str) and arg.isdigit() or isinstance(arg, (int, float)):
        # timestamp is a str containing digits - we just convert it to int
        ms = float(arg)
        if ms > 2000000000.0:
            # in case timestamp was provided as unix time (in milliseconds)
            ms = ms / 1000.0

        if is_utc:
            return datetime.utcfromtimestamp(ms).replace(tzinfo=timezone.utc)
        else:
            return datetime.fromtimestamp(ms)
    if isinstance(arg, str):
        # we use dateparser to handle strings either in ISO8601 format, or
        # relative time stamps.
        # For example: format 2019-10-23T00:00:00 or "3 days", etc
        if settings:
            date = dateparser.parse(arg, settings=settings)  # type: ignore[arg-type]
        else:
            date = dateparser.parse(arg, settings={'TIMEZONE': 'UTC'})

        if date is None:
            # if d is None it means dateparser failed to parse it
            if arg_name:
                raise ValueError('Invalid date: "{}"="{}"'.format(arg_name, arg))
            else:
                raise ValueError('"{}" is not a valid date'.format(arg))

        return date

    if arg_name:
        raise ValueError('Invalid date: "{}"="{}"'.format(arg_name, arg))
    else:
        raise ValueError('"{}" is not a valid date'.format(arg))


# -------------------------------- Relationships----------------------------------- #


class EntityRelationship:
    """
    XSOAR entity relationship.

    :type name: ``str``
    :param name: Relationship name.

    :type relationship_type: ``str``
    :param relationship_type: Relationship type. (e.g. IndicatorToIndicator...).

    :type entity_a: ``str``
    :param entity_a: A value, A aka source of the relationship.

    :type entity_a_family: ``str``
    :param entity_a_family: Entity family of A, A aka source of the relationship. (e.g. Indicator...)

    :type entity_a_type: ``str``
    :param entity_a_type: Entity A type, A aka source of the relationship. (e.g. IP/URL/...).

    :type entity_b: ``str``
    :param entity_b: B value, B aka destination of the relationship.

    :type entity_b_family: ``str``
    :param entity_b_family: Entity family of B, B aka destination of the relationship. (e.g. Indicator...)

    :type entity_b_type: ``str``
    :param entity_b_type: Entity B type, B aka destination of the relationship. (e.g. IP/URL/...).

    :type source_reliability: ``str``
    :param source_reliability: Source reliability.

    :type fields: ``dict``
    :param fields: Custom fields. (Optional)

    :type brand: ``str``
    :param brand: Source brand name. (Optional)

    :return: None
    :rtype: ``None``
    """

    class RelationshipsTypes(object):
        """
        Relationships Types objects.

        :return: None
        :rtype: ``None``
        """
        # dict which keys is a relationship type and the value is the reverse type.
        RELATIONSHIP_TYPES = ['IndicatorToIndicator']

        @staticmethod
        def is_valid_type(_type):
            # type: (str) -> bool

            return _type in EntityRelationship.RelationshipsTypes.RELATIONSHIP_TYPES

    class RelationshipsFamily(object):
        """
        Relationships Family object list.

        :return: None
        :rtype: ``None``

        """

        INDICATOR = ["Indicator"]

        @staticmethod
        def is_valid_type(_type):
            # type: (str) -> bool

            return _type in EntityRelationship.RelationshipsFamily.INDICATOR

    class Relationships(object):

        """
        Enum: Relations names and their reverse

        :return: None
        :rtype: ``None``
        """
        APPLIED = 'applied'
        ATTACHMENT_OF = 'attachment-of'
        ATTACHES = 'attaches'
        ATTRIBUTE_OF = 'attribute-of'
        ATTRIBUTED_BY = 'attributed-by'
        ATTRIBUTED_TO = 'attributed-to'
        AUTHORED_BY = 'authored-by'
        BEACONS_TO = 'beacons-to'
        BUNDLED_IN = 'bundled-in'
        BUNDLES = 'bundles'
        COMMUNICATED_WITH = 'communicated-with'
        COMMUNICATED_BY = 'communicated-by'
        COMMUNICATES_WITH = 'communicates-with'
        COMPROMISES = 'compromises'
        CONTAINS = 'contains'
        CONTROLS = 'controls'
        CREATED_BY = 'created-by'
        CREATES = 'creates'
        DELIVERED_BY = 'delivered-by'
        DELIVERS = 'delivers'
        DETECTS = 'detects'
        DETECTED_BY = 'detected-by'
        DOWNLOADS = 'downloads'
        DOWNLOADS_FROM = 'downloads-from'
        DROPPED_BY = 'dropped-by'
        DROPS = 'drops'
        DUPLICATE_OF = 'duplicate-of'
        EMBEDDED_IN = 'embedded-in'
        EMBEDS = 'embeds'
        EXECUTED = 'executed'
        EXECUTED_BY = 'executed-by'
        EXFILTRATES_TO = 'exfiltrates-to'
        EXPLOITS = 'exploits'
        HAS = 'has'
        HOSTED_ON = 'hosted-on'
        HOSTS = 'hosts'
        IMPERSONATES = 'impersonates'
        INDICATED_BY = 'indicated-by'
        INDICATOR_OF = 'indicator-of'
        INJECTED_FROM = 'injected-from'
        INJECTS_INTO = 'injects-into'
        INVESTIGATES = 'investigates'
        IS_ALSO = 'is-also'
        LOCATED_AT = 'located-at'
        MITIGATED_BY = 'mitigated-by'
        MITIGATES = 'mitigates'
        ORIGINATED_FROM = 'originated-from'
        OWNED_BY = 'owned-by'
        OWNS = 'owns'
        PART_OF = 'part-of'
        RELATED_TO = 'related-to'
        REMEDIATES = 'remediates'
        RESOLVED_BY = 'resolved-by'
        RESOLVED_FROM = 'resolved-from'
        RESOLVES_TO = 'resolves-to'
        SEEN_ON = 'seen-on'
        SENT = 'sent'
        SENT_BY = 'sent-by'
        SENT_FROM = 'sent-from'
        SENT_TO = 'sent-to'
        SIMILAR_TO = 'similar-to'
        SUB_DOMAIN_OF = 'sub-domain-of'
        SUB_TECHNIQUE_OF = 'subtechnique-of'
        PARENT_TECHNIQUE_OF = 'parent-technique-of'
        SUPRA_DOMAIN_OF = 'supra-domain-of'
        TARGETED_BY = 'targeted-by'
        TARGETS = 'targets'
        TYPES = 'Types'
        UPLOADED_TO = 'uploaded-to'
        USED_BY = 'used-by'
        USED_ON = 'used-on'
        USES = 'uses'
        VARIANT_OF = 'variant-of'

        RELATIONSHIPS_NAMES = {'applied': 'applied-on',
                               'attachment-of': 'attaches',
                               'attaches': 'attachment-of',
                               'attribute-of': 'owns',
                               'attributed-by': 'attributed-to',
                               'attributed-to': 'attributed-by',
                               'authored-by': 'author-of',
                               'beacons-to': 'communicated-by',
                               'bundled-in': 'bundles',
                               'bundles': 'bundled-in',
                               'communicated-with': 'communicated-by',
                               'communicated-by': 'communicates-with',
                               'communicates-with': 'communicated-by',
                               'compromises': 'compromised-by',
                               'contains': 'part-of',
                               'controls': 'controlled-by',
                               'created-by': 'creates',
                               'creates': 'created-by',
                               'delivered-by': 'delivers',
                               'delivers': 'delivered-by',
                               'detects': 'detected-by',
                               'detected-by': 'detects',
                               'downloads': 'downloaded-by',
                               'downloads-from': 'hosts',
                               'dropped-by': 'drops',
                               'drops': 'dropped-by',
                               'duplicate-of': 'duplicate-of',
                               'embedded-in': 'embeds',
                               'embeds': 'embedded-on',
                               'executed': 'executed-by',
                               'executed-by': 'executes',
                               'exfiltrates-to': 'exfiltrated-from',
                               'exploits': 'exploited-by',
                               'has': 'seen-on',
                               'hosted-on': 'hosts',
                               'hosts': 'hosted-on',
                               'impersonates': 'impersonated-by',
                               'indicated-by': 'indicator-of',
                               'indicator-of': 'indicated-by',
                               'injected-from': 'injects-into',
                               'injects-into': 'injected-from',
                               'investigates': 'investigated-by',
                               'is-also': 'is-also',
                               'mitigated-by': 'mitigates',
                               'mitigates': 'mitigated-by',
                               'originated-from': 'source-of',
                               'owned-by': 'owns',
                               'owns': 'owned-by',
                               'part-of': 'contains',
                               'related-to': 'related-to',
                               'remediates': 'remediated-by',
                               'resolved-by': 'resolves-to',
                               'resolved-from': 'resolves-to',
                               'resolves-to': 'resolved-from',
                               'seen-on': 'has',
                               'sent': 'attached-to',
                               'sent-by': 'sent',
                               'sent-from': 'received-by',
                               'sent-to': 'received-by',
                               'similar-to': 'similar-to',
                               'sub-domain-of': 'supra-domain-of',
                               'supra-domain-of': 'sub-domain-of',
                               'subtechnique-of': 'parent-technique-of',
                               'parent-technique-of': 'subtechnique-of',
                               'targeted-by': 'targets',
                               'targets': 'targeted-by',
                               'Types': 'Reverse',
                               'uploaded-to': 'hosts',
                               'used-by': 'uses',
                               'used-on': 'targeted-by',
                               'uses': 'used-by',
                               'variant-of': 'variant-of'}

        @staticmethod
        def is_valid(_type):
            """
            :type _type: ``str``
            :param _type: the data to be returned and will be set to context

            :return: Is the given type supported
            :rtype: ``bool``
            """
            return _type in EntityRelationship.Relationships.RELATIONSHIPS_NAMES.keys()

        @staticmethod
        def get_reverse(name):
            """
            :type name: ``str``
            :param name: Relationship name

            :return: Returns the reversed relationship name
            :rtype: ``str``
            """
            try:
                return EntityRelationship.Relationships.RELATIONSHIPS_NAMES[name]
            except KeyError:
                demisto.debug('Cannot find a reverse name for relationship name, using "related-to" instead.')
                return EntityRelationship.Relationships.RELATED_TO

    def __init__(self, name, entity_a, entity_a_type, entity_b, entity_b_type,
                 reverse_name='', relationship_type='IndicatorToIndicator', entity_a_family='Indicator',
                 entity_b_family='Indicator', source_reliability="", fields=None, brand=""):

        # Relationship
        if not EntityRelationship.Relationships.is_valid(name):
            demisto.debug("Unknown relationship name: " + name)
        self._name = name

        if reverse_name:
            if not EntityRelationship.Relationships.is_valid(reverse_name):
                demisto.debug("Unknown reverse relationship name: " + reverse_name)
            self._reverse_name = reverse_name
        else:
            self._reverse_name = EntityRelationship.Relationships.get_reverse(name)

        if not EntityRelationship.RelationshipsTypes.is_valid_type(relationship_type):
            raise ValueError("Invalid relationship type: " + relationship_type)
        self._relationship_type = relationship_type

        # Entity A - Source
        self._entity_a = entity_a

        self._entity_a_type = entity_a_type

        if not EntityRelationship.RelationshipsFamily.is_valid_type(entity_a_family):
            raise ValueError("Invalid entity A Family type: " + entity_a_family)
        self._entity_a_family = entity_a_family

        # Entity B - Destination
        if not entity_b:
            demisto.info(
                "WARNING: Invalid entity B - Relationships will not be created to entity A {} with relationship name {}".format(
                    str(entity_a), str(name)))
        self._entity_b = entity_b

        self._entity_b_type = entity_b_type

        if not EntityRelationship.RelationshipsFamily.is_valid_type(entity_b_family):
            raise ValueError("Invalid entity B Family type: " + entity_b_family)
        self._entity_b_family = entity_b_family

        # Custom fields
        if fields:
            self._fields = fields
        else:
            self._fields = {}

        # Source
        if brand:
            self._brand = brand
        else:
            self._brand = ''

        if source_reliability:
            if not DBotScoreReliability.is_valid_type(source_reliability):
                raise ValueError("Invalid source reliability value", source_reliability)
            self._source_reliability = source_reliability
        else:
            self._source_reliability = ''

    def to_entry(self):
        """ Convert object to XSOAR entry
        :return: XSOAR entry representation.
        :rtype: ``dict``
        """
        entry = {}

        if self._entity_b:
            entry = {
                "name": self._name,
                "reverseName": self._reverse_name,
                "type": self._relationship_type,
                "entityA": self._entity_a,
                "entityAFamily": self._entity_a_family,
                "entityAType": self._entity_a_type,
                "entityB": self._entity_b,
                "entityBFamily": self._entity_b_family,
                "entityBType": self._entity_b_type,
                "fields": self._fields,
            }
            if self._source_reliability:
                entry["reliability"] = self._source_reliability
            if self._brand:
                entry["brand"] = self._brand
        return entry

    def to_indicator(self):
        """ Convert object to XSOAR entry
        :return: XSOAR entry representation.
        :rtype: ``dict``
        """
        indicator_relationship = {}

        if self._entity_b:
            indicator_relationship = {
                "name": self._name,
                "reverseName": self._reverse_name,
                "type": self._relationship_type,
                "entityA": self._entity_a,
                "entityAFamily": self._entity_a_family,
                "entityAType": self._entity_a_type,
                "entityB": self._entity_b,
                "entityBFamily": self._entity_b_family,
                "entityBType": self._entity_b_type,
                "fields": self._fields,
            }
        return indicator_relationship

    def to_context(self):
        """ Convert object to XSOAR context
        :return: XSOAR context representation.
        :rtype: ``dict``
        """
        indicator_relationship_context = {}

        if self._entity_b:
            indicator_relationship_context = {
                "Relationship": self._name,
                "EntityA": self._entity_a,
                "EntityAType": self._entity_a_type,
                "EntityB": self._entity_b,
                "EntityBType": self._entity_b_type,
            }

        return indicator_relationship_context


class CommandResults:
    """
    CommandResults class - use to return results to warroom

    :type outputs_prefix: ``str``
    :param outputs_prefix: should be identical to the prefix in the yml contextPath in yml file. for example:
            CortexXDR.Incident

    :type outputs_key_field: ``str`` or ``list[str]``
    :param outputs_key_field: primary key field in the main object. If the command returns Incidents, and of the
            properties of Incident is incident_id, then outputs_key_field='incident_id'. If object has multiple
            unique keys, then list of strings is supported outputs_key_field=['id1', 'id2']

    :type outputs: ``list`` or ``dict``
    :param outputs: the data to be returned and will be set to context

    :type indicators: ``list``
    :param indicators: DEPRECATED: use 'indicator' instead.

    :type indicator: ``Common.Indicator``
    :param indicator: single indicator like Common.IP, Common.URL, Common.File, etc.

    :type readable_output: ``str``
    :param readable_output: (Optional) markdown string that will be presented in the warroom, should be human readable -
        (HumanReadable) - if not set, readable output will be generated

    :type raw_response: ``dict`` | ``list``
    :param raw_response: must be dictionary, if not provided then will be equal to outputs. usually must be the original
        raw response from the 3rd party service (originally Contents)

    :type indicators_timeline: ``IndicatorsTimeline``
    :param indicators_timeline: must be an IndicatorsTimeline. used by the server to populate an indicator's timeline.

    :type ignore_auto_extract: ``bool``
    :param ignore_auto_extract: must be a boolean, default value is False. Used to prevent AutoExtract on output.

    :type relationships: ``list of EntityRelationship``
    :param relationships: List of relationships of the indicator.

    :type mark_as_note: ``bool``
    :param mark_as_note: must be a boolean, default value is False. Used to mark entry as note.

    :type tags: ``list``
    :param tags:  must be a list, default value is None. Used to tag war room entries.

    :type entry_type: ``int`` code of EntryType
    :param entry_type: type of return value, see EntryType

    :type scheduled_command: ``ScheduledCommand``
    :param scheduled_command: manages the way the command should be polled.

    :type execution_metrics: ``ExecutionMetrics``
    :param execution_metrics: contains metric data about a command's execution

    :type replace_existing: ``bool``
    :param replace_existing: Replace the context value at outputs_prefix if it exists.
            Works only if outputs_prefix is a path to a nested value i.e., contains a period.
            For example, the "next token" result should always be overwritten. This response can be returned as follows:
            >>> CommandResults(
            >>>     readable_output=f'Next Token: {next_token}',
            >>>     outputs=next_token,
            >>>     outputs_prefix='Path.To.NextToken',
            >>>     replace_existing=True,
            >>> )

    :return: None
    :rtype: ``None``
    """

    def __init__(self, outputs_prefix=None,
                 outputs_key_field=None,
                 outputs=None,
                 indicators=None,
                 readable_output=None,
                 raw_response=None,
                 indicators_timeline=None,
                 indicator=None,
                 ignore_auto_extract=False,
                 mark_as_note=False,
                 tags=None,
                 scheduled_command=None,
                 relationships=None,
                 entry_type=None,
                 content_format=None,
                 execution_metrics=None,
                 replace_existing=False):
        # type: (str, object, object, list, str, object, IndicatorsTimeline, Common.Indicator, bool, bool, List[str], ScheduledCommand, list, int, str, List[Any], bool) -> None  # noqa: E501
        if raw_response is None:
            raw_response = outputs
        if outputs is not None:
            if not isinstance(outputs, dict) and not outputs_prefix:
                raise ValueError('outputs_prefix is missing')
            if outputs_prefix == '.':
                raise ValueError('outputs_prefix cannot be a period.')
        if indicators and indicator:
            raise ValueError('indicators is DEPRECATED, use only indicator')
        if entry_type is None:
            entry_type = EntryType.NOTE

        self.indicators = indicators  # type: Optional[List[Common.Indicator]]
        self.indicator = indicator  # type: Optional[Common.Indicator]
        self.entry_type = entry_type  # type: int

        self.outputs_prefix = outputs_prefix

        # this is public field, it is used by a lot of unit tests, so I don't change it
        self.outputs_key_field = outputs_key_field

        self._outputs_key_field = None  # type: Optional[List[str]]
        if not outputs_key_field:
            self._outputs_key_field = None
        elif isinstance(outputs_key_field, STRING_TYPES):
            self._outputs_key_field = [outputs_key_field]  # type: ignore[list-item]
        elif isinstance(outputs_key_field, list):
            self._outputs_key_field = outputs_key_field
        else:
            raise TypeError('outputs_key_field must be of type str or list')

        self.outputs = outputs
        self.raw_response = raw_response
        self.readable_output = readable_output
        self.indicators_timeline = indicators_timeline
        self.ignore_auto_extract = ignore_auto_extract
        self.mark_as_note = mark_as_note
        self.tags = tags
        self.scheduled_command = scheduled_command
        self.relationships = relationships
        self.execution_metrics = execution_metrics
        self.replace_existing = replace_existing

        if content_format is not None and not EntryFormat.is_valid_type(content_format):
            raise TypeError('content_format {} is invalid, see CommonServerPython.EntryFormat'.format(content_format))
        self.content_format = content_format

    def to_context(self):
        outputs = {}  # type: dict
        relationships = []  # type: list
        tags = []  # type: list
        if self.readable_output:
            human_readable = self.readable_output
        else:
            human_readable = None  # type: ignore[assignment]
        raw_response = self.raw_response  # type: ignore[assignment]
        indicators_timeline = []  # type: ignore[assignment]
        ignore_auto_extract = False  # type: bool
        mark_as_note = False  # type: bool
        exec_metrics = None  # type: ignore[assignment]

        indicators = [self.indicator] if self.indicator else self.indicators

        if indicators:
            for indicator in indicators:
                context_outputs = indicator.to_context()

                for key, value in context_outputs.items():
                    if key not in outputs:
                        outputs[key] = []

                    outputs[key].append(value)

        if self.tags:
            tags = self.tags  # type: ignore[assignment]

        if self.ignore_auto_extract:
            ignore_auto_extract = True

        if self.mark_as_note:
            mark_as_note = True

        if self.indicators_timeline:
            indicators_timeline = self.indicators_timeline.indicators_timeline

        if self.outputs is not None and self.outputs != []:
            if not self.readable_output:
                # if markdown is not provided then create table by default
                if isinstance(self.outputs, (dict, list)):
                    human_readable = tableToMarkdown('Results', self.outputs)
                else:
                    human_readable = self.outputs  # type: ignore[assignment]
            if self.outputs_prefix and self.replace_existing:
                next_token_path, _, next_token_key = self.outputs_prefix.rpartition('.')
                if not next_token_path:
                    raise DemistoException('outputs_prefix must be a nested path to replace an existing key.')
                outputs[next_token_path + '(true)'] = {next_token_key: self.outputs}
            elif self.outputs_prefix and self._outputs_key_field:
                # if both prefix and key field provided then create DT key
                formatted_outputs_key = ' && '.join(['val.{0} && val.{0} == obj.{0}'.format(key_field)
                                                     for key_field in self._outputs_key_field])
                outputs_key = '{0}({1})'.format(self.outputs_prefix, formatted_outputs_key)
                outputs[outputs_key] = self.outputs
            elif self.outputs_prefix:
                outputs[str(self.outputs_prefix)] = self.outputs
            else:
                outputs.update(self.outputs)  # type: ignore[call-overload]

        if self.relationships:
            relationships = [relationship.to_entry() for relationship in self.relationships if relationship.to_entry()]

        # using a local variable to avoid changing the object's attribute, see discussion on PR #18544.
        content_format = self.content_format
        if content_format is None:
            if isinstance(raw_response, STRING_TYPES + (int,)):
                content_format = EntryFormat.TEXT
            else:
                content_format = EntryFormat.JSON

        if self.execution_metrics:
            exec_metrics = self.execution_metrics
            self.entry_type = EntryType.EXECUTION_METRICS
            raw_response = 'Metrics reported successfully.'
            content_format = EntryFormat.TEXT
        return_entry = {
            'Type': self.entry_type,
            'ContentsFormat': content_format,
            'Contents': raw_response,
            'HumanReadable': human_readable,
            'EntryContext': outputs,
            'IndicatorTimeline': indicators_timeline,
            'IgnoreAutoExtract': bool(ignore_auto_extract),
            'Note': mark_as_note,
            'Relationships': relationships
        }
        if tags:
            # This is for backward compatibility reasons
            return_entry['Tags'] = tags
        if self.scheduled_command:
            return_entry.update(self.scheduled_command.to_results())

        if exec_metrics:
            return_entry.update({'APIExecutionMetrics': exec_metrics})

        return return_entry


def is_integration_command_execution():
    """
    This function determines whether the current execution a script execution or a integration command execution.

    :return: Is the current execution a script execution or a integration command execution.
    :rtype: ``bool``
    """

    try:
        return demisto.callingContext['context']['ExecutedCommands'][0]['moduleBrand'] != 'Scripts'
    except (KeyError, IndexError, TypeError):
        try:
            # In dynamic-section scripts ExecutedCommands is None and another way is needed to verify if we are in a Script.
            return demisto.callingContext['context']['ScriptName'] == ''
        except (KeyError, IndexError, TypeError):
            return True


EXECUTION_METRICS_SCRIPT_SKIP_MSG = "returning results with Type=EntryType.EXECUTION_METRICS isn't fully supported for scripts. dropping result."


def return_results(results):
    """
    This function wraps the demisto.results(), supports.

    :type results: ``CommandResults`` or ``PollResult`` or ``str`` or ``dict`` or ``BaseWidget`` or ``list`` or ``GetMappingFieldsResponse`` or ``GetModifiedRemoteDataResponse`` or ``GetRemoteDataResponse``
    :param results: A result object to return as a War-Room entry.

    :return: None
    :rtype: ``None``
    """
    is_integration = is_integration_command_execution()
    if results is None:
        # backward compatibility reasons
        demisto.results(None)
        return

    elif results and isinstance(results, list):
        result_list = []  # type: list
        for result in results:
            # Results of type dict or str are of the old results format and work with demisto.results()
            if isinstance(result, dict):
                if is_integration or result.get('Type') != EntryType.EXECUTION_METRICS:
                    result_list.append(result)
                else:
                    demisto.debug(EXECUTION_METRICS_SCRIPT_SKIP_MSG)
            elif isinstance(result, str):
                result_list.append(result)

            else:
                # The rest are of the new format and have a corresponding function (to_context, to_display, etc...)
                return_results(result)
        if result_list:
            demisto.results(result_list)

    elif isinstance(results, CommandResults):
        context = results.to_context()
        if is_integration or context.get('Type') != EntryType.EXECUTION_METRICS:
            demisto.results(context)
        else:
            demisto.debug(EXECUTION_METRICS_SCRIPT_SKIP_MSG)

    elif isinstance(results, BaseWidget):
        demisto.results(results.to_display())

    elif isinstance(results, GetMappingFieldsResponse):
        demisto.results(results.extract_mapping())

    elif isinstance(results, GetRemoteDataResponse):
        demisto.results(results.extract_for_local())

    elif isinstance(results, GetModifiedRemoteDataResponse):
        demisto.results(results.to_entry())

    elif hasattr(results, 'to_entry'):
        entry = results.to_entry()
        if is_integration or entry.get('Type') != EntryType.EXECUTION_METRICS:
            demisto.results(entry)
        else:
            demisto.debug(EXECUTION_METRICS_SCRIPT_SKIP_MSG)

    elif not is_integration and isinstance(results, dict) and results.get('Type') == EntryType.EXECUTION_METRICS:
        demisto.debug(EXECUTION_METRICS_SCRIPT_SKIP_MSG)
    else:
        demisto.results(results)


# deprecated
def return_outputs(readable_output, outputs=None, raw_response=None, timeline=None, ignore_auto_extract=False):
    """
    DEPRECATED: use return_results() instead

    This function wraps the demisto.results(), makes the usage of returning results to the user more intuitively.

    :type readable_output: ``str`` | ``int``
    :param readable_output: markdown string that will be presented in the warroom, should be human readable -
        (HumanReadable)

    :type outputs: ``dict``
    :param outputs: the outputs that will be returned to playbook/investigation context (originally EntryContext)

    :type raw_response: ``dict`` | ``list`` | ``str``
    :param raw_response: must be dictionary, if not provided then will be equal to outputs. usually must be the original
        raw response from the 3rd party service (originally Contents)

    :type timeline: ``dict`` | ``list``
    :param timeline: expects a list, if a dict is passed it will be put into a list. used by server to populate an
        indicator's timeline. if the 'Category' field is not present in the timeline dict(s), it will automatically
        be be added to the dict(s) with its value set to 'Integration Update'.

    :type ignore_auto_extract: ``bool``
    :param ignore_auto_extract: expects a bool value. if true then the warroom entry readable_output will not be auto enriched.

    :return: None
    :rtype: ``None``
    """
    timeline_list = [timeline] if isinstance(timeline, dict) else timeline
    if timeline_list:
        for tl_obj in timeline_list:
            if 'Category' not in tl_obj.keys():
                tl_obj['Category'] = 'Integration Update'

    return_entry = {
        "Type": entryTypes["note"],
        "HumanReadable": readable_output,
        "ContentsFormat": formats["text"] if isinstance(raw_response, STRING_TYPES) else formats['json'],
        "Contents": raw_response,
        "EntryContext": outputs,
        'IgnoreAutoExtract': ignore_auto_extract,
        "IndicatorTimeline": timeline_list
    }
    # Return 'readable_output' only if needed
    if readable_output and not outputs and not raw_response:
        return_entry["Contents"] = readable_output
        return_entry["ContentsFormat"] = formats["text"]
    elif outputs and raw_response is None:
        # if raw_response was not provided but outputs were provided then set Contents as outputs
        return_entry["Contents"] = outputs
    demisto.results(return_entry)


def return_error(message, error='', outputs=None):
    """
        Returns error entry with given message and exits the script

        :type message: ``str``
        :param message: The message to return to the entry (required)

        :type error: ``str`` or Exception
        :param error: The raw error message to log (optional)

        :type outputs: ``dict or None``
        :param outputs: the outputs that will be returned to playbook/investigation context (optional)

        :return: Error entry object
        :rtype: ``dict``
    """
    is_command = hasattr(demisto, 'command')
    try:
        is_server_handled = is_command and demisto.command() in ('fetch-incidents',
                                                                 'fetch-credentials',
                                                                 'long-running-execution',
                                                                 'fetch-indicators')
    except Exception:
        is_server_handled = False
    message = LOG(message)
    if error:
        LOG(str(error))
    if any(sys.exc_info()):  # Checking that an exception occurred
        fixed_traceback = fix_traceback_line_numbers(traceback.format_exc())
        LOG('\n{}'.format(fixed_traceback))
        if is_debug_mode():
            message = '{}\n\n{}'.format(message, fixed_traceback)

    LOG.print_log()
    if not isinstance(message, str):
        message = message.encode('utf8') if hasattr(message, 'encode') else str(message)

    if is_command and demisto.command() == 'get-modified-remote-data':
        if (error and not isinstance(error, NotImplementedError)) or sys.exc_info()[0] != NotImplementedError:
            message = 'skip update. error: ' + message

    if is_server_handled:
        raise Exception(message)
    else:
        if len(message) > MAX_ERROR_MESSAGE_LENGTH:
            half_length = MAX_ERROR_MESSAGE_LENGTH // 2
            message = message[:half_length] + "...This error body was truncated..." + message[half_length * (-1):]

        demisto.results({
            'Type': entryTypes['error'],
            'ContentsFormat': formats['text'],
            'Contents': message,
            'EntryContext': outputs,
        })
        sys.exit(0)


def return_warning(message, exit=False, warning='', outputs=None, ignore_auto_extract=False):
    """
        Returns a warning entry with the specified message, and exits the script.

        :type message: ``str``
        :param message: The message to return in the entry (required).

        :type exit: ``bool``
        :param exit: Determines if the program will terminate after the command is executed. Default is False.

        :type warning: ``str``
        :param warning: The warning message (raw) to log (optional).

        :type outputs: ``dict or None``
        :param outputs: The outputs that will be returned to playbook/investigation context (optional).

        :type ignore_auto_extract: ``bool``
        :param ignore_auto_extract: Determines if the War Room entry will be auto-enriched. Default is false.

        :return: Warning entry object
        :rtype: ``dict``
    """
    LOG(message)
    if warning:
        LOG(warning)
    LOG.print_log()

    demisto.results({
        'Type': entryTypes['warning'],
        'ContentsFormat': formats['text'],
        'IgnoreAutoExtract': ignore_auto_extract,
        'Contents': str(message),
        "EntryContext": outputs
    })
    if exit:
        sys.exit(0)


class ExecutionMetrics(object):
    """
        ExecutionMetrics is used to collect and format metric data to be reported to the XSOAR server.

        :return: None
        :rtype: ``None``
    """

    def __init__(self, success=0, quota_error=0, general_error=0, auth_error=0, service_error=0, connection_error=0,
                 proxy_error=0, ssl_error=0, timeout_error=0, retry_error=0):
        self._metrics = []
        self.metrics = None
        self.success = success
        self.quota_error = quota_error
        self.general_error = general_error
        self.auth_error = auth_error
        self.service_error = service_error
        self.connection_error = connection_error
        self.proxy_error = proxy_error
        self.ssl_error = ssl_error
        self.timeout_error = timeout_error
        self.retry_error = retry_error
        """
            Initializes an ExecutionMetrics object. Once initialized, you may increment each metric type according to the
            metric you'd like to report. Afterwards, pass the `metrics` value to CommandResults.

            :type success: ``int``
            :param success: Quantity of Successful metrics

            :type quota_error: ``int``
            :param quota_error: Quantity of Quota Error (Rate Limited) metrics

            :type general_error: ``int``
            :param general_error: Quantity of General Error metrics

            :type auth_error: ``int``
            :param auth_error: Quantity of Authentication Error metrics

            :type service_error: ``int``
            :param service_error: Quantity of Service Error metrics

            :type connection_error: ``int``
            :param connection_error: Quantity of Connection Error metrics

            :type proxy_error: ``int``
            :param proxy_error: Quantity of Proxy Error metrics

            :type ssl_error: ``int``
            :param ssl_error: Quantity of SSL Error metrics

            :type timeout_error: ``int``
            :param timeout_error: Quantity of Timeout Error metrics

            :type retry_error: ``int``
            :param retry_error: Quantity of Retry Error metrics

            :type metrics: ``CommandResults``
            :param metrics: Append this value to your CommandResults list to report the metrics to your server.
        """

    @staticmethod
    def is_supported():
        if is_demisto_version_ge('6.8.0'):
            return True
        return False

    @property
    def success(self):
        return self._success

    @success.setter
    def success(self, value):
        self._success = value
        self.update_metrics('Successful', self._success)

    @property
    def quota_error(self):
        return self._quota_error

    @quota_error.setter
    def quota_error(self, value):
        self._quota_error = value
        self.update_metrics(ErrorTypes.QUOTA_ERROR, self._quota_error)

    @property
    def general_error(self):
        return self._general_error

    @general_error.setter
    def general_error(self, value):
        self._general_error = value
        self.update_metrics(ErrorTypes.GENERAL_ERROR, self._general_error)

    @property
    def auth_error(self):
        return self._auth_error

    @auth_error.setter
    def auth_error(self, value):
        self._auth_error = value
        self.update_metrics(ErrorTypes.AUTH_ERROR, self._auth_error)

    @property
    def service_error(self):
        return self._service_error

    @service_error.setter
    def service_error(self, value):
        self._service_error = value
        self.update_metrics(ErrorTypes.SERVICE_ERROR, self._service_error)

    @property
    def connection_error(self):
        return self._connection_error

    @connection_error.setter
    def connection_error(self, value):
        self._connection_error = value
        self.update_metrics(ErrorTypes.CONNECTION_ERROR, self._connection_error)

    @property
    def proxy_error(self):
        return self._proxy_error

    @proxy_error.setter
    def proxy_error(self, value):
        self._proxy_error = value
        self.update_metrics(ErrorTypes.PROXY_ERROR, self._proxy_error)

    @property
    def ssl_error(self):
        return self._ssl_error

    @ssl_error.setter
    def ssl_error(self, value):
        self._ssl_error = value
        self.update_metrics(ErrorTypes.SSL_ERROR, self._ssl_error)

    @property
    def timeout_error(self):
        return self._timeout_error

    @timeout_error.setter
    def timeout_error(self, value):
        self._timeout_error = value
        self.update_metrics(ErrorTypes.TIMEOUT_ERROR, self._timeout_error)

    @property
    def retry_error(self):
        return self._retry_error

    @retry_error.setter
    def retry_error(self, value):
        self._retry_error = value
        self.update_metrics(ErrorTypes.RETRY_ERROR, self._retry_error)

    def get_metric_list(self):
        return self._metrics

    def update_metrics(self, metric_type, metric_value):
        if metric_value > 0:
            if len(self._metrics) == 0:
                self._metrics.append({'Type': metric_type, 'APICallsCount': metric_value})
            else:
                for metric in self._metrics:
                    if metric['Type'] == metric_type:
                        metric['APICallsCount'] = metric_value
                        break
                else:
                    self._metrics.append({'Type': metric_type, 'APICallsCount': metric_value})
            self.metrics = CommandResults(execution_metrics=self._metrics)


def append_metrics(execution_metrics, results):
    """
    Returns a 'CommandResults' list appended with metrics.

    :type execution_metrics: ``ExecutionMetrics``
    :param execution_metrics: Metrics object to be added to CommandResults list(optional).

    :type results: ``list``
    :param results: 'CommandResults' list to append metrics to (required).

    :return: results appended with the metrics if the server version is supported.
    :rtype: ``list``
    """
    if execution_metrics.metrics is not None and execution_metrics.is_supported():
        results.append(execution_metrics.metrics)
    return results


def convert_dict_values_bytes_to_str(input_dict):  # type: ignore
    """
    Converts byte dict values to str
    :type input_dict: ``dict``
    :param input_dict: dict to converts its values.

    :return: dict contains str instead of bytes.
    :rtype: ``dict``
    """
    output_dict = {}
    for key, value in input_dict.items():
        if isinstance(value, dict):
            output_dict[key] = convert_dict_values_bytes_to_str(value)
        elif isinstance(value, bytes):
            output_dict[key] = value.decode()
        elif isinstance(value, list):
            output_dict[key] = [
                convert_dict_values_bytes_to_str(item) if isinstance(item, dict)
                else item.decode() if isinstance(item, bytes) else item
                for item in value]
        else:
            output_dict[key] = value
    return output_dict


class CommandRunner:
    """
    Class for executing multiple commands and save the results of each command.

    :return: None
    :rtype: ``None``
    """

    class Command:
        """
        Data class with the data required to execute a command.

        :return: None
        :rtype: ``None``
        """

        def __init__(self, commands, args_lst, brand=None, instance=None):
            """

            :param commands: The commands list or a single command
            :type commands: str + List[str]
            :param args_lst: The args list or a single args
            :type args_lst: List[Dict] + Dict
            :param brand: The brand to use
            :type brand: str
            :param instance: The instance to use
            :type instance: str
            """
            if isinstance(commands, str) and isinstance(args_lst, dict):
                commands = [commands]
                args_lst = [args_lst]
            if isinstance(commands, str) and isinstance(args_lst, list):
                commands = [commands for _ in range(len(args_lst))]
            self._is_valid(commands, args_lst)
            self.commands = commands
            self.args_lst = args_lst
            if brand:
                for args in self.args_lst:
                    args.update({'using-brand': brand})
            if instance:
                for args in self.args_lst:
                    args.update({'using': instance})

        @staticmethod
        def _is_valid(commands, args_lst):
            """
            Error handling of the given arguments
            :param commands: list of commands
            :param args_lst: list of args
            :return:
            """
            if not isinstance(commands, list):
                raise DemistoException('Expected "commands" argument to be a list. received: {}'.format(type(commands)))
            if not isinstance(args_lst, list):
                raise DemistoException('Expected "args_lst" argument to be a list. received: {}'.format(type(args_lst)))
            if len(commands) != len(args_lst):
                raise DemistoException('"commands" and "args_lst" should be in the same size')

    class Result:
        """
        Class for the result of the command.

        :return: None
        :rtype: ``None``
        """

        def __init__(self, command, args, brand, instance, result):
            """
            :param command: command that was run.
            :type command ``str``
            :param args: args that was run.
            :type args: ``dict``
            :param brand: The brand that was used.
            :type brand: ``str``
            :param instance: The instance that was used.
            :type instance: ``str``
            :param result: The result of the command.
            :type result: ``object``
            """
            self.command = command
            self.args = args
            self.brand = brand
            self.instance = instance
            self.result = result

    @staticmethod
    def execute_commands(command, extract_contents=True):
        """
        Runs the `demisto.executeCommand()` and gets all the results, including the errors, returned from the command.

        :type command: ``Command``
        :param command: The commands to run. (required)

        :type extract_contents: ``bool``
        :param extract_contents: Whether to extract Contents part of the results. Default is True.

        :return: A tuple of two lists: the command results list and command errors list.
        :rtype: ``Tuple[List[ResultWrapper], List[ResultWrapper]]``
        """
        results, errors = [], []
        for command, args in zip(command.commands, command.args_lst):
            try:
                demisto.debug(' '.join(('calling', command, 'with args=', ','.join(args))))
                execute_command_results = demisto.executeCommand(command, args)
                for res in execute_command_results:
                    brand_name = res.get('Brand', 'Unknown') if isinstance(res, dict) else 'Unknown'
                    module_name = res.get('ModuleName', 'Unknown') if isinstance(res, dict) else 'Unknown'
                    if is_error(res):
                        error = get_error(res)
                        demisto.debug('error: ' + error)
                        errors.append(CommandRunner.Result(command, args, brand_name, module_name, error))
                    else:
                        if extract_contents:
                            res = res.get('Contents', {})
                        if res is None:
                            res = {}
                        results.append(CommandRunner.Result(command, args, brand_name, module_name, res))
            except ValueError as e:
                # We expect this error when the command is not supported.
                demisto.debug('demisto.executeCommand received an error because the command is not supported:'
                              ' {e}'.format(e=str(e)))
        return results, errors

    @staticmethod
    def run_commands_with_summary(commands):
        """
        Given a list of commands, return a list of results (to pass to return_results).
        In addition, it will create a `CommandResult` of the summary of the commands, which is a `readable_output`.

        :param commands: A list of commands.
        :type commands: ``List[Command]``
        :return: list of results
        """
        full_results, full_errors = [], []
        for command in commands:
            results, errors = CommandRunner.execute_commands(command, extract_contents=False)
            full_results.extend(results)
            full_errors.extend(errors)

        summary_md = CommandRunner.get_results_summary(full_results, full_errors)

        command_results = []
        for res in full_results:
            if isinstance(res.result, dict) and res.result.get('HumanReadable'):
                res.result['HumanReadable'] = "***{brand} ({instance})***\n{human_readable}".format(
                    brand=res.brand,
                    instance=res.instance,
                    human_readable=res.result.get('HumanReadable'))
            command_results.append(res.result)

        if not command_results:
            if full_errors:  # no results were given but there are errors
                errors = ["{instance}: {msg}".format(instance=err.instance, msg=err.result) for err in full_errors]
                error_msg = '\n'.join(['Script failed. The following errors were encountered: '] + errors)
            else:
                error_msg = 'The commands that run are not supported in this Instance. ' \
                            'Try to configure the integrations in XSOAR settings.'
            raise DemistoException(error_msg)

        command_results.append(CommandResults(readable_output=summary_md))
        return command_results

    @staticmethod
    def get_results_summary(results, errors):
        """
        Get a Human Readable result for all the results of the commands.
        :param results: list of returned results
        :param errors: list of returned errors
        :return: `CommandResults` of HumanReadable that summarizes the results and errors.
        """
        results_summary_table = []
        headers = ['Instance', 'Command', 'Result', 'Comment']
        for res in results:
            # don't care about using arg in command
            res.args.pop('using', None)
            res.args.pop('using-brand', None)
            command = {'command': res.command,
                       'args': res.args}
            comment = res.result.get('Contents', 'No contents found, see entry.') if isinstance(res.result, dict) else None
            results_summary_table.append({'Instance': '***{brand}***: {instance}'.format(brand=res.brand,
                                                                                         instance=res.instance),
                                          'Command': command,
                                          'Result': 'Success',
                                          'Comment': comment})

        for err in errors:
            # don't care about using arg in command
            err.args.pop('using', None)
            err.args.pop('using-brand', None)
            command = {'command': err.command,
                       'args': err.args}
            results_summary_table.append({'Instance': '***{brand}***: {instance}'.format(brand=err.brand,
                                                                                         instance=err.instance),
                                          'Command': command,
                                          'Result': 'Error',
                                          'Comment': err.result})
        summary_md = tableToMarkdown('Results Summary', results_summary_table, headers=headers, is_auto_json_transform=True)
        return summary_md


def execute_command(command, args, extract_contents=True, fail_on_error=True):
    """
    Runs the `demisto.executeCommand()` function and checks for errors.

    :type command: ``str``
    :param command: The command to run. (required)

    :type args: ``dict``
    :param args: The command arguments. (required)

    :type extract_contents: ``bool``
    :param extract_contents: Whether to return only the Contents part of the results. Default is True.

    :type fail_on_error: ``bool``
    :param fail_on_error: Whether to fail the command when receiving an error from the command. Default is True.

    :return: The command results.
    :rtype:
        - When `fail_on_error` is True - ``list`` or ``dict`` or ``str``.
        - When `fail_on_error` is False -``bool`` and ``str``.

    Note:
    For backward compatibility, only when `fail_on_error` is set to False, two values will be returned.
    """
    if not hasattr(demisto, 'executeCommand'):
        raise DemistoException('Cannot run demisto.executeCommand() from integrations.')

    res = demisto.executeCommand(command, args)
    if is_error(res):
        error_message = get_error(res)
        if fail_on_error:
            raise DemistoException('Failed to execute {}. Error details:\n{}'.format(command, error_message))
        else:
            return False, error_message

    if not extract_contents:
        if fail_on_error:
            return res
        else:
            return True, res
    contents = [entry.get('Contents', {}) for entry in res if entry['Type'] != entryTypes['debug']]
    contents = contents[0] if len(contents) == 1 else contents

    if fail_on_error:
        return contents

    return True, contents


def camelize(src, delim=' ', upper_camel=True):
    """
        Convert all keys of a dictionary (or list of dictionaries) to CamelCase (with capital first letter)

        :type src: ``dict`` or ``list``
        :param src: The dictionary (or list of dictionaries) to convert the keys for. (required)

        :type delim: ``str``
        :param delim: The delimiter between two words in the key (e.g. delim=' ' for "Start Date"). Default ' '.

        :type upper_camel: ``bool``
        :param upper_camel: When True then transforms dictionary keys to camel case with the first letter capitalised
                            (for example: demisto_content to DemistoContent), otherwise the first letter will not be capitalised
                            (for example: demisto_content to demistoContent).

        :return: The dictionary (or list of dictionaries) with the keys in CamelCase.
        :rtype: ``dict`` or ``list``
    """

    def camelize_str(src_str):
        if callable(getattr(src_str, "decode", None)):
            src_str = src_str.decode('utf-8')
        components = src_str.split(delim)
        camelize_without_first_char = ''.join(map(lambda x: x.title(), components[1:]))
        if upper_camel:
            return components[0].title() + camelize_without_first_char
        else:
            return components[0].lower() + camelize_without_first_char

    if isinstance(src, list):
        return [camelize(phrase, delim, upper_camel=upper_camel) for phrase in src]
    return {camelize_str(key): value for key, value in src.items()}


# Constants for common merge paths
outputPaths = {
    'file': 'File(val.MD5 && val.MD5 == obj.MD5 || val.SHA1 && val.SHA1 == obj.SHA1 || '
            'val.SHA256 && val.SHA256 == obj.SHA256 || val.SHA512 && val.SHA512 == obj.SHA512 || '
            'val.CRC32 && val.CRC32 == obj.CRC32 || val.CTPH && val.CTPH == obj.CTPH || '
            'val.SSDeep && val.SSDeep == obj.SSDeep)',
    'ip': 'IP(val.Address && val.Address == obj.Address)',
    'url': 'URL(val.Data && val.Data == obj.Data)',
    'domain': 'Domain(val.Name && val.Name == obj.Name)',
    'cve': 'CVE(val.ID && val.ID == obj.ID)',
    'email': 'Account.Email(val.Address && val.Address == obj.Address)',
    'dbotscore': 'DBotScore'
}


def replace_in_keys(src, existing='.', new='_'):
    """
        Replace a substring in all of the keys of a dictionary (or list of dictionaries)

        :type src: ``dict`` or ``list``
        :param src: The dictionary (or list of dictionaries) with keys that need replacement. (required)

        :type existing: ``str``
        :param existing: substring to replace.

        :type new: ``str``
        :param new: new substring that will replace the existing substring.

        :return: The dictionary (or list of dictionaries) with keys after substring replacement.
        :rtype: ``dict`` or ``list``
    """

    def replace_str(src_str):
        if callable(getattr(src_str, "decode", None)):
            src_str = src_str.decode('utf-8')
        return src_str.replace(existing, new)

    if isinstance(src, list):
        return [replace_in_keys(x, existing, new) for x in src]
    return {replace_str(k): v for k, v in src.items()}


# ############################## REGEX FORMATTING ###############################
regexFlags = re.M  # Multi line matching
# for the global(/g) flag use re.findall({regex_format},str)
# else, use re.match({regex_format},str)

ipv4Regex = r'^(?P<ipv4>(?:(?:25[0-5]|2[0-4][0-9]|[01]?[0-9][0-9]?)\.){3}(?:25[0-5]|2[0-4][0-9]|[01]?[0-9][0-9]?))[:]?(?P<port>\d+)?$'  # noqa: E501
ipv4cidrRegex = r'^([0-9]{1,3}\.){3}[0-9]{1,3}(\/([0-9]|[1-2][0-9]|3[0-2]))$'
ipv6Regex = r'^(?:(?:[0-9a-fA-F]{1,4}:){7,7}[0-9a-fA-F]{1,4}|(?:[0-9a-fA-F]{1,4}:){1,7}:|(?:[0-9a-fA-F]{1,4}:){1,6}:[0-9a-fA-F]{1,4}|(?:[0-9a-fA-F]{1,4}:){1,5}(:[0-9a-fA-F]{1,4}){1,2}|(?:[0-9a-fA-F]{1,4}:){1,4}(:[0-9a-fA-F]{1,4}){1,3}|(?:[0-9a-fA-F]{1,4}:){1,3}(:[0-9a-fA-F]{1,4}){1,4}|(?:[0-9a-fA-F]{1,4}:){1,2}(:[0-9a-fA-F]{1,4}){1,5}|[0-9a-fA-F]{1,4}:((:[0-9a-fA-F]{1,4}){1,6})|:(?:(:[0-9a-fA-F]{1,4}){1,7}|:)|fe80:(:[0-9a-fA-F]{0,4}){0,4}%[0-9a-zA-Z]{1,}|::(ffff(:0{1,4}){0,1}:){0,1}((25[0-5]|(2[0-4]|1{0,1}[0-9]){0,1}[0-9])\.){3,3}(25[0-5]|(2[0-4]|1{0,1}[0-9]){0,1}[0-9])|([0-9a-fA-F]{1,4}:){1,4}:((25[0-5]|(2[0-4]|1{0,1}[0-9]){0,1}[0-9])\.){3,3}(25[0-5]|(2[0-4]|1{0,1}[0-9]){0,1}[0-9]))$'  # noqa: E501
ipv6cidrRegex = r'^s*((([0-9A-Fa-f]{1,4}:){7}([0-9A-Fa-f]{1,4}|:))|(([0-9A-Fa-f]{1,4}:){6}(:[0-9A-Fa-f]{1,4}|((25[0-5]|2[0-4]d|1dd|[1-9]?d)(.(25[0-5]|2[0-4]d|1dd|[1-9]?d)){3})|:))|(([0-9A-Fa-f]{1,4}:){5}(((:[0-9A-Fa-f]{1,4}){1,2})|:((25[0-5]|2[0-4]d|1dd|[1-9]?d)(.(25[0-5]|2[0-4]d|1dd|[1-9]?d)){3})|:))|(([0-9A-Fa-f]{1,4}:){4}(((:[0-9A-Fa-f]{1,4}){1,3})|((:[0-9A-Fa-f]{1,4})?:((25[0-5]|2[0-4]d|1dd|[1-9]?d)(.(25[0-5]|2[0-4]d|1dd|[1-9]?d)){3}))|:))|(([0-9A-Fa-f]{1,4}:){3}(((:[0-9A-Fa-f]{1,4}){1,4})|((:[0-9A-Fa-f]{1,4}){0,2}:((25[0-5]|2[0-4]d|1dd|[1-9]?d)(.(25[0-5]|2[0-4]d|1dd|[1-9]?d)){3}))|:))|(([0-9A-Fa-f]{1,4}:){2}(((:[0-9A-Fa-f]{1,4}){1,5})|((:[0-9A-Fa-f]{1,4}){0,3}:((25[0-5]|2[0-4]d|1dd|[1-9]?d)(.(25[0-5]|2[0-4]d|1dd|[1-9]?d)){3}))|:))|(([0-9A-Fa-f]{1,4}:){1}(((:[0-9A-Fa-f]{1,4}){1,6})|((:[0-9A-Fa-f]{1,4}){0,4}:((25[0-5]|2[0-4]d|1dd|[1-9]?d)(.(25[0-5]|2[0-4]d|1dd|[1-9]?d)){3}))|:))|(:(((:[0-9A-Fa-f]{1,4}){1,7})|((:[0-9A-Fa-f]{1,4}){0,5}:((25[0-5]|2[0-4]d|1dd|[1-9]?d)(.(25[0-5]|2[0-4]d|1dd|[1-9]?d)){3}))|:)))(%.+)?s*(\/([0-9]|[1-9][0-9]|1[0-1][0-9]|12[0-8]))$'  # noqa: E501
emailRegex = r'''(?i)(?:[a-z0-9!#$%&'*+/=?^_\x60{|}~-]+(?:\.[a-z0-9!#$%&'*+/=?^_\x60{|}~-]+)*|"(?:[\x01-\x08\x0b\x0c\x0e-\x1f\x21\x23-\x5b\x5d-\x7f]|\\[\x01-\x09\x0b\x0c\x0e-\x7f])*")@(?:(?:[a-z0-9](?:[a-z0-9-]*[a-z0-9])?\.)+[a-z0-9](?:[a-z0-9-]*[a-z0-9])?|\[(?:(?:25[0-5]|2[0-4][0-9]|[01]?[0-9][0-9]?)\.){3}(?:25[0-5]|2[0-4][0-9]|[01]?[0-9][0-9]?|[a-z0-9-]*[a-z0-9]:(?:[\x01-\x08\x0b\x0c\x0e-\x1f\x21-\x5a\x53-\x7f]|\\[\x01-\x09\x0b\x0c\x0e-\x7f])+)\])'''  # noqa: E501
urlRegex = r'(?i)(?:(?P<url_with_path>(?P<scheme>(?:https?|hxxps?|s?ftps?|meows?)\[?[:-]]?(?:\/\/|\\\\|3A__))?(?P<userinfo>[\w]+@)?(?P<host>(?P<simple_domain>(?:(?:[^\W_]|-)+\[?\.\]?)+[^\W\d_-]{2,})|(?P<ipv4>(?:(?:25[0-5]|2[0-4][\d]|[01]?[\d][\d]?)\[?[.]]?){3}(?:25[0-5]|2[0-4][\d]|[01]?[\d][\d]?))|(?P<HEXIPv4>0\[?x]?[\da-f]{8})|(?P<ipv6>\[?(?:(?:[\da-fA-F]{1,4}:){7,7}[\da-fA-F]{1,4}|(?:[\da-fA-F]{1,4}:){1,7}:|([\da-fA-F]{1,4}:){1,6}:[\da-fA-F]{1,4}|([\da-fA-F]{1,4}:){1,5}(:[\da-fA-F]{1,4}){1,2}|([\da-fA-F]{1,4}:){1,4}(:[\da-fA-F]{1,4}){1,3}|([\da-fA-F]{1,4}:){1,3}(:[\da-fA-F]{1,4}){1,4}|([\da-fA-F]{1,4}:){1,2}(:[\da-fA-F]{1,4}){1,5}|[\da-fA-F]{1,4}:(?:(:[\da-fA-F]{1,4}){1,6})|:(?:(:[\da-fA-F]{1,4}){1,7}|:)|fe80:(?::[\da-fA-F]{0,4}){0,4}%[\da-zA-Z]{1,}|::(?:ffff(?::0{1,4}){0,1}:){0,1}((25[0-5]|(2[0-4]|1{0,1}[\d]){0,1}[\d])\.){3,3}(25[0-5]|(2[0-4]|1{0,1}[\d]){0,1}[\d])|([\da-fA-F]{1,4}:){1,4}:((25[0-5]|(2[0-4]|1{0,1}[\d]){0,1}[\d])\.){3,3}(25[0-5]|(2[0-4]|1{0,1}[\d]){0,1}[\d]))\]?))(?P<port>:(?:6[0-5][\d]{3}|[1-5][\d]{4}|[1-9][\d]{,3}))?/(?P<path>(?:[\w\/%-]+)(?P<extension>\[?[.]]?[^\W\d_-]+)?)?(?P<query>\?[^\s#]*)?(?P<fragment>#[\w\d]*)?)|(?P<no_path_url>(?:(?:https?|hxxps?|s?ftps?|meows?)\[?[:-]]?(?:\/\/|\\\\|3A__))(?:[\w]+@)?(?:(?:(?:[^\W_]+\[?\.\]?)+[^\W\d_-]{2,})[\/.]?)|(?:(?:(?:https?|hxxps?|s?ftps?|meows?)\[?[:-]]?(?:\/\/|\\\\|3A__))(?:(?:(?:(?:25[0-5]|2[0-4][\d]|[01]?[\d][\d]?)\[?[.]]?){3}(?:25[0-5]|2[0-4][\d]|[01]?[\d][\d]?))|(?:0\[?x]?[\da-f]{8})|(?:\[?(?:(?:[\da-fA-F]{1,4}:){7,7}[\da-fA-F]{1,4}|(?:[\da-fA-F]{1,4}:){1,7}:|([\da-fA-F]{1,4}:){1,6}:[\da-fA-F]{1,4}|([\da-fA-F]{1,4}:){1,5}(:[\da-fA-F]{1,4}){1,2}|([\da-fA-F]{1,4}:){1,4}(:[\da-fA-F]{1,4}){1,3}|([\da-fA-F]{1,4}:){1,3}(:[\da-fA-F]{1,4}){1,4}|([\da-fA-F]{1,4}:){1,2}(:[\da-fA-F]{1,4}){1,5}|[\da-fA-F]{1,4}:(?:(:[\da-fA-F]{1,4}){1,6})|:(?:(:[\da-fA-F]{1,4}){1,7}|:)|fe80:(?::[\da-fA-F]{0,4}){0,4}%[\da-zA-Z]{1,}|::(?:ffff(?::0{1,4}){0,1}:){0,1}((25[0-5]|(2[0-4]|1{0,1}[\d]){0,1}[\d])\.){3,3}(25[0-5]|(2[0-4]|1{0,1}[\d]){0,1}[\d])|([\da-fA-F]{1,4}:){1,4}:((25[0-5]|(2[0-4]|1{0,1}[\d]){0,1}[\d])\.){3,3}(25[0-5]|(2[0-4]|1{0,1}[\d]){0,1}[\d]))\]?))))$|(?P<ip_port>(?:(?:https?|hxxps?|s?ftps?|meows?)\[?[:-]]?(?:\/\/|\\\\|3A__))?(?:(?:(?:(?:25[0-5]|2[0-4][\d]|[01]?[\d][\d]?)\[?[.]]?){3}(?:25[0-5]|2[0-4][\d]|[01]?[\d][\d]?))|(?:0\[?x]?[\da-f]{8})|(?:\[?(?:(?:[\da-fA-F]{1,4}:){7,7}[\da-fA-F]{1,4}|(?:[\da-fA-F]{1,4}:){1,7}:|([\da-fA-F]{1,4}:){1,6}:[\da-fA-F]{1,4}|([\da-fA-F]{1,4}:){1,5}(:[\da-fA-F]{1,4}){1,2}|([\da-fA-F]{1,4}:){1,4}(:[\da-fA-F]{1,4}){1,3}|([\da-fA-F]{1,4}:){1,3}(:[\da-fA-F]{1,4}){1,4}|([\da-fA-F]{1,4}:){1,2}(:[\da-fA-F]{1,4}){1,5}|[\da-fA-F]{1,4}:(?:(:[\da-fA-F]{1,4}){1,6})|:(?:(:[\da-fA-F]{1,4}){1,7}|:)|fe80:(?::[\da-fA-F]{0,4}){0,4}%[\da-zA-Z]{1,}|::(?:ffff(?::0{1,4}){0,1}:){0,1}((25[0-5]|(2[0-4]|1{0,1}[\d]){0,1}[\d])\.){3,3}(25[0-5]|(2[0-4]|1{0,1}[\d]){0,1}[\d])|([\da-fA-F]{1,4}:){1,4}:((25[0-5]|(2[0-4]|1{0,1}[\d]){0,1}[\d])\.){3,3}(25[0-5]|(2[0-4]|1{0,1}[\d]){0,1}[\d]))\]?))(?::(?:6[0-5][\d]{3}|[1-5][\d]{4}|[1-9][\d]{,3})))$)'  # noqa: E501
cveRegex = r'(?i)^cve-\d{4}-([1-9]\d{4,}|\d{4})$'
domainRegex = r'(?i)(?P<scheme>(?:http|hxxp|s?ftp)s?(?::|%3A)(?:%2F%2F|//))?(?P<fqdn>(?:(?P<domain>(?:[^\W_]|-)+)\[?\.\]?)+(?P<tld>[^\W\d_-]{2,}))'
hashRegex = r'\b[0-9a-fA-F]+\b'
md5Regex = re.compile(r'\b[0-9a-fA-F]{32}\b', regexFlags)
sha1Regex = re.compile(r'\b[0-9a-fA-F]{40}\b', regexFlags)
sha256Regex = re.compile(r'\b[0-9a-fA-F]{64}\b', regexFlags)
sha512Regex = re.compile(r'\b[0-9a-fA-F]{128}\b', regexFlags)

pascalRegex = re.compile('([A-Z]?[a-z]+)')


# ############################## REGEX FORMATTING end ###############################


def is_filename_valid(filename):
    """
    Checking if the file name contains invalid characters.

    :param filename: The file name
    :type filename: ``str``

    :return: True if valid otherwise False.
    :rtype: ``bool``
    """
    if not re.match(r"^[^~)('\\!*<>:;,?\"*|/]+$", filename):
        return False
    return True


def underscoreToCamelCase(s, upper_camel=True):
    """
       Convert an underscore separated string to camel case

       :type s: ``str``
       :param s: The string to convert (e.g. hello_world) (required)

       :type upper_camel: ``bool``
       :param upper_camel: When True then transforms dictionarykeys to camel case with the first letter capitalised
                           (for example: demisto_content to DemistoContent), otherwise the first letter will not be capitalised
                           (for example: demisto_content to demistoContent).

       :return: The converted string (e.g. HelloWorld)
       :rtype: ``str``
    """
    if not isinstance(s, STRING_OBJ_TYPES):
        return s

    components = s.split('_')
    camel_without_first_char = ''.join(x.title() for x in components[1:])
    if upper_camel:
        return components[0].title() + camel_without_first_char
    else:
        return components[0].lower() + camel_without_first_char


def camel_case_to_underscore(s):
    """Converts a camelCase string to snake_case

   :type s: ``str``
   :param s: The string to convert (e.g. helloWorld) (required)

   :return: The converted string (e.g. hello_world)
   :rtype: ``str``
    """
    s1 = re.sub('(.)([A-Z][a-z]+)', r'\1_\2', s)
    return re.sub('([a-z0-9])([A-Z])', r'\1_\2', s1).lower()


def snakify(src):
    """Convert all keys of a dictionary to snake_case (underscored separated)

    :type src: ``dict``
    :param src: The dictionary to convert the keys for. (required)

    :return: The dictionary (or list of dictionaries) with the keys in CamelCase.
    :rtype: ``dict``
    """
    return {camel_case_to_underscore(k): v for k, v in src.items()}


def pascalToSpace(s):
    """
       Converts pascal strings to human readable (e.g. "ThreatScore" -> "Threat Score",  "thisIsIPAddressName" ->
       "This Is IP Address Name"). Could be used as headerTransform

       :type s: ``str``
       :param s: The string to be converted (required)

       :return: The converted string
       :rtype: ``str``
    """

    if not isinstance(s, STRING_OBJ_TYPES):
        return s

    # double space to handle capital words like IP/URL/DNS that not included in the regex
    s = re.sub(pascalRegex, lambda match: r' {} '.format(match.group(1).title()), s)

    # split and join: to remove double spacing caused by previous workaround
    s = ' '.join(s.split())
    return s


def string_to_table_header(string):
    """
      Checks if string, change underscores to spaces, capitalize every word.
      Example: "one_two" to "One Two"

      :type string: ``str``
      :param string: The string to be converted (required)

      :return: The converted string
      :rtype: ``str``
    """
    if isinstance(string, STRING_OBJ_TYPES):
        return " ".join(word.capitalize() for word in string.replace("_", " ").split())
    else:
        raise Exception('The key is not a string: {}'.format(string))


def string_to_context_key(string):
    """
     Checks if string, removes underscores, capitalize every word.
     Example: "one_two" to "OneTwo"

     :type string: ``str``
     :param string: The string to be converted (required)

     :return: The converted string
     :rtype: ``str``
    """
    if isinstance(string, STRING_OBJ_TYPES):
        return "".join(word.capitalize() for word in string.split('_'))
    else:
        raise Exception('The key is not a string: {}'.format(string))


def response_to_context(reponse_obj, user_predefiend_keys=None):
    """
    Recursively creates a data dictionary where all key starts with capital letters.
    If a key include underscores,  removes underscores, capitalize every word.
    Example: "one_two" to "OneTwo

    :type reponse_obj: ``Any``
    :param reponse_obj: The response object to update.
    :type reponse_obj: ``dict``
    :user_predefiend_keys: An optional argument,
    a dict with predefined keys where the key is the key in the response and value is the key we want to turn the key into.

    :return: A response with all keys (if there're any) starts with a capital letter.
    :rtype: ``Any``
    """
    predefined_keys = {"id": "ID", "uuid": "UUID"}
    if user_predefiend_keys:
        predefined_keys.update(user_predefiend_keys)
    parsed_dict = {}
    key = ""
    if isinstance(reponse_obj, dict):
        for key, value in reponse_obj.items():
            if key in predefined_keys:
                key = predefined_keys.get(key, "")  # type: ignore
            else:
                key = string_to_context_key(key)
            if isinstance(value, dict):
                parsed_dict[key] = response_to_context(value)
            elif isinstance(value, list):
                parsed_dict[key] = [response_to_context(list_item) for list_item in value]
            else:
                parsed_dict[key] = value
        return parsed_dict
    elif isinstance(reponse_obj, list):
        return [response_to_context(list_item) for list_item in reponse_obj]
    else:
        return reponse_obj


def parse_date_range(date_range, date_format=None, to_timestamp=False, timezone=0, utc=True):
    """
        THIS FUNCTTION IS DEPRECATED - USE dateparser.parse instead

      Parses date_range string to a tuple date strings (start, end). Input must be in format 'number date_range_unit')
      Examples: (2 hours, 4 minutes, 6 month, 1 day, etc.)

      :type date_range: ``str``
      :param date_range: The date range to be parsed (required)

      :type date_format: ``str``
      :param date_format: Date format to convert the date_range to. (optional)

      :type to_timestamp: ``bool``
      :param to_timestamp: If set to True, then will return time stamp rather than a datetime.datetime. (optional)

      :type timezone: ``int``
      :param timezone: timezone should be passed in hours (e.g if +0300 then pass 3, if -0200 then pass -2).

      :type utc: ``bool``
      :param utc: If set to True, utc time will be used, otherwise local time.

      :return: The parsed date range.
      :rtype: ``(datetime.datetime, datetime.datetime)`` or ``(int, int)`` or ``(str, str)``
    """
    range_split = date_range.strip().split(' ')
    if len(range_split) != 2:
        return_error('date_range must be "number date_range_unit", examples: (2 hours, 4 minutes,6 months, 1 day, '
                     'etc.)')

    try:
        number = int(range_split[0])
    except ValueError:
        return_error('The time value is invalid. Must be an integer.')

    unit = range_split[1].lower()
    if unit not in ['minute', 'minutes',
                    'hour', 'hours',
                    'day', 'days',
                    'month', 'months',
                    'year', 'years',
                    ]:
        return_error('The unit of date_range is invalid. Must be minutes, hours, days, months or years.')

    if not isinstance(timezone, (int, float)):
        return_error('Invalid timezone "{}" - must be a number (of type int or float).'.format(timezone))

    if utc:
        utc_now = datetime.utcnow()
        end_time = utc_now + timedelta(hours=timezone)
        start_time = utc_now + timedelta(hours=timezone)
    else:
        now = datetime.now()
        end_time = now + timedelta(hours=timezone)
        start_time = now + timedelta(hours=timezone)

    if 'minute' in unit:
        start_time = end_time - timedelta(minutes=number)
    elif 'hour' in unit:
        start_time = end_time - timedelta(hours=number)
    elif 'day' in unit:
        start_time = end_time - timedelta(days=number)
    elif 'month' in unit:
        start_time = end_time - timedelta(days=number * 30)
    elif 'year' in unit:
        start_time = end_time - timedelta(days=number * 365)

    if to_timestamp:
        return date_to_timestamp(start_time), date_to_timestamp(end_time)

    if date_format:
        return datetime.strftime(start_time, date_format), datetime.strftime(end_time, date_format)

    return start_time, end_time


def timestamp_to_datestring(timestamp, date_format="%Y-%m-%dT%H:%M:%S.000Z", is_utc=False):
    """
      Parses timestamp (milliseconds) to a date string in the provided date format (by default: ISO 8601 format)
      Examples: (1541494441222, 1541495441000, etc.)

      :type timestamp: ``int`` or ``str``
      :param timestamp: The timestamp to be parsed (required)

      :type date_format: ``str``
      :param date_format: The date format the timestamp should be parsed to. (optional)

      :type is_utc: ``bool``
      :param is_utc: Should the string representation of the timestamp use UTC time or the local machine time

      :return: The parsed timestamp in the date_format
      :rtype: ``str``
    """
    use_utc_time = is_utc or date_format.endswith('Z')
    if use_utc_time:
        return datetime.utcfromtimestamp(int(timestamp) / 1000.0).strftime(date_format)
    return datetime.fromtimestamp(int(timestamp) / 1000.0).strftime(date_format)


def date_to_timestamp(date_str_or_dt, date_format='%Y-%m-%dT%H:%M:%S'):
    """
      Parses date_str_or_dt in the given format (default: %Y-%m-%dT%H:%M:%S) to milliseconds
      Examples: ('2018-11-06T08:56:41', '2018-11-06T08:56:41', etc.)

      :type date_str_or_dt: ``str`` or ``datetime.datetime``
      :param date_str_or_dt: The date to be parsed. (required)

      :type date_format: ``str``
      :param date_format: The date format of the date string (will be ignored if date_str_or_dt is of type
        datetime.datetime). (optional)

      :return: The parsed timestamp.
      :rtype: ``int``
    """
    if isinstance(date_str_or_dt, STRING_OBJ_TYPES):
        return int(time.mktime(time.strptime(date_str_or_dt, date_format)) * 1000)

    # otherwise datetime.datetime
    return int(time.mktime(date_str_or_dt.timetuple()) * 1000)


def remove_nulls_from_dictionary(data):
    """
        Remove Null values from a dictionary. (updating the given dictionary)

        :type data: ``dict``
        :param data: The data to be added to the context (required)

        :return: No data returned
        :rtype: ``None``
    """
    list_of_keys = list(data.keys())[:]
    for key in list_of_keys:
        if data[key] in ('', None, [], {}, ()):
            del data[key]


def assign_params(keys_to_ignore=None, values_to_ignore=None, **kwargs):
    """Creates a dictionary from given kwargs without empty values.
    empty values are: None, '', [], {}, ()
`   Examples:
        >>> assign_params(a='1', b=True, c=None, d='')
        {'a': '1', 'b': True}

        >>> since_time = 'timestamp'
        >>> assign_params(values_to_ignore=(15, ), sinceTime=since_time, b=15)
        {'sinceTime': 'timestamp'}

        >>> item_id = '1236654'
        >>> assign_params(keys_to_ignore=['rnd'], ID=item_id, rnd=15)
        {'ID': '1236654'}

    :type keys_to_ignore: ``tuple`` or ``list``
    :param keys_to_ignore: Keys to ignore if exists

    :type values_to_ignore: ``tuple`` or ``list``
    :param values_to_ignore: Values to ignore if exists

    :type kwargs: ``kwargs``
    :param kwargs: kwargs to filter

    :return: dict without empty values
    :rtype: ``dict``

    """
    if values_to_ignore is None:
        values_to_ignore = (None, '', [], {}, ())
    if keys_to_ignore is None:
        keys_to_ignore = tuple()
    return {
        key: value for key, value in kwargs.items()
        if value not in values_to_ignore and key not in keys_to_ignore
    }


class GetDemistoVersion:
    """
    Callable class to replace get_demisto_version function
    """

    def __init__(self):
        self._version = None

    def __call__(self):
        """Returns the Demisto version and build number.

        :return: Demisto version object if Demisto class has attribute demistoVersion, else raises AttributeError
        :rtype: ``dict``
        """
        if self._version is None:
            if hasattr(demisto, 'demistoVersion'):
                self._version = demisto.demistoVersion()
            else:
                raise AttributeError('demistoVersion attribute not found.')
        return self._version


get_demisto_version = GetDemistoVersion()


def get_demisto_version_as_str():
    """Get the Demisto Server version as a string `<version>-<build>`. If unknown will return: 'Unknown'.
    Meant to be use in places where we want to display the version. If you want to perform logic based upon vesrion
    use: is_demisto_version_ge.

    :return: Demisto version as string
    :rtype: ``dict``
    """
    try:
        ver_obj = get_demisto_version()
        return '{}-{}'.format(ver_obj.get('version', 'Unknown'),
                              ver_obj.get("buildNumber", 'Unknown'))
    except AttributeError:
        return "Unknown"


def is_demisto_version_ge(version, build_number=''):
    """Utility function to check if current running integration is at a server greater or equal to the passed version

    :type version: ``str``
    :param version: Version to check

    :type build_number: ``str``
    :param build_number: Build number to check

    :return: True if running within a Server version greater or equal than the passed version
    :rtype: ``bool``
    """

    def versionzfill(v):
        """ Split version on . and zfill. So we can compare 6.10 to 6.5 properly.

        :type v: ``srt``
        :param v: Version str to fill

        :return: Version with zfill
        :rtype: ``str``
        """
        vzfill = []
        for ver in v.split("."):
            vzfill.append(ver.zfill(8))
        return tuple(vzfill)

    server_version = {}
    try:
        server_version = get_demisto_version()
        server_zfill = versionzfill(server_version.get('version'))
        ver_zfill = versionzfill(version)
        if server_zfill > ver_zfill:
            return True
        elif server_zfill == ver_zfill:
            if build_number:
                return int(server_version.get('buildNumber')) >= int(build_number)  # type: ignore[arg-type]
            return True  # No build number
        else:
            return False
    except AttributeError:
        # demistoVersion was added in 5.0.0. We are currently running in 4.5.0 and below
        if version >= "5.0.0":
            return False
        raise
    except ValueError:
        # dev editions are not comparable
        demisto.log(  # pylint: disable=E9012
            'is_demisto_version_ge: ValueError. \n '
            'input: server version: {} build number: {}\n'
            'server version: {}'.format(version, build_number, server_version)
        )

        return True


def is_xsiam_or_xsoar_saas():
    """Determines whether or not the platform is XSIAM or XSOAR SAAS.

    :return: True iff the platform is XSIAM or XSOAR SAAS.
    :rtype: ``bool``
    """
    return is_demisto_version_ge('8.0.0')


def is_xsoar():
    """Determines whether or not the platform is XSOAR.

    :return: True iff the platform is XSOAR.
    :rtype: ``bool``
    """
    return "xsoar" in demisto.demistoVersion().get("platform")


def is_xsoar_on_prem():
    """Determines whether or not the platform is a XSOAR on-prem.

    :return: True iff the platform is XSOAR on-prem.
    :rtype: ``bool``
    """
    return demisto.demistoVersion().get("platform") == "xsoar" and not is_demisto_version_ge('8.0.0')


def is_xsoar_hosted():
    """Determines whether or not the platform is XSOAR hosted.

    :return: True iff the platform is XSOAR hosted.
    :rtype: ``bool``
    """
    return demisto.demistoVersion().get("platform") == "xsoar_hosted"


def is_xsoar_saas():
    """Determines whether or not the platform is XSOAR SAAS.

    :return: True iff the platform is XSOAR SAAS.
    :rtype: ``bool``
    """
    return demisto.demistoVersion().get("platform") == "xsoar" and is_xsiam_or_xsoar_saas()


def is_xsiam():
    """Determines whether or not the platform is XSIAM.

    :return: True iff the platform is XSIAM.
    :rtype: ``bool``
    """
    return demisto.demistoVersion().get("platform") == "x2"


def is_using_engine():
    """Determines whether or not the platform is using engine.
    NOTE: 
     - This method works only for system integrations (not custom).
     - On xsoar 8, this method works only for integrations that runs on the xsoar pod - not on the engine-0 (mainly long running
       integrations) such as:  EDL, Cortex Core - IOC, Cortex Core - IR, ExportIndicators, Generic Webhook, PingCastle,
       Publish List, Simple API Proxy, Syslog v2, TAXII Server, TAXII2 Server, Web File Repository, Workday_IAM_Event_Generator, 
       XSOAR-Web-Server, Microsoft Teams, AWS-SNS-Listener.

    :return: True iff the platform is using engine.
    :rtype: ``bool``
    """
    return demisto.demistoVersion().get("engine")


def is_integration_instance_running_on_engine():
    """Determines whether the current integration instance runs on an xsoar engine.
    If yes - returns the engine id.

    :return: The engine id iff the instance is running on an xsaor engine.
    :rtype: ``str``
    """
    engine_id = ''
    integrations_raw_response = demisto.internalHttpRequest(
        'POST', uri='/settings/integration/search', body='{\"size\":1000}'
    )
    integrations_body_raw_response = integrations_raw_response.get('body', '{}')
    try:
        integrations_body_response = json.loads(integrations_body_raw_response)  # type: ignore
    except json.JSONDecodeError:  # type: ignore[attr-defined]
        demisto.debug('Unable to load response {}'.format(integrations_body_raw_response))
        integrations_body_response = {}

    instances = integrations_body_response.get('instances', [])
    instance_name = demisto.integrationInstance()
    demisto.debug("Search for the data of the {} instance.".format(instance_name))
    for instance in instances:
        if instance_name == instance.get('name', ''):
            engine_id = instance.get('engine', '')
            break

    if engine_id:  # engine_id = '' for instances that don't run on engine
        demisto.debug("The {} instance runs on an xsoar engine, engine ID is: {}".format(instance_name, engine_id))
    else:
        demisto.debug("The {} instance does not run on an xsoar engine.".format(instance_name))

    return engine_id


def get_engine_base_url(engine_id):
    """Gets the xsoar engine id and returns it's base url. 
    For example: for engine_id = '4ccccccc-5aaa-4000-b666-dummy_id', base url = '11.180.111.111:1443'.

    :type engine_id: ``str``
    :param engine_id: The xsoar engine id.

    :return: The base URL of the engine.
    :rtype: ``str`
    """

    engines_raw_response = demisto.internalHttpRequest(
        'GET', uri='/engines', body=json.dumps({})
    )
    engines_body_raw_response = engines_raw_response.get('body', '{}')

    try:
        engines_body_response = json.loads(engines_body_raw_response)  # type: ignore
    except json.JSONDecodeError:  # type: ignore[attr-defined]
        demisto.debug('Unable to load response {}'.format(engines_body_raw_response))
        engines_body_response = {}

    engines = engines_body_response.get('engines', [])
    demisto.debug("Search for the data of engine ID {}.".format(engine_id))
    for engine in engines:
        if engine.get('id') == engine_id:
            engine_base_url = engine.get('baseUrl', '')
            demisto.debug("The base URL of engine ID {} is: {}.".format(engine_id, engine_base_url))
            return engine_base_url

    demisto.debug("Couldn't find a base url for engine ID {}.".format(engine_id))
    return ''


class DemistoHandler(logging.Handler):
    """
        Handler to route logging messages to an IntegrationLogger or demisto.debug if not supplied
    """

    def __init__(self, int_logger=None):
        logging.Handler.__init__(self)
        self.int_logger = int_logger

    def emit(self, record):
        msg = self.format(record)
        try:
            if self.int_logger:
                self.int_logger(msg)
            else:
                demisto.debug(msg)
        except Exception:  # noqa: disable=broad-except
            pass


def censor_request_logs(request_log):
    """
    Censors the request logs generated from the urllib library directly by replacing sensitive information such as tokens and cookies with a mask. 
    In most cases, the sensitive value is the first word after the keyword, but in some cases, it is the second one.
    :param request_log: The request log to censor
    :type request_log: ``str``

    :return: The censored request log
    :rtype: ``str``
    """
    keywords_to_censor = ['Authorization:', 'Cookie', "Token", "username", "password", "apiKey"]
    lower_keywords_to_censor = [word.lower() for word in keywords_to_censor]

    trimed_request_log = request_log.lstrip(SEND_PREFIX)
    request_log_with_spaces = trimed_request_log.replace("\\r\\n", " \\r\\n")
    request_log_lst = request_log_with_spaces.split()

    for i, word in enumerate(request_log_lst):
        # Check if the word is a keyword or contains a keyword (e.g "Cookies" containes "Cookie")
        if any(keyword in word.lower() for keyword in lower_keywords_to_censor):
            next_word = request_log_lst[i + 1] if i + 1 < len(request_log_lst) else None
            if next_word:
                # If the next word is "Bearer" or "Basic" then we replace the word after it since thats the token
                if next_word.lower() in ["bearer", "basic"] and i + 2 < len(request_log_lst):
                    request_log_lst[i + 2] = MASK
                elif request_log_lst[i + 1].endswith("}'"):
                    request_log_lst[i + 1] = "\"{}\"}}'".format(MASK)
                else:
                    request_log_lst[i + 1] = MASK

    # Rebuild the request log so that the only change is the masked information.
    censored_string = SEND_PREFIX + \
        ' '.join(request_log_lst) if request_log.startswith(SEND_PREFIX) else ' '.join(request_log_lst)
    censored_string = censored_string.replace(" \\r\\n", "\\r\\n")
    return censored_string


class DebugLogger(object):
    """
        Wrapper to initiate logging at logging.DEBUG level.
        Is used when `debug-mode=True`.
    """

    def __init__(self):
        self.handler = None  # just in case our http_client code throws an exception. so we don't error in the __del__
        self.int_logger = IntegrationLogger()
        self.int_logger.set_buffering(False)
        self.http_client_print = None
        self.http_client = None
        if IS_PY3:
            # pylint: disable=import-error
            import http.client as http_client
            # pylint: enable=import-error
            self.http_client = http_client
            self.http_client.HTTPConnection.debuglevel = 1
            self.http_client_print = getattr(http_client, 'print', None)  # save in case someone else patched it already
            setattr(http_client, 'print', self.int_logger.print_override)
        self.handler = DemistoHandler(self.int_logger)
        demisto_formatter = logging.Formatter(fmt='python logging: %(levelname)s [%(name)s] - %(message)s', datefmt=None)
        self.handler.setFormatter(demisto_formatter)
        self.root_logger = logging.getLogger()
        self.prev_log_level = self.root_logger.getEffectiveLevel()
        self.root_logger.setLevel(logging.DEBUG)
        self.org_handlers = list()
        if self.root_logger.handlers:
            self.org_handlers.extend(self.root_logger.handlers)
            for h in self.org_handlers:
                self.root_logger.removeHandler(h)
        self.root_logger.addHandler(self.handler)

    def __del__(self):
        if self.handler:
            self.root_logger.setLevel(self.prev_log_level)
            self.root_logger.removeHandler(self.handler)
            self.handler.flush()
            self.handler.close()
        if self.org_handlers:
            for h in self.org_handlers:
                self.root_logger.addHandler(h)
        if self.http_client:
            self.http_client.HTTPConnection.debuglevel = 0
            if self.http_client_print:
                setattr(self.http_client, 'print', self.http_client_print)
            else:
                delattr(self.http_client, 'print')
            if self.int_logger.curl:
                for curl in self.int_logger.curl:
                    demisto.info('cURL:\n' + curl)

    def log_start_debug(self):
        """
        Utility function to log start of debug mode logging
        """
        msg = "debug-mode started.\n#### http client print found: {}.\n#### Env {}.".format(self.http_client_print is not None,
                                                                                            os.environ)
        if hasattr(demisto, 'params'):
            msg += "\n#### Params: {}.".format(json.dumps(demisto.params(), indent=2))
        calling_context = demisto.callingContext.get('context', {})
        msg += "\n#### Docker image: [{}]".format(calling_context.get('DockerImage'))
        brand = calling_context.get('IntegrationBrand')
        if brand:
            msg += "\n#### Integration: brand: [{}] instance: [{}]".format(brand, calling_context.get('IntegrationInstance'))
        sm = get_schedule_metadata(context=calling_context)
        if sm.get('is_polling'):
            msg += "\n#### Schedule Metadata: scheduled command: [{}] args: [{}] times ran: [{}] scheduled: [{}] end " \
                   "date: [{}]".format(sm.get('polling_command'),
                                       sm.get('polling_args'),
                                       sm.get('times_ran'),
                                       sm.get('start_date'),
                                       sm.get('end_date')
                                       )
        self.int_logger.write(msg)


_requests_logger = None
try:
    if is_debug_mode():
        _requests_logger = DebugLogger()
        _requests_logger.log_start_debug()
except Exception as ex:
    # Should fail silently so that if there is a problem with the logger it will
    # not affect the execution of commands and playbooks
    demisto.info('Failed initializing DebugLogger: {}'.format(ex))


def add_sensitive_log_strs(sensitive_str):
    """
    Adds the received string to both LOG and DebugLogger. The logger will mask the string each time he encounters it.

    :type sensitive_str: ``str``
    :param sensitive_str: The string to be replaced.

    :return: No data returned
    :rtype: ``None``
    """
    if _requests_logger:
        _requests_logger.int_logger.add_replace_strs(sensitive_str)
    LOG.add_replace_strs(sensitive_str)


def parse_date_string(date_string, date_format='%Y-%m-%dT%H:%M:%S'):
    """
        Parses the date_string function to the corresponding datetime object.
        Note: If possible (e.g. running Python 3), it is suggested to use
              dateutil.parser.parse or dateparser.parse functions instead.

        Examples:
        >>> parse_date_string('2019-09-17T06:16:39Z')
        datetime.datetime(2019, 9, 17, 6, 16, 39)
        >>> parse_date_string('2019-09-17T06:16:39.22Z')
        datetime.datetime(2019, 9, 17, 6, 16, 39, 220000)
        >>> parse_date_string('2019-09-17T06:16:39.4040+05:00', '%Y-%m-%dT%H:%M:%S+02:00')
        datetime.datetime(2019, 9, 17, 6, 16, 39, 404000)

        :type date_string: ``str``
        :param date_string: The date string to parse. (required)

        :type date_format: ``str``
        :param date_format:
            The date format of the date string. If the date format is known, it should be provided. (optional)

        :return: The parsed datetime.
        :rtype: ``(datetime.datetime, datetime.datetime)``
    """
    try:
        return datetime.strptime(date_string, date_format)
    except ValueError as e:
        error_message = str(e)

        date_format = '%Y-%m-%dT%H:%M:%S'
        time_data_regex = r'time data \'(.*?)\''
        time_data_match = re.findall(time_data_regex, error_message)
        sliced_time_data = ''

        if time_data_match:
            # found time date which does not match date format
            # example of caught error message:
            # "time data '2019-09-17T06:16:39Z' does not match format '%Y-%m-%dT%H:%M:%S.%fZ'"
            time_data = time_data_match[0]

            # removing YYYY-MM-DDThh:mm:ss from the time data to keep only milliseconds and time zone
            sliced_time_data = time_data[19:]
        else:
            unconverted_data_remains_regex = r'unconverted data remains: (.*)'
            unconverted_data_remains_match = re.findall(unconverted_data_remains_regex, error_message)

            if unconverted_data_remains_match:
                # found unconverted_data_remains
                # example of caught error message:
                # "unconverted data remains: 22Z"
                sliced_time_data = unconverted_data_remains_match[0]

        if not sliced_time_data:
            # did not catch expected error
            raise ValueError(e)

        if '.' in sliced_time_data:
            # found milliseconds - appending ".%f" to date format
            date_format += '.%f'

        timezone_regex = r'[Zz+-].*'
        time_zone = re.findall(timezone_regex, sliced_time_data)

        if time_zone:
            # found timezone - appending it to the date format
            date_format += time_zone[0]

        # Make the fractions shorter less than 6 charactors
        # e.g. '2022-01-23T12:34:56.123456789+09:00' to '2022-01-23T12:34:56.123456+09:00'
        #      '2022-01-23T12:34:56.123456789' to '2022-01-23T12:34:56.123456'
        date_string = re.sub(r'([0-9]+\.[0-9]{6})[0-9]*([Zz]|[+-]\S+?)?', '\\1\\2', date_string)

        return datetime.strptime(date_string, date_format)


def build_dbot_entry(indicator, indicator_type, vendor, score, description=None, build_malicious=True):
    """Build a dbot entry. if score is 3 adds malicious
    Examples:
        >>> build_dbot_entry('user@example.com', 'Email', 'Vendor', 1)
        {'DBotScore': {'Indicator': 'user@example.com', 'Type': 'email', 'Vendor': 'Vendor', 'Score': 1}}

        >>> build_dbot_entry('user@example.com', 'Email', 'Vendor', 3,  build_malicious=False)
        {'DBotScore': {'Indicator': 'user@example.com', 'Type': 'email', 'Vendor': 'Vendor', 'Score': 3}}

        >>> build_dbot_entry('user@example.com', 'email', 'Vendor', 3, 'Malicious email')
        {'DBotScore': {'Vendor': 'Vendor', 'Indicator': 'user@example.com', 'Score': 3, 'Type': 'email'}, \
'Account.Email(val.Address && val.Address == obj.Address)': {'Malicious': {'Vendor': 'Vendor', 'Description': \
'Malicious email'}, 'Address': 'user@example.com'}}

        >>> build_dbot_entry('md5hash', 'md5', 'Vendor', 1)
        {'DBotScore': {'Indicator': 'md5hash', 'Type': 'file', 'Vendor': 'Vendor', 'Score': 1}}

    :type indicator: ``str``
    :param indicator: indicator field. if using file hashes, can be dict

    :type indicator_type: ``str``
    :param indicator_type:
        type of indicator ('url, 'domain', 'ip', 'cve', 'email', 'md5', 'sha1', 'sha256', 'crc32', 'sha512', 'ctph')

    :type vendor: ``str``
    :param vendor: Integration ID

    :type score: ``int``
    :param score: DBot score (0-3)

    :type description: ``str`` or ``None``
    :param description: description (will be added to malicious if dbot_score is 3). can be None

    :type build_malicious: ``bool``
    :param build_malicious: if True, will add a malicious entry

    :return: dbot entry
    :rtype: ``dict``
    """
    if not 0 <= score <= 3:
        raise DemistoException('illegal DBot score, expected 0-3, got `{}`'.format(score))
    indicator_type_lower = indicator_type.lower()
    if indicator_type_lower not in INDICATOR_TYPE_TO_CONTEXT_KEY:
        raise DemistoException('illegal indicator type, expected one of {}, got `{}`'.format(
            INDICATOR_TYPE_TO_CONTEXT_KEY.keys(), indicator_type_lower
        ))
    # handle files
    if INDICATOR_TYPE_TO_CONTEXT_KEY[indicator_type_lower] == 'file':
        indicator_type_lower = 'file'
    dbot_entry = {
        outputPaths['dbotscore']: {
            'Indicator': indicator,
            'Type': indicator_type_lower,
            'Vendor': vendor,
            'Score': score
        }
    }
    if score == 3 and build_malicious:
        dbot_entry.update(build_malicious_dbot_entry(indicator, indicator_type, vendor, description))
    return dbot_entry


def build_malicious_dbot_entry(indicator, indicator_type, vendor, description=None):
    """ Build Malicious dbot entry
    Examples:
        >>> build_malicious_dbot_entry('8.8.8.8', 'ip', 'Vendor', 'Google DNS')
        {'IP(val.Address && val.Address == obj.Address)': {'Malicious': {'Vendor': 'Vendor', 'Description': 'Google DNS\
'}, 'Address': '8.8.8.8'}}

        >>> build_malicious_dbot_entry('md5hash', 'MD5', 'Vendor', 'Malicious File')
        {'File(val.MD5 && val.MD5 == obj.MD5 || val.SHA1 && val.SHA1 == obj.SHA1 || val.SHA256 && val.SHA256 == obj.SHA\
256 || val.SHA512 && val.SHA512 == obj.SHA512 || val.CRC32 && val.CRC32 == obj.CRC32 || val.CTPH && val.CTPH == obj.CTP\
H || val.SSDeep && val.SSDeep == obj.SSDeep)': {'Malicious': {'Vendor': 'Vendor', 'Description': 'Malicious File'}\
, 'MD5': 'md5hash'}}

    :type indicator: ``str``
    :param indicator: Value (e.g. 8.8.8.8)

    :type indicator_type: ``str``
    :param indicator_type: e.g. 'IP'

    :type vendor: ``str``
    :param vendor: Integration ID

    :type description: ``str``
    :param description: Why it's malicious

    :return: A malicious DBot entry
    :rtype: ``dict``
    """
    indicator_type_lower = indicator_type.lower()
    if indicator_type_lower in INDICATOR_TYPE_TO_CONTEXT_KEY:
        key = INDICATOR_TYPE_TO_CONTEXT_KEY[indicator_type_lower]
        # `file` indicator works a little different
        if key == 'file':
            entry = {
                indicator_type.upper(): indicator,
                'Malicious': {
                    'Vendor': vendor,
                    'Description': description
                }
            }
            return {outputPaths[key]: entry}
        else:
            entry = {
                key: indicator,
                'Malicious': {
                    'Vendor': vendor,
                    'Description': description
                }
            }
            return {outputPaths[indicator_type_lower]: entry}
    else:
        raise DemistoException('Wrong indicator type supplied: {}, expected {}'
                               .format(indicator_type, INDICATOR_TYPE_TO_CONTEXT_KEY.keys()))


# Will add only if 'requests' module imported
if 'requests' in sys.modules:
    if IS_PY3 and PY_VER_MINOR >= 10:
        from requests.packages.urllib3.util.ssl_ import create_urllib3_context

        # The ciphers string used to replace default cipher string

        CIPHERS_STRING = '@SECLEVEL=1:ECDHE+AESGCM:ECDHE+CHACHA20:DHE+AESGCM:DHE+CHACHA20:ECDH+AESGCM:DH+AESGCM:' \
                         'ECDH+AES:DH+AES:RSA+ANESGCM:RSA+AES:!aNULL:!eNULL:!MD5:!DSS'

        class SSLAdapter(HTTPAdapter):
            """
                A wrapper used for https communication to enable ciphers that are commonly used
                and are not enabled by default
                :return: No data returned
                :rtype: ``None``
            """
            context = create_urllib3_context(ciphers=CIPHERS_STRING)

            def __init__(self, verify=True, **kwargs):
                # type: (bool, dict) -> None
                if not verify and IS_PY3:
                    self.context.check_hostname = False
                if not verify and ssl.OPENSSL_VERSION_INFO >= (3, 0, 0, 0):
                    self.context.options |= 0x4
                super().__init__(**kwargs)  # type: ignore[arg-type]

            def init_poolmanager(self, *args, **kwargs):
                kwargs['ssl_context'] = self.context
                return super(SSLAdapter, self).init_poolmanager(*args, **kwargs)

            def proxy_manager_for(self, *args, **kwargs):
                kwargs['ssl_context'] = self.context
                return super(SSLAdapter, self).proxy_manager_for(*args, **kwargs)

    class BaseClient(object):
        """Client to use in integrations with powerful _http_request
        :type base_url: ``str``
        :param base_url: Base server address with suffix, for example: https://example.com/api/v2/.

        :type verify: ``bool``
        :param verify: Whether the request should verify the SSL certificate.

        :type proxy: ``bool``
        :param proxy: Whether to run the integration using the system proxy.

        :type ok_codes: ``tuple`` or ``None``
        :param ok_codes:
            The request codes to accept as OK, for example: (200, 201, 204).
            Will use requests.Response.ok if set to None.

        :type headers: ``dict`` or ``None``
        :param headers:
            The request headers, for example: {'Accept`: `application/json`}.
            Can be None.

        :type auth: ``dict`` or ``tuple`` or ``None``
        :param auth:
            The request authorization, for example: (username, password).
            Can be None.

        :return: No data returned
        :rtype: ``None``
        """

        REQUESTS_TIMEOUT = 60

        def __init__(
            self,
            base_url,
            verify=True,
            proxy=False,
            ok_codes=tuple(),
            headers=None,
            auth=None,
            timeout=REQUESTS_TIMEOUT,
        ):
            self._base_url = base_url
            self._verify = verify
            self._ok_codes = ok_codes
            self._headers = headers
            self._auth = auth
            self._session = requests.Session()

            # the following condition was added to overcome the security hardening happened in Python 3.10.
            # https://github.com/python/cpython/pull/25778
            # https://bugs.python.org/issue43998

            if IS_PY3 and PY_VER_MINOR >= 10 and not verify:
                self._session.mount('https://', SSLAdapter(verify=verify))

            if proxy:
                ensure_proxy_has_http_prefix()
            else:
                skip_proxy()

            if not verify:
                skip_cert_verification()

            # removing trailing = char from env var value added by the server
            entity_timeout = os.getenv('REQUESTS_TIMEOUT.' + (get_integration_name() or get_script_name()), '')
            system_timeout = os.getenv('REQUESTS_TIMEOUT', '')
            self.timeout = float(entity_timeout or system_timeout or timeout)

            self.execution_metrics = ExecutionMetrics()

        def __del__(self):
            self._return_execution_metrics_results()
            try:
                self._session.close()
            except AttributeError:
                # we ignore exceptions raised due to session not used by the client and hence do not exist in __del__
                pass
            except Exception:  # noqa
                demisto.debug('failed to close BaseClient session with the following error:\n{}'.format(traceback.format_exc()))

        def _implement_retry(self, retries=0,
                             status_list_to_retry=None,
                             backoff_factor=5,
                             raise_on_redirect=False,
                             raise_on_status=False):
            """
            Implements the retry mechanism.
            In the default case where retries = 0 the request will fail on the first time

            :type retries: ``int``
            :param retries: How many retries should be made in case of a failure. when set to '0'- will fail on the first time

            :type status_list_to_retry: ``iterable``
            :param status_list_to_retry: A set of integer HTTP status codes that we should force a retry on.
                A retry is initiated if the request method is in ['GET', 'POST', 'PUT']
                and the response status code is in ``status_list_to_retry``.

            :type backoff_factor ``float``
            :param backoff_factor:
                A backoff factor to apply between attempts after the second try
                (most errors are resolved immediately by a second try without a
                delay). urllib3 will sleep for::

                    {backoff factor} * (2 ** ({number of total retries} - 1))

                seconds. If the backoff_factor is 0.1, then :func:`.sleep` will sleep
                for [0.0s, 0.2s, 0.4s, ...] between retries. It will never be longer
                than :attr:`Retry.BACKOFF_MAX`.

                By default, backoff_factor set to 5

            :type raise_on_redirect ``bool``
            :param raise_on_redirect: Whether, if the number of redirects is
                exhausted, to raise a MaxRetryError, or to return a response with a
                response code in the 3xx range.

            :type raise_on_status ``bool``
            :param raise_on_status: Similar meaning to ``raise_on_redirect``:
                whether we should raise an exception, or return a response,
                if status falls in ``status_forcelist`` range and retries have
                been exhausted.
            """
            try:
                method_whitelist = "allowed_methods" if hasattr(
                    Retry.DEFAULT, "allowed_methods") else "method_whitelist"  # type: ignore[attr-defined]
                whitelist_kawargs = {
                    method_whitelist: frozenset(['GET', 'POST', 'PUT', 'PATCH', 'DELETE'])
                }
                retry = Retry(
                    total=retries,
                    read=retries,
                    connect=retries,
                    backoff_factor=backoff_factor,
                    status=retries,
                    status_forcelist=status_list_to_retry,
                    raise_on_status=raise_on_status,
                    raise_on_redirect=raise_on_redirect,
                    **whitelist_kawargs  # type: ignore[arg-type]
                )
                http_adapter = HTTPAdapter(max_retries=retry)

                # the following condition was added to overcome the security hardening happened in Python 3.10.
                # https://github.com/python/cpython/pull/25778
                # https://bugs.python.org/issue43998

                if self._verify:
                    https_adapter = http_adapter
                elif IS_PY3 and PY_VER_MINOR >= 10:
                    https_adapter = SSLAdapter(max_retries=retry, verify=self._verify)  # type: ignore[arg-type]
                else:
                    https_adapter = http_adapter

                self._session.mount('https://', https_adapter)

            except NameError:
                pass

        def _http_request(self, method, url_suffix='', full_url=None, headers=None, auth=None, json_data=None,
                          params=None, data=None, files=None, timeout=None, resp_type='json', ok_codes=None,
                          return_empty_response=False, retries=0, status_list_to_retry=None,
                          backoff_factor=5, raise_on_redirect=False, raise_on_status=False,
                          error_handler=None, empty_valid_codes=None, params_parser=None, with_metrics=False, **kwargs):
            """A wrapper for requests lib to send our requests and handle requests and responses better.

            :type method: ``str``
            :param method: The HTTP method, for example: GET, POST, and so on.

            :type url_suffix: ``str``
            :param url_suffix: The API endpoint.

            :type full_url: ``str``
            :param full_url:
                Bypasses the use of self._base_url + url_suffix. This is useful if you need to
                make a request to an address outside of the scope of the integration
                API.

            :type headers: ``dict``
            :param headers: Headers to send in the request. If None, will use self._headers.

            :type auth: ``tuple``
            :param auth:
                The authorization tuple (usually username/password) to enable Basic/Digest/Custom HTTP Auth.
                if None, will use self._auth.

            :type params: ``dict``
            :param params: URL parameters to specify the query.

            :type data: ``dict``
            :param data: The data to send in a 'POST' request.

            :type json_data: ``dict``
            :param json_data: The dictionary to send in a 'POST' request.

            :type files: ``dict``
            :param files: The file data to send in a 'POST' request.

            :type timeout: ``float`` or ``tuple``
            :param timeout:
                The amount of time (in seconds) that a request will wait for a client to
                establish a connection to a remote machine before a timeout occurs.
                can be only float (Connection Timeout) or a tuple (Connection Timeout, Read Timeout).

            :type resp_type: ``str``
            :param resp_type:
                Determines which data format to return from the HTTP request. The default
                is 'json'. Other options are 'text', 'content', 'xml' or 'response'. Use 'response'
                 to return the full response object.

            :type ok_codes: ``tuple``
            :param ok_codes:
                The request codes to accept as OK, for example: (200, 201, 204). If you specify
                "None", will use self._ok_codes.

            :type retries: ``int``
            :param retries: How many retries should be made in case of a failure. when set to '0'- will fail on the first time

            :type status_list_to_retry: ``iterable``
            :param status_list_to_retry: A set of integer HTTP status codes that we should force a retry on.
                A retry is initiated if the request method is in ['GET', 'POST', 'PUT']
                and the response status code is in ``status_list_to_retry``.

            :type backoff_factor ``float``
            :param backoff_factor:
                A backoff factor to apply between attempts after the second try
                (most errors are resolved immediately by a second try without a
                delay). urllib3 will sleep for::

                    {backoff factor} * (2 ** ({number of total retries} - 1))

                seconds. If the backoff_factor is 0.1, then :func:`.sleep` will sleep
                for [0.0s, 0.2s, 0.4s, ...] between retries. It will never be longer
                than :attr:`Retry.BACKOFF_MAX`.

                By default, backoff_factor set to 5

            :type raise_on_redirect ``bool``
            :param raise_on_redirect: Whether, if the number of redirects is
                exhausted, to raise a MaxRetryError, or to return a response with a
                response code in the 3xx range.

            :type raise_on_status ``bool``
            :param raise_on_status: Similar meaning to ``raise_on_redirect``:
                whether we should raise an exception, or return a response,
                if status falls in ``status_forcelist`` range and retries have
                been exhausted.

            :type error_handler ``callable``
            :param error_handler: Given an error entry, the error handler outputs the
                new formatted error message.

            :type empty_valid_codes: ``list``
            :param empty_valid_codes: A list of all valid status codes of empty responses (usually only 204, but
                can vary)

            :type params_parser: ``callable``
            :param params_parser: How to quote the params. By default, spaces are replaced with `+` and `/` to `%2F`.
            see here for more info: https://docs.python.org/3/library/urllib.parse.html#urllib.parse.urlencode
            Note! supported only in python3.

            :type with_metrics ``bool``
            :param with_metrics: Whether or not to calculate execution metrics from the response

            :return: Depends on the resp_type parameter
            :rtype: ``dict`` or ``str`` or ``bytes`` or ``xml.etree.ElementTree.Element`` or ``requests.Response``
            """
            try:
                # Replace params if supplied
                address = full_url if full_url else urljoin(self._base_url, url_suffix)
                headers = headers if headers else self._headers
                auth = auth if auth else self._auth
                if retries:
                    self._implement_retry(retries, status_list_to_retry, backoff_factor, raise_on_redirect, raise_on_status)
                if not timeout:
                    timeout = self.timeout
                if IS_PY3 and params_parser:  # The `quote_via` parameter is supported only in python3.
                    params = urllib.parse.urlencode(params, quote_via=params_parser)

                # Execute
                res = self._session.request(
                    method,
                    address,
                    verify=self._verify,
                    params=params,
                    data=data,
                    json=json_data,
                    files=files,
                    headers=headers,
                    auth=auth,
                    timeout=timeout,
                    **kwargs
                )
                if not self._is_status_code_valid(res, ok_codes):
                    self._handle_error(error_handler, res, with_metrics)

                return self._handle_success(res, resp_type, empty_valid_codes, return_empty_response, with_metrics)

            except requests.exceptions.ConnectTimeout as exception:
                if with_metrics:
                    self.execution_metrics.timeout_error += 1
                err_msg = 'Connection Timeout Error - potential reasons might be that the Server URL parameter' \
                          ' is incorrect or that the Server is not accessible from your host.'
                raise DemistoException(err_msg, exception)
            except requests.exceptions.SSLError as exception:
                if with_metrics:
                    self.execution_metrics.ssl_error += 1
                # in case the "Trust any certificate" is already checked
                if not self._verify:
                    raise
                err_msg = 'SSL Certificate Verification Failed - try selecting \'Trust any certificate\' checkbox in' \
                          ' the integration configuration.'
                raise DemistoException(err_msg, exception)
            except requests.exceptions.ProxyError as exception:
                if with_metrics:
                    self.execution_metrics.proxy_error += 1
                err_msg = 'Proxy Error - if the \'Use system proxy\' checkbox in the integration configuration is' \
                          ' selected, try clearing the checkbox.'
                raise DemistoException(err_msg, exception)
            except requests.exceptions.ConnectionError as exception:
                if with_metrics:
                    self.execution_metrics.connection_error += 1
                # Get originating Exception in Exception chain
                error_class = str(exception.__class__)
                err_type = '<' + error_class[error_class.find('\'') + 1: error_class.rfind('\'')] + '>'

                err_msg = 'Verify that the server URL parameter' \
                          ' is correct and that you have access to the server from your host.' \
                          '\nError Type: {}'.format(err_type)
                if exception.errno and exception.strerror:
                    err_msg += '\nError Number: [{}]\nMessage: {}\n'.format(exception.errno, exception.strerror)
                else:
                    err_msg += '\n{}'.format(str(exception))
                raise DemistoException(err_msg, exception)

            except requests.exceptions.RetryError as exception:
                if with_metrics:
                    self.execution_metrics.retry_error += 1
                try:
                    reason = 'Reason: {}'.format(exception.args[0].reason.args[0])
                except Exception:  # noqa: disable=broad-except
                    reason = ''
                err_msg = 'Max Retries Error- Request attempts with {} retries failed. \n{}'.format(retries, reason)
                raise DemistoException(err_msg, exception)

        def _handle_error(self, error_handler, res, should_update_metrics):
            """ Handles error response by calling error handler or default handler.
            If an exception is raised, update metrics with failure. Otherwise, proceeds.

            :type res: ``requests.Response``
            :param res: Response from API after the request for which to check error type

            :type error_handler ``callable``
            :param error_handler: Given an error entry, the error handler outputs the
                new formatted error message.

            :type should_update_metrics ``bool``
            :param should_update_metrics: Whether or not to update execution metrics according to response
            """
            try:
                if error_handler:
                    error_handler(res)
                else:
                    self.client_error_handler(res)
            except Exception:
                if should_update_metrics:
                    self._update_metrics(res, success=False)
                raise

        def _handle_success(self, res, resp_type, empty_valid_codes, return_empty_response, should_update_metrics):
            """ Handles successful response

            :type res: ``requests.Response``
            :param res: Response from API after the request for which to check error type

            :type resp_type: ``str``
            :param resp_type:
                Determines which data format to return from the HTTP request. The default
                is 'json'. Other options are 'text', 'content', 'xml' or 'response'. Use 'response'
                 to return the full response object.

            :type empty_valid_codes: ``list``
            :param empty_valid_codes: A list of all valid status codes of empty responses (usually only 204, but
                can vary)

            :type return_empty_response: ``bool``
            :param response: Whether to return an empty response body if the response code is in empty_valid_codes

            :type should_update_metrics ``bool``
            :param should_update_metrics: Whether or not to update execution metrics according to response
            """
            if should_update_metrics:
                self._update_metrics(res, success=True)

            if not empty_valid_codes:
                empty_valid_codes = [204]
            is_response_empty_and_successful = (res.status_code in empty_valid_codes)
            if is_response_empty_and_successful and return_empty_response:
                return res

            return self.cast_response(res, resp_type)

        def cast_response(self, res, resp_type, raise_on_error=True):
            resp_type = resp_type.lower()
            try:
                if resp_type == 'json':
                    return res.json()
                if resp_type == 'text':
                    return res.text
                if resp_type == 'content':
                    return res.content
                if resp_type == 'xml':
                    ET.fromstring(res.text)
                if resp_type == 'response':
                    return res
                return res
            except ValueError as exception:
                if raise_on_error:
                    raise DemistoException('Failed to parse {} object from response: {}'  # type: ignore[str-bytes-safe]
                                           .format(resp_type, res.content), exception, res)

        def _update_metrics(self, res, success):
            """ Updates execution metrics based on response and success flag.

            :type response: ``requests.Response``
            :param response: Response from API after the request for which to check error type

            :type success: ``bool``
            :param success: Wheter the request succeeded or failed
            """
            if success:
                if not self.is_polling_in_progress(res):
                    self.execution_metrics.success += 1
            else:
                error_type = self.determine_error_type(res)
                if error_type == ErrorTypes.QUOTA_ERROR:
                    self.execution_metrics.quota_error += 1
                elif error_type == ErrorTypes.AUTH_ERROR:
                    self.execution_metrics.auth_error += 1
                elif error_type == ErrorTypes.SERVICE_ERROR:
                    self.execution_metrics.service_error += 1
                elif error_type == ErrorTypes.GENERAL_ERROR:
                    self.execution_metrics.general_error += 1

        def determine_error_type(self, response):
            """ Determines the type of error based on response status code and content.
            Note: this method can be overriden by subclass when implementing execution metrics.

            :type response: ``requests.Response``
            :param response: Response from API after the request for which to check error type

            :return: The error type if found, otherwise None
            :rtype: ``ErrorTypes``
            """
            if response.status_code == 401:
                return ErrorTypes.AUTH_ERROR
            elif response.status_code == 429:
                return ErrorTypes.QUOTA_ERROR
            elif response.status_code == 500:
                return ErrorTypes.SERVICE_ERROR
            return ErrorTypes.GENERAL_ERROR

        def is_polling_in_progress(self, response):
            """If thie response indicates polling operation in progress, return True.
            Note: this method should be overriden by subclass when implementing polling reputation commands
            with execution metrics.

            :type response: ``requests.Response``
            :param response: Response from API after the request for which to check the polling status

            :return: Whether the response indicates polling in progress
            :rtype: ``bool``
            """
            return False

        def _is_status_code_valid(self, response, ok_codes=None):
            """If the status code is OK, return 'True'.

            :type response: ``requests.Response``
            :param response: Response from API after the request for which to check the status.

            :type ok_codes: ``tuple`` or ``list``
            :param ok_codes:
                The request codes to accept as OK, for example: (200, 201, 204). If you specify
                "None", will use response.ok.

            :return: Whether the status of the response is valid.
            :rtype: ``bool``
            """
            # Get wanted ok codes
            status_codes = ok_codes if ok_codes else self._ok_codes
            if status_codes:
                return response.status_code in status_codes
            return response.ok

        def client_error_handler(self, res):
            """Generic handler for API call error
            Constructs and throws a proper error for the API call response.

            :type response: ``requests.Response``
            :param response: Response from API after the request for which to check the status.
            """
            err_msg = 'Error in API call [{}] - {}'.format(res.status_code, res.reason)
            try:
                # Try to parse json error response
                error_entry = res.json()
                err_msg += '\n{}'.format(json.dumps(error_entry))
                raise DemistoException(err_msg, res=res)
            except ValueError:
                err_msg += '\n{}'.format(res.text)
                raise DemistoException(err_msg, res=res)

        def _return_execution_metrics_results(self):
            """ Returns execution metrics results.
            Might raise an AttributeError exception if execution_metrics is not initialized.
            """
            try:
                if self.execution_metrics.metrics:
                    return_results(cast(CommandResults, self.execution_metrics.metrics))
            except AttributeError:
                pass


def generic_http_request(method,
                         server_url,
                         timeout=60,
                         verify=True,
                         proxy=False,
                         client_headers=None,
                         headers=None,
                         url_suffix=None,
                         data=None,
                         ok_codes=None,
                         auth=None,
                         error_handler=None,
                         files=None,
                         params=None,
                         retries=0,
                         resp_type='json',
                         status_list_to_retry=None,
                         json_data=None,
                         return_empty_response=False,
                         backoff_factor=5,
                         raise_on_redirect=False,
                         raise_on_status=False,
                         empty_valid_codes=None,
                         params_parser=None,
                         with_metrics=False,
                         **kwargs
                         ):
    """
        A wrapper for the BaseClient._http_request() method, that allows performing HTTP requests without initiating a BaseClient object.
        Note: Avoid using this method if unnecessary. It is more recommended to use the BaseClient class.

        Args:
            method (str): HTTP request method (e.g., GET, POST, PUT, DELETE).
            server_url (str): Base URL of the server.
            timeout (int, optional): Timeout in seconds for the request (defaults to 10).
            verify (bool, optional): Whether to verify SSL certificates (defaults to True).
            proxy (bool or str, optional): Use a proxy server. Can be a boolean (defaults to False)
                                           or a proxy URL string.
            client_headers (dict, optional): Additional headers to be included in all requests
                                             made by the client (overrides headers argument).
            headers (dict, optional): Additional headers for this specific request.
            url_suffix (str, optional): Path suffix to be appended to the server URL.
            data (object, optional): Data to be sent in the request body (e.g., dictionary for POST requests).
            ok_codes (list of int, optional): A list of HTTP status codes that are considered successful responses
                                               (defaults to [200]).
            auth (tuple, optional): Authentication credentials (username, password) for the request.
            error_handler (callable, optional): Function to handle request errors.
            files (dict, optional): Dictionary of files to be uploaded (for multipart/form-data requests).
            params (dict, optional): URL parameters to be included in the request.
            retries (int, optional): Number of times to retry the request on failure (defaults to 0).
            retries (int, optional): Number of times to retry the request on failure (defaults to 0).
            status_list_to_retry (int, optional): A set of integer HTTP status codes that we should force a retry on.
                A retry is initiated if the request method is in ['GET', 'POST', 'PUT']
                and the response status code is in ``status_list_to_retry``.
            resp_type (iterable, optional): Determines which data format to return from the HTTP request. The default
                is 'json'.
            json_data (dict, optional): The dictionary to send in a 'POST' request.
            backoff_factor (float, optional): A backoff factor to apply between attempts after the second try
                (most errors are resolved immediately by a second try without a
                delay). urllib3 will sleep for::

                    {backoff factor} * (2 ** ({number of total retries} - 1))

                seconds. If the backoff_factor is 0.1, then :func:`.sleep` will sleep
                for [0.0s, 0.2s, 0.4s, ...] between retries. It will never be longer
                than :attr:`Retry.BACKOFF_MAX`.

                By default, backoff_factor set to 5

            raise_on_redirect (bool, optional): Whether, if the number of redirects is
                exhausted, to raise a MaxRetryError, or to return a response with a
                response code in the 3xx range.

            raise_on_status (bool,optional): Similar meaning to ``raise_on_redirect``:
                whether we should raise an exception, or return a response,
                if status falls in ``status_forcelist`` range and retries have
                been exhausted.

            empty_valid_codes (list, optional): A list of all valid status codes of empty responses (usually only 204, but
                can vary)

            return_empty_response (bool, optional): Whether to return an empty response body if the response code is in empty_valid_codes

            params_parser (callable, optional): How to quote the params. By default, spaces are replaced with `+` and `/` to `%2F`.
            see here for more info: https://docs.python.org/3/library/urllib.parse.html#urllib.parse.urlencode
            Note! supported only in python3.

            with_metrics (bool, optional): Whether or not to calculate execution metrics from the response

        Returns:
            :return: Depends on the resp_type parameter
            :rtype: ``dict`` or ``str`` or ``bytes`` or ``xml.etree.ElementTree.Element`` or ``requests.Response``

        Raises:
            exceptions.RequestException: If an error occurs during the request.
    """
    client = BaseClient(base_url=server_url,
                        verify=verify,
                        proxy=proxy,
                        ok_codes=ok_codes,
                        headers=client_headers,
                        auth=auth,
                        timeout=timeout
                        )

    return client._http_request(method=method, url_suffix=url_suffix, data=data, ok_codes=ok_codes, error_handler=error_handler,
                                headers=headers, files=files, params=params, retries=retries, resp_type=resp_type,
                                status_list_to_retry=status_list_to_retry, json_data=json_data,
                                return_empty_response=return_empty_response, backoff_factor=backoff_factor,
                                raise_on_redirect=raise_on_redirect, raise_on_status=raise_on_status,
                                empty_valid_codes=empty_valid_codes, params_parser=params_parser, with_metrics=with_metrics,
                                **kwargs)


def batch(iterable, batch_size=1):
    """Gets an iterable and yields slices of it.

    :type iterable: ``list``
    :param iterable: list or other iterable object.

    :type batch_size: ``int``
    :param batch_size: the size of batches to fetch

    :rtype: ``list``
    :return:: Iterable slices of given
    """
    current_batch = iterable[:batch_size]
    not_batched = iterable[batch_size:]
    while current_batch:
        yield current_batch
        current_batch = not_batched[:batch_size]
        not_batched = not_batched[batch_size:]


def dict_safe_get(dict_object, keys, default_return_value=None, return_type=None, raise_return_type=True):
    """Recursive safe get query (for nested dicts and lists), If keys found return value otherwise return None or default value.
    Example:
    >>> data = {"something" : {"test": "A"}}
    >>> dict_safe_get(data, ['something', 'test'])
    >>> 'A'
    >>> dict_safe_get(data, ['something', 'else'], 'default value')
    >>> 'default value'

    :type dict_object: ``dict``
    :param dict_object: dictionary to query.

    :type keys: ``list``
    :param keys: keys for recursive get.

    :type default_return_value: ``object``
    :param default_return_value: Value to return when no key available.

    :type return_type: ``type``
    :param return_type: Excepted return type.

    :type raise_return_type: ``bool``
    :param raise_return_type: Whether to raise an error when the value didn't match the expected return type.

    :rtype: ``object``
    :return:: Value from nested query.
    """
    return_value = dict_object

    for key in keys:
        try:
            return_value = return_value[key]
        except (KeyError, TypeError, IndexError, AttributeError):
            return_value = default_return_value
            break

    if return_type and not isinstance(return_value, return_type):
        if raise_return_type:
            raise TypeError("Safe get Error:\nDetails: Return Type Error Excepted return type {0},"
                            " but actual type from nested dict/list is {1} with value {2}.\n"
                            "Query: {3}\nQueried object: {4}".format(return_type, type(return_value),
                                                                     return_value, keys, dict_object))
        return_value = default_return_value

    return return_value


CONTEXT_UPDATE_RETRY_TIMES = 3
MIN_VERSION_FOR_VERSIONED_CONTEXT = '6.0.0'


def merge_lists(original_list, updated_list, key):
    """
    Replace values in a list with those in an updated list.
    Example:
    >>> original = [{'id': '1', 'updated': 'n'}, {'id': '2', 'updated': 'n'}, {'id': '11', 'updated': 'n'}]
    >>> updated = [{'id': '1', 'updated': 'y'}, {'id': '3', 'updated': 'y'}, {'id': '11', 'updated': 'n',
    >>>                                                                                             'remove': True}]
    >>> result = [{'id': '1', 'updated': 'y'}, {'id': '2', 'updated': 'n'}, {'id': '3', 'updated': 'y'}]

    :type original_list: ``list``
    :param original_list: The original list.

    :type updated_list: ``list``
    :param updated_list: The updated list.

    :type key: ``str``
    :param key: The key to replace elements by.

    :rtype: ``list``
    :return: The merged list.

    """

    original_dict = {element[key]: element for element in original_list}
    updated_dict = {element[key]: element for element in updated_list}
    original_dict.update(updated_dict)

    removed = [obj for obj in original_dict.values() if obj.get('remove', False) is True]
    for r in removed:
        demisto.debug('Removing from integration context: {}'.format(str(r)))

    merged_list = [obj for obj in original_dict.values() if obj.get('remove', False) is False]

    return merged_list


def set_integration_context(context, sync=True, version=-1):
    """
    Sets the integration context.

    :type context: ``dict``
    :param context: The context to set.

    :type sync: ``bool``
    :param sync: Whether to save the context directly to the DB.

    :type version: ``Any``
    :param version: The version of the context to set.

    :rtype: ``dict``
    :return: The new integration context
    """
    demisto.debug('Setting integration context')
    if is_versioned_context_available():
        demisto.debug('Updating integration context with version {}. Sync: {}'.format(version, sync))
        return demisto.setIntegrationContextVersioned(context, version, sync)
    else:
        return demisto.setIntegrationContext(context)


def get_integration_context(sync=True, with_version=False):
    """
    Gets the integration context.

    :type sync: ``bool``
    :param sync: Whether to get the integration context directly from the DB.

    :type with_version: ``bool``
    :param with_version: Whether to return the version.

    :rtype: ``dict``
    :return: The integration context.
    """
    if is_versioned_context_available():
        integration_context = demisto.getIntegrationContextVersioned(sync)

        if with_version:
            return integration_context
        else:
            return integration_context.get('context', {})
    else:
        return demisto.getIntegrationContext()


def is_versioned_context_available():
    """
    Determines whether versioned integration context is available according to the server version.

    :rtype: ``bool``
    :return: Whether versioned integration context is available
    """
    return is_demisto_version_ge(MIN_VERSION_FOR_VERSIONED_CONTEXT)


def set_to_integration_context_with_retries(context, object_keys=None, sync=True,
                                            max_retry_times=CONTEXT_UPDATE_RETRY_TIMES):
    """
    Update the integration context with a dictionary of keys and values with multiple attempts.
    The function supports merging the context keys using the provided object_keys parameter.
    If the version is too old by the time the context is set,
    another attempt will be made until the limit after a random sleep.

    :type context: ``dict``
    :param context: A dictionary of keys and values to set.

    :type object_keys: ``dict``
    :param object_keys: A dictionary to map between context keys and their unique ID for merging them.

    :type sync: ``bool``
    :param sync: Whether to save the context directly to the DB.

    :type max_retry_times: ``int``
    :param max_retry_times: The maximum number of attempts to try.

    :rtype: ``None``
    :return: None
    """
    attempt = 0

    # do while...
    while True:
        if attempt == max_retry_times:
            raise Exception('Failed updating integration context. Max retry attempts exceeded.')

        # Update the latest context and get the new version
        integration_context, version = update_integration_context(context, object_keys, sync)

        demisto.debug('Attempting to update the integration context with version {}.'.format(version))

        # Attempt to update integration context with a version.
        # If we get a ValueError (DB Version), then the version was not updated and we need to try again.
        attempt += 1
        try:
            set_integration_context(integration_context, sync, version)
            demisto.debug('Successfully updated integration context with version {}.'
                          ''.format(version))
            break
        except ValueError as ve:
            demisto.debug('Failed updating integration context with version {}: {} Attempts left - {}'
                          ''.format(version, str(ve), CONTEXT_UPDATE_RETRY_TIMES - attempt))
            # Sleep for a random time
            time_to_sleep = randint(1, 100) / 1000
            time.sleep(time_to_sleep)  # pylint: disable=E9003


def get_integration_context_with_version(sync=True):
    """
    Get the latest integration context with version, if available.

    :type sync: ``bool``
    :param sync: Whether to get the context directly from the DB.

    :rtype: ``tuple``
    :return: The latest integration context with version.
    """
    latest_integration_context_versioned = get_integration_context(sync, with_version=True)
    version = -1
    if is_versioned_context_available():
        integration_context = latest_integration_context_versioned.get('context', {})
        if sync:
            version = latest_integration_context_versioned.get('version', 0)
    else:
        integration_context = latest_integration_context_versioned

    return integration_context, version


def update_integration_context(context, object_keys=None, sync=True):
    """
    Update the integration context with a given dictionary after merging it with the latest integration context.

    :type context: ``dict``
    :param context: The keys and values to update in the integration context.

    :type object_keys: ``dict``
    :param object_keys: A dictionary to map between context keys and their unique ID for merging them
    with the latest context.

    :type sync: ``bool``
    :param sync: Whether to use the context directly from the DB.

    :rtype: ``tuple``
    :return: The updated integration context along with the current version.

    """
    integration_context, version = get_integration_context_with_version(sync)
    if not object_keys:
        object_keys = {}

    for key, _ in context.items():
        latest_object = json.loads(integration_context.get(key, '[]'))
        updated_object = context[key]
        if key in object_keys:
            merged_list = merge_lists(latest_object, updated_object, object_keys[key])
            integration_context[key] = json.dumps(merged_list)
        else:
            integration_context[key] = json.dumps(updated_object)

    return integration_context, version


class DemistoException(Exception):
    def __init__(self, message, exception=None, res=None, error_type=None, *args):
        self.res = res
        self.message = message
        self.exception = exception
        self.error_type = error_type
        super(DemistoException, self).__init__(message, exception, error_type, *args)

    def __str__(self):
        return str(self.message)


class GetRemoteDataArgs:
    """get-remote-data args parser
    :type args: ``dict``
    :param args: arguments for the command.

    :return: No data returned
    :rtype: ``None``
    """

    def __init__(self, args):
        self.remote_incident_id = args['id']
        self.last_update = args['lastUpdate']


class GetModifiedRemoteDataArgs:
    """get-modified-remote-data args parser
    :type args: ``dict``
    :param args: arguments for the command.

    :return: No data returned
    :rtype: ``None``
    """

    def __init__(self, args):
        self.last_update = args['lastUpdate']


class UpdateRemoteSystemArgs:
    """update-remote-system args parser
    :type args: ``dict``
    :param args: arguments for the command of the command.

    :return: No data returned
    :rtype: ``None``
    """

    def __init__(self, args):
        self.data = args.get('data')  # type: ignore
        self.entries = args.get('entries')
        self.incident_changed = args.get('incidentChanged')
        self.remote_incident_id = args.get('remoteId')
        self.inc_status = args.get('status')
        self.delta = args.get('delta')


class GetRemoteDataResponse:
    """get-remote-data response parser
    :type mirrored_object: ``dict``
    :param mirrored_object: The object you are mirroring, in most cases the incident.

    :type entries: ``list``
    :param entries: The entries you want to add to the war room.

    :return: No data returned
    :rtype: ``None``
    """

    def __init__(self, mirrored_object, entries):
        self.mirrored_object = mirrored_object
        self.entries = entries

    def extract_for_local(self):
        """Extracts the response into the mirrored incident.

        :return: List of details regarding the mirrored incident.
        :rtype: ``list``
        """
        if self.mirrored_object:
            return [self.mirrored_object] + self.entries


class GetModifiedRemoteDataResponse:
    """get-modified-remote-data response parser
    :type modified_incident_ids: ``list``
    :param modified_incident_ids: The incidents that were modified since the last check.

    :return: No data returned
    :rtype: ``None``
    """

    def __init__(self, modified_incident_ids):
        self.modified_incident_ids = modified_incident_ids

    def to_entry(self):
        """Extracts the response

        :return: List of incidents to run the get-remote-data command on.
        :rtype: ``list``
        """
        demisto.info('Modified incidents: {}'.format(self.modified_incident_ids))
        return {'Contents': self.modified_incident_ids, 'Type': EntryType.NOTE, 'ContentsFormat': EntryFormat.JSON}


class SchemeTypeMapping:
    """Scheme type mappings builder.

    :type type_name: ``str``
    :param type_name: The name of the remote incident type.

    :type fields: ``dict``
    :param fields: The dict of fields to their description.

    :return: No data returned
    :rtype: ``None``
    """

    def __init__(self, type_name='', fields=None):
        self.type_name = type_name
        self.fields = fields if fields else {}

    def add_field(self, name, description=''):
        """Adds a field to the incident type mapping.

        :type name: ``str``
        :param name: The name of the field.

        :type description: ``str``
        :param description: The description for that field.a

        :return: No data returned
        :rtype: ``None``
        """
        self.fields.update({
            name: description
        })

    def extract_mapping(self):
        """Extracts the mapping into XSOAR mapping screen.

        :return: the mapping object for the current field.
        :rtype: ``dict``
        """
        return {
            self.type_name: self.fields
        }


class GetMappingFieldsResponse:
    """Handler for the mapping fields object.

    :type scheme_types_mapping: ``list``
    :param scheme_types_mapping: List of all the mappings in the remote system.

    :return: No data returned
    :rtype: ``None``
    """

    def __init__(self, scheme_types_mapping=None):
        self.scheme_types_mappings = scheme_types_mapping if scheme_types_mapping else []

    def add_scheme_type(self, scheme_type_mapping):
        """Add another incident type mapping.

        :type scheme_type_mapping: ``dict``
        :param scheme_type_mapping: mapping of a singular field.

        :return: No data returned
        :rtype: ``None``
        """
        self.scheme_types_mappings.append(scheme_type_mapping)

    def extract_mapping(self):
        """Extracts the mapping into XSOAR mapping screen.

        :return: the mapping object for the current field.
        :rtype: ``dict``
        """
        all_mappings = {}
        for scheme_types_mapping in self.scheme_types_mappings:
            all_mappings.update(scheme_types_mapping.extract_mapping())

        return all_mappings


def get_x_content_info_headers():
    """Get X-Content-* headers to send in outgoing requests to use when performing requests to
    external services such as oproxy.

    :return: headers dict
    :rtype: ``dict``
    """
    calling_context = demisto.callingContext.get('context', {})
    brand_name = calling_context.get('IntegrationBrand', '')
    instance_name = calling_context.get('IntegrationInstance', '')
    headers = {
        'X-Content-Version': CONTENT_RELEASE_VERSION,
        'X-Content-Name': brand_name or instance_name or 'Name not found',
        'X-Content-LicenseID': demisto.getLicenseID(),
        'X-Content-Branch': CONTENT_BRANCH_NAME,
        'X-Content-Server-Version': get_demisto_version_as_str(),
    }
    return headers


class BaseWidget:
    @abstractmethod
    def to_display(self):
        pass


class TextWidget(BaseWidget):
    """Text Widget representation

    :type text: ``str``
    :param text: The text for the widget to display

    :return: No data returned
    :rtype: ``None``
    """

    def __init__(self, text):
        # type: (str) -> None
        self.text = text

    def to_display(self):
        """Text Widget representation

        :type text: ``str``
        :param text: The text for the widget to display

        :return: No data returned
        :rtype: ``None``
        """
        return self.text


class TrendWidget(BaseWidget):
    """Trend Widget representation

    :type current_number: ``int``
    :param current_number: The Current number in the trend.

    :type previous_number: ``int``
    :param previous_number: The previous number in the trend.

    :return: No data returned
    :rtype: ``None``
    """

    def __init__(self, current_number, previous_number):
        # type: (int, int) -> None
        self.current_number = current_number
        self.previous_number = previous_number

    def to_display(self):
        return json.dumps({
            'currSum': self.current_number,
            'prevSum': self.previous_number
        })


class NumberWidget(BaseWidget):
    """Number Widget representation

    :type number: ``int``
    :param number: The number for the widget to display.

    :return: No data returned
    :rtype: ``None``
    """

    def __init__(self, number):
        # type: (int) -> None
        self.number = number

    def to_display(self):
        return self.number


class BarColumnPieWidget(BaseWidget):
    """Bar/Column/Pie Widget representation

    :type categories: ``list``
    :param categories: a list of categories to display(Better use the add_category function to populate the data.

    :return: No data returned
    :rtype: ``None``
    """

    def __init__(self, categories=None):
        # type: (list) -> None
        self.categories = categories if categories else []  # type: List[dict]

    def add_category(self, name, number):
        """Add a category to widget.

        :type name: ``str``
        :param name: the name of the category to add.

        :type number: ``int``
        :param number: the number value of the category.

        :return: No data returned.
        :rtype: ``None``
        """
        self.categories.append({
            'name': name,
            'data': [number]
        })

    def to_display(self):
        return json.dumps(self.categories)


class LineWidget(BaseWidget):
    """Line Widget representation

    :type categories: ``Any``
    :param categories: a list of categories to display(Better use the add_category function to populate the data.

    :return: No data returned
    :rtype: ``None``
    """

    def __init__(self, categories=None):
        # type: (list) -> None
        self.categories = categories if categories else []  # type: List[dict]

    def add_category(self, name, number, group):
        """Add a category to widget.

        :type name: ``str``
        :param name: the name of the category to add.

        :type number: ``int``
        :param number: the number value of the category.

        :type group: ``str``
        :param group: the name of the relevant group.

        :return: No data returned
        :rtype: ``None``
        """
        self.categories.append({
            'name': name,
            'data': [number],
            'groups': [
                {
                    'name': group,
                    'data': [number]
                },
            ]
        })

    def to_display(self):
        processed_names = []  # type: List[str]
        processed_categories = []  # type: List[dict]
        for cat in self.categories:
            if cat['name'] in processed_names:
                for processed_category in processed_categories:
                    if cat['name'] == processed_category['name']:
                        processed_category['data'] = [processed_category['data'][0] + cat['data'][0]]
                        processed_category['groups'].extend(cat['groups'])
                        break

            else:
                processed_categories.append(cat)
                processed_names.append(cat['name'])

        return json.dumps(processed_categories)


class TableOrListWidget(BaseWidget):
    """Table/List Widget representation

    :type data: ``Any``
    :param data: a list of data to display(Better use the add_category function to populate the data.

    :return: No data returned
    :rtype: ``None``
    """

    def __init__(self, data=None):
        # type: (Any) -> None
        self.data = data if data else []
        if not isinstance(self.data, list):
            self.data = [data]

    def add_row(self, data):
        """Add a row to the widget.

        :type data: ``Any``
        :param data: the data to add to the list/table.

        :return: No data returned
        :rtype: ``None``
        """
        self.data.append(data)

    def to_display(self):
        return json.dumps({
            'total': len(self.data),
            'data': self.data
        })


class IndicatorsSearcher:
    """Used in order to search indicators by the paging or serachAfter param
    :type page: ``int``
    :param page: the number of page from which we start search indicators from.

    :type filter_fields: ``Optional[str]``
    :param filter_fields: comma separated fields to filter (e.g. "value,type")

    :type from_date: ``Optional[str]``
    :param from_date: the start date to search from.

    :type query: ``Optional[str]``
    :param query: indicator search query

    :type to_date: ``Optional[str]``
    :param to_date: the end date to search until to.

    :type value: ``str``
    :param value: the indicator value to search.

    :type limit: ``Optional[int]``
    :param limit: the current upper limit of the search (can be updated after init)

    :type sort: ``List[Dict]``
    :param sort: An array of sort params ordered by importance. Item structure: {"field": string, "asc": boolean}

    :return: No data returned
    :rtype: ``None``
    """
    SEARCH_AFTER_TITLE = 'searchAfter'

    def __init__(self,
                 page=0,
                 filter_fields=None,
                 from_date=None,
                 query=None,
                 size=100,
                 to_date=None,
                 value='',
                 limit=None,
                 sort=None,
                 search_after=None
                 ):
        # searchAfter is available in searchIndicators from version 6.1.0
        self._can_use_search_after = True
        # populateFields merged in https://github.com/demisto/server/pull/18398
        self._can_use_filter_fields = True
        self._search_after_param = search_after
        self._page = page
        self._filter_fields = filter_fields
        self._total = None
        self._from_date = from_date
        self._query = query
        self._size = size
        self._to_date = to_date
        self._value = value
        self._limit = limit
        self._total_iocs_fetched = 0
        self._sort = sort

    def __iter__(self):
        return self

    # python2
    def next(self):
        return self.__next__()

    def __next__(self):
        if self.is_search_done():
            raise StopIteration
        res = self.search_indicators_by_version(from_date=self._from_date,
                                                query=self._query,
                                                size=self._size,
                                                to_date=self._to_date,
                                                value=self._value)
        fetched_len = len(res.get('iocs') or [])
        if fetched_len == 0:
            raise StopIteration
        self._total_iocs_fetched += fetched_len
        return res

    @property
    def page(self):
        return self._page

    @property
    def total(self):
        return self._total

    @property
    def limit(self):
        return self._limit

    @limit.setter
    def limit(self, value):
        self._limit = value

    def is_search_done(self):
        """
        Return True if one of these conditions is met (else False):
        1. self.limit is set, and it's updated to be less or equal to zero - return True
        2. for search_after if self.total was populated by a previous search, but no self._search_after_param
        3. for page if self.total was populated by a previous search, but page is too large
        """
        reached_limit = self.limit is not None and self.limit <= self._total_iocs_fetched
        if reached_limit:
            demisto.debug("IndicatorsSearcher has reached its limit: {}".format(self.limit))
            # update limit to match _total_iocs_fetched value
            if self._total_iocs_fetched > self.limit:
                self.limit = self._total_iocs_fetched
            return True
        else:
            if self.total is None:
                return False
            no_more_indicators = self.total and self._search_after_param is None
            if no_more_indicators:
                demisto.debug("IndicatorsSearcher can not fetch anymore indicators")
            return no_more_indicators

    def search_indicators_by_version(self, from_date=None, query='', size=100, to_date=None, value=''):
        """There are 2 cases depends on the sever version:
        1. Search indicators using paging, raise the page number in each call.
        2. Search indicators using searchAfter param, update the _search_after_param in each call.

        :type from_date: ``Optional[str]``
        :param from_date: the start date to search from.

        :type query: ``Optional[str]``
        :param query: indicator search query

        :type size: ``int``
        :param size: limit the number of returned results.

        :type to_date: ``Optional[str]``
        :param to_date: the end date to search until to.

        :type value: ``str``
        :param value: the indicator value to search.

        :return: object contains the search results
        :rtype: ``dict``
        """
        search_args = assign_params(
            fromDate=from_date,
            toDate=to_date,
            query=query,
            size=size,
            value=value,
            searchAfter=self._search_after_param,
            populateFields=self._filter_fields,
        )
        if is_demisto_version_ge('6.6.0'):
            search_args['sort'] = self._sort
        demisto.debug('IndicatorsSearcher: page {}, search_args: {}'.format(self._page, search_args))
        res = demisto.searchIndicators(**search_args)
        self._total = res.get('total')
        demisto.debug('IndicatorsSearcher: page {}, result size: {}'.format(self._page, self._total))
        # when total is None, there is a problem with the server for returning indicators, hence need to restart the container,
        # see XSUP-26699
        if self._total is None:
            raise SystemExit(
                "Encountered issue when trying to fetch indicators for integration in instance {integration}. "
                "Restarting container and trying again.".format(integration=get_integration_instance_name())
            )
        if isinstance(self._page, int):
            self._page += 1  # advance pages
        self._search_after_param = res.get(self.SEARCH_AFTER_TITLE)
        return res


class AutoFocusKeyRetriever:
    """AutoFocus API Key management class
    :type api_key: ``str``
    :param api_key: Auto Focus API key coming from the integration parameters
    :type override_default_credentials: ``bool``
    :param override_default_credentials: Whether to override the default credentials and use the
     Cortex XSOAR given AutoFocus API Key
    :return: No data returned
    :rtype: ``None``
    """

    def __init__(self, api_key):
        # demisto.getAutoFocusApiKey() is available from version 6.2.0
        if not api_key:
            try:
                api_key = demisto.getAutoFocusApiKey()  # is not available on tenants
            except ValueError as err:
                raise DemistoException('AutoFocus API Key is only available on the main account for TIM customers. ' + str(err))
        self.key = api_key


def get_feed_last_run():
    """
    This function gets the feed's last run: using `demisto.getLastRun()`.
    :rtype: ``dict``
    :return: All indicators from the feed's last run
    """
    feed_last_run = demisto.getLastRun() or {}
    if not feed_last_run:
        integration_ctx = demisto.getIntegrationContext()
        if integration_ctx:
            feed_last_run = integration_ctx
            demisto.setLastRun(feed_last_run)
            demisto.setIntegrationContext({})
    return feed_last_run


def set_feed_last_run(last_run_indicators):
    """
    This function sets the feed's last run: using `demisto.setLastRun()`.
    :type last_run_indicators: ``dict``
    :param last_run_indicators: Indicators to save in "lastRun" object.
    :rtype: ``None``
    :return: None
    """
    demisto.setLastRun(last_run_indicators)


def set_last_mirror_run(last_mirror_run):  # type: (Dict[Any, Any]) -> None
    """
    This function sets the last run of the mirror, from XSOAR version 6.6.0, by using `demisto.setLastMirrorRun()`.
    Before XSOAR version 6.6.0, we don't set the given data and an exception will be raised.
    :type last_mirror_run: ``dict``
    :param last_mirror_run: Data to save in the "LastMirrorRun" object.
    :rtype: ``None``
    :return: None
    """
    if is_demisto_version_ge('6.6.0'):
        try:
            demisto.setLastMirrorRun(last_mirror_run)
        except json.JSONDecodeError as e:
            # see XSUP-24343
            if not isinstance(last_mirror_run, dict):
                raise TypeError("non-dictionary passed to set_last_mirror_run")
            demisto.debug(
                "encountered JSONDecodeError from server during setLastMirrorRun. As long as the value passed can be converted to json, this error can be ignored.")
            demisto.debug(e)
    else:
        raise DemistoException("You cannot use setLastMirrorRun as your version is below 6.6.0")


def get_last_mirror_run():  # type: () -> Optional[Dict[Any, Any]]
    """
    This function gets the last run of the mirror, from XSOAR version 6.6.0, using `demisto.getLastMirrorRun()`.
    Before XSOAR version 6.6.0, the given data is not returned and an exception will be raised.
    :rtype: ``dict``
    :return: A dictionary representation of the data that was already set in the previous runs (or an empty dict if
     we did not set anything yet).
    """
    if is_demisto_version_ge('6.6.0'):
        return demisto.getLastMirrorRun() or {}
    raise DemistoException("You cannot use getLastMirrorRun as your version is below 6.6.0")


def support_multithreading():  # pragma: no cover
    """Adds lock on the calls to the Cortex XSOAR server from the Demisto object to support integration which use multithreading.

    :return: No data returned
    :rtype: ``None``
    """
    global HAVE_SUPPORT_MULTITHREADING_CALLED_ONCE
    if HAVE_SUPPORT_MULTITHREADING_CALLED_ONCE:
        return
    HAVE_SUPPORT_MULTITHREADING_CALLED_ONCE = True
    global demisto
    prev_do = demisto._Demisto__do  # type: ignore[attr-defined]
    demisto.lock = Lock()  # type: ignore[attr-defined]

    def locked_do(cmd):
        if demisto.lock.acquire(timeout=60):  # type: ignore[call-arg,attr-defined]
            try:
                return prev_do(cmd)  # type: ignore[call-arg]
            finally:
                demisto.lock.release()  # type: ignore[attr-defined]
        else:
            raise RuntimeError('Failed acquiring lock')

    demisto._Demisto__do = locked_do  # type: ignore[attr-defined]


def get_tenant_account_name():
    """Gets the tenant name from the server url.

    :return: The account name.
    :rtype: ``str``

    """
    urls = demisto.demistoUrls()
    server_url = urls.get('server', '')
    account_name = ''
    if '/acc_' in server_url:
        tenant_name = server_url.split('acc_')[-1]
        account_name = "acc_{}".format(tenant_name) if tenant_name != "" else ""

    return account_name


def indicators_value_to_clickable(indicators):
    """
    Function to get the indicator url link for indicators

    :type indicators: ``dict`` + List[dict]
    :param indicators: An indicator or a list of indicators

    :rtype: ``dict``
    :return: Key is the indicator, and the value is it's url in the server

    """
    if not isinstance(indicators, (list, dict)):
        return {}
    if not isinstance(indicators, list):
        indicators = [indicators]
    res = {}
    query = ' or '.join(['value:{indicator}'.format(indicator=indicator) for indicator in indicators])
    indicator_searcher = IndicatorsSearcher(query=query)
    for ioc_res in indicator_searcher:
        for inidicator_data in ioc_res.get('iocs', []):
            indicator = inidicator_data.get('value')
            indicator_id = inidicator_data.get('id')
            if not indicator or not indicator_id:
                raise DemistoException('The response of indicator searcher is invalid')
            indicator_url = os.path.join('#', 'indicator', indicator_id)
            res[indicator] = '[{indicator}]({indicator_url})'.format(indicator=indicator, indicator_url=indicator_url)
    return res


def get_message_threads_dump(_sig, _frame):
    """
    Listener function to dump the threads to log info

    :type _sig: ``int``
    :param _sig: The signal number

    :type _frame: ``Any``
    :param _frame: The current stack frame

    :return: Message to print.
    :rtype: ``str``
    """
    code = []
    for threadId, stack in sys._current_frames().items():
        code.append("\n# ThreadID: %s" % threadId)
        for filename, lineno, name, line in traceback.extract_stack(stack):
            code.append('File: "%s", line %d, in %s' % (filename, lineno, name))
            if line:
                code.append("  %s" % (line.strip()))

    ret_value = '\n\n--- Start Threads Dump ---\n' \
                + '\n'.join(code) \
                + '\n\n--- End Threads Dump ---\n'
    return ret_value


def get_message_memory_dump(_sig, _frame):
    """
    Listener function to dump the memory to log info

    :type _sig: ``int``
    :param _sig: The signal number

    :type _frame: ``Any``
    :param _frame: The current stack frame

    :return: Message to print.
    :rtype: ``str``
    """
    classes_dict = {}  # type: Dict[str, Dict]
    for obj in gc.get_objects():
        size = sys.getsizeof(obj, 0)
        if hasattr(obj, '__class__'):
            cls = str(obj.__class__)[8:-2]
            if cls in classes_dict:
                current_class = classes_dict.get(cls, {})  # type: Dict
                current_class['count'] += 1  # type: ignore
                current_class['size'] += size  # type: ignore
                classes_dict[cls] = current_class
            else:
                current_class = {
                    'name': cls,
                    'count': 1,
                    'size': size,
                }
                classes_dict[cls] = current_class

    classes_as_list = list(classes_dict.values())
    ret_value = '\n\n--- Start Variables Dump ---\n'
    ret_value += get_message_classes_dump(classes_as_list)
    ret_value += '\n--- End Variables Dump ---\n\n'

    ret_value = '\n\n--- Start Variables Dump ---\n'
    ret_value += get_message_local_vars()
    ret_value += get_message_global_vars()
    ret_value += '\n--- End Variables Dump ---\n\n'

    ret_value += get_message_modules_sizes()

    return ret_value


def get_message_classes_dump(classes_as_list):
    """
    A function that returns the printable message about classes dump

    :type classes_as_list: ``list``
    :param classes_as_list: The classes to print to the log

    :return: Message to print.
    :rtype: ``str``
    """

    ret_value = '\n\n--- Start Memory Dump ---\n'

    ret_value += '\n--- Start Top {} Classes by Count ---\n\n'.format(PROFILING_DUMP_ROWS_LIMIT)
    classes_sorted_by_count = sorted(classes_as_list, key=lambda d: d['count'], reverse=True)
    ret_value += 'Count\t\tSize\t\tName\n'
    for current_class in classes_sorted_by_count[:PROFILING_DUMP_ROWS_LIMIT]:
        ret_value += '{}\t\t{}\t\t{}\n'.format(current_class["count"], current_class["size"], current_class["name"])
    ret_value += '\n--- End Top {} Classes by Count ---\n'.format(PROFILING_DUMP_ROWS_LIMIT)

    ret_value += '\n--- Start Top {} Classes by Size ---\n'.format(PROFILING_DUMP_ROWS_LIMIT)
    classes_sorted_by_size = sorted(classes_as_list, key=lambda d: d['size'], reverse=True)
    ret_value += 'Size\t\tCount\t\tName\n'
    for current_class in classes_sorted_by_size[:PROFILING_DUMP_ROWS_LIMIT]:
        ret_value += '{}\t\t{}\t\t{}\n'.format(current_class["size"], current_class["count"], current_class["name"])
    ret_value += '\n--- End Top {} Classes by Size ---\n'.format(PROFILING_DUMP_ROWS_LIMIT)

    ret_value += '\n--- End Memory Dump ---\n\n'

    return ret_value


def get_message_local_vars():
    """
    A function that returns the printable message about local variables

    :return: Message to print.
    :rtype: ``str``
    """
    local_vars = list(locals().items())
    ret_value = '\n\n--- Start Local Vars ---\n\n'
    for current_local_var in local_vars:
        ret_value += shorten_string_for_printing(str(current_local_var)) + '\n'

    ret_value += '\n--- End Local Vars ---\n\n'

    return ret_value


def get_size_of_object(input_object):
    """
    A function that recursively iterate to sum size of object & members.

    :type input_object: ``Any``
    :param input_object: The object to calculate its memory footprint

    :return: Size of input_object in bytes, or -1 if cannot determine the size.
    :rtype: ``int``
    """
    if IS_PY3 and PY_VER_MINOR >= 10:
        from collections.abc import Mapping
    else:
        from collections import Mapping  # type: ignore[no-redef, attr-defined]

    from collections import deque
    from numbers import Number
    # IS_PY3:
    # ZERO_DEPTH_BASES = (str, bytes, Number, range, bytearray) if IS_PY3 else (str, bytes, Number, bytearray)
    ZERO_DEPTH_BASES = (str, bytes, Number, bytearray)
    MAX_LEVEL = 20
    _seen_ids = set()

    def inner(obj, level):
        """
        A recursion that goes deep into objects, to calculate their deep memory footprint.

        :type level: ``int``
        :param level: Current level of the recursion (object)

        :return: Size of obj in bytes, or -1 if cannot determine the size.
        :rtype: ``int``
        """
        if level == MAX_LEVEL:
            # Stop at MAX_LEVEL
            return sys.getsizeof(obj)
        obj_id = id(obj)
        if obj_id in _seen_ids:
            return 0
        _seen_ids.add(obj_id)
        size = sys.getsizeof(obj)
        if isinstance(obj, ZERO_DEPTH_BASES):
            pass
        elif isinstance(obj, (tuple, list, set, deque)):
            size += sum(inner(i, level + 1) for i in obj)
        elif isinstance(obj, Mapping):
            mapping_items_keys = list(getattr(obj, 'keys')())
            for current_key in mapping_items_keys:
                if current_key in obj:
                    size += (inner(current_key, level + 1) + inner(obj[current_key], level + 1))
        # Check for custom object instances - may subclass above too
        if hasattr(obj, '__dict__'):
            size += inner(vars(obj), level + 1)
        return size

    try:
        return inner(input_object, 0)
    except RuntimeError:
        # A RuntimeError can occur, for example, in flask apps: it's forbidden to perform
        # some functionality outside the flask app context, which is unreachable from the
        # signal handler. Therefore, we just skip calculating the size in this case.
        demisto.debug('Skipping flask app internal objects in size calculation')
        return -1


excluded_globals = ['__name__', '__doc__', '__package__', '__loader__',
                    '__spec__', '__annotations__', '__builtins__',
                    '__file__', '__cached__', '_Feature',
                    ]
excluded_types_names = ['MagicMock',  # When running tests locally
                        ]


def get_message_global_vars():
    """
    A function that returns the printable message about global variables

    :return: Message to print.
    :rtype: ``str``
    """
    excluded_types = [types.ModuleType, types.FunctionType,
                      ]

    globals_dict = dict(globals())
    globals_dict_full = {}
    for current_key in globals_dict.keys():
        current_value = globals_dict[current_key]
        if not type(current_value) in excluded_types \
                and current_key not in excluded_globals \
                and type(current_value).__name__ not in excluded_types_names:
            globals_dict_full[current_key] = {
                'name': current_key,
                'value': current_value,
                # Deep calculation. Better than sys.getsizeof(current_value)
                'size': get_size_of_object(current_value)
            }

    ret_value = '\n\n--- Start Top {} Globals by Size ---\n'.format(PROFILING_DUMP_ROWS_LIMIT)
    globals_sorted_by_size = sorted(globals_dict_full.values(), key=lambda d: d['size'], reverse=True)
    ret_value += 'Size\t\tName\t\tValue\n'
    for current_global in globals_sorted_by_size[:PROFILING_DUMP_ROWS_LIMIT]:
        ret_value += '{}\t\t{}\t\t{}\n'.format(current_global["size"], current_global["name"],
                                               shorten_string_for_printing(str(current_global["value"])))
    ret_value += '\n--- End Top {} Globals by Size ---\n'.format(PROFILING_DUMP_ROWS_LIMIT)

    return ret_value


def get_message_modules_sizes():
    """
    A function that returns the printable message about the loaded modules by size

    :return: Message to print.
    :rtype: ``str``
    """
    globals_dict = dict(globals())
    globals_dict_full = {}
    for current_key in globals_dict.keys():
        current_value = globals_dict[current_key]
        if isinstance(current_value, types.ModuleType) \
                and current_key not in excluded_globals \
                and type(current_value).__name__ not in excluded_types_names:
            globals_dict_full[current_key] = {
                'name': current_key,
                'value': current_value,
                # Deep calculation. Better than sys.getsizeof(current_value)
                'size': get_size_of_object(current_value)
            }

    ret_value = '\n\n--- Start Top {} Modules by Size ---\n'.format(PROFILING_DUMP_ROWS_LIMIT)
    globals_sorted_by_size = sorted(globals_dict_full.values(), key=lambda d: d['size'], reverse=True)
    ret_value += 'Size\t\tName\t\tValue\n'
    for current_global in globals_sorted_by_size[:PROFILING_DUMP_ROWS_LIMIT]:
        ret_value += '{}\t\t{}\t\t{}\n'.format(current_global["size"], current_global["name"],
                                               shorten_string_for_printing(str(current_global["value"])))
    ret_value += '\n--- End Top {} Modules by Size ---\n'.format(PROFILING_DUMP_ROWS_LIMIT)

    return ret_value


def signal_handler_profiling_dump(_sig, _frame):
    """
    Listener function to dump the threads and memory to log info

    :type _sig: ``int``
    :param _sig: The signal number

    :type _frame: ``Any``
    :param _frame: The current stack frame

    :return: No data returned
    :rtype: ``None``
    """
    msg = '\n\n--- Start Profiling Dump ---\n'
    msg += get_message_threads_dump(_sig, _frame)
    msg += get_message_memory_dump(_sig, _frame)
    msg += '\n--- End Profiling Dump ---\n\n'
    LOG(msg)
    LOG.print_log()


def register_signal_handler_profiling_dump(signal_type=None,
                                           profiling_dump_rows_limit=PROFILING_DUMP_ROWS_LIMIT):  # pragma: no cover
    """
    Function that registers the threads and memory dump signal listener

    :type profiling_dump_rows_limit: ``int``
    :param profiling_dump_rows_limit: The max number of profiling related rows to print to the log

    :type profiling_dump_rows_limit: ``int``
    :param profiling_dump_rows_limit: The max number of profiling related rows to print to the log

    :return: No data returned
    :rtype: ``None``
    """
    if OS_LINUX or OS_MAC:

        import signal

        globals_ = globals()
        globals_['PROFILING_DUMP_ROWS_LIMIT'] = profiling_dump_rows_limit

        requested_signal = signal_type if signal_type else signal.SIGUSR1
        signal.signal(requested_signal, signal_handler_profiling_dump)
    else:
        demisto.info('Not a Linux or Mac OS, profiling using a signal is not supported.')


def shorten_string_for_printing(source_string, max_length=64):
    """
    Function that removes the middle of a long str, for printint or logging.
    If needed, it will replace the middle with '...',
    Examples:
    >>> shorten_string_for_printing('123456789', 9)
    '123456789'
    >>> shorten_string_for_printing('1234567890', 9)
    'abc...890'
    >>> shorten_string_for_printing('123456789012', 10)
    '1234...012'

    :type source_string: ``str``
    :param source_string: A long str that needs shortening.

    :type max_length: ``int``
    :param max_length: Maximum length of the returned str, should be higher than 0. Default is 64.

    :return:: A string no longer than max_length.
    :rtype: ``str``
    """
    if not source_string or max_length < 1 or len(source_string) <= max_length:
        return source_string

    extremeties_length = int((max_length - 3) / 2)
    if max_length % 2 == 0:
        # even max_length. Start with one more char than at the beginning
        ret_value = source_string[:extremeties_length + 1] \
            + '...' \
            + source_string[-extremeties_length:]
        return ret_value
    else:
        # odd max_length
        ret_value = source_string[:extremeties_length] \
            + '...' \
            + source_string[-extremeties_length:]
        return ret_value


class PollResult:
    """The response object for polling functions. This object contains information about whether to run again, and what
    the CommandResults are in case of success, or failure.

    :return: PollResult
    :rtype: ``PollResult``

    """

    def __init__(self, response, continue_to_poll=False, args_for_next_run=None, partial_result=None):
        """
        Constructor for PollResult

        :type response: ``Any``
        :param response: The response of the command in the event of success,
        or in case of failure but Polling is false

        :type continue_to_poll: ``Union[bool, Callable]``
        :param continue_to_poll: An iterable of relevant keys list from the json. Notice we save it as a set in the class

        :type args_for_next_run: ``Dict``
        :param args_for_next_run: The arguments to use in the next iteration. Will use the input args in case of None

        :type partial_result: ``CommandResults``
        :param partial_result: CommandResults to return, even though we will poll again

        """
        self.response = response
        self.continue_to_poll = continue_to_poll
        self.args_for_next_run = args_for_next_run
        self.partial_result = partial_result


def polling_function(name, interval=30, timeout=600, poll_message='Fetching Results:', polling_arg_name="polling",
                     requires_polling_arg=True):  # pragma: no cover
    """
    To use on a function that should rerun itself
    Commands that use this decorator must have a Polling argument, polling: true in yaml,
    and a hidden hide_polling_output argument.
    Commands that use this decorator should return a PollResult.
    Will raise an DemistoException if the server version doesn't support Scheduled Commands (< 6.2.0)

    :type name: ``str``
    :param name: The name of the command

    :type interval: ``int``
    :param interval: How many seconds until the next run

    :type timeout: ``int``
    :param timeout: How long

    :type poll_message: ``str``
    :param poll_message: The message to display in the war room while polling

    :type requires_polling_arg: ``bool``
    :param requires_polling_arg: Whether a polling argument should be expected as one of the demisto args

    :return: Decorator for polling functions
    :rtype: ``Function``
    """

    def dec(func):
        def inner(args, *arguments, **kwargs):
            """
            Args:
                args (dict): command arguments (demisto.args()).
                *arguments: any additional arguments to the command function.
                **kwargs: additional keyword arguments to the command function.
            """
            if not requires_polling_arg or argToBoolean(args.get(polling_arg_name, False)):
                ScheduledCommand.raise_error_if_not_supported()
                poll_result = func(args, *arguments, **kwargs)

                should_poll = poll_result.continue_to_poll if isinstance(poll_result.continue_to_poll, bool) \
                    else poll_result.continue_to_poll()
                if not should_poll:
                    return poll_result.response

                readable_output = poll_message if not args.get('hide_polling_output') else None
                poll_args = poll_result.args_for_next_run or args
                poll_args['hide_polling_output'] = True

                poll_response = poll_result.partial_result or CommandResults(readable_output=readable_output)
                poll_response.scheduled_command = ScheduledCommand(command=name, next_run_in_seconds=interval,
                                                                   args=poll_args, timeout_in_seconds=timeout)
                return poll_response
            else:
                return func(args, *arguments, **kwargs).response

        return inner

    return dec


def get_pack_version(pack_name=''):
    """
    Get a pack version.
    The version can be retrieved either by a pack name or by the calling script/integration in which
    script/integration is part of.

    To get the version of the pack in which the calling script/integration is part of,
    just call the function without pack_name.

    :type pack_name: ``str``
    :param pack_name: the pack name as mentioned in the pack metadata file to query its version.
            use only if querying by a pack name.

    :return: The pack version in which the integration/script is part of / the version of the requested pack name in
        case provided. in case not found returns empty string.
    :rtype: ``str``
    """

    def _get_packs_by_query(_body_request):
        packs_body_response = demisto.internalHttpRequest(
            'POST', uri='/contentpacks/marketplace/search', body=json.dumps(body_request)
        )
        return _load_response(_response=packs_body_response.get('body')).get('packs') or []

    def _load_response(_response):
        try:
            return json.loads(_response)
        except json.JSONDecodeError:  # type: ignore[attr-defined]
            demisto.debug('Unable to load response {response}'.format(response=_response))
            return {}

    def _extract_current_pack_version(_packs, _query_type, _entity_name):
        # in case we have more than 1 pack returned from the search, need to make sure to retrieve the correct pack
        if query_type == 'automation' or query_type == 'integration':
            for pack in _packs:
                for content_entity in (pack.get('contentItems') or {}).get(_query_type) or []:
                    if (content_entity.get('name') or '') == _entity_name:
                        return pack.get('currentVersion') or ''
        else:
            for pack in _packs:
                if pack.get('name') == _entity_name:
                    return pack.get('currentVersion') or ''
        return ''

    def _extract_integration_display_name(_integration_brand):
        integrations_body_response = demisto.internalHttpRequest(
            'POST', uri='/settings/integration/search', body=json.dumps({})
        )
        integrations_body_response = _load_response(_response=integrations_body_response.get('body'))
        integrations = integrations_body_response.get('configurations') or []

        for integration in integrations:
            integration_display_name = integration.get('display')
            if integration.get('id') == _integration_brand and integration_display_name:
                return integration_display_name
        return ''

    # query by pack name
    if pack_name:
        entity_name = pack_name
        body_request = {'packsQuery': entity_name}
        query_type = 'pack'
    # query by integration name
    elif demisto.callingContext.get('integration'):  # True means its integration, False means its script/automation.
        entity_name = (demisto.callingContext.get('context') or {}).get('IntegrationBrand') or ''
        body_request = {'integrationsQuery': entity_name}
        query_type = 'integration'
    # query by script/automation name
    else:
        entity_name = (demisto.callingContext.get('context') or {}).get('ScriptName') or ''
        body_request = {'automationQuery': entity_name}
        query_type = 'automation'

    pack_version = _extract_current_pack_version(
        _packs=_get_packs_by_query(_body_request=body_request),
        _query_type=query_type,
        _entity_name=entity_name
    )
    if not pack_version and query_type == 'integration':
        # handle the case where the display name of the integration is not the same as the integration brand
        integration_display = _extract_integration_display_name(_integration_brand=entity_name)
        if integration_display and integration_display != entity_name:
            body_request['integrationsQuery'] = integration_display

            return _extract_current_pack_version(
                _packs=_get_packs_by_query(_body_request=body_request),
                _query_type=query_type,
                _entity_name=integration_display
            )
        return ''
    return pack_version


def create_indicator_result_with_dbotscore_unknown(indicator, indicator_type, reliability=None,
                                                   context_prefix=None, address_type=None, relationships=None):
    '''
    Used for cases where the api response to an indicator is not found,
    returns CommandResults with readable_output generic in this case, and indicator with DBotScore unknown

    :type indicator: ``str``
    :param indicator: The value of the indicator

    :type indicator_type: ``DBotScoreType``
    :param indicator_type: use DBotScoreType class [Unsupport in types CVE and ATTACKPATTERN]

    :type reliability: ``DBotScoreReliability``
    :param reliability: use DBotScoreReliability class

    :type context_prefix: ``str``
    :param context_prefix: Use only in case that the indicator is CustomIndicator

    :type address_type: ``str``
    :param address_type: Use only in case that the indicator is Cryptocurrency

    :type relationships: ``list of EntityRelationship``
    :param relationships: List of relationships of the indicator.

    :rtype: ``CommandResults``
    :return: CommandResults
    '''
    if not context_prefix and (indicator_type is DBotScoreType.CUSTOM or not DBotScoreType.is_valid_type(indicator_type)):
        raise ValueError('Indicator type is invalid')

    if indicator_type in [DBotScoreType.CVE, DBotScoreType.ATTACKPATTERN]:
        #  not supportted, because they have a fixed dbotscore
        msg_error = 'DBotScoreType.{} is unsupported'.format(indicator_type.upper())
        raise ValueError(msg_error)

    dbot_score = Common.DBotScore(indicator=indicator,
                                  indicator_type=indicator_type
                                  if DBotScoreType.is_valid_type(indicator_type) else DBotScoreType.CUSTOM,
                                  score=Common.DBotScore.NONE,
                                  reliability=reliability,
                                  message='No results found.')

    integration_name = dbot_score.integration_name or 'Results'
    indicator_ = None  # type: Any
    if indicator_type is DBotScoreType.FILE:
        if sha1Regex.match(indicator):
            indicator_ = Common.File(dbot_score=dbot_score, sha1=indicator)
            indicator_type = 'sha1'
        elif sha256Regex.match(indicator):
            indicator_ = Common.File(dbot_score=dbot_score, sha256=indicator)
            indicator_type = 'sha256'
        elif sha512Regex.match(indicator):
            indicator_ = Common.File(dbot_score=dbot_score, sha512=indicator)
            indicator_type = 'sha512'
        elif md5Regex.match(indicator):
            indicator_ = Common.File(dbot_score=dbot_score, md5=indicator)
            indicator_type = 'md5'
        else:
            raise ValueError('This indicator -> {} is incorrect'.format(indicator))

    elif indicator_type is DBotScoreType.IP:
        indicator_ = Common.IP(ip=indicator, dbot_score=dbot_score)

    elif indicator_type is DBotScoreType.URL:
        indicator_ = Common.URL(url=indicator, dbot_score=dbot_score)

    elif indicator_type is DBotScoreType.DOMAIN:
        indicator_ = Common.Domain(domain=indicator, dbot_score=dbot_score)

    elif indicator_type is DBotScoreType.EMAIL:
        indicator_ = Common.EMAIL(address=indicator, dbot_score=dbot_score)

    elif indicator_type is DBotScoreType.CERTIFICATE:
        indicator_ = Common.Certificate(subject_dn=indicator, dbot_score=dbot_score)

    elif indicator_type is DBotScoreType.ACCOUNT:
        indicator_ = Common.Account(id=indicator, dbot_score=dbot_score)

    elif indicator_type is DBotScoreType.CRYPTOCURRENCY:
        if not address_type:
            raise ValueError('Missing address_type parameter')
        indicator_ = Common.Cryptocurrency(address=indicator, address_type=address_type, dbot_score=dbot_score)
        indicator_type = address_type

    else:
        indicator_ = Common.CustomIndicator(indicator_type=indicator_type,
                                            value=indicator,
                                            dbot_score=dbot_score,
                                            data={},
                                            context_prefix=context_prefix,
                                            relationships=relationships,
                                            )

    indicator_type = indicator_type.upper()
    readable_output = tableToMarkdown(name='{}:'.format(integration_name),
                                      t={indicator_type: indicator, 'Result': 'Not found'},
                                      headers=[indicator_type, 'Result'])

    return CommandResults(readable_output=readable_output, indicator=indicator_)


def get_fetch_run_time_range(last_run, first_fetch, look_back=0, timezone=0, date_format='%Y-%m-%dT%H:%M:%S'):
    """
    Calculates the time range for fetch depending the look_back argument and the previous fetch start time
    given from the last_run object.

    :type last_run: ``dict``
    :param last_run: The LastRun object

    :type first_fetch: ``str``
    :param first_fetch: The first time to fetch, used in the first fetch of an instance

    :type look_back: ``int``
    :param look_back: The time to look back in fetch in minutes

    :type timezone: ``int``
    :param timezone: The time zone offset in hours

    :type date_format: ``str``
    :param date_format: The date format

    :return: The time range (start_time, end_time) of the creation date for the incidents to fetch in the current run.
    :rtype: ``Tuple``
    """
    last_run_time = last_run and 'time' in last_run and last_run['time']
    now = get_current_time(timezone)
    if not last_run_time:
        last_run_time = dateparser.parse(first_fetch, settings={'TIMEZONE': 'UTC', 'RETURN_AS_TIMEZONE_AWARE': True})
        if last_run_time:
            last_run_time += timedelta(hours=timezone)
    else:
        last_run_time = dateparser.parse(last_run_time, settings={'TIMEZONE': 'UTC', 'RETURN_AS_TIMEZONE_AWARE': True})

    if look_back and look_back > 0:
        if now - last_run_time < timedelta(minutes=look_back):
            last_run_time = now - timedelta(minutes=look_back)

    demisto.debug("lb: fetch start time: {}, fetch end time: {}".format(
        last_run_time.strftime(date_format), now.strftime(date_format)))
    return last_run_time.strftime(date_format), now.strftime(date_format)


def get_current_time(time_zone=0):
    """
    Gets the current time in a given timezone, as time awared datetime.

    :type time_zone: ``int``
    :param time_zone: The time zone offset in hours.

    :return: The current time.
    :rtype: ``datetime``
    """
    now = datetime.utcnow() + timedelta(hours=time_zone)
    try:
        import pytz
        return now.replace(tzinfo=pytz.UTC)
    except ImportError:
        demisto.debug('pytz is missing, will not return timeaware object.')
        return now


def calculate_new_offset(old_offset, num_incidents, total_incidents):
    """ This calculates the new offset based on the response

    :type old_offset: ``int``
    :param old_offset: The offset from the previous run

    :type num_incidents: ``int``
    :param num_incidents: The number of incidents returned by the API.

    :type total_incidents: ``int``
    :param total_incidents: The total number of incidents returned by the API.

    :return: The new offset for the next run.
    :rtype: ``int``
    """
    if not num_incidents:
        return 0
    if total_incidents and num_incidents + old_offset >= total_incidents:
        return 0
    return old_offset + num_incidents


def filter_incidents_by_duplicates_and_limit(incidents_res, last_run, fetch_limit, id_field):
    """
    Removes duplicate incidents from response and returns the incidents till limit.
    The function should be called after getting the get-incidents API response,
    and by passing the id_field it will filter out the incidents that were already fetched
    by checking the incident IDs that are saved from the previous fetch in the last run object

    :type incidents_res: ``list``
    :param incidents_res: The incidents from the API response

    :type last_run: ``dict``
    :param last_run: The LastRun object

    :type fetch_limit: ``int``
    :param fetch_limit: The incidents limit to return

    :type id_field: ``str``
    :param id_field: The incident id field

    :return: List of incidents after filtering duplicates when len(incidents) <= limit
    :rtype: ``list``
    """
    demisto.debug('lb: Filtering incidents by duplicates and limit')
    found_incidents = last_run.get('found_incident_ids', {})

    incidents = []

    demisto.debug('lb: Number of incidents before filtering: {}, their ids: {}'.format(len(incidents_res),
                                                                                       [incident_res[id_field] for incident_res in
                                                                                        incidents_res]))
    for incident in incidents_res:
        if incident[id_field] not in found_incidents:
            incidents.append(incident)

    demisto.debug('lb: Number of incidents after filtering: {}, their ids: {}'.format(len(incidents),
                                                                                      [incident[id_field] for incident in
                                                                                       incidents]))
    return incidents[:fetch_limit]


def get_latest_incident_created_time(incidents, created_time_field, date_format='%Y-%m-%dT%H:%M:%S',
                                     increase_last_run_time=False):
    """
    Gets the latest incident created time

    :type incidents: ``list``
    :param incidents: List of incidents

    :type created_time_field: ``str``
    :param created_time_field: The incident created time field

    :type date_format: ``str``
    :param date_format: The date format

    :type increase_last_run_time: ``bool``
    :param increase_last_run_time: Whether to increase the last run time with one millisecond

    :return: The latest incident time
    :rtype: ``str``
    """
    demisto.debug('lb: Getting latest incident created time')
    latest_incident_time = datetime.strptime(incidents[0][created_time_field], date_format)

    for incident in incidents:
        incident_time = datetime.strptime(incident[created_time_field], date_format)
        if incident_time > latest_incident_time:
            latest_incident_time = incident_time

    if increase_last_run_time:
        latest_incident_time = latest_incident_time + timedelta(milliseconds=1)

    demisto.debug("lb: latest_incident_time is {}".format(latest_incident_time))
    return latest_incident_time.strftime(date_format)


def remove_old_incidents_ids(found_incidents_ids, current_time, look_back):
    """
    Removes old incident ids from the last run object to avoid overloading.

    :type found_incidents_ids: ``dict``
    :param found_incidents_ids: Dict of incidents ids

    :type current_time: ``int``
    :param current_time: The current epoch time to compare with the existing IDs added time

    :type look_back: ``int``
    :param look_back: The look back time in minutes

    :return: The new incidents ids
    :rtype: ``dict``
    """
    demisto.debug('lb: Remove old incidents ids, current time is {}'.format(current_time))
    look_back_in_seconds = look_back * 60
    deletion_threshold_in_seconds = look_back_in_seconds * 2

    new_found_incidents_ids = {}
    for inc_id, addition_time in found_incidents_ids.items():

        if current_time - addition_time <= deletion_threshold_in_seconds:
            new_found_incidents_ids[inc_id] = addition_time
            demisto.debug('lb: Adding incident id: {}, its addition time: {}, deletion_threshold_in_seconds: {}'.format(
                inc_id, addition_time, deletion_threshold_in_seconds))
        else:
            demisto.debug('lb: Removing incident id: {}, its addition time: {}, deletion_threshold_in_seconds: {}'.format(
                inc_id, addition_time, deletion_threshold_in_seconds))
    demisto.debug('lb: Number of new found ids: {}, their ids: {}'.format(
        len(new_found_incidents_ids), new_found_incidents_ids.keys()))
    return new_found_incidents_ids


def get_found_incident_ids(last_run, incidents, look_back, id_field, remove_incident_ids):
    """
    Gets the found incident ids from the last run object and adds the new fetched incident IDs.

    :type last_run: ``dict``
    :param last_run: The LastRun object

    :type incidents: ``list``
    :param incidents: List of incidents to add

    :type look_back: ``int``
    :param look_back: The look back time in minutes

    :type id_field: ``str``
    :param id_field: The incident id field

    :return: The new incident ids.
    :rtype: ``dict``
    """

    demisto.debug('lb: Get found incident ids')
    found_incidents = last_run.get('found_incident_ids', {})
    current_time = int(time.time())

    for incident in incidents:
        found_incidents[incident[id_field]] = current_time
    if remove_incident_ids:
        found_incidents = remove_old_incidents_ids(found_incidents, current_time, look_back)

    return found_incidents


def create_updated_last_run_object(last_run, incidents, fetch_limit, look_back, start_fetch_time, end_fetch_time,
                                   created_time_field, date_format='%Y-%m-%dT%H:%M:%S', increase_last_run_time=False,
                                   new_offset=None):
    """
    Calculates the next fetch time and limit depending the incidents result and creates an updated LastRun object
    with the new time and limit.

    :type last_run: ``dict``
    :param last_run: The LastRun object

    :type incidents: ``list``
    :param incidents: List of the incidents result

    :type fetch_limit: ``int``
    :param fetch_limit: The fetch limit

    :type look_back: ``int``
    :param look_back: The time to look back in fetch in minutes

    :type start_fetch_time: ``str``
    :param start_fetch_time: The time the fetch started to fetch from

    :type end_fetch_time: ``str``
    :param end_fetch_time: The end time in which the fetch incidents ended

    :type created_time_field: ``str``
    :param created_time_field: The incident created time field

    :type date_format: ``str``
    :param date_format: The date format

    :type increase_last_run_time: ``bool``
    :param increase_last_run_time: Whether to increase the last run time with one millisecond

    :type new_offset: ``int | None``
    :param new_offset: The new offset to set in the last run

    :return: The new LastRun object
    :rtype: ``Dict``
    """
    demisto.debug("lb: Create updated last run object, len(incidents) is {},"
                  "look_back is {}, fetch_limit is {}, new_offset is {}".format(len(incidents), look_back, fetch_limit,
                                                                                new_offset))
    remove_incident_ids = True
    new_limit = len(last_run.get('found_incident_ids', [])) + len(incidents) + fetch_limit
    if new_offset:
        # if we need to update the offset, we need to keep the old time and just update the offset
        new_last_run = {
            'time': last_run.get("time"),
        }
    elif len(incidents) == 0:
        new_last_run = {
            'time': end_fetch_time,
            'limit': fetch_limit,
        }
    else:
        latest_incident_fetched_time = get_latest_incident_created_time(incidents, created_time_field, date_format,
                                                                        increase_last_run_time)
        new_last_run = {
            'time': latest_incident_fetched_time,
            'limit': new_limit if look_back > 0 else fetch_limit
        }
        if latest_incident_fetched_time == start_fetch_time:
            # we are still on the same time, no need to remove old incident ids
            remove_incident_ids = False

    if new_offset is not None:
        new_last_run['offset'] = new_offset
        new_last_run['limit'] = fetch_limit
    demisto.debug("lb: The new_last_run is: {}, the remove_incident_ids is: {}".format(new_last_run,
                                                                                       remove_incident_ids))

    return new_last_run, remove_incident_ids


def update_last_run_object(last_run, incidents, fetch_limit, start_fetch_time, end_fetch_time, look_back,
                           created_time_field, id_field, date_format='%Y-%m-%dT%H:%M:%S', increase_last_run_time=False,
                           new_offset=None):
    """
    Updates the LastRun object with the next fetch time and limit and with the new fetched incident IDs.

    :type last_run: ``dict``
    :param last_run: The LastRun object

    :type incidents: ``list``
    :param incidents: List of the incidents result

    :type fetch_limit: ``int``
    :param fetch_limit: The fetch limit

    :type start_fetch_time: ``str``
    :param start_fetch_time: The time the fetch started to fetch from

    :type end_fetch_time: ``str``
    :param end_fetch_time: The end time in which the fetch incidents ended

    :type look_back: ``int``
    :param look_back: The time to look back in fetch in minutes

    :type created_time_field: ``str``
    :param created_time_field: The incident created time field

    :type id_field: ``str``
    :param id_field: The incident id field

    :type date_format: ``str``
    :param date_format: The date format

    :type increase_last_run_time: ``bool``
    :param increase_last_run_time: Whether to increase the last run time with one millisecond

    :type new_offset: ``int | None``
    :param new_offset: The new offset to set in the last run


    :return: The updated LastRun object
    :rtype: ``Dict``
    """
    if not look_back:
        look_back = 0

    updated_last_run, remove_incident_ids = create_updated_last_run_object(last_run,
                                                                           incidents,
                                                                           fetch_limit,
                                                                           look_back,
                                                                           start_fetch_time,
                                                                           end_fetch_time,
                                                                           created_time_field,
                                                                           date_format,
                                                                           increase_last_run_time,
                                                                           new_offset
                                                                           )

    found_incidents = get_found_incident_ids(last_run, incidents, look_back, id_field, remove_incident_ids)

    updated_last_run['found_incident_ids'] = found_incidents
    last_run.update(updated_last_run)

    return last_run


# YML metadata collector mocked classes.
class ParameterTypes:
    """YML ConfKey key_type type.

    This is an empty class, used for code autocompletion when using
    demisto-sdk generate_yml_from_python command syntax. For more information,
    visit the command's README.md.

    :return: The ParameterTypes enum
    :rtype: ``ParameterTypes``
    """
    STRING = 0
    NUMBER = 1
    ENCRYPTED = 4
    BOOLEAN = 8
    AUTH = 9
    DOWNLOAD_LINK = 11
    TEXT_AREA = 12
    INCIDENT_TYPE = 13
    TEXT_AREA_ENCRYPTED = 14
    SINGLE_SELECT = 15
    MULTI_SELECT = 16


class OutputArgument:
    """YML output argument.

    This is an empty class, used for code autocompletion when using
    demisto-sdk generate_yml_from_python command syntax. For more information,
    visit the command's README.md.

    :return: The OutputArgument object
    :rtype: ``OutputArgument``
    """

    def __init__(self,
                 name,
                 output_type=dict,
                 description=None,
                 prefix=None):
        pass


class InputArgument:
    """YML input argument for a command.

    This is an empty class, used for code autocompletion when using
    demisto-sdk generate_yml_from_python command syntax. For more information,
    visit the command's README.md.

    :return: The InputArgument object
    :rtype: ``InputArgument``
    """

    def __init__(self,
                 name=None,
                 description=None,
                 required=False,
                 default=None,
                 is_array=False,
                 secret=False,
                 execution=False,
                 options=None,
                 input_type=None):
        pass


class ConfKey:
    """YML configuration key fields.

    This is an empty class, used for code autocompletion when using
    demisto-sdk generate_yml_from_python command syntax. For more information,
    visit the command's README.md.

    :return: The ConfKey object
    :rtype: ``ConfKey``
    """

    def __init__(self,
                 name,
                 display=None,
                 default_value=None,
                 key_type=0,  # Expects ParameterType
                 required=False,
                 additional_info=None,
                 options=None,
                 input_type=None):
        pass


class YMLMetadataCollector:
    """The YMLMetadataCollector class provides decorators for integration
    functions which contain details relevant to yml generation.

    This is an empty class, used for code autocompletion when using
    demisto-sdk generate_yml_from_python command syntax. For more information,
    visit the command's README.md.

    :return: The YMLMetadataCollector object
    :rtype: ``YMLMetadataCollector``
    """

    def __init__(self, integration_name, docker_image="demisto/python3:latest",
                 description=None, category="Utilities", conf=None,
                 is_feed=False, is_fetch=False, is_runonce=False,
                 detailed_description=None, image=None, display=None,
                 tests=["No tests"], fromversion="6.0.0",
                 long_running=False, long_running_port=False, integration_type="python",
                 integration_subtype="python3", deprecated=None, systemd=None,
                 timeout=None, default_classifier=None,
                 default_mapper_in=None, integration_name_x2=None, default_enabled_x2=None,
                 default_enabled=None, verbose=False):
        pass

    def command(self, command_name, outputs_prefix=None,
                outputs_list=None, inputs_list=None,
                execution=None, file_output=False,
                multiple_output_prefixes=False, deprecated=False, restore=False,
                description=None):
        def command_wrapper(func):
            def get_out_info(*args, **kwargs):
                if restore:
                    kwargs['command_name'] = command_name
                    kwargs['outputs_prefix'] = outputs_prefix
                    kwargs['execution'] = execution
                return func(*args, **kwargs)

            return get_out_info

        return command_wrapper


def xsiam_api_call_with_retries(
    client,
    xsiam_url,
    zipped_data,
    headers,
    num_of_attempts,
    events_error_handler=None,
    error_msg='',
    is_json_response=False,
    data_type=EVENTS
):  # pragma: no cover
    """
    Send the fetched events or assests into the XDR data-collector private api.

    :type client: ``BaseClient``
    :param client: base client containing the XSIAM url.

    :type xsiam_url: ``str``
    :param xsiam_url: The URL of XSIAM to send the api request.

    :type zipped_data: ``bytes``
    :param zipped_data: encoded events

    :type headers: ``dict``
    :param headers: headers for the request

    :type error_msg: ``str``
    :param error_msg: The error message prefix in case of an error.

    :type num_of_attempts: ``int``
    :param num_of_attempts: The num of attempts to do in case there is an api limit (429 error codes).

    :type events_error_handler: ``callable``
    :param events_error_handler: error handler function

    :type data_type: ``str``
    :param data_type: events or assets

    :return: Response object or DemistoException
    :rtype: ``requests.Response`` or ``DemistoException``
    """
    # retry mechanism in case there is a rate limit (429) from xsiam.
    status_code = None
    attempt_num = 1
    response = None

    while status_code != 200 and attempt_num < num_of_attempts + 1:
        demisto.debug('Sending {data_type} into xsiam, attempt number {attempt_num}'.format(
            data_type=data_type, attempt_num=attempt_num))
        # in the last try we should raise an exception if any error occurred, including 429
        ok_codes = (200, 429) if attempt_num < num_of_attempts else None
        response = client._http_request(
            method='POST',
            full_url=urljoin(xsiam_url, '/logs/v1/xsiam'),
            data=zipped_data,
            headers=headers,
            error_handler=events_error_handler,
            ok_codes=ok_codes,
            resp_type='response'
        )
        status_code = response.status_code
        demisto.debug('received status code: {status_code}'.format(status_code=status_code))
        if status_code == 429:
            time.sleep(1)
        attempt_num += 1
    if is_json_response and response:
        response = response.json()
        if response.get('error', '').lower() != 'false':
            raise DemistoException(error_msg + response.get('error'))
    return response


def split_data_to_chunks(data, target_chunk_size):
    """
    Splits a string of data into chunks of an approximately specified size.
    The actual size can be lower.

    :type data: ``list`` or a ``string``
    :param data: A list of data or a string delimited with \n  to split to chunks.
    :type target_chunk_size: ``int``
    :param target_chunk_size: The maximum size of each chunk. The maximal size allowed is 9MB.

    :return: An iterable of lists where each list contains events with approx size of chunk size.
    :rtype: ``collections.Iterable[list]``
    """
    target_chunk_size = min(target_chunk_size, XSIAM_EVENT_CHUNK_SIZE_LIMIT)
    chunk = []  # type: ignore[var-annotated]
    chunk_size = 0
    if isinstance(data, str):
        data = data.split('\n')
    for data_part in data:
        if chunk_size >= target_chunk_size:
            demisto.debug("reached max chunk size, sending chunk with size: {size}".format(size=chunk_size))
            yield chunk
            chunk = []
            chunk_size = 0
        chunk.append(data_part)
        chunk_size += sys.getsizeof(data_part)
    if chunk_size != 0:
        demisto.debug("sending the remaining chunk with size: {size}".format(size=chunk_size))
        yield chunk


def send_events_to_xsiam(events, vendor, product, data_format=None, url_key='url', num_of_attempts=3,
                         chunk_size=XSIAM_EVENT_CHUNK_SIZE, should_update_health_module=True,
                         add_proxy_to_request=False):
    """
    Send the fetched events into the XDR data-collector private api.

    :type events: ``Union[str, list]``
    :param events: The events to send to XSIAM server. Should be of the following:
        1. List of strings or dicts where each string or dict represents an event.
        2. String containing raw events separated by a new line.

    :type vendor: ``str``
    :param vendor: The vendor corresponding to the integration that originated the events.

    :type product: ``str``
    :param product: The product corresponding to the integration that originated the events.

    :type data_format: ``str``
    :param data_format: Should only be filled in case the 'events' parameter contains a string of raw
        events in the format of 'leef' or 'cef'. In other cases the data_format will be set automatically.

    :type url_key: ``str``
    :param url_key: The param dict key where the integration url is located at. the default is 'url'.

    :type num_of_attempts: ``int``
    :param num_of_attempts: The num of attempts to do in case there is an api limit (429 error codes)

    :type chunk_size: ``int``
    :param chunk_size: Advanced - The maximal size of each chunk size we send to API. Limit of 9 MB will be inforced.

    :type should_update_health_module: ``bool``
    :param should_update_health_module: whether to trigger the health module showing how many events were sent to xsiam

    :type add_proxy_to_request :``bool``
    :param add_proxy_to_request: whether to add proxy to the send evnets request.

    :return: None
    :rtype: ``None``
    """
    send_data_to_xsiam(
        events,
        vendor,
        product,
        data_format,
        url_key,
        num_of_attempts,
        chunk_size,
        data_type="events",
        should_update_health_module=should_update_health_module,
        add_proxy_to_request=add_proxy_to_request,
    )


def is_scheduled_command_retry():
    """
    Determines if the current command is a polling retry command. This is useful if some actions should not be performed
    when a command is polling for a response such as submitting data for processing.

    :returns: True if the command is part of a polling retry, otherwise false
    :rtype: ``Bool``

    """
    calling_context = demisto.callingContext.get('context', {})
    sm = get_schedule_metadata(context=calling_context)
    return True if sm.get('is_polling', False) else False


def retry(
    times=3,
    delay=1,
    exceptions=Exception,
):
    """
    retries to execute a function until an exception isn't raised anymore.

    :type times: ``int``
    :param times: The number of times to trigger the retry mechanism.

    :type delay: ``int``
    :param delay: The time in seconds to sleep between each time

    :type exceptions: ``Exception``
    :param exceptions: The exceptions that should be caught when executing
        the function (Union[tuple[type[Exception], ...], type[Exception]])

    :return: Any
    :rtype: ``Any``
    """

    def _retry(func):
        func_name = func.__name__

        @wraps(func)
        def wrapper(*args, **kwargs):
            for i in range(1, times + 1):
                demisto.debug("Running func {func_name} for the {time} time".format(func_name=func_name, time=i))
                try:
                    return func(*args, **kwargs)
                except exceptions as error:
                    demisto.debug(
                        "Error when executing func {func_name}, error: {error}, time {time}".format(
                            func_name=func_name, error=error, time=i
                        )
                    )
                    if i == times:
                        raise
                    time.sleep(delay)  # pylint: disable=sleep-exists

        return wrapper

    return _retry


def replace_spaces_in_credential(credential):
    """
    This function is used in case of credential from type: 9 is in the wrong format
    of one line with spaces instead of multiple lines.

    :type credential: ``str`` or ``None``
    :param credential: the credential to replace spaces in.

    :return: the credential with spaces replaced with new lines if the credential is in the correct format,
             otherwise the credential will be returned as is.
    :rtype: ``str`` or ``None``
    """
    if not credential:
        return credential

    match_begin = re.search("-----BEGIN(.*?)-----", credential)
    match_end = re.search("-----END(.*?)-----", credential)

    if match_begin and match_end:
        return re.sub("(?<={0})(.*?)(?={1})".format(match_begin.group(0), match_end.group(0)),
                      lambda match: match.group(0).replace(' ', '\n'), credential)
    return credential


def has_passed_time_threshold(timestamp_str, seconds_threshold):
    """
    Checks if the time difference between the current time and the timestamp is greater than the threshold.

    :type timestamp_str: ``str``
    :param timestamp_str: The timestamp to compare the current time to.
    :type seconds_threshold: ``int``
    :param seconds_threshold: The threshold in seconds.

    :return: True if the time difference is greater than the threshold, otherwise False.
    :rtype: ``bool``
    """
    import pytz
    to_utc_timestamp = dateparser.parse(timestamp_str, settings={'TIMEZONE': 'UTC'})
    # using astimezone since utcnow() returns a naive datetime object when unitesting
    current_time = datetime.now().astimezone(pytz.utc)
    if to_utc_timestamp:
        time_difference = current_time - to_utc_timestamp
        return time_difference.total_seconds() > seconds_threshold
    else:
        raise ValueError("Failed to parse timestamp: {timestamp_str}".format(timestamp_str=timestamp_str))


def send_data_to_xsiam(data, vendor, product, data_format=None, url_key='url', num_of_attempts=3,
                       chunk_size=XSIAM_EVENT_CHUNK_SIZE, data_type=EVENTS, should_update_health_module=True,
                       add_proxy_to_request=False, snapshot_id='', items_count=None):
    """
    Send the supported fetched data types into the XDR data-collector private api.

    :type data: ``Union[str, list]``
    :param data: The data to send to XSIAM server. Should be of the following:
        1. List of strings or dicts where each string or dict represents an event or asset.
        2. String containing raw events separated by a new line.

    :type vendor: ``str``
    :param vendor: The vendor corresponding to the integration that originated the data.

    :type product: ``str``
    :param product: The product corresponding to the integration that originated the data.

    :type data_format: ``str``
    :param data_format: Should only be filled in case the 'events' parameter contains a string of raw
        events in the format of 'leef' or 'cef'. In other cases the data_format will be set automatically.

    :type url_key: ``str``
    :param url_key: The param dict key where the integration url is located at. the default is 'url'.

    :type num_of_attempts: ``int``
    :param num_of_attempts: The num of attempts to do in case there is an api limit (429 error codes)

    :type chunk_size: ``int``
    :param chunk_size: Advanced - The maximal size of each chunk size we send to API. Limit of 9 MB will be inforced.

    :type data_type: ``str``
    :param data_type: Type of data to send to Xsiam, events or assets.

    :type should_update_health_module: ``bool``
    :param should_update_health_module: whether to trigger the health module showing how many events were sent to xsiam
        This can be useful when using send_data_to_xsiam in batches for the same fetch.

    :type add_proxy_to_request: ``bool``
    :param add_proxy_to_request: whether to add proxy to the send evnets request.

    :type snapshot_id: ``str``
    :param snapshot_id: the snapshot id.

    :type items_count: ``str``
    :param items_count: the asset snapshot items count.

    :return: None
    :rtype: ``None``
    """
    data_size = 0
    params = demisto.params()
    url = params.get(url_key)
    calling_context = demisto.callingContext.get('context', {})
    instance_name = calling_context.get('IntegrationInstance', '')
    collector_name = calling_context.get('IntegrationBrand', '')
    if not items_count:
        items_count = len(data) if isinstance(data, list) else 1
    if data_type not in DATA_TYPES:
        demisto.debug("data type must be one of these values: {types}".format(types=DATA_TYPES))
        return

    if not data:
        demisto.debug('send_data_to_xsiam function received no {data_type}, '
                      'skipping the API call to send {data} to XSIAM'.format(data_type=data_type, data=data_type))
        demisto.updateModuleHealth({'{data_type}Pulled'.format(data_type=data_type): data_size})
        return

    # only in case we have data to send to XSIAM we continue with this flow.
    # Correspond to case 1: List of strings or dicts where each string or dict represents an one event or asset or snapshot.
    if isinstance(data, list):
        # In case we have list of dicts we set the data_format to json and parse each dict to a stringify each dict.
        demisto.debug("Sending {size} {data_type} to XSIAM".format(size=len(data), data_type=data_type))
        if isinstance(data[0], dict):
            data = [json.dumps(item) for item in data]
            data_format = 'json'
        # Separating each event with a new line
        data = '\n'.join(data)
    elif not isinstance(data, str):
        raise DemistoException('Unsupported type: {data} for the {data_type} parameter.'
                               ' Should be a string or list.'.format(data=type(data), data_type=data_type))
    if not data_format:
        data_format = 'text'

    xsiam_api_token = demisto.getLicenseCustomField('Http_Connector.token')
    xsiam_domain = demisto.getLicenseCustomField('Http_Connector.url')
    xsiam_url = 'https://api-{xsiam_domain}'.format(xsiam_domain=xsiam_domain)
    headers = {
        'authorization': xsiam_api_token,
        'format': data_format,
        'product': product,
        'vendor': vendor,
        'content-encoding': 'gzip',
        'collector-name': collector_name,
        'instance-name': instance_name,
        'final-reporting-device': url,
        'collector-type': ASSETS if data_type == ASSETS else EVENTS
    }
    if data_type == ASSETS:
        if not snapshot_id:
            snapshot_id = str(round(time.time() * 1000))

        # We are setting a time stamp ahead of the instance name since snapshot-ids must be configured in ascending
        # alphabetical order such that first_snapshot < second_snapshot etc.
        headers['snapshot-id'] = snapshot_id + instance_name
        headers['total-items-count'] = str(items_count)

    header_msg = 'Error sending new {data_type} into XSIAM.\n'.format(data_type=data_type)

    def data_error_handler(res):
        """
        Internal function to parse the XSIAM API errors
        """
        try:
            response = res.json()
            error = res.reason
            if response.get('error').lower() == 'false':
                xsiam_server_err_msg = response.get('error')
                error += ": " + xsiam_server_err_msg

        except ValueError:
            if res.text:
                error = '\n{}'.format(res.text)
            else:
                error = "Received empty response from the server"

        api_call_info = (
            'Parameters used:\n'
            '\tURL: {xsiam_url}\n'
            '\tHeaders: {headers}\n\n'
            'Response status code: {status_code}\n'
            'Error received:\n\t{error}'
        ).format(xsiam_url=xsiam_url, headers=json.dumps(headers, indent=8), status_code=res.status_code, error=error)

        demisto.error(header_msg + api_call_info)
        raise DemistoException(header_msg + error, DemistoException)

    client = BaseClient(base_url=xsiam_url, proxy=add_proxy_to_request)
    data_chunks = split_data_to_chunks(data, chunk_size)
    for data_chunk in data_chunks:
        data_size += len(data_chunk)
        data_chunk = '\n'.join(data_chunk)
        zipped_data = gzip.compress(data_chunk.encode('utf-8'))  # type: ignore[AttributeError,attr-defined]
        xsiam_api_call_with_retries(client=client, events_error_handler=data_error_handler,
                                    error_msg=header_msg, headers=headers,
                                    num_of_attempts=num_of_attempts, xsiam_url=xsiam_url,
                                    zipped_data=zipped_data, is_json_response=True, data_type=data_type)

    if should_update_health_module:
        demisto.updateModuleHealth({'{data_type}Pulled'.format(data_type=data_type): data_size})


def comma_separated_mapping_to_dict(raw_text):
    """
     Transforming a textual comma-separated mapping into a dictionary object.

    :type raw_text: ``str``
    :param raw_text: Comma-separated mapping e.g ('key1=value1', 'key2=value2', ...)

    :rtype: ``dict``
    :return: Validated dictionary of the raw mapping e.g {'key1': 'value1', 'key2': 'value2', ...}
    """
    demisto.debug("comma_separated_mapping_to_dict "
                  ">> Resolving comma-separated input mapping: {raw_text}".format(raw_text=raw_text))

    mapping_dict = {}  # type: Dict[str, str]
    # If a proper mapping was not provided, return an empty dict.
    if not raw_text:
        return mapping_dict

    key_value_pairs = raw_text.split(',')

    for pair in key_value_pairs:
        # Trimming trailing whitespace
        pair = pair.strip()

        try:
            key, value = pair.split('=')
        except ValueError:
            demisto.error("Error: Invalid mapping was provided. "
                          "Expected comma-separated mapping of format `key1=value1, key2=value2, ...`")
            key = value = ''

        if key in mapping_dict:
            demisto.debug(
                "comma_separated_mapping_to_dict "
                "Warning: duplicate key provided for {key}: using latter value: {value}".format(key=key, value=value)
            )
        mapping_dict[key] = value
    demisto.debug("comma_separated_mapping_to_dict << Resolved mapping: {mapping_dict}".format(mapping_dict=mapping_dict))
    return mapping_dict


def safe_sleep(duration_seconds):
    """
    Sleeps for the given duration, but raises an error if it would exceed the TTL.

        :type duration_seconds: ``float``
        :param duration_seconds: The desired sleep duration in seconds.

        :return: None
        :rtype: ``None``
    """
    context = demisto.callingContext.get('context', {})
    if 'runDuration' in context:
        run_duration = int(context.get('runDuration')) * 60
        time_left = run_duration - (datetime.now() - SAFE_SLEEP_START_TIME).total_seconds()
        if duration_seconds > time_left:
            raise ValueError("Requested a sleep of {} seconds, but time left until docker timeout is {} seconds."
                             .format(duration_seconds, run_duration))
    else:
        demisto.info('Safe sleep is not supported in this server version, sleeping for the requested time.')
    time.sleep(duration_seconds)  # pylint: disable=E9003


def is_time_sensitive():
    """
    Checks if the command reputation (auto-enrichment) is called as auto-extract=inline.
    This function checks if the 'isTimeSensitive' attribute exists in the 'demisto' object and if it's set to True.

        :return: bool
        :rtype: ``bool``
    """
    return hasattr(demisto, 'isTimeSensitive') and demisto.isTimeSensitive()


def parse_json_string(json_string):
    """
    Parse a JSON string into a Python dictionary.

    :type json_string: ``str``
    :param json_string: The JSON string to be parsed.

    :rtype: ``dict``
    :return: A Python dictionary representing the parsed JSON data.
    """
    try:
        data = json.loads(json_string)
        return data
    except json.JSONDecodeError as error:  # type: ignore[attr-defined]
        demisto.error("Error decoding JSON: {error}".format(error=error))
        return {}


def get_server_config():
    """
    Retrieves XSOAR server configuration.

    :rtype: ``dict``
    :return: The XSOAR server configuration.
    """
    response = demisto.internalHttpRequest(method='GET', uri='/system/config')
    body = parse_json_string(response.get('body'))
    server_config = body.get('sysConf', {})
    return server_config


def content_profiler(func):
    """
    A decorator for profiling the execution time and performance of a function.

    This decorator is useful for identifying performance bottlenecks and understanding the time complexity of your code.
    It collects and displays detailed profiling information, including the total execution time, the number of calls,
    and the average time per call.
    When to use it:
        - When you need to debug and optimize the performance of your functions or methods.
        - When you want to identify slow or inefficient parts of your code.
        - During the development and testing phases to ensure that your code meets performance requirements.

    To use, decorate the function that calls the function you want to profile with @content_profiler.
    Example: I want to profile the function_to_profile() function:
            ```
            @content_profiler
            function_to_profile():
                # some code
            ```
    Analyze the Profiling Data with SnakeViz:
        Download the <automation_name>.prof from the war room and run:
            pip install snakeviz; snakveiz <automation_name>.prof

    **Tested with Python 3.10**

    :type func: ``function``
    :param func: The function to be profiled.
    :return: The profiled function.
    :rtype: ``any``
    """
    import cProfile
    import threading

    def profiler_wrapper(*args, **kwargs):
        """
        A wrapper function that profiles the execution of the decorated function.
        :param args: The positional arguments to be passed to the decorated function.
        :param kwargs: The keyword arguments to be passed to the decorated function.
        :return: The result of the decorated function.
        """

        def profiler_function(signal_event, profiler):
            """
            A helper function that runs the profiled function. When the profiled function is finished
             a signal is received and the profiling data is dumped to a temporary file.
             Otherwise, the function will stop when reaching to timeout.
            :param signal_event: A signal that will be set when the profiled function is finished.
            :param profiler: The Profile object to use for profiling.
            """

            def dump_result():
                """
                Helper function to dump the profiling results to a file and return the file.
                """
                import tempfile
                # Create a temporary file to store profiling data
                with tempfile.NamedTemporaryFile(delete=False) as temp_file:
                    profiler.dump_stats(temp_file.name)
                    temp_file_path = temp_file.name

                # Read the profiling data from the temporary file
                with open(temp_file_path, 'rb') as f:
                    profiling_results = f.read()

                # Delete the temporary file
                os.remove(temp_file_path)
                context = demisto.callingContext
                executed_commands = context.get("context", {}).get("ExecutedCommands", {})
                automation_name = context.get("command") or executed_commands[0].get("name",
                                                                                     "stats") if executed_commands else "stats"
                # Use Demisto's fileResult to create a file from the profiling stats
                demisto.results(fileResult('{}.prof'.format(automation_name), profiling_results))

            # 5 minutes in nanoseconds
            default_timeout = 60 * 5 * 1e9

            # The system timeout configuration.
            timeout_nanoseconds = demisto.callingContext["context"].get("TimeoutDuration") or default_timeout
            timeout_seconds = timeout_nanoseconds / 1e9
            event_set = signal_event.wait(timeout_seconds - 5)
            if not event_set:
                raise DemistoException("The profiled function '{}' failed due to a timeout.".format(func.__name__))
            profiler.disable()
            dump_result()
            demisto.debug("Profiler finished.")

        def function_runner(func, profiler, signal_event,
                            results, *args, **kwargs):
            """
            A wrapper function that runs the targeted profiled function and captures the results in the results list.
            :param func: The function to be profiled.
            :param profiler: The Profile object to use for profiling.
            :param signal_event: The event to signal when profiling is complete.
            :param results: A shared object to store the results of the profiled function.
            :param args: The positional arguments to be passed to the profiled function.
            :param kwargs: The keyword arguments
            """
            profiler.enable()
            demisto.debug("Profiler started.")
            try:
                results["function_results"] = func(*args, **kwargs)
            finally:
                # Signal the profiling thread that the command has completed.
                signal_event.set()

        support_multithreading()
        results = {}
        profiler = cProfile.Profile()
        signal_event = threading.Event()
        function_thread = threading.Thread(target=function_runner, args=(func, profiler, signal_event, results) + args,
                                           kwargs=kwargs)
        function_thread.start()
        profiler_function(signal_event, profiler)
        return results.get("function_results")

    return profiler_wrapper


def find_and_remove_sensitive_text(text, pattern):
    """
    Finds all appearances of sensitive information in a string using regex and adds the sensitive
    information to the list of strings that should not appear in any logs.
    The regex pattern can be used to search for a specific word, or a pattern such as a word after a given word.
        Examples:
    >>> text = "first secret is ID123 and the second secret is id321 and the token: ABC"
    >>> pattern = r'(token:\s*)(\S+)'  # Capturing groups: (token:\s*) and (\S+)
    >>> find_and_remove_sensitive_text(text, pattern)
    Sensitive text added to be masked in the logs: ABC

    >>> pattern = r'\bid\w*\b'  # Match words starting with "id", case insensitive
    >>> find_and_remove_sensitive_text(text, pattern)
    Sensitive text added to be masked in the logs: ID123 and id321

    :param text: The input text containing the sensitive information.
    :type text: str
    :param pattern: The regex pattern to match the sensitive information.
    :type pattern: str

    :return: None
    :rtype: ``None``
    """

    sensitive_pattern = re.compile(pattern)
    matches = sensitive_pattern.findall(text)
    if not matches:
        return

    for match in matches:
        # in case the regex serches for a group pattern
        if isinstance(match, tuple):
            sensitive_text = match[1]
        else:
            # in case the regex serches for a specific word
            sensitive_text = match
        add_sensitive_log_strs(sensitive_text)
    return


from DemistoClassApiModule import *  # type:ignore [no-redef]  # noqa:E402the

###########################################
#     DO NOT ADD LINES AFTER THIS ONE     #
###########################################
register_module_line('CommonServerPython', 'end', __line__())
register_module_line('CustomScriptIntegration', 'start', __line__())<|MERGE_RESOLUTION|>--- conflicted
+++ resolved
@@ -46,7 +46,8 @@
 }
 
 XSIAM_EVENT_CHUNK_SIZE = 2 ** 20  # 1 Mib
-XSIAM_EVENT_CHUNK_SIZE_LIMIT = 4 * (10 ** 6)  # 4 MB
+XSIAM_EVENT_CHUNK_SIZE_LIMIT = 9 * (10 ** 6)  # 9 MB, note that the allowed max size for 1 entry is 5MB.
+# So if you're using a "heavy" API it is recommended to use maximum of 4MB chunk size.
 ASSETS = "assets"
 EVENTS = "events"
 DATA_TYPES = [EVENTS, ASSETS]
@@ -54,11 +55,8 @@
 SEND_PREFIX = "send: b'"
 SAFE_SLEEP_START_TIME = datetime.now()
 MAX_ERROR_MESSAGE_LENGTH = 50000
-<<<<<<< HEAD
-=======
 NUM_OF_WORKERS = 20
 HAVE_SUPPORT_MULTITHREADING_CALLED_ONCE = False
->>>>>>> 0e39451d
 
 
 def register_module_line(module_name, start_end, line, wrapper=0):
@@ -238,6 +236,7 @@
 if IS_PY3:
     STRING_TYPES = (str, bytes)  # type: ignore
     STRING_OBJ_TYPES = (str,)
+    import concurrent.futures
 
 else:
     STRING_TYPES = (str, unicode)  # type: ignore # noqa: F821
@@ -12082,7 +12081,7 @@
 
 def send_events_to_xsiam(events, vendor, product, data_format=None, url_key='url', num_of_attempts=3,
                          chunk_size=XSIAM_EVENT_CHUNK_SIZE, should_update_health_module=True,
-                         add_proxy_to_request=False):
+                         add_proxy_to_request=False, multiple_threads=False):
     """
     Send the fetched events into the XDR data-collector private api.
 
@@ -12116,10 +12115,16 @@
     :type add_proxy_to_request :``bool``
     :param add_proxy_to_request: whether to add proxy to the send evnets request.
 
-    :return: None
-    :rtype: ``None``
-    """
-    send_data_to_xsiam(
+    :type multiple_threads: ``bool``
+    :param multiple_threads: whether to use multiple threads to send the events to xsiam or not.
+
+    :return: Either None if running in a single thread or a list of future objects if running in multiple threads.
+    In case of running with multiple threads, the list of futures will hold the number of events sent and can be accessed by:
+    for future in concurrent.futures.as_completed(futures):
+        data_size += future.result()
+    :rtype: ``List[Future]`` or ``None``
+    """
+    return send_data_to_xsiam(
         events,
         vendor,
         product,
@@ -12130,6 +12135,7 @@
         data_type="events",
         should_update_health_module=should_update_health_module,
         add_proxy_to_request=add_proxy_to_request,
+        multiple_threads=multiple_threads
     )
 
 
@@ -12242,7 +12248,7 @@
 
 def send_data_to_xsiam(data, vendor, product, data_format=None, url_key='url', num_of_attempts=3,
                        chunk_size=XSIAM_EVENT_CHUNK_SIZE, data_type=EVENTS, should_update_health_module=True,
-                       add_proxy_to_request=False, snapshot_id='', items_count=None):
+                       add_proxy_to_request=False, snapshot_id='', items_count=None, multiple_threads=False):
     """
     Send the supported fetched data types into the XDR data-collector private api.
 
@@ -12286,8 +12292,15 @@
     :type items_count: ``str``
     :param items_count: the asset snapshot items count.
 
-    :return: None
-    :rtype: ``None``
+    :type multiple_threads: ``bool``
+    :param multiple_threads: whether to use multiple threads to send the events to xsiam or not.
+    Note that when set to True, the updateModuleHealth should be done from the itnegration itself.
+
+    :return: Either None if running in a single thread or a list of future objects if running in multiple threads.
+    In case of running with multiple threads, the list of futures will hold the number of events sent and can be accessed by:
+    for future in concurrent.futures.as_completed(futures):
+        data_size += future.result()
+    :rtype: ``List[Future]`` or ``None```
     """
     data_size = 0
     params = demisto.params()
@@ -12378,17 +12391,38 @@
 
     client = BaseClient(base_url=xsiam_url, proxy=add_proxy_to_request)
     data_chunks = split_data_to_chunks(data, chunk_size)
-    for data_chunk in data_chunks:
-        data_size += len(data_chunk)
+
+    def send_events(data_chunk):
+        chunk_size = len(data_chunk)
         data_chunk = '\n'.join(data_chunk)
         zipped_data = gzip.compress(data_chunk.encode('utf-8'))  # type: ignore[AttributeError,attr-defined]
         xsiam_api_call_with_retries(client=client, events_error_handler=data_error_handler,
                                     error_msg=header_msg, headers=headers,
                                     num_of_attempts=num_of_attempts, xsiam_url=xsiam_url,
                                     zipped_data=zipped_data, is_json_response=True, data_type=data_type)
-
-    if should_update_health_module:
-        demisto.updateModuleHealth({'{data_type}Pulled'.format(data_type=data_type): data_size})
+        return chunk_size
+
+    if multiple_threads:
+        demisto.info("Sending events to xsiam with multiple threads.")
+        all_chunks = [chunk for chunk in data_chunks]
+        demisto.info("Finished appending all data_chunks to a list.")
+        support_multithreading()
+        futures = []
+        executor = concurrent.futures.ThreadPoolExecutor(max_workers=NUM_OF_WORKERS)
+        for chunk in all_chunks:
+            future = executor.submit(send_events, chunk)
+            futures.append(future)
+
+        demisto.info('Finished submiting {} Futures.'.format(len(futures)))
+        return futures
+    else:
+        demisto.info("Sending events to xsiam with a single thread.")
+        for chunk in data_chunks:
+            data_size += send_events(chunk)
+
+        if should_update_health_module:
+            demisto.updateModuleHealth({'{data_type}Pulled'.format(data_type=data_type): data_size})
+    return
 
 
 def comma_separated_mapping_to_dict(raw_text):
@@ -12576,11 +12610,11 @@
             timeout_nanoseconds = demisto.callingContext["context"].get("TimeoutDuration") or default_timeout
             timeout_seconds = timeout_nanoseconds / 1e9
             event_set = signal_event.wait(timeout_seconds - 5)
-            if not event_set:
-                raise DemistoException("The profiled function '{}' failed due to a timeout.".format(func.__name__))
             profiler.disable()
             dump_result()
             demisto.debug("Profiler finished.")
+            if not event_set:
+                return_error("The profiled function '{}' failed due to a timeout.".format(func.__name__))
 
         def function_runner(func, profiler, signal_event,
                             results, *args, **kwargs):
