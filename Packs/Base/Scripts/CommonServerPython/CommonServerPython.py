"""Common functions script
This script will be appended to each server script before being executed.
Please notice that to add custom common code, add it to the CommonServerUserPython script.
Note that adding code to CommonServerUserPython can override functions in CommonServerPython
"""
# If you change this section, make sure you update the line offset magic number
from __future__ import print_function

import base64
import gc
import json
import logging
import os
import re
import socket
import sys
import time
import traceback
import types
import urllib
import gzip
import ssl
from random import randint
import xml.etree.cElementTree as ET
from collections import OrderedDict
from datetime import datetime, timedelta
from abc import abstractmethod
from distutils.version import LooseVersion
from threading import Lock
from inspect import currentframe

import demistomock as demisto
import warnings


def __line__():
    cf = currentframe()
    return cf.f_back.f_lineno  # type: ignore[union-attr]


# 43 - The line offset from the beginning of the file.
_MODULES_LINE_MAPPING = {
    'CommonServerPython': {'start': __line__() - 43, 'end': float('inf')},
}

XSIAM_EVENT_CHUNK_SIZE = 2 ** 20  # 1 Mib


def register_module_line(module_name, start_end, line, wrapper=0):
    """
        Register a module in the line mapping for the traceback line correction algorithm.

        :type module_name: ``str``
        :param module_name: The name of the module. (required)

        :type start_end: ``str``
        :param start_end: Whether to register the line as the start or the end of the module.
            Possible values: start, end. (required)

        :type line: ``int``
        :param line: the line number to record. (required)

        :type wrapper: ``int``
        :param wrapper: Wrapper size (used for inline replacements with headers such as ApiModules). (optional)

        :return: None
        :rtype: ``None``
    """
    global _MODULES_LINE_MAPPING
    default_module_info = {'start': 0, 'start_wrapper': 0, 'end': float('inf'), 'end_wrapper': float('inf')}
    try:
        if start_end not in ('start', 'end'):
            raise ValueError('Invalid start_end argument. Acceptable values are: start, end.')
        if not isinstance(line, int) or line < 0:
            raise ValueError('Invalid line argument. Expected non-negative integer, '
                             'got {}({})'.format(type(line), line))

        _MODULES_LINE_MAPPING.setdefault(module_name, default_module_info).update(
            {start_end: line, '{}_wrapper'.format(start_end): line + wrapper}
        )
    except Exception as exc:
        demisto.info(
            'failed to register module line. '
            'module: "{}" start_end: "{}" line: "{}".\nError: {}'.format(module_name, start_end, line, exc))


def _find_relevant_module(line):
    """
    Find which module contains the given line number.

    :type line: ``int``
    :param trace_str: Line number to search. (required)

    :return: The name of the module.
    :rtype: ``str``
    """
    global _MODULES_LINE_MAPPING

    relevant_module = ''
    for module, info in _MODULES_LINE_MAPPING.items():
        if info['start'] <= line <= info['end']:
            if not relevant_module:
                relevant_module = module
            elif info['start'] > _MODULES_LINE_MAPPING[relevant_module]['start']:
                relevant_module = module

    return relevant_module


def fix_traceback_line_numbers(trace_str):
    """
    Fixes the given traceback line numbers.

    :type trace_str: ``str``
    :param trace_str: The traceback string to edit. (required)

    :return: The new formated traceback.
    :rtype: ``str``
    """
    for number in re.findall(r'line (\d+)', trace_str):
        line_num = int(number)
        module = _find_relevant_module(line_num)
        if module:
            module_start_line = _MODULES_LINE_MAPPING.get(module, {'start': 0})['start']
            actual_number = line_num - module_start_line

            # in case of ApiModule injections, adjust the line numbers of the code after the injection.
            for module_info in _MODULES_LINE_MAPPING.values():
                block_start = module_info.get('start_wrapper', module_info['start'])
                block_end = module_info.get('end_wrapper', module_info['end'])
                if block_start > module_start_line and block_end < line_num:
                    actual_number -= block_end - block_start

            # a traceback line is of the form: File "<string>", line 8853, in func5
            trace_str = trace_str.replace(
                'File "<string>", line {},'.format(number),
                'File "<{}>", line {},'.format(module, actual_number)
            )

    return trace_str


OS_LINUX = False
OS_MAC = False
OS_WINDOWS = False
if sys.platform.startswith('linux'):
    OS_LINUX = True
elif sys.platform.startswith('darwin'):
    OS_MAC = True
elif sys.platform.startswith('win32'):
    OS_WINDOWS = True


class WarningsHandler(object):
    #    Wrapper to handle warnings. We use a class to cleanup after execution

    @staticmethod
    def handle_warning(message, category, filename, lineno, file=None, line=None):
        try:
            msg = warnings.formatwarning(message, category, filename, lineno, line)
            demisto.info("python warning: " + msg)
        except Exception:
            # ignore the warning if it can't be handled for some reason
            pass

    def __init__(self):
        self.org_handler = warnings.showwarning
        warnings.showwarning = WarningsHandler.handle_warning

    def __del__(self):
        warnings.showwarning = self.org_handler


_warnings_handler = WarningsHandler()
# ignore warnings from logging as a result of not being setup
logging.raiseExceptions = False

# imports something that can be missed from docker image
try:
    import requests
    from requests.adapters import HTTPAdapter
    from urllib3.util import Retry
    from typing import Optional, Dict, List, Any, Union, Set

    import dateparser  # type: ignore
    from datetime import timezone  # type: ignore
except Exception:
    if sys.version_info[0] < 3:
        # in python 2 an exception in the imports might still be raised even though it is caught.
        # for more info see https://cosmicpercolator.com/2016/01/13/exception-leaks-in-python-2-and-3/
        sys.exc_clear()

CONTENT_RELEASE_VERSION = '0.0.0'
CONTENT_BRANCH_NAME = 'master'
IS_PY3 = sys.version_info[0] == 3
PY_VER_MINOR = sys.version_info[1]
STIX_PREFIX = "STIX "
# pylint: disable=undefined-variable

ZERO = timedelta(0)
HOUR = timedelta(hours=1)

# The max number of profiling related rows to print to the log on memory dump
PROFILING_DUMP_ROWS_LIMIT = 20


if IS_PY3:
    STRING_TYPES = (str, bytes)  # type: ignore
    STRING_OBJ_TYPES = (str,)

else:
    STRING_TYPES = (str, unicode)  # type: ignore # noqa: F821
    STRING_OBJ_TYPES = STRING_TYPES  # type: ignore
# pylint: enable=undefined-variable

# DEPRECATED - use EntryType enum instead
entryTypes = {
    'note': 1,
    'downloadAgent': 2,
    'file': 3,
    'error': 4,
    'pinned': 5,
    'userManagement': 6,
    'image': 7,
    'playgroundError': 8,
    'entryInfoFile': 9,
    'warning': 11,
    'map': 15,
    'widget': 17
}

ENDPOINT_STATUS_OPTIONS = [
    'Online',
    'Offline',
    'Unknown'
]

ENDPOINT_ISISOLATED_OPTIONS = [
    'Yes',
    'No',
    'Pending isolation',
    'Pending unisolation'
]


class EntryType(object):
    """
    Enum: contains all the entry types (e.g. NOTE, ERROR, WARNING, FILE, etc.)
    :return: None
    :rtype: ``None``
    """
    NOTE = 1
    DOWNLOAD_AGENT = 2
    FILE = 3
    ERROR = 4
    PINNED = 5
    USER_MANAGEMENT = 6
    IMAGE = 7
    PLAYGROUND_ERROR = 8
    ENTRY_INFO_FILE = 9
    VIDEO_FILE = 10
    WARNING = 11
    STATIC_VIDEO_FILE = 12
    MAP_ENTRY_TYPE = 15
    WIDGET = 17
    EXECUTION_METRICS = 19


class IncidentStatus(object):
    """
    Enum: contains all the incidents status types (e.g. pending, active, done, archive)
    :return: None
    :rtype: ``None``
    """
    PENDING = 0
    ACTIVE = 1
    DONE = 2
    ARCHIVE = 3


class IncidentSeverity(object):
    """
    Enum: contains all the incident severity types
    :return: None
    :rtype: ``None``
    """
    UNKNOWN = 0
    INFO = 0.5
    LOW = 1
    MEDIUM = 2
    HIGH = 3
    CRITICAL = 4


# DEPRECATED - use EntryFormat enum instead
formats = {
    'html': 'html',
    'table': 'table',
    'json': 'json',
    'text': 'text',
    'dbotResponse': 'dbotCommandResponse',
    'markdown': 'markdown'
}


class EntryFormat(object):
    """
    Enum: contains all the entry formats (e.g. HTML, TABLE, JSON, etc.)
    """
    HTML = 'html'
    TABLE = 'table'
    JSON = 'json'
    TEXT = 'text'
    DBOT_RESPONSE = 'dbotCommandResponse'
    MARKDOWN = 'markdown'

    @classmethod
    def is_valid_type(cls, _type):
        # type: (str) -> bool
        return _type in (
            EntryFormat.HTML,
            EntryFormat.TABLE,
            EntryFormat.JSON,
            EntryFormat.TEXT,
            EntryFormat.MARKDOWN,
            EntryFormat.DBOT_RESPONSE
        )


brands = {
    'xfe': 'xfe',
    'vt': 'virustotal',
    'wf': 'WildFire',
    'cy': 'cylance',
    'cs': 'crowdstrike-intel'
}
providers = {
    'xfe': 'IBM X-Force Exchange',
    'vt': 'VirusTotal',
    'wf': 'WildFire',
    'cy': 'Cylance',
    'cs': 'CrowdStrike'
}
thresholds = {
    'xfeScore': 4,
    'vtPositives': 10,
    'vtPositiveUrlsForIP': 30
}


class DBotScoreType(object):
    """
    Enum: contains all the indicator types
    DBotScoreType.IP
    DBotScoreType.FILE
    DBotScoreType.DOMAIN
    DBotScoreType.URL
    DBotScoreType.CVE
    DBotScoreType.ACCOUNT
    DBotScoreType.CRYPTOCURRENCY
    DBotScoreType.EMAIL
    DBotScoreType.ATTACKPATTERN
    DBotScoreType.CUSTOM

    :return: None
    :rtype: ``None``
    """
    IP = 'ip'
    FILE = 'file'
    DOMAIN = 'domain'
    URL = 'url'
    CVE = 'cve'
    ACCOUNT = 'account'
    CIDR = 'cidr',
    DOMAINGLOB = 'domainglob'
    CERTIFICATE = 'certificate'
    CRYPTOCURRENCY = 'cryptocurrency'
    EMAIL = 'email'
    ATTACKPATTERN = 'attackpattern'
    CUSTOM = 'custom'

    def __init__(self):
        # required to create __init__ for create_server_docs.py purpose
        pass

    @classmethod
    def is_valid_type(cls, _type):
        # type: (str) -> bool

        return _type in (
            DBotScoreType.IP,
            DBotScoreType.FILE,
            DBotScoreType.DOMAIN,
            DBotScoreType.URL,
            DBotScoreType.CVE,
            DBotScoreType.ACCOUNT,
            DBotScoreType.CIDR,
            DBotScoreType.DOMAINGLOB,
            DBotScoreType.CERTIFICATE,
            DBotScoreType.CRYPTOCURRENCY,
            DBotScoreType.EMAIL,
            DBotScoreType.ATTACKPATTERN,
            DBotScoreType.CUSTOM,
        )


class DBotScoreReliability(object):
    """
    Enum: Source reliability levels
    Values are case sensitive

    :return: None
    :rtype: ``None``
    """

    A_PLUS = 'A+ - 3rd party enrichment'
    A = 'A - Completely reliable'
    B = 'B - Usually reliable'
    C = 'C - Fairly reliable'
    D = 'D - Not usually reliable'
    E = 'E - Unreliable'
    F = 'F - Reliability cannot be judged'

    def __init__(self):
        # required to create __init__ for create_server_docs.py purpose
        pass

    @staticmethod
    def is_valid_type(_type):
        # type: (str) -> bool

        return _type in (
            DBotScoreReliability.A_PLUS,
            DBotScoreReliability.A,
            DBotScoreReliability.B,
            DBotScoreReliability.C,
            DBotScoreReliability.D,
            DBotScoreReliability.E,
            DBotScoreReliability.F,
        )

    @staticmethod
    def get_dbot_score_reliability_from_str(reliability_str):
        if reliability_str == DBotScoreReliability.A_PLUS:
            return DBotScoreReliability.A_PLUS
        elif reliability_str == DBotScoreReliability.A:
            return DBotScoreReliability.A
        elif reliability_str == DBotScoreReliability.B:
            return DBotScoreReliability.B
        elif reliability_str == DBotScoreReliability.C:
            return DBotScoreReliability.C
        elif reliability_str == DBotScoreReliability.D:
            return DBotScoreReliability.D
        elif reliability_str == DBotScoreReliability.E:
            return DBotScoreReliability.E
        elif reliability_str == DBotScoreReliability.F:
            return DBotScoreReliability.F
        raise Exception("Please use supported reliability only.")


INDICATOR_TYPE_TO_CONTEXT_KEY = {
    'ip': 'Address',
    'email': 'Address',
    'url': 'Data',
    'domain': 'Name',
    'cve': 'ID',
    'md5': 'file',
    'sha1': 'file',
    'sha256': 'file',
    'crc32': 'file',
    'sha512': 'file',
    'ctph': 'file',
    'ssdeep': 'file'
}


class ErrorTypes(object):
    """
    Enum: contains all the available error types
    :return: None
    :rtype: ``None``
    """
    SUCCESS = 'Successful'
    QUOTA_ERROR = 'QuotaError'
    GENERAL_ERROR = 'GeneralError'
    AUTH_ERROR = 'AuthError'
    SERVICE_ERROR = 'ServiceError'
    CONNECTION_ERROR = 'ConnectionError'
    PROXY_ERROR = 'ProxyError'
    SSL_ERROR = 'SSLError'
    TIMEOUT_ERROR = 'TimeoutError'


class FeedIndicatorType(object):
    """Type of Indicator (Reputations), used in TIP integrations"""
    Account = "Account"
    CVE = "CVE"
    Domain = "Domain"
    DomainGlob = "DomainGlob"
    Email = "Email"
    File = "File"
    FQDN = "Domain"
    Host = "Host"
    IP = "IP"
    CIDR = "CIDR"
    IPv6 = "IPv6"
    IPv6CIDR = "IPv6CIDR"
    Registry = "Registry Key"
    SSDeep = "ssdeep"
    URL = "URL"
    AS = "ASN"
    MUTEX = "Mutex"
    Malware = "Malware"
    Identity = "Identity"
    Location = "Location"

    @staticmethod
    def is_valid_type(_type):
        return _type in (
            FeedIndicatorType.Account,
            FeedIndicatorType.CVE,
            FeedIndicatorType.Domain,
            FeedIndicatorType.DomainGlob,
            FeedIndicatorType.Email,
            FeedIndicatorType.File,
            FeedIndicatorType.Host,
            FeedIndicatorType.IP,
            FeedIndicatorType.CIDR,
            FeedIndicatorType.IPv6,
            FeedIndicatorType.IPv6CIDR,
            FeedIndicatorType.Registry,
            FeedIndicatorType.SSDeep,
            FeedIndicatorType.URL,
            FeedIndicatorType.AS,
            FeedIndicatorType.MUTEX,
            FeedIndicatorType.Malware,
            FeedIndicatorType.Identity,
            FeedIndicatorType.Location
        )

    @staticmethod
    def list_all_supported_indicators():
        indicator_types = []
        for key, val in vars(FeedIndicatorType).items():
            if not key.startswith('__') and type(val) == str:
                indicator_types.append(val)
        return indicator_types

    @staticmethod
    def ip_to_indicator_type(ip):
        """Returns the indicator type of the input IP.

        :type ip: ``str``
        :param ip: IP address to get it's indicator type.

        :return:: Indicator type from FeedIndicatorType, or None if invalid IP address.
        :rtype: ``str``
        """
        if re.match(ipv4cidrRegex, ip):
            return FeedIndicatorType.CIDR

        elif re.match(ipv4Regex, ip):
            return FeedIndicatorType.IP

        elif re.match(ipv6cidrRegex, ip):
            return FeedIndicatorType.IPv6CIDR

        elif re.match(ipv6Regex, ip):
            return FeedIndicatorType.IPv6

        else:
            return None

    @staticmethod
    def indicator_type_by_server_version(indicator_type):
        """Returns the indicator type of the input by the server version.
        If the server version is 6.2 and greater, remove the STIX prefix of the type

        :type indicator_type: ``str``
        :param indicator_type: Type of an indicator.

        :return:: Indicator type .
        :rtype: ``str``
        """
        if is_demisto_version_ge("6.2.0") and indicator_type.startswith(STIX_PREFIX):
            return indicator_type[len(STIX_PREFIX):]
        return indicator_type


# -------------------------------- Threat Intel Objects ----------------------------------- #

class ThreatIntel:
    """
    XSOAR Threat Intel Objects
    :return: None
    :rtype: ``None``
    """

    class ObjectsNames(object):
        """
        Enum: Threat Intel Objects names.
        :return: None
        :rtype: ``None``
        """
        CAMPAIGN = 'Campaign'
        ATTACK_PATTERN = 'Attack Pattern'
        REPORT = 'Report'
        MALWARE = 'Malware'
        COURSE_OF_ACTION = 'Course of Action'
        INTRUSION_SET = 'Intrusion Set'
        TOOL = 'Tool'
        THREAT_ACTOR = 'Threat Actor'
        INFRASTRUCTURE = 'Infrastructure'

    class ObjectsScore(object):
        """
        Enum: Threat Intel Objects Score.
        :return: None
        :rtype: ``None``
        """
        CAMPAIGN = 3
        ATTACK_PATTERN = 2
        REPORT = 3
        MALWARE = 3
        COURSE_OF_ACTION = 0
        INTRUSION_SET = 3
        TOOL = 2
        THREAT_ACTOR = 3
        INFRASTRUCTURE = 2

    class KillChainPhases(object):
        """
        Enum: Kill Chain Phases names.
        :return: None
        :rtype: ``None``
        """
        BUILD_CAPABILITIES = "Build Capabilities"
        PRIVILEGE_ESCALATION = "Privilege Escalation"
        ADVERSARY_OPSEC = "Adversary Opsec"
        CREDENTIAL_ACCESS = "Credential Access"
        EXFILTRATION = "Exfiltration"
        LATERAL_MOVEMENT = "Lateral Movement"
        DEFENSE_EVASION = "Defense Evasion"
        PERSISTENCE = "Persistence"
        COLLECTION = "Collection"
        IMPACT = "Impact"
        INITIAL_ACCESS = "Initial Access"
        DISCOVERY = "Discovery"
        EXECUTION = "Execution"
        INSTALLATION = "Installation"
        DELIVERY = "Delivery"
        WEAPONIZATION = "Weaponization"
        ACT_ON_OBJECTIVES = "Actions on Objectives"
        COMMAND_AND_CONTROL = "Command \u0026 Control"


def is_debug_mode():
    """Return if this script/command was passed debug-mode=true option

    :return: true if debug-mode is enabled
    :rtype: ``bool``
    """
    # use `hasattr(demisto, 'is_debug')` to ensure compatibility with server version <= 4.5
    return hasattr(demisto, 'is_debug') and demisto.is_debug


def get_schedule_metadata(context):
    """
        Get the entry schedule metadata if available

        :type context: ``dict``
        :param context: Context in which the command was executed.

        :return: Dict with metadata of scheduled entry
        :rtype: ``dict``
    """
    schedule_metadata = {}
    parent_entry = context.get('ParentEntry', {})
    if parent_entry:
        schedule_metadata = assign_params(
            is_polling=True if parent_entry.get('polling') else False,
            polling_command=parent_entry.get('pollingCommand'),
            polling_args=parent_entry.get('pollingArgs'),
            times_ran=int(parent_entry.get('timesRan', 0)) + 1,
            start_date=parent_entry.get('startDate'),
            end_date=parent_entry.get('endingDate')
        )
    return schedule_metadata


def auto_detect_indicator_type(indicator_value):
    """
      Infer the type of the indicator.

      :type indicator_value: ``str``
      :param indicator_value: The indicator whose type we want to check. (required)

      :return: The type of the indicator.
      :rtype: ``str``
    """
    try:
        import tldextract
    except Exception:
        raise Exception("Missing tldextract module, In order to use the auto detect function please use a docker"
                        " image with it installed such as: demisto/jmespath")

    indicator_value = indicator_value.replace('[.]', '.').replace('[@]', '@')  # Refang indicator prior to checking

    if re.match(ipv4cidrRegex, indicator_value):
        return FeedIndicatorType.CIDR

    if re.match(ipv6cidrRegex, indicator_value):
        return FeedIndicatorType.IPv6CIDR

    if re.match(ipv4Regex, indicator_value):
        return FeedIndicatorType.IP

    if re.match(ipv6Regex, indicator_value):
        return FeedIndicatorType.IPv6

    if re.match(cveRegex, indicator_value):
        return FeedIndicatorType.CVE

    if re.match(md5Regex, indicator_value):
        return FeedIndicatorType.File

    if re.match(sha1Regex, indicator_value):
        return FeedIndicatorType.File

    if re.match(sha256Regex, indicator_value):
        return FeedIndicatorType.File

    if re.match(sha512Regex, indicator_value):
        return FeedIndicatorType.File

    if re.match(emailRegex, indicator_value):
        return FeedIndicatorType.Email

    if re.match(urlRegex, indicator_value):
        return FeedIndicatorType.URL

    try:
        tldextract_version = tldextract.__version__
        if LooseVersion(tldextract_version) < '3.0.0':
            no_cache_extract = tldextract.TLDExtract(cache_file=False, suffix_list_urls=None)
        else:
            no_cache_extract = tldextract.TLDExtract(cache_dir=False, suffix_list_urls=None)

        if no_cache_extract(indicator_value).suffix:
            if '*' in indicator_value:
                return FeedIndicatorType.DomainGlob
            return FeedIndicatorType.Domain

    except Exception:
        demisto.debug('tldextract failed to detect indicator type. indicator value: {}'.format(indicator_value))

    demisto.debug('Failed to detect indicator type. Indicator value: {}'.format(indicator_value))
    return None


def add_http_prefix_if_missing(address=''):
    """
        This function adds `http://` prefix to the proxy address in case it is missing.

        :type address: ``string``
        :param address: Proxy address.

        :return: proxy address after the 'http://' prefix was added, if needed.
        :rtype: ``string``
    """
    PROXY_PREFIXES = ['http://', 'https://', 'socks5://', 'socks5h://', 'socks4://', 'socks4a://']
    if not address:
        return ''
    for prefix in PROXY_PREFIXES:
        if address.startswith(prefix):
            return address
    return 'http://' + address


def handle_proxy(proxy_param_name='proxy', checkbox_default_value=False, handle_insecure=True,
                 insecure_param_name=None):
    """
        Handle logic for routing traffic through the system proxy.
        Should usually be called at the beginning of the integration, depending on proxy checkbox state.

        Additionally will unset env variables REQUESTS_CA_BUNDLE and CURL_CA_BUNDLE if handle_insecure is speficied (default).
        This is needed as when these variables are set and a requests.Session object is used, requests will ignore the
        Sesssion.verify setting. See: https://github.com/psf/requests/blob/master/requests/sessions.py#L703

        :type proxy_param_name: ``string``
        :param proxy_param_name: name of the "use system proxy" integration parameter

        :type checkbox_default_value: ``bool``
        :param checkbox_default_value: Default value of the proxy param checkbox

        :type handle_insecure: ``bool``
        :param handle_insecure: Whether to check the insecure param and unset env variables

        :type insecure_param_name: ``string``
        :param insecure_param_name: Name of insecure param. If None will search insecure and unsecure

        :return: proxies dict for the 'proxies' parameter of 'requests' functions
        :rtype: ``dict``
    """
    proxies = {}  # type: dict
    if demisto.params().get(proxy_param_name, checkbox_default_value):
        ensure_proxy_has_http_prefix()
        proxies = {
            'http': os.environ.get('HTTP_PROXY') or os.environ.get('http_proxy', ''),
            'https': os.environ.get('HTTPS_PROXY') or os.environ.get('https_proxy', '')
        }
    else:
        skip_proxy()

    if handle_insecure:
        if insecure_param_name is None:
            param_names = ('insecure', 'unsecure')
        else:
            param_names = (insecure_param_name,)  # type: ignore[assignment]
        for p in param_names:
            if demisto.params().get(p, False):
                skip_cert_verification()

    return proxies


def skip_proxy():
    """
    The function deletes the proxy environment vars in order to http requests to skip routing through proxy

    :return: None
    :rtype: ``None``
    """
    for k in ('HTTP_PROXY', 'HTTPS_PROXY', 'http_proxy', 'https_proxy'):
        if k in os.environ:
            del os.environ[k]


def ensure_proxy_has_http_prefix():
    """
    The function checks if proxy environment vars are missing http/https prefixes, and adds http if so.

    :return: None
    :rtype: ``None``
    """
    for k in ('HTTP_PROXY', 'HTTPS_PROXY', 'http_proxy', 'https_proxy'):
        if k in os.environ:
            proxy_env_var = os.getenv(k)
            if proxy_env_var:
                os.environ[k] = add_http_prefix_if_missing(os.environ[k])


def skip_cert_verification():
    """
    The function deletes the self signed certificate env vars in order to http requests to skip certificate validation.

    :return: None
    :rtype: ``None``
    """
    for k in ('REQUESTS_CA_BUNDLE', 'CURL_CA_BUNDLE'):
        if k in os.environ:
            del os.environ[k]


def urljoin(url, suffix=""):
    """
        Will join url and its suffix

        Example:
        "https://google.com/", "/"   => "https://google.com/"
        "https://google.com", "/"   => "https://google.com/"
        "https://google.com", "api"   => "https://google.com/api"
        "https://google.com", "/api"  => "https://google.com/api"
        "https://google.com/", "api"  => "https://google.com/api"
        "https://google.com/", "/api" => "https://google.com/api"

        :type url: ``string``
        :param url: URL string (required)

        :type suffix: ``string``
        :param suffix: the second part of the url

        :return: Full joined url
        :rtype: ``string``
    """
    if url[-1:] != "/":
        url = url + "/"

    if suffix.startswith("/"):
        suffix = suffix[1:]
        return url + suffix

    return url + suffix


def positiveUrl(entry):
    """
       Checks if the given entry from a URL reputation query is positive (known bad) (deprecated)

       :type entry: ``dict``
       :param entry: URL entry (required)

       :return: True if bad, false otherwise
       :rtype: ``bool``
    """
    if entry['Type'] != entryTypes['error'] and entry['ContentsFormat'] == formats['json']:
        if entry['Brand'] == brands['xfe']:
            return demisto.get(entry, 'Contents.url.result.score') > thresholds['xfeScore']
        if entry['Brand'] == brands['vt']:
            return demisto.get(entry, 'Contents.positives') > thresholds['vtPositives']
        if entry['Brand'] == brands['cs'] and demisto.get(entry, 'Contents'):
            c = demisto.get(entry, 'Contents')[0]
            return demisto.get(c, 'indicator') and demisto.get(c, 'malicious_confidence') in ['high', 'medium']
    return False


def positiveFile(entry):
    """
       Checks if the given entry from a file reputation query is positive (known bad) (deprecated)

       :type entry: ``dict``
       :param entry: File entry (required)

       :return: True if bad, false otherwise
       :rtype: ``bool``
    """
    if entry['Type'] != entryTypes['error'] and entry['ContentsFormat'] == formats['json']:
        if entry['Brand'] == brands['xfe'] and (demisto.get(entry, 'Contents.malware.family')
                                                or demisto.gets(entry, 'Contents.malware.origins.external.family')):
            return True
        if entry['Brand'] == brands['vt']:
            return demisto.get(entry, 'Contents.positives') > thresholds['vtPositives']
        if entry['Brand'] == brands['wf']:
            return demisto.get(entry, 'Contents.wildfire.file_info.malware') == 'yes'
        if entry['Brand'] == brands['cy'] and demisto.get(entry, 'Contents'):
            contents = demisto.get(entry, 'Contents')
            k = contents.keys()
            if k and len(k) > 0:
                v = contents[k[0]]
                if v and demisto.get(v, 'generalscore'):
                    return v['generalscore'] < -0.5
        if entry['Brand'] == brands['cs'] and demisto.get(entry, 'Contents'):
            c = demisto.get(entry, 'Contents')[0]
            return demisto.get(c, 'indicator') and demisto.get(c, 'malicious_confidence') in ['high', 'medium']
    return False


def vtCountPositives(entry):
    """
       Counts the number of detected URLs in the entry

       :type entry: ``dict``
       :param entry: Demisto entry (required)

       :return: The number of detected URLs
       :rtype: ``int``
    """
    positives = 0
    if demisto.get(entry, 'Contents.detected_urls'):
        for detected in demisto.get(entry, 'Contents.detected_urls'):
            if demisto.get(detected, 'positives') > thresholds['vtPositives']:
                positives += 1
    return positives


def positiveIp(entry):
    """
       Checks if the given entry from a file reputation query is positive (known bad) (deprecated)

       :type entry: ``dict``
       :param entry: IP entry (required)

       :return: True if bad, false otherwise
       :rtype: ``bool``
    """
    if entry['Type'] != entryTypes['error'] and entry['ContentsFormat'] == formats['json']:
        if entry['Brand'] == brands['xfe']:
            return demisto.get(entry, 'Contents.reputation.score') > thresholds['xfeScore']
        if entry['Brand'] == brands['vt'] and demisto.get(entry, 'Contents.detected_urls'):
            return vtCountPositives(entry) > thresholds['vtPositiveUrlsForIP']
        if entry['Brand'] == brands['cs'] and demisto.get(entry, 'Contents'):
            c = demisto.get(entry, 'Contents')[0]
            return demisto.get(c, 'indicator') and demisto.get(c, 'malicious_confidence') in ['high', 'medium']
    return False


def formatEpochDate(t):
    """
       Convert a time expressed in seconds since the epoch to a string representing local time

       :type t: ``int``
       :param t: Time represented in seconds (required)

       :return: A string representing local time
       :rtype: ``str``
    """
    if t:
        return time.ctime(t)
    return ''


def shortCrowdStrike(entry):
    """
       Display CrowdStrike Intel results in Markdown (deprecated)

       :type entry: ``dict``
       :param entry: CrowdStrike result entry (required)

       :return: A Demisto entry containing the shortened CrowdStrike info
       :rtype: ``dict``
    """
    if entry['Type'] != entryTypes['error'] and entry['ContentsFormat'] == formats['json']:
        if entry['Brand'] == brands['cs'] and demisto.get(entry, 'Contents'):
            c = demisto.get(entry, 'Contents')[0]
            csRes = '## CrowdStrike Falcon Intelligence'
            csRes += '\n\n### Indicator - ' + demisto.gets(c, 'indicator')
            labels = demisto.get(c, 'labels')
            if labels:
                csRes += '\n### Labels'
                csRes += '\nName|Created|Last Valid'
                csRes += '\n----|-------|----------'
                for label in labels:
                    csRes += '\n' + demisto.gets(label, 'name') + '|' + \
                             formatEpochDate(demisto.get(label, 'created_on')) + '|' + \
                             formatEpochDate(demisto.get(label, 'last_valid_on'))

            relations = demisto.get(c, 'relations')
            if relations:
                csRes += '\n### Relations'
                csRes += '\nIndicator|Type|Created|Last Valid'
                csRes += '\n---------|----|-------|----------'
                for r in relations:
                    csRes += '\n' + demisto.gets(r, 'indicator') + '|' + demisto.gets(r, 'type') + '|' + \
                             formatEpochDate(demisto.get(label, 'created_date')) + '|' + \
                             formatEpochDate(demisto.get(label, 'last_valid_date'))

            return {'ContentsFormat': formats['markdown'], 'Type': entryTypes['note'], 'Contents': csRes}
    return entry


def shortUrl(entry):
    """
       Formats a URL reputation entry into a short table (deprecated)

       :type entry: ``dict``
       :param entry: URL result entry (required)

       :return: A Demisto entry containing the shortened URL info
       :rtype: ``dict``
    """
    if entry['Type'] != entryTypes['error'] and entry['ContentsFormat'] == formats['json']:
        c = entry['Contents']
        if entry['Brand'] == brands['xfe']:
            return {'ContentsFormat': formats['table'], 'Type': entryTypes['note'], 'Contents': {
                'Country': c['country'], 'MalwareCount': demisto.get(c, 'malware.count'),
                'A': demisto.gets(c, 'resolution.A'), 'AAAA': demisto.gets(c, 'resolution.AAAA'),
                'Score': demisto.get(c, 'url.result.score'), 'Categories': demisto.gets(c, 'url.result.cats'),
                'URL': demisto.get(c, 'url.result.url'), 'Provider': providers['xfe'],
                'ProviderLink': 'https://exchange.xforce.ibmcloud.com/url/' + demisto.get(c, 'url.result.url')}}
        if entry['Brand'] == brands['vt']:
            return {'ContentsFormat': formats['table'], 'Type': entryTypes['note'], 'Contents': {
                'ScanDate': c['scan_date'], 'Positives': c['positives'], 'Total': c['total'],
                'URL': c['url'], 'Provider': providers['vt'], 'ProviderLink': c['permalink']}}
        if entry['Brand'] == brands['cs'] and demisto.get(entry, 'Contents'):
            return shortCrowdStrike(entry)
    return {'ContentsFormat': 'text', 'Type': 4, 'Contents': 'Unknown provider for result: ' + entry['Brand']}


def shortFile(entry):
    """
       Formats a file reputation entry into a short table (deprecated)

       :type entry: ``dict``
       :param entry: File result entry (required)

       :return: A Demisto entry containing the shortened file info
       :rtype: ``dict``
    """
    if entry['Type'] != entryTypes['error'] and entry['ContentsFormat'] == formats['json']:
        c = entry['Contents']
        if entry['Brand'] == brands['xfe']:
            cm = c['malware']
            return {'ContentsFormat': formats['table'], 'Type': entryTypes['note'], 'Contents': {
                'Family': cm['family'], 'MIMEType': cm['mimetype'], 'MD5': cm['md5'][2:] if 'md5' in cm else '',
                'CnCServers': demisto.get(cm, 'origins.CncServers.count'),
                'DownloadServers': demisto.get(cm, 'origins.downloadServers.count'),
                'Emails': demisto.get(cm, 'origins.emails.count'),
                'ExternalFamily': demisto.gets(cm, 'origins.external.family'),
                'ExternalCoverage': demisto.get(cm, 'origins.external.detectionCoverage'),
                'Provider': providers['xfe'],
                'ProviderLink': 'https://exchange.xforce.ibmcloud.com/malware/' + cm['md5'].replace('0x', '')}}
        if entry['Brand'] == brands['vt']:
            return {'ContentsFormat': formats['table'], 'Type': entryTypes['note'], 'Contents': {
                'Resource': c['resource'], 'ScanDate': c['scan_date'], 'Positives': c['positives'],
                'Total': c['total'], 'SHA1': c['sha1'], 'SHA256': c['sha256'], 'Provider': providers['vt'],
                'ProviderLink': c['permalink']}}
        if entry['Brand'] == brands['wf']:
            c = demisto.get(entry, 'Contents.wildfire.file_info')
            if c:
                return {'Contents': {'Type': c['filetype'], 'Malware': c['malware'], 'MD5': c['md5'],
                                     'SHA256': c['sha256'], 'Size': c['size'], 'Provider': providers['wf']},
                        'ContentsFormat': formats['table'], 'Type': entryTypes['note']}
        if entry['Brand'] == brands['cy'] and demisto.get(entry, 'Contents'):
            contents = demisto.get(entry, 'Contents')
            k = contents.keys()
            if k and len(k) > 0:
                v = contents[k[0]]
                if v and demisto.get(v, 'generalscore'):
                    return {'Contents': {'Status': v['status'], 'Code': v['statuscode'], 'Score': v['generalscore'],
                                         'Classifiers': str(v['classifiers']), 'ConfirmCode': v['confirmcode'],
                                         'Error': v['error'], 'Provider': providers['cy']},
                            'ContentsFormat': formats['table'], 'Type': entryTypes['note']}
        if entry['Brand'] == brands['cs'] and demisto.get(entry, 'Contents'):
            return shortCrowdStrike(entry)
    return {'ContentsFormat': formats['text'], 'Type': entryTypes['error'],
            'Contents': 'Unknown provider for result: ' + entry['Brand']}


def shortIp(entry):
    """
       Formats an ip reputation entry into a short table (deprecated)

       :type entry: ``dict``
       :param entry: IP result entry (required)

       :return: A Demisto entry containing the shortened IP info
       :rtype: ``dict``
    """
    if entry['Type'] != entryTypes['error'] and entry['ContentsFormat'] == formats['json']:
        c = entry['Contents']
        if entry['Brand'] == brands['xfe']:
            cr = c['reputation']
            return {'ContentsFormat': formats['table'], 'Type': entryTypes['note'], 'Contents': {
                'IP': cr['ip'], 'Score': cr['score'], 'Geo': str(cr['geo']), 'Categories': str(cr['cats']),
                'Provider': providers['xfe']}}
        if entry['Brand'] == brands['vt']:
            return {'ContentsFormat': formats['table'], 'Type': entryTypes['note'],
                    'Contents': {'Positive URLs': vtCountPositives(entry), 'Provider': providers['vt']}}
        if entry['Brand'] == brands['cs'] and demisto.get(entry, 'Contents'):
            return shortCrowdStrike(entry)
    return {'ContentsFormat': formats['text'], 'Type': entryTypes['error'],
            'Contents': 'Unknown provider for result: ' + entry['Brand']}


def shortDomain(entry):
    """
       Formats a domain reputation entry into a short table (deprecated)

       :type entry: ``dict``
       :param entry: Domain result entry (required)

       :return: A Demisto entry containing the shortened domain info
       :rtype: ``dict``
    """
    if entry['Type'] != entryTypes['error'] and entry['ContentsFormat'] == formats['json']:
        if entry['Brand'] == brands['vt']:
            return {'ContentsFormat': formats['table'], 'Type': entryTypes['note'],
                    'Contents': {'Positive URLs': vtCountPositives(entry), 'Provider': providers['vt']}}
    return {'ContentsFormat': formats['text'], 'Type': entryTypes['error'],
            'Contents': 'Unknown provider for result: ' + entry['Brand']}


def get_error(execute_command_result):
    """
        execute_command_result must contain error entry - check the result first with is_error function
        if there is no error entry in the result then it will raise an Exception

        :type execute_command_result: ``dict`` or  ``list``
        :param execute_command_result: result of demisto.executeCommand()

        :return: Error message extracted from the demisto.executeCommand() result
        :rtype: ``string``
    """

    if not is_error(execute_command_result):
        raise ValueError("execute_command_result has no error entry. before using get_error use is_error")

    if isinstance(execute_command_result, dict):
        return execute_command_result['Contents']

    error_messages = []
    for entry in execute_command_result:
        is_error_entry = type(entry) == dict and entry['Type'] == entryTypes['error']
        if is_error_entry:
            error_messages.append(entry['Contents'])

    return '\n'.join(error_messages)


def is_error(execute_command_result):
    """
        Check if the given execute_command_result has an error entry

        :type execute_command_result: ``dict`` or ``list``
        :param execute_command_result: Demisto entry (required) or result of demisto.executeCommand()

        :return: True if the execute_command_result has an error entry, false otherwise
        :rtype: ``bool``
    """
    if execute_command_result is None:
        return False

    if isinstance(execute_command_result, list):
        if len(execute_command_result) > 0:
            for entry in execute_command_result:
                if type(entry) == dict and entry['Type'] == entryTypes['error']:
                    return True

    return type(execute_command_result) == dict and execute_command_result['Type'] == entryTypes['error']


isError = is_error


def FormatADTimestamp(ts):
    """
       Formats an Active Directory timestamp into human readable time representation

       :type ts: ``int``
       :param ts: The timestamp to be formatted (required)

       :return: A string represeting the time
       :rtype: ``str``
    """
    return (datetime(year=1601, month=1, day=1) + timedelta(seconds=int(ts) / 10 ** 7)).ctime()


def PrettifyCompactedTimestamp(x):
    """
       Formats a compacted timestamp string into human readable time representation

       :type x: ``str``
       :param x: The timestamp to be formatted (required)

       :return: A string represeting the time
       :rtype: ``str``
    """
    return '%s-%s-%sT%s:%s:%s' % (x[:4], x[4:6], x[6:8], x[8:10], x[10:12], x[12:])


def NormalizeRegistryPath(strRegistryPath):
    """
       Normalizes a registry path string

       :type strRegistryPath: ``str``
       :param strRegistryPath: The registry path (required)

       :return: The normalized string
       :rtype: ``str``
    """
    dSub = {
        'HKCR': 'HKEY_CLASSES_ROOT',
        'HKCU': 'HKEY_CURRENT_USER',
        'HKLM': 'HKEY_LOCAL_MACHINE',
        'HKU': 'HKEY_USERS',
        'HKCC': 'HKEY_CURRENT_CONFIG',
        'HKPD': 'HKEY_PERFORMANCE_DATA'
    }
    for k in dSub:
        if strRegistryPath[:len(k)] == k:
            return dSub[k] + strRegistryPath[len(k):]

    return strRegistryPath


def scoreToReputation(score):
    """
       Converts score (in number format) to human readable reputation format

       :type score: ``int``
       :param score: The score to be formatted (required)

       :return: The formatted score
       :rtype: ``str``
    """
    to_str = {
        4: 'Critical',
        3: 'Bad',
        2: 'Suspicious',
        1: 'Good',
        0.5: 'Informational',
        0: 'Unknown'
    }
    return to_str.get(score, 'None')


def b64_encode(text):
    """
    Base64 encode a string. Wrapper function around base64.b64encode which will accept a string
    In py3 will encode the string to binary using utf-8 encoding and return a string result decoded using utf-8

    :param text: string to encode
    :type text: str
    :return: encoded string
    :rtype: str
    """
    if not text:
        return ''
    elif isinstance(text, bytes):
        to_encode = text
    else:
        to_encode = text.encode('utf-8', 'ignore')

    res = base64.b64encode(to_encode)
    if IS_PY3:
        res = res.decode('utf-8')  # type: ignore
    return res


def encode_string_results(text):
    """
    Encode string as utf-8, if any unicode character exists.

    :param text: string to encode
    :type text: str
    :return: encoded string
    :rtype: str
    """
    if not isinstance(text, STRING_OBJ_TYPES):
        return text
    try:
        return str(text)
    except UnicodeEncodeError:
        return text.encode("utf8", "replace")


def safe_load_json(json_object):
    """
    Safely loads a JSON object from an argument. Allows the argument to accept either a JSON in string form,
    or an entry ID corresponding to a JSON file.

    :param json_object: Entry ID or JSON string.
    :type json_object: str
    :return: Dictionary object from a parsed JSON file or string.
    :rtype: dict
    """
    safe_json = None
    if isinstance(json_object, dict) or isinstance(json_object, list):
        return json_object
    if (json_object.startswith('{') and json_object.endswith('}')) or (
            json_object.startswith('[') and json_object.endswith(']')):
        try:
            safe_json = json.loads(json_object)
        except ValueError as e:
            return_error(
                'Unable to parse JSON string. Please verify the JSON is valid. - ' + str(e))
    else:
        try:
            path = demisto.getFilePath(json_object)
            with open(path['path'], 'rb') as data:
                try:
                    safe_json = json.load(data)
                except Exception:  # lgtm [py/catch-base-exception]
                    safe_json = json.loads(data.read())
        except Exception as e:
            return_error('Unable to parse JSON file. Please verify the JSON is valid or the Entry'
                         'ID is correct. - ' + str(e))
    return safe_json


def datetime_to_string(datetime_obj):
    """
    Converts a datetime object into a string. When used with `json.dumps()` for the `default` parameter,
    e.g. `json.dumps(response, default=datetime_to_string)` datetime_to_string allows entire JSON objects
    to be safely added to context without causing any datetime marshalling errors.
    :param datetime_obj: Datetime object.
    :type datetime_obj: datetime.datetime
    :return: String representation of a datetime object.
    :rtype: str
    """
    if isinstance(datetime_obj, datetime):  # type: ignore
        return datetime_obj.__str__()


def remove_empty_elements(d):
    """
    Recursively remove empty lists, empty dicts, or None elements from a dictionary.
    :param d: Input dictionary.
    :type d: dict
    :return: Dictionary with all empty lists, and empty dictionaries removed.
    :rtype: dict
    """

    def empty(x):
        return x is None or x == {} or x == []

    if not isinstance(d, (dict, list)):
        return d
    elif isinstance(d, list):
        return [v for v in (remove_empty_elements(v) for v in d) if not empty(v)]
    else:
        return {k: v for k, v in ((k, remove_empty_elements(v)) for k, v in d.items()) if not empty(v)}


class SmartGetDict(dict):
    """A dict that when called with get(key, default) will return the default passed
    value, even if there is a value of "None" in the place of the key. Example with built-in dict:
    ```
    >>> d = {}
    >>> d['test'] = None
    >>> d.get('test', 1)
    >>> print(d.get('test', 1))
    None
    ```
    Example with SmartGetDict:
    ```
    >>> d = SmartGetDict()
    >>> d['test'] = None
    >>> d.get('test', 1)
    >>> print(d.get('test', 1))
    1
    ```

    :return: SmartGetDict
    :rtype: ``SmartGetDict``

    """

    def get(self, key, default=None):
        res = dict.get(self, key)
        if res is not None:
            return res
        return default


if (not os.getenv('COMMON_SERVER_NO_AUTO_PARAMS_REMOVE_NULLS')) and hasattr(demisto, 'params') and demisto.params():
    demisto.callingContext['params'] = SmartGetDict(demisto.params())


def aws_table_to_markdown(response, table_header):
    """
    Converts a raw response from AWS into a markdown formatted table. This function checks to see if
    there is only one nested dict in the top level of the dictionary and will use the nested data.
    :param response: Raw response from AWS
    :type response: dict
    :param table_header: The header string to use for the table.
    :type table_header: str
    :return: Markdown formatted table as a string.
    :rtype: str
    """
    if isinstance(response, dict):
        if len(response) == 1:
            if isinstance(response[list(response.keys())[0]], dict) or isinstance(
                    response[list(response.keys())[0]], list):
                if isinstance(response[list(response.keys())[0]], list):
                    list_response = response[list(response.keys())[0]]
                    if not list_response:
                        human_readable = tableToMarkdown(table_header, list_response)
                    elif isinstance(list_response[0], str):
                        human_readable = tableToMarkdown(
                            table_header, response)
                    else:
                        human_readable = tableToMarkdown(
                            table_header, response[list(response.keys())[0]])
                else:
                    human_readable = tableToMarkdown(
                        table_header, response[list(response.keys())[0]])
            else:
                human_readable = tableToMarkdown(table_header, response)
        else:
            human_readable = tableToMarkdown(table_header, response)
    else:
        human_readable = tableToMarkdown(table_header, response)
    return human_readable


def stringEscape(st):
    """
       Escape newline chars in the given string.

       :type st: ``str``
       :param st: The string to be modified (required).

       :return: A modified string.
       :rtype: ``str``
    """
    return st.replace('\r', '\\r').replace('\n', '\\n').replace('\t', '\\t')


def stringUnEscape(st):
    """
       Unescape newline chars in the given string.

       :type st: ``str``
       :param st: The string to be modified (required).

       :return: A modified string.
       :rtype: ``str``
    """
    return st.replace('\\r', '\r').replace('\\n', '\n').replace('\\t', '\t')


class IntegrationLogger(object):
    """
      a logger for python integrations:
      use LOG(<message>) to add a record to the logger (message can be any object with __str__)
      use LOG.print_log(verbose=True/False) to display all records in War-Room (if verbose) and server log.
      use add_replace_strs to add sensitive strings that should be replaced before going to the log.

      :type message: ``str``
      :param message: The message to be logged

      :return: No data returned
      :rtype: ``None``
    """

    def __init__(self, debug_logging=False):
        self.messages = []  # type: list
        self.write_buf = []  # type: list
        self.replace_strs = []  # type: list
        self.curl = []  # type: list
        self.buffering = True
        self.debug_logging = debug_logging
        # if for some reason you don't want to auto add credentials.password to replace strings
        # set the os env COMMON_SERVER_NO_AUTO_REPLACE_STRS. Either in CommonServerUserPython, or docker env
        if (not os.getenv('COMMON_SERVER_NO_AUTO_REPLACE_STRS') and hasattr(demisto, 'getParam')):
            # add common params
            sensitive_params = ('key', 'private', 'password', 'secret', 'token', 'credentials', 'service_account')
            if demisto.params():
                self._iter_sensistive_dict_obj(demisto.params(), sensitive_params)

    def _iter_sensistive_dict_obj(self, dict_obj, sensitive_params):
        for (k, v) in dict_obj.items():
            if isinstance(v, dict):  # credentials object case. recurse into the object
                self._iter_sensistive_dict_obj(v, sensitive_params)
                if v.get('identifier') and v.get('password'):  # also add basic auth case
                    basic_auth = '{}:{}'.format(v.get('identifier'), v.get('password'))
                    self.add_replace_strs(b64_encode(basic_auth))
            elif isinstance(v, STRING_OBJ_TYPES):
                k_lower = k.lower()
                for p in sensitive_params:
                    if p in k_lower:
                        self.add_replace_strs(v, b64_encode(v))

    def encode(self, message):
        try:
            res = str(message)
        except UnicodeEncodeError as exception:
            # could not decode the message
            # if message is an Exception, try encode the exception's message
            if isinstance(message, Exception) and message.args and isinstance(message.args[0], STRING_OBJ_TYPES):
                res = message.args[0].encode('utf-8', 'replace')  # type: ignore
            elif isinstance(message, STRING_OBJ_TYPES):
                # try encode the message itself
                res = message.encode('utf-8', 'replace')  # type: ignore
            else:
                res = "Failed encoding message with error: {}".format(exception)
        for s in self.replace_strs:
            res = res.replace(s, '<XX_REPLACED>')
        return res

    def __call__(self, message):
        text = self.encode(message)
        if self.buffering:
            self.messages.append(text)
            if self.debug_logging:
                demisto.debug(text)
        else:
            demisto.info(text)
        return text

    def add_replace_strs(self, *args):
        '''
            Add strings which will be replaced when logging.
            Meant for avoiding passwords and so forth in the log.
        '''
        to_add = []
        for a in args:
            if a:
                a = self.encode(a)
                to_add.append(stringEscape(a))
                to_add.append(stringUnEscape(a))
                js = json.dumps(a)
                if js.startswith('"'):
                    js = js[1:]
                if js.endswith('"'):
                    js = js[:-1]
                to_add.append(js)
                if IS_PY3:
                    to_add.append(urllib.parse.quote_plus(a))  # type: ignore[attr-defined]
                else:
                    to_add.append(urllib.quote_plus(a))  # type: ignore[attr-defined]

        self.replace_strs.extend(to_add)

    def set_buffering(self, state):
        """
        set whether the logger buffers messages or writes staight to the demisto log

        :param state: True/False
        :type state: boolean
        """
        self.buffering = state

    def print_log(self, verbose=False):
        if self.write_buf:
            self.messages.append("".join(self.write_buf))
        if self.messages:
            text = 'Full Integration Log:\n' + '\n'.join(self.messages)
            if verbose:
                demisto.log(text)  # pylint: disable=E9012
            if not self.debug_logging:  # we don't print out if in debug_logging as already all message where printed
                demisto.info(text)
            self.messages = []

    def build_curl(self, text):
        """
        Parses the HTTP client "send" log messages and generates cURL queries out of them.

        :type text: ``str``
        :param text: The HTTP client log message.

        :return: No data returned
        :rtype: ``None``
        """
        http_methods = ['GET', 'POST', 'PUT', 'DELETE', 'PATCH']
        data = text.split("send: b'")[1]
        if data and data[0] in {'{', '<'}:
            # it is the request url query params/post body - will always come after we already have the url and headers
            # `<` is for xml body
            self.curl[-1] += "-d '{}".format(data)
        elif any(http_method in data for http_method in http_methods):
            method = ''
            url = ''
            headers = []
            headers_to_skip = ['Content-Length', 'User-Agent', 'Accept-Encoding', 'Connection']
            request_parts = repr(data).split('\\\\r\\\\n')  # splitting lines on repr since data is a bytes-string
            for line, part in enumerate(request_parts):
                if line == 0:
                    method, url, _ = part[1:].split()  # ignoring " at first char
                elif line != len(request_parts) - 1:  # ignoring the last line which is empty
                    if part.startswith('Host:'):
                        _, host = part.split('Host: ')
                        url = 'https://{}{}'.format(host, url)
                    else:
                        if any(header_to_skip in part for header_to_skip in headers_to_skip):
                            continue
                        headers.append(part)
            curl_headers = ''
            for header in headers:
                if header:
                    curl_headers += '-H "{}" '.format(header)
            curl = 'curl -X {} {} {}'.format(method, url, curl_headers)
            if demisto.params().get('proxy'):
                proxy_address = os.environ.get('https_proxy')
                if proxy_address:
                    curl += '--proxy {} '.format(proxy_address)
            else:
                curl += '--noproxy "*" '
            if demisto.params().get('insecure'):
                curl += '-k '
            self.curl.append(curl)

    def write(self, msg):
        # same as __call__ but allows IntegrationLogger to act as a File like object.
        msg = self.encode(msg)
        has_newline = False
        if '\n' in msg:
            has_newline = True
            # if new line is last char we trim it out
            if msg[-1] == '\n':
                msg = msg[:-1]
        self.write_buf.append(msg)
        if has_newline:
            text = "".join(self.write_buf)
            if self.buffering:
                self.messages.append(text)
            else:
                demisto.info(text)
                if is_debug_mode() and text.startswith('send:'):
                    try:
                        self.build_curl(text)
                    except Exception as e:  # should fail silently
                        demisto.debug('Failed generating curl - {}'.format(str(e)))
            self.write_buf = []

    def print_override(self, *args, **kwargs):
        # print function that can be used to override print usage of internal modules
        # will print to the log if the print target is stdout/stderr
        try:
            import __builtin__  # type: ignore
        except ImportError:
            # Python 3
            import builtins as __builtin__  # type: ignore
        file_ = kwargs.get('file')
        if (not file_) or file_ == sys.stdout or file_ == sys.stderr:
            kwargs['file'] = self
        __builtin__.print(*args, **kwargs)


"""
a logger for python integrations:
use LOG(<message>) to add a record to the logger (message can be any object with __str__)
use LOG.print_log() to display all records in War-Room and server log.
"""
LOG = IntegrationLogger(debug_logging=is_debug_mode())


def formatAllArgs(args, kwds):
    """
    makes a nice string representation of all the arguments

    :type args: ``list``
    :param args: function arguments (required)

    :type kwds: ``dict``
    :param kwds: function keyword arguments (required)

    :return: string representation of all the arguments
    :rtype: ``string``
    """
    formattedArgs = ','.join([repr(a) for a in args]) + ',' + str(kwds).replace(':', "=").replace(" ", "")[1:-1]
    return formattedArgs


def logger(func):
    """
    decorator function to log the function call using LOG

    :type func: ``function``
    :param func: function to call (required)

    :return: returns the func return value.
    :rtype: ``any``
    """

    def func_wrapper(*args, **kwargs):
        LOG('calling {}({})'.format(func.__name__, formatAllArgs(args, kwargs)))
        ret_val = func(*args, **kwargs)
        if is_debug_mode():
            LOG('Return value [{}]: {}'.format(func.__name__, str(ret_val)))
        return ret_val

    return func_wrapper


def formatCell(data, is_pretty=True, json_transform=None):
    """
       Convert a given object to md while decending multiple levels


       :type data: ``str`` or ``list`` or ``dict``
       :param data: The cell content (required)

       :type is_pretty: ``bool``
       :param is_pretty: Should cell content be prettified (default is True)

       :type json_transform: ``JsonTransformer``
       :param json_transform: The Json transform object to transform the data

       :return: The formatted cell content as a string
       :rtype: ``str``
    """
    if json_transform is None:
        json_transform = JsonTransformer(flatten=True)

    return json_transform.json_to_str(data, is_pretty)


def flattenCell(data, is_pretty=True):
    """
       Flattens a markdown table cell content into a single string

       :type data: ``str`` or ``list``
       :param data: The cell content (required)

       :type is_pretty: ``bool``
       :param is_pretty: Should cell content be pretified (default is True)

       :return: A sting representation of the cell content
       :rtype: ``str``
    """
    indent = 4 if is_pretty else None
    if isinstance(data, STRING_TYPES):
        return data
    elif isinstance(data, list):
        string_list = []
        for d in data:
            try:
                if IS_PY3 and isinstance(d, bytes):
                    string_list.append(d.decode('utf-8'))
                else:
                    string_list.append(str(d))
            except UnicodeEncodeError:
                string_list.append(d.encode('utf-8'))

        return ',\n'.join(string_list)
    else:
        return json.dumps(data, indent=indent, ensure_ascii=False)


def FormatIso8601(t):
    """
       Convert a time expressed in seconds to ISO 8601 time format string

       :type t: ``int``
       :param t: Time expressed in seconds (required)

       :return: An ISO 8601 time format string
       :rtype: ``str``
    """
    return t.strftime("%Y-%m-%dT%H:%M:%S")


def argToList(arg, separator=',', transform=None):
    """
       Converts a string representation of args to a python list

       :type arg: ``str`` or ``list``
       :param arg: Args to be converted (required)

       :type separator: ``str``
       :param separator: A string separator to separate the strings, the default is a comma.

       :type transform: ``callable``
       :param transform: A function transformer to transfer the returned list arguments.

       :return: A python list of args
       :rtype: ``list``
    """
    if not arg:
        return []

    result = []
    if isinstance(arg, list):
        result = arg
    elif isinstance(arg, STRING_TYPES):
        is_comma_separated = True
        if arg[0] == '[' and arg[-1] == ']':
            try:
                result = json.loads(arg)
                is_comma_separated = False
            except Exception:
                demisto.debug('Failed to load {} as JSON, trying to split'.format(arg))  # type: ignore[str-bytes-safe]
        if is_comma_separated:
            result = [s.strip() for s in arg.split(separator)]
    else:
        result = [arg]

    if transform:
        return [transform(s) for s in result]

    return result


def remove_duplicates_from_list_arg(args, field):
    """
        Removes duplicates from a list after calling argToList.
        For example: args: {'ids': "1,2,1"}, field='ids'
        The return output will be ["1", "2"]

        :type args: ``dict``
        :param args: Args to be converted (required)

        :type field: ``str``
        :param field: Field in args to be converted into list without duplicates (required)

        :return: A python list of args without duplicates
        :rtype: ``list``
    """
    convert_to_list = argToList(args.get(field))
    return list(set(convert_to_list))


def argToBoolean(value):
    """
        Boolean-ish arguments that are passed through demisto.args() could be type bool or type string.
        This command removes the guesswork and returns a value of type bool, regardless of the input value's type.
        It will also return True for 'yes' and False for 'no'.

        :param value: the value to evaluate
        :type value: ``string|bool``

        :return: a boolean representatation of 'value'
        :rtype: ``bool``
    """
    if isinstance(value, bool):
        return value
    if isinstance(value, STRING_OBJ_TYPES):
        if value.lower() in ['true', 'yes']:
            return True
        elif value.lower() in ['false', 'no']:
            return False
        else:
            raise ValueError('Argument does not contain a valid boolean-like value')
    else:
        raise ValueError('Argument is neither a string nor a boolean')


def appendContext(key, data, dedup=False):
    """
       Append data to the investigation context

       :type key: ``str``
       :param key: The context path (required)

       :type data: ``any``
       :param data: Data to be added to the context (required)

       :type dedup: ``bool``
       :param dedup: True if de-duplication is required. Default is False.

       :return: No data returned
       :rtype: ``None``
    """
    if data is None:
        return
    existing = demisto.get(demisto.context(), key)

    if existing:
        if isinstance(existing, STRING_TYPES):
            if isinstance(data, STRING_TYPES):
                new_val = data + ',' + existing  # type: ignore[operator]
            else:
                new_val = data + existing  # will raise a self explanatory TypeError

        elif isinstance(existing, dict):
            if isinstance(data, dict):
                new_val = [existing, data]  # type: ignore[assignment]
            elif isinstance(data, list) and all([isinstance(sub_data, dict) for sub_data in data]):
                # For cases the context have only one value but we append a few values at once.
                new_val = [existing] + data  # type: ignore[assignment]
            else:
                new_val = data + existing  # will raise a self explanatory TypeError

        elif isinstance(existing, list):
            if isinstance(data, list):
                existing.extend(data)
            else:
                existing.append(data)
            new_val = existing  # type: ignore[assignment]

        else:
            new_val = [existing, data]  # type: ignore[assignment]

        if dedup and isinstance(new_val, list):
            new_val = list(set(new_val))

        demisto.setContext(key, new_val)
    else:
        demisto.setContext(key, data)


def url_to_clickable_markdown(data, url_keys):
    """
    Turn the given urls fields in to clickable url, used for the markdown table.

    :type data: ``[Union[str, List[Any], Dict[str, Any]]]``
    :param data: a dictionary or a list containing data with some values that are urls

    :type url_keys: ``List[str]``
    :param url_keys: the keys of the url's wished to turn clickable

    :return: markdown format for clickable url
    :rtype: ``[Union[str, List[Any], Dict[str, Any]]]``
    """

    if isinstance(data, list):
        data = [url_to_clickable_markdown(item, url_keys) for item in data]

    elif isinstance(data, dict):
        data = {key: create_clickable_url(value) if key in url_keys else url_to_clickable_markdown(data[key], url_keys)
                for key, value in data.items()}

    return data


def create_clickable_url(url):
    """
    Make the given url clickable when in markdown format by concatenating itself, with the proper brackets

    :type url: ``Union[List[str], str]``
    :param url: the url of interest or a list of urls

    :return: markdown format for clickable url
    :rtype: ``str``

    """
    if not url:
        return None
    elif isinstance(url, list):
        return ['[{}]({})'.format(item, item) for item in url]
    return '[{}]({})'.format(url, url)


class JsonTransformer:
    """
    A class to transform a json to

    :type flatten: ``bool``
    :param flatten: Should we flatten the json using `flattenCell` (for BC)

    :type keys: ``Set[str]``
    :param keys: Set of keys to keep

    :type is_nested: ``bool``
    :param is_nested: If look for nested

    :type func: ``Callable``
    :param func: A function to parse the json

    :return: None
    :rtype: ``None``
    """

    def __init__(self, flatten=False, keys=None, is_nested=False, func=None):
        """
        Constructor for JsonTransformer

        :type flatten: ``bool``
        :param flatten:  Should we flatten the json using `flattenCell` (for BC)

        :type keys: ``Iterable[str]``
        :param keys: an iterable of relevant keys list from the json. Notice we save it as a set in the class

        :type is_nested: ``bool``
        :param is_nested: Whether to search in nested keys or not

        :type func: ``Callable``
        :param func: A function to parse the json
        """
        if keys is None:
            keys = []
        self.keys = set(keys)
        self.is_nested = is_nested
        self.func = func
        self.flatten = flatten

    def json_to_str(self, json_input, is_pretty=True):
        if self.func:
            return self.func(json_input)
        if isinstance(json_input, STRING_TYPES):
            return json_input
        if self.flatten:
            if not isinstance(json_input, dict):
                return flattenCell(json_input, is_pretty)
            return '\n'.join(
                [u'{key}: {val}'.format(key=k, val=flattenCell(v, is_pretty)) for k, v in json_input.items()])  # for BC

        str_lst = []
        prev_path = []  # type: ignore
        for path, key, val in self.json_to_path_generator(json_input):
            str_path = ''
            full_tabs = '\t' * len(path)
            if path != prev_path:  # need to construct tha `path` string only of it changed from the last one
                common_prefix_index = len(os.path.commonprefix((prev_path, path)))  # type: ignore
                path_suffix = path[common_prefix_index:]

                str_path_lst = []
                for i, p in enumerate(path_suffix):
                    is_list = isinstance(p, int)
                    tabs = (common_prefix_index + i) * '\t'
                    path_value = p if not is_list else '-'
                    delim = ':\n' if not is_list else ''
                    str_path_lst.append('{tabs}**{path_value}**{delim}'.format(tabs=tabs, path_value=path_value, delim=delim))
                str_path = ''.join(str_path_lst)
                prev_path = path
                if path and isinstance(path[-1], int):
                    # if it is a beginning of a list, there is only one tab left
                    full_tabs = '\t'

            str_lst.append(
                '{path}{tabs}***{key}***: {val}'.format(path=str_path, tabs=full_tabs, key=key, val=flattenCell(val, is_pretty)))

        return '\n'.join(str_lst)

    def json_to_path_generator(self, json_input, path=None):
        """
        :type json_input: ``list`` or ``dict``
        :param json_input: The json input to transform
        :type path: ``List[str + int]``
        :param path: The path of the key, value pair inside the json

        :rtype ``Tuple[List[str + int], str, str]``
        :return:  A tuple. the second and third elements are key, values, and the first is their path in the json
        """
        if path is None:
            path = []
        is_in_path = not self.keys or any(p for p in path if p in self.keys)
        if isinstance(json_input, dict):
            for k, v in json_input.items():
                if is_in_path or k in self.keys:  # found data to return
                    # recurse until finding a primitive value
                    if not isinstance(v, dict) and not isinstance(v, list):
                        yield path, k, v
                    else:
                        for res in self.json_to_path_generator(v, path + [k]):  # this is yield from for python2 BC
                            yield res

                elif self.is_nested:
                    # recurse all the json_input to find the relevant data
                    for res in self.json_to_path_generator(v, path + [k]):  # this is yield from for python2 BC
                        yield res

        if isinstance(json_input, list):
            if not json_input or (not isinstance(json_input[0], list) and not isinstance(json_input[0], dict)):
                # if the items of the lists are primitive, put the values in one line
                yield path, 'values', ', '.join(json_input)
            else:
                for i, item in enumerate(json_input):
                    for res in self.json_to_path_generator(item, path + [i]):  # this is yield from for python2 BC
                        yield res


def tableToMarkdown(name, t, headers=None, headerTransform=None, removeNull=False, metadata=None, url_keys=None,
                    date_fields=None, json_transform_mapping=None, is_auto_json_transform=False, sort_headers=True):
    """
       Converts a demisto table in JSON form to a Markdown table

       :type name: ``str``
       :param name: The name of the table (required)

       :type t: ``dict`` or ``list``
       :param t: The JSON table - List of dictionaries with the same keys or a single dictionary (required)

       :type headers: ``list`` or ``string``
       :param headers: A list of headers to be presented in the output table (by order). If string will be passed
            then table will have single header. Default will include all available headers.

       :type headerTransform: ``function``
       :param headerTransform: A function that formats the original data headers (optional)

       :type removeNull: ``bool``
       :param removeNull: Remove empty columns from the table. Default is False

       :type metadata: ``str``
       :param metadata: Metadata about the table contents

       :type url_keys: ``list``
       :param url_keys: a list of keys in the given JSON table that should be turned in to clickable

       :type date_fields: ``list``
       :param date_fields: A list of date fields to format the value to human-readable output.

        :type json_transform_mapping: ``Dict[str, JsonTransformer]``
        :param json_transform_mapping: A mapping between a header key to corresponding JsonTransformer

        :type is_auto_json_transform: ``bool``
        :param is_auto_json_transform: Boolean to try to auto transform complex json

        :type sort_headers: ``bool``
        :param sort_headers: Sorts the table based on its headers only if the headers parameter is not specified

       :return: A string representation of the markdown table
       :rtype: ``str``
    """
    # Turning the urls in the table to clickable
    if url_keys:
        t = url_to_clickable_markdown(t, url_keys)

    mdResult = ''
    if name:
        mdResult = '### ' + name + '\n'

    if metadata:
        mdResult += metadata + '\n'

    if not t or len(t) == 0:
        mdResult += '**No entries.**\n'
        return mdResult

    if not headers and isinstance(t, dict) and len(t.keys()) == 1:
        # in case of a single key, create a column table where each element is in a different row.
        headers = list(t.keys())
        t = list(t.values())[0]

    if not isinstance(t, list):
        t = [t]

    if headers and isinstance(headers, STRING_TYPES):
        headers = [headers]

    if not isinstance(t[0], dict):
        # the table contains only simple objects (strings, numbers)
        # should be only one header
        if headers and len(headers) > 0:
            header = headers[0]
            t = [{header: item} for item in t]
        else:
            raise Exception("Missing headers param for tableToMarkdown. Example: headers=['Some Header']")

    # in case of headers was not provided (backward compatibility)
    if not headers:
        headers = list(t[0].keys())
        if sort_headers or not IS_PY3:
            headers.sort()

    if removeNull:
        headers_aux = headers[:]
        for header in headers:
            if all(obj.get(header) in ('', None, [], {}) for obj in t):
                headers_aux.remove(header)
        headers = headers_aux

    if not json_transform_mapping:
        json_transform_mapping = {header: JsonTransformer(flatten=not is_auto_json_transform) for header in
                                  headers}

    if t and len(headers) > 0:
        newHeaders = []
        if headerTransform is None:  # noqa
            def headerTransform(s): return stringEscapeMD(s, True, True)  # noqa
        for header in headers:
            newHeaders.append(headerTransform(header))
        mdResult += '|'
        if len(newHeaders) == 1:
            mdResult += newHeaders[0]
        else:
            mdResult += '|'.join(newHeaders)
        mdResult += '|\n'
        sep = '---'
        mdResult += '|' + '|'.join([sep] * len(headers)) + '|\n'
        for entry in t:
            entry_copy = entry.copy()
            if date_fields:
                for field in date_fields:
                    try:
                        entry_copy[field] = datetime.fromtimestamp(int(entry_copy[field]) / 1000).strftime('%Y-%m-%d %H:%M:%S')
                    except Exception:
                        pass

            vals = [stringEscapeMD((formatCell(entry_copy.get(h, ''), False,
                                               json_transform_mapping.get(h)) if entry_copy.get(h) is not None else ''),
                                   True, True) for h in headers]

            # this pipe is optional
            mdResult += '| '
            try:
                mdResult += ' | '.join(vals)
            except UnicodeDecodeError:
                vals = [str(v) for v in vals]
                mdResult += ' | '.join(vals)
            mdResult += ' |\n'

    else:
        mdResult += '**No entries.**\n'

    return mdResult


tblToMd = tableToMarkdown


def createContextSingle(obj, id=None, keyTransform=None, removeNull=False):
    """Receives a dict with flattened key values, and converts them into nested dicts

    :type obj: ``dict`` or ``list``
    :param obj: The data to be added to the context (required)

    :type id: ``str``
    :param id: The ID of the context entry

    :type keyTransform: ``function``
    :param keyTransform: A formatting function for the markdown table headers

    :type removeNull: ``bool``
    :param removeNull: True if empty columns should be removed, false otherwise

    :return: The converted context list
    :rtype: ``list``
    """
    res = {}  # type: dict
    if keyTransform is None:
        def keyTransform(s): return s  # noqa
    keys = obj.keys()
    for key in keys:
        if removeNull and obj[key] in ('', None, [], {}):
            continue
        values = key.split('.')
        current = res
        for v in values[:-1]:
            current.setdefault(v, {})
            current = current[v]
        current[keyTransform(values[-1])] = obj[key]

    if id is not None:
        res.setdefault('ID', id)

    return res


def createContext(data, id=None, keyTransform=None, removeNull=False):
    """Receives a dict with flattened key values, and converts them into nested dicts

        :type data: ``dict`` or ``list``
        :param data: The data to be added to the context (required)

        :type id: ``str``
        :param id: The ID of the context entry

        :type keyTransform: ``function``
        :param keyTransform: A formatting function for the markdown table headers

        :type removeNull: ``bool``
        :param removeNull: True if empty columns should be removed, false otherwise

        :return: The converted context list
        :rtype: ``list``
    """
    if isinstance(data, (list, tuple)):
        return [createContextSingle(d, id, keyTransform, removeNull) for d in data]
    else:
        return createContextSingle(data, id, keyTransform, removeNull)


def sectionsToMarkdown(root):
    """
       Converts a list of Demisto JSON tables to markdown string of tables

       :type root: ``dict`` or ``list``
       :param root: The JSON table - List of dictionaries with the same keys or a single dictionary (required)

       :return: A string representation of the markdown table
       :rtype: ``str``
    """
    mdResult = ''
    if isinstance(root, dict):
        for section in root:
            data = root[section]
            if isinstance(data, dict):
                data = [data]
            data = [{k: formatCell(row[k]) for k in row} for row in data]
            mdResult += tblToMd(section, data)

    return mdResult


def fileResult(filename, data, file_type=None):
    """
       Creates a file from the given data

       :type filename: ``str``
       :param filename: The name of the file to be created (required)

       :type data: ``str`` or ``bytes``
       :param data: The file data (required)

       :type file_type: ``str``
       :param file_type: one of the entryTypes file or entryInfoFile (optional)

       :return: A Demisto war room entry
       :rtype: ``dict``
    """
    if file_type is None:
        file_type = entryTypes['file']
    temp = demisto.uniqueFile()
    # pylint: disable=undefined-variable
    if (IS_PY3 and isinstance(data, str)) or (not IS_PY3 and isinstance(data, unicode)):  # type: ignore # noqa: F821
        data = data.encode('utf-8')
    # pylint: enable=undefined-variable
    with open(demisto.investigation()['id'] + '_' + temp, 'wb') as f:
        f.write(data)
    return {'Contents': '', 'ContentsFormat': formats['text'], 'Type': file_type, 'File': filename, 'FileID': temp}


def hash_djb2(s, seed=5381):
    """
     Hash string with djb2 hash function

     :type s: ``str``
     :param s: The input string to hash

     :type seed: ``int``
     :param seed: The seed for the hash function (default is 5381)

     :return: The hashed value
     :rtype: ``int``
    """
    hash_name = seed
    for x in s:
        hash_name = ((hash_name << 5) + hash_name) + ord(x)

    return hash_name & 0xFFFFFFFF


def file_result_existing_file(filename, saveFilename=None):
    """
       Rename an existing file

       :type filename: ``str``
       :param filename: The name of the file to be modified (required)

       :type saveFilename: ``str``
       :param saveFilename: The new file name

       :return: A Demisto war room entry
       :rtype: ``dict``
    """
    temp = demisto.uniqueFile()
    os.rename(filename, demisto.investigation()['id'] + '_' + temp)
    return {'Contents': '', 'ContentsFormat': formats['text'], 'Type': entryTypes['file'],
            'File': saveFilename if saveFilename else filename, 'FileID': temp}


def flattenRow(rowDict):
    """
       Flatten each element in the given rowDict

       :type rowDict: ``dict``
       :param rowDict: The dict to be flattened (required)

       :return: A flattened dict
       :rtype: ``dict``
    """
    return {k: formatCell(rowDict[k]) for k in rowDict}


def flattenTable(tableDict):
    """
       Flatten each row in the given tableDict

       :type tableDict: ``dict``
       :param tableDict: The table to be flattened (required)

       :return: A flattened table
       :rtype: ``dict``
    """
    return [flattenRow(row) for row in tableDict]


MARKDOWN_CHARS = r"\`*_{}[]()#+-!|"


def stringEscapeMD(st, minimal_escaping=False, escape_multiline=False):
    """
       Escape any chars that might break a markdown string

       :type st: ``str``
       :param st: The string to be modified (required)

       :type minimal_escaping: ``bool``
       :param minimal_escaping: Whether replace all special characters or table format only (optional)

       :type escape_multiline: ``bool``
       :param escape_multiline: Whether convert line-ending characters (optional)

       :return: A modified string
       :rtype: ``str``
    """
    if escape_multiline:
        st = st.replace('\r\n', '<br>')  # Windows
        st = st.replace('\r', '<br>')  # old Mac
        st = st.replace('\n', '<br>')  # Unix

    if minimal_escaping:
        for c in ('|', '`'):
            st = st.replace(c, '\\' + c)
    else:
        st = "".join(["\\" + str(c) if c in MARKDOWN_CHARS else str(c) for c in st])

    return st


def raiseTable(root, key):
    newInternal = {}
    if key in root and isinstance(root[key], dict):
        for sub in root[key]:
            if sub not in root:
                root[sub] = root[key][sub]
            else:
                newInternal[sub] = root[key][sub]
        if newInternal:
            root[key] = newInternal
        else:
            del root[key]


def zoomField(item, fieldName):
    if isinstance(item, dict) and fieldName in item:
        return item[fieldName]
    else:
        return item


def isCommandAvailable(cmd):
    """
       Check the list of available modules to see whether a command is currently available to be run.

       :type cmd: ``str``
       :param cmd: The command to check (required)

       :return: True if command is available, False otherwise
       :rtype: ``bool``
    """
    modules = demisto.getAllSupportedCommands()
    for m in modules:
        if modules[m] and isinstance(modules[m], list):
            for c in modules[m]:
                if c['name'] == cmd:
                    return True
    return False


def epochToTimestamp(epoch):
    return datetime.utcfromtimestamp(epoch / 1000.0).strftime("%Y-%m-%d %H:%M:%S")


def formatTimeColumns(data, timeColumnNames):
    for row in data:
        for k in timeColumnNames:
            row[k] = epochToTimestamp(row[k])


def strip_tag(tag):
    split_array = tag.split('}')
    if len(split_array) > 1:
        strip_ns_tag = split_array[1]
        tag = strip_ns_tag
    return tag


def elem_to_internal(elem, strip_ns=1, strip=1):
    """Convert an Element into an internal dictionary (not JSON!)."""

    d = OrderedDict()  # type: dict
    elem_tag = elem.tag
    if strip_ns:
        elem_tag = strip_tag(elem.tag)
    for key, value in list(elem.attrib.items()):
        d['@' + key] = value

    # loop over subelements to merge them
    for subelem in elem:
        v = elem_to_internal(subelem, strip_ns=strip_ns, strip=strip)

        tag = subelem.tag
        if strip_ns:
            tag = strip_tag(subelem.tag)

        value = v[tag]
        try:
            # add to existing list for this tag
            d[tag].append(value)
        except AttributeError:
            # turn existing entry into a list
            d[tag] = [d[tag], value]
        except KeyError:
            # add a new non-list entry
            d[tag] = value

    text = elem.text
    tail = elem.tail
    if strip:
        # ignore leading and trailing whitespace
        if text:
            text = text.strip()
        if tail:
            tail = tail.strip()

    if tail:
        d['#tail'] = tail

    if d:
        # use #text element if other attributes exist
        if text:
            d["#text"] = text
    else:
        # text is the value if no attributes
        d = text or None  # type: ignore
    return {elem_tag: d}


def internal_to_elem(pfsh, factory=ET.Element):
    """Convert an internal dictionary (not JSON!) into an Element.
    Whatever Element implementation we could import will be
    used by default; if you want to use something else, pass the
    Element class as the factory parameter.
    """

    attribs = OrderedDict()  # type: dict
    text = None
    tail = None
    sublist = []
    tag = list(pfsh.keys())
    if len(tag) != 1:
        raise ValueError("Illegal structure with multiple tags: %s" % tag)
    tag = tag[0]
    value = pfsh[tag]
    if isinstance(value, dict):
        for k, v in list(value.items()):
            if k[:1] == "@":
                attribs[k[1:]] = v
            elif k == "#text":
                text = v
            elif k == "#tail":
                tail = v
            elif isinstance(v, list):
                for v2 in v:
                    sublist.append(internal_to_elem({k: v2}, factory=factory))
            else:
                sublist.append(internal_to_elem({k: v}, factory=factory))
    else:
        text = value
    e = factory(tag, attribs)
    for sub in sublist:
        e.append(sub)
    e.text = text
    e.tail = tail
    return e


def elem2json(elem, options, strip_ns=1, strip=1):
    """Convert an ElementTree or Element into a JSON string."""

    if hasattr(elem, 'getroot'):
        elem = elem.getroot()

    if 'pretty' in options:
        return json.dumps(elem_to_internal(elem, strip_ns=strip_ns, strip=strip), indent=4, separators=(',', ': '))
    else:
        return json.dumps(elem_to_internal(elem, strip_ns=strip_ns, strip=strip))


def json2elem(json_data, factory=ET.Element):
    """Convert a JSON string into an Element.
    Whatever Element implementation we could import will be used by
    default; if you want to use something else, pass the Element class
    as the factory parameter.
    """

    return internal_to_elem(json.loads(json_data), factory)


def xml2json(xmlstring, options={}, strip_ns=1, strip=1):
    """
       Convert an XML string into a JSON string.

       :type xmlstring: ``str``
       :param xmlstring: The string to be converted (required)

       :return: The converted JSON
       :rtype: ``dict`` or ``list``
    """
    try:
        import defusedxml.ElementTree as defused_ET
        elem = defused_ET.fromstring(xmlstring)
    except ImportError:
        demisto.debug('defused_ET is not supported, using ET instead.')
        elem = ET.fromstring(xmlstring)
    return elem2json(elem, options, strip_ns=strip_ns, strip=strip)


def json2xml(json_data, factory=ET.Element):
    """Convert a JSON string into an XML string.
    Whatever Element implementation we could import will be used by
    default; if you want to use something else, pass the Element class
    as the factory parameter.
    """

    if not isinstance(json_data, dict):
        json_data = json.loads(json_data)

    elem = internal_to_elem(json_data, factory)
    return ET.tostring(elem, encoding='utf-8')


def get_hash_type(hash_file):
    """
       Checks the type of the given hash. Returns 'md5', 'sha1', 'sha256' or 'Unknown'.

       :type hash_file: ``str``
       :param hash_file: The hash to be checked (required)

       :return: The hash type
       :rtype: ``str``
    """
    hash_len = len(hash_file)
    if (hash_len == 32):
        return 'md5'
    elif (hash_len == 40):
        return 'sha1'
    elif (hash_len == 64):
        return 'sha256'
    elif (hash_len == 128):
        return 'sha512'
    else:
        return 'Unknown'


def is_mac_address(mac):
    """
    Test for valid mac address

    :type mac: ``str``
    :param mac: MAC address in the form of AA:BB:CC:00:11:22

    :return: True/False
    :rtype: ``bool``
    """

    if re.search(r'([0-9A-F]{2}[:]){5}([0-9A-F]){2}', mac.upper()) is not None:
        return True
    else:
        return False


def is_ipv6_valid(address):
    """
    Checks if the given string represents a valid IPv6 address.

    :type address: str
    :param address: The string to check.

    :return: True if the given string represents a valid IPv6 address.
    :rtype: ``bool``
    """
    try:
        socket.inet_pton(socket.AF_INET6, address)
    except socket.error:  # not a valid address
        return False
    return True


def is_ip_valid(s, accept_v6_ips=False):
    """
       Checks if the given string represents a valid IP address.
       By default, will only return 'True' for IPv4 addresses.

       :type s: ``str``
       :param s: The string to be checked (required)
       :type accept_v6_ips: ``bool``
       :param accept_v6_ips: A boolean determining whether the
       function should accept IPv6 addresses

       :return: True if the given string represents a valid IP address, False otherwise
       :rtype: ``bool``
    """
    a = s.split('.')
    if accept_v6_ips and is_ipv6_valid(s):
        return True
    elif len(a) != 4:
        return False
    else:
        for x in a:
            if not x.isdigit():
                return False
            i = int(x)
            if i < 0 or i > 255:
                return False
        return True


def get_integration_name():
    """
    Getting calling integration's name
    :return: Calling integration's name
    :rtype: ``str``
    """
    return demisto.callingContext.get('context', {}).get('IntegrationBrand', '')


def get_script_name():
    """
    Getting calling script name
    :return: Calling script name
    :rtype: ``str``
    """
    return demisto.callingContext.get('context', {}).get('ScriptName', '')


class Common(object):
    class Indicator(object):
        """
        interface class
        """

        @abstractmethod
        def to_context(self):
            pass

        @staticmethod
        def create_context_table(data):
            """
            Gets a list of items of a specific class (such as CommunityNotes, Publications etc) and returns a context
            list.
            """
            table = []

            for item in data:
                table.append(item.to_context())

            return table

    class DBotScore(object):
        """
        DBotScore class

        :type indicator: ``str``
        :param indicator: indicator value, ip, hash, domain, url, etc

        :type indicator_type: ``DBotScoreType``
        :param indicator_type: use DBotScoreType class

        :type integration_name: ``str``
        :param integration_name: For integrations - The class will automatically determine the integration name.
                                For scripts - The class will use the given integration name.

        :type score: ``DBotScore``
        :param score: DBotScore.NONE, DBotScore.GOOD, DBotScore.SUSPICIOUS, DBotScore.BAD

        :type malicious_description: ``str``
        :param malicious_description: if the indicator is malicious and have explanation for it then set it to this field

        :type reliability: ``DBotScoreReliability``
        :param reliability: use DBotScoreReliability class

        :type message: ``str``
        :param message: Used to message on the api response, for example: When return api response is "Not found".

        :return: None
        :rtype: ``None``
        """
        NONE = 0
        GOOD = 1
        SUSPICIOUS = 2
        BAD = 3

        CONTEXT_PATH = 'DBotScore(val.Indicator && val.Indicator == obj.Indicator && val.Vendor == obj.Vendor ' \
                       '&& val.Type == obj.Type)'

        CONTEXT_PATH_PRIOR_V5_5 = 'DBotScore'

        def __init__(self, indicator, indicator_type, integration_name='', score=None, malicious_description=None,
                     reliability=None, message=None):

            if not DBotScoreType.is_valid_type(indicator_type):
                raise TypeError('indicator_type must be of type DBotScoreType enum')

            if not Common.DBotScore.is_valid_score(score):
                raise TypeError('indicator `score` must be of type DBotScore enum')

            if reliability and not DBotScoreReliability.is_valid_type(reliability):
                raise TypeError('reliability must be of type DBotScoreReliability enum')

            self.indicator = indicator
            self.indicator_type = indicator_type
            # For integrations - The class will automatically determine the integration name.
            if demisto.callingContext.get('integration'):
                context_integration_name = get_integration_name()
                self.integration_name = context_integration_name if context_integration_name else integration_name
            else:
                self.integration_name = integration_name
            self.score = score
            self.malicious_description = malicious_description
            self.reliability = reliability
            self.message = message

        @staticmethod
        def is_valid_score(score):
            return score in (
                Common.DBotScore.NONE,
                Common.DBotScore.GOOD,
                Common.DBotScore.SUSPICIOUS,
                Common.DBotScore.BAD
            )

        @staticmethod
        def get_context_path():
            if is_demisto_version_ge('5.5.0'):
                return Common.DBotScore.CONTEXT_PATH
            else:
                return Common.DBotScore.CONTEXT_PATH_PRIOR_V5_5

        def to_context(self):
            dbot_context = {
                'Indicator': self.indicator,
                'Type': self.indicator_type,
                'Vendor': self.integration_name,
                'Score': self.score
            }

            if self.reliability:
                dbot_context['Reliability'] = self.reliability

            if self.message:
                dbot_context['Message'] = self.message

            ret_value = {
                Common.DBotScore.get_context_path(): dbot_context
            }
            return ret_value

        def to_readable(self):
            dbot_score_to_text = {0: 'Unknown',
                                  1: 'Good',
                                  2: 'Suspicious',
                                  3: 'Bad'}
            return dbot_score_to_text.get(self.score, 'Undefined')

    class CustomIndicator(Indicator):

        def __init__(self, indicator_type, value, dbot_score, data, context_prefix, relationships=None):
            """
            :type indicator_type: ``Str``
            :param indicator_type: The name of the indicator type.

            :type value: ``Any``
            :param value: The value of the indicator.

            :type dbot_score: ``DBotScore``
            :param dbot_score: If custom indicator has a score then create and set a DBotScore object.

            :type data: ``Dict(Str,Any)``
            :param data: A dictionary containing all the param names and their values.

            :type context_prefix: ``Str``
            :param context_prefix: Will be used as the context path prefix.

            :type relationships: ``list of EntityRelationship``
            :param relationships: List of relationships of the indicator.

            :return: None
            :rtype: ``None``
            """
            if hasattr(DBotScoreType, indicator_type.upper()):
                raise ValueError('Creating a custom indicator type with an existing type name is not allowed')
            if not value:
                raise ValueError('value is mandatory for creating the indicator')
            if not context_prefix:
                raise ValueError('context_prefix is mandatory for creating the indicator')

            self.CONTEXT_PATH = '{context_prefix}(val.value && val.value == obj.value)'.\
                format(context_prefix=context_prefix)

            self.value = value
            self.relationships = relationships

            if not isinstance(dbot_score, Common.DBotScore):
                raise ValueError('dbot_score must be of type DBotScore')

            self.dbot_score = dbot_score
            self.indicator_type = indicator_type
            self.data = data
            INDICATOR_TYPE_TO_CONTEXT_KEY[indicator_type.lower()] = indicator_type.capitalize()

            for key in self.data:
                setattr(self, key, data[key])

        def to_context(self):
            custom_context = {
                'value': self.value
            }

            custom_context.update(self.data)

            ret_value = {
                self.CONTEXT_PATH: custom_context
            }  # type: Dict[str, Any]

            if self.dbot_score:
                ret_value.update(self.dbot_score.to_context())
            ret_value[Common.DBotScore.get_context_path()]['Type'] = self.indicator_type

            if self.relationships:
                relationships_context = [relationship.to_context() for relationship in self.relationships if
                                         relationship.to_context()]
                ret_value['Relationships'] = relationships_context

            return ret_value

    class IP(Indicator):
        """
        IP indicator class - https://xsoar.pan.dev/docs/integrations/context-standards-mandatory#ip

        :type ip: ``str``
        :param ip: IP address

        :type asn: ``str``
        :param asn: The autonomous system name for the IP address, for example: "AS8948".

        :type as_owner: ``str``
        :param as_owner: The autonomous system owner of the IP.

        :type region: ``str``
        :param region: The region in which the IP is located.

        :type port: ``str``
        :param port: Ports that are associated with the IP.

        :type internal: ``bool``
        :param internal: Whether or not the IP is internal or external.

        :type updated_date: ``date``
        :param updated_date: The date that the IP was last updated.

        :type registrar_abuse_name: ``str``
        :param registrar_abuse_name: The name of the contact for reporting abuse.

        :type registrar_abuse_address: ``str``
        :param registrar_abuse_address: The address of the contact for reporting abuse.

        :type registrar_abuse_country: ``str``
        :param registrar_abuse_country: The country of the contact for reporting abuse.

        :type registrar_abuse_network: ``str``
        :param registrar_abuse_network: The network of the contact for reporting abuse.

        :type registrar_abuse_phone: ``str``
        :param registrar_abuse_phone: The phone number of the contact for reporting abuse.

        :type registrar_abuse_email: ``str``
        :param registrar_abuse_email: The email address of the contact for reporting abuse.

        :type campaign: ``str``
        :param campaign: The campaign associated with the IP.

        :type traffic_light_protocol: ``str``
        :param traffic_light_protocol: The Traffic Light Protocol (TLP) color that is suitable for the IP.

        :type community_notes: ``CommunityNotes``
        :param community_notes: Notes on the IP that were given by the community.

        :type publications: ``Publications``
        :param publications: Publications on the ip that was published.

        :type threat_types: ``ThreatTypes``
        :param threat_types: Threat types that are associated with the file.

        :type hostname: ``str``
        :param hostname: The hostname that is mapped to this IP address.

        :type geo_latitude: ``str``
        :param geo_latitude: The geolocation where the IP address is located, in the format: latitude

        :type geo_longitude: ``str``
        :param geo_longitude: The geolocation where the IP address is located, in the format: longitude.

        :type geo_country: ``str``
        :param geo_country: The country in which the IP address is located.

        :type geo_description: ``str``
        :param geo_description: Additional information about the location.

        :type detection_engines: ``int``
        :param detection_engines: The total number of engines that checked the indicator.

        :type positive_engines: ``int``
        :param positive_engines: The number of engines that positively detected the indicator as malicious.

        :type organization_name: ``str``
        :param organization_name: The organization of the IP

        :type organization_type: ``str``
        :param organization_type:The organization type of the IP

        :type tags: ``str``
        :param tags: Tags of the IP.

        :type malware_family: ``str``
        :param malware_family: The malware family associated with the IP.

        :type feed_related_indicators: ``FeedRelatedIndicators``
        :param feed_related_indicators: List of indicators that are associated with the IP.

        :type relationships: ``list of EntityRelationship``
        :param relationships: List of relationships of the indicator.

        :type blocked: ``boolean``
        :param blocked: Is the indicator blocked.

        :type description: ``str``
        :param description: A general description of the indicator

        :type stix_id: ``str``
        :param stix_id: The STIX id representing the indicator

        :type whois_records: ``WhoisRecord``
        :param whois_records: List of whois records

        :type dbot_score: ``DBotScore``
        :param dbot_score: If IP has a score then create and set a DBotScore object.

        :return: None
        :rtype: ``None``
        """

        CONTEXT_PATH = 'IP(val.Address && val.Address == obj.Address)'

        def __init__(self, ip, dbot_score, asn=None, as_owner=None, region=None, port=None, internal=None,
                     updated_date=None, registrar_abuse_name=None, registrar_abuse_address=None,
                     registrar_abuse_country=None, registrar_abuse_network=None, registrar_abuse_phone=None,
                     registrar_abuse_email=None, campaign=None, traffic_light_protocol=None,
                     community_notes=None, publications=None, threat_types=None,
                     hostname=None, geo_latitude=None, geo_longitude=None,
                     geo_country=None, geo_description=None, detection_engines=None, positive_engines=None,
                     organization_name=None, organization_type=None, feed_related_indicators=None, tags=None,
                     malware_family=None, relationships=None, blocked=None, description=None, stix_id=None,
                     whois_records=None):

            # Main value of the indicator
            self.ip = ip

            # Core custom fields - IP
            self.blocked = blocked
            self.community_notes = community_notes
            self.description = description
            self.tags = tags
            self.geo_country = geo_country
            self.geo_latitude = geo_latitude
            self.geo_longitude = geo_longitude
            self.internal = internal
            self.stix_id = stix_id
            self.traffic_light_protocol = traffic_light_protocol
            self.whois_records = whois_records

            # Other custom fields
            self.asn = asn
            self.as_owner = as_owner
            self.region = region
            self.port = port
            self.updated_date = updated_date
            self.registrar_abuse_name = registrar_abuse_name
            self.registrar_abuse_address = registrar_abuse_address
            self.registrar_abuse_country = registrar_abuse_country
            self.registrar_abuse_network = registrar_abuse_network
            self.registrar_abuse_phone = registrar_abuse_phone
            self.registrar_abuse_email = registrar_abuse_email
            self.campaign = campaign
            self.publications = publications
            self.threat_types = threat_types
            self.hostname = hostname
            self.geo_description = geo_description
            self.detection_engines = detection_engines
            self.positive_engines = positive_engines
            self.organization_name = organization_name
            self.organization_type = organization_type
            self.feed_related_indicators = feed_related_indicators
            self.malware_family = malware_family
            self.relationships = relationships

            if not isinstance(dbot_score, Common.DBotScore):
                raise ValueError('dbot_score must be of type DBotScore')

            self.dbot_score = dbot_score

        def to_context(self):
            ip_context = {
                'Address': self.ip
            }

            if self.blocked:
                ip_context['Blocked'] = self.blocked

            if self.asn:
                ip_context['ASN'] = self.asn

            if self.as_owner:
                ip_context['ASOwner'] = self.as_owner

            if self.region:
                ip_context['Region'] = self.region

            if self.port:
                ip_context['Port'] = self.port

            if self.internal:
                ip_context['Internal'] = self.internal

            if self.stix_id:
                ip_context['STIXID'] = self.stix_id

            if self.updated_date:
                ip_context['UpdatedDate'] = self.updated_date

            if self.registrar_abuse_name or self.registrar_abuse_address or self.registrar_abuse_country or \
                    self.registrar_abuse_network or self.registrar_abuse_phone or self.registrar_abuse_email:
                ip_context['Registrar'] = {'Abuse': {}}
                if self.registrar_abuse_name:
                    ip_context['Registrar']['Abuse']['Name'] = self.registrar_abuse_name
                if self.registrar_abuse_address:
                    ip_context['Registrar']['Abuse']['Address'] = self.registrar_abuse_address
                if self.registrar_abuse_country:
                    ip_context['Registrar']['Abuse']['Country'] = self.registrar_abuse_country
                if self.registrar_abuse_network:
                    ip_context['Registrar']['Abuse']['Network'] = self.registrar_abuse_network
                if self.registrar_abuse_phone:
                    ip_context['Registrar']['Abuse']['Phone'] = self.registrar_abuse_phone
                if self.registrar_abuse_email:
                    ip_context['Registrar']['Abuse']['Email'] = self.registrar_abuse_email

            if self.campaign:
                ip_context['Campaign'] = self.campaign

            if self.description:
                ip_context['Description'] = self.description

            if self.traffic_light_protocol:
                ip_context['TrafficLightProtocol'] = self.traffic_light_protocol

            if self.community_notes:
                ip_context['CommunityNotes'] = self.create_context_table(self.community_notes)

            if self.publications:
                ip_context['Publications'] = self.create_context_table(self.publications)

            if self.threat_types:
                ip_context['ThreatTypes'] = self.create_context_table(self.threat_types)

            if self.whois_records:
                ip_context['WhoisRecords'] = self.create_context_table(self.whois_records)

            if self.hostname:
                ip_context['Hostname'] = self.hostname

            if self.geo_latitude or self.geo_country or self.geo_description:
                ip_context['Geo'] = {}

                if self.geo_latitude and self.geo_longitude:
                    ip_context['Geo']['Location'] = '{}:{}'.format(self.geo_latitude, self.geo_longitude)

                if self.geo_country:
                    ip_context['Geo']['Country'] = self.geo_country

                if self.geo_description:
                    ip_context['Geo']['Description'] = self.geo_description

            if self.organization_name or self.organization_type:
                ip_context['Organization'] = {}

                if self.organization_name:
                    ip_context['Organization']['Name'] = self.organization_name

                if self.organization_type:
                    ip_context['Organization']['Type'] = self.organization_type

            if self.detection_engines is not None:
                ip_context['DetectionEngines'] = self.detection_engines

            if self.positive_engines is not None:
                ip_context['PositiveDetections'] = self.positive_engines

            if self.feed_related_indicators:
                ip_context['FeedRelatedIndicators'] = self.create_context_table(self.feed_related_indicators)

            if self.tags:
                ip_context['Tags'] = self.tags

            if self.malware_family:
                ip_context['MalwareFamily'] = self.malware_family

            if self.dbot_score and self.dbot_score.score == Common.DBotScore.BAD:
                ip_context['Malicious'] = {
                    'Vendor': self.dbot_score.integration_name,
                    'Description': self.dbot_score.malicious_description
                }

            if self.relationships:
                relationships_context = [relationship.to_context() for relationship in self.relationships if
                                         relationship.to_context()]
                ip_context['Relationships'] = relationships_context

            ret_value = {
                Common.IP.CONTEXT_PATH: ip_context
            }

            if self.dbot_score:
                ret_value.update(self.dbot_score.to_context())

            return ret_value

    class FileSignature(object):
        """
        FileSignature class
        :type authentihash: ``str``
        :param authentihash: The authentication hash.
        :type copyright: ``str``
        :param copyright: Copyright information.
        :type description: ``str``
        :param description: A description of the signature.
        :type file_version: ``str``
        :param file_version: The file version.
        :type internal_name: ``str``
        :param internal_name: The internal name of the file.
        :type original_name: ``str``
        :param original_name: The original name of the file.
        :return: None
        :rtype: ``None``
        """

        def __init__(self, authentihash, copyright, description, file_version, internal_name, original_name):
            self.authentihash = authentihash
            self.copyright = copyright
            self.description = description
            self.file_version = file_version
            self.internal_name = internal_name
            self.original_name = original_name

        def to_context(self):
            return {
                'Authentihash': self.authentihash,
                'Copyright': self.copyright,
                'Description': self.description,
                'FileVersion': self.file_version,
                'InternalName': self.internal_name,
                'OriginalName': self.original_name,
            }

    class FeedRelatedIndicators(object):
        """
        FeedRelatedIndicators class
         Implements Subject Indicators that are associated with Another indicator

        :type value: ``str``
        :param value: Indicators that are associated with the indicator.

        :type indicator_type: ``str``
        :param indicator_type: The type of the indicators that are associated with the indicator.

        :type description: ``str``
        :param description: The description of the indicators that are associated with the indicator.

        :return: None
        :rtype: ``None``
        """

        def __init__(self, value=None, indicator_type=None, description=None):
            self.value = value
            self.indicator_type = indicator_type
            self.description = description

        def to_context(self):
            return {
                'value': self.value,
                'type': self.indicator_type,
                'description': self.description
            }

    class ExternalReference(object):
        """
        ExternalReference class
        Class to represent a single instance of an external reference for an indicator type.

        :type source_name: ``str``
        :param source_name: The name of the source referenced.

        :type source_id: ``str``
        :param source_id: The ID of the object in the external source.

        :return: None
        :rtype: ``None``
        """

        def __init__(self, source_name=None, source_id=None):
            self.source_name = source_name
            self.source_id = source_id

        def to_context(self):
            return {
                'sourcename': self.source_name,
                'sourceid': self.source_id,
            }

    class Certificates(object):
        """
        Certificates class
        Class to represent a single instance of a certificate for an indicator type.

        :type issued_to: ``str``
        :param issued_to: Who was the certificated issued to

        :type issued_by: ``str``
        :param issued_by: Who issued the certificate

        :type valid_from: ``str``
        :param valid_from: Since when is the certificate valid

        :type valid_to: ``str``
        :param valid_to: Till when is the certificate valid

        :return: None
        :rtype: ``None``
        """

        def __init__(self, issued_to=None, issued_by=None, valid_from=None, valid_to=None):
            self.issued_to = issued_to
            self.issued_by = issued_by
            self.valid_from = valid_from
            self.valid_to = valid_to

        def to_context(self):
            return {
                'issuedto': self.issued_to,
                'issuedby': self.issued_by,
                'validfrom': self.valid_from,
                'validto': self.valid_to
            }

    class Hash(object):
        """
        Hash class
        Class to represent a single instance of a hash for an indicator type.

        :type hash_type: ``str``
        :param hash_type: The type of the hash.

        :type hash_value: ``str``
        :param hash_value: The value of the hash.

        :return: None
        :rtype: ``None``
        """

        def __init__(self, hash_type=None, hash_value=None):
            self.hash_type = hash_type
            self.hash_value = hash_value

        def to_context(self):
            return {
                'type': self.hash_type,
                'value': self.hash_value,
            }

    class CommunityNotes(object):
        """
        CommunityNotes class
         Implements Subject Community Notes of a indicator

        :type note: ``str``
        :param note: Notes on the indicator that were given by the community.

        :type timestamp: ``Timestamp``
        :param timestamp: The time in which the note was published.

        :return: None
        :rtype: ``None``
        """

        def __init__(self, note=None, timestamp=None):
            self.note = note
            self.timestamp = timestamp

        def to_context(self):
            return {
                'note': self.note,
                'timestamp': self.timestamp,
            }

    class Publications(object):
        """
        Publications class
         Implements Subject Publications of a indicator

        :type source: ``str``
        :param source: The source in which the article was published.

        :type title: ``str``
        :param title: The name of the article.

        :type link: ``str``
        :param link: A link to the original article.

        :type timestamp: ``Timestamp``
        :param timestamp: The time in which the article was published.

        :return: None
        :rtype: ``None``
        """

        def __init__(self, source=None, title=None, link=None, timestamp=None):
            self.source = source
            self.title = title
            self.link = link
            self.timestamp = timestamp

        def to_context(self):
            return {
                'source': self.source,
                'title': self.title,
                'link': self.link,
                'timestamp': self.timestamp,
            }

    class Behaviors(object):
        """
        Behaviors class
         Implements Subject Behaviors of a indicator

        :type details: ``str``
        :param details:

        :type action: ``str``
        :param action:

        :return: None
        :rtype: ``None``
        """

        def __init__(self, details=None, action=None):
            self.details = details
            self.action = action

        def to_context(self):
            return {
                'details': self.details,
                'title': self.action,
            }

    class ThreatTypes(object):
        """
        ThreatTypes class
         Implements Subject ThreatTypes of a indicator

        :type threat_category: ``str``
        :param threat_category: The threat category associated to this indicator by the source vendor. For example,
         Phishing, Control, TOR, etc.

        :type threat_category_confidence: ``str``
        :param threat_category_confidence: Threat Category Confidence is the confidence level provided by the vendor
         for the threat type category
         For example a confidence of 90 for threat type category "malware" means that the vendor rates that this
         is 90% confidence of being a malware.

        :return: None
        :rtype: ``None``
        """

        def __init__(self, threat_category=None, threat_category_confidence=None):
            self.threat_category = threat_category
            self.threat_category_confidence = threat_category_confidence

        def to_context(self):
            return {
                'threatcategory': self.threat_category,
                'threatcategoryconfidence': self.threat_category_confidence,
            }

    class WhoisRecord(object):
        """
        WhoisRecord class
        Class to represent a single instance of a record for an indicator type.

        :type whois_record_type: ``str``
        :param whois_record_type: The type of the whois record.

        :type whois_record_value: ``str``
        :param whois_record_value: The value of the whois record.

        :type whois_record_date: ``Timestamp``
        :param whois_record_date: when was the whois record fetched

        :return: None
        :rtype: ``None``
        """

        def __init__(self, whois_record_type=None, whois_record_value=None, whois_record_date=None):
            self.whois_record_type = whois_record_type
            self.whois_record_value = whois_record_value
            self.whois_record_date = whois_record_date

        def to_context(self):
            return {
                'key': self.whois_record_type,
                'value': self.whois_record_value,
                'date': self.whois_record_date
            }

    class DNSRecord(object):
        """
        DNSRecord class
        Class to represent a single instance of a record for an indicator type.

        :type dns_record_type: ``str``
        :param dns_record_type: The type of the DNS record.

        :type dns_record_data: ``str``
        :param dns_record_data: The value of the whois record.

        :type dns_ttl: ``str``
        :param dns_ttl: The record TTL

        :return: None
        :rtype: ``None``
        """

        def __init__(self, dns_record_type=None, dns_ttl=None, dns_record_data=None):
            self.dns_record_type = dns_record_type
            self.dns_ttl = dns_ttl
            self.dns_record_data = dns_record_data

        def to_context(self):
            return {
                'type': self.dns_record_type,
                'ttl': self.dns_ttl,
                'data': self.dns_record_data
            }

    class File(Indicator):
        """
        File indicator class - https://xsoar.pan.dev/docs/integrations/context-standards-mandatory#file
        :type name: ``str``
        :param name: The full file name (including file extension).

        :type entry_id: ``str``
        :param entry_id: The ID for locating the file in the War Room.

        :type size: ``int``
        :param size: The size of the file in bytes.

        :type md5: ``str``
        :param md5: The MD5 hash of the file.

        :type sha1: ``str``
        :param sha1: The SHA1 hash of the file.

        :type sha256: ``str``
        :param sha256: The SHA256 hash of the file.

        :type sha512: ``str``
        :param sha512: The SHA512 hash of the file.

        :type ssdeep: ``str``
        :param ssdeep: The ssdeep hash of the file (same as displayed in file entries).

        :type extension: ``str``
        :param extension: The file extension, for example: "xls".

        :type file_type: ``str``
        :param file_type: The file type, as determined by libmagic (same as displayed in file entries).

        :type hostname: ``str``
        :param hostname: The name of the host where the file was found. Should match Path.

        :type path: ``str``
        :param path: The path where the file is located.

        :type company: ``str``
        :param company: The name of the company that released a binary.

        :type product_name: ``str``
        :param product_name: The name of the product to which this file belongs.

        :type digital_signature__publisher: ``str``
        :param digital_signature__publisher: The publisher of the digital signature for the file.

        :type signature: ``FileSignature``
        :param signature: File signature class

        :type actor: ``str``
        :param actor: The actor reference.

        :type tags: ``str``
        :param tags: Tags of the file.

        :type feed_related_indicators: ``FeedRelatedIndicators``
        :param feed_related_indicators: List of indicators that are associated with the file.

        :type malware_family: ``str``
        :param malware_family: The malware family associated with the File.

        :type campaign: ``str``
        :param campaign:

        :type traffic_light_protocol: ``str``
        :param traffic_light_protocol:

        :type community_notes: ``CommunityNotes``
        :param community_notes:  Notes on the file that were given by the community.

        :type publications: ``Publications``
        :param publications: Publications on the file that was published.

        :type threat_types: ``ThreatTypes``
        :param threat_types: Threat types that are associated with the file.

        :type imphash: ``str``
        :param imphash: The Imphash hash of the file.

        :type quarantined: ``bool``
        :param quarantined: Is the file quarantined or not.

        :type organization: ``str``
        :param organization: The organization of the file.

        :type associated_file_names: ``str``
        :param associated_file_names: File names that are known as associated to the file.

        :type behaviors: ``Behaviors``
        :param behaviors: list of behaviors associated with the file.

        :type relationships: ``list of EntityRelationship``
        :param relationships: List of relationships of the indicator.

        :type dbot_score: ``DBotScore``
        :param dbot_score: If file has a score then create and set a DBotScore object

        :type creation_date: ``str``
        :param creation_date: The date the file was created.

        :type description: ``str``
        :param description: File description.

        :type hashes: ``Hash``
        :param hashes: List of hashes associated with the file.

        :type stix_id: ``str``
        :param stix_id: File assigned STIX ID.

        :rtype: ``None``
        :return: None
        """
        CONTEXT_PATH = 'File(val.MD5 && val.MD5 == obj.MD5 || val.SHA1 && val.SHA1 == obj.SHA1 || ' \
                       'val.SHA256 && val.SHA256 == obj.SHA256 || val.SHA512 && val.SHA512 == obj.SHA512 || ' \
                       'val.CRC32 && val.CRC32 == obj.CRC32 || val.CTPH && val.CTPH == obj.CTPH || ' \
                       'val.SSDeep && val.SSDeep == obj.SSDeep)'

        def __init__(self, dbot_score, name=None, entry_id=None, size=None, md5=None, sha1=None, sha256=None,
                     sha512=None, ssdeep=None, extension=None, file_type=None, hostname=None, path=None, company=None,
                     product_name=None, digital_signature__publisher=None, signature=None, actor=None, tags=None,
                     feed_related_indicators=None, malware_family=None, imphash=None, quarantined=None, campaign=None,
                     associated_file_names=None, traffic_light_protocol=None, organization=None, community_notes=None,
                     publications=None, threat_types=None, behaviors=None, relationships=None,
                     creation_date=None, description=None, hashes=None, stix_id=None):

            # Main value of a file (Hashes)
            self.md5 = md5
            self.imphash = imphash
            self.sha1 = sha1
            self.sha256 = sha256
            self.sha512 = sha512
            self.ssdeep = ssdeep
            self.hashes = hashes

            # Core custom fields for File type
            self.associated_file_names = associated_file_names
            self.community_notes = community_notes
            self.creation_date = creation_date
            self.description = description
            self.extension = extension
            self.file_type = file_type
            self.path = path
            self.quarantined = quarantined
            self.size = size
            self.stix_id = stix_id
            self.tags = tags
            self.traffic_light_protocol = traffic_light_protocol

            # Other custom fields
            self.name = name
            self.entry_id = entry_id
            self.hostname = hostname
            self.company = company
            self.product_name = product_name
            self.digital_signature__publisher = digital_signature__publisher
            self.signature = signature
            self.actor = actor
            self.organization = organization
            self.feed_related_indicators = feed_related_indicators
            self.malware_family = malware_family
            self.campaign = campaign
            self.publications = publications
            self.threat_types = threat_types
            self.behaviors = behaviors

            # XSOAR Fields
            self.relationships = relationships
            self.dbot_score = dbot_score

        def to_context(self):
            file_context = {'Hashes': []}  # type: dict

            if self.name:
                file_context['Name'] = self.name

            if self.hashes:
                file_context['Hashes'] = self.create_context_table(self.hashes)

            if self.entry_id:
                file_context['EntryID'] = self.entry_id

            if self.size:
                file_context['Size'] = self.size

            if self.md5:
                file_context['MD5'] = self.md5
                file_context['Hashes'].append({'type': 'MD5',
                                               'value': self.md5})

            if self.sha1:
                file_context['SHA1'] = self.sha1
                file_context['Hashes'].append({'type': 'SHA1',
                                               'value': self.sha1})

            if self.sha256:
                file_context['SHA256'] = self.sha256
                file_context['Hashes'].append({'type': 'SHA256',
                                               'value': self.sha256})

            if self.sha512:
                file_context['SHA512'] = self.sha512
                file_context['Hashes'].append({'type': 'SHA512',
                                               'value': self.sha512})

            if self.ssdeep:
                file_context['SSDeep'] = self.ssdeep
                file_context['Hashes'].append({'type': 'SSDeep',
                                               'value': self.ssdeep})

            if self.extension:
                file_context['Extension'] = self.extension

            if self.file_type:
                file_context['Type'] = self.file_type

            if self.hostname:
                file_context['Hostname'] = self.hostname

            if self.path:
                file_context['Path'] = self.path

            if self.company:
                file_context['Company'] = self.company

            if self.product_name:
                file_context['ProductName'] = self.product_name

            if self.digital_signature__publisher:
                file_context['DigitalSignature'] = {
                    'Published': self.digital_signature__publisher
                }

            if self.signature:
                file_context['Signature'] = self.signature.to_context()

            if self.actor:
                file_context['Actor'] = self.actor

            if self.tags:
                file_context['Tags'] = self.tags

            if self.feed_related_indicators:
                file_context['FeedRelatedIndicators'] = self.create_context_table(self.feed_related_indicators)

            if self.malware_family:
                file_context['MalwareFamily'] = self.malware_family

            if self.campaign:
                file_context['Campaign'] = self.campaign

            if self.traffic_light_protocol:
                file_context['TrafficLightProtocol'] = self.traffic_light_protocol

            if self.community_notes:
                file_context['CommunityNotes'] = self.create_context_table(self.community_notes)

            if self.publications:
                file_context['Publications'] = self.create_context_table(self.publications)

            if self.threat_types:
                file_context['ThreatTypes'] = self.create_context_table(self.threat_types)

            if self.imphash:
                file_context['Imphash'] = self.imphash
                file_context['Hashes'].append({'type': 'Imphash',
                                               'value': self.imphash})

            if self.quarantined:
                file_context['Quarantined'] = self.quarantined

            if self.organization:
                file_context['Organization'] = self.organization

            if self.associated_file_names:
                file_context['AssociatedFileNames'] = self.associated_file_names

            if self.behaviors:
                file_context['Behavior'] = self.create_context_table(self.behaviors)

            if self.dbot_score and self.dbot_score.score == Common.DBotScore.BAD:
                file_context['Malicious'] = {
                    'Vendor': self.dbot_score.integration_name,
                    'Description': self.dbot_score.malicious_description
                }

            if self.relationships:
                relationships_context = [relationship.to_context() for relationship in self.relationships if
                                         relationship.to_context()]
                file_context['Relationships'] = relationships_context

            ret_value = {
                Common.File.CONTEXT_PATH: file_context
            }

            if self.dbot_score:
                ret_value.update(self.dbot_score.to_context())

            return ret_value

    class CVE(Indicator):
        """
        CVE indicator class - https://xsoar.pan.dev/docs/integrations/context-standards-mandatory#cve
        :type id: ``str``
        :param id: The ID of the CVE, for example: "CVE-2015-1653".

        :type cvss: ``str``
        :param cvss: The CVSS of the CVE, for example: "10.0".

        :type published: ``str``
        :param published: The timestamp of when the CVE was published.

        :type modified: ``str``
        :param modified: The timestamp of when the CVE was last modified.

        :type description: ``str``
        :param description: A description of the CVE.

        :type relationships: ``list of EntityRelationship``
        :param relationships: List of relationships of the indicator.

        :type stix_id: ``str``
        :param stix_id: CVE sitx id.

        :type cvss_version: ``str``
        :param cvss_version: The CVE CVSS version used.

        :type cvss_score: ``str``
        :param cvss_score: The CVE CVSS Score.

        :type cvss_vector: ``str``
        :param cvss_vector: CVE full cvss vector.

        :type cvss_table: ``str``
        :param cvss_table: CVE CVSS Table used to fill the different parts of the vector.

        :type community_notes: ``str``
        :param community_notes: Community notes about the CVE.

        :type tags: ``str``
        :param tags: Tags attached to the CVE.

        :type traffic_light_protocol: ``str``
        :param traffic_light_protocol: The CVE tlp color.

        :type publications: ``str``
        :param publications: Unique system-assigned ID of the vulnerability evaluation logic

        :type dbot_score: ``DBotScore``
        :param dbot_score: If file has a score then create and set a DBotScore object

        :return: None
        :rtype: ``None``
        """
        CONTEXT_PATH = 'CVE(val.ID && val.ID == obj.ID)'

        def __init__(self, id, cvss, published, modified, description, relationships=None, stix_id=None,
                     cvss_version=None, cvss_score=None, cvss_vector=None, cvss_table=None, community_notes=None,
                     tags=None, traffic_light_protocol=None, dbot_score=None, publications=None):
            # type (str, str, str, str, str) -> None

            # Main indicator value
            self.id = id

            # Core custom fields
            self.community_notes = community_notes
            self.cvss = cvss
            self.cvss_version = cvss_version
            self.cvss_score = cvss_score
            self.cvss_vector = cvss_vector
            self.cvss_table = cvss_table
            self.description = description
            self.modified = modified
            self.published = published
            self.stix_id = stix_id
            self.tags = tags
            self.traffic_light_protocol = traffic_light_protocol
            self.publications = publications

            # XSOAR Fields
            self.relationships = relationships
            self.dbot_score = dbot_score if dbot_score else Common.DBotScore(indicator=id,
                                                                             indicator_type=DBotScoreType.CVE,
                                                                             integration_name=None,
                                                                             score=Common.DBotScore.NONE)

        def to_context(self):
            cve_context = {
                'ID': self.id,
                'CVSS': {},
            }

            if self.cvss:
                cve_context['CVSS']['Score'] = self.cvss

            elif self.cvss_score:
                cve_context['CVSS']['Score'] = self.cvss_score

            if self.cvss_version:
                cve_context['CVSS']['Version'] = self.cvss_version

            if self.cvss_vector:
                cve_context['CVSS']['Vector'] = self.cvss_vector

            if self.cvss_table:
                cve_context['CVSS']['Table'] = self.cvss_table

            if self.published:
                cve_context['Published'] = self.published

            if self.modified:
                cve_context['Modified'] = self.modified

            if self.description:
                cve_context['Description'] = self.description

            if self.stix_id:
                cve_context['STIXID'] = self.stix_id

            if self.relationships:
                relationships_context = [relationship.to_context() for relationship in self.relationships if
                                         relationship.to_context()]
                cve_context['Relationships'] = relationships_context

            if self.community_notes:
                cve_context['CommunityNotes'] = self.create_context_table(self.community_notes)

            if self.tags:
                cve_context['Tags'] = self.tags

            if self.traffic_light_protocol:
                cve_context['TrafficLightProtocol'] = self.traffic_light_protocol

            if self.publications:
                cve_context['Publications'] = self.create_context_table(self.publications)

            ret_value = {
                Common.CVE.CONTEXT_PATH: cve_context
            }

            if self.dbot_score:
                ret_value.update(self.dbot_score.to_context())

            return ret_value

    class EMAIL(Indicator):
        """
        EMAIL indicator class

        :type address ``str``
        :param address: The email's address.

        :type domain: ``str``
        :param domain: The domain of the Email.

        :type blocked: ``bool``
        :param blocked: Whether the email address is blocked.

        :type relationships: ``list of EntityRelationship``
        :param relationships: List of relationships of the indicator.

        :type description: ``str``
        :param description: Description of the email address.

        :type internal: ``bool``
        :param internal: Is the email an internal address.

        :type stix_id: ``str``
        :param stix_id: The email assigned STIX ID.

        :type tags: ``str``
        :param tags: tags relevant to the email.

        :type traffic_light_protocol: ``str``
        :param traffic_light_protocol: The email address tlp color.

        :return: None
        :rtype: ``None``
        """
        CONTEXT_PATH = 'Email(val.Address && val.Address == obj.Address)'

        def __init__(self, address, dbot_score, domain=None, blocked=None, relationships=None, description=None,
                     internal=None, stix_id=None, tags=None, traffic_light_protocol=None):
            # type (str, str, bool) -> None

            # Main indicator value
            self.address = address

            # Core custom fields
            self.blocked = blocked
            self.description = description
            self.internal = internal
            self.stix_id = stix_id
            self.tags = tags
            self.traffic_light_protocol = traffic_light_protocol

            # Deprecated
            self.domain = domain

            # XSOAR Fields
            self.dbot_score = dbot_score
            self.relationships = relationships

        def to_context(self):
            email_context = {
                'Address': self.address
            }

            if self.blocked:
                email_context['Blocked'] = self.blocked

            if self.domain:
                email_context['Domain'] = self.domain

            if self.description:
                email_context['Description'] = self.description

            if self.internal:
                email_context['Internal'] = self.internal

            if self.stix_id:
                email_context['STIXID'] = self.stix_id

            if self.tags:
                email_context['Tags'] = self.tags

            if self.traffic_light_protocol:
                email_context['TrafficLightProtocol'] = self.traffic_light_protocol

            if self.relationships:
                relationships_context = [relationship.to_context() for relationship in self.relationships if
                                         relationship.to_context()]
                email_context['Relationships'] = relationships_context

            ret_value = {
                Common.EMAIL.CONTEXT_PATH: email_context
            }
            if self.dbot_score:
                ret_value.update(self.dbot_score.to_context())
            return ret_value

    class URL(Indicator):
        """
        URL indicator - https://xsoar.pan.dev/docs/integrations/context-standards-mandatory#url
        :type url: ``str``
        :param url: The URL

        :type detection_engines: ``int``
        :param detection_engines: The total number of engines that checked the indicator.

        :type positive_detections: ``int``
        :param positive_detections: The number of engines that positively detected the indicator as malicious.

        :type category: ``str``
        :param category: The category associated with the indicator.

        :type feed_related_indicators: ``FeedRelatedIndicators``
        :param feed_related_indicators: List of indicators that are associated with the URL.

        :type malware_family: ``str``
        :param malware_family: The malware family associated with the URL.

        :type tags: ``str``
        :param tags: Tags of the URL.

        :type port: ``str``
        :param port: Ports that are associated with the URL.

        :type internal: ``bool``
        :param internal: Whether or not the URL is internal or external.

        :type campaign: ``str``
        :param campaign: The campaign associated with the URL.

        :type traffic_light_protocol: ``str``
        :param traffic_light_protocol: The Traffic Light Protocol (TLP) color that is suitable for the URL.

        :type threat_types: ``ThreatTypes``
        :param threat_types: Threat types that are associated with the file.

        :type asn: ``str``
        :param asn: The autonomous system name for the URL, for example: 'AS8948'.

        :type as_owner: ``str``
        :param as_owner: The autonomous system owner of the URL.

        :type geo_country: ``str``
        :param geo_country: The country in which the URL is located.

        :type organization: ``str``
        :param organization: The organization of the URL.

        :type community_notes: ``CommunityNotes``
        :param community_notes:  List of notes on the URL that were given by the community.

        :type publications: ``Publications``
        :param publications: List of publications on the URL that was published.

        :type relationships: ``list of EntityRelationship``
        :param relationships: List of relationships of the indicator.

        :type dbot_score: ``DBotScore``
        :param dbot_score: If URL has reputation then create DBotScore object

        :type blocked: ``bool``
        :param blocked: Is the URL blocked.

        :type certificates: ``Certificates``
        :param certificates: A list of certificates associated with the url.

        :type description: ``str``
        :param description: A description of the URL.

        :type stix_id: ``str``
        :param stix_id: The URL STIX ID.

        :return: None
        :rtype: ``None``
        """
        CONTEXT_PATH = 'URL(val.Data && val.Data == obj.Data)'

        def __init__(self, url, dbot_score, detection_engines=None, positive_detections=None, category=None,
                     feed_related_indicators=None, tags=None, malware_family=None, port=None, internal=None,
                     campaign=None, traffic_light_protocol=None, threat_types=None, asn=None, as_owner=None,
                     geo_country=None, organization=None, community_notes=None, publications=None, relationships=None,
                     blocked=None, certificates=None, description=None, stix_id=None):

            # Main indicator value
            self.url = url

            # Core custom fields
            self.blocked = blocked
            self.certificates = certificates
            self.community_notes = community_notes
            self.description = description
            self.internal = internal
            self.stix_id = stix_id
            self.tags = tags
            self.traffic_light_protocol = traffic_light_protocol

            # Additional custom fields
            self.detection_engines = detection_engines
            self.positive_detections = positive_detections
            self.category = category
            self.feed_related_indicators = feed_related_indicators
            self.malware_family = malware_family
            self.port = port
            self.campaign = campaign
            self.threat_types = threat_types
            self.asn = asn
            self.as_owner = as_owner
            self.geo_country = geo_country
            self.organization = organization
            self.publications = publications

            # XSOAR Fields
            self.relationships = relationships
            self.dbot_score = dbot_score

        def to_context(self):
            url_context = {
                'Data': self.url
            }

            if self.blocked:
                url_context['Blocked'] = self.blocked

            if self.certificates:
                url_context['Certificates'] = self.create_context_table(self.certificates)

            if self.description:
                url_context['Description'] = self.description

            if self.stix_id:
                url_context['STIXID'] = self.stix_id

            if self.detection_engines is not None:
                url_context['DetectionEngines'] = self.detection_engines

            if self.positive_detections is not None:
                url_context['PositiveDetections'] = self.positive_detections

            if self.category:
                url_context['Category'] = self.category

            if self.feed_related_indicators:
                url_context['FeedRelatedIndicators'] = self.create_context_table(self.feed_related_indicators)

            if self.tags:
                url_context['Tags'] = self.tags

            if self.malware_family:
                url_context['MalwareFamily'] = self.malware_family

            if self.port:
                url_context['Port'] = self.port

            if self.internal:
                url_context['Internal'] = self.internal

            if self.campaign:
                url_context['Campaign'] = self.campaign

            if self.traffic_light_protocol:
                url_context['TrafficLightProtocol'] = self.traffic_light_protocol

            if self.threat_types:
                url_context['ThreatTypes'] = self.create_context_table(self.threat_types)

            if self.asn:
                url_context['ASN'] = self.asn

            if self.as_owner:
                url_context['ASOwner'] = self.as_owner

            if self.geo_country:
                url_context['Geo'] = {'Country': self.geo_country}

            if self.organization:
                url_context['Organization'] = self.organization

            if self.community_notes:
                url_context['CommunityNotes'] = self.create_context_table(self.community_notes)

            if self.publications:
                url_context['Publications'] = self.create_context_table(self.publications)

            if self.dbot_score and self.dbot_score.score == Common.DBotScore.BAD:
                url_context['Malicious'] = {
                    'Vendor': self.dbot_score.integration_name,
                    'Description': self.dbot_score.malicious_description
                }

            if self.relationships:
                relationships_context = [relationship.to_context() for relationship in self.relationships if
                                         relationship.to_context()]
                url_context['Relationships'] = relationships_context

            ret_value = {
                Common.URL.CONTEXT_PATH: url_context
            }

            if self.dbot_score:
                ret_value.update(self.dbot_score.to_context())

            return ret_value

    class Domain(Indicator):
        """ ignore docstring
        Domain indicator - https://xsoar.pan.dev/docs/integrations/context-standards-mandatory#domain

        :type whois_records: ``WhoisRecord``
        :param whois_records: List of whois records

        :type description: ``str``
        :param description: A description of the Domain.

        :type stix_id: ``str``
        :param stix_id: The domain STIX ID.

        :type blocked: ``bool``
        :param blocked: Is the domain blocked.

        :type certificates: ``Certificates``
        :param certificates: The certificates belonging to the domain.

        :type dns_records: ``DNSRecord``
        :param dns_records: A list of DNS records for the domain.
        """
        CONTEXT_PATH = 'Domain(val.Name && val.Name == obj.Name)'

        def __init__(self, domain, dbot_score, dns=None, detection_engines=None, positive_detections=None,
                     organization=None, sub_domains=None, creation_date=None, updated_date=None, expiration_date=None,
                     domain_status=None, name_servers=None, feed_related_indicators=None, malware_family=None,
                     registrar_name=None, registrar_abuse_email=None, registrar_abuse_phone=None,
                     registrant_name=None, registrant_email=None, registrant_phone=None, registrant_country=None,
                     admin_name=None, admin_email=None, admin_phone=None, admin_country=None, tags=None,
                     domain_idn_name=None, port=None,
                     internal=None, category=None, campaign=None, traffic_light_protocol=None, threat_types=None,
                     community_notes=None, publications=None, geo_location=None, geo_country=None, geo_description=None,
                     tech_country=None, tech_name=None, tech_email=None, tech_organization=None, billing=None,
                     whois_records=None, relationships=None, description=None, stix_id=None, blocked=None,
                     certificates=None, dns_records=None,):

            # Main indicator value
            self.domain = domain

            # Core custom fields
            self.blocked = blocked
            self.certificates = certificates
            self.community_notes = community_notes
            self.creation_date = creation_date
            self.description = description
            self.dns_records = dns_records
            self.expiration_date = expiration_date
            self.internal = internal
            self.stix_id = stix_id
            self.tags = tags
            self.traffic_light_protocol = traffic_light_protocol
            self.whois_records = whois_records

            # Additional custom fields
            self.dns = dns
            self.detection_engines = detection_engines
            self.positive_detections = positive_detections
            self.organization = organization
            self.sub_domains = sub_domains
            self.updated_date = updated_date

            # Whois related records - Registrar
            self.registrar_name = registrar_name
            self.registrar_abuse_email = registrar_abuse_email
            self.registrar_abuse_phone = registrar_abuse_phone

            self.registrant_name = registrant_name
            self.registrant_email = registrant_email
            self.registrant_phone = registrant_phone
            self.registrant_country = registrant_country

            self.admin_name = admin_name
            self.admin_email = admin_email
            self.admin_phone = admin_phone
            self.admin_country = admin_country

            self.tech_country = tech_country
            self.tech_name = tech_name
            self.tech_organization = tech_organization
            self.tech_email = tech_email
            self.billing = billing

            # Additional custom records (none core)
            self.domain_status = domain_status
            self.name_servers = name_servers
            self.feed_related_indicators = feed_related_indicators
            self.malware_family = malware_family
            self.domain_idn_name = domain_idn_name
            self.port = port
            self.category = category
            self.campaign = campaign
            self.threat_types = threat_types
            self.publications = publications
            self.geo_location = geo_location
            self.geo_country = geo_country
            self.geo_description = geo_description

            # XSOAR Fields
            self.relationships = relationships
            self.dbot_score = dbot_score

        def to_context(self):
            domain_context = {
                'Name': self.domain
            }
            whois_context = {}

            if self.dns:
                domain_context['DNS'] = self.dns

            if self.detection_engines is not None:
                domain_context['DetectionEngines'] = self.detection_engines

            if self.positive_detections is not None:
                domain_context['PositiveDetections'] = self.positive_detections

            if self.registrar_name or self.registrar_abuse_email or self.registrar_abuse_phone:
                domain_context['Registrar'] = {
                    'Name': self.registrar_name,
                    'AbuseEmail': self.registrar_abuse_email,
                    'AbusePhone': self.registrar_abuse_phone
                }
                whois_context['Registrar'] = domain_context['Registrar']

            if self.registrant_name or self.registrant_phone or self.registrant_email or self.registrant_country:
                domain_context['Registrant'] = {
                    'Name': self.registrant_name,
                    'Email': self.registrant_email,
                    'Phone': self.registrant_phone,
                    'Country': self.registrant_country
                }
                whois_context['Registrant'] = domain_context['Registrant']

            if self.admin_name or self.admin_email or self.admin_phone or self.admin_country:
                domain_context['Admin'] = {
                    'Name': self.admin_name,
                    'Email': self.admin_email,
                    'Phone': self.admin_phone,
                    'Country': self.admin_country
                }
                whois_context['Admin'] = domain_context['Admin']

            if self.organization:
                domain_context['Organization'] = self.organization

            if self.sub_domains:
                domain_context['Subdomains'] = self.sub_domains

            if self.domain_status:
                domain_context['DomainStatus'] = self.domain_status
                whois_context['DomainStatus'] = domain_context['DomainStatus']

            if self.creation_date:
                domain_context['CreationDate'] = self.creation_date
                whois_context['CreationDate'] = domain_context['CreationDate']

            if self.updated_date:
                domain_context['UpdatedDate'] = self.updated_date
                whois_context['UpdatedDate'] = domain_context['UpdatedDate']

            if self.expiration_date:
                domain_context['ExpirationDate'] = self.expiration_date
                whois_context['ExpirationDate'] = domain_context['ExpirationDate']

            if self.name_servers:
                domain_context['NameServers'] = self.name_servers
                whois_context['NameServers'] = domain_context['NameServers']

            if self.tags:
                domain_context['Tags'] = self.tags

            if self.feed_related_indicators:
                domain_context['FeedRelatedIndicators'] = self.create_context_table(self.feed_related_indicators)

            if self.whois_records:
                domain_context['WhoisRecords'] = self.create_context_table(self.whois_records)

            if self.malware_family:
                domain_context['MalwareFamily'] = self.malware_family

            if self.dbot_score and self.dbot_score.score == Common.DBotScore.BAD:
                domain_context['Malicious'] = {
                    'Vendor': self.dbot_score.integration_name,
                    'Description': self.dbot_score.malicious_description
                }

            if self.domain_idn_name:
                domain_context['DomainIDNName'] = self.domain_idn_name

            if self.port:
                domain_context['Port'] = self.port

            if self.internal:
                domain_context['Internal'] = self.internal

            if self.category:
                domain_context['Category'] = self.category

            if self.campaign:
                domain_context['Campaign'] = self.campaign

            if self.traffic_light_protocol:
                domain_context['TrafficLightProtocol'] = self.traffic_light_protocol

            if self.threat_types:
                domain_context['ThreatTypes'] = self.create_context_table(self.threat_types)

            if self.community_notes:
                domain_context['CommunityNotes'] = self.create_context_table(self.community_notes)

            if self.publications:
                domain_context['Publications'] = self.create_context_table(self.publications)

            if self.geo_location or self.geo_country or self.geo_description:
                domain_context['Geo'] = {}
                if self.geo_location:
                    domain_context['Geo']['Location'] = self.geo_location
                if self.geo_country:
                    domain_context['Geo']['Country'] = self.geo_country
                if self.geo_description:
                    domain_context['Geo']['Description'] = self.geo_description

            if self.tech_country or self.tech_name or self.tech_organization or self.tech_email:
                domain_context['Tech'] = {}
                if self.tech_country:
                    domain_context['Tech']['Country'] = self.tech_country
                if self.tech_name:
                    domain_context['Tech']['Name'] = self.tech_name
                if self.tech_organization:
                    domain_context['Tech']['Organization'] = self.tech_organization
                if self.tech_email:
                    domain_context['Tech']['Email'] = self.tech_email

            if self.billing:
                domain_context['Billing'] = self.billing

            if whois_context:
                domain_context['WHOIS'] = whois_context

            if self.relationships:
                relationships_context = [relationship.to_context() for relationship in self.relationships if
                                         relationship.to_context()]
                domain_context['Relationships'] = relationships_context

            ret_value = {
                Common.Domain.CONTEXT_PATH: domain_context
            }

            if self.dbot_score:
                ret_value.update(self.dbot_score.to_context())

            if self.dns_records:
                domain_context['DNSRecords'] = self.create_context_table(self.dns_records)

            if self.stix_id:
                domain_context['STIXID'] = self.stix_id

            if self.description:
                domain_context['Description'] = self.description

            if self.stix_id:
                domain_context['Blocked'] = self.blocked

            if self.certificates:
                domain_context['Certificates'] = self.create_context_table(self.certificates)

            return ret_value

    class Endpoint(Indicator):
        """ ignore docstring
        Endpoint indicator - https://xsoar.pan.dev/docs/integrations/context-standards-mandatory#endpoint
        """
        # Compare by both ID and Vendor if both exist, otherwise just by ID.
        CONTEXT_PATH = 'Endpoint(val.ID && val.ID == obj.ID && val.Vendor == obj.Vendor)'

        def __init__(self, id, hostname=None, ip_address=None, domain=None, mac_address=None,
                     os=None, os_version=None, dhcp_server=None, bios_version=None, model=None,
                     memory=None, processors=None, processor=None, relationships=None, vendor=None, status=None,
                     is_isolated=None):
            self.id = id
            self.hostname = hostname
            self.ip_address = ip_address
            self.domain = domain
            self.mac_address = mac_address
            self.os = os
            self.os_version = os_version
            self.dhcp_server = dhcp_server
            self.bios_version = bios_version
            self.model = model
            self.memory = memory
            self.processors = processors
            self.processor = processor
            self.vendor = vendor
            self.status = status
            self.is_isolated = is_isolated
            self.relationships = relationships

        def to_context(self):
            endpoint_context = {
                'ID': self.id
            }

            if self.hostname:
                endpoint_context['Hostname'] = self.hostname

            if self.ip_address:
                endpoint_context['IPAddress'] = self.ip_address

            if self.domain:
                endpoint_context['Domain'] = self.domain

            if self.mac_address:
                endpoint_context['MACAddress'] = self.mac_address

            if self.os:
                endpoint_context['OS'] = self.os

            if self.os_version:
                endpoint_context['OSVersion'] = self.os_version

            if self.dhcp_server:
                endpoint_context['DHCPServer'] = self.dhcp_server

            if self.bios_version:
                endpoint_context['BIOSVersion'] = self.bios_version

            if self.model:
                endpoint_context['Model'] = self.model

            if self.memory:
                endpoint_context['Memory'] = self.memory

            if self.processors:
                endpoint_context['Processors'] = self.processors

            if self.processor:
                endpoint_context['Processor'] = self.processor

            if self.relationships:
                relationships_context = [relationship.to_context() for relationship in self.relationships if
                                         relationship.to_context()]
                endpoint_context['Relationships'] = relationships_context

            if self.vendor:
                endpoint_context['Vendor'] = self.vendor

            if self.status:
                if self.status not in ENDPOINT_STATUS_OPTIONS:
                    raise ValueError('Status does not have a valid value such as: Online or Offline')
                endpoint_context['Status'] = self.status

            if self.is_isolated:
                if self.is_isolated not in ENDPOINT_ISISOLATED_OPTIONS:
                    raise ValueError('Is Isolated does not have a valid value such as: Yes, No, Pending'
                                     ' isolation or Pending unisolation')
                endpoint_context['IsIsolated'] = self.is_isolated

            ret_value = {
                Common.Endpoint.CONTEXT_PATH: endpoint_context
            }

            return ret_value

    class Account(Indicator):
        """
        Account indicator - https://xsoar.pan.dev/docs/integrations/context-standards-recommended#account

        :type blocked: ``boolean``
        :param blocked: Is the indicator blocked.

        :type community_notes: ``CommunityNotes``
        :param community_notes: Notes on the Account that were given by the community.

        :type dbot_score: ``DBotScore``
        :param dbot_score: If account has reputation then create DBotScore object

        :type creation_date: ``str``
        :param creation_date: The date the account was created

        :type description: ``str``
        :param description: Description of the account

        :type stix_id: ``str``
        :param stix_id: STIX ID for the account

        :type tags: ``str``
        :param tags: List of tags related to the account.

        :type traffic_light_protocol: ``str``
        :param traffic_light_protocol: The account indicator tlp color

        :type user_id: ``str``
        :param user_id: The account associated user id.

        :return: None
        :rtype: ``None``
        """
        CONTEXT_PATH = 'Account(val.id && val.id == obj.id)'

        def __init__(self, id, type=None, username=None, display_name=None, groups=None,
                     domain=None, email_address=None, telephone_number=None, office=None, job_title=None,
                     department=None, country=None, state=None, city=None, street=None, is_enabled=None,
                     dbot_score=None, relationships=None, blocked=None, community_notes=None, creation_date=None,
                     description=None, stix_id=None, tags=None, traffic_light_protocol=None, user_id=None):

            self.id = id
            self.type = type
            self.blocked = blocked
            self.community_notes = community_notes
            self.creation_date = creation_date
            self.description = description
            self.stix_id = stix_id
            self.username = username
            self.display_name = display_name
            self.groups = groups
            self.domain = domain
            self.email_address = email_address
            self.telephone_number = telephone_number
            self.office = office
            self.job_title = job_title
            self.department = department
            self.country = country
            self.state = state
            self.city = city
            self.street = street
            self.is_enabled = is_enabled
            self.tags = tags
            self.traffic_light_protocol = traffic_light_protocol
            self.user_id = user_id
            self.relationships = relationships

            if not isinstance(dbot_score, Common.DBotScore):
                raise ValueError('dbot_score must be of type DBotScore')

            self.dbot_score = dbot_score

        def to_context(self):
            account_context = {
                'Id': self.id
            }

            if self.type:
                account_context['Type'] = self.type

            if self.blocked:
                account_context['Blocked'] = self.blocked

            if self.creation_date:
                account_context['CreationDate'] = self.creation_date

            irrelevent = ['CONTEXT_PATH', 'to_context', 'dbot_score', 'Id', 'create_context_table']
            details = [detail for detail in dir(self) if not detail.startswith('__') and detail not in irrelevent]

            for detail in details:
                if self.__getattribute__(detail):
                    if detail == 'email_address':
                        account_context['Email'] = {
                            'Address': self.email_address
                        }
                    else:
                        Detail = camelize_string(detail, '_')
                        account_context[Detail] = self.__getattribute__(detail)

            if self.dbot_score and self.dbot_score.score == Common.DBotScore.BAD:
                account_context['Malicious'] = {
                    'Vendor': self.dbot_score.integration_name,
                    'Description': self.dbot_score.malicious_description
                }

            if self.relationships:
                relationships_context = [relationship.to_context() for relationship in self.relationships if
                                         relationship.to_context()]
                account_context['Relationships'] = relationships_context

            if self.community_notes:
                account_context['CommunityNotes'] = self.create_context_table(self.community_notes)

            ret_value = {
                Common.Account.CONTEXT_PATH: account_context
            }

            if self.dbot_score:
                ret_value.update(self.dbot_score.to_context())

            return ret_value

    class Cryptocurrency(Indicator):
        """
        Cryptocurrency indicator - https://xsoar.pan.dev/docs/integrations/context-standards-mandatory#cryptocurrency
        :type address: ``str``
        :param address: The Cryptocurrency address

        :type address_type: ``str``
        :param address_type: The Cryptocurrency type - e.g. `bitcoin`.

        :type dbot_score: ``DBotScore``
        :param dbot_score:  If the address has reputation then create DBotScore object.

        :return: None
        :rtype: ``None``
        """
        CONTEXT_PATH = 'Cryptocurrency(val.Address && val.Address == obj.Address)'

        def __init__(self, address, address_type, dbot_score):
            self.address = address
            self.address_type = address_type

            self.dbot_score = dbot_score

        def to_context(self):
            crypto_context = {
                'Address': self.address,
                'AddressType': self.address_type
            }

            if self.dbot_score and self.dbot_score.score == Common.DBotScore.BAD:
                crypto_context['Malicious'] = {
                    'Vendor': self.dbot_score.integration_name,
                    'Description': self.dbot_score.malicious_description
                }

            ret_value = {
                Common.Cryptocurrency.CONTEXT_PATH: crypto_context
            }

            if self.dbot_score:
                ret_value.update(self.dbot_score.to_context())

            return ret_value

    class AttackPattern(Indicator):
        """
        Attack Pattern indicator

        :type stix_id: ``str``
        :param stix_id: The Attack Pattern STIX ID

        :type kill_chain_phases: ``str``
        :param kill_chain_phases: The Attack Pattern kill chain phases.

        :type first_seen_by_source: ``str``
        :param first_seen_by_source: The Attack Pattern first seen by source

        :type description: ``str``
        :param description: The Attack Pattern description

        :type operating_system_refs: ``str``
        :param operating_system_refs: The operating system refs of the Attack Pattern.

        :type publications: ``str``
        :param publications: The Attack Pattern publications

        :type mitre_id: ``str``
        :param mitre_id: The Attack Pattern kill mitre id.

        :type tags: ``str``
        :param tags: The Attack Pattern kill tags.

        :type dbot_score: ``DBotScore``
        :param dbot_score:  If the address has reputation then create DBotScore object.

        :type traffic_light_protocol: ``str``
        :param traffic_light_protocol: The Traffic Light Protocol (TLP) color that is suitable for the AP.

        :type community_notes: ``CommunityNotes``
        :param community_notes:  A list of community notes for the AP.

        :type external_references: ``ExternalReference``
        :param external_references:  A list of id's and description of the AP via external refs.

        :type value: ``str``
        :param value: The Attack Pattern value (name) - example: "Plist File Modification"

        :return: None
        :rtype: ``None``
        """
        CONTEXT_PATH = 'AttackPattern(val.value && val.value == obj.value)'

        def __init__(self, stix_id, kill_chain_phases=None, first_seen_by_source=None, description=None,
                     operating_system_refs=None, publications=None, mitre_id=None, tags=None,
                     traffic_light_protocol=None, dbot_score=None, community_notes=None, external_references=None, value=None):

            self.community_notes = community_notes
            self.description = description
            self.external_references = external_references
            self.first_seen_by_source = first_seen_by_source
            self.kill_chain_phases = kill_chain_phases
            self.mitre_id = mitre_id
            self.operating_system_refs = operating_system_refs
            self.publications = publications
            self.stix_id = stix_id
            self.tags = tags
            self.traffic_light_protocol = traffic_light_protocol
            self.value = value
            self.dbot_score = dbot_score

        def to_context(self):
            attack_pattern_context = {
                'STIXID': self.stix_id,
                "KillChainPhases": self.kill_chain_phases,
                "FirstSeenBySource": self.first_seen_by_source,
                'OperatingSystemRefs': self.operating_system_refs,
                "Publications": self.publications,
                "MITREID": self.mitre_id,
                "Value": self.value,
                "Tags": self.tags,
                "Description": self.description
            }

            if self.external_references:
                attack_pattern_context['ExternalReferences'] = self.create_context_table(self.external_references)

            if self.traffic_light_protocol:
                attack_pattern_context['TrafficLightProtocol'] = self.traffic_light_protocol

            if self.dbot_score and self.dbot_score.score == Common.DBotScore.BAD:
                attack_pattern_context['Malicious'] = {
                    'Vendor': self.dbot_score.integration_name,
                    'Description': self.dbot_score.malicious_description
                }

            ret_value = {
                Common.AttackPattern.CONTEXT_PATH: attack_pattern_context
            }

            if self.dbot_score:
                ret_value.update(self.dbot_score.to_context())

            return ret_value

    class CertificatePublicKey(object):
        """
        CertificatePublicKey class
        Defines an X509  PublicKey used in Common.Certificate

        :type algorithm: ``str``
        :param algorithm: The encryption algorithm: DSA, RSA, EC or UNKNOWN (Common.CertificatePublicKey.Algorithm enum)

        :type length: ``int``
        :param length: The length of the public key

        :type publickey: ``Optional[str]``
        :param publickey: publickey

        :type p: ``Optional[str]``
        :param p: P parameter used in DSA algorithm

        :type q: ``Optional[str]``
        :param q: Q parameter used in DSA algorithm

        :type g: ``Optional[str]``
        :param g: G parameter used in DSA algorithm

        :type modulus: ``Optional[str]``
        :param modulus: modulus parameter used in RSA algorithm

        :type modulus: ``Optional[int]``
        :param modulus: exponent parameter used in RSA algorithm

        :type x: ``Optional[str]``
        :param x: X parameter used in EC algorithm

        :type y: ``Optional[str]``
        :param y: Y parameter used in EC algorithm

        :type curve: ``Optional[str]``
        :param curve: curve parameter used in EC algorithm

        :return: None
        :rtype: ``None``
        """
        class Algorithm(object):
            """
            Algorithm class to enumerate available algorithms

            :return: None
            :rtype: ``None``
            """
            DSA = "DSA"
            RSA = "RSA"
            EC = "EC"
            UNKNOWN = "Unknown Algorithm"

            @staticmethod
            def is_valid_type(_type):
                return _type in (
                    Common.CertificatePublicKey.Algorithm.DSA,
                    Common.CertificatePublicKey.Algorithm.RSA,
                    Common.CertificatePublicKey.Algorithm.EC,
                    Common.CertificatePublicKey.Algorithm.UNKNOWN
                )

        def __init__(
            self,
            algorithm,  # type: str
            length,  # type: int
            publickey=None,  # type: str
            p=None,  # type: str
            q=None,  # type: str
            g=None,  # type: str
            modulus=None,  # type: str
            exponent=None,  # type: int
            x=None,  # type: str
            y=None,  # type: str
            curve=None  # type: str
        ):

            if not Common.CertificatePublicKey.Algorithm.is_valid_type(algorithm):
                raise TypeError('algorithm must be of type Common.CertificatePublicKey.Algorithm enum')

            self.algorithm = algorithm
            self.length = length
            self.publickey = publickey
            self.p = p
            self.q = q
            self.g = g
            self.modulus = modulus
            self.exponent = exponent
            self.x = x
            self.y = y
            self.curve = curve

        def to_context(self):
            publickey_context = {
                'Algorithm': self.algorithm,
                'Length': self.length
            }

            if self.publickey:
                publickey_context['PublicKey'] = self.publickey

            if self.algorithm == Common.CertificatePublicKey.Algorithm.DSA:
                if self.p:
                    publickey_context['P'] = self.p
                if self.q:
                    publickey_context['Q'] = self.q
                if self.g:
                    publickey_context['G'] = self.g

            elif self.algorithm == Common.CertificatePublicKey.Algorithm.RSA:
                if self.modulus:
                    publickey_context['Modulus'] = self.modulus
                if self.exponent:
                    publickey_context['Exponent'] = self.exponent

            elif self.algorithm == Common.CertificatePublicKey.Algorithm.EC:
                if self.x:
                    publickey_context['X'] = self.x
                if self.y:
                    publickey_context['Y'] = self.y
                if self.curve:
                    publickey_context['Curve'] = self.curve

            elif self.algorithm == Common.CertificatePublicKey.Algorithm.UNKNOWN:
                pass

            return publickey_context

    class GeneralName(object):
        """
        GeneralName class
        Implements GeneralName interface from rfc5280
        Enumerates the available General Name Types

        :type gn_type: ``str``
        :param gn_type: General Name Type

        :type gn_value: ``str``
        :param gn_value: General Name Value

        :return: None
        :rtype: ``None``
        """
        OTHERNAME = 'otherName'
        RFC822NAME = 'rfc822Name'
        DNSNAME = 'dNSName'
        DIRECTORYNAME = 'directoryName'
        UNIFORMRESOURCEIDENTIFIER = 'uniformResourceIdentifier'
        IPADDRESS = 'iPAddress'
        REGISTEREDID = 'registeredID'

        @staticmethod
        def is_valid_type(_type):
            return _type in (
                Common.GeneralName.OTHERNAME,
                Common.GeneralName.RFC822NAME,
                Common.GeneralName.DNSNAME,
                Common.GeneralName.DIRECTORYNAME,
                Common.GeneralName.UNIFORMRESOURCEIDENTIFIER,
                Common.GeneralName.IPADDRESS,
                Common.GeneralName.REGISTEREDID
            )

        def __init__(
            self,
            gn_value,  # type: str
            gn_type  # type: str
        ):
            if not Common.GeneralName.is_valid_type(gn_type):
                raise TypeError(
                    'gn_type must be of type Common.GeneralName enum'
                )
            self.gn_type = gn_type
            self.gn_value = gn_value

        def to_context(self):
            return {
                'Type': self.gn_type,
                'Value': self.gn_value
            }

        def get_value(self):
            return self.gn_value

    class CertificateExtension(object):
        """
        CertificateExtension class
        Defines an X509 Certificate Extensions used in Common.Certificate


        :type extension_type: ``str``
        :param extension_type: The type of Extension (from Common.CertificateExtension.ExtensionType enum, or "Other)

        :type critical: ``bool``
        :param critical: Whether the extension is marked as critical

        :type extension_name: ``Optional[str]``
        :param extension_name: Name of the extension

        :type oid: ``Optional[str]``
        :param oid: OID of the extension

        :type subject_alternative_names: ``Optional[List[Common.CertificateExtension.SubjectAlternativeName]]``
        :param subject_alternative_names: Subject Alternative Names

        :type authority_key_identifier: ``Optional[Common.CertificateExtension.AuthorityKeyIdentifier]``
        :param authority_key_identifier: Authority Key Identifier

        :type digest: ``Optional[str]``
        :param digest: digest for Subject Key Identifier extension

        :type digital_signature: ``Optional[bool]``
        :param digital_signature: Digital Signature usage for Key Usage extension

        :type content_commitment: ``Optional[bool]``
        :param content_commitment: Content Commitment usage for Key Usage extension

        :type key_encipherment: ``Optional[bool]``
        :param key_encipherment: Key Encipherment usage for Key Usage extension

        :type data_encipherment: ``Optional[bool]``
        :param data_encipherment: Data Encipherment usage for Key Usage extension

        :type key_agreement: ``Optional[bool]``
        :param key_agreement: Key Agreement usage for Key Usage extension

        :type key_cert_sign: ``Optional[bool]``
        :param key_cert_sign: Key Cert Sign usage for Key Usage extension

        :type usages: ``Optional[List[str]]``
        :param usages: Usages for Extended Key Usage extension

        :type distribution_points: ``Optional[List[Common.CertificateExtension.DistributionPoint]]``
        :param distribution_points: Distribution Points

        :type certificate_policies: ``Optional[List[Common.CertificateExtension.CertificatePolicy]]``
        :param certificate_policies: Certificate Policies

        :type authority_information_access: ``Optional[List[Common.CertificateExtension.AuthorityInformationAccess]]``
        :param authority_information_access: Authority Information Access

        :type basic_constraints: ``Optional[Common.CertificateExtension.BasicConstraints]``
        :param basic_constraints: Basic Constraints

        :type signed_certificate_timestamps: ``Optional[List[Common.CertificateExtension.SignedCertificateTimestamp]]``
        :param signed_certificate_timestamps: (PreCertificate)Signed Certificate Timestamps

        :type value: ``Optional[Union[str, List[Any], Dict[str, Any]]]``
        :param value: Raw value of the Extension (used for "Other" type)

        :return: None
        :rtype: ``None``
        """
        class SubjectAlternativeName(object):
            """
            SubjectAlternativeName class
            Implements Subject Alternative Name extension interface

            :type gn: ``Optional[Common.GeneralName]``
            :param gn: General Name Type provided as Common.GeneralName

            :type gn_type: ``Optional[str]``
            :param gn_type: General Name Type provided as string

            :type gn_value: ``Optional[str]``
            :param gn_value: General Name Value provided as string

            :return: None
            :rtype: ``None``
            """

            def __init__(
                self,
                gn=None,  # type: Optional[Common.GeneralName]
                gn_type=None,  # type: Optional[str]
                gn_value=None  # type: Optional[str]
            ):
                if gn:
                    self.gn = gn
                elif gn_type and gn_value:
                    self.gn = Common.GeneralName(
                        gn_value=gn_value,
                        gn_type=gn_type
                    )
                else:
                    raise ValueError('either GeneralName or gn_type/gn_value required to inizialize SubjectAlternativeName')

            def to_context(self):
                return self.gn.to_context()

            def get_value(self):
                return self.gn.get_value()

        class AuthorityKeyIdentifier(object):
            """
            AuthorityKeyIdentifier class
            Implements Authority Key Identifier extension interface

            :type issuer: ``Optional[List[Common.GeneralName]]``
            :param issuer: Issuer list

            :type serial_number: ``Optional[str]``
            :param serial_number: Serial Number

            :type key_identifier: ``Optional[str]``
            :param key_identifier: Key Identifier

            :return: None
            :rtype: ``None``
            """

            def __init__(
                self,
                issuer=None,  # type: Optional[List[Common.GeneralName]]
                serial_number=None,  # type: Optional[str]
                key_identifier=None  # type: Optional[str]
            ):
                self.issuer = issuer
                self.serial_number = serial_number
                self.key_identifier = key_identifier

            def to_context(self):
                authority_key_identifier_context = {}  # type: Dict[str, Any]

                if self.issuer:
                    authority_key_identifier_context['Issuer'] = self.issuer,

                if self.serial_number:
                    authority_key_identifier_context["SerialNumber"] = self.serial_number
                if self.key_identifier:
                    authority_key_identifier_context["KeyIdentifier"] = self.key_identifier

                return authority_key_identifier_context

        class DistributionPoint(object):
            """
            DistributionPoint class
            Implements Distribution Point extension interface

            :type full_name: ``Optional[List[Common.GeneralName]]``
            :param full_name: Full Name list

            :type relative_name: ``Optional[str]``
            :param relative_name: Relative Name

            :type crl_issuer: ``Optional[List[Common.GeneralName]]``
            :param crl_issuer: CRL Issuer

            :type reasons: ``Optional[List[str]]``
            :param reasons: Reason list

            :return: None
            :rtype: ``None``
            """

            def __init__(
                self,
                full_name=None,  # type: Optional[List[Common.GeneralName]]
                relative_name=None,  # type:  Optional[str]
                crl_issuer=None,  # type: Optional[List[Common.GeneralName]]
                reasons=None  # type: Optional[List[str]]
            ):
                self.full_name = full_name
                self.relative_name = relative_name
                self.crl_issuer = crl_issuer
                self.reasons = reasons

            def to_context(self):
                distribution_point_context = {}  # type: Dict[str, Union[List, str]]
                if self.full_name:
                    distribution_point_context["FullName"] = [fn.to_context() for fn in self.full_name]
                if self.relative_name:
                    distribution_point_context["RelativeName"] = self.relative_name
                if self.crl_issuer:
                    distribution_point_context["CRLIssuer"] = [ci.to_context() for ci in self.crl_issuer]
                if self.reasons:
                    distribution_point_context["Reasons"] = self.reasons

                return distribution_point_context

        class CertificatePolicy(object):
            """
            CertificatePolicy class
            Implements Certificate Policy extension interface

            :type policy_identifier: ``str``
            :param policy_identifier: Policy Identifier

            :type policy_qualifiers: ``Optional[List[str]]``
            :param policy_qualifiers: Policy Qualifier list

            :return: None
            :rtype: ``None``
            """

            def __init__(
                self,
                policy_identifier,  # type: str
                policy_qualifiers=None  # type: Optional[List[str]]
            ):
                self.policy_identifier = policy_identifier
                self.policy_qualifiers = policy_qualifiers

            def to_context(self):
                certificate_policies_context = {
                    "PolicyIdentifier": self.policy_identifier
                }  # type: Dict[str, Union[List, str]]

                if self.policy_qualifiers:
                    certificate_policies_context["PolicyQualifiers"] = self.policy_qualifiers

                return certificate_policies_context

        class AuthorityInformationAccess(object):
            """
            AuthorityInformationAccess class
            Implements Authority Information Access extension interface

            :type access_method: ``str``
            :param access_method: Access Method

            :type access_location: ``Common.GeneralName``
            :param access_location: Access Location

            :return: None
            :rtype: ``None``
            """

            def __init__(
                self,
                access_method,  # type: str
                access_location  # type: Common.GeneralName
            ):
                self.access_method = access_method
                self.access_location = access_location

            def to_context(self):
                return {
                    "AccessMethod": self.access_method,
                    "AccessLocation": self.access_location.to_context()
                }

        class BasicConstraints(object):
            """
            BasicConstraints class
            Implements Basic Constraints extension interface

            :type ca: ``bool``
            :param ca: Certificate Authority

            :type path_length: ``int``
            :param path_length: Path Length

            :return: None
            :rtype: ``None``
            """

            def __init__(
                self,
                ca,  # type: bool
                path_length=None  # type: int
            ):
                self.ca = ca
                self.path_length = path_length

            def to_context(self):
                basic_constraints_context = {
                    "CA": self.ca
                }  # type: Dict[str, Union[str, int]]

                if self.path_length:
                    basic_constraints_context["PathLength"] = self.path_length

                return basic_constraints_context

        class SignedCertificateTimestamp(object):
            """
            SignedCertificateTimestamp class
            Implementsinterface for  "SignedCertificateTimestamp" extensions

            :type entry_type: ``str``
            :param entry_type: Entry Type (from Common.CertificateExtension.SignedCertificateTimestamp.EntryType enum)

            :type version: ``str``
            :param version: Version

            :type log_id: ``str``
            :param log_id: Log ID

            :type timestamp: ``str``
            :param timestamp: Timestamp (ISO8601 string representation in UTC)

            :return: None
            :rtype: ``None``
            """
            class EntryType(object):
                """
                EntryType class
                Enumerates Entry Types for SignedCertificateTimestamp class

                :return: None
                :rtype: ``None``
                """
                PRECERTIFICATE = "PreCertificate"
                X509CERTIFICATE = "X509Certificate"

                @staticmethod
                def is_valid_type(_type):
                    return _type in (
                        Common.CertificateExtension.SignedCertificateTimestamp.EntryType.PRECERTIFICATE,
                        Common.CertificateExtension.SignedCertificateTimestamp.EntryType.X509CERTIFICATE
                    )

            def __init__(
                self,
                entry_type,  # type: str
                version,  # type: int
                log_id,  # type: str
                timestamp  # type: str
            ):

                if not Common.CertificateExtension.SignedCertificateTimestamp.EntryType.is_valid_type(entry_type):
                    raise TypeError(
                        'entry_type must be of type Common.CertificateExtension.SignedCertificateTimestamp.EntryType enum'
                    )

                self.entry_type = entry_type
                self.version = version
                self.log_id = log_id
                self.timestamp = timestamp

            def to_context(self):
                timestamps_context = {}  # type: Dict[str, Any]

                timestamps_context['Version'] = self.version
                timestamps_context["LogId"] = self.log_id
                timestamps_context["Timestamp"] = self.timestamp
                timestamps_context["EntryType"] = self.entry_type

                return timestamps_context

        class ExtensionType(object):
            """
            ExtensionType class
            Enumerates Extension Types for Common.CertificatExtension class

            :return: None
            :rtype: ``None``
            """
            SUBJECTALTERNATIVENAME = "SubjectAlternativeName"
            AUTHORITYKEYIDENTIFIER = "AuthorityKeyIdentifier"
            SUBJECTKEYIDENTIFIER = "SubjectKeyIdentifier"
            KEYUSAGE = "KeyUsage"
            EXTENDEDKEYUSAGE = "ExtendedKeyUsage"
            CRLDISTRIBUTIONPOINTS = "CRLDistributionPoints"
            CERTIFICATEPOLICIES = "CertificatePolicies"
            AUTHORITYINFORMATIONACCESS = "AuthorityInformationAccess"
            BASICCONSTRAINTS = "BasicConstraints"
            SIGNEDCERTIFICATETIMESTAMPS = "SignedCertificateTimestamps"
            PRESIGNEDCERTIFICATETIMESTAMPS = "PreCertSignedCertificateTimestamps"
            OTHER = "Other"

            @staticmethod
            def is_valid_type(_type):
                return _type in (
                    Common.CertificateExtension.ExtensionType.SUBJECTALTERNATIVENAME,
                    Common.CertificateExtension.ExtensionType.AUTHORITYKEYIDENTIFIER,
                    Common.CertificateExtension.ExtensionType.SUBJECTKEYIDENTIFIER,
                    Common.CertificateExtension.ExtensionType.KEYUSAGE,
                    Common.CertificateExtension.ExtensionType.EXTENDEDKEYUSAGE,
                    Common.CertificateExtension.ExtensionType.CRLDISTRIBUTIONPOINTS,
                    Common.CertificateExtension.ExtensionType.CERTIFICATEPOLICIES,
                    Common.CertificateExtension.ExtensionType.AUTHORITYINFORMATIONACCESS,
                    Common.CertificateExtension.ExtensionType.BASICCONSTRAINTS,
                    Common.CertificateExtension.ExtensionType.SIGNEDCERTIFICATETIMESTAMPS,
                    Common.CertificateExtension.ExtensionType.PRESIGNEDCERTIFICATETIMESTAMPS,
                    Common.CertificateExtension.ExtensionType.OTHER  # for extensions that are not handled explicitly
                )

        def __init__(
            self,
            extension_type,  # type: str
            critical,  # type: bool
            oid=None,  # type: Optional[str]
            extension_name=None,  # type: Optional[str]
            subject_alternative_names=None,  # type: Optional[List[Common.CertificateExtension.SubjectAlternativeName]]
            authority_key_identifier=None,  # type: Optional[Common.CertificateExtension.AuthorityKeyIdentifier]
            digest=None,  # type: str
            digital_signature=None,  # type: Optional[bool]
            content_commitment=None,  # type: Optional[bool]
            key_encipherment=None,  # type: Optional[bool]
            data_encipherment=None,  # type: Optional[bool]
            key_agreement=None,  # type: Optional[bool]
            key_cert_sign=None,  # type: Optional[bool]
            crl_sign=None,  # type: Optional[bool]
            usages=None,  # type: Optional[List[str]]
            distribution_points=None,  # type: Optional[List[Common.CertificateExtension.DistributionPoint]]
            certificate_policies=None,  # type: Optional[List[Common.CertificateExtension.CertificatePolicy]]
            authority_information_access=None,  # type: Optional[List[Common.CertificateExtension.AuthorityInformationAccess]]
            basic_constraints=None,  # type: Optional[Common.CertificateExtension.BasicConstraints]
            signed_certificate_timestamps=None,  # type: Optional[List[Common.CertificateExtension.SignedCertificateTimestamp]]
            value=None  # type: Optional[Union[str, List[Any], Dict[str, Any]]]
        ):
            if not Common.CertificateExtension.ExtensionType.is_valid_type(extension_type):
                raise TypeError('algorithm must be of type Common.CertificateExtension.ExtensionType enum')

            self.extension_type = extension_type
            self.critical = critical

            if self.extension_type == Common.CertificateExtension.ExtensionType.SUBJECTALTERNATIVENAME:
                self.subject_alternative_names = subject_alternative_names
                self.oid = "2.5.29.17"
                self.extension_name = "subjectAltName"

            elif self.extension_type == Common.CertificateExtension.ExtensionType.SUBJECTKEYIDENTIFIER:
                if not digest:
                    raise ValueError('digest is mandatory for SubjectKeyIdentifier extension')
                self.digest = digest
                self.oid = "2.5.29.14"
                self.extension_name = "subjectKeyIdentifier"

            elif self.extension_type == Common.CertificateExtension.ExtensionType.KEYUSAGE:
                self.digital_signature = digital_signature
                self.content_commitment = content_commitment
                self.key_encipherment = key_encipherment
                self.data_encipherment = data_encipherment
                self.key_agreement = key_agreement
                self.key_cert_sign = key_cert_sign
                self.crl_sign = crl_sign
                self.oid = "2.5.29.15"
                self.extension_name = "keyUsage"

            elif self.extension_type == Common.CertificateExtension.ExtensionType.EXTENDEDKEYUSAGE:
                if not usages:
                    raise ValueError('usages is mandatory for ExtendedKeyUsage extension')
                self.usages = usages
                self.oid = "2.5.29.37"
                self.extension_name = "extendedKeyUsage"

            elif self.extension_type == Common.CertificateExtension.ExtensionType.AUTHORITYKEYIDENTIFIER:
                self.authority_key_identifier = authority_key_identifier
                self.oid = "2.5.29.35"
                self.extension_name = "authorityKeyIdentifier"

            elif self.extension_type == Common.CertificateExtension.ExtensionType.CRLDISTRIBUTIONPOINTS:
                self.distribution_points = distribution_points
                self.oid = "2.5.29.31"
                self.extension_name = "cRLDistributionPoints"

            elif self.extension_type == Common.CertificateExtension.ExtensionType.CERTIFICATEPOLICIES:
                self.certificate_policies = certificate_policies
                self.oid = "2.5.29.32"
                self.extension_name = "certificatePolicies"

            elif self.extension_type == Common.CertificateExtension.ExtensionType.AUTHORITYINFORMATIONACCESS:
                self.authority_information_access = authority_information_access
                self.oid = "1.3.6.1.5.5.7.1.1"
                self.extension_name = "authorityInfoAccess"

            elif self.extension_type == Common.CertificateExtension.ExtensionType.BASICCONSTRAINTS:
                self.basic_constraints = basic_constraints
                self.oid = "2.5.29.19"
                self.extension_name = "basicConstraints"

            elif self.extension_type == Common.CertificateExtension.ExtensionType.PRESIGNEDCERTIFICATETIMESTAMPS:
                self.signed_certificate_timestamps = signed_certificate_timestamps
                self.oid = "1.3.6.1.4.1.11129.2.4.2"
                self.extension_name = "signedCertificateTimestampList"

            elif self.extension_type == Common.CertificateExtension.ExtensionType.SIGNEDCERTIFICATETIMESTAMPS:
                self.signed_certificate_timestamps = signed_certificate_timestamps
                self.oid = "1.3.6.1.4.1.11129.2.4.5"
                self.extension_name = "signedCertificateTimestampList"

            elif self.extension_type == Common.CertificateExtension.ExtensionType.OTHER:
                self.value = value

            # override oid, extension_name if provided as inputs
            if oid:
                self.oid = oid
            if extension_name:
                self.extension_name = extension_name

        def to_context(self):
            extension_context = {
                "OID": self.oid,
                "Name": self.extension_name,
                "Critical": self.critical
            }  # type: Dict[str, Any]

            if (
                self.extension_type == Common.CertificateExtension.ExtensionType.SUBJECTALTERNATIVENAME
                and self.subject_alternative_names is not None
            ):
                extension_context["Value"] = [san.to_context() for san in self.subject_alternative_names]

            elif (
                self.extension_type == Common.CertificateExtension.ExtensionType.AUTHORITYKEYIDENTIFIER
                and self.authority_key_identifier is not None
            ):
                extension_context["Value"] = self.authority_key_identifier.to_context()

            elif (
                self.extension_type == Common.CertificateExtension.ExtensionType.SUBJECTKEYIDENTIFIER
                and self.digest is not None
            ):
                extension_context["Value"] = {
                    "Digest": self.digest
                }

            elif self.extension_type == Common.CertificateExtension.ExtensionType.KEYUSAGE:
                key_usage = {}  # type: Dict[str, bool]
                if self.digital_signature:
                    key_usage["DigitalSignature"] = self.digital_signature
                if self.content_commitment:
                    key_usage["ContentCommitment"] = self.content_commitment
                if self.key_encipherment:
                    key_usage["KeyEncipherment"] = self.key_encipherment
                if self.data_encipherment:
                    key_usage["DataEncipherment"] = self.data_encipherment
                if self.key_agreement:
                    key_usage["KeyAgreement"] = self.key_agreement
                if self.key_cert_sign:
                    key_usage["KeyCertSign"] = self.key_cert_sign
                if self.crl_sign:
                    key_usage["CrlSign"] = self.crl_sign

                if key_usage:
                    extension_context["Value"] = key_usage

            elif (
                self.extension_type == Common.CertificateExtension.ExtensionType.EXTENDEDKEYUSAGE
                and self.usages is not None
            ):
                extension_context["Value"] = {
                    "Usages": [u for u in self.usages]
                }

            elif (
                self.extension_type == Common.CertificateExtension.ExtensionType.CRLDISTRIBUTIONPOINTS
                and self.distribution_points is not None
            ):
                extension_context["Value"] = [dp.to_context() for dp in self.distribution_points]

            elif (
                self.extension_type == Common.CertificateExtension.ExtensionType.CERTIFICATEPOLICIES
                and self.certificate_policies is not None
            ):
                extension_context["Value"] = [cp.to_context() for cp in self.certificate_policies]

            elif (
                self.extension_type == Common.CertificateExtension.ExtensionType.AUTHORITYINFORMATIONACCESS
                and self.authority_information_access is not None
            ):
                extension_context["Value"] = [aia.to_context() for aia in self.authority_information_access]

            elif (
                self.extension_type == Common.CertificateExtension.ExtensionType.BASICCONSTRAINTS
                and self.basic_constraints is not None
            ):
                extension_context["Value"] = self.basic_constraints.to_context()

            elif (
                self.extension_type in [
                    Common.CertificateExtension.ExtensionType.SIGNEDCERTIFICATETIMESTAMPS,
                    Common.CertificateExtension.ExtensionType.PRESIGNEDCERTIFICATETIMESTAMPS
                ]
                and self.signed_certificate_timestamps is not None
            ):
                extension_context["Value"] = [sct.to_context() for sct in self.signed_certificate_timestamps]

            elif (
                self.extension_type == Common.CertificateExtension.ExtensionType.OTHER
                and self.value is not None
            ):
                extension_context["Value"] = self.value

            return extension_context

    class Certificate(Indicator):
        """
        Implements the X509 Certificate interface
        Certificate indicator - https://xsoar.pan.dev/docs/integrations/context-standards-mandatory#certificate

        :type subject_dn: ``str``
        :param subject_dn: Subject Distinguished Name

        :type dbot_score: ``DBotScore``
        :param dbot_score: If Certificate has a score then create and set a DBotScore object.

        :type name: ``Optional[Union[str, List[str]]]``
        :param name: Name (if not provided output is calculated from SubjectDN and SAN)

        :type issuer_dn: ``Optional[str]``
        :param issuer_dn: Issuer Distinguished Name

        :type serial_number: ``Optional[str]``
        :param serial_number: Serial Number

        :type validity_not_after: ``Optional[str]``
        :param validity_not_after: Certificate Expiration Timestamp (ISO8601 string representation)

        :type validity_not_before: ``Optional[str]``
        :param validity_not_before: Initial Certificate Validity Timestamp (ISO8601 string representation)

        :type sha512: ``Optional[str]``
        :param sha512: The SHA-512 hash of the certificate in binary encoded format (DER)

        :type sha256: ``Optional[str]``
        :param sha256: The SHA-256 hash of the certificate in binary encoded format (DER)

        :type sha1: ``Optional[str]``
        :param sha1: The SHA-1 hash of the certificate in binary encoded format (DER)

        :type md5: ``Optional[str]``
        :param md5: The MD5 hash of the certificate in binary encoded format (DER)

        :type publickey: ``Optional[Common.CertificatePublicKey]``
        :param publickey: Certificate Public Key

        :type spki_sha256: ``Optional[str]``
        :param sha1: The SHA-256 hash of the SPKI

        :type signature_algorithm: ``Optional[str]``
        :param signature_algorithm: Signature Algorithm

        :type signature: ``Optional[str]``
        :param signature: Certificate Signature

        :type subject_alternative_name: \
        ``Optional[List[Union[str,Dict[str, str],Common.CertificateExtension.SubjectAlternativeName]]]``
        :param subject_alternative_name: Subject Alternative Name list

        :type extensions: ``Optional[List[Common.CertificateExtension]]`
        :param extensions: Certificate Extension List

        :type pem: ``Optional[str]``
        :param pem: PEM encoded certificate

        :return: None
        :rtype: ``None``
        """
        CONTEXT_PATH = 'Certificate(val.MD5 && val.MD5 == obj.MD5 || val.SHA1 && val.SHA1 == obj.SHA1 || ' \
                       'val.SHA256 && val.SHA256 == obj.SHA256 || val.SHA512 && val.SHA512 == obj.SHA512)'

        def __init__(
            self,
            subject_dn,  # type: str
            dbot_score=None,  # type: Optional[Common.DBotScore]
            name=None,  # type: Optional[Union[str, List[str]]]
            issuer_dn=None,  # type: Optional[str]
            serial_number=None,  # type: Optional[str]
            validity_not_after=None,  # type: Optional[str]
            validity_not_before=None,  # type: Optional[str]
            sha512=None,  # type: Optional[str]
            sha256=None,  # type: Optional[str]
            sha1=None,  # type: Optional[str]
            md5=None,  # type: Optional[str]
            publickey=None,  # type: Optional[Common.CertificatePublicKey]
            spki_sha256=None,  # type: Optional[str]
            signature_algorithm=None,  # type: Optional[str]
            signature=None,  # type: Optional[str]
            subject_alternative_name=None, \
            # type: Optional[List[Union[str,Dict[str, str],Common.CertificateExtension.SubjectAlternativeName]]]
            extensions=None,  # type: Optional[List[Common.CertificateExtension]]
            pem=None  # type: Optional[str]

        ):

            self.subject_dn = subject_dn
            self.dbot_score = dbot_score

            self.name = None
            if name:
                if isinstance(name, str):
                    self.name = [name]
                elif isinstance(name, list):
                    self.name = name
                else:
                    raise TypeError('certificate name must be of type str or List[str]')

            self.issuer_dn = issuer_dn
            self.serial_number = serial_number
            self.validity_not_after = validity_not_after
            self.validity_not_before = validity_not_before

            self.sha512 = sha512
            self.sha256 = sha256
            self.sha1 = sha1
            self.md5 = md5

            if publickey and not isinstance(publickey, Common.CertificatePublicKey):
                raise TypeError('publickey must be of type Common.CertificatePublicKey')
            self.publickey = publickey

            self.spki_sha256 = spki_sha256

            self.signature_algorithm = signature_algorithm
            self.signature = signature

            # if subject_alternative_name is set and is a list
            # make sure it is a list of strings, dicts of strings or SAN Extensions
            if (
                subject_alternative_name
                and isinstance(subject_alternative_name, list)
                and not all(
                    isinstance(san, str)
                    or isinstance(san, dict)
                    or isinstance(san, Common.CertificateExtension.SubjectAlternativeName)
                    for san in subject_alternative_name)
            ):
                raise TypeError(
                    'subject_alternative_name must be list of str or Common.CertificateExtension.SubjectAlternativeName'
                )
            self.subject_alternative_name = subject_alternative_name

            if (
                extensions
                and not isinstance(extensions, list)
                and any(isinstance(e, Common.CertificateExtension) for e in extensions)  # type: ignore
            ):
                raise TypeError('extensions must be of type List[Common.CertificateExtension]')
            self.extensions = extensions

            self.pem = pem

            if not isinstance(dbot_score, Common.DBotScore):
                raise ValueError('dbot_score must be of type DBotScore')

        def to_context(self):
            certificate_context = {
                "SubjectDN": self.subject_dn
            }  # type: Dict[str, Any]

            san_list = []  # type: List[Dict[str, str]]
            if self.subject_alternative_name:
                for san in self.subject_alternative_name:
                    if isinstance(san, str):
                        san_list.append({
                            'Value': san
                        })
                    elif isinstance(san, dict):
                        san_list.append(san)
                    elif(isinstance(san, Common.CertificateExtension.SubjectAlternativeName)):
                        san_list.append(san.to_context())

            elif self.extensions:  # autogenerate it from extensions
                for ext in self.extensions:
                    if (
                        ext.extension_type == Common.CertificateExtension.ExtensionType.SUBJECTALTERNATIVENAME
                        and ext.subject_alternative_names is not None
                    ):
                        for san in ext.subject_alternative_names:
                            san_list.append(san.to_context())

            if san_list:
                certificate_context['SubjectAlternativeName'] = san_list

            if self.name:
                certificate_context["Name"] = self.name
            else:  # autogenerate it
                name = set()  # type: Set[str]
                # add subject alternative names
                if san_list:
                    name = set([
                        sn['Value'] for sn in san_list
                        if (
                            'Value' in sn
                            and (
                                'Type' not in sn
                                or sn['Type'] in (Common.GeneralName.DNSNAME, Common.GeneralName.IPADDRESS)
                            )
                        )
                    ])

                # subject_dn is RFC4515 escaped
                # replace \, and \+ with the long escaping \2c and \2b
                long_escaped_subject_dn = self.subject_dn.replace("\\,", "\\2c")
                long_escaped_subject_dn = long_escaped_subject_dn.replace("\\+", "\\2b")
                # we then split RDN (separated by ,) and multi-valued RDN (sep by +)
                rdns = long_escaped_subject_dn.replace('+', ',').split(',')
                cn = next((rdn for rdn in rdns if rdn.startswith('CN=')), None)
                if cn:
                    name.add(cn.split('=', 1)[-1])

                if name:
                    certificate_context["Name"] = sorted(list(name))

            if self.issuer_dn:
                certificate_context["IssuerDN"] = self.issuer_dn

            if self.serial_number:
                certificate_context["SerialNumber"] = self.serial_number

            if self.validity_not_before:
                certificate_context["ValidityNotBefore"] = self.validity_not_before

            if self.validity_not_after:
                certificate_context["ValidityNotAfter"] = self.validity_not_after

            if self.sha512:
                certificate_context["SHA512"] = self.sha512

            if self.sha256:
                certificate_context["SHA256"] = self.sha256

            if self.sha1:
                certificate_context["SHA1"] = self.sha1

            if self.md5:
                certificate_context["MD5"] = self.md5

            if self.publickey and isinstance(self.publickey, Common.CertificatePublicKey):
                certificate_context["PublicKey"] = self.publickey.to_context()

            if self.spki_sha256:
                certificate_context["SPKISHA256"] = self.spki_sha256

            sig = {}  # type: Dict[str, str]
            if self.signature_algorithm:
                sig["Algorithm"] = self.signature_algorithm
            if self.signature:
                sig["Signature"] = self.signature
            if sig:
                certificate_context["Signature"] = sig

            if self.extensions:
                certificate_context["Extension"] = [e.to_context() for e in self.extensions]

            if self.pem:
                certificate_context["PEM"] = self.pem

            if self.dbot_score and self.dbot_score.score == Common.DBotScore.BAD:
                certificate_context['Malicious'] = {
                    'Vendor': self.dbot_score.integration_name,
                    'Description': self.dbot_score.malicious_description
                }

            ret_value = {
                Common.Certificate.CONTEXT_PATH: certificate_context
            }

            if self.dbot_score:
                ret_value.update(self.dbot_score.to_context())

            return ret_value


class ScheduledCommand:
    """
    ScheduledCommand configuration class
    Holds the scheduled command configuration for the command result - managing the way the command should be polled.

    :type command: ``str``
    :param command: The command that'll run after next_run_in_seconds has passed.

    :type next_run_in_seconds: ``int``
    :param next_run_in_seconds: How long to wait before executing the command.

    :type args: ``Optional[Dict[str, Any]]``
    :param args: Arguments to use when executing the command.

    :type timeout_in_seconds: ``Optional[int]``
    :param timeout_in_seconds: Number of seconds until the polling sequence will timeout.

    :type items_remaining: ``Optional[int]``
    :param items_remaining: Number of items that are remaining to be polled.

    :return: None
    :rtype: ``None``
    """
    VERSION_MISMATCH_ERROR = 'This command is not supported by this XSOAR server version. Please update your server ' \
                             'version to 6.2.0 or later.'

    def __init__(
            self,
            command,  # type: str
            next_run_in_seconds,  # type: int
            args=None,  # type: Optional[Dict[str, Any]]
            timeout_in_seconds=None,  # type: Optional[int]
            items_remaining=0,  # type: Optional[int]
    ):
        self.raise_error_if_not_supported()
        self._command = command
        if next_run_in_seconds < 10:
            demisto.info('ScheduledCommandConfiguration provided value for next_run_in_seconds: '
                         '{} is '.format(next_run_in_seconds) + 'too low - minimum interval is 10 seconds. '
                                                                'next_run_in_seconds was set to 10 seconds.')
            next_run_in_seconds = 10
        self._next_run = str(next_run_in_seconds)
        self._args = args
        self._timeout = str(timeout_in_seconds) if timeout_in_seconds else None
        self._items_remaining = items_remaining

    @staticmethod
    def raise_error_if_not_supported():
        if not is_demisto_version_ge('6.2.0'):
            raise DemistoException(ScheduledCommand.VERSION_MISMATCH_ERROR)

    @staticmethod
    def supports_polling():
        """
        Check if the integration supports polling.
        Returns: Boolean
        """
        return True if is_demisto_version_ge('6.2.0') else False

    def to_results(self):
        """
        Returns the result dictionary of the polling command
        """
        return assign_params(
            PollingCommand=self._command,
            NextRun=self._next_run,
            PollingArgs=self._args,
            Timeout=self._timeout,
            PollingItemsRemaining=self._items_remaining
        )


def camelize_string(src_str, delim='_', upper_camel=True):
    """
    Transform snake_case to CamelCase

    :type src_str: ``str``
    :param src_str: snake_case string to convert.

    :type delim: ``str``
    :param delim: indicator category.

    :type upper_camel: ``bool``
    :param upper_camel: When True then transforms string to camel case with the first letter capitalised
                        (for example: demisto_content to DemistoContent), otherwise the first letter will not be capitalised
                        (for example: demisto_content to demistoContent).

    :return: A CammelCase string.
    :rtype: ``str``
    """
    if not src_str:  # empty string
        return ""
    components = src_str.split(delim)
    camelize_without_first_char = ''.join(map(lambda x: x.title(), components[1:]))
    if upper_camel:
        return components[0].title() + camelize_without_first_char
    else:
        return components[0].lower() + camelize_without_first_char


class IndicatorsTimeline:
    """
    IndicatorsTimeline class - use to return Indicator Timeline object to be used in CommandResults

    :type indicators: ``list``
    :param indicators: expects a list of indicators.

    :type category: ``str``
    :param category: indicator category.

    :type message: ``str``
    :param message: indicator message.

    :return: None
    :rtype: ``None``
    """

    def __init__(self, indicators=None, category=None, message=None):
        # type: (list, str, str) -> None
        if indicators is None:
            indicators = []

        # check if we are running from an integration or automation
        try:
            _ = demisto.params()
            default_category = 'Integration Update'
        except AttributeError:
            default_category = 'Automation Update'

        timelines = []
        timeline = {}
        for indicator in indicators:
            timeline['Value'] = indicator

            if category:
                timeline['Category'] = category
            else:
                timeline['Category'] = default_category

            if message:
                timeline['Message'] = message

            timelines.append(timeline)

        self.indicators_timeline = timelines


def arg_to_number(arg, arg_name=None, required=False):
    # type: (Any, Optional[str], bool) -> Optional[int]
    """Converts an XSOAR argument to a Python int

    This function is used to quickly validate an argument provided to XSOAR
    via ``demisto.args()`` into an ``int`` type. It will throw a ValueError
    if the input is invalid. If the input is None, it will throw a ValueError
    if required is ``True``, or ``None`` if required is ``False.

    :type arg: ``Any``
    :param arg: argument to convert

    :type arg_name: ``str``
    :param arg_name: argument name

    :type required: ``bool``
    :param required:
        throws exception if ``True`` and argument provided is None

    :return:
        returns an ``int`` if arg can be converted
        returns ``None`` if arg is ``None`` and required is set to ``False``
        otherwise throws an Exception
    :rtype: ``Optional[int]``
    """

    if arg is None or arg == '':
        if required is True:
            if arg_name:
                raise ValueError('Missing "{}"'.format(arg_name))
            else:
                raise ValueError('Missing required argument')

        return None

    arg = encode_string_results(arg)

    if isinstance(arg, str):
        if arg.isdigit():
            return int(arg)

        try:
            return int(float(arg))
        except Exception:
            if arg_name:
                raise ValueError('Invalid number: "{}"="{}"'.format(arg_name, arg))
            else:
                raise ValueError('"{}" is not a valid number'.format(arg))
    if isinstance(arg, int):
        return arg

    if arg_name:
        raise ValueError('Invalid number: "{}"="{}"'.format(arg_name, arg))
    else:
        raise ValueError('"{}" is not a valid number'.format(arg))


def arg_to_datetime(arg, arg_name=None, is_utc=True, required=False, settings=None):
    # type: (Any, Optional[str], bool, bool, dict) -> Optional[datetime]
    """Converts an XSOAR argument to a datetime

    This function is used to quickly validate an argument provided to XSOAR
    via ``demisto.args()`` into an ``datetime``. It will throw a ValueError if the input is invalid.
    If the input is None, it will throw a ValueError if required is ``True``,
    or ``None`` if required is ``False.

    :type arg: ``Any``
    :param arg: argument to convert

    :type arg_name: ``str``
    :param arg_name: argument name

    :type is_utc: ``bool``
    :param is_utc: if True then date converted as utc timezone, otherwise will convert with local timezone.

    :type required: ``bool``
    :param required:
        throws exception if ``True`` and argument provided is None

    :type settings: ``dict``
    :param settings: If provided, passed to dateparser.parse function.

    :return:
        returns an ``datetime`` if conversion works
        returns ``None`` if arg is ``None`` and required is set to ``False``
        otherwise throws an Exception
    :rtype: ``Optional[datetime]``
    """

    if arg is None:
        if required is True:
            if arg_name:
                raise ValueError('Missing "{}"'.format(arg_name))
            else:
                raise ValueError('Missing required argument')
        return None

    if isinstance(arg, str) and arg.isdigit() or isinstance(arg, (int, float)):
        # timestamp is a str containing digits - we just convert it to int
        ms = float(arg)
        if ms > 2000000000.0:
            # in case timestamp was provided as unix time (in milliseconds)
            ms = ms / 1000.0

        if is_utc:
            return datetime.utcfromtimestamp(ms).replace(tzinfo=timezone.utc)
        else:
            return datetime.fromtimestamp(ms)
    if isinstance(arg, str):
        # we use dateparser to handle strings either in ISO8601 format, or
        # relative time stamps.
        # For example: format 2019-10-23T00:00:00 or "3 days", etc
        if settings:
            date = dateparser.parse(arg, settings=settings)  # type: ignore[arg-type]
        else:
            date = dateparser.parse(arg, settings={'TIMEZONE': 'UTC'})

        if date is None:
            # if d is None it means dateparser failed to parse it
            if arg_name:
                raise ValueError('Invalid date: "{}"="{}"'.format(arg_name, arg))
            else:
                raise ValueError('"{}" is not a valid date'.format(arg))

        return date

    if arg_name:
        raise ValueError('Invalid date: "{}"="{}"'.format(arg_name, arg))
    else:
        raise ValueError('"{}" is not a valid date'.format(arg))


# -------------------------------- Relationships----------------------------------- #


class EntityRelationship:
    """
    XSOAR entity relationship.

    :type name: ``str``
    :param name: Relationship name.

    :type relationship_type: ``str``
    :param relationship_type: Relationship type. (e.g. IndicatorToIndicator...).

    :type entity_a: ``str``
    :param entity_a: A value, A aka source of the relationship.

    :type entity_a_family: ``str``
    :param entity_a_family: Entity family of A, A aka source of the relationship. (e.g. Indicator...)

    :type entity_a_type: ``str``
    :param entity_a_type: Entity A type, A aka source of the relationship. (e.g. IP/URL/...).

    :type entity_b: ``str``
    :param entity_b: B value, B aka destination of the relationship.

    :type entity_b_family: ``str``
    :param entity_b_family: Entity family of B, B aka destination of the relationship. (e.g. Indicator...)

    :type entity_b_type: ``str``
    :param entity_b_type: Entity B type, B aka destination of the relationship. (e.g. IP/URL/...).

    :type source_reliability: ``str``
    :param source_reliability: Source reliability.

    :type fields: ``dict``
    :param fields: Custom fields. (Optional)

    :type brand: ``str``
    :param brand: Source brand name. (Optional)

    :return: None
    :rtype: ``None``
    """

    class RelationshipsTypes(object):
        """
        Relationships Types objects.

        :return: None
        :rtype: ``None``
        """
        # dict which keys is a relationship type and the value is the reverse type.
        RELATIONSHIP_TYPES = ['IndicatorToIndicator']

        @staticmethod
        def is_valid_type(_type):
            # type: (str) -> bool

            return _type in EntityRelationship.RelationshipsTypes.RELATIONSHIP_TYPES

    class RelationshipsFamily(object):
        """
        Relationships Family object list.

        :return: None
        :rtype: ``None``

        """

        INDICATOR = ["Indicator"]

        @staticmethod
        def is_valid_type(_type):
            # type: (str) -> bool

            return _type in EntityRelationship.RelationshipsFamily.INDICATOR

    class Relationships(object):

        """
        Enum: Relations names and their reverse

        :return: None
        :rtype: ``None``
        """
        APPLIED = 'applied'
        ATTACHMENT_OF = 'attachment-of'
        ATTACHES = 'attaches'
        ATTRIBUTE_OF = 'attribute-of'
        ATTRIBUTED_BY = 'attributed-by'
        ATTRIBUTED_TO = 'attributed-to'
        AUTHORED_BY = 'authored-by'
        BEACONS_TO = 'beacons-to'
        BUNDLED_IN = 'bundled-in'
        BUNDLES = 'bundles'
        COMMUNICATED_WITH = 'communicated-with'
        COMMUNICATED_BY = 'communicated-by'
        COMMUNICATES_WITH = 'communicates-with'
        COMPROMISES = 'compromises'
        CONTAINS = 'contains'
        CONTROLS = 'controls'
        CREATED_BY = 'created-by'
        CREATES = 'creates'
        DELIVERED_BY = 'delivered-by'
        DELIVERS = 'delivers'
        DETECTS = 'detects'
        DETECTED_BY = 'detected-by'
        DOWNLOADS = 'downloads'
        DOWNLOADS_FROM = 'downloads-from'
        DROPPED_BY = 'dropped-by'
        DROPS = 'drops'
        DUPLICATE_OF = 'duplicate-of'
        EMBEDDED_IN = 'embedded-in'
        EMBEDS = 'embeds'
        EXECUTED = 'executed'
        EXECUTED_BY = 'executed-by'
        EXFILTRATES_TO = 'exfiltrates-to'
        EXPLOITS = 'exploits'
        HAS = 'has'
        HOSTED_ON = 'hosted-on'
        HOSTS = 'hosts'
        IMPERSONATES = 'impersonates'
        INDICATED_BY = 'indicated-by'
        INDICATOR_OF = 'indicator-of'
        INJECTED_FROM = 'injected-from'
        INJECTS_INTO = 'injects-into'
        INVESTIGATES = 'investigates'
        IS_ALSO = 'is-also'
        LOCATED_AT = 'located-at'
        MITIGATED_BY = 'mitigated-by'
        MITIGATES = 'mitigates'
        ORIGINATED_FROM = 'originated-from'
        OWNED_BY = 'owned-by'
        OWNS = 'owns'
        PART_OF = 'part-of'
        RELATED_TO = 'related-to'
        REMEDIATES = 'remediates'
        RESOLVED_BY = 'resolved-by'
        RESOLVED_FROM = 'resolved-from'
        RESOLVES_TO = 'resolves-to'
        SEEN_ON = 'seen-on'
        SENT = 'sent'
        SENT_BY = 'sent-by'
        SENT_FROM = 'sent-from'
        SENT_TO = 'sent-to'
        SIMILAR_TO = 'similar-to'
        SUB_DOMAIN_OF = 'sub-domain-of'
        SUB_TECHNIQUE_OF = 'subtechnique-of'
        PARENT_TECHNIQUE_OF = 'parent-technique-of'
        SUPRA_DOMAIN_OF = 'supra-domain-of'
        TARGETED_BY = 'targeted-by'
        TARGETS = 'targets'
        TYPES = 'Types'
        UPLOADED_TO = 'uploaded-to'
        USED_BY = 'used-by'
        USED_ON = 'used-on'
        USES = 'uses'
        VARIANT_OF = 'variant-of'

        RELATIONSHIPS_NAMES = {'applied': 'applied-on',
                               'attachment-of': 'attaches',
                               'attaches': 'attachment-of',
                               'attribute-of': 'owns',
                               'attributed-by': 'attributed-to',
                               'attributed-to': 'attributed-by',
                               'authored-by': 'author-of',
                               'beacons-to': 'communicated-by',
                               'bundled-in': 'bundles',
                               'bundles': 'bundled-in',
                               'communicated-with': 'communicated-by',
                               'communicated-by': 'communicates-with',
                               'communicates-with': 'communicated-by',
                               'compromises': 'compromised-by',
                               'contains': 'part-of',
                               'controls': 'controlled-by',
                               'created-by': 'creates',
                               'creates': 'created-by',
                               'delivered-by': 'delivers',
                               'delivers': 'delivered-by',
                               'detects': 'detected-by',
                               'detected-by': 'detects',
                               'downloads': 'downloaded-by',
                               'downloads-from': 'hosts',
                               'dropped-by': 'drops',
                               'drops': 'dropped-by',
                               'duplicate-of': 'duplicate-of',
                               'embedded-in': 'embeds',
                               'embeds': 'embedded-on',
                               'executed': 'executed-by',
                               'executed-by': 'executes',
                               'exfiltrates-to': 'exfiltrated-from',
                               'exploits': 'exploited-by',
                               'has': 'seen-on',
                               'hosted-on': 'hosts',
                               'hosts': 'hosted-on',
                               'impersonates': 'impersonated-by',
                               'indicated-by': 'indicator-of',
                               'indicator-of': 'indicated-by',
                               'injected-from': 'injects-into',
                               'injects-into': 'injected-from',
                               'investigates': 'investigated-by',
                               'is-also': 'is-also',
                               'mitigated-by': 'mitigates',
                               'mitigates': 'mitigated-by',
                               'originated-from': 'source-of',
                               'owned-by': 'owns',
                               'owns': 'owned-by',
                               'part-of': 'contains',
                               'related-to': 'related-to',
                               'remediates': 'remediated-by',
                               'resolved-by': 'resolves-to',
                               'resolved-from': 'resolves-to',
                               'resolves-to': 'resolved-from',
                               'seen-on': 'has',
                               'sent': 'attached-to',
                               'sent-by': 'sent',
                               'sent-from': 'received-by',
                               'sent-to': 'received-by',
                               'similar-to': 'similar-to',
                               'sub-domain-of': 'supra-domain-of',
                               'supra-domain-of': 'sub-domain-of',
                               'subtechnique-of': 'parent-technique-of',
                               'parent-technique-of': 'subtechnique-of',
                               'targeted-by': 'targets',
                               'targets': 'targeted-by',
                               'Types': 'Reverse',
                               'uploaded-to': 'hosts',
                               'used-by': 'uses',
                               'used-on': 'targeted-by',
                               'uses': 'used-by',
                               'variant-of': 'variant-of'}

        @staticmethod
        def is_valid(_type):
            """
            :type _type: ``str``
            :param _type: the data to be returned and will be set to context

            :return: Is the given type supported
            :rtype: ``bool``
            """
            return _type in EntityRelationship.Relationships.RELATIONSHIPS_NAMES.keys()

        @staticmethod
        def get_reverse(name):
            """
            :type name: ``str``
            :param name: Relationship name

            :return: Returns the reversed relationship name
            :rtype: ``str``
            """
            try:
                return EntityRelationship.Relationships.RELATIONSHIPS_NAMES[name]
            except KeyError:
                demisto.debug('Cannot find a reverse name for relationship name, using "related-to" instead.')
                return EntityRelationship.Relationships.RELATED_TO

    def __init__(self, name, entity_a, entity_a_type, entity_b, entity_b_type,
                 reverse_name='', relationship_type='IndicatorToIndicator', entity_a_family='Indicator',
                 entity_b_family='Indicator', source_reliability="", fields=None, brand=""):

        # Relationship
        if not EntityRelationship.Relationships.is_valid(name):
            demisto.debug("Unknown relationship name: " + name)
        self._name = name

        if reverse_name:
            if not EntityRelationship.Relationships.is_valid(reverse_name):
                demisto.debug("Unknown reverse relationship name: " + reverse_name)
            self._reverse_name = reverse_name
        else:
            self._reverse_name = EntityRelationship.Relationships.get_reverse(name)

        if not EntityRelationship.RelationshipsTypes.is_valid_type(relationship_type):
            raise ValueError("Invalid relationship type: " + relationship_type)
        self._relationship_type = relationship_type

        # Entity A - Source
        self._entity_a = entity_a

        self._entity_a_type = entity_a_type

        if not EntityRelationship.RelationshipsFamily.is_valid_type(entity_a_family):
            raise ValueError("Invalid entity A Family type: " + entity_a_family)
        self._entity_a_family = entity_a_family

        # Entity B - Destination
        if not entity_b:
            demisto.info(
                "WARNING: Invalid entity B - Relationships will not be created to entity A {} with relationship name {}".format(
                    str(entity_a), str(name)))
        self._entity_b = entity_b

        self._entity_b_type = entity_b_type

        if not EntityRelationship.RelationshipsFamily.is_valid_type(entity_b_family):
            raise ValueError("Invalid entity B Family type: " + entity_b_family)
        self._entity_b_family = entity_b_family

        # Custom fields
        if fields:
            self._fields = fields
        else:
            self._fields = {}

        # Source
        if brand:
            self._brand = brand
        else:
            self._brand = ''

        if source_reliability:
            if not DBotScoreReliability.is_valid_type(source_reliability):
                raise ValueError("Invalid source reliability value", source_reliability)
            self._source_reliability = source_reliability
        else:
            self._source_reliability = ''

    def to_entry(self):
        """ Convert object to XSOAR entry
        :return: XSOAR entry representation.
        :rtype: ``dict``
        """
        entry = {}

        if self._entity_b:
            entry = {
                "name": self._name,
                "reverseName": self._reverse_name,
                "type": self._relationship_type,
                "entityA": self._entity_a,
                "entityAFamily": self._entity_a_family,
                "entityAType": self._entity_a_type,
                "entityB": self._entity_b,
                "entityBFamily": self._entity_b_family,
                "entityBType": self._entity_b_type,
                "fields": self._fields,
            }
            if self._source_reliability:
                entry["reliability"] = self._source_reliability
            if self._brand:
                entry["brand"] = self._brand
        return entry

    def to_indicator(self):
        """ Convert object to XSOAR entry
        :return: XSOAR entry representation.
        :rtype: ``dict``
        """
        indicator_relationship = {}

        if self._entity_b:
            indicator_relationship = {
                "name": self._name,
                "reverseName": self._reverse_name,
                "type": self._relationship_type,
                "entityA": self._entity_a,
                "entityAFamily": self._entity_a_family,
                "entityAType": self._entity_a_type,
                "entityB": self._entity_b,
                "entityBFamily": self._entity_b_family,
                "entityBType": self._entity_b_type,
                "fields": self._fields,
            }
        return indicator_relationship

    def to_context(self):
        """ Convert object to XSOAR context
        :return: XSOAR context representation.
        :rtype: ``dict``
        """
        indicator_relationship_context = {}

        if self._entity_b:
            indicator_relationship_context = {
                "Relationship": self._name,
                "EntityA": self._entity_a,
                "EntityAType": self._entity_a_type,
                "EntityB": self._entity_b,
                "EntityBType": self._entity_b_type,
            }

        return indicator_relationship_context


class CommandResults:
    """
    CommandResults class - use to return results to warroom

    :type outputs_prefix: ``str``
    :param outputs_prefix: should be identical to the prefix in the yml contextPath in yml file. for example:
            CortexXDR.Incident

    :type outputs_key_field: ``str`` or ``list[str]``
    :param outputs_key_field: primary key field in the main object. If the command returns Incidents, and of the
            properties of Incident is incident_id, then outputs_key_field='incident_id'. If object has multiple
            unique keys, then list of strings is supported outputs_key_field=['id1', 'id2']

    :type outputs: ``list`` or ``dict``
    :param outputs: the data to be returned and will be set to context

    :type indicators: ``list``
    :param indicators: DEPRECATED: use 'indicator' instead.

    :type indicator: ``Common.Indicator``
    :param indicator: single indicator like Common.IP, Common.URL, Common.File, etc.

    :type readable_output: ``str``
    :param readable_output: (Optional) markdown string that will be presented in the warroom, should be human readable -
        (HumanReadable) - if not set, readable output will be generated

    :type raw_response: ``dict`` | ``list``
    :param raw_response: must be dictionary, if not provided then will be equal to outputs. usually must be the original
        raw response from the 3rd party service (originally Contents)

    :type indicators_timeline: ``IndicatorsTimeline``
    :param indicators_timeline: must be an IndicatorsTimeline. used by the server to populate an indicator's timeline.

    :type ignore_auto_extract: ``bool``
    :param ignore_auto_extract: must be a boolean, default value is False. Used to prevent AutoExtract on output.

    :type relationships: ``list of EntityRelationship``
    :param relationships: List of relationships of the indicator.

    :type mark_as_note: ``bool``
    :param mark_as_note: must be a boolean, default value is False. Used to mark entry as note.

    :type tags: ``list``
    :param tags:  must be a list, default value is None. Used to tag war room entries.

    :type entry_type: ``int`` code of EntryType
    :param entry_type: type of return value, see EntryType

    :type scheduled_command: ``ScheduledCommand``
    :param scheduled_command: manages the way the command should be polled.

    :type execution_metrics: ``ExecutionMetrics``
    :param execution_metrics: contains metric data about a command's execution

    :return: None
    :rtype: ``None``
    """

    def __init__(self, outputs_prefix=None,
                 outputs_key_field=None,
                 outputs=None,
                 indicators=None,
                 readable_output=None,
                 raw_response=None,
                 indicators_timeline=None,
                 indicator=None,
                 ignore_auto_extract=False,
                 mark_as_note=False,
                 tags=None,
                 scheduled_command=None,
                 relationships=None,
                 entry_type=None,
                 content_format=None,
                 execution_metrics=None):
        # type: (str, object, object, list, str, object, IndicatorsTimeline, Common.Indicator, bool, bool, bool, ScheduledCommand, list, int, str, List[Any]) -> None  # noqa: E501
        if raw_response is None:
            raw_response = outputs
        if outputs is not None:
            if not isinstance(outputs, dict) and not outputs_prefix:
                raise ValueError('outputs_prefix is missing')
            if outputs_prefix == '.':
                raise ValueError('outputs_prefix cannot be a period.')
        if indicators and indicator:
            raise ValueError('indicators is DEPRECATED, use only indicator')
        if entry_type is None:
            entry_type = EntryType.NOTE

        self.indicators = indicators  # type: Optional[List[Common.Indicator]]
        self.indicator = indicator  # type: Optional[Common.Indicator]
        self.entry_type = entry_type  # type: int

        self.outputs_prefix = outputs_prefix

        # this is public field, it is used by a lot of unit tests, so I don't change it
        self.outputs_key_field = outputs_key_field

        self._outputs_key_field = None  # type: Optional[List[str]]
        if not outputs_key_field:
            self._outputs_key_field = None
        elif isinstance(outputs_key_field, STRING_TYPES):
            self._outputs_key_field = [outputs_key_field]  # type: ignore[list-item]
        elif isinstance(outputs_key_field, list):
            self._outputs_key_field = outputs_key_field
        else:
            raise TypeError('outputs_key_field must be of type str or list')

        self.outputs = outputs
        self.raw_response = raw_response
        self.readable_output = readable_output
        self.indicators_timeline = indicators_timeline
        self.ignore_auto_extract = ignore_auto_extract
        self.mark_as_note = mark_as_note
        self.tags = tags
        self.scheduled_command = scheduled_command
        self.relationships = relationships
        self.execution_metrics = execution_metrics

        if content_format is not None and not EntryFormat.is_valid_type(content_format):
            raise TypeError('content_format {} is invalid, see CommonServerPython.EntryFormat'.format(content_format))
        self.content_format = content_format

    def to_context(self):
        outputs = {}  # type: dict
        relationships = []  # type: list
        tags = []  # type: list
        if self.readable_output:
            human_readable = self.readable_output
        else:
            human_readable = None  # type: ignore[assignment]
        raw_response = None  # type: ignore[assignment]
        indicators_timeline = []  # type: ignore[assignment]
        ignore_auto_extract = False  # type: bool
        mark_as_note = False  # type: bool
        exec_metrics = None  # type: ignore[assignment]

        indicators = [self.indicator] if self.indicator else self.indicators

        if indicators:
            for indicator in indicators:
                context_outputs = indicator.to_context()

                for key, value in context_outputs.items():
                    if key not in outputs:
                        outputs[key] = []

                    outputs[key].append(value)

        if self.raw_response:
            raw_response = self.raw_response

        if self.tags:
            tags = self.tags  # type: ignore[assignment]

        if self.ignore_auto_extract:
            ignore_auto_extract = True

        if self.mark_as_note:
            mark_as_note = True

        if self.indicators_timeline:
            indicators_timeline = self.indicators_timeline.indicators_timeline

        if self.outputs is not None and self.outputs != []:
            if not self.readable_output:
                # if markdown is not provided then create table by default
                human_readable = tableToMarkdown('Results', self.outputs)
            if self.outputs_prefix and self._outputs_key_field:
                # if both prefix and key field provided then create DT key
                formatted_outputs_key = ' && '.join(['val.{0} && val.{0} == obj.{0}'.format(key_field)
                                                     for key_field in self._outputs_key_field])
                outputs_key = '{0}({1})'.format(self.outputs_prefix, formatted_outputs_key)
                outputs[outputs_key] = self.outputs
            elif self.outputs_prefix:
                outputs_key = '{}'.format(self.outputs_prefix)
                outputs[outputs_key] = self.outputs
            else:
                outputs.update(self.outputs)  # type: ignore[call-overload]

        if self.relationships:
            relationships = [relationship.to_entry() for relationship in self.relationships if relationship.to_entry()]

        # using a local variable to avoid changing the object's attribute, see discussion on PR #18544.
        content_format = self.content_format
        if content_format is None:
            if isinstance(raw_response, STRING_TYPES + (int,)):
                content_format = EntryFormat.TEXT
            else:
                content_format = EntryFormat.JSON

        if self.execution_metrics:
            exec_metrics = self.execution_metrics
            self.entry_type = EntryType.EXECUTION_METRICS
            raw_response = 'Metrics reported successfully.'
            content_format = EntryFormat.TEXT
        return_entry = {
            'Type': self.entry_type,
            'ContentsFormat': content_format,
            'Contents': raw_response,
            'HumanReadable': human_readable,
            'EntryContext': outputs,
            'IndicatorTimeline': indicators_timeline,
            'IgnoreAutoExtract': bool(ignore_auto_extract),
            'Note': mark_as_note,
            'Relationships': relationships
        }
        if tags:
            # This is for backward compatibility reasons
            return_entry['Tags'] = tags
        if self.scheduled_command:
            return_entry.update(self.scheduled_command.to_results())

        if exec_metrics:
            return_entry.update({'APIExecutionMetrics': exec_metrics})

        return return_entry


def return_results(results):
    """
    This function wraps the demisto.results(), supports.

    :type results: ``CommandResults`` or ``str`` or ``dict`` or ``BaseWidget`` or ``list``
    :param results: A result object to return as a War-Room entry.

    :return: None
    :rtype: ``None``
    """
    if results is None:
        # backward compatibility reasons
        demisto.results(None)
        return

    elif results and isinstance(results, list):
        result_list = []
        for result in results:
            if isinstance(result, (dict, str)):
                # Results of type dict or str are of the old results format and work with demisto.results()
                result_list.append(result)
            else:
                # The rest are of the new format and have a corresponding function (to_context, to_display, etc...)
                return_results(result)
        if result_list:
            demisto.results(result_list)

    elif isinstance(results, CommandResults):
        demisto.results(results.to_context())

    elif isinstance(results, BaseWidget):
        demisto.results(results.to_display())

    elif isinstance(results, GetMappingFieldsResponse):
        demisto.results(results.extract_mapping())

    elif isinstance(results, GetRemoteDataResponse):
        demisto.results(results.extract_for_local())

    elif isinstance(results, GetModifiedRemoteDataResponse):
        demisto.results(results.to_entry())

    elif hasattr(results, 'to_entry'):
        demisto.results(results.to_entry())

    else:
        demisto.results(results)


# deprecated
def return_outputs(readable_output, outputs=None, raw_response=None, timeline=None, ignore_auto_extract=False):
    """
    DEPRECATED: use return_results() instead

    This function wraps the demisto.results(), makes the usage of returning results to the user more intuitively.

    :type readable_output: ``str`` | ``int``
    :param readable_output: markdown string that will be presented in the warroom, should be human readable -
        (HumanReadable)

    :type outputs: ``dict``
    :param outputs: the outputs that will be returned to playbook/investigation context (originally EntryContext)

    :type raw_response: ``dict`` | ``list`` | ``str``
    :param raw_response: must be dictionary, if not provided then will be equal to outputs. usually must be the original
        raw response from the 3rd party service (originally Contents)

    :type timeline: ``dict`` | ``list``
    :param timeline: expects a list, if a dict is passed it will be put into a list. used by server to populate an
        indicator's timeline. if the 'Category' field is not present in the timeline dict(s), it will automatically
        be be added to the dict(s) with its value set to 'Integration Update'.

    :type ignore_auto_extract: ``bool``
    :param ignore_auto_extract: expects a bool value. if true then the warroom entry readable_output will not be auto enriched.

    :return: None
    :rtype: ``None``
    """
    timeline_list = [timeline] if isinstance(timeline, dict) else timeline
    if timeline_list:
        for tl_obj in timeline_list:
            if 'Category' not in tl_obj.keys():
                tl_obj['Category'] = 'Integration Update'

    return_entry = {
        "Type": entryTypes["note"],
        "HumanReadable": readable_output,
        "ContentsFormat": formats["text"] if isinstance(raw_response, STRING_TYPES) else formats['json'],
        "Contents": raw_response,
        "EntryContext": outputs,
        'IgnoreAutoExtract': ignore_auto_extract,
        "IndicatorTimeline": timeline_list
    }
    # Return 'readable_output' only if needed
    if readable_output and not outputs and not raw_response:
        return_entry["Contents"] = readable_output
        return_entry["ContentsFormat"] = formats["text"]
    elif outputs and raw_response is None:
        # if raw_response was not provided but outputs were provided then set Contents as outputs
        return_entry["Contents"] = outputs
    demisto.results(return_entry)


def return_error(message, error='', outputs=None):
    """
        Returns error entry with given message and exits the script

        :type message: ``str``
        :param message: The message to return in the entry (required)

        :type error: ``str`` or Exception
        :param error: The raw error message to log (optional)

        :type outputs: ``dict or None``
        :param outputs: the outputs that will be returned to playbook/investigation context (optional)

        :return: Error entry object
        :rtype: ``dict``
    """
    is_command = hasattr(demisto, 'command')
    try:
        is_server_handled = is_command and demisto.command() in ('fetch-incidents',
                                                                 'fetch-credentials',
                                                                 'long-running-execution',
                                                                 'fetch-indicators')
    except Exception:
        is_server_handled = False
    message = LOG(message)
    if error:
        LOG(str(error))
    if any(sys.exc_info()):  # Checking that an exception occurred
        fixed_traceback = fix_traceback_line_numbers(traceback.format_exc())
        LOG('\n{}'.format(fixed_traceback))
        if is_debug_mode():
            message = '{}\n\n{}'.format(message, fixed_traceback)

    LOG.print_log()
    if not isinstance(message, str):
        message = message.encode('utf8') if hasattr(message, 'encode') else str(message)

    if is_command and demisto.command() == 'get-modified-remote-data':
        if (error and not isinstance(error, NotImplementedError)) or sys.exc_info()[0] != NotImplementedError:
            message = 'skip update. error: ' + message

    if is_server_handled:
        raise Exception(message)
    else:
        demisto.results({
            'Type': entryTypes['error'],
            'ContentsFormat': formats['text'],
            'Contents': message,
            'EntryContext': outputs,
        })
        sys.exit(0)


def return_warning(message, exit=False, warning='', outputs=None, ignore_auto_extract=False):
    """
        Returns a warning entry with the specified message, and exits the script.

        :type message: ``str``
        :param message: The message to return in the entry (required).

        :type exit: ``bool``
        :param exit: Determines if the program will terminate after the command is executed. Default is False.

        :type warning: ``str``
        :param warning: The warning message (raw) to log (optional).

        :type outputs: ``dict or None``
        :param outputs: The outputs that will be returned to playbook/investigation context (optional).

        :type ignore_auto_extract: ``bool``
        :param ignore_auto_extract: Determines if the War Room entry will be auto-enriched. Default is false.

        :return: Warning entry object
        :rtype: ``dict``
    """
    LOG(message)
    if warning:
        LOG(warning)
    LOG.print_log()

    demisto.results({
        'Type': entryTypes['warning'],
        'ContentsFormat': formats['text'],
        'IgnoreAutoExtract': ignore_auto_extract,
        'Contents': str(message),
        "EntryContext": outputs
    })
    if exit:
        sys.exit(0)


class ExecutionMetrics(object):
    """
        ExecutionMetrics is used to collect and format metric data to be reported to the XSOAR server.

        :return: None
        :rtype: ``None``
    """

    def __init__(self, success=0, quota_error=0, general_error=0, auth_error=0, service_error=0, connection_error=0,
                 proxy_error=0, ssl_error=0, timeout_error=0):
        self._metrics = []
        self.metrics = None
        self.success = success
        self.quota_error = quota_error
        self.general_error = general_error
        self.auth_error = auth_error
        self.service_error = service_error
        self.connection_error = connection_error
        self.proxy_error = proxy_error
        self.ssl_error = ssl_error
        self.timeout_error = timeout_error
        """
            Initializes an ExecutionMetrics object. Once initialized, you may increment each metric type according to the
            metric you'd like to report. Afterwards, pass the `metrics` value to CommandResults.

            :type success: ``int``
            :param success: Quantity of Successful metrics

            :type quota_error: ``int``
            :param quota_error: Quantity of Quota Error (Rate Limited) metrics

            :type general_error: ``int``
            :param general_error: Quantity of General Error metrics

            :type auth_error: ``int``
            :param auth_error: Quantity of Authentication Error metrics

            :type service_error: ``int``
            :param service_error: Quantity of Service Error metrics

            :type connection_error: ``int``
            :param connection_error: Quantity of Connection Error metrics

            :type proxy_error: ``int``
            :param proxy_error: Quantity of Proxy Error metrics

            :type ssl_error: ``int``
            :param ssl_error: Quantity of SSL Error metrics

            :type timeout_error: ``int``
            :param timeout_error: Quantity of Timeout Error metrics

            :type metrics: ``CommandResults``
            :param metrics: Append this value to your CommandResults list to report the metrics to your server.
        """

    @staticmethod
    def is_supported():
        if is_demisto_version_ge('6.8.0'):
            return True
        return False

    @property
    def success(self):
        return self._success

    @success.setter
    def success(self, value):
        self._success = value
        self.update_metrics('Successful', self._success)

    @property
    def quota_error(self):
        return self._quota_error

    @quota_error.setter
    def quota_error(self, value):
        self._quota_error = value
        self.update_metrics(ErrorTypes.QUOTA_ERROR, self._quota_error)

    @property
    def general_error(self):
        return self._general_error

    @general_error.setter
    def general_error(self, value):
        self._general_error = value
        self.update_metrics(ErrorTypes.GENERAL_ERROR, self._general_error)

    @property
    def auth_error(self):
        return self._auth_error

    @auth_error.setter
    def auth_error(self, value):
        self._auth_error = value
        self.update_metrics(ErrorTypes.AUTH_ERROR, self._auth_error)

    @property
    def service_error(self):
        return self._service_error

    @service_error.setter
    def service_error(self, value):
        self._service_error = value
        self.update_metrics(ErrorTypes.SERVICE_ERROR, self._service_error)

    @property
    def connection_error(self):
        return self._connection_error

    @connection_error.setter
    def connection_error(self, value):
        self._connection_error = value
        self.update_metrics(ErrorTypes.CONNECTION_ERROR, self._connection_error)

    @property
    def proxy_error(self):
        return self._proxy_error

    @proxy_error.setter
    def proxy_error(self, value):
        self._proxy_error = value
        self.update_metrics(ErrorTypes.PROXY_ERROR, self._proxy_error)

    @property
    def ssl_error(self):
        return self._ssl_error

    @ssl_error.setter
    def ssl_error(self, value):
        self._ssl_error = value
        self.update_metrics(ErrorTypes.SSL_ERROR, self._ssl_error)

    @property
    def timeout_error(self):
        return self._timeout_error

    @timeout_error.setter
    def timeout_error(self, value):
        self._timeout_error = value
        self.update_metrics(ErrorTypes.TIMEOUT_ERROR, self._timeout_error)

    def get_metric_list(self):
        return self._metrics

    def update_metrics(self, metric_type, metric_value):
        if metric_value > 0:
            if len(self._metrics) == 0:
                self._metrics.append({'Type': metric_type, 'APICallsCount': metric_value})
            else:
                for metric in self._metrics:
                    if metric['Type'] == metric_type:
                        metric['APICallsCount'] = metric_value
                        break
                else:
                    self._metrics.append({'Type': metric_type, 'APICallsCount': metric_value})
            self.metrics = CommandResults(execution_metrics=self._metrics)


def append_metrics(execution_metrics, results):
    """
    Returns a 'CommandResults' list appended with metrics.

    :type execution_metrics: ``ExecutionMetrics``
    :param execution_metrics: Metrics object to be added to CommandResults list(optional).

    :type results: ``list``
    :param results: 'CommandResults' list to append metrics to (required).

    :return: results appended with the metrics if the server version is supported.
    :rtype: ``list``
    """
    if execution_metrics.metrics is not None and execution_metrics.is_supported():
        results.append(execution_metrics.metrics)
    return results


def convert_dict_values_bytes_to_str(input_dict):  # type: ignore
    """
    Converts byte dict values to str
    :type input_dict: ``dict``
    :param input_dict: dict to converts its values.

    :return: dict contains str instead of bytes.
    :rtype: ``dict``
    """
    output_dict = {}
    for key, value in input_dict.items():
        if isinstance(value, dict):
            output_dict[key] = convert_dict_values_bytes_to_str(value)
        elif isinstance(value, bytes):
            output_dict[key] = value.decode()
        elif isinstance(value, list):
            output_dict[key] = [
                convert_dict_values_bytes_to_str(item) if isinstance(item, dict)
                else item.decode() if isinstance(item, bytes) else item
                for item in value]
        else:
            output_dict[key] = value
    return output_dict


class CommandRunner:
    """
    Class for executing multiple commands and save the results of each command.

    :return: None
    :rtype: ``None``
    """
    class Command:
        """
        Data class with the data required to execute a command.

        :return: None
        :rtype: ``None``
        """

        def __init__(self, commands, args_lst, brand=None, instance=None):
            """

            :param commands: The commands list or a single command
            :type commands: str + List[str]
            :param args_lst: The args list or a single args
            :type args_lst: List[Dict] + Dict
            :param brand: The brand to use
            :type brand: str
            :param instance: The instance to use
            :type instance: str
            """
            if isinstance(commands, str) and isinstance(args_lst, dict):
                commands = [commands]
                args_lst = [args_lst]
            if isinstance(commands, str) and isinstance(args_lst, list):
                commands = [commands for _ in range(len(args_lst))]
            self._is_valid(commands, args_lst)
            self.commands = commands
            self.args_lst = args_lst
            if brand:
                for args in self.args_lst:
                    args.update({'using-brand': brand})
            if instance:
                for args in self.args_lst:
                    args.update({'using': instance})

        @staticmethod
        def _is_valid(commands, args_lst):
            """
            Error handling of the given arguments
            :param commands: list of commands
            :param args_lst: list of args
            :return:
            """
            if not isinstance(commands, list):
                raise DemistoException('Expected "commands" argument to be a list. received: {}'.format(type(commands)))
            if not isinstance(args_lst, list):
                raise DemistoException('Expected "args_lst" argument to be a list. received: {}'.format(type(args_lst)))
            if len(commands) != len(args_lst):
                raise DemistoException('"commands" and "args_lst" should be in the same size')

    class Result:
        """
        Class for the result of the command.

        :return: None
        :rtype: ``None``
        """

        def __init__(self, command, args, brand, instance, result):
            """
            :param command: command that was run.
            :type command ``str``
            :param args: args that was run.
            :type args: ``dict``
            :param brand: The brand that was used.
            :type brand: ``str``
            :param instance: The instance that was used.
            :type instance: ``str``
            :param result: The result of the command.
            :type result: ``object``
            """
            self.command = command
            self.args = args
            self.brand = brand
            self.instance = instance
            self.result = result

    @staticmethod
    def execute_commands(command, extract_contents=True):
        """
        Runs the `demisto.executeCommand()` and gets all the results, including the errors, returned from the command.

        :type command: ``Command``
        :param command: The commands to run. (required)

        :type extract_contents: ``bool``
        :param extract_contents: Whether to extract Contents part of the results. Default is True.

        :return: A tuple of two lists: the command results list and command errors list.
        :rtype: ``Tuple[List[ResultWrapper], List[ResultWrapper]]``
        """
        results, errors = [], []
        for command, args in zip(command.commands, command.args_lst):
            try:
                demisto.debug(' '.join(('calling', command, 'with args=', ','.join(args))))
                execute_command_results = demisto.executeCommand(command, args)
                for res in execute_command_results:
                    brand_name = res.get('Brand', 'Unknown') if isinstance(res, dict) else 'Unknown'
                    module_name = res.get('ModuleName', 'Unknown') if isinstance(res, dict) else 'Unknown'
                    if is_error(res):
                        error = get_error(res)
                        demisto.debug('error: ' + error)
                        errors.append(CommandRunner.Result(command, args, brand_name, module_name, error))
                    else:
                        if extract_contents:
                            res = res.get('Contents', {})
                        if res is None:
                            res = {}
                        results.append(CommandRunner.Result(command, args, brand_name, module_name, res))
            except ValueError as e:
                # We expect this error when the command is not supported.
                demisto.debug('demisto.executeCommand received an error because the command is not supported:'
                              ' {e}'.format(e=str(e)))
        return results, errors

    @staticmethod
    def run_commands_with_summary(commands):
        """
        Given a list of commands, return a list of results (to pass to return_results).
        In addition, it will create a `CommandResult` of the summary of the commands, which is a `readable_output`.

        :param commands: A list of commands.
        :type commands: ``List[Command]``
        :return: list of results
        """
        full_results, full_errors = [], []
        for command in commands:
            results, errors = CommandRunner.execute_commands(command, extract_contents=False)
            full_results.extend(results)
            full_errors.extend(errors)

        summary_md = CommandRunner.get_results_summary(full_results, full_errors)

        command_results = []
        for res in full_results:
            if isinstance(res.result, dict) and res.result.get('HumanReadable'):
                res.result['HumanReadable'] = "***{brand} ({instance})***\n{human_readable}".format(
                    brand=res.brand,
                    instance=res.instance,
                    human_readable=res.result.get('HumanReadable'))
            command_results.append(res.result)

        if not command_results:
            if full_errors:  # no results were given but there are errors
                errors = ["{instance}: {msg}".format(instance=err.instance, msg=err.result) for err in full_errors]
                error_msg = '\n'.join(['Script failed. The following errors were encountered: '] + errors)
            else:
                error_msg = 'The commands that run are not supported in this Instance. ' \
                            'Try to configure the integrations in XSOAR settings.'
            raise DemistoException(error_msg)

        command_results.append(CommandResults(readable_output=summary_md))
        return command_results

    @staticmethod
    def get_results_summary(results, errors):
        """
        Get a Human Readable result for all the results of the commands.
        :param results: list of returned results
        :param errors: list of returned errors
        :return: `CommandResults` of HumanReadable that summarizes the results and errors.
        """
        results_summary_table = []
        headers = ['Instance', 'Command', 'Result', 'Comment']
        for res in results:
            # don't care about using arg in command
            res.args.pop('using', None)
            res.args.pop('using-brand', None)
            command = {'command': res.command,
                       'args': res.args}
            comment = res.result.get('Contents', 'No contents found, see entry.') if isinstance(res.result, dict) else None
            results_summary_table.append({'Instance': '***{brand}***: {instance}'.format(brand=res.brand,
                                                                                         instance=res.instance),
                                          'Command': command,
                                          'Result': 'Success',
                                          'Comment': comment})

        for err in errors:
            # don't care about using arg in command
            err.args.pop('using', None)
            err.args.pop('using-brand', None)
            command = {'command': err.command,
                       'args': err.args}
            results_summary_table.append({'Instance': '***{brand}***: {instance}'.format(brand=err.brand,
                                                                                         instance=err.instance),
                                          'Command': command,
                                          'Result': 'Error',
                                          'Comment': err.result})
        summary_md = tableToMarkdown('Results Summary', results_summary_table, headers=headers, is_auto_json_transform=True)
        return summary_md


def execute_command(command, args, extract_contents=True, fail_on_error=True):
    """
    Runs the `demisto.executeCommand()` function and checks for errors.

    :type command: ``str``
    :param command: The command to run. (required)

    :type args: ``dict``
    :param args: The command arguments. (required)

    :type extract_contents: ``bool``
    :param extract_contents: Whether to return only the Contents part of the results. Default is True.

    :type fail_on_error: ``bool``
    :param fail_on_error: Whether to fail the command when receiving an error from the command. Default is True.

    :return: The command results.
    :rtype:
        - When `fail_on_error` is True - ``list`` or ``dict`` or ``str``.
        - When `fail_on_error` is False -``bool`` and ``str``.

    Note:
    For backward compatibility, only when `fail_on_error` is set to False, two values will be returned.
    """
    if not hasattr(demisto, 'executeCommand'):
        raise DemistoException('Cannot run demisto.executeCommand() from integrations.')

    res = demisto.executeCommand(command, args)
    if is_error(res):
        error_message = get_error(res)
        if fail_on_error:
            return_error('Failed to execute {}. Error details:\n{}'.format(command, error_message))
        else:
            return False, error_message

    if not extract_contents:
        if fail_on_error:
            return res
        else:
            return True, res

    contents = [entry.get('Contents', {}) for entry in res]
    contents = contents[0] if len(contents) == 1 else contents

    if fail_on_error:
        return contents

    return True, contents


def camelize(src, delim=' ', upper_camel=True):
    """
        Convert all keys of a dictionary (or list of dictionaries) to CamelCase (with capital first letter)

        :type src: ``dict`` or ``list``
        :param src: The dictionary (or list of dictionaries) to convert the keys for. (required)

        :type delim: ``str``
        :param delim: The delimiter between two words in the key (e.g. delim=' ' for "Start Date"). Default ' '.

        :type upper_camel: ``bool``
        :param upper_camel: When True then transforms dictionary keys to camel case with the first letter capitalised
                            (for example: demisto_content to DemistoContent), otherwise the first letter will not be capitalised
                            (for example: demisto_content to demistoContent).

        :return: The dictionary (or list of dictionaries) with the keys in CamelCase.
        :rtype: ``dict`` or ``list``
    """

    def camelize_str(src_str):
        if callable(getattr(src_str, "decode", None)):
            src_str = src_str.decode('utf-8')
        components = src_str.split(delim)
        camelize_without_first_char = ''.join(map(lambda x: x.title(), components[1:]))
        if upper_camel:
            return components[0].title() + camelize_without_first_char
        else:
            return components[0].lower() + camelize_without_first_char

    if isinstance(src, list):
        return [camelize(phrase, delim, upper_camel=upper_camel) for phrase in src]
    return {camelize_str(key): value for key, value in src.items()}


# Constants for common merge paths
outputPaths = {
    'file': 'File(val.MD5 && val.MD5 == obj.MD5 || val.SHA1 && val.SHA1 == obj.SHA1 || '
            'val.SHA256 && val.SHA256 == obj.SHA256 || val.SHA512 && val.SHA512 == obj.SHA512 || '
            'val.CRC32 && val.CRC32 == obj.CRC32 || val.CTPH && val.CTPH == obj.CTPH || '
            'val.SSDeep && val.SSDeep == obj.SSDeep)',
    'ip': 'IP(val.Address && val.Address == obj.Address)',
    'url': 'URL(val.Data && val.Data == obj.Data)',
    'domain': 'Domain(val.Name && val.Name == obj.Name)',
    'cve': 'CVE(val.ID && val.ID == obj.ID)',
    'email': 'Account.Email(val.Address && val.Address == obj.Address)',
    'dbotscore': 'DBotScore'
}


def replace_in_keys(src, existing='.', new='_'):
    """
        Replace a substring in all of the keys of a dictionary (or list of dictionaries)

        :type src: ``dict`` or ``list``
        :param src: The dictionary (or list of dictionaries) with keys that need replacement. (required)

        :type existing: ``str``
        :param existing: substring to replace.

        :type new: ``str``
        :param new: new substring that will replace the existing substring.

        :return: The dictionary (or list of dictionaries) with keys after substring replacement.
        :rtype: ``dict`` or ``list``
    """

    def replace_str(src_str):
        if callable(getattr(src_str, "decode", None)):
            src_str = src_str.decode('utf-8')
        return src_str.replace(existing, new)

    if isinstance(src, list):
        return [replace_in_keys(x, existing, new) for x in src]
    return {replace_str(k): v for k, v in src.items()}


# ############################## REGEX FORMATTING ###############################
regexFlags = re.M  # Multi line matching
# for the global(/g) flag use re.findall({regex_format},str)
# else, use re.match({regex_format},str)

ipv4Regex = r'^(?P<ipv4>(?:(?:25[0-5]|2[0-4][0-9]|[01]?[0-9][0-9]?)\.){3}(?:25[0-5]|2[0-4][0-9]|[01]?[0-9][0-9]?))$'  # noqa: E501
ipv4cidrRegex = r'^([0-9]{1,3}\.){3}[0-9]{1,3}(\/([0-9]|[1-2][0-9]|3[0-2]))$'
ipv6Regex = r'^(?:(?:[0-9a-fA-F]{1,4}:){7,7}[0-9a-fA-F]{1,4}|(?:[0-9a-fA-F]{1,4}:){1,7}:|(?:[0-9a-fA-F]{1,4}:){1,6}:[0-9a-fA-F]{1,4}|(?:[0-9a-fA-F]{1,4}:){1,5}(:[0-9a-fA-F]{1,4}){1,2}|(?:[0-9a-fA-F]{1,4}:){1,4}(:[0-9a-fA-F]{1,4}){1,3}|(?:[0-9a-fA-F]{1,4}:){1,3}(:[0-9a-fA-F]{1,4}){1,4}|(?:[0-9a-fA-F]{1,4}:){1,2}(:[0-9a-fA-F]{1,4}){1,5}|[0-9a-fA-F]{1,4}:((:[0-9a-fA-F]{1,4}){1,6})|:(?:(:[0-9a-fA-F]{1,4}){1,7}|:)|fe80:(:[0-9a-fA-F]{0,4}){0,4}%[0-9a-zA-Z]{1,}|::(ffff(:0{1,4}){0,1}:){0,1}((25[0-5]|(2[0-4]|1{0,1}[0-9]){0,1}[0-9])\.){3,3}(25[0-5]|(2[0-4]|1{0,1}[0-9]){0,1}[0-9])|([0-9a-fA-F]{1,4}:){1,4}:((25[0-5]|(2[0-4]|1{0,1}[0-9]){0,1}[0-9])\.){3,3}(25[0-5]|(2[0-4]|1{0,1}[0-9]){0,1}[0-9]))$'  # noqa: E501
ipv6cidrRegex = r'^s*((([0-9A-Fa-f]{1,4}:){7}([0-9A-Fa-f]{1,4}|:))|(([0-9A-Fa-f]{1,4}:){6}(:[0-9A-Fa-f]{1,4}|((25[0-5]|2[0-4]d|1dd|[1-9]?d)(.(25[0-5]|2[0-4]d|1dd|[1-9]?d)){3})|:))|(([0-9A-Fa-f]{1,4}:){5}(((:[0-9A-Fa-f]{1,4}){1,2})|:((25[0-5]|2[0-4]d|1dd|[1-9]?d)(.(25[0-5]|2[0-4]d|1dd|[1-9]?d)){3})|:))|(([0-9A-Fa-f]{1,4}:){4}(((:[0-9A-Fa-f]{1,4}){1,3})|((:[0-9A-Fa-f]{1,4})?:((25[0-5]|2[0-4]d|1dd|[1-9]?d)(.(25[0-5]|2[0-4]d|1dd|[1-9]?d)){3}))|:))|(([0-9A-Fa-f]{1,4}:){3}(((:[0-9A-Fa-f]{1,4}){1,4})|((:[0-9A-Fa-f]{1,4}){0,2}:((25[0-5]|2[0-4]d|1dd|[1-9]?d)(.(25[0-5]|2[0-4]d|1dd|[1-9]?d)){3}))|:))|(([0-9A-Fa-f]{1,4}:){2}(((:[0-9A-Fa-f]{1,4}){1,5})|((:[0-9A-Fa-f]{1,4}){0,3}:((25[0-5]|2[0-4]d|1dd|[1-9]?d)(.(25[0-5]|2[0-4]d|1dd|[1-9]?d)){3}))|:))|(([0-9A-Fa-f]{1,4}:){1}(((:[0-9A-Fa-f]{1,4}){1,6})|((:[0-9A-Fa-f]{1,4}){0,4}:((25[0-5]|2[0-4]d|1dd|[1-9]?d)(.(25[0-5]|2[0-4]d|1dd|[1-9]?d)){3}))|:))|(:(((:[0-9A-Fa-f]{1,4}){1,7})|((:[0-9A-Fa-f]{1,4}){0,5}:((25[0-5]|2[0-4]d|1dd|[1-9]?d)(.(25[0-5]|2[0-4]d|1dd|[1-9]?d)){3}))|:)))(%.+)?s*(\/([0-9]|[1-9][0-9]|1[0-1][0-9]|12[0-8]))$'  # noqa: E501
emailRegex = r'''(?i)(?:[a-z0-9!#$%&'*+/=?^_\x60{|}~-]+(?:\.[a-z0-9!#$%&'*+/=?^_\x60{|}~-]+)*|"(?:[\x01-\x08\x0b\x0c\x0e-\x1f\x21\x23-\x5b\x5d-\x7f]|\\[\x01-\x09\x0b\x0c\x0e-\x7f])*")@(?:(?:[a-z0-9](?:[a-z0-9-]*[a-z0-9])?\.)+[a-z0-9](?:[a-z0-9-]*[a-z0-9])?|\[(?:(?:25[0-5]|2[0-4][0-9]|[01]?[0-9][0-9]?)\.){3}(?:25[0-5]|2[0-4][0-9]|[01]?[0-9][0-9]?|[a-z0-9-]*[a-z0-9]:(?:[\x01-\x08\x0b\x0c\x0e-\x1f\x21-\x5a\x53-\x7f]|\\[\x01-\x09\x0b\x0c\x0e-\x7f])+)\])'''  # noqa: E501
urlRegex = r'(?i)(?:(?P<url_with_path>(?P<scheme>(?:https?|hxxps?|s?ftps?|meows?)\[?[:-]]?(?:\/\/|\\\\|3A__))?(?P<userinfo>[\w]+@)?(?P<host>(?P<simple_domain>(?:(?:[^\W_]|-)+\[?\.\]?)+[^\W\d_-]{2,})|(?P<ipv4>(?:(?:25[0-5]|2[0-4][\d]|[01]?[\d][\d]?)\[?[.]]?){3}(?:25[0-5]|2[0-4][\d]|[01]?[\d][\d]?))|(?P<HEXIPv4>0\[?x]?[\da-f]{8})|(?P<ipv6>\[?(?:(?:[\da-fA-F]{1,4}:){7,7}[\da-fA-F]{1,4}|(?:[\da-fA-F]{1,4}:){1,7}:|([\da-fA-F]{1,4}:){1,6}:[\da-fA-F]{1,4}|([\da-fA-F]{1,4}:){1,5}(:[\da-fA-F]{1,4}){1,2}|([\da-fA-F]{1,4}:){1,4}(:[\da-fA-F]{1,4}){1,3}|([\da-fA-F]{1,4}:){1,3}(:[\da-fA-F]{1,4}){1,4}|([\da-fA-F]{1,4}:){1,2}(:[\da-fA-F]{1,4}){1,5}|[\da-fA-F]{1,4}:(?:(:[\da-fA-F]{1,4}){1,6})|:(?:(:[\da-fA-F]{1,4}){1,7}|:)|fe80:(?::[\da-fA-F]{0,4}){0,4}%[\da-zA-Z]{1,}|::(?:ffff(?::0{1,4}){0,1}:){0,1}((25[0-5]|(2[0-4]|1{0,1}[\d]){0,1}[\d])\.){3,3}(25[0-5]|(2[0-4]|1{0,1}[\d]){0,1}[\d])|([\da-fA-F]{1,4}:){1,4}:((25[0-5]|(2[0-4]|1{0,1}[\d]){0,1}[\d])\.){3,3}(25[0-5]|(2[0-4]|1{0,1}[\d]){0,1}[\d]))\]?))(?P<port>:(?:6[0-5][\d]{3}|[1-5][\d]{4}|[1-9][\d]{,3}))?/(?P<path>(?:[\w\/%]+)(?P<extension>\[?[.]]?[^\W\d_-]+)?)?(?P<query>\?[^\s#]*)?(?P<fragment>#[\w\d]*)?)|(?P<no_path_url>(?:(?:https?|hxxps?|s?ftps?|meows?)\[?[:-]]?(?:\/\/|\\\\|3A__))(?:[\w]+@)?(?:(?:(?:[^\W_]+\[?\.\]?)+[^\W\d_-]{2,})[\/.]?)|(?:(?:(?:https?|hxxps?|s?ftps?|meows?)\[?[:-]]?(?:\/\/|\\\\|3A__))(?:(?:(?:(?:25[0-5]|2[0-4][\d]|[01]?[\d][\d]?)\[?[.]]?){3}(?:25[0-5]|2[0-4][\d]|[01]?[\d][\d]?))|(?:0\[?x]?[\da-f]{8})|(?:\[?(?:(?:[\da-fA-F]{1,4}:){7,7}[\da-fA-F]{1,4}|(?:[\da-fA-F]{1,4}:){1,7}:|([\da-fA-F]{1,4}:){1,6}:[\da-fA-F]{1,4}|([\da-fA-F]{1,4}:){1,5}(:[\da-fA-F]{1,4}){1,2}|([\da-fA-F]{1,4}:){1,4}(:[\da-fA-F]{1,4}){1,3}|([\da-fA-F]{1,4}:){1,3}(:[\da-fA-F]{1,4}){1,4}|([\da-fA-F]{1,4}:){1,2}(:[\da-fA-F]{1,4}){1,5}|[\da-fA-F]{1,4}:(?:(:[\da-fA-F]{1,4}){1,6})|:(?:(:[\da-fA-F]{1,4}){1,7}|:)|fe80:(?::[\da-fA-F]{0,4}){0,4}%[\da-zA-Z]{1,}|::(?:ffff(?::0{1,4}){0,1}:){0,1}((25[0-5]|(2[0-4]|1{0,1}[\d]){0,1}[\d])\.){3,3}(25[0-5]|(2[0-4]|1{0,1}[\d]){0,1}[\d])|([\da-fA-F]{1,4}:){1,4}:((25[0-5]|(2[0-4]|1{0,1}[\d]){0,1}[\d])\.){3,3}(25[0-5]|(2[0-4]|1{0,1}[\d]){0,1}[\d]))\]?))))$|(?P<ip_port>(?:(?:https?|hxxps?|s?ftps?|meows?)\[?[:-]]?(?:\/\/|\\\\|3A__))?(?:(?:(?:(?:25[0-5]|2[0-4][\d]|[01]?[\d][\d]?)\[?[.]]?){3}(?:25[0-5]|2[0-4][\d]|[01]?[\d][\d]?))|(?:0\[?x]?[\da-f]{8})|(?:\[?(?:(?:[\da-fA-F]{1,4}:){7,7}[\da-fA-F]{1,4}|(?:[\da-fA-F]{1,4}:){1,7}:|([\da-fA-F]{1,4}:){1,6}:[\da-fA-F]{1,4}|([\da-fA-F]{1,4}:){1,5}(:[\da-fA-F]{1,4}){1,2}|([\da-fA-F]{1,4}:){1,4}(:[\da-fA-F]{1,4}){1,3}|([\da-fA-F]{1,4}:){1,3}(:[\da-fA-F]{1,4}){1,4}|([\da-fA-F]{1,4}:){1,2}(:[\da-fA-F]{1,4}){1,5}|[\da-fA-F]{1,4}:(?:(:[\da-fA-F]{1,4}){1,6})|:(?:(:[\da-fA-F]{1,4}){1,7}|:)|fe80:(?::[\da-fA-F]{0,4}){0,4}%[\da-zA-Z]{1,}|::(?:ffff(?::0{1,4}){0,1}:){0,1}((25[0-5]|(2[0-4]|1{0,1}[\d]){0,1}[\d])\.){3,3}(25[0-5]|(2[0-4]|1{0,1}[\d]){0,1}[\d])|([\da-fA-F]{1,4}:){1,4}:((25[0-5]|(2[0-4]|1{0,1}[\d]){0,1}[\d])\.){3,3}(25[0-5]|(2[0-4]|1{0,1}[\d]){0,1}[\d]))\]?))(?::(?:6[0-5][\d]{3}|[1-5][\d]{4}|[1-9][\d]{,3})))$)'  # noqa: E501
cveRegex = r'(?i)^cve-\d{4}-([1-9]\d{4,}|\d{4})$'
domainRegex = r'(?i)(?P<scheme>(?:http|hxxp|s?ftp)s?(?::|%3A)(?:%2F%2F|//))?(?P<fqdn>(?:(?P<domain>(?:[^\W_]|-)+)\[?\.\]?)+(?P<tld>[^\W\d_-]{2,}))'
hashRegex = r'\b[0-9a-fA-F]+\b'
md5Regex = re.compile(r'\b[0-9a-fA-F]{32}\b', regexFlags)
sha1Regex = re.compile(r'\b[0-9a-fA-F]{40}\b', regexFlags)
sha256Regex = re.compile(r'\b[0-9a-fA-F]{64}\b', regexFlags)
sha512Regex = re.compile(r'\b[0-9a-fA-F]{128}\b', regexFlags)

pascalRegex = re.compile('([A-Z]?[a-z]+)')


# ############################## REGEX FORMATTING end ###############################


def is_filename_valid(filename):
    """
    Checking if the file name contains invalid characters.

    :param filename: The file name
    :type filename: ``str``

    :return: True if valid otherwise False.
    :rtype: ``bool``
    """
    if not re.match(r"^[^~)('\\!*<>:;,?\"*|/]+$", filename):
        return False
    return True


def underscoreToCamelCase(s, upper_camel=True):
    """
       Convert an underscore separated string to camel case

       :type s: ``str``
       :param s: The string to convert (e.g. hello_world) (required)

       :type upper_camel: ``bool``
       :param upper_camel: When True then transforms dictionarykeys to camel case with the first letter capitalised
                           (for example: demisto_content to DemistoContent), otherwise the first letter will not be capitalised
                           (for example: demisto_content to demistoContent).

       :return: The converted string (e.g. HelloWorld)
       :rtype: ``str``
    """
    if not isinstance(s, STRING_OBJ_TYPES):
        return s

    components = s.split('_')
    camel_without_first_char = ''.join(x.title() for x in components[1:])
    if upper_camel:
        return components[0].title() + camel_without_first_char
    else:
        return components[0].lower() + camel_without_first_char


def camel_case_to_underscore(s):
    """Converts a camelCase string to snake_case

   :type s: ``str``
   :param s: The string to convert (e.g. helloWorld) (required)

   :return: The converted string (e.g. hello_world)
   :rtype: ``str``
    """
    s1 = re.sub('(.)([A-Z][a-z]+)', r'\1_\2', s)
    return re.sub('([a-z0-9])([A-Z])', r'\1_\2', s1).lower()


def snakify(src):
    """Convert all keys of a dictionary to snake_case (underscored separated)

    :type src: ``dict``
    :param src: The dictionary to convert the keys for. (required)

    :return: The dictionary (or list of dictionaries) with the keys in CamelCase.
    :rtype: ``dict``
    """
    return {camel_case_to_underscore(k): v for k, v in src.items()}


def pascalToSpace(s):
    """
       Converts pascal strings to human readable (e.g. "ThreatScore" -> "Threat Score",  "thisIsIPAddressName" ->
       "This Is IP Address Name"). Could be used as headerTransform

       :type s: ``str``
       :param s: The string to be converted (required)

       :return: The converted string
       :rtype: ``str``
    """

    if not isinstance(s, STRING_OBJ_TYPES):
        return s

    # double space to handle capital words like IP/URL/DNS that not included in the regex
    s = re.sub(pascalRegex, lambda match: r' {} '.format(match.group(1).title()), s)

    # split and join: to remove double spacing caused by previous workaround
    s = ' '.join(s.split())
    return s


def string_to_table_header(string):
    """
      Checks if string, change underscores to spaces, capitalize every word.
      Example: "one_two" to "One Two"

      :type string: ``str``
      :param string: The string to be converted (required)

      :return: The converted string
      :rtype: ``str``
    """
    if isinstance(string, STRING_OBJ_TYPES):
        return " ".join(word.capitalize() for word in string.replace("_", " ").split())
    else:
        raise Exception('The key is not a string: {}'.format(string))


def string_to_context_key(string):
    """
     Checks if string, removes underscores, capitalize every word.
     Example: "one_two" to "OneTwo"

     :type string: ``str``
     :param string: The string to be converted (required)

     :return: The converted string
     :rtype: ``str``
    """
    if isinstance(string, STRING_OBJ_TYPES):
        return "".join(word.capitalize() for word in string.split('_'))
    else:
        raise Exception('The key is not a string: {}'.format(string))


def parse_date_range(date_range, date_format=None, to_timestamp=False, timezone=0, utc=True):
    """
        THIS FUNCTTION IS DEPRECATED - USE dateparser.parse instead

      Parses date_range string to a tuple date strings (start, end). Input must be in format 'number date_range_unit')
      Examples: (2 hours, 4 minutes, 6 month, 1 day, etc.)

      :type date_range: ``str``
      :param date_range: The date range to be parsed (required)

      :type date_format: ``str``
      :param date_format: Date format to convert the date_range to. (optional)

      :type to_timestamp: ``bool``
      :param to_timestamp: If set to True, then will return time stamp rather than a datetime.datetime. (optional)

      :type timezone: ``int``
      :param timezone: timezone should be passed in hours (e.g if +0300 then pass 3, if -0200 then pass -2).

      :type utc: ``bool``
      :param utc: If set to True, utc time will be used, otherwise local time.

      :return: The parsed date range.
      :rtype: ``(datetime.datetime, datetime.datetime)`` or ``(int, int)`` or ``(str, str)``
    """
    range_split = date_range.strip().split(' ')
    if len(range_split) != 2:
        return_error('date_range must be "number date_range_unit", examples: (2 hours, 4 minutes,6 months, 1 day, '
                     'etc.)')

    try:
        number = int(range_split[0])
    except ValueError:
        return_error('The time value is invalid. Must be an integer.')

    unit = range_split[1].lower()
    if unit not in ['minute', 'minutes',
                    'hour', 'hours',
                    'day', 'days',
                    'month', 'months',
                    'year', 'years',
                    ]:
        return_error('The unit of date_range is invalid. Must be minutes, hours, days, months or years.')

    if not isinstance(timezone, (int, float)):
        return_error('Invalid timezone "{}" - must be a number (of type int or float).'.format(timezone))

    if utc:
        end_time = datetime.utcnow() + timedelta(hours=timezone)
        start_time = datetime.utcnow() + timedelta(hours=timezone)
    else:
        end_time = datetime.now() + timedelta(hours=timezone)
        start_time = datetime.now() + timedelta(hours=timezone)

    if 'minute' in unit:
        start_time = end_time - timedelta(minutes=number)
    elif 'hour' in unit:
        start_time = end_time - timedelta(hours=number)
    elif 'day' in unit:
        start_time = end_time - timedelta(days=number)
    elif 'month' in unit:
        start_time = end_time - timedelta(days=number * 30)
    elif 'year' in unit:
        start_time = end_time - timedelta(days=number * 365)

    if to_timestamp:
        return date_to_timestamp(start_time), date_to_timestamp(end_time)

    if date_format:
        return datetime.strftime(start_time, date_format), datetime.strftime(end_time, date_format)

    return start_time, end_time


def timestamp_to_datestring(timestamp, date_format="%Y-%m-%dT%H:%M:%S.000Z", is_utc=False):
    """
      Parses timestamp (milliseconds) to a date string in the provided date format (by default: ISO 8601 format)
      Examples: (1541494441222, 1541495441000, etc.)

      :type timestamp: ``int`` or ``str``
      :param timestamp: The timestamp to be parsed (required)

      :type date_format: ``str``
      :param date_format: The date format the timestamp should be parsed to. (optional)

      :type is_utc: ``bool``
      :param is_utc: Should the string representation of the timestamp use UTC time or the local machine time

      :return: The parsed timestamp in the date_format
      :rtype: ``str``
    """
    use_utc_time = is_utc or date_format.endswith('Z')
    if use_utc_time:
        return datetime.utcfromtimestamp(int(timestamp) / 1000.0).strftime(date_format)
    return datetime.fromtimestamp(int(timestamp) / 1000.0).strftime(date_format)


def date_to_timestamp(date_str_or_dt, date_format='%Y-%m-%dT%H:%M:%S'):
    """
      Parses date_str_or_dt in the given format (default: %Y-%m-%dT%H:%M:%S) to milliseconds
      Examples: ('2018-11-06T08:56:41', '2018-11-06T08:56:41', etc.)

      :type date_str_or_dt: ``str`` or ``datetime.datetime``
      :param date_str_or_dt: The date to be parsed. (required)

      :type date_format: ``str``
      :param date_format: The date format of the date string (will be ignored if date_str_or_dt is of type
        datetime.datetime). (optional)

      :return: The parsed timestamp.
      :rtype: ``int``
    """
    if isinstance(date_str_or_dt, STRING_OBJ_TYPES):
        return int(time.mktime(time.strptime(date_str_or_dt, date_format)) * 1000)

    # otherwise datetime.datetime
    return int(time.mktime(date_str_or_dt.timetuple()) * 1000)


def remove_nulls_from_dictionary(data):
    """
        Remove Null values from a dictionary. (updating the given dictionary)

        :type data: ``dict``
        :param data: The data to be added to the context (required)

        :return: No data returned
        :rtype: ``None``
    """
    list_of_keys = list(data.keys())[:]
    for key in list_of_keys:
        if data[key] in ('', None, [], {}, ()):
            del data[key]


def assign_params(keys_to_ignore=None, values_to_ignore=None, **kwargs):
    """Creates a dictionary from given kwargs without empty values.
    empty values are: None, '', [], {}, ()
`   Examples:
        >>> assign_params(a='1', b=True, c=None, d='')
        {'a': '1', 'b': True}

        >>> since_time = 'timestamp'
        >>> assign_params(values_to_ignore=(15, ), sinceTime=since_time, b=15)
        {'sinceTime': 'timestamp'}

        >>> item_id = '1236654'
        >>> assign_params(keys_to_ignore=['rnd'], ID=item_id, rnd=15)
        {'ID': '1236654'}

    :type keys_to_ignore: ``tuple`` or ``list``
    :param keys_to_ignore: Keys to ignore if exists

    :type values_to_ignore: ``tuple`` or ``list``
    :param values_to_ignore: Values to ignore if exists

    :type kwargs: ``kwargs``
    :param kwargs: kwargs to filter

    :return: dict without empty values
    :rtype: ``dict``

    """
    if values_to_ignore is None:
        values_to_ignore = (None, '', [], {}, ())
    if keys_to_ignore is None:
        keys_to_ignore = tuple()
    return {
        key: value for key, value in kwargs.items()
        if value not in values_to_ignore and key not in keys_to_ignore
    }


class GetDemistoVersion:
    """
    Callable class to replace get_demisto_version function
    """

    def __init__(self):
        self._version = None

    def __call__(self):
        """Returns the Demisto version and build number.

        :return: Demisto version object if Demisto class has attribute demistoVersion, else raises AttributeError
        :rtype: ``dict``
        """
        if self._version is None:
            if hasattr(demisto, 'demistoVersion'):
                self._version = demisto.demistoVersion()
            else:
                raise AttributeError('demistoVersion attribute not found.')
        return self._version


get_demisto_version = GetDemistoVersion()


def get_demisto_version_as_str():
    """Get the Demisto Server version as a string <version>-<build>. If unknown will return: 'Unknown'.
    Meant to be use in places where we want to display the version. If you want to perform logic based upon vesrion
    use: is_demisto_version_ge.

    :return: Demisto version as string
    :rtype: ``dict``
    """
    try:
        ver_obj = get_demisto_version()
        return '{}-{}'.format(ver_obj.get('version', 'Unknown'),
                              ver_obj.get("buildNumber", 'Unknown'))
    except AttributeError:
        return "Unknown"


def is_demisto_version_ge(version, build_number=''):
    """Utility function to check if current running integration is at a server greater or equal to the passed version

    :type version: ``str``
    :param version: Version to check

    :type build_number: ``str``
    :param build_number: Build number to check

    :return: True if running within a Server version greater or equal than the passed version
    :rtype: ``bool``
    """

    def versionzfill(v):
        """ Split version on . and zfill. So we can compare 6.10 to 6.5 properly.

        :type v: ``srt``
        :param v: Version str to fill

        :return: Version with zfill
        :rtype: ``str``
        """
        vzfill = []
        for ver in v.split("."):
            vzfill.append(ver.zfill(8))
        return tuple(vzfill)

    server_version = {}
    try:
        server_version = get_demisto_version()
        server_zfill = versionzfill(server_version.get('version'))
        ver_zfill = versionzfill(version)
        if server_zfill > ver_zfill:
            return True
        elif server_zfill == ver_zfill:
            if build_number:
                return int(server_version.get('buildNumber')) >= int(build_number)  # type: ignore[arg-type]
            return True  # No build number
        else:
            return False
    except AttributeError:
        # demistoVersion was added in 5.0.0. We are currently running in 4.5.0 and below
        if version >= "5.0.0":
            return False
        raise
    except ValueError:
        # dev editions are not comparable
        demisto.log(  # pylint: disable=E9012
            'is_demisto_version_ge: ValueError. \n '
            'input: server version: {} build number: {}\n'
            'server version: {}'.format(version, build_number, server_version)
        )

        return True


class DemistoHandler(logging.Handler):
    """
        Handler to route logging messages to an IntegrationLogger or demisto.debug if not supplied
    """

    def __init__(self, int_logger=None):
        logging.Handler.__init__(self)
        self.int_logger = int_logger

    def emit(self, record):
        msg = self.format(record)
        try:
            if self.int_logger:
                self.int_logger(msg)
            else:
                demisto.debug(msg)
        except Exception:  # noqa: disable=broad-except
            pass


class DebugLogger(object):
    """
        Wrapper to initiate logging at logging.DEBUG level.
        Is used when `debug-mode=True`.
    """

    def __init__(self):
        self.handler = None  # just in case our http_client code throws an exception. so we don't error in the __del__
        self.int_logger = IntegrationLogger()
        self.int_logger.set_buffering(False)
        self.http_client_print = None
        self.http_client = None
        if IS_PY3:
            # pylint: disable=import-error
            import http.client as http_client
            # pylint: enable=import-error
            self.http_client = http_client
            self.http_client.HTTPConnection.debuglevel = 1
            self.http_client_print = getattr(http_client, 'print', None)  # save in case someone else patched it already
            setattr(http_client, 'print', self.int_logger.print_override)
        self.handler = DemistoHandler(self.int_logger)
        demisto_formatter = logging.Formatter(fmt='python logging: %(levelname)s [%(name)s] - %(message)s', datefmt=None)
        self.handler.setFormatter(demisto_formatter)
        self.root_logger = logging.getLogger()
        self.prev_log_level = self.root_logger.getEffectiveLevel()
        self.root_logger.setLevel(logging.DEBUG)
        self.org_handlers = list()
        if self.root_logger.handlers:
            self.org_handlers.extend(self.root_logger.handlers)
            for h in self.org_handlers:
                self.root_logger.removeHandler(h)
        self.root_logger.addHandler(self.handler)

    def __del__(self):
        if self.handler:
            self.root_logger.setLevel(self.prev_log_level)
            self.root_logger.removeHandler(self.handler)
            self.handler.flush()
            self.handler.close()
        if self.org_handlers:
            for h in self.org_handlers:
                self.root_logger.addHandler(h)
        if self.http_client:
            self.http_client.HTTPConnection.debuglevel = 0
            if self.http_client_print:
                setattr(self.http_client, 'print', self.http_client_print)
            else:
                delattr(self.http_client, 'print')
            if self.int_logger.curl:
                for curl in self.int_logger.curl:
                    demisto.info('cURL:\n' + curl)

    def log_start_debug(self):
        """
        Utility function to log start of debug mode logging
        """
        msg = "debug-mode started.\n#### http client print found: {}.\n#### Env {}.".format(self.http_client_print is not None,
                                                                                            os.environ)
        if hasattr(demisto, 'params'):
            msg += "\n#### Params: {}.".format(json.dumps(demisto.params(), indent=2))
        calling_context = demisto.callingContext.get('context', {})
        msg += "\n#### Docker image: [{}]".format(calling_context.get('DockerImage'))
        brand = calling_context.get('IntegrationBrand')
        if brand:
            msg += "\n#### Integration: brand: [{}] instance: [{}]".format(brand, calling_context.get('IntegrationInstance'))
        sm = get_schedule_metadata(context=calling_context)
        if sm.get('is_polling'):
            msg += "\n#### Schedule Metadata: scheduled command: [{}] args: [{}] times ran: [{}] scheduled: [{}] end " \
                   "date: [{}]".format(sm.get('polling_command'),
                                       sm.get('polling_args'),
                                       sm.get('times_ran'),
                                       sm.get('start_date'),
                                       sm.get('end_date')
                                       )
        self.int_logger.write(msg)


_requests_logger = None
try:
    if is_debug_mode():
        _requests_logger = DebugLogger()
        _requests_logger.log_start_debug()
except Exception as ex:
    # Should fail silently so that if there is a problem with the logger it will
    # not affect the execution of commands and playbooks
    demisto.info('Failed initializing DebugLogger: {}'.format(ex))


def add_sensitive_log_strs(sensitive_str):
    """
    Adds the received string to both LOG and DebugLogger. The logger will mask the string each time he encounters it.

    :type sensitive_str: ``str``
    :param sensitive_str: The string to be replaced.

    :return: No data returned
    :rtype: ``None``
    """
    if _requests_logger:
        _requests_logger.int_logger.add_replace_strs(sensitive_str)
    LOG.add_replace_strs(sensitive_str)


def parse_date_string(date_string, date_format='%Y-%m-%dT%H:%M:%S'):
    """
        Parses the date_string function to the corresponding datetime object.
        Note: If possible (e.g. running Python 3), it is suggested to use
              dateutil.parser.parse or dateparser.parse functions instead.

        Examples:
        >>> parse_date_string('2019-09-17T06:16:39Z')
        datetime.datetime(2019, 9, 17, 6, 16, 39)
        >>> parse_date_string('2019-09-17T06:16:39.22Z')
        datetime.datetime(2019, 9, 17, 6, 16, 39, 220000)
        >>> parse_date_string('2019-09-17T06:16:39.4040+05:00', '%Y-%m-%dT%H:%M:%S+02:00')
        datetime.datetime(2019, 9, 17, 6, 16, 39, 404000)

        :type date_string: ``str``
        :param date_string: The date string to parse. (required)

        :type date_format: ``str``
        :param date_format:
            The date format of the date string. If the date format is known, it should be provided. (optional)

        :return: The parsed datetime.
        :rtype: ``(datetime.datetime, datetime.datetime)``
    """
    try:
        return datetime.strptime(date_string, date_format)
    except ValueError as e:
        error_message = str(e)

        date_format = '%Y-%m-%dT%H:%M:%S'
        time_data_regex = r'time data \'(.*?)\''
        time_data_match = re.findall(time_data_regex, error_message)
        sliced_time_data = ''

        if time_data_match:
            # found time date which does not match date format
            # example of caught error message:
            # "time data '2019-09-17T06:16:39Z' does not match format '%Y-%m-%dT%H:%M:%S.%fZ'"
            time_data = time_data_match[0]

            # removing YYYY-MM-DDThh:mm:ss from the time data to keep only milliseconds and time zone
            sliced_time_data = time_data[19:]
        else:
            unconverted_data_remains_regex = r'unconverted data remains: (.*)'
            unconverted_data_remains_match = re.findall(unconverted_data_remains_regex, error_message)

            if unconverted_data_remains_match:
                # found unconverted_data_remains
                # example of caught error message:
                # "unconverted data remains: 22Z"
                sliced_time_data = unconverted_data_remains_match[0]

        if not sliced_time_data:
            # did not catch expected error
            raise ValueError(e)

        if '.' in sliced_time_data:
            # found milliseconds - appending ".%f" to date format
            date_format += '.%f'

        timezone_regex = r'[Zz+-].*'
        time_zone = re.findall(timezone_regex, sliced_time_data)

        if time_zone:
            # found timezone - appending it to the date format
            date_format += time_zone[0]

        # Make the fractions shorter less than 6 charactors
        # e.g. '2022-01-23T12:34:56.123456789+09:00' to '2022-01-23T12:34:56.123456+09:00'
        #      '2022-01-23T12:34:56.123456789' to '2022-01-23T12:34:56.123456'
        date_string = re.sub(r'([0-9]+\.[0-9]{6})[0-9]*([Zz]|[+-]\S+?)?', '\\1\\2', date_string)

        return datetime.strptime(date_string, date_format)


def build_dbot_entry(indicator, indicator_type, vendor, score, description=None, build_malicious=True):
    """Build a dbot entry. if score is 3 adds malicious
    Examples:
        >>> build_dbot_entry('user@example.com', 'Email', 'Vendor', 1)
        {'DBotScore': {'Indicator': 'user@example.com', 'Type': 'email', 'Vendor': 'Vendor', 'Score': 1}}

        >>> build_dbot_entry('user@example.com', 'Email', 'Vendor', 3,  build_malicious=False)
        {'DBotScore': {'Indicator': 'user@example.com', 'Type': 'email', 'Vendor': 'Vendor', 'Score': 3}}

        >>> build_dbot_entry('user@example.com', 'email', 'Vendor', 3, 'Malicious email')
        {'DBotScore': {'Vendor': 'Vendor', 'Indicator': 'user@example.com', 'Score': 3, 'Type': 'email'}, \
'Account.Email(val.Address && val.Address == obj.Address)': {'Malicious': {'Vendor': 'Vendor', 'Description': \
'Malicious email'}, 'Address': 'user@example.com'}}

        >>> build_dbot_entry('md5hash', 'md5', 'Vendor', 1)
        {'DBotScore': {'Indicator': 'md5hash', 'Type': 'file', 'Vendor': 'Vendor', 'Score': 1}}

    :type indicator: ``str``
    :param indicator: indicator field. if using file hashes, can be dict

    :type indicator_type: ``str``
    :param indicator_type:
        type of indicator ('url, 'domain', 'ip', 'cve', 'email', 'md5', 'sha1', 'sha256', 'crc32', 'sha512', 'ctph')

    :type vendor: ``str``
    :param vendor: Integration ID

    :type score: ``int``
    :param score: DBot score (0-3)

    :type description: ``str`` or ``None``
    :param description: description (will be added to malicious if dbot_score is 3). can be None

    :type build_malicious: ``bool``
    :param build_malicious: if True, will add a malicious entry

    :return: dbot entry
    :rtype: ``dict``
    """
    if not 0 <= score <= 3:
        raise DemistoException('illegal DBot score, expected 0-3, got `{}`'.format(score))
    indicator_type_lower = indicator_type.lower()
    if indicator_type_lower not in INDICATOR_TYPE_TO_CONTEXT_KEY:
        raise DemistoException('illegal indicator type, expected one of {}, got `{}`'.format(
            INDICATOR_TYPE_TO_CONTEXT_KEY.keys(), indicator_type_lower
        ))
    # handle files
    if INDICATOR_TYPE_TO_CONTEXT_KEY[indicator_type_lower] == 'file':
        indicator_type_lower = 'file'
    dbot_entry = {
        outputPaths['dbotscore']: {
            'Indicator': indicator,
            'Type': indicator_type_lower,
            'Vendor': vendor,
            'Score': score
        }
    }
    if score == 3 and build_malicious:
        dbot_entry.update(build_malicious_dbot_entry(indicator, indicator_type, vendor, description))
    return dbot_entry


def build_malicious_dbot_entry(indicator, indicator_type, vendor, description=None):
    """ Build Malicious dbot entry
    Examples:
        >>> build_malicious_dbot_entry('8.8.8.8', 'ip', 'Vendor', 'Google DNS')
        {'IP(val.Address && val.Address == obj.Address)': {'Malicious': {'Vendor': 'Vendor', 'Description': 'Google DNS\
'}, 'Address': '8.8.8.8'}}

        >>> build_malicious_dbot_entry('md5hash', 'MD5', 'Vendor', 'Malicious File')
        {'File(val.MD5 && val.MD5 == obj.MD5 || val.SHA1 && val.SHA1 == obj.SHA1 || val.SHA256 && val.SHA256 == obj.SHA\
256 || val.SHA512 && val.SHA512 == obj.SHA512 || val.CRC32 && val.CRC32 == obj.CRC32 || val.CTPH && val.CTPH == obj.CTP\
H || val.SSDeep && val.SSDeep == obj.SSDeep)': {'Malicious': {'Vendor': 'Vendor', 'Description': 'Malicious File'}\
, 'MD5': 'md5hash'}}

    :type indicator: ``str``
    :param indicator: Value (e.g. 8.8.8.8)

    :type indicator_type: ``str``
    :param indicator_type: e.g. 'IP'

    :type vendor: ``str``
    :param vendor: Integration ID

    :type description: ``str``
    :param description: Why it's malicious

    :return: A malicious DBot entry
    :rtype: ``dict``
    """
    indicator_type_lower = indicator_type.lower()
    if indicator_type_lower in INDICATOR_TYPE_TO_CONTEXT_KEY:
        key = INDICATOR_TYPE_TO_CONTEXT_KEY[indicator_type_lower]
        # `file` indicator works a little different
        if key == 'file':
            entry = {
                indicator_type.upper(): indicator,
                'Malicious': {
                    'Vendor': vendor,
                    'Description': description
                }
            }
            return {outputPaths[key]: entry}
        else:
            entry = {
                key: indicator,
                'Malicious': {
                    'Vendor': vendor,
                    'Description': description
                }
            }
            return {outputPaths[indicator_type_lower]: entry}
    else:
        raise DemistoException('Wrong indicator type supplied: {}, expected {}'
                               .format(indicator_type, INDICATOR_TYPE_TO_CONTEXT_KEY.keys()))


# Will add only if 'requests' module imported
if 'requests' in sys.modules:
    if IS_PY3 and PY_VER_MINOR >= 10:
        from requests.packages.urllib3.util.ssl_ import create_urllib3_context

        # The ciphers string used to replace default cipher string

        CIPHERS_STRING = '@SECLEVEL=1:ECDHE+AESGCM:ECDHE+CHACHA20:DHE+AESGCM:DHE+CHACHA20:ECDH+AESGCM:DH+AESGCM:' \
                         'ECDH+AES:DH+AES:RSA+ANESGCM:RSA+AES:!aNULL:!eNULL:!MD5:!DSS'

        class SSLAdapter(HTTPAdapter):
            """
                A wrapper used for https communication to enable ciphers that are commonly used
                and are not enabled by default
                :return: No data returned
                :rtype: ``None``
            """
            context = create_urllib3_context(ciphers=CIPHERS_STRING)

            def __init__(self, verify=True, **kwargs):
                # type: (bool, dict) -> None
                if not verify and ssl.OPENSSL_VERSION_INFO >= (3, 0, 0, 0):
                    self.context.options |= 0x4
                super().__init__(**kwargs)  # type: ignore[arg-type]

            def init_poolmanager(self, *args, **kwargs):
                kwargs['ssl_context'] = self.context
                return super(SSLAdapter, self).init_poolmanager(*args, **kwargs)

            def proxy_manager_for(self, *args, **kwargs):
                kwargs['ssl_context'] = self.context
                return super(SSLAdapter, self).proxy_manager_for(*args, **kwargs)

    class BaseClient(object):
        """Client to use in integrations with powerful _http_request
        :type base_url: ``str``
        :param base_url: Base server address with suffix, for example: https://example.com/api/v2/.

        :type verify: ``bool``
        :param verify: Whether the request should verify the SSL certificate.

        :type proxy: ``bool``
        :param proxy: Whether to run the integration using the system proxy.

        :type ok_codes: ``tuple`` or ``None``
        :param ok_codes:
            The request codes to accept as OK, for example: (200, 201, 204).
            Will use requests.Response.ok if set to None.

        :type headers: ``dict`` or ``None``
        :param headers:
            The request headers, for example: {'Accept`: `application/json`}.
            Can be None.

        :type auth: ``dict`` or ``tuple`` or ``None``
        :param auth:
            The request authorization, for example: (username, password).
            Can be None.

        :return: No data returned
        :rtype: ``None``
        """

        REQUESTS_TIMEOUT = 60

        def __init__(
            self,
            base_url,
            verify=True,
            proxy=False,
            ok_codes=tuple(),
            headers=None,
            auth=None,
            timeout=REQUESTS_TIMEOUT,
        ):
            self._base_url = base_url
            self._verify = verify
            self._ok_codes = ok_codes
            self._headers = headers
            self._auth = auth
            self._session = requests.Session()

            # the following condition was added to overcome the security hardening happened in Python 3.10.
            # https://github.com/python/cpython/pull/25778
            # https://bugs.python.org/issue43998

            if IS_PY3 and PY_VER_MINOR >= 10 and not verify:
                self._session.mount('https://', SSLAdapter(verify=verify))

            if proxy:
                ensure_proxy_has_http_prefix()
            else:
                skip_proxy()

            if not verify:
                skip_cert_verification()

            # removing trailing = char from env var value added by the server
            entity_timeout = os.getenv('REQUESTS_TIMEOUT.' + (get_integration_name() or get_script_name()), '')
            system_timeout = os.getenv('REQUESTS_TIMEOUT', '')
            self.timeout = float(entity_timeout or system_timeout or timeout)

        def __del__(self):
            try:
                self._session.close()
            except AttributeError:
                # we ignore exceptions raised due to session not used by the client and hence do not exist in __del__
                pass
            except Exception:  # noqa
                demisto.debug('failed to close BaseClient session with the following error:\n{}'.format(traceback.format_exc()))

        def _implement_retry(self, retries=0,
                             status_list_to_retry=None,
                             backoff_factor=5,
                             raise_on_redirect=False,
                             raise_on_status=False):
            """
            Implements the retry mechanism.
            In the default case where retries = 0 the request will fail on the first time

            :type retries: ``int``
            :param retries: How many retries should be made in case of a failure. when set to '0'- will fail on the first time

            :type status_list_to_retry: ``iterable``
            :param status_list_to_retry: A set of integer HTTP status codes that we should force a retry on.
                A retry is initiated if the request method is in ['GET', 'POST', 'PUT']
                and the response status code is in ``status_list_to_retry``.

            :type backoff_factor ``float``
            :param backoff_factor:
                A backoff factor to apply between attempts after the second try
                (most errors are resolved immediately by a second try without a
                delay). urllib3 will sleep for::

                    {backoff factor} * (2 ** ({number of total retries} - 1))

                seconds. If the backoff_factor is 0.1, then :func:`.sleep` will sleep
                for [0.0s, 0.2s, 0.4s, ...] between retries. It will never be longer
                than :attr:`Retry.BACKOFF_MAX`.

                By default, backoff_factor set to 5

            :type raise_on_redirect ``bool``
            :param raise_on_redirect: Whether, if the number of redirects is
                exhausted, to raise a MaxRetryError, or to return a response with a
                response code in the 3xx range.

            :type raise_on_status ``bool``
            :param raise_on_status: Similar meaning to ``raise_on_redirect``:
                whether we should raise an exception, or return a response,
                if status falls in ``status_forcelist`` range and retries have
                been exhausted.
            """
            try:
                method_whitelist = "allowed_methods" if hasattr(Retry.DEFAULT, "allowed_methods") else "method_whitelist"  # type: ignore[attr-defined]
                whitelist_kawargs = {
                    method_whitelist: frozenset(['GET', 'POST', 'PUT'])
                }
                retry = Retry(
                    total=retries,
                    read=retries,
                    connect=retries,
                    backoff_factor=backoff_factor,
                    status=retries,
                    status_forcelist=status_list_to_retry,
                    raise_on_status=raise_on_status,
                    raise_on_redirect=raise_on_redirect,
                    **whitelist_kawargs  # type: ignore[arg-type]
                )
                http_adapter = HTTPAdapter(max_retries=retry)

                # the following condition was added to overcome the security hardening happened in Python 3.10.
                # https://github.com/python/cpython/pull/25778
                # https://bugs.python.org/issue43998

                if self._verify:
                    https_adapter = http_adapter
                elif IS_PY3 and PY_VER_MINOR >= 10:
                    https_adapter = SSLAdapter(max_retries=retry, verify=self._verify)  # type: ignore[arg-type]
                else:
                    https_adapter = http_adapter

                self._session.mount('https://', https_adapter)

            except NameError:
                pass

        def _http_request(self, method, url_suffix='', full_url=None, headers=None, auth=None, json_data=None,
                          params=None, data=None, files=None, timeout=None, resp_type='json', ok_codes=None,
                          return_empty_response=False, retries=0, status_list_to_retry=None,
                          backoff_factor=5, raise_on_redirect=False, raise_on_status=False,
                          error_handler=None, empty_valid_codes=None, **kwargs):
            """A wrapper for requests lib to send our requests and handle requests and responses better.

            :type method: ``str``
            :param method: The HTTP method, for example: GET, POST, and so on.

            :type url_suffix: ``str``
            :param url_suffix: The API endpoint.

            :type full_url: ``str``
            :param full_url:
                Bypasses the use of self._base_url + url_suffix. This is useful if you need to
                make a request to an address outside of the scope of the integration
                API.

            :type headers: ``dict``
            :param headers: Headers to send in the request. If None, will use self._headers.

            :type auth: ``tuple``
            :param auth:
                The authorization tuple (usually username/password) to enable Basic/Digest/Custom HTTP Auth.
                if None, will use self._auth.

            :type params: ``dict``
            :param params: URL parameters to specify the query.

            :type data: ``dict``
            :param data: The data to send in a 'POST' request.

            :type json_data: ``dict``
            :param json_data: The dictionary to send in a 'POST' request.

            :type files: ``dict``
            :param files: The file data to send in a 'POST' request.

            :type timeout: ``float`` or ``tuple``
            :param timeout:
                The amount of time (in seconds) that a request will wait for a client to
                establish a connection to a remote machine before a timeout occurs.
                can be only float (Connection Timeout) or a tuple (Connection Timeout, Read Timeout).

            :type resp_type: ``str``
            :param resp_type:
                Determines which data format to return from the HTTP request. The default
                is 'json'. Other options are 'text', 'content', 'xml' or 'response'. Use 'response'
                 to return the full response object.

            :type ok_codes: ``tuple``
            :param ok_codes:
                The request codes to accept as OK, for example: (200, 201, 204). If you specify
                "None", will use self._ok_codes.

            :type retries: ``int``
            :param retries: How many retries should be made in case of a failure. when set to '0'- will fail on the first time

            :type status_list_to_retry: ``iterable``
            :param status_list_to_retry: A set of integer HTTP status codes that we should force a retry on.
                A retry is initiated if the request method is in ['GET', 'POST', 'PUT']
                and the response status code is in ``status_list_to_retry``.

            :type backoff_factor ``float``
            :param backoff_factor:
                A backoff factor to apply between attempts after the second try
                (most errors are resolved immediately by a second try without a
                delay). urllib3 will sleep for::

                    {backoff factor} * (2 ** ({number of total retries} - 1))

                seconds. If the backoff_factor is 0.1, then :func:`.sleep` will sleep
                for [0.0s, 0.2s, 0.4s, ...] between retries. It will never be longer
                than :attr:`Retry.BACKOFF_MAX`.

                By default, backoff_factor set to 5

            :type raise_on_redirect ``bool``
            :param raise_on_redirect: Whether, if the number of redirects is
                exhausted, to raise a MaxRetryError, or to return a response with a
                response code in the 3xx range.

            :type raise_on_status ``bool``
            :param raise_on_status: Similar meaning to ``raise_on_redirect``:
                whether we should raise an exception, or return a response,
                if status falls in ``status_forcelist`` range and retries have
                been exhausted.

            :type error_handler ``callable``
            :param error_handler: Given an error entry, the error handler outputs the
                new formatted error message.

            :type empty_valid_codes: ``list``
            :param empty_valid_codes: A list of all valid status codes of empty responses (usually only 204, but
                can vary)

            :return: Depends on the resp_type parameter
            :rtype: ``dict`` or ``str`` or ``bytes`` or ``xml.etree.ElementTree.Element`` or ``requests.Response``
            """
            try:
                # Replace params if supplied
                address = full_url if full_url else urljoin(self._base_url, url_suffix)
                headers = headers if headers else self._headers
                auth = auth if auth else self._auth
                if retries:
                    self._implement_retry(retries, status_list_to_retry, backoff_factor, raise_on_redirect, raise_on_status)
                if not timeout:
                    timeout = self.timeout

                # Execute
                res = self._session.request(
                    method,
                    address,
                    verify=self._verify,
                    params=params,
                    data=data,
                    json=json_data,
                    files=files,
                    headers=headers,
                    auth=auth,
                    timeout=timeout,
                    **kwargs
                )
                # Handle error responses gracefully
                if not self._is_status_code_valid(res, ok_codes):
                    if error_handler:
                        error_handler(res)
                    else:
                        self.client_error_handler(res)

                if not empty_valid_codes:
                    empty_valid_codes = [204]
                is_response_empty_and_successful = (res.status_code in empty_valid_codes)
                if is_response_empty_and_successful and return_empty_response:
                    return res

                resp_type = resp_type.lower()
                try:
                    if resp_type == 'json':
                        return res.json()
                    if resp_type == 'text':
                        return res.text
                    if resp_type == 'content':
                        return res.content
                    if resp_type == 'xml':
                        ET.fromstring(res.text)
                    if resp_type == 'response':
                        return res
                    return res
                except ValueError as exception:
                    raise DemistoException('Failed to parse {} object from response: {}'  # type: ignore[str-bytes-safe]
                                           .format(resp_type, res.content), exception, res)
            except requests.exceptions.ConnectTimeout as exception:
                err_msg = 'Connection Timeout Error - potential reasons might be that the Server URL parameter' \
                          ' is incorrect or that the Server is not accessible from your host.'
                raise DemistoException(err_msg, exception)
            except requests.exceptions.SSLError as exception:
                # in case the "Trust any certificate" is already checked
                if not self._verify:
                    raise
                err_msg = 'SSL Certificate Verification Failed - try selecting \'Trust any certificate\' checkbox in' \
                          ' the integration configuration.'
                raise DemistoException(err_msg, exception)
            except requests.exceptions.ProxyError as exception:
                err_msg = 'Proxy Error - if the \'Use system proxy\' checkbox in the integration configuration is' \
                          ' selected, try clearing the checkbox.'
                raise DemistoException(err_msg, exception)
            except requests.exceptions.ConnectionError as exception:
                # Get originating Exception in Exception chain
                error_class = str(exception.__class__)
                err_type = '<' + error_class[error_class.find('\'') + 1: error_class.rfind('\'')] + '>'
                err_msg = 'Verify that the server URL parameter' \
                          ' is correct and that you have access to the server from your host.' \
                          '\nError Type: {}\nError Number: [{}]\nMessage: {}\n' \
                    .format(err_type, exception.errno, exception.strerror)
                raise DemistoException(err_msg, exception)
            except requests.exceptions.RetryError as exception:
                try:
                    reason = 'Reason: {}'.format(exception.args[0].reason.args[0])
                except Exception:  # noqa: disable=broad-except
                    reason = ''
                err_msg = 'Max Retries Error- Request attempts with {} retries failed. \n{}'.format(retries, reason)
                raise DemistoException(err_msg, exception)

        def _is_status_code_valid(self, response, ok_codes=None):
            """If the status code is OK, return 'True'.

            :type response: ``requests.Response``
            :param response: Response from API after the request for which to check the status.

            :type ok_codes: ``tuple`` or ``list``
            :param ok_codes:
                The request codes to accept as OK, for example: (200, 201, 204). If you specify
                "None", will use response.ok.

            :return: Whether the status of the response is valid.
            :rtype: ``bool``
            """
            # Get wanted ok codes
            status_codes = ok_codes if ok_codes else self._ok_codes
            if status_codes:
                return response.status_code in status_codes
            return response.ok

        def client_error_handler(self, res):
            """Generic handler for API call error
            Constructs and throws a proper error for the API call response.

            :type response: ``requests.Response``
            :param response: Response from API after the request for which to check the status.
            """
            err_msg = 'Error in API call [{}] - {}'.format(res.status_code, res.reason)
            try:
                # Try to parse json error response
                error_entry = res.json()
                err_msg += '\n{}'.format(json.dumps(error_entry))
                raise DemistoException(err_msg, res=res)
            except ValueError:
                err_msg += '\n{}'.format(res.text)
                raise DemistoException(err_msg, res=res)


def batch(iterable, batch_size=1):
    """Gets an iterable and yields slices of it.

    :type iterable: ``list``
    :param iterable: list or other iterable object.

    :type batch_size: ``int``
    :param batch_size: the size of batches to fetch

    :rtype: ``list``
    :return:: Iterable slices of given
    """
    current_batch = iterable[:batch_size]
    not_batched = iterable[batch_size:]
    while current_batch:
        yield current_batch
        current_batch = not_batched[:batch_size]
        not_batched = not_batched[batch_size:]


def dict_safe_get(dict_object, keys, default_return_value=None, return_type=None, raise_return_type=True):
    """Recursive safe get query (for nested dicts and lists), If keys found return value otherwise return None or default value.
    Example:
    >>> data = {"something" : {"test": "A"}}
    >>> dict_safe_get(data, ['something', 'test'])
    >>> 'A'
    >>> dict_safe_get(data, ['something', 'else'], 'default value')
    >>> 'default value'

    :type dict_object: ``dict``
    :param dict_object: dictionary to query.

    :type keys: ``list``
    :param keys: keys for recursive get.

    :type default_return_value: ``object``
    :param default_return_value: Value to return when no key available.

    :type return_type: ``type``
    :param return_type: Excepted return type.

    :type raise_return_type: ``bool``
    :param raise_return_type: Whether to raise an error when the value didn't match the expected return type.

    :rtype: ``object``
    :return:: Value from nested query.
    """
    return_value = dict_object

    for key in keys:
        try:
            return_value = return_value[key]
        except (KeyError, TypeError, IndexError, AttributeError):
            return_value = default_return_value
            break

    if return_type and not isinstance(return_value, return_type):
        if raise_return_type:
            raise TypeError("Safe get Error:\nDetails: Return Type Error Excepted return type {0},"
                            " but actual type from nested dict/list is {1} with value {2}.\n"
                            "Query: {3}\nQueried object: {4}".format(return_type, type(return_value),
                                                                     return_value, keys, dict_object))
        return_value = default_return_value

    return return_value


CONTEXT_UPDATE_RETRY_TIMES = 3
MIN_VERSION_FOR_VERSIONED_CONTEXT = '6.0.0'


def merge_lists(original_list, updated_list, key):
    """
    Replace values in a list with those in an updated list.
    Example:
    >>> original = [{'id': '1', 'updated': 'n'}, {'id': '2', 'updated': 'n'}, {'id': '11', 'updated': 'n'}]
    >>> updated = [{'id': '1', 'updated': 'y'}, {'id': '3', 'updated': 'y'}, {'id': '11', 'updated': 'n',
    >>>                                                                                             'remove': True}]
    >>> result = [{'id': '1', 'updated': 'y'}, {'id': '2', 'updated': 'n'}, {'id': '3', 'updated': 'y'}]

    :type original_list: ``list``
    :param original_list: The original list.

    :type updated_list: ``list``
    :param updated_list: The updated list.

    :type key: ``str``
    :param key: The key to replace elements by.

    :rtype: ``list``
    :return: The merged list.

    """

    original_dict = {element[key]: element for element in original_list}
    updated_dict = {element[key]: element for element in updated_list}
    original_dict.update(updated_dict)

    removed = [obj for obj in original_dict.values() if obj.get('remove', False) is True]
    for r in removed:
        demisto.debug('Removing from integration context: {}'.format(str(r)))

    merged_list = [obj for obj in original_dict.values() if obj.get('remove', False) is False]

    return merged_list


def set_integration_context(context, sync=True, version=-1):
    """
    Sets the integration context.

    :type context: ``dict``
    :param context: The context to set.

    :type sync: ``bool``
    :param sync: Whether to save the context directly to the DB.

    :type version: ``Any``
    :param version: The version of the context to set.

    :rtype: ``dict``
    :return: The new integration context
    """
    demisto.debug('Setting integration context')
    if is_versioned_context_available():
        demisto.debug('Updating integration context with version {}. Sync: {}'.format(version, sync))
        return demisto.setIntegrationContextVersioned(context, version, sync)
    else:
        return demisto.setIntegrationContext(context)


def get_integration_context(sync=True, with_version=False):
    """
    Gets the integration context.

    :type sync: ``bool``
    :param sync: Whether to get the integration context directly from the DB.

    :type with_version: ``bool``
    :param with_version: Whether to return the version.

    :rtype: ``dict``
    :return: The integration context.
    """
    if is_versioned_context_available():
        integration_context = demisto.getIntegrationContextVersioned(sync)

        if with_version:
            return integration_context
        else:
            return integration_context.get('context', {})
    else:
        return demisto.getIntegrationContext()


def is_versioned_context_available():
    """
    Determines whether versioned integration context is available according to the server version.

    :rtype: ``bool``
    :return: Whether versioned integration context is available
    """
    return is_demisto_version_ge(MIN_VERSION_FOR_VERSIONED_CONTEXT)


def set_to_integration_context_with_retries(context, object_keys=None, sync=True,
                                            max_retry_times=CONTEXT_UPDATE_RETRY_TIMES):
    """
    Update the integration context with a dictionary of keys and values with multiple attempts.
    The function supports merging the context keys using the provided object_keys parameter.
    If the version is too old by the time the context is set,
    another attempt will be made until the limit after a random sleep.

    :type context: ``dict``
    :param context: A dictionary of keys and values to set.

    :type object_keys: ``dict``
    :param object_keys: A dictionary to map between context keys and their unique ID for merging them.

    :type sync: ``bool``
    :param sync: Whether to save the context directly to the DB.

    :type max_retry_times: ``int``
    :param max_retry_times: The maximum number of attempts to try.

    :rtype: ``None``
    :return: None
    """
    attempt = 0

    # do while...
    while True:
        if attempt == max_retry_times:
            raise Exception('Failed updating integration context. Max retry attempts exceeded.')

        # Update the latest context and get the new version
        integration_context, version = update_integration_context(context, object_keys, sync)

        demisto.debug('Attempting to update the integration context with version {}.'.format(version))

        # Attempt to update integration context with a version.
        # If we get a ValueError (DB Version), then the version was not updated and we need to try again.
        attempt += 1
        try:
            set_integration_context(integration_context, sync, version)
            demisto.debug('Successfully updated integration context with version {}.'
                          ''.format(version))
            break
        except ValueError as ve:
            demisto.debug('Failed updating integration context with version {}: {} Attempts left - {}'
                          ''.format(version, str(ve), CONTEXT_UPDATE_RETRY_TIMES - attempt))
            # Sleep for a random time
            time_to_sleep = randint(1, 100) / 1000
            time.sleep(time_to_sleep)


def get_integration_context_with_version(sync=True):
    """
    Get the latest integration context with version, if available.

    :type sync: ``bool``
    :param sync: Whether to get the context directly from the DB.

    :rtype: ``tuple``
    :return: The latest integration context with version.
    """
    latest_integration_context_versioned = get_integration_context(sync, with_version=True)
    version = -1
    if is_versioned_context_available():
        integration_context = latest_integration_context_versioned.get('context', {})
        if sync:
            version = latest_integration_context_versioned.get('version', 0)
    else:
        integration_context = latest_integration_context_versioned

    return integration_context, version


def update_integration_context(context, object_keys=None, sync=True):
    """
    Update the integration context with a given dictionary after merging it with the latest integration context.

    :type context: ``dict``
    :param context: The keys and values to update in the integration context.

    :type object_keys: ``dict``
    :param object_keys: A dictionary to map between context keys and their unique ID for merging them
    with the latest context.

    :type sync: ``bool``
    :param sync: Whether to use the context directly from the DB.

    :rtype: ``tuple``
    :return: The updated integration context along with the current version.

    """
    integration_context, version = get_integration_context_with_version(sync)
    if not object_keys:
        object_keys = {}

    for key, _ in context.items():
        latest_object = json.loads(integration_context.get(key, '[]'))
        updated_object = context[key]
        if key in object_keys:
            merged_list = merge_lists(latest_object, updated_object, object_keys[key])
            integration_context[key] = json.dumps(merged_list)
        else:
            integration_context[key] = json.dumps(updated_object)

    return integration_context, version


class DemistoException(Exception):
    def __init__(self, message, exception=None, res=None, error_type=None, *args):
        self.res = res
        self.message = message
        self.exception = exception
        self.error_type = error_type
        super(DemistoException, self).__init__(message, exception, error_type, *args)

    def __str__(self):
        return str(self.message)


class GetRemoteDataArgs:
    """get-remote-data args parser
    :type args: ``dict``
    :param args: arguments for the command.

    :return: No data returned
    :rtype: ``None``
    """

    def __init__(self, args):
        self.remote_incident_id = args['id']
        self.last_update = args['lastUpdate']


class GetModifiedRemoteDataArgs:
    """get-modified-remote-data args parser
    :type args: ``dict``
    :param args: arguments for the command.

    :return: No data returned
    :rtype: ``None``
    """

    def __init__(self, args):
        self.last_update = args['lastUpdate']


class UpdateRemoteSystemArgs:
    """update-remote-system args parser
    :type args: ``dict``
    :param args: arguments for the command of the command.

    :return: No data returned
    :rtype: ``None``
    """

    def __init__(self, args):
        self.data = args.get('data')  # type: ignore
        self.entries = args.get('entries')
        self.incident_changed = args.get('incidentChanged')
        self.remote_incident_id = args.get('remoteId')
        self.inc_status = args.get('status')
        self.delta = args.get('delta')


class GetRemoteDataResponse:
    """get-remote-data response parser
    :type mirrored_object: ``dict``
    :param mirrored_object: The object you are mirroring, in most cases the incident.

    :type entries: ``list``
    :param entries: The entries you want to add to the war room.

    :return: No data returned
    :rtype: ``None``
    """

    def __init__(self, mirrored_object, entries):
        self.mirrored_object = mirrored_object
        self.entries = entries

    def extract_for_local(self):
        """Extracts the response into the mirrored incident.

        :return: List of details regarding the mirrored incident.
        :rtype: ``list``
        """
        if self.mirrored_object:
            return [self.mirrored_object] + self.entries


class GetModifiedRemoteDataResponse:
    """get-modified-remote-data response parser
    :type modified_incident_ids: ``list``
    :param modified_incident_ids: The incidents that were modified since the last check.

    :return: No data returned
    :rtype: ``None``
    """

    def __init__(self, modified_incident_ids):
        self.modified_incident_ids = modified_incident_ids

    def to_entry(self):
        """Extracts the response

        :return: List of incidents to run the get-remote-data command on.
        :rtype: ``list``
        """
        demisto.info('Modified incidents: {}'.format(self.modified_incident_ids))
        return {'Contents': self.modified_incident_ids, 'Type': EntryType.NOTE, 'ContentsFormat': EntryFormat.JSON}


class SchemeTypeMapping:
    """Scheme type mappings builder.

    :type type_name: ``str``
    :param type_name: The name of the remote incident type.

    :type fields: ``dict``
    :param fields: The dict of fields to their description.

    :return: No data returned
    :rtype: ``None``
    """

    def __init__(self, type_name='', fields=None):
        self.type_name = type_name
        self.fields = fields if fields else {}

    def add_field(self, name, description=''):
        """Adds a field to the incident type mapping.

        :type name: ``str``
        :param name: The name of the field.

        :type description: ``str``
        :param description: The description for that field.a

        :return: No data returned
        :rtype: ``None``
        """
        self.fields.update({
            name: description
        })

    def extract_mapping(self):
        """Extracts the mapping into XSOAR mapping screen.

        :return: the mapping object for the current field.
        :rtype: ``dict``
        """
        return {
            self.type_name: self.fields
        }


class GetMappingFieldsResponse:
    """Handler for the mapping fields object.

    :type scheme_types_mapping: ``list``
    :param scheme_types_mapping: List of all the mappings in the remote system.

    :return: No data returned
    :rtype: ``None``
    """

    def __init__(self, scheme_types_mapping=None):
        self.scheme_types_mappings = scheme_types_mapping if scheme_types_mapping else []

    def add_scheme_type(self, scheme_type_mapping):
        """Add another incident type mapping.

        :type scheme_type_mapping: ``dict``
        :param scheme_type_mapping: mapping of a singular field.

        :return: No data returned
        :rtype: ``None``
        """
        self.scheme_types_mappings.append(scheme_type_mapping)

    def extract_mapping(self):
        """Extracts the mapping into XSOAR mapping screen.

        :return: the mapping object for the current field.
        :rtype: ``dict``
        """
        all_mappings = {}
        for scheme_types_mapping in self.scheme_types_mappings:
            all_mappings.update(scheme_types_mapping.extract_mapping())

        return all_mappings


def get_x_content_info_headers():
    """Get X-Content-* headers to send in outgoing requests to use when performing requests to
    external services such as oproxy.

    :return: headers dict
    :rtype: ``dict``
    """
    calling_context = demisto.callingContext.get('context', {})
    brand_name = calling_context.get('IntegrationBrand', '')
    instance_name = calling_context.get('IntegrationInstance', '')
    headers = {
        'X-Content-Version': CONTENT_RELEASE_VERSION,
        'X-Content-Name': brand_name or instance_name or 'Name not found',
        'X-Content-LicenseID': demisto.getLicenseID(),
        'X-Content-Branch': CONTENT_BRANCH_NAME,
        'X-Content-Server-Version': get_demisto_version_as_str(),
    }
    return headers


class BaseWidget:
    @abstractmethod
    def to_display(self):
        pass


class TextWidget(BaseWidget):
    """Text Widget representation

    :type text: ``str``
    :param text: The text for the widget to display

    :return: No data returned
    :rtype: ``None``
    """

    def __init__(self, text):
        # type: (str) -> None
        self.text = text

    def to_display(self):
        """Text Widget representation

        :type text: ``str``
        :param text: The text for the widget to display

        :return: No data returned
        :rtype: ``None``
        """
        return self.text


class TrendWidget(BaseWidget):
    """Trend Widget representation

    :type current_number: ``int``
    :param current_number: The Current number in the trend.

    :type previous_number: ``int``
    :param previous_number: The previous number in the trend.

    :return: No data returned
    :rtype: ``None``
    """

    def __init__(self, current_number, previous_number):
        # type: (int, int) -> None
        self.current_number = current_number
        self.previous_number = previous_number

    def to_display(self):
        return json.dumps({
            'currSum': self.current_number,
            'prevSum': self.previous_number
        })


class NumberWidget(BaseWidget):
    """Number Widget representation

    :type number: ``int``
    :param number: The number for the widget to display.

    :return: No data returned
    :rtype: ``None``
    """

    def __init__(self, number):
        # type: (int) -> None
        self.number = number

    def to_display(self):
        return self.number


class BarColumnPieWidget(BaseWidget):
    """Bar/Column/Pie Widget representation

    :type categories: ``list``
    :param categories: a list of categories to display(Better use the add_category function to populate the data.

    :return: No data returned
    :rtype: ``None``
    """

    def __init__(self, categories=None):
        # type: (list) -> None
        self.categories = categories if categories else []  # type: List[dict]

    def add_category(self, name, number):
        """Add a category to widget.

        :type name: ``str``
        :param name: the name of the category to add.

        :type number: ``int``
        :param number: the number value of the category.

        :return: No data returned.
        :rtype: ``None``
        """
        self.categories.append({
            'name': name,
            'data': [number]
        })

    def to_display(self):
        return json.dumps(self.categories)


class LineWidget(BaseWidget):
    """Line Widget representation

    :type categories: ``Any``
    :param categories: a list of categories to display(Better use the add_category function to populate the data.

    :return: No data returned
    :rtype: ``None``
    """

    def __init__(self, categories=None):
        # type: (list) -> None
        self.categories = categories if categories else []  # type: List[dict]

    def add_category(self, name, number, group):
        """Add a category to widget.

        :type name: ``str``
        :param name: the name of the category to add.

        :type number: ``int``
        :param number: the number value of the category.

        :type group: ``str``
        :param group: the name of the relevant group.

        :return: No data returned
        :rtype: ``None``
        """
        self.categories.append({
            'name': name,
            'data': [number],
            'groups': [
                {
                    'name': group,
                    'data': [number]
                },
            ]
        })

    def to_display(self):
        processed_names = []  # type: List[str]
        processed_categories = []  # type: List[dict]
        for cat in self.categories:
            if cat['name'] in processed_names:
                for processed_category in processed_categories:
                    if cat['name'] == processed_category['name']:
                        processed_category['data'] = [processed_category['data'][0] + cat['data'][0]]
                        processed_category['groups'].extend(cat['groups'])
                        break

            else:
                processed_categories.append(cat)
                processed_names.append(cat['name'])

        return json.dumps(processed_categories)


class TableOrListWidget(BaseWidget):
    """Table/List Widget representation

    :type data: ``Any``
    :param data: a list of data to display(Better use the add_category function to populate the data.

    :return: No data returned
    :rtype: ``None``
    """

    def __init__(self, data=None):
        # type: (Any) -> None
        self.data = data if data else []
        if not isinstance(self.data, list):
            self.data = [data]

    def add_row(self, data):
        """Add a row to the widget.

        :type data: ``Any``
        :param data: the data to add to the list/table.

        :return: No data returned
        :rtype: ``None``
        """
        self.data.append(data)

    def to_display(self):
        return json.dumps({
            'total': len(self.data),
            'data': self.data
        })


class IndicatorsSearcher:
    """Used in order to search indicators by the paging or serachAfter param
    :type page: ``int``
    :param page: the number of page from which we start search indicators from.

    :type filter_fields: ``Optional[str]``
    :param filter_fields: comma separated fields to filter (e.g. "value,type")

    :type from_date: ``Optional[str]``
    :param from_date: the start date to search from.

    :type query: ``Optional[str]``
    :param query: indicator search query

    :type to_date: ``Optional[str]``
    :param to_date: the end date to search until to.

    :type value: ``str``
    :param value: the indicator value to search.

    :type limit: ``Optional[int]``
    :param limit: the current upper limit of the search (can be updated after init)

    :type sort: ``List[Dict]``
    :param sort: An array of sort params ordered by importance. Item structure: {"field": string, "asc": boolean}

    :return: No data returned
    :rtype: ``None``
    """
    SEARCH_AFTER_TITLE = 'searchAfter'

    def __init__(self,
                 page=0,
                 filter_fields=None,
                 from_date=None,
                 query=None,
                 size=100,
                 to_date=None,
                 value='',
                 limit=None,
                 sort=None,
                 ):
        # searchAfter is available in searchIndicators from version 6.1.0
        self._can_use_search_after = is_demisto_version_ge('6.1.0')
        # populateFields merged in https://github.com/demisto/server/pull/18398
        self._can_use_filter_fields = is_demisto_version_ge('6.1.0', build_number='1095800')
        self._search_after_param = None
        self._page = page
        self._filter_fields = filter_fields
        self._total = None
        self._from_date = from_date
        self._query = query
        self._size = size
        self._to_date = to_date
        self._value = value
        self._limit = limit
        self._total_iocs_fetched = 0
        self._sort = sort

    def __iter__(self):
        return self

    # python2
    def next(self):
        return self.__next__()

    def __next__(self):
        if self.is_search_done():
            raise StopIteration
        res = self.search_indicators_by_version(from_date=self._from_date,
                                                query=self._query,
                                                size=self._size,
                                                to_date=self._to_date,
                                                value=self._value)
        fetched_len = len(res.get('iocs') or [])
        if fetched_len == 0:
            raise StopIteration
        self._total_iocs_fetched += fetched_len
        return res

    @property
    def page(self):
        return self._page

    @property
    def total(self):
        return self._total

    @property
    def limit(self):
        return self._limit

    @limit.setter
    def limit(self, value):
        self._limit = value

    def is_search_done(self):
        """
        Return True if one of these conditions is met (else False):
        1. self.limit is set, and it's updated to be less or equal to zero - return True
        2. for search_after if self.total was populated by a previous search, but no self._search_after_param
        3. for page if self.total was populated by a previous search, but page is too large
        """
        reached_limit = self.limit is not None and self.limit <= self._total_iocs_fetched
        if reached_limit:
            demisto.debug("IndicatorsSearcher has reached its limit: {}".format(self.limit))
            # update limit to match _total_iocs_fetched value
            if self._total_iocs_fetched > self.limit:
                self.limit = self._total_iocs_fetched
            return True
        else:
            if self.total is None:
                return False
            no_more_indicators = (self.total and self._search_after_param is None) if self._can_use_search_after \
                else self.total <= self.page * self._size
            if no_more_indicators:
                demisto.debug("IndicatorsSearcher can not fetch anymore indicators")
            return no_more_indicators

    def search_indicators_by_version(self, from_date=None, query='', size=100, to_date=None, value=''):
        """There are 2 cases depends on the sever version:
        1. Search indicators using paging, raise the page number in each call.
        2. Search indicators using searchAfter param, update the _search_after_param in each call.

        :type from_date: ``Optional[str]``
        :param from_date: the start date to search from.

        :type query: ``Optional[str]``
        :param query: indicator search query

        :type size: ``int``
        :param size: limit the number of returned results.

        :type to_date: ``Optional[str]``
        :param to_date: the end date to search until to.

        :type value: ``str``
        :param value: the indicator value to search.

        :return: object contains the search results
        :rtype: ``dict``
        """
        search_args = assign_params(
            fromDate=from_date,
            toDate=to_date,
            query=query,
            size=size,
            value=value,
            searchAfter=self._search_after_param if self._can_use_search_after else None,
            populateFields=self._filter_fields if self._can_use_filter_fields else None,
            # use paging as fallback when cannot use search_after
            page=self.page if not self._can_use_search_after else None,
        )
        demisto.debug('IndicatorsSearcher: page {}, search_args: {}'.format(self._page, search_args))
        if is_demisto_version_ge('6.6.0'):
            search_args['sort'] = self._sort
        res = demisto.searchIndicators(**search_args)
        self._total = res.get('total')
        demisto.debug('IndicatorsSearcher: page {}, result size: {}'.format(self._page, self._total))
        if isinstance(self._page, int):
            self._page += 1  # advance pages
        self._search_after_param = res.get(self.SEARCH_AFTER_TITLE)
        return res


class AutoFocusKeyRetriever:
    """AutoFocus API Key management class
    :type api_key: ``str``
    :param api_key: Auto Focus API key coming from the integration parameters
    :type override_default_credentials: ``bool``
    :param override_default_credentials: Whether to override the default credentials and use the
     Cortex XSOAR given AutoFocus API Key
    :return: No data returned
    :rtype: ``None``
    """

    def __init__(self, api_key):
        # demisto.getAutoFocusApiKey() is available from version 6.2.0
        if not api_key:
            if not is_demisto_version_ge("6.2.0"):  # AF API key is available from version 6.2.0
                raise DemistoException('For versions earlier than 6.2.0, configure an API Key.')
            try:
                api_key = demisto.getAutoFocusApiKey()  # is not available on tenants
            except ValueError as err:
                raise DemistoException('AutoFocus API Key is only available on the main account for TIM customers. ' + str(err))
        self.key = api_key


def get_feed_last_run():
    """
    This function gets the feed's last run: from XSOAR version 6.2.0: using `demisto.getLastRun()`.
    Before XSOAR version 6.2.0: using `demisto.getIntegrationContext()`.
    :rtype: ``dict``
    :return: All indicators from the feed's last run
    """
    if is_demisto_version_ge('6.2.0'):
        feed_last_run = demisto.getLastRun() or {}
        if not feed_last_run:
            integration_ctx = demisto.getIntegrationContext()
            if integration_ctx:
                feed_last_run = integration_ctx
                demisto.setLastRun(feed_last_run)
                demisto.setIntegrationContext({})
    else:
        feed_last_run = demisto.getIntegrationContext() or {}
    return feed_last_run


def set_feed_last_run(last_run_indicators):
    """
    This function sets the feed's last run: from XSOAR version 6.2.0: using `demisto.setLastRun()`.
    Before XSOAR version 6.2.0: using `demisto.setIntegrationContext()`.
    :type last_run_indicators: ``dict``
    :param last_run_indicators: Indicators to save in "lastRun" object.
    :rtype: ``None``
    :return: None
    """
    if is_demisto_version_ge('6.2.0'):
        demisto.setLastRun(last_run_indicators)
    else:
        demisto.setIntegrationContext(last_run_indicators)


def set_last_mirror_run(last_mirror_run):  # type: (Dict[Any, Any]) -> None
    """
    This function sets the last run of the mirror, from XSOAR version 6.6.0, by using `demisto.setLastMirrorRun()`.
    Before XSOAR version 6.6.0, we don't set the given data and an exception will be raised.
    :type last_mirror_run: ``dict``
    :param last_mirror_run: Data to save in the "LastMirrorRun" object.
    :rtype: ``None``
    :return: None
    """
    if is_demisto_version_ge('6.6.0'):
        demisto.setLastMirrorRun(last_mirror_run)
    else:
        raise DemistoException("You cannot use setLastMirrorRun as your version is below 6.6.0")


def get_last_mirror_run():  # type: () -> Optional[Dict[Any, Any]]
    """
    This function gets the last run of the mirror, from XSOAR version 6.6.0, using `demisto.getLastMirrorRun()`.
    Before XSOAR version 6.6.0, the given data is not returned and an exception will be raised.
    :rtype: ``dict``
    :return: A dictionary representation of the data that was already set in the previous runs (or an empty dict if
     we did not set anything yet).
    """
    if is_demisto_version_ge('6.6.0'):
        return demisto.getLastMirrorRun() or {}
    raise DemistoException("You cannot use getLastMirrorRun as your version is below 6.6.0")


def support_multithreading():
    """Adds lock on the calls to the Cortex XSOAR server from the Demisto object to support integration which use multithreading.

    :return: No data returned
    :rtype: ``None``
    """
    global demisto
    prev_do = demisto._Demisto__do  # type: ignore[attr-defined]
    demisto.lock = Lock()  # type: ignore[attr-defined]

    def locked_do(cmd):
        if demisto.lock.acquire(timeout=60):  # type: ignore[call-arg,attr-defined]
            try:
                return prev_do(cmd)  # type: ignore[call-arg]
            finally:
                demisto.lock.release()  # type: ignore[attr-defined]
        else:
            raise RuntimeError('Failed acquiring lock')

    demisto._Demisto__do = locked_do  # type: ignore[attr-defined]


def get_tenant_account_name():
    """Gets the tenant name from the server url.

    :return: The account name.
    :rtype: ``str``

    """
    urls = demisto.demistoUrls()
    server_url = urls.get('server', '')
    account_name = ''
    if '/acc_' in server_url:
        tenant_name = server_url.split('acc_')[-1]
        account_name = "acc_{}".format(tenant_name) if tenant_name != "" else ""

    return account_name


def indicators_value_to_clickable(indicators):
    """
    Function to get the indicator url link for indicators

    :type indicators: ``dict`` + List[dict]
    :param indicators: An indicator or a list of indicators

    :rtype: ``dict``
    :return: Key is the indicator, and the value is it's url in the server

    """
    if not isinstance(indicators, (list, dict)):
        return {}
    if not isinstance(indicators, list):
        indicators = [indicators]
    res = {}
    query = ' or '.join(['value:{indicator}'.format(indicator=indicator) for indicator in indicators])
    indicator_searcher = IndicatorsSearcher(query=query)
    for ioc_res in indicator_searcher:
        for inidicator_data in ioc_res.get('iocs', []):
            indicator = inidicator_data.get('value')
            indicator_id = inidicator_data.get('id')
            if not indicator or not indicator_id:
                raise DemistoException('The response of indicator searcher is invalid')
            indicator_url = os.path.join('#', 'indicator', indicator_id)
            res[indicator] = '[{indicator}]({indicator_url})'.format(indicator=indicator, indicator_url=indicator_url)
    return res


def get_message_threads_dump(_sig, _frame):
    """
    Listener function to dump the threads to log info

    :type _sig: ``int``
    :param _sig: The signal number

    :type _frame: ``Any``
    :param _frame: The current stack frame

    :return: Message to print.
    :rtype: ``str``
    """
    code = []
    for threadId, stack in sys._current_frames().items():
        code.append("\n# ThreadID: %s" % threadId)
        for filename, lineno, name, line in traceback.extract_stack(stack):
            code.append('File: "%s", line %d, in %s' % (filename, lineno, name))
            if line:
                code.append("  %s" % (line.strip()))

    ret_value = '\n\n--- Start Threads Dump ---\n'\
        + '\n'.join(code)\
        + '\n\n--- End Threads Dump ---\n'
    return ret_value


def get_message_memory_dump(_sig, _frame):
    """
    Listener function to dump the memory to log info

    :type _sig: ``int``
    :param _sig: The signal number

    :type _frame: ``Any``
    :param _frame: The current stack frame

    :return: Message to print.
    :rtype: ``str``
    """
    classes_dict = {}  # type: Dict[str, Dict]
    for obj in gc.get_objects():
        size = sys.getsizeof(obj, 0)
        if hasattr(obj, '__class__'):
            cls = str(obj.__class__)[8:-2]
            if cls in classes_dict:
                current_class = classes_dict.get(cls, {})  # type: Dict
                current_class['count'] += 1  # type: ignore
                current_class['size'] += size  # type: ignore
                classes_dict[cls] = current_class
            else:
                current_class = {
                    'name': cls,
                    'count': 1,
                    'size': size,
                }
                classes_dict[cls] = current_class

    classes_as_list = list(classes_dict.values())
    ret_value = '\n\n--- Start Variables Dump ---\n'
    ret_value += get_message_classes_dump(classes_as_list)
    ret_value += '\n--- End Variables Dump ---\n\n'

    ret_value = '\n\n--- Start Variables Dump ---\n'
    ret_value += get_message_local_vars()
    ret_value += get_message_global_vars()
    ret_value += '\n--- End Variables Dump ---\n\n'

    ret_value += get_message_modules_sizes()

    return ret_value


def get_message_classes_dump(classes_as_list):
    """
    A function that returns the printable message about classes dump

    :type classes_as_list: ``list``
    :param classes_as_list: The classes to print to the log

    :return: Message to print.
    :rtype: ``str``
    """

    ret_value = '\n\n--- Start Memory Dump ---\n'

    ret_value += '\n--- Start Top {} Classes by Count ---\n\n'.format(PROFILING_DUMP_ROWS_LIMIT)
    classes_sorted_by_count = sorted(classes_as_list, key=lambda d: d['count'], reverse=True)
    ret_value += 'Count\t\tSize\t\tName\n'
    for current_class in classes_sorted_by_count[:PROFILING_DUMP_ROWS_LIMIT]:
        ret_value += '{}\t\t{}\t\t{}\n'.format(current_class["count"], current_class["size"], current_class["name"])
    ret_value += '\n--- End Top {} Classes by Count ---\n'.format(PROFILING_DUMP_ROWS_LIMIT)

    ret_value += '\n--- Start Top {} Classes by Size ---\n'.format(PROFILING_DUMP_ROWS_LIMIT)
    classes_sorted_by_size = sorted(classes_as_list, key=lambda d: d['size'], reverse=True)
    ret_value += 'Size\t\tCount\t\tName\n'
    for current_class in classes_sorted_by_size[:PROFILING_DUMP_ROWS_LIMIT]:
        ret_value += '{}\t\t{}\t\t{}\n'.format(current_class["size"], current_class["count"], current_class["name"])
    ret_value += '\n--- End Top {} Classes by Size ---\n'.format(PROFILING_DUMP_ROWS_LIMIT)

    ret_value += '\n--- End Memory Dump ---\n\n'

    return ret_value


def get_message_local_vars():
    """
    A function that returns the printable message about local variables

    :return: Message to print.
    :rtype: ``str``
    """
    local_vars = list(locals().items())
    ret_value = '\n\n--- Start Local Vars ---\n\n'
    for current_local_var in local_vars:
        ret_value += shorten_string_for_printing(str(current_local_var)) + '\n'

    ret_value += '\n--- End Local Vars ---\n\n'

    return ret_value


def get_size_of_object(input_object):
    """
    A function that recursively iterate to sum size of object & members.

    :type input_object: ``Any``
    :param input_object: The object to calculate its memory footprint

    :return: Size of input_object in bytes, or -1 if cannot determine the size.
    :rtype: ``int``
    """
    if IS_PY3 and PY_VER_MINOR >= 10:
        from collections.abc import Mapping
    else:
<<<<<<< HEAD
        from collections import Mapping  # type: ignore[attr-defined]
=======
        from collections import Mapping  # type: ignore[no-redef, attr-defined]
>>>>>>> 04ce4314

    from collections import deque
    from numbers import Number
    # IS_PY3:
    # ZERO_DEPTH_BASES = (str, bytes, Number, range, bytearray) if IS_PY3 else (str, bytes, Number, bytearray)
    ZERO_DEPTH_BASES = (str, bytes, Number, bytearray)
    MAX_LEVEL = 20
    _seen_ids = set()

    def inner(obj, level):
        """
        A recursion that goes deep into objects, to calculate their deep memory footprint.

        :type level: ``int``
        :param level: Current level of the recursion (object)

        :return: Size of obj in bytes, or -1 if cannot determine the size.
        :rtype: ``int``
        """
        if level == MAX_LEVEL:
            # Stop at MAX_LEVEL
            return sys.getsizeof(obj)
        obj_id = id(obj)
        if obj_id in _seen_ids:
            return 0
        _seen_ids.add(obj_id)
        size = sys.getsizeof(obj)
        if isinstance(obj, ZERO_DEPTH_BASES):
            pass
        elif isinstance(obj, (tuple, list, set, deque)):
            size += sum(inner(i, level + 1) for i in obj)
        elif isinstance(obj, Mapping):
            mapping_items_keys = list(getattr(obj, 'keys')())
            for current_key in mapping_items_keys:
                if current_key in obj:
                    size += (inner(current_key, level + 1) + inner(obj[current_key], level + 1))
        # Check for custom object instances - may subclass above too
        if hasattr(obj, '__dict__'):
            size += inner(vars(obj), level + 1)
        return size

    try:
        return inner(input_object, 0)
    except RuntimeError:
        # A RuntimeError can occur, for example, in flask apps: it's forbidden to perform
        # some functionality outside the flask app context, which is unreachable from the
        # signal handler. Therefore, we just skip calculating the size in this case.
        demisto.debug('Skipping flask app internal objects in size calculation')
        return -1


excluded_globals = ['__name__', '__doc__', '__package__', '__loader__',
                    '__spec__', '__annotations__', '__builtins__',
                    '__file__', '__cached__', '_Feature',
                    ]
excluded_types_names = ['MagicMock',  # When running tests locally
                        ]


def get_message_global_vars():
    """
    A function that returns the printable message about global variables

    :return: Message to print.
    :rtype: ``str``
    """
    excluded_types = [types.ModuleType, types.FunctionType,
                      ]

    globals_dict = dict(globals())
    globals_dict_full = {}
    for current_key in globals_dict.keys():
        current_value = globals_dict[current_key]
        if not type(current_value) in excluded_types \
                and current_key not in excluded_globals \
                and type(current_value).__name__ not in excluded_types_names:
            globals_dict_full[current_key] = {
                'name': current_key,
                'value': current_value,
                # Deep calculation. Better than sys.getsizeof(current_value)
                'size': get_size_of_object(current_value)
            }

    ret_value = '\n\n--- Start Top {} Globals by Size ---\n'.format(PROFILING_DUMP_ROWS_LIMIT)
    globals_sorted_by_size = sorted(globals_dict_full.values(), key=lambda d: d['size'], reverse=True)
    ret_value += 'Size\t\tName\t\tValue\n'
    for current_global in globals_sorted_by_size[:PROFILING_DUMP_ROWS_LIMIT]:
        ret_value += '{}\t\t{}\t\t{}\n'.format(current_global["size"], current_global["name"],
                                               shorten_string_for_printing(str(current_global["value"])))
    ret_value += '\n--- End Top {} Globals by Size ---\n'.format(PROFILING_DUMP_ROWS_LIMIT)

    return ret_value


def get_message_modules_sizes():
    """
    A function that returns the printable message about the loaded modules by size

    :return: Message to print.
    :rtype: ``str``
    """
    globals_dict = dict(globals())
    globals_dict_full = {}
    for current_key in globals_dict.keys():
        current_value = globals_dict[current_key]
        if isinstance(current_value, types.ModuleType) \
                and current_key not in excluded_globals \
                and type(current_value).__name__ not in excluded_types_names:
            globals_dict_full[current_key] = {
                'name': current_key,
                'value': current_value,
                # Deep calculation. Better than sys.getsizeof(current_value)
                'size': get_size_of_object(current_value)
            }

    ret_value = '\n\n--- Start Top {} Modules by Size ---\n'.format(PROFILING_DUMP_ROWS_LIMIT)
    globals_sorted_by_size = sorted(globals_dict_full.values(), key=lambda d: d['size'], reverse=True)
    ret_value += 'Size\t\tName\t\tValue\n'
    for current_global in globals_sorted_by_size[:PROFILING_DUMP_ROWS_LIMIT]:
        ret_value += '{}\t\t{}\t\t{}\n'.format(current_global["size"], current_global["name"],
                                               shorten_string_for_printing(str(current_global["value"])))
    ret_value += '\n--- End Top {} Modules by Size ---\n'.format(PROFILING_DUMP_ROWS_LIMIT)

    return ret_value


def signal_handler_profiling_dump(_sig, _frame):
    """
    Listener function to dump the threads and memory to log info

    :type _sig: ``int``
    :param _sig: The signal number

    :type _frame: ``Any``
    :param _frame: The current stack frame

    :return: No data returned
    :rtype: ``None``
    """
    msg = '\n\n--- Start Profiling Dump ---\n'
    msg += get_message_threads_dump(_sig, _frame)
    msg += get_message_memory_dump(_sig, _frame)
    msg += '\n--- End Profiling Dump ---\n\n'
    LOG(msg)
    LOG.print_log()


def register_signal_handler_profiling_dump(signal_type=None, profiling_dump_rows_limit=PROFILING_DUMP_ROWS_LIMIT):
    """
    Function that registers the threads and memory dump signal listener

    :type profiling_dump_rows_limit: ``int``
    :param profiling_dump_rows_limit: The max number of profiling related rows to print to the log

    :type profiling_dump_rows_limit: ``int``
    :param profiling_dump_rows_limit: The max number of profiling related rows to print to the log

    :return: No data returned
    :rtype: ``None``
    """
    if OS_LINUX or OS_MAC:

        import signal

        globals_ = globals()
        globals_['PROFILING_DUMP_ROWS_LIMIT'] = profiling_dump_rows_limit

        requested_signal = signal_type if signal_type else signal.SIGUSR1
        signal.signal(requested_signal, signal_handler_profiling_dump)
    else:
        demisto.info('Not a Linux or Mac OS, profiling using a signal is not supported.')


def shorten_string_for_printing(source_string, max_length=64):
    """
    Function that removes the middle of a long str, for printint or logging.
    If needed, it will replace the middle with '...',
    Examples:
    >>> shorten_string_for_printing('123456789', 9)
    '123456789'
    >>> shorten_string_for_printing('1234567890', 9)
    'abc...890'
    >>> shorten_string_for_printing('123456789012', 10)
    '1234...012'

    :type source_string: ``str``
    :param source_string: A long str that needs shortening.

    :type max_length: ``int``
    :param max_length: Maximum length of the returned str, should be higher than 0. Default is 64.

    :return:: A string no longer than max_length.
    :rtype: ``str``
    """
    if not source_string or max_length < 1 or len(source_string) <= max_length:
        return source_string

    extremeties_length = int((max_length - 3) / 2)
    if max_length % 2 == 0:
        # even max_length. Start with one more char than at the beginning
        ret_value = source_string[:extremeties_length + 1] \
            + '...' \
            + source_string[-extremeties_length:]
        return ret_value
    else:
        # odd max_length
        ret_value = source_string[:extremeties_length] \
            + '...' \
            + source_string[-extremeties_length:]
        return ret_value


class PollResult:
    """The response object for polling functions. This object contains information about whether to run again, and what
    the CommandResults are in case of success, or failure.

    :return: PollResult
    :rtype: ``PollResult``

    """

    def __init__(self, response, continue_to_poll=False, args_for_next_run=None, partial_result=None):
        """
        Constructor for PollResult

        :type response: ``Any``
        :param response: The response of the command in the event of success,
        or in case of failure but Polling is false

        :type continue_to_poll: ``Union[bool, Callable]``
        :param continue_to_poll: An iterable of relevant keys list from the json. Notice we save it as a set in the class

        :type args_for_next_run: ``Dict``
        :param args_for_next_run: The arguments to use in the next iteration. Will use the input args in case of None

        :type partial_result: ``CommandResults``
        :param partial_result: CommandResults to return, even though we will poll again

        """
        self.response = response
        self.continue_to_poll = continue_to_poll
        self.args_for_next_run = args_for_next_run
        self.partial_result = partial_result


def polling_function(name, interval=30, timeout=600, poll_message='Fetching Results:', polling_arg_name="polling",
                     requires_polling_arg=True):
    """
    To use on a function that should rerun itself
    Commands that use this decorator must have a Polling argument, polling: true in yaml,
    and a hidden hide_polling_output argument.
    Commands that use this decorator should return a PollResult.
    Will raise an DemistoException if the server version doesn't support Scheduled Commands (< 6.2.0)

    :type name: ``str``
    :param name: The name of the command

    :type interval: ``int``
    :param interval: How many seconds until the next run

    :type timeout: ``int``
    :param timeout: How long

    :type poll_message: ``str``
    :param poll_message: The message to display in the war room while polling

    :type requires_polling_arg: ``bool``
    :param requires_polling_arg: Whether a polling argument should be expected as one of the demisto args

    :return: Decorator for polling functions
    :rtype: ``Function``
    """

    def dec(func):
        def inner(args, *arguments, **kwargs):
            """
            Args:
                args (dict): command arguments (demisto.args()).
                *arguments: any additional arguments to the command function.
                **kwargs: additional keyword arguments to the command function.
            """
            if not requires_polling_arg or argToBoolean(args.get(polling_arg_name)):
                ScheduledCommand.raise_error_if_not_supported()
                poll_result = func(args, *arguments, **kwargs)

                should_poll = poll_result.continue_to_poll if isinstance(poll_result.continue_to_poll, bool) \
                    else poll_result.continue_to_poll()
                if not should_poll:
                    return poll_result.response

                readable_output = poll_message if not args.get('hide_polling_output') else None
                poll_args = poll_result.args_for_next_run or args
                poll_args['hide_polling_output'] = True

                poll_response = poll_result.partial_result or CommandResults(readable_output=readable_output)
                poll_response.scheduled_command = ScheduledCommand(command=name, next_run_in_seconds=interval,
                                                                   args=poll_args, timeout_in_seconds=timeout)
                return poll_response
            else:
                return func(args, *arguments, **kwargs).response

        return inner

    return dec


def get_pack_version(pack_name=''):
    """
    Get a pack version.
    The version can be retrieved either by a pack name or by the calling script/integration in which
    script/integration is part of.

    To get the version of the pack in which the calling script/integration is part of,
    just call the function without pack_name.

    :type pack_name: ``str``
    :param pack_name: the pack name as mentioned in the pack metadata file to query its version.
            use only if querying by a pack name.

    :return: The pack version in which the integration/script is part of / the version of the requested pack name in
        case provided. in case not found returns empty string.
    :rtype: ``str``
    """
    def _get_packs_by_query(_body_request):
        packs_body_response = demisto.internalHttpRequest(
            'POST', uri='/contentpacks/marketplace/search', body=json.dumps(body_request)
        )
        return _load_response(_response=packs_body_response.get('body')).get('packs') or []

    def _load_response(_response):
        try:
            return json.loads(_response)
        except json.JSONDecodeError:  # type: ignore[attr-defined]
            demisto.debug('Unable to load response {response}'.format(response=_response))
            return {}

    def _extract_current_pack_version(_packs, _query_type, _entity_name):
        # in case we have more than 1 pack returned from the search, need to make sure to retrieve the correct pack
        if query_type == 'automation' or query_type == 'integration':
            for pack in _packs:
                for content_entity in (pack.get('contentItems') or {}).get(_query_type) or []:
                    if (content_entity.get('name') or '') == _entity_name:
                        return pack.get('currentVersion') or ''
        else:
            for pack in _packs:
                if pack.get('name') == _entity_name:
                    return pack.get('currentVersion') or ''
        return ''

    def _extract_integration_display_name(_integration_brand):
        integrations_body_response = demisto.internalHttpRequest(
            'POST', uri='/settings/integration/search', body=json.dumps({})
        )
        integrations_body_response = _load_response(_response=integrations_body_response.get('body'))
        integrations = integrations_body_response.get('configurations') or []

        for integration in integrations:
            integration_display_name = integration.get('display')
            if integration.get('id') == _integration_brand and integration_display_name:
                return integration_display_name
        return ''
    # query by pack name
    if pack_name:
        entity_name = pack_name
        body_request = {'packsQuery': entity_name}
        query_type = 'pack'
    # query by integration name
    elif demisto.callingContext.get('integration'):  # True means its integration, False means its script/automation.
        entity_name = (demisto.callingContext.get('context') or {}).get('IntegrationBrand') or ''
        body_request = {'integrationsQuery': entity_name}
        query_type = 'integration'
    # query by script/automation name
    else:
        entity_name = (demisto.callingContext.get('context') or {}).get('ScriptName') or ''
        body_request = {'automationQuery': entity_name}
        query_type = 'automation'

    pack_version = _extract_current_pack_version(
        _packs=_get_packs_by_query(_body_request=body_request),
        _query_type=query_type,
        _entity_name=entity_name
    )
    if not pack_version and query_type == 'integration':
        # handle the case where the display name of the integration is not the same as the integration brand
        integration_display = _extract_integration_display_name(_integration_brand=entity_name)
        if integration_display and integration_display != entity_name:
            body_request['integrationsQuery'] = integration_display

            return _extract_current_pack_version(
                _packs=_get_packs_by_query(_body_request=body_request),
                _query_type=query_type,
                _entity_name=integration_display
            )
        return ''
    return pack_version


def create_indicator_result_with_dbotscore_unknown(indicator, indicator_type, reliability=None,
                                                   context_prefix=None, address_type=None, relationships=None):
    '''
    Used for cases where the api response to an indicator is not found,
    returns CommandResults with readable_output generic in this case, and indicator with DBotScore unknown

    :type indicator: ``str``
    :param indicator: The value of the indicator

    :type indicator_type: ``DBotScoreType``
    :param indicator_type: use DBotScoreType class [Unsupport in types CVE and ATTACKPATTERN]

    :type reliability: ``DBotScoreReliability``
    :param reliability: use DBotScoreReliability class

    :type context_prefix: ``str``
    :param context_prefix: Use only in case that the indicator is CustomIndicator

    :type address_type: ``str``
    :param address_type: Use only in case that the indicator is Cryptocurrency

    :type relationships: ``list of EntityRelationship``
    :param relationships: List of relationships of the indicator.

    :rtype: ``CommandResults``
    :return: CommandResults
    '''
    if not context_prefix and (indicator_type is DBotScoreType.CUSTOM or not DBotScoreType.is_valid_type(indicator_type)):
        raise ValueError('Indicator type is invalid')

    if indicator_type in [DBotScoreType.CVE, DBotScoreType.ATTACKPATTERN]:
        #  not supportted, because they have a fixed dbotscore
        msg_error = 'DBotScoreType.{} is unsupported'.format(indicator_type.upper())
        raise ValueError(msg_error)

    dbot_score = Common.DBotScore(indicator=indicator,
                                  indicator_type=indicator_type
                                  if DBotScoreType.is_valid_type(indicator_type) else DBotScoreType.CUSTOM,
                                  score=Common.DBotScore.NONE,
                                  reliability=reliability,
                                  message='No results found.')

    integration_name = dbot_score.integration_name or 'Results'
    indicator_ = None  # type: Any
    if indicator_type is DBotScoreType.FILE:
        if sha1Regex.match(indicator):
            indicator_ = Common.File(dbot_score=dbot_score, sha1=indicator)
            indicator_type = 'sha1'
        elif sha256Regex.match(indicator):
            indicator_ = Common.File(dbot_score=dbot_score, sha256=indicator)
            indicator_type = 'sha256'
        elif sha512Regex.match(indicator):
            indicator_ = Common.File(dbot_score=dbot_score, sha512=indicator)
            indicator_type = 'sha512'
        elif md5Regex.match(indicator):
            indicator_ = Common.File(dbot_score=dbot_score, md5=indicator)
            indicator_type = 'md5'
        else:
            raise ValueError('This indicator -> {} is incorrect'.format(indicator))

    elif indicator_type is DBotScoreType.IP:
        indicator_ = Common.IP(ip=indicator, dbot_score=dbot_score)

    elif indicator_type is DBotScoreType.URL:
        indicator_ = Common.URL(url=indicator, dbot_score=dbot_score)

    elif indicator_type is DBotScoreType.DOMAIN:
        indicator_ = Common.Domain(domain=indicator, dbot_score=dbot_score)

    elif indicator_type is DBotScoreType.EMAIL:
        indicator_ = Common.EMAIL(address=indicator, dbot_score=dbot_score)

    elif indicator_type is DBotScoreType.CERTIFICATE:
        indicator_ = Common.Certificate(subject_dn=indicator, dbot_score=dbot_score)

    elif indicator_type is DBotScoreType.ACCOUNT:
        indicator_ = Common.Account(id=indicator, dbot_score=dbot_score)

    elif indicator_type is DBotScoreType.CRYPTOCURRENCY:
        if not address_type:
            raise ValueError('Missing address_type parameter')
        indicator_ = Common.Cryptocurrency(address=indicator, address_type=address_type, dbot_score=dbot_score)
        indicator_type = address_type

    else:
        indicator_ = Common.CustomIndicator(indicator_type=indicator_type,
                                            value=indicator,
                                            dbot_score=dbot_score,
                                            data={},
                                            context_prefix=context_prefix,
                                            relationships=relationships,
                                            )

    indicator_type = indicator_type.upper()
    readable_output = tableToMarkdown(name='{}:'.format(integration_name),
                                      t={indicator_type: indicator, 'Result': 'Not found'},
                                      headers=[indicator_type, 'Result'])

    return CommandResults(readable_output=readable_output, indicator=indicator_)


def get_fetch_run_time_range(last_run, first_fetch, look_back=0, timezone=0, date_format='%Y-%m-%dT%H:%M:%S'):
    """
    Calculates the time range for fetch depending the look_back argument and the previous fetch start time
    given from the last_run object.

    :type last_run: ``dict``
    :param last_run: The LastRun object

    :type first_fetch: ``str``
    :param first_fetch: The first time to fetch, used in the first fetch of an instance

    :type look_back: ``int``
    :param look_back: The time to look back in fetch in minutes

    :type timezone: ``int``
    :param timezone: The time zone offset in hours

    :type date_format: ``str``
    :param date_format: The date format

    :return: The time range (start_time, end_time) of the creation date for the incidents to fetch in the current run.
    :rtype: ``Tuple``
    """
    last_run_time = last_run and 'time' in last_run and last_run['time']
    now = get_current_time(timezone)
    if not last_run_time:
        last_run_time = dateparser.parse(first_fetch, settings={'TIMEZONE': 'UTC', 'RETURN_AS_TIMEZONE_AWARE': True})
        if last_run_time:
            last_run_time += timedelta(hours=timezone)
    else:
        last_run_time = dateparser.parse(last_run_time, settings={'TIMEZONE': 'UTC', 'RETURN_AS_TIMEZONE_AWARE': True})

    if look_back and look_back > 0:
        if now - last_run_time < timedelta(minutes=look_back):
            last_run_time = now - timedelta(minutes=look_back)

    return last_run_time.strftime(date_format), now.strftime(date_format)


def get_current_time(time_zone=0):
    """
    Gets the current time in a given timezone, as time awared datetime.

    :type time_zone: ``int``
    :param time_zone: The time zone offset in hours.

    :return: The current time.
    :rtype: ``datetime``
    """
    now = datetime.utcnow() + timedelta(hours=time_zone)
    try:
        import pytz
        return now.replace(tzinfo=pytz.UTC)
    except ImportError:
        demisto.debug('pytz is missing, will not return timeaware object.')
        return now


def filter_incidents_by_duplicates_and_limit(incidents_res, last_run, fetch_limit, id_field):
    """
    Removes duplicate incidents from response and returns the incidents till limit.
    The function should be called after getting the get-incidents API response,
    and by passing the id_field it will filter out the incidents that were already fetched
    by checking the incident IDs that are saved from the previous fetch in the last run object

    :type incidents_res: ``list``
    :param incidents_res: The incidents from the API response

    :type last_run: ``dict``
    :param last_run: The LastRun object

    :type fetch_limit: ``int``
    :param fetch_limit: The incidents limit to return

    :type id_field: ``str``
    :param id_field: The incident id field

    :return: List of incidents after filtering duplicates when len(incidents) <= limit
    :rtype: ``list``
    """
    found_incidents = last_run.get('found_incident_ids', {})

    incidents = []
    for incident in incidents_res:
        if incident[id_field] not in found_incidents:
            incidents.append(incident)

    return incidents[:fetch_limit]


def get_latest_incident_created_time(incidents, created_time_field, date_format='%Y-%m-%dT%H:%M:%S',
                                     increase_last_run_time=False):
    """
    Gets the latest incident created time

    :type incidents: ``list``
    :param incidents: List of incidents

    :type created_time_field: ``str``
    :param created_time_field: The incident created time field

    :type date_format: ``str``
    :param date_format: The date format

    :type increase_last_run_time: ``bool``
    :param increase_last_run_time: Whether to increase the last run time with one millisecond

    :return: The latest incident time
    :rtype: ``str``
    """
    latest_incident_time = datetime.strptime(incidents[0][created_time_field], date_format)

    for incident in incidents:
        incident_time = datetime.strptime(incident[created_time_field], date_format)
        if incident_time > latest_incident_time:
            latest_incident_time = incident_time

    if increase_last_run_time:
        latest_incident_time = latest_incident_time + timedelta(milliseconds=1)

    return latest_incident_time.strftime(date_format)


def remove_old_incidents_ids(found_incidents_ids, current_time, look_back):
    """
    Removes old incident ids from the last run object to avoid overloading.

    :type found_incidents_ids: ``dict``
    :param found_incidents_ids: Dict of incidents ids

    :type current_time: ``int``
    :param current_time: The current epoch time to compare with the existing IDs added time

    :type look_back: ``int``
    :param look_back: The look back time in minutes

    :return: The new incidents ids
    :rtype: ``dict``
    """
    look_back_in_seconds = look_back * 60
    deletion_threshold_in_seconds = look_back_in_seconds * 2

    new_found_incidents_ids = {}
    for inc_id, addition_time in found_incidents_ids.items():

        if current_time - addition_time < deletion_threshold_in_seconds:
            new_found_incidents_ids[inc_id] = addition_time

    return new_found_incidents_ids


def get_found_incident_ids(last_run, incidents, look_back, id_field, remove_incident_ids):
    """
    Gets the found incident ids from the last run object and adds the new fetched incident IDs.

    :type last_run: ``dict``
    :param last_run: The LastRun object

    :type incidents: ``list``
    :param incidents: List of incidents to add

    :type look_back: ``int``
    :param look_back: The look back time in minutes

    :type id_field: ``str``
    :param id_field: The incident id field

    :return: The new incident ids.
    :rtype: ``dict``
    """

    found_incidents = last_run.get('found_incident_ids', {})
    current_time = int(time.time())

    for incident in incidents:
        found_incidents[incident[id_field]] = current_time
    if remove_incident_ids:
        found_incidents = remove_old_incidents_ids(found_incidents, current_time, look_back)

    return found_incidents


def create_updated_last_run_object(last_run, incidents, fetch_limit, look_back, start_fetch_time, end_fetch_time,
                                   created_time_field, date_format='%Y-%m-%dT%H:%M:%S', increase_last_run_time=False):
    """
    Calculates the next fetch time and limit depending the incidents result and creates an updated LastRun object
    with the new time and limit.

    :type last_run: ``dict``
    :param last_run: The LastRun object

    :type incidents: ``list``
    :param incidents: List of the incidents result

    :type fetch_limit: ``int``
    :param fetch_limit: The fetch limit

    :type look_back: ``int``
    :param look_back: The time to look back in fetch in minutes

    :type start_fetch_time: ``str``
    :param start_fetch_time: The time the fetch started to fetch from

    :type end_fetch_time: ``str``
    :param end_fetch_time: The end time in which the fetch incidents ended

    :type created_time_field: ``str``
    :param created_time_field: The incident created time field

    :type date_format: ``str``
    :param date_format: The date format

    :type increase_last_run_time: ``bool``
    :param increase_last_run_time: Whether to increase the last run time with one millisecond

    :return: The new LastRun object
    :rtype: ``Dict``
    """

    remove_incident_ids = True

    if len(incidents) == 0:
        new_last_run = {
            'time': end_fetch_time,
        }
    elif len(incidents) < fetch_limit or look_back == 0:
        latest_incident_fetched_time = get_latest_incident_created_time(incidents, created_time_field, date_format,
                                                                        increase_last_run_time)
        new_last_run = {
            'time': latest_incident_fetched_time,
        }
    else:
        remove_incident_ids = False
        new_last_run = {
            'time': start_fetch_time,
        }
    
    if look_back > 0:
        new_last_run['limit'] = len(last_run.get('found_incident_ids', [])) + len(incidents) + fetch_limit
    else:
        new_last_run['limit'] = fetch_limit

    return new_last_run, remove_incident_ids


def update_last_run_object(last_run, incidents, fetch_limit, start_fetch_time, end_fetch_time, look_back,
                           created_time_field, id_field, date_format='%Y-%m-%dT%H:%M:%S', increase_last_run_time=False):
    """
    Updates the LastRun object with the next fetch time and limit and with the new fetched incident IDs.

    :type last_run: ``dict``
    :param last_run: The LastRun object

    :type incidents: ``list``
    :param incidents: List of the incidents result

    :type fetch_limit: ``int``
    :param fetch_limit: The fetch limit

    :type start_fetch_time: ``str``
    :param start_fetch_time: The time the fetch started to fetch from

    :type end_fetch_time: ``str``
    :param end_fetch_time: The end time in which the fetch incidents ended

    :type look_back: ``int``
    :param look_back: The time to look back in fetch in minutes

    :type created_time_field: ``str``
    :param created_time_field: The incident created time field

    :type id_field: ``str``
    :param id_field: The incident id field

    :type date_format: ``str``
    :param date_format: The date format

    :type increase_last_run_time: ``bool``
    :param increase_last_run_time: Whether to increase the last run time with one millisecond

    :return: The updated LastRun object
    :rtype: ``Dict``
    """
    if not look_back:
        look_back = 0

    updated_last_run, remove_incident_ids = create_updated_last_run_object(last_run,
                                                                           incidents,
                                                                           fetch_limit,
                                                                           look_back,
                                                                           start_fetch_time,
                                                                           end_fetch_time,
                                                                           created_time_field,
                                                                           date_format,
                                                                           increase_last_run_time,
                                                                           )

    found_incidents = get_found_incident_ids(last_run, incidents, look_back, id_field, remove_incident_ids)

    if found_incidents:
        updated_last_run.update({'found_incident_ids': found_incidents})

    last_run.update(updated_last_run)

    return last_run


# YML metadata collector mocked classes.
class ParameterTypes:
    """YML ConfKey key_type type.

    This is an empty class, used for code autocompletion when using
    demisto-sdk generate_yml_from_python command syntax. For more information,
    visit the command's README.md.

    :return: The ParameterTypes enum
    :rtype: ``ParameterTypes``
    """
    STRING = 0
    NUMBER = 1
    ENCRYPTED = 4
    BOOLEAN = 8
    AUTH = 9
    DOWNLOAD_LINK = 11
    TEXT_AREA = 12
    INCIDENT_TYPE = 13
    TEXT_AREA_ENCRYPTED = 14
    SINGLE_SELECT = 15
    MULTI_SELECT = 16


class OutputArgument:
    """YML output argument.

    This is an empty class, used for code autocompletion when using
    demisto-sdk generate_yml_from_python command syntax. For more information,
    visit the command's README.md.

    :return: The OutputArgument object
    :rtype: ``OutputArgument``
    """

    def __init__(self,
                 name,
                 output_type=dict,
                 description=None,
                 prefix=None):
        pass


class InputArgument:
    """YML input argument for a command.

    This is an empty class, used for code autocompletion when using
    demisto-sdk generate_yml_from_python command syntax. For more information,
    visit the command's README.md.

    :return: The InputArgument object
    :rtype: ``InputArgument``
    """

    def __init__(self,
                 name=None,
                 description=None,
                 required=False,
                 default=None,
                 is_array=False,
                 secret=False,
                 execution=False,
                 options=None,
                 input_type=None):
        pass


class ConfKey:
    """YML configuration key fields.

    This is an empty class, used for code autocompletion when using
    demisto-sdk generate_yml_from_python command syntax. For more information,
    visit the command's README.md.

    :return: The ConfKey object
    :rtype: ``ConfKey``
    """

    def __init__(self,
                 name,
                 display=None,
                 default_value=None,
                 key_type=0,  # Expects ParameterType
                 required=False,
                 additional_info=None,
                 options=None,
                 input_type=None):
        pass


class YMLMetadataCollector:
    """The YMLMetadataCollector class provides decorators for integration
    functions which contain details relevant to yml generation.

    This is an empty class, used for code autocompletion when using
    demisto-sdk generate_yml_from_python command syntax. For more information,
    visit the command's README.md.

    :return: The YMLMetadataCollector object
    :rtype: ``YMLMetadataCollector``
    """

    def __init__(self, integration_name, docker_image="demisto/python3:latest",
                 description=None, category="Utilities", conf=None,
                 is_feed=False, is_fetch=False, is_runonce=False,
                 detailed_description=None, image=None, display=None,
                 tests=["No tests"], fromversion="6.0.0",
                 long_running=False, long_running_port=False, integration_type="python",
                 integration_subtype="python3", deprecated=None, systemd=None,
                 timeout=None, default_classifier=None,
                 default_mapper_in=None, integration_name_x2=None, default_enabled_x2=None,
                 default_enabled=None, verbose=False):
        pass

    def command(self, command_name, outputs_prefix=None,
                outputs_list=None, inputs_list=None,
                execution=None, file_output=False,
                multiple_output_prefixes=False, deprecated=False, restore=False,
                description=None):
        def command_wrapper(func):
            def get_out_info(*args, **kwargs):
                if restore:
                    kwargs['command_name'] = command_name
                    kwargs['outputs_prefix'] = outputs_prefix
                    kwargs['execution'] = execution
                return func(*args, **kwargs)

            return get_out_info

        return command_wrapper


def xsiam_api_call_with_retries(
    client,
    xsiam_url,
    zipped_data,
    headers,
    num_of_attempts,
    events_error_handler=None,
    error_msg='',
    is_json_response=False
):
    """
    Send the fetched events into the XDR data-collector private api.

    :type client: ``BaseClient``
    :param client: base client containing the XSIAM url.

    :type xsiam_url: ``str``
    :param xsiam_url: The URL of XSIAM to send the api request.

    :type zipped_data: ``bytes``
    :param zipped_data: encoded events

    :type headers: ``dict``
    :param headers: headers for the request
    
    :type error_msg: ``str``
    :param error_msg: The error message prefix in case of an error.

    :type num_of_attempts: ``int``
    :param num_of_attempts: The num of attempts to do in case there is an api limit (429 error codes).

    :type events_error_handler: ``callable``
    :param events_error_handler: error handler function

    :return: Response object or DemistoException
    :rtype: ``requests.Response`` or ``DemistoException``
    """
    # retry mechanism in case there is a rate limit (429) from xsiam.
    status_code = None
    attempt_num = 1
    response = None

    while status_code != 200 and attempt_num < num_of_attempts + 1:
        demisto.debug('Sending events into xsiam, attempt number {attempt_num}'.format(attempt_num=attempt_num))
        # in the last try we should raise an exception if any error occurred, including 429
        ok_codes = (200, 429) if attempt_num < num_of_attempts else None
        response = client._http_request(
            method='POST',
            full_url=urljoin(xsiam_url, '/logs/v1/xsiam'),
            data=zipped_data,
            headers=headers,
            error_handler=events_error_handler,
            ok_codes=ok_codes,
            resp_type='response'
        )
        status_code = response.status_code
        demisto.debug('received status code: {status_code}'.format(status_code=status_code))
        if status_code == 429:
            time.sleep(1)
        attempt_num += 1
    if is_json_response and response:
        response = response.json()
        if response.get('error', '').lower() != 'false':
            raise DemistoException(error_msg + response.get('error'))
    return response


def split_data_to_chunks(data, target_chunk_size):
    """
    Splits a string of data into chunks of an approximately specified size.
    The actual size can be lower.

    :type data: ``list`` or a ``string``
    :param data: A list of data or a string delimited with \n  to split to chunks.
    :type target_chunk_size: ``int``
    :param target_chunk_size: The maximum size of each chunk.

    :return: : An iterable of lists where each list contains events with approx size of chunk size.
    :rtype: ``collections.Iterable[list]``
    """
    chunk = []  # type: ignore[var-annotated]
    chunk_size = 0
    if isinstance(data, str):
        data = data.split('\n')
    for data_part in data:
        if chunk_size >= target_chunk_size:
            yield chunk
            chunk = []
            chunk_size = 0
        chunk.append(data_part)
        chunk_size += sys.getsizeof(data_part)
    if chunk_size != 0:
        yield chunk


def send_events_to_xsiam(events, vendor, product, data_format=None, url_key='url', num_of_attempts=3):
    """
    Send the fetched events into the XDR data-collector private api.

    :type events: ``Union[str, list]``
    :param events: The events to send to XSIAM server. Should be of the following:
        1. List of strings or dicts where each string or dict represents an event.
        2. String containing raw events separated by a new line.

    :type vendor: ``str``
    :param vendor: The vendor corresponding to the integration that originated the events.

    :type product: ``str``
    :param product: The product corresponding to the integration that originated the events.

    :type data_format: ``str``
    :param data_format: Should only be filled in case the 'events' parameter contains a string of raw
        events in the format of 'leef' or 'cef'. In other cases the data_format will be set automatically.

    :type url_key: ``str``
    :param url_key: The param dict key where the integration url is located at. the default is 'url'.

    :type num_of_attempts: ``int``
    :param num_of_attempts: The num of attempts to do in case there is an api limit (429 error codes)

    :return: None
    :rtype: ``None``
    """
    data = events
    amount_of_events = 0
    params = demisto.params()
    url = params.get(url_key)
    calling_context = demisto.callingContext.get('context', {})
    instance_name = calling_context.get('IntegrationInstance', '')
    collector_name = calling_context.get('IntegrationBrand', '')

    if not events:
        demisto.debug('send_events_to_xsiam function received no events, skipping the API call to send events to XSIAM')
        demisto.updateModuleHealth({'eventsPulled': amount_of_events})
        return

    # only in case we have events data to send to XSIAM we continue with this flow.
    # Correspond to case 1: List of strings or dicts where each string or dict represents an event.
    if isinstance(events, list):
        amount_of_events = len(events)
        # In case we have list of dicts we set the data_format to json and parse each dict to a stringify each dict.
        if isinstance(events[0], dict):
            events = [json.dumps(event) for event in events]
            data_format = 'json'
        # Separating each event with a new line
        data = '\n'.join(events)

    elif isinstance(events, str):
        amount_of_events = len(events.split('\n'))

    else:
        raise DemistoException(('Unsupported type: {type_events} for the "events" parameter. Should be a string or '
                                'list.').format(type_events=type(events)))
    if not data_format:
        data_format = 'text'

    xsiam_api_token = demisto.getLicenseCustomField('Http_Connector.token')
    xsiam_domain = demisto.getLicenseCustomField('Http_Connector.url')
    xsiam_url = 'https://api-{xsiam_domain}'.format(xsiam_domain=xsiam_domain)
    headers = {
        'authorization': xsiam_api_token,
        'format': data_format,
        'product': product,
        'vendor': vendor,
        'content-encoding': 'gzip',
        'collector-name': collector_name,
        'instance-name': instance_name,
        'final-reporting-device': url
    }

    header_msg = 'Error sending new events into XSIAM.\n'

    def events_error_handler(res):
        """
        Internal function to parse the XSIAM API errors
        """
        try:
            response = res.json()
            error = res.reason
            if response.get('error').lower() == 'false':
                xsiam_server_err_msg = response.get('error')
                error += ": " + xsiam_server_err_msg

        except ValueError:
            if res.text:
                error = '\n{}'.format(res.text)
            else:
                error = "Received empty response from the server"

        api_call_info = (
            'Parameters used:\n'
            '\tURL: {xsiam_url}\n'
            '\tHeaders: {headers}\n\n'
            'Response status code: {status_code}\n'
            'Error received:\n\t{error}'
        ).format(xsiam_url=xsiam_url, headers=json.dumps(headers, indent=8), status_code=res.status_code, error=error)

        demisto.error(header_msg + api_call_info)
        raise DemistoException(header_msg + error, DemistoException)

    client = BaseClient(base_url=xsiam_url)
    data_chunks = split_data_to_chunks(data, XSIAM_EVENT_CHUNK_SIZE)
    amount_of_events = 0
    for data_chunk in data_chunks:
        amount_of_events += len(data_chunk)
        data_chunk = '\n'.join(data_chunk)
        zipped_data = gzip.compress(data_chunk.encode('utf-8'))  # type: ignore[AttributeError,attr-defined]
        xsiam_api_call_with_retries(client=client, events_error_handler=events_error_handler,
                                    error_msg=header_msg, headers=headers,
                                    num_of_attempts=num_of_attempts, xsiam_url=xsiam_url,
                                    zipped_data=zipped_data, is_json_response=True)
    demisto.updateModuleHealth({'eventsPulled': amount_of_events})


def is_scheduled_command_retry():
    """
    Determines if the current command is a polling retry command. This is useful if some actions should not be performed
    when a command is polling for a response such as submitting data for processing.

    :returns: True if the command is part of a polling retry, otherwise false
    :rtype: ``Bool``

    """
    calling_context = demisto.callingContext.get('context', {})
    sm = get_schedule_metadata(context=calling_context)
    return True if sm.get('is_polling', False) else False


def replace_spaces_in_credential(credential):
    """
    This function is used in case of credential from type: 9 is in the wrong format
    of one line with spaces instead of multiple lines.

    :type credential: ``str`` or ``None``
    :param credential: the credential to replace spaces in.

    :return: the credential with spaces replaced with new lines if the credential is in the correct format,
             otherwise the credential will be returned as is.
    :rtype: ``str`` or ``None``
    """
    if not credential:
        return credential

    match_begin = re.search("-----BEGIN(.*?)-----", credential)
    match_end = re.search("-----END(.*?)-----", credential)

    if match_begin and match_end:
        return re.sub("(?<={0})(.*?)(?={1})".format(match_begin.group(0), match_end.group(0)),
                      lambda match: match.group(0).replace(' ', '\n'), credential)
    return credential


###########################################
#     DO NOT ADD LINES AFTER THIS ONE     #
###########################################
register_module_line('CommonServerPython', 'end', __line__())
register_module_line('CustomScriptIntegration', 'start', __line__())<|MERGE_RESOLUTION|>--- conflicted
+++ resolved
@@ -6753,11 +6753,8 @@
         # type: (str, object, object, list, str, object, IndicatorsTimeline, Common.Indicator, bool, bool, bool, ScheduledCommand, list, int, str, List[Any]) -> None  # noqa: E501
         if raw_response is None:
             raw_response = outputs
-        if outputs is not None:
-            if not isinstance(outputs, dict) and not outputs_prefix:
-                raise ValueError('outputs_prefix is missing')
-            if outputs_prefix == '.':
-                raise ValueError('outputs_prefix cannot be a period.')
+        if outputs is not None and not isinstance(outputs, dict) and not outputs_prefix:
+            raise ValueError('outputs_prefix is missing')
         if indicators and indicator:
             raise ValueError('indicators is DEPRECATED, use only indicator')
         if entry_type is None:
@@ -9892,11 +9889,7 @@
     if IS_PY3 and PY_VER_MINOR >= 10:
         from collections.abc import Mapping
     else:
-<<<<<<< HEAD
-        from collections import Mapping  # type: ignore[attr-defined]
-=======
         from collections import Mapping  # type: ignore[no-redef, attr-defined]
->>>>>>> 04ce4314
 
     from collections import deque
     from numbers import Number
