--- conflicted
+++ resolved
@@ -4369,7 +4369,6 @@
     return incident_id
 
 
-<<<<<<< HEAD
 def get_x_content_info_headers():
     """Get X-Content-* headers to send in outgoing requests to use when performing requests to
     external services such as oproxy.
@@ -4388,7 +4387,8 @@
         'X-Content-Server-Version': get_demisto_version_as_str(),
     }
     return headers
-=======
+
+
 class BaseWidget:
     @abstractmethod
     def to_display(self):
@@ -4582,5 +4582,4 @@
         return json.dumps({
             'total': len(self.data),
             'data': self.data
-        })
->>>>>>> cb9c449a
+        })