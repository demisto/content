## [Unreleased]
<<<<<<< HEAD
  - Added a default value to the indicator timeline field **Category** when a value is not provided in an entry's timeline data.
  - Added support for successful empty responses (status code 204) in the base client.
=======


## [20.3.4] - 2020-03-30
- Added support for successful empty responses (status code 204) in the base client
>>>>>>> a99808f8


## [20.3.3] - 2020-03-18
Added ***remove_empty_elements*** command.
Added ***datetime_to_string*** command.
Added ***safe_load_json*** command.
Added encoding from UTF-8 for Python 2.

## [20.3.1] - 2020-03-04
Added **DomainGlob** to the **FeedIndicatorType** class.
Added the *timeline* argument to the ***return_outputs*** convenience function.

## [20.2.3] - 2020-02-18
Added cveRegex to validate cve_id format.

## [20.2.0] - 2020-02-04
Added ***ip_to_indicator_type*** command.


## [20.1.2] - 2020-01-22
Added encode string results - safe handle unicode strings to demisto results

## [20.1.0] - 2020-01-07
 - Added the ***argToBoolean*** command, which takes a input value of type string or boolean and converts it to boolean.
 - Added the **batch** command, which takes an iterable and how many items to return and yields batches of that size.

## [19.12.0] - 2019-12-10
-

## [19.11.1] - 2019-11-26
BaseClient now uses the session function to maintain an open session with the server.

## [19.11.0] - 2019-11-12
Fixed the IntegrationLogger auto-replace of sensitive strings.

## [19.10.1] - 2019-10-15
 - Added ***is_debug_mode*** wrapper function for checking if **debug-mode** is enabled. 
 - The ***return_outputs*** function can now return readable_output.

## [19.10.0] - 2019-10-03
  - Added requests debugging logger when `debug-mode=true`.
  - Added the ***BaseClient*** and ***DemistoException*** objects.
  - Added the ***build_dbot_entry*** and ***build_malicious_dbot_entry*** functions.
  - Added spaces between cells for ***tableToMarkdown*** function output, to prevent auto-extract over multiple cells.

## [19.9.1] - 2019-09-18
  - Added the ***parse_date_string*** function, which parses the date string to a datetime object.


## [19.9.0] - 2019-09-04
  - IntegrationLogger improvements.
  - Added support for IPv6 in the ***is_ip_valid*** command.
  - Added function ***get_demisto_version*** which return the Demisto server version and build number.


## [19.8.2] - 2019-08-22
  - Added return_warning command


## [19.8.0] - 2019-08-06
  - Added is_mac command
<|MERGE_RESOLUTION|>--- conflicted
+++ resolved
@@ -1,14 +1,8 @@
 ## [Unreleased]
-<<<<<<< HEAD
-  - Added a default value to the indicator timeline field **Category** when a value is not provided in an entry's timeline data.
-  - Added support for successful empty responses (status code 204) in the base client.
-=======
-
+Added a default value to the indicator timeline field **Category** when a value is not provided in an entry's timeline data.
 
 ## [20.3.4] - 2020-03-30
-- Added support for successful empty responses (status code 204) in the base client
->>>>>>> a99808f8
-
+- Added support for successful empty responses (status code 204) in the base client.
 
 ## [20.3.3] - 2020-03-18
 Added ***remove_empty_elements*** command.
