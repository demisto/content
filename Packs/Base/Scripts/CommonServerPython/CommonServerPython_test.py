# -*- coding: utf-8 -*-
import copy
import gzip
import json
import os
import re
import sys
import urllib
import warnings

import dateparser
from freezegun import freeze_time
import pytest
import pytz
import requests
from pytest import raises, mark

import CommonServerPython
import demistomock as demisto
from CommonServerPython import xml2json, json2xml, entryTypes, formats, tableToMarkdown, underscoreToCamelCase, \
    flattenCell, date_to_timestamp, datetime, timedelta, camelize, pascalToSpace, argToList, \
    remove_nulls_from_dictionary, is_error, get_error, hash_djb2, fileResult, is_ip_valid, get_demisto_version, \
    IntegrationLogger, parse_date_string, IS_PY3, PY_VER_MINOR, DebugLogger, b64_encode, parse_date_range, \
    return_outputs, is_filename_valid, convert_dict_values_bytes_to_str, \
    argToBoolean, ipv4Regex, ipv4cidrRegex, ipv6cidrRegex, urlRegex, ipv6Regex, domainRegex, batch, FeedIndicatorType, \
    encode_string_results, safe_load_json, remove_empty_elements, aws_table_to_markdown, is_demisto_version_ge, \
    appendContext, auto_detect_indicator_type, handle_proxy, get_demisto_version_as_str, get_x_content_info_headers, \
    url_to_clickable_markdown, WarningsHandler, DemistoException, SmartGetDict, JsonTransformer, \
    remove_duplicates_from_list_arg, DBotScoreType, DBotScoreReliability, Common, send_events_to_xsiam, ExecutionMetrics, \
    response_to_context, is_integration_command_execution, is_xsiam_or_xsoar_saas, is_xsoar, is_xsoar_on_prem, \
    is_xsoar_hosted, is_xsoar_saas, is_xsiam, send_data_to_xsiam

EVENTS_LOG_ERROR = \
    """Error sending new events into XSIAM.
Parameters used:
\tURL: https://api-url
\tHeaders: {{
        "authorization": "TOKEN",
        "format": "json",
        "product": "some product",
        "vendor": "some vendor",
        "content-encoding": "gzip",
        "collector-name": "test_brand",
        "instance-name": "test_integration_instance",
        "final-reporting-device": "www.test_url.com",
        "collector-type": "events"
}}

Response status code: {status_code}
Error received:
\t{error_received}"""

ASSETS_LOG_ERROR = \
    """Error sending new assets into XSIAM.
Parameters used:
\tURL: https://api-url
\tHeaders: {{
        "authorization": "TOKEN",
        "format": "json",
        "product": "some product",
        "vendor": "some vendor",
        "content-encoding": "gzip",
        "collector-name": "test_brand",
        "instance-name": "test_integration_instance",
        "final-reporting-device": "www.test_url.com",
        "collector-type": "assets",
        "snapshot-id": "123000",
        "total-items-count": "2"
}}

Response status code: {status_code}
Error received:
\t{error_received}"""

try:
    from StringIO import StringIO
except ImportError:
    # Python 3
    from io import StringIO  # noqa

INFO = {'b': 1,
        'a': {
            'safd': 3,
            'b': [
                {'c': {'d': 432}, 'd': 2},
                {'c': {'f': 1}},
                {'b': 1234},
                {'c': {'d': 4567}},
                {'c': {'d': 11}},
                {'c': {'d': u'asdf'}}],
            'c': {'d': 10},
        }
        }


@pytest.fixture()
def clear_version_cache():
    """
    Clear the version cache at end of the test (in case we mocked demisto.serverVersion)
    """
    yield
    get_demisto_version._version = None


@pytest.fixture(autouse=True)
def handle_calling_context(mocker):
    mocker.patch.object(CommonServerPython, 'get_integration_name', return_value='Test')


def test_xml():
    import json

    xml = b"<work><employee><id>100</id><name>foo</name></employee><employee><id>200</id><name>goo</name>" \
          b"</employee></work>"
    jsonExpected = '{"work": {"employee": [{"id": "100", "name": "foo"}, {"id": "200", "name": "goo"}]}}'

    jsonActual = xml2json(xml)
    assert jsonActual == jsonExpected, "expected\n" + jsonExpected + "\n to equal \n" + jsonActual

    jsonDict = json.loads(jsonActual)
    assert jsonDict['work']['employee'][0]['id'] == "100", 'id of first employee must be 100'
    assert jsonDict['work']['employee'][1]['name'] == "goo", 'name of second employee must be goo'

    xmlActual = json2xml(jsonActual)
    assert xmlActual == xml, "expected:\n{}\nto equal:\n{}".format(xml, xmlActual)


def toEntry(table):
    return {

        'Type': entryTypes['note'],
        'Contents': table,
        'ContentsFormat': formats['table'],
        'ReadableContentsFormat': formats['markdown'],
        'HumanReadable': table
    }


def test_is_ip_valid():
    valid_ip_v6 = "FE80:0000:0000:0000:0202:B3FF:FE1E:8329"
    valid_ip_v6_b = "FE80::0202:B3FF:FE1E:8329"
    invalid_ip_v6 = "KKKK:0000:0000:0000:0202:B3FF:FE1E:8329"
    valid_ip_v4 = "10.10.10.10"
    invalid_ip_v4 = "10.10.10.9999"
    invalid_not_ip_with_ip_structure = "1.1.1.1.1.1.1.1.1.1.1.1.1.1.1"
    not_ip = "Demisto"
    assert not is_ip_valid(valid_ip_v6)
    assert is_ip_valid(valid_ip_v6, True)
    assert is_ip_valid(valid_ip_v6_b, True)
    assert not is_ip_valid(invalid_ip_v6, True)
    assert not is_ip_valid(not_ip, True)
    assert is_ip_valid(valid_ip_v4)
    assert not is_ip_valid(invalid_ip_v4)
    assert not is_ip_valid(invalid_not_ip_with_ip_structure)


DATA = [
    {
        'header_1': 'a1',
        'header_2': 'b1',
        'header_3': 'c1'
    },
    {
        'header_1': 'a2',
        'header_2': 'b2',
        'header_3': 'c2'
    },
    {
        'header_1': 'a3',
        'header_2': 'b3',
        'header_3': 'c3'
    }
]

TABLE_TO_MARKDOWN_ONLY_DATA_PACK = [
    (
        DATA,
        '''### tableToMarkdown test
|header_1|header_2|header_3|
|---|---|---|
| a1 | b1 | c1 |
| a2 | b2 | c2 |
| a3 | b3 | c3 |
'''
    ),
    (
        [
            {
                'header_1|with_pipe': 'a1',
                'header_2': 'b1',
            },
            {
                'header_1|with_pipe': 'a2',
                'header_2': 'b2',
            }
        ],
        '''### tableToMarkdown test
|header_1\\|with_pipe|header_2|
|---|---|
| a1 | b1 |
| a2 | b2 |
'''
    )
]

DATA_WITH_URLS = [(
    [
        {
            'header_1': 'a1',
            'url1': 'b1',
            'url2': 'c1'
        },
        {
            'header_1': 'a2',
            'url1': 'b2',
            'url2': 'c2'
        },
        {
            'header_1': 'a3',
            'url1': 'b3',
            'url2': 'c3'
        }
    ],
    '''### tableToMarkdown test
|header_1|url1|url2|
|---|---|---|
| a1 | [b1](b1) | [c1](c1) |
| a2 | [b2](b2) | [c2](c2) |
| a3 | [b3](b3) | [c3](c3) |
'''
)]

COMPLEX_DATA_WITH_URLS = [(
    [
        {'data':
             {'id': '1',
              'result':
                  {'files':
                      [
                          {
                              'filename': 'name',
                              'size': 0,
                              'url': 'url'
                          }
                      ]
                  },
              'links': ['link']
              }
         },
        {'data':
             {'id': '2',
              'result':
                  {'files':
                      [
                          {
                              'filename': 'name',
                              'size': 0,
                              'url': 'url'
                          }
                      ]
                  },
              'links': ['link']
              }
         }
    ],
    [
        {'data':
             {'id': '1',
              'result':
                  {'files':
                      [
                          {
                              'filename': 'name',
                              'size': 0,
                              'url': '[url](url)'
                          }
                      ]
                  },
              'links': ['[link](link)']
              }
         },
        {'data':
             {'id': '2',
              'result':
                  {'files':
                      [
                          {
                              'filename': 'name',
                              'size': 0,
                              'url': '[url](url)'
                          }
                      ]
                  },
              'links': ['[link](link)']
              }
         }
    ])]


class TestTableToMarkdown:
    @pytest.mark.parametrize('data, expected_table', TABLE_TO_MARKDOWN_ONLY_DATA_PACK)
    def test_sanity(self, data, expected_table):
        """
        Given:
          - list of objects.
        When:
          - calling tableToMarkdown.
        Then:
          - return a valid table.
        """
        table = tableToMarkdown('tableToMarkdown test', data)

        assert table == expected_table

    @staticmethod
    def test_header_transform_underscoreToCamelCase():
        """
        Given:
          - list of objects.
          - an header transformer.
        When:
          - calling tableToMarkdown.
        Then:
          - return a valid table with updated headers.
        """
        # header transform
        table = tableToMarkdown('tableToMarkdown test with headerTransform', DATA,
                                headerTransform=underscoreToCamelCase)
        expected_table = (
            '### tableToMarkdown test with headerTransform\n'
            '|Header1|Header2|Header3|\n'
            '|---|---|---|\n'
            '| a1 | b1 | c1 |\n'
            '| a2 | b2 | c2 |\n'
            '| a3 | b3 | c3 |\n'
        )
        assert table == expected_table

    @staticmethod
    def test_multiline():
        """
        Given:
          - list of objects.
          - some values contains a new line and the "|" sign.
        When:
          - calling tableToMarkdown.
        Then:
          - return a valid table with "br" tags instead of new lines and escaped pipe sign.
        """
        data = copy.deepcopy(DATA)
        for i, d in enumerate(data):
            d['header_2'] = 'b%d.1\nb%d.2' % (i + 1, i + 1,)
            d['header_3'] = 'c%d|1' % (i + 1,)

        table = tableToMarkdown('tableToMarkdown test with multiline', data)
        expected_table = (
            '### tableToMarkdown test with multiline\n'
            '|header_1|header_2|header_3|\n'
            '|---|---|---|\n'
            '| a1 | b1.1<br>b1.2 | c1\|1 |\n'
            '| a2 | b2.1<br>b2.2 | c2\|1 |\n'
            '| a3 | b3.1<br>b3.2 | c3\|1 |\n'
        )
        assert table == expected_table

    @staticmethod
    def test_url():
        """
        Given:
          - list of objects.
          - some values contain a URL.
          - some values are missing.
        When:
          - calling tableToMarkdown.
        Then:
          - return a valid table.
        """
        data = copy.deepcopy(DATA)
        for d in data:
            d['header_2'] = None
            d['header_3'] = '[url](https:\\demisto.com)'
        table_url_missing_info = tableToMarkdown('tableToMarkdown test with url and missing info', data)
        expected_table_url_missing_info = (
            '### tableToMarkdown test with url and missing info\n'
            '|header_1|header_2|header_3|\n'
            '|---|---|---|\n'
            '| a1 |  | [url](https:\demisto.com) |\n'
            '| a2 |  | [url](https:\demisto.com) |\n'
            '| a3 |  | [url](https:\demisto.com) |\n'
        )
        assert table_url_missing_info == expected_table_url_missing_info

    @staticmethod
    def test_single_column():
        """
        Given:
          - list of objects.
          - a single header.
        When:
          - calling tableToMarkdown.
        Then:
          - return a valid column style table.
        """
        # single column table
        table_single_column = tableToMarkdown('tableToMarkdown test with single column', DATA, ['header_1'])
        expected_table_single_column = (
            '### tableToMarkdown test with single column\n'
            '|header_1|\n'
            '|---|\n'
            '| a1 |\n'
            '| a2 |\n'
            '| a3 |\n'
        )
        assert table_single_column == expected_table_single_column

    @staticmethod
    def test_list_values():
        """
        Given:
          - list of objects.
          - some values are lists.
        When:
          - calling tableToMarkdown.
        Then:
          - return a valid table where the list values are comma-separated and each item in a new line.
        """
        # list values
        data = copy.deepcopy(DATA)
        for i, d in enumerate(data):
            d['header_3'] = [i + 1, 'second item']
            d['header_2'] = 'hi'

        table_list_field = tableToMarkdown('tableToMarkdown test with list field', data)
        expected_table_list_field = (
            '### tableToMarkdown test with list field\n'
            '|header_1|header_2|header_3|\n'
            '|---|---|---|\n'
            '| a1 | hi | 1,<br>second item |\n'
            '| a2 | hi | 2,<br>second item |\n'
            '| a3 | hi | 3,<br>second item |\n'
        )
        assert table_list_field == expected_table_list_field

    @staticmethod
    def test_empty_fields():
        """
        Given:
          - list of objects.
          - all values are empty.
        When:
          - calling tableToMarkdown with removeNull=false.
          - calling tableToMarkdown with removeNull=true.
        Then:
          - return an empty table.
          - return a "no results" message.
        """
        data = [
            {
                'a': None,
                'b': None,
                'c': None,
            } for _ in range(3)
        ]
        table_all_none = tableToMarkdown('tableToMarkdown test with all none fields', data)
        expected_table_all_none = (
            '### tableToMarkdown test with all none fields\n'
            '|a|b|c|\n'
            '|---|---|---|\n'
            '|  |  |  |\n'
            '|  |  |  |\n'
            '|  |  |  |\n'
        )
        assert table_all_none == expected_table_all_none

        # all fields are empty - removed
        table_all_none2 = tableToMarkdown('tableToMarkdown test with all none fields2', data, removeNull=True)
        expected_table_all_none2 = '''### tableToMarkdown test with all none fields2
**No entries.**
'''
        assert table_all_none2 == expected_table_all_none2

    @staticmethod
    def test_header_not_on_first_object():
        """
        Given:
          - list of objects
          - list of headers with header that doesn't appear in the first object.
        When:
          - calling tableToMarkdown.
        Then:
          - return a valid table with the extra header.
        """
        # header not on first object
        data = copy.deepcopy(DATA)
        data[1]['extra_header'] = 'sample'
        table_extra_header = tableToMarkdown('tableToMarkdown test with extra header', data,
                                             headers=['header_1', 'header_2', 'extra_header'])
        expected_table_extra_header = (
            '### tableToMarkdown test with extra header\n'
            '|header_1|header_2|extra_header|\n'
            '|---|---|---|\n'
            '| a1 | b1 |  |\n'
            '| a2 | b2 | sample |\n'
            '| a3 | b3 |  |\n'
        )
        assert table_extra_header == expected_table_extra_header

    @staticmethod
    def test_no_header():
        """
        Given:
          - list of objects.
          - a list with non-existing headers.
        When:
          - calling tableToMarkdown.
        Then:
          - return a "no result" message.
        """
        # no header
        table_no_headers = tableToMarkdown('tableToMarkdown test with no headers', DATA,
                                           headers=['no', 'header', 'found'], removeNull=True)
        expected_table_no_headers = (
            '### tableToMarkdown test with no headers\n'
            '**No entries.**\n'
        )
        assert table_no_headers == expected_table_no_headers

    @staticmethod
    def test_dict_value():
        """
        Given:
          - list of objects.
          - some values are lists.
        When:
          - calling tableToMarkdown.
        Then:
          - return a valid table.
        """
        # dict value
        data = copy.deepcopy(DATA)
        data[1]['extra_header'] = {'sample': 'qwerty', 'sample2': '`asdf'}
        table_dict_record = tableToMarkdown('tableToMarkdown test with dict record', data,
                                            headers=['header_1', 'header_2', 'extra_header'])
        expected_dict_record = (
            '### tableToMarkdown test with dict record\n'
            '|header_1|header_2|extra_header|\n'
            '|---|---|---|\n'
            '| a1 | b1 |  |\n'
            '| a2 | b2 | sample: qwerty<br>sample2: \\`asdf |\n'
            '| a3 | b3 |  |\n'
        )
        assert table_dict_record == expected_dict_record

    @staticmethod
    def test_string_header():
        """
        Given:
          - list of objects.
          - a single header as a string.
        When:
          - calling tableToMarkdown.
        Then:
          - return a valid table.
        """
        # string header (instead of list)
        table_string_header = tableToMarkdown('tableToMarkdown string header', DATA, 'header_1')
        expected_string_header_tbl = (
            '### tableToMarkdown string header\n'
            '|header_1|\n'
            '|---|\n'
            '| a1 |\n'
            '| a2 |\n'
            '| a3 |\n'
        )
        assert table_string_header == expected_string_header_tbl

    @staticmethod
    def test_list_of_strings_instead_of_dict():
        """
        Given:
          - list of strings.
          - a single header as a list.
        When:
          - calling tableToMarkdown.
        Then:
          - return a valid table.
        """
        # list of string values instead of list of dict objects
        table_string_array = tableToMarkdown('tableToMarkdown test with string array', ['foo', 'bar', 'katz'],
                                             ['header_1'])
        expected_string_array_tbl = (
            '### tableToMarkdown test with string array\n'
            '|header_1|\n'
            '|---|\n'
            '| foo |\n'
            '| bar |\n'
            '| katz |\n'
        )
        assert table_string_array == expected_string_array_tbl

    @staticmethod
    def test_list_of_strings_instead_of_dict_and_string_header():
        """
        Given:
          - list of strings.
          - a single header as a string.
        When:
          - calling tableToMarkdown.
        Then:
          - return a valid table.
        """
        # combination: string header + string values list
        table_string_array_string_header = tableToMarkdown('tableToMarkdown test with string array and string header',
                                                           ['foo', 'bar', 'katz'], 'header_1')

        expected_string_array_string_header_tbl = (
            '### tableToMarkdown test with string array and string header\n'
            '|header_1|\n'
            '|---|\n'
            '| foo |\n'
            '| bar |\n'
            '| katz |\n'
        )

        assert table_string_array_string_header == expected_string_array_string_header_tbl

    @staticmethod
    def test_single_key_dict():
        # combination: string header + string values list
        table_single_key_dict = tableToMarkdown('tableToMarkdown test with single key dict',
                                                {'single': ['Arthur', 'Blob', 'Cactus']})
        expected_single_key_dict_tbl = (
            '### tableToMarkdown test with single key dict\n'
            '|single|\n'
            '|---|\n'
            '| Arthur |\n'
            '| Blob |\n'
            '| Cactus |\n'
        )
        assert table_single_key_dict == expected_single_key_dict_tbl

    @staticmethod
    def test_dict_with_special_character():
        """
        When:
          - calling tableToMarkdown.
        Given:
          - list of objects.
          - some values contain special characters.
        Then:
          - return a valid table.
        """
        data = {
            'header_1': u'foo',
            'header_2': [u'\xe2.rtf']
        }
        table_with_character = tableToMarkdown('tableToMarkdown test with special character', data)
        expected_string_with_special_character = '''### tableToMarkdown test with special character
|header_1|header_2|
|---|---|
| foo | â.rtf |
'''
        assert table_with_character == expected_string_with_special_character

    @staticmethod
    def test_title_with_special_character():
        """
        When:
          - calling tableToMarkdown.
        Given:
          - a title with a special character.
        Then:
          - return a valid table.
        """
        data = {
            'header_1': u'foo'
        }
        table_with_character = tableToMarkdown('tableToMarkdown test with special character Ù', data)
        expected_string_with_special_character = (
            '### tableToMarkdown test with special character Ù\n'
            '|header_1|\n'
            '|---|\n'
            '| foo |\n'
        )
        assert table_with_character == expected_string_with_special_character

    @pytest.mark.parametrize('data, expected_table', DATA_WITH_URLS)
    def test_clickable_url(self, data, expected_table):
        """
        Given:
          - list of objects.
          - some values are URLs.
        When:
          - calling tableToMarkdown.
        Then:
          - return a valid table with clickable URLs.
        """
        table = tableToMarkdown('tableToMarkdown test', data, url_keys=['url1', 'url2'])
        assert table == expected_table

    @staticmethod
    def test_keep_headers_list():
        """
        Given:
          - list of objects.
        When:
          - calling tableToMarkdown.
        Then:
          - return a valid table.
          - the given headers list is not modified.
        """
        headers = ['header_1', 'header_2']
        data = {
            'header_1': 'foo',
        }
        table = tableToMarkdown('tableToMarkdown test', data, removeNull=True, headers=headers)
        assert 'header_2' not in table
        assert headers == ['header_1', 'header_2']

    # Test fails locally because expected time is in UTC
    @staticmethod
    def test_date_fields_param():
        """
        Given:
          - List of objects with date fields in epoch format.
        When:
          - Calling tableToMarkdown with the given date fields.
        Then:
          - Return the date data in the markdown table in human-readable format.
        """
        data = [
            {
                "docker_image": "demisto/python3",
                "create_time": '1631521313466'
            },
            {
                "docker_image": "demisto/python2",
                "create_time": 1631521521466
            }
        ]

        table = tableToMarkdown('tableToMarkdown test', data, headers=["docker_image", "create_time"],
                                date_fields=['create_time'])

        expected_md_table = '''### tableToMarkdown test
|docker_image|create_time|
|---|---|
| demisto/python3 | 2021-09-13 08:21:53 |
| demisto/python2 | 2021-09-13 08:25:21 |
'''
        assert table == expected_md_table

    @staticmethod
    def test_with_json_transformers_default():
        """
        Given:
          - Nested json table.
        When:
          - Calling tableToMarkdown with `is_auto_transform_json` set to True.
        Then:
          - Parse the json table to the default format which supports nesting.
        """
        with open('test_data/nested_data_example.json') as f:
            nested_data_example = json.load(f)
        table = tableToMarkdown("tableToMarkdown test", nested_data_example,
                                headers=['name', 'changelog', 'nested'],
                                is_auto_json_transform=True)
        if IS_PY3:
            expected_table = """### tableToMarkdown test
|name|changelog|nested|
|---|---|---|
| Active Directory Query | **1.0.4**:<br>	***path***: <br>	***releaseNotes***: <br>#### Integrations<br>##### Active Directory Query v2<br>Fixed an issue where the ***ad-get-user*** command caused performance issues because the *limit* argument was not defined.<br><br>	***displayName***: 1.0.4 - R124496<br>	***released***: 2020-09-23T17:43:26Z<br>**1.0.5**:<br>	***path***: <br>	***releaseNotes***: <br>#### Integrations<br>##### Active Directory Query v2<br>- Fixed several typos.<br>- Updated the Docker image to: *demisto/ldap:1.0.0.11282*.<br><br>	***displayName***: 1.0.5 - 132259<br>	***released***: 2020-10-01T17:48:31Z<br>**1.0.6**:<br>	***path***: <br>	***releaseNotes***: <br>#### Integrations<br>##### Active Directory Query v2<br>- Fixed an issue where the DN parameter within query in the ***search-computer*** command was incorrect.<br>- Updated the Docker image to *demisto/ldap:1.0.0.12410*.<br><br>	***displayName***: 1.0.6 - 151676<br>	***released***: 2020-10-19T14:35:15Z | **item1**:<br>	***a***: 1<br>	***b***: 2<br>	***c***: 3<br>	***d***: 4 |
"""
        else:
            expected_table = u"""### tableToMarkdown test
|name|changelog|nested|
|---|---|---|
| Active Directory Query | **1.0.4**:<br>	***path***: <br>	***releaseNotes***: <br>#### Integrations<br>##### Active Directory Query v2<br>Fixed an issue where the ***ad-get-user*** command caused performance issues because the *limit* argument was not defined.<br><br>	***displayName***: 1.0.4 - R124496<br>	***released***: 2020-09-23T17:43:26Z<br>**1.0.5**:<br>	***path***: <br>	***releaseNotes***: <br>#### Integrations<br>##### Active Directory Query v2<br>- Fixed several typos.<br>- Updated the Docker image to: *demisto/ldap:1.0.0.11282*.<br><br>	***displayName***: 1.0.5 - 132259<br>	***released***: 2020-10-01T17:48:31Z<br>**1.0.6**:<br>	***path***: <br>	***releaseNotes***: <br>#### Integrations<br>##### Active Directory Query v2<br>- Fixed an issue where the DN parameter within query in the ***search-computer*** command was incorrect.<br>- Updated the Docker image to *demisto/ldap:1.0.0.12410*.<br><br>	***displayName***: 1.0.6 - 151676<br>	***released***: 2020-10-19T14:35:15Z | **item1**:<br>	***a***: 1<br>	***c***: 3<br>	***b***: 2<br>	***d***: 4 |
"""
        assert table == expected_table

    @staticmethod
    def test_with_json_transformer_simple():
        with open('test_data/simple_data_example.json') as f:
            simple_data_example = json.load(f)
        name_transformer = JsonTransformer(keys=['first', 'second'], is_nested=False)
        json_transformer_mapping = {'name': name_transformer}
        table = tableToMarkdown("tableToMarkdown test", simple_data_example,
                                json_transform_mapping=json_transformer_mapping)
        if IS_PY3:
            expected_table = """### tableToMarkdown test
|name|value|
|---|---|
| **first**:<br>	***a***: val<br>***second***: b | val1 |
| **first**:<br>	***a***: val2<br>***second***: d | val2 |
"""
        else:
            expected_table = u"""### tableToMarkdown test
|name|value|
|---|---|
| ***second***: b<br>**first**:<br>	***a***: val | val1 |
| ***second***: d<br>**first**:<br>	***a***: val2 | val2 |
"""
        assert expected_table == table

    @staticmethod
    def test_with_json_transformer_nested():
        """
        Given:
          - Nested json table.
        When:
          - Calling tableToMarkdown with JsonTransformer with only `keys` given.
        Then:
          - The header key which is transformed will parsed with the relevant keys.
        """

        with open('test_data/nested_data_example.json') as f:
            nested_data_example = json.load(f)
        changelog_transformer = JsonTransformer(keys=['releaseNotes', 'released'], is_nested=True)
        table_json_transformer = {'changelog': changelog_transformer}
        table = tableToMarkdown("tableToMarkdown test", nested_data_example, headers=['name', 'changelog'],
                                json_transform_mapping=table_json_transformer)
        expected_table = """### tableToMarkdown test
|name|changelog|
|---|---|
| Active Directory Query | **1.0.4**:<br>	***releaseNotes***: <br>#### Integrations<br>##### Active Directory Query v2<br>Fixed an issue where the ***ad-get-user*** command caused performance issues because the *limit* argument was not defined.<br><br>	***released***: 2020-09-23T17:43:26Z<br>**1.0.5**:<br>	***releaseNotes***: <br>#### Integrations<br>##### Active Directory Query v2<br>- Fixed several typos.<br>- Updated the Docker image to: *demisto/ldap:1.0.0.11282*.<br><br>	***released***: 2020-10-01T17:48:31Z<br>**1.0.6**:<br>	***releaseNotes***: <br>#### Integrations<br>##### Active Directory Query v2<br>- Fixed an issue where the DN parameter within query in the ***search-computer*** command was incorrect.<br>- Updated the Docker image to *demisto/ldap:1.0.0.12410*.<br><br>	***released***: 2020-10-19T14:35:15Z |
"""
        assert expected_table == table

    @staticmethod
    def test_with_json_transformer_nested_complex():
        """
        Given:
          - Double nested json table.
        When:
          - Calling tableToMarkdown with JsonTransformer with only `keys_lst` given and `is_nested` set to True.
        Then:
          - The header key which is transformed will parsed with the relevant keys.
        """
        with open('test_data/complex_nested_data_example.json') as f:
            complex_nested_data_example = json.load(f)
        changelog_transformer = JsonTransformer(keys=['releaseNotes', 'c'], is_nested=True)
        table_json_transformer = {'changelog': changelog_transformer}
        table = tableToMarkdown('tableToMarkdown test', complex_nested_data_example, headers=['name', 'changelog'],
                                json_transform_mapping=table_json_transformer)
        expected_table = """### tableToMarkdown test
|name|changelog|
|---|---|
| Active Directory Query | **1.0.4**:<br>	**path**:<br>		**a**:<br>			**b**:<br>				***c***: we should see this value<br>	***releaseNotes***: <br>#### Integrations<br>##### Active Directory Query v2<br>Fixed an issue where the ***ad-get-user*** command caused performance issues because the *limit* argument was not defined.<br><br>**1.0.5**:<br>	**path**:<br>		**a**:<br>			**b**:<br>				***c***: we should see this value<br>	***releaseNotes***: <br>#### Integrations<br>##### Active Directory Query v2<br>- Fixed several typos.<br>- Updated the Docker image to: *demisto/ldap:1.0.0.11282*.<br><br>**1.0.6**:<br>	**path**:<br>		**a**:<br>			**b**:<br>				***c***: we should see this value<br>	***releaseNotes***: <br>#### Integrations<br>##### Active Directory Query v2<br>- Fixed an issue where the DN parameter within query in the ***search-computer*** command was incorrect.<br>- Updated the Docker image to *demisto/ldap:1.0.0.12410*.<br> |
"""
        assert expected_table == table

    @staticmethod
    def test_with_json_transformer_func():
        """
        Given:
          - Double nested json table.
        When:
          - Calling tableToMarkdown with JsonTransformer set to custom function.
        Then:
          - The table constructed with the transforming function.
        """

        def changelog_to_str(json_input):
            return ', '.join(json_input.keys())

        with open('test_data/nested_data_example.json') as f:
            nested_data_example = json.load(f)
        changelog_transformer = JsonTransformer(func=changelog_to_str)
        table_json_transformer = {'changelog': changelog_transformer}
        table = tableToMarkdown("tableToMarkdown test", nested_data_example, headers=['name', 'changelog'],
                                json_transform_mapping=table_json_transformer)
        expected_table = """### tableToMarkdown test
|name|changelog|
|---|---|
| Active Directory Query | 1.0.4, 1.0.5, 1.0.6 |
"""
        assert expected_table == table

    @staticmethod
    def test_with_json_transform_list():
        """
        Given:
          - Nested json table with a list.
        When:
          - Calling tableToMarkdown with `is_auto_json_transform=True`.
        Then:
          - Create a markdown table with the list
        """
        with open('test_data/nested_data_in_list.json') as f:
            data_with_list = json.load(f)
        table = tableToMarkdown("tableToMarkdown test", data_with_list, is_auto_json_transform=True)
        if IS_PY3:
            expected_table = """### tableToMarkdown test
|Commands|Creation time|Hostname|Machine Action Id|MachineId|Status|
|---|---|---|---|---|---|
| **-**	***startTime***: null<br>	***endTime***: 2022-02-17T08:22:33.823Z<br>	***commandStatus***: Completed<br>	**errors**:<br>		***values***: error1, error2, error3<br>	**command**:<br>		***type***: GetFile<br>		**params**:<br>			**-**	***key***: Path<br>				***value***: test.txt<br>**-**	***startTime***: null<br>	***endTime***: 2022-02-17T08:22:33.823Z<br>	***commandStatus***: Completed<br>	**errors**:<br>		***values***: <br>	**command**:<br>		***type***: GetFile<br>		**params**:<br>			**-**	***key***: Path<br>				***value***: test222.txt | 2022-02-17T08:20:02.6180466Z | desktop-s2455r9 | 5b38733b-ed80-47be-b892-f2ffb52593fd | f70f9fe6b29cd9511652434919c6530618f06606 | Succeeded |
"""
        else:
            expected_table = u"""### tableToMarkdown test
|Commands|Creation time|Hostname|Machine Action Id|MachineId|Status|
|---|---|---|---|---|---|
| **-**	**command**:<br>		**params**:<br>			**-**	***value***: test.txt<br>				***key***: Path<br>		***type***: GetFile<br>	***endTime***: 2022-02-17T08:22:33.823Z<br>	***commandStatus***: Completed<br>	**errors**:<br>		***values***: error1, error2, error3<br>	***startTime***: null<br>**-**	**command**:<br>		**params**:<br>			**-**	***value***: test222.txt<br>				***key***: Path<br>		***type***: GetFile<br>	***endTime***: 2022-02-17T08:22:33.823Z<br>	***commandStatus***: Completed<br>	**errors**:<br>		***values***: <br>	***startTime***: null | 2022-02-17T08:20:02.6180466Z | desktop-s2455r9 | 5b38733b-ed80-47be-b892-f2ffb52593fd | f70f9fe6b29cd9511652434919c6530618f06606 | Succeeded |
"""
        assert expected_table == table

    @staticmethod
    def test_with_json_transform_list_keys():
        """
        Given:
          - Nested json table with a list.
        When:
          - Calling tableToMarkdown with `is_auto_json_transform=True`.
        Then:
          - Create a markdown table with the list only with given keys
        """
        with open('test_data/nested_data_in_list.json') as f:
            data_with_list = json.load(f)
        table = tableToMarkdown("tableToMarkdown test", data_with_list,
                                json_transform_mapping={'Commands': JsonTransformer(keys=('commandStatus', 'command'))})
        if IS_PY3:
            expected_table = """### tableToMarkdown test
|Commands|Creation time|Hostname|Machine Action Id|MachineId|Status|
|---|---|---|---|---|---|
| **-**	***commandStatus***: Completed<br>	**command**:<br>		***type***: GetFile<br>		**params**:<br>			**-**	***key***: Path<br>				***value***: test.txt<br>**-**	***commandStatus***: Completed<br>	**command**:<br>		***type***: GetFile<br>		**params**:<br>			**-**	***key***: Path<br>				***value***: test222.txt | 2022-02-17T08:20:02.6180466Z | desktop-s2455r9 | 5b38733b-ed80-47be-b892-f2ffb52593fd | f70f9fe6b29cd9511652434919c6530618f06606 | Succeeded |
"""
        else:
            expected_table = u"""### tableToMarkdown test
|Commands|Creation time|Hostname|Machine Action Id|MachineId|Status|
|---|---|---|---|---|---|
| **-**	**command**:<br>		**params**:<br>			**-**	***value***: test.txt<br>				***key***: Path<br>		***type***: GetFile<br>	***commandStatus***: Completed<br>**-**	**command**:<br>		**params**:<br>			**-**	***value***: test222.txt<br>				***key***: Path<br>		***type***: GetFile<br>	***commandStatus***: Completed | 2022-02-17T08:20:02.6180466Z | desktop-s2455r9 | 5b38733b-ed80-47be-b892-f2ffb52593fd | f70f9fe6b29cd9511652434919c6530618f06606 | Succeeded |
"""
        assert expected_table == table

    @staticmethod
    def test_no_given_headers_and_sort_headers():
        """
        Given:
            - A list of dictionaries.
        When:
            - Calling tableToMarkdown with no given headers and sort_headers=True by default.
        Then:
            - Validate that the table is sorted by the keys.
        """
        data = [{'c': 1, 'b': 2, 'a': 3}, {'c': 4, 'b': 5, 'a': 6}]
        table = tableToMarkdown("tableToMarkdown test", data)
        assert table == ('### tableToMarkdown test\n'
                         '|a|b|c|\n|---|---|---|\n'
                         '| 3 | 2 | 1 |\n'
                         '| 6 | 5 | 4 |\n')

    @staticmethod
    def test_no_given_headers_and_sort_headers_false():
        """
        Given:
            - A list of dictionaries.
        When:
            - Calling tableToMarkdown with no given headers and sort_headers=False.
        Then:
            - Python 3: Validate that the table is not sorted by the keys.
            - Python 2: Validate that the table is sorted by the keys.
        """
        data = [{'c': 1, 'b': 2, 'a': 3}, {'c': 4, 'b': 5, 'a': 6}]
        table = tableToMarkdown("tableToMarkdown test", data, sort_headers=False)

        if IS_PY3:
            expected_table_unsorted = ('### tableToMarkdown test\n'
                                       '|c|b|a|\n|---|---|---|\n'
                                       '| 1 | 2 | 3 |\n'
                                       '| 4 | 5 | 6 |\n')
            assert table == expected_table_unsorted
        else:  # in python 2 sort_headers=False is not working
            expected_table_sorted = ('### tableToMarkdown test\n'
                                     '|a|b|c|\n|---|---|---|\n'
                                     '| 3 | 2 | 1 |\n'
                                     '| 6 | 5 | 4 |\n')
            assert table == expected_table_sorted


@pytest.mark.parametrize('data, expected_data', COMPLEX_DATA_WITH_URLS)
def test_url_to_clickable_markdown(data, expected_data):
    table = url_to_clickable_markdown(data, url_keys=['url', 'links'])
    assert table == expected_data


def test_flatten_cell():
    # sanity
    utf8_to_flatten = b'abcdefghijklmnopqrstuvwxyz1234567890!'.decode('utf8')
    flatten_text = flattenCell(utf8_to_flatten)
    expected_string = 'abcdefghijklmnopqrstuvwxyz1234567890!'

    assert flatten_text == expected_string

    # list of uft8 and string to flatten
    str_a = b'abcdefghijklmnopqrstuvwxyz1234567890!'
    utf8_b = str_a.decode('utf8')
    list_to_flatten = [str_a, utf8_b]
    flatten_text2 = flattenCell(list_to_flatten)
    expected_flatten_string = 'abcdefghijklmnopqrstuvwxyz1234567890!,\nabcdefghijklmnopqrstuvwxyz1234567890!'

    assert flatten_text2 == expected_flatten_string

    # special character test
    special_char = u'会'
    list_of_special = [special_char, special_char]

    flattenCell(list_of_special)
    flattenCell(special_char)

    # dictionary test
    dict_to_flatten = {'first': u'会'}
    expected_flatten_dict = u'{\n    "first": "\u4f1a"\n}'
    assert flattenCell(dict_to_flatten) == expected_flatten_dict


def test_hash_djb2():
    assert hash_djb2("test") == 2090756197, "Invalid value of hash_djb2"


def test_camelize():
    non_camalized = [{'chookity_bop': 'asdasd'}, {'ab_c': 'd e', 'fgh_ijk': 'lm', 'nop': 'qr_st'}]
    expected_output_upper_camel = [{'ChookityBop': 'asdasd'}, {'AbC': 'd e', 'Nop': 'qr_st', 'FghIjk': 'lm'}]
    expected_output_lower_camel = [{'chookityBop': 'asdasd'}, {'abC': 'd e', 'nop': 'qr_st', 'fghIjk': 'lm'}]
    assert camelize(non_camalized, '_') == expected_output_upper_camel
    assert camelize(non_camalized, '_', upper_camel=True) == expected_output_upper_camel
    assert camelize(non_camalized, '_', upper_camel=False) == expected_output_lower_camel

    non_camalized2 = {'ab_c': 'd e', 'fgh_ijk': 'lm', 'nop': 'qr_st'}
    expected_output2_upper_camel = {'AbC': 'd e', 'Nop': 'qr_st', 'FghIjk': 'lm'}
    expected_output2_lower_camel = {'abC': 'd e', 'nop': 'qr_st', 'fghIjk': 'lm'}
    assert camelize(non_camalized2, '_') == expected_output2_upper_camel
    assert camelize(non_camalized2, '_', upper_camel=True) == expected_output2_upper_camel
    assert camelize(non_camalized2, '_', upper_camel=False) == expected_output2_lower_camel


def test_camelize_string():
    from CommonServerPython import camelize_string
    non_camalized = ['chookity_bop', 'ab_c', 'fgh_ijk', 'nop']
    expected_output_upper_camel = ['ChookityBop', 'AbC', 'FghIjk', 'Nop']
    expected_output_lower_camel = ['chookityBop', 'abC', 'fghIjk', 'nop']
    for i in range(len(non_camalized)):
        assert camelize_string(non_camalized[i], '_') == expected_output_upper_camel[i]
        assert camelize_string(non_camalized[i], '_', upper_camel=True) == expected_output_upper_camel[i]
        assert camelize_string(non_camalized[i], '_', upper_camel=False) == expected_output_lower_camel[i]


def test_underscoreToCamelCase():
    from CommonServerPython import underscoreToCamelCase
    non_camalized = ['chookity_bop', 'ab_c', 'fgh_ijk', 'nop']
    expected_output_upper_camel = ['ChookityBop', 'AbC', 'FghIjk', 'Nop']
    expected_output_lower_camel = ['chookityBop', 'abC', 'fghIjk', 'nop']
    for i in range(len(non_camalized)):
        assert underscoreToCamelCase(non_camalized[i]) == expected_output_upper_camel[i]
        assert underscoreToCamelCase(non_camalized[i], upper_camel=True) == expected_output_upper_camel[i]
        assert underscoreToCamelCase(non_camalized[i], upper_camel=False) == expected_output_lower_camel[i]


# Note this test will fail when run locally (in pycharm/vscode) as it assumes the machine (docker image) has UTC timezone set
def test_date_to_timestamp():
    assert date_to_timestamp('2018-11-06T08:56:41') == 1541494601000
    assert date_to_timestamp(datetime.strptime('2018-11-06T08:56:41', "%Y-%m-%dT%H:%M:%S")) == 1541494601000


PASCAL_TO_SPACE_USE_CASES = [
    ('Validate', 'Validate'),
    ('validate', 'Validate'),
    ('TCP', 'TCP'),
    ('eventType', 'Event Type'),
    ('eventID', 'Event ID'),
    ('eventId', 'Event Id'),
    ('IPAddress', 'IP Address'),
    ('isDisabled', 'Is Disabled'),
    ('device-group', 'Device - Group'),
]


@pytest.mark.parametrize('s, expected', PASCAL_TO_SPACE_USE_CASES)
def test_pascalToSpace(s, expected):
    assert pascalToSpace(s) == expected, 'Error on {} != {}'.format(pascalToSpace(s), expected)


def test_safe_load_json():
    valid_json_str = '{"foo": "bar"}'
    expected_valid_json_result = {u'foo': u'bar'}
    assert expected_valid_json_result == safe_load_json(valid_json_str)


def test_remove_empty_elements():
    test_dict = {
        "foo": "bar",
        "baz": {},
        "empty": [],
        "nested_dict": {
            "empty_list": [],
            "hummus": "pita"
        },
        "nested_list": {
            "more_empty_list": []
        }
    }

    expected_result = {
        "foo": "bar",
        "nested_dict": {
            "hummus": "pita"
        }
    }
    assert expected_result == remove_empty_elements(test_dict)


@pytest.mark.parametrize('header,raw_input,expected_output', [
    ('AWS DynamoDB DescribeBackup', {
        'BackupDescription': {
            "Foo": "Bar",
            "Baz": "Bang",
            "TestKey": "TestValue"
        }
    }, '''### AWS DynamoDB DescribeBackup\n|Baz|Foo|TestKey|\n|---|---|---|\n| Bang | Bar | TestValue |\n'''),
    ('Empty Results', {'key': []}, '### Empty Results\n**No entries.**\n')
])
def test_aws_table_to_markdown(header, raw_input, expected_output):
    """
    Given
        - A header and a dict with two levels
        - A header and a dict with one key pointing to an empty list
    When
        - Creating a markdown table using the aws_table_to_markdown function
    Ensure
        - The header appears as a markdown header and the dictionary is translated to a markdown table
        - The header appears as a markdown header and "No entries" text appears instead of a markdown table"
    """
    assert aws_table_to_markdown(raw_input, header) == expected_output


def test_argToList(mocker):
    expected = ['a', 'b', 'c']
    test1 = ['a', 'b', 'c']
    test2 = 'a,b,c'
    test3 = '["a","b","c"]'
    test4 = 'a;b;c'
    test5 = 1
    test6 = '1'
    test7 = True
    test8 = [1, 2, 3]
    test9 = "[test.com]"

    results = [argToList(test1), argToList(test2), argToList(test2, ','), argToList(test3), argToList(test4, ';')]

    for result in results:
        assert expected == result, 'argToList test failed, {} is not equal to {}'.format(str(result), str(expected))
    mocker.patch.object(demisto, 'debug', return_value=None)
    assert argToList(test5) == [1]
    assert argToList(test5, transform=str) == ['1']
    assert argToList(test6) == ['1']
    assert argToList(test7) == [True]
    assert argToList(test8, transform=str) == ['1', '2', '3']
    assert argToList(test9) == ["[test.com]"]


@pytest.mark.parametrize('args, field, expected_output', [
    ({'ids': "1,2,3"}, 'ids', ["1", "2", "3"]),
    ({'ids': "1,2,1"}, 'ids', ["1", "2"]),
    ({'ids': ""}, 'ids', []),
    ({'ids': ""}, 'name', []),
])
def test_remove_duplicates_from_list_arg(args, field, expected_output):
    assert len(remove_duplicates_from_list_arg(args, field)) == len(expected_output)


def test_remove_nulls():
    temp_dictionary = {"a": "b", "c": 4, "e": [], "f": {}, "g": None, "h": "", "i": [1], "k": ()}
    expected_dictionary = {"a": "b", "c": 4, "i": [1]}

    remove_nulls_from_dictionary(temp_dictionary)

    assert expected_dictionary == temp_dictionary, \
        "remove_nulls_from_dictionary test failed, {} is not equal to {}".format(str(temp_dictionary),
                                                                                 str(expected_dictionary))


def test_is_error_true():
    execute_command_results = [
        {
            "Type": entryTypes["error"],
            "ContentsFormat": formats["text"],
            "Contents": "this is error message"
        }
    ]
    assert is_error(execute_command_results)


def test_is_error_none():
    assert not is_error(None)


def test_is_error_single_entry():
    execute_command_results = {
        "Type": entryTypes["error"],
        "ContentsFormat": formats["text"],
        "Contents": "this is error message"
    }

    assert is_error(execute_command_results)


def test_is_error_false():
    execute_command_results = [
        {
            "Type": entryTypes["note"],
            "ContentsFormat": formats["text"],
            "Contents": "this is regular note"
        }
    ]
    assert not is_error(execute_command_results)


def test_not_error_entry():
    execute_command_results = "invalid command results as string"
    assert not is_error(execute_command_results)


def test_get_error():
    execute_command_results = [
        {
            "Type": entryTypes["error"],
            "ContentsFormat": formats["text"],
            "Contents": "this is error message"
        }
    ]
    error = get_error(execute_command_results)
    assert error == "this is error message"


def test_get_error_single_entry():
    execute_command_results = {
        "Type": entryTypes["error"],
        "ContentsFormat": formats["text"],
        "Contents": "this is error message"
    }

    error = get_error(execute_command_results)
    assert error == "this is error message"


def test_get_error_need_raise_error_on_non_error_input():
    execute_command_results = [
        {
            "Type": entryTypes["note"],
            "ContentsFormat": formats["text"],
            "Contents": "this is not an error"
        }
    ]
    try:
        get_error(execute_command_results)
    except ValueError as exception:
        assert "execute_command_result has no error entry. before using get_error use is_error" in str(exception)
        return

    assert False


@mark.parametrize('data,data_expected,filename', [
    ("this is a test", b"this is a test", "test.txt"),
    ("this is a test", b"this is a test", "../../../test.txt"),
    (u"עברית", u"עברית".encode('utf-8'), "test.txt"),
    (b"binary data\x15\x00", b"binary data\x15\x00", "test.txt"),
])  # noqa: E124
def test_fileResult(mocker, request, data, data_expected, filename):
    mocker.patch.object(demisto, 'uniqueFile', return_value="test_file_result")
    mocker.patch.object(demisto, 'investigation', return_value={'id': '1'})
    file_name = "1_test_file_result"

    def cleanup():
        try:
            os.remove(file_name)
        except OSError:
            pass

    request.addfinalizer(cleanup)
    res = fileResult(filename, data)
    assert res['File'] == "test.txt"
    with open(file_name, 'rb') as f:
        assert f.read() == data_expected


# Error that always returns a unicode string to it's str representation
class SpecialErr(Exception):
    def __str__(self):
        return u"מיוחד"


def test_logger():
    from CommonServerPython import LOG
    LOG(u'€')
    LOG(Exception(u'€'))
    LOG(SpecialErr(12))


def test_logger_write(mocker):
    mocker.patch.object(demisto, 'params', return_value={
        'credentials': {'password': 'my_password'},
    })
    mocker.patch.object(demisto, 'info')
    ilog = IntegrationLogger()
    ilog.write("This is a test with my_password")
    ilog.print_log()
    # assert that the print doesn't contain my_password
    # call_args is tuple (args list, kwargs). we only need the args
    args = demisto.info.call_args[0]
    assert 'This is a test' in args[0]
    assert 'my_password' not in args[0]
    assert '<XX_REPLACED>' in args[0]


def test_logger_init_key_name(mocker):
    mocker.patch.object(demisto, 'params', return_value={
        'key': {'password': 'my_password'},
        'secret': 'my_secret'
    })
    mocker.patch.object(demisto, 'info')
    ilog = IntegrationLogger()
    ilog.write("This is a test with my_password and my_secret")
    ilog.print_log()
    # assert that the print doesn't contain my_password
    # call_args is tuple (args list, kwargs). we only need the args
    args = demisto.info.call_args[0]
    assert 'This is a test' in args[0]
    assert 'my_password' not in args[0]
    assert 'my_secret' not in args[0]
    assert '<XX_REPLACED>' in args[0]


def test_logger_replace_strs(mocker):
    mocker.patch.object(demisto, 'params', return_value={
        'apikey': 'my_apikey',
    })
    ilog = IntegrationLogger()
    ilog.add_replace_strs('special_str', 'ZAQ!@#$%&*', '')  # also check that empty string is not added by mistake
    ilog('my_apikey is special_str and b64: ' + b64_encode('my_apikey'))
    ilog('special chars like ZAQ!@#$%&* should be replaced even when url-encoded like ZAQ%21%40%23%24%25%26%2A')
    assert ('' not in ilog.replace_strs)
    assert ilog.messages[0] == '<XX_REPLACED> is <XX_REPLACED> and b64: <XX_REPLACED>'
    assert ilog.messages[1] == \
           'special chars like <XX_REPLACED> should be replaced even when url-encoded like <XX_REPLACED>'


TEST_SSH_KEY_ESC = '-----BEGIN OPENSSH PRIVATE KEY-----\\nb3BlbnNzaC1rZXktdjEAAAAABG5vbmUAAAAEbm9uZQAAAAAAAAABAAACFw' \
                   'AAAAdzc2gtcn\\n-----END OPENSSH PRIVATE KEY-----'

TEST_SSH_KEY = '-----BEGIN OPENSSH PRIVATE KEY-----\nb3BlbnNzaC1rZXktdjEAAAAABG5vbmUAAAAEbm9uZQAAAAAAAAABAAACFw' \
               'AAAAdzc2gtcn\n-----END OPENSSH PRIVATE KEY-----'

TEST_PASS_JSON_CHARS = 'json_chars'

SENSITIVE_PARAM = {
    'app': None,
    'authentication': {
        'credential': '',
        'credentials': {
            'id': '',
            'locked': False,
            'modified': '0001-01-01T00: 00: 00Z',
            'name': '',
            'password': 'cred_pass',
            'sortValues': None,
            'sshkey': TEST_SSH_KEY,
            'sshkeyEsc': TEST_SSH_KEY_ESC,
            'sshkeyPass': 'ssh_key_secret_pass',
            'user': '',
            'vaultInstanceId': '',
            'version': 0,
            'workgroup': ''
        },
        'identifier': 'admin',
        'password': 'ident_pass',
        'passwordChanged': False
    },
    'password': TEST_PASS_JSON_CHARS + '\\"',
}


def test_logger_replace_strs_credentials(mocker):
    mocker.patch.object(demisto, 'params', return_value=SENSITIVE_PARAM)
    basic_auth = b64_encode(
        '{}:{}'.format(SENSITIVE_PARAM['authentication']['identifier'], SENSITIVE_PARAM['authentication']['password']))
    ilog = IntegrationLogger()
    # log some secrets
    ilog('my cred pass: cred_pass. my ssh key: ssh_key_secret. my ssh key: {}.'
         'my ssh key: {}. my ssh pass: ssh_key_secret_pass. ident: ident_pass.'
         ' basic auth: {}'.format(TEST_SSH_KEY, TEST_SSH_KEY_ESC, basic_auth))

    for s in ('cred_pass', TEST_SSH_KEY, TEST_SSH_KEY_ESC, 'ssh_key_secret_pass', 'ident_pass', basic_auth):
        assert s not in ilog.messages[0]


def test_debug_logger_replace_strs(mocker):
    mocker.patch.object(demisto, 'params', return_value=SENSITIVE_PARAM)
    debug_logger = DebugLogger()
    debug_logger.int_logger.set_buffering(True)
    debug_logger.log_start_debug()
    msg = debug_logger.int_logger.messages[0]
    assert 'debug-mode started' in msg
    assert 'Params:' in msg
    for s in ('cred_pass', 'ssh_key_secret', 'ssh_key_secret_pass', 'ident_pass', TEST_SSH_KEY,
              TEST_SSH_KEY_ESC, TEST_PASS_JSON_CHARS):
        assert s not in msg


def test_add_sensitive_log_strs(mocker):
    """
    Given:
       - Debug mode command
    When
       - Adding sensitive strings to the log
    Then
       - Ensure that both LOG and _requests_logger mask the sensitive str
    """
    sensitive_str = '%%This_is_API_key%%'
    from CommonServerPython import add_sensitive_log_strs, LOG
    mocker.patch('CommonServerPython._requests_logger', DebugLogger())
    CommonServerPython._requests_logger.log_start_debug()
    add_sensitive_log_strs(sensitive_str)
    assert sensitive_str not in LOG(sensitive_str)
    assert sensitive_str not in CommonServerPython._requests_logger.int_logger(sensitive_str)


def test_build_curl_post_noproxy():
    """
    Given:
       - HTTP client log messages of POST query
       - Proxy is not used and insecure is not checked
    When
       - Building curl query
    Then
       - Ensure curl is generated as expected
    """
    ilog = IntegrationLogger()
    ilog.build_curl("send: b'POST /api HTTP/1.1\\r\\n"
                    "Host: demisto.com\\r\\n"
                    "User-Agent: python-requests/2.25.0\\r\\n"
                    "Accept-Encoding: gzip, deflate\r\n"
                    "Accept: */*\\r\\n"
                    "Connection: keep-alive\\r\\n"
                    "Authorization: TOKEN\\r\\n"
                    "Content-Length: 57\\r\\n"
                    "Content-Type: application/json\\r\\n\\r\\n'")
    ilog.build_curl("send: b'{\"data\": \"value\"}'")
    assert ilog.curl == [
        'curl -X POST https://demisto.com/api -H "Authorization: TOKEN" -H "Content-Type: application/json" '
        '--noproxy "*" -d \'{"data": "value"}\''
    ]


def test_build_curl_post_xml():
    """
    Given:
       - HTTP client log messages of POST query with XML body
       - Proxy is not used and insecure is not checked
    When
       - Building curl query
    Then
       - Ensure curl is generated as expected
    """
    ilog = IntegrationLogger()
    ilog.build_curl("send: b'POST /api HTTP/1.1\\r\\n"
                    "Host: demisto.com\\r\\n"
                    "User-Agent: python-requests/2.25.0\\r\\n"
                    "Accept-Encoding: gzip, deflate\r\n"
                    "Accept: */*\\r\\n"
                    "Connection: keep-alive\\r\\n"
                    "Authorization: TOKEN\\r\\n"
                    "Content-Length: 57\\r\\n"
                    "Content-Type: application/json\\r\\n\\r\\n'")
    ilog.build_curl("send: b'<?xml version=\"1.0\" encoding=\"utf-8\"?>'")
    assert ilog.curl == [
        'curl -X POST https://demisto.com/api -H "Authorization: TOKEN" -H "Content-Type: application/json" '
        '--noproxy "*" -d \'<?xml version="1.0" encoding="utf-8"?>\''
    ]


def test_build_curl_get_withproxy(mocker):
    """
    Given:
       - HTTP client log messages of GET query
       - Proxy used and insecure checked
    When
       - Building curl query
    Then
       - Ensure curl is generated as expected
    """
    mocker.patch.object(demisto, 'params', return_value={
        'proxy': True,
        'insecure': True
    })
    os.environ['https_proxy'] = 'http://proxy'
    ilog = IntegrationLogger()
    ilog.build_curl("send: b'GET /api HTTP/1.1\\r\\n"
                    "Host: demisto.com\\r\\n"
                    "User-Agent: python-requests/2.25.0\\r\\n"
                    "Accept-Encoding: gzip, deflate\r\n"
                    "Accept: */*\\r\\n"
                    "Connection: keep-alive\\r\\n"
                    "Authorization: TOKEN\\r\\n"
                    "Content-Length: 57\\r\\n"
                    "Content-Type: application/json\\r\\n\\r\\n'")
    ilog.build_curl("send: b'{\"data\": \"value\"}'")
    assert ilog.curl == [
        'curl -X GET https://demisto.com/api -H "Authorization: TOKEN" -H "Content-Type: application/json" '
        '--proxy http://proxy -k -d \'{"data": "value"}\''
    ]


def test_build_curl_multiple_queries():
    """
    Given:
       - HTTP client log messages of POST and GET queries
       - Proxy is not used and insecure is not checked
    When
       - Building curl query
    Then
       - Ensure two curl queries are generated as expected
    """
    ilog = IntegrationLogger()
    ilog.build_curl("send: b'POST /api/post HTTP/1.1\\r\\n"
                    "Host: demisto.com\\r\\n"
                    "User-Agent: python-requests/2.25.0\\r\\n"
                    "Accept-Encoding: gzip, deflate\r\n"
                    "Accept: */*\\r\\n"
                    "Connection: keep-alive\\r\\n"
                    "Authorization: TOKEN\\r\\n"
                    "Content-Length: 57\\r\\n"
                    "Content-Type: application/json\\r\\n\\r\\n'")
    ilog.build_curl("send: b'{\"postdata\": \"value\"}'")
    ilog.build_curl("send: b'GET /api/get HTTP/1.1\\r\\n"
                    "Host: demisto.com\\r\\n"
                    "User-Agent: python-requests/2.25.0\\r\\n"
                    "Accept-Encoding: gzip, deflate\r\n"
                    "Accept: */*\\r\\n"
                    "Connection: keep-alive\\r\\n"
                    "Authorization: TOKEN\\r\\n"
                    "Content-Length: 57\\r\\n"
                    "Content-Type: application/json\\r\\n\\r\\n'")
    ilog.build_curl("send: b'{\"getdata\": \"value\"}'")
    assert ilog.curl == [
        'curl -X POST https://demisto.com/api/post -H "Authorization: TOKEN" -H "Content-Type: application/json" '
        '--noproxy "*" -d \'{"postdata": "value"}\'',
        'curl -X GET https://demisto.com/api/get -H "Authorization: TOKEN" -H "Content-Type: application/json" '
        '--noproxy "*" -d \'{"getdata": "value"}\''
    ]


def test_is_mac_address():
    from CommonServerPython import is_mac_address

    mac_address_false = 'AA:BB:CC:00:11'
    mac_address_true = 'AA:BB:CC:00:11:22'

    assert (is_mac_address(mac_address_false) is False)
    assert (is_mac_address(mac_address_true))


def test_return_error_command(mocker):
    from CommonServerPython import return_error
    err_msg = "Testing unicode Ё"
    outputs = {'output': 'error'}
    expected_error = {
        'Type': entryTypes['error'],
        'ContentsFormat': formats['text'],
        'Contents': err_msg,
        "EntryContext": outputs
    }

    # Test command that is not fetch-incidents
    mocker.patch.object(demisto, 'command', return_value="test-command")
    mocker.patch.object(sys, 'exit')
    mocker.spy(demisto, 'results')
    return_error(err_msg, '', outputs)
    assert str(demisto.results.call_args) == "call({})".format(expected_error)


def test_return_error_fetch_incidents(mocker):
    from CommonServerPython import return_error
    err_msg = "Testing unicode Ё"

    # Test fetch-incidents
    mocker.patch.object(demisto, 'command', return_value="fetch-incidents")
    returned_error = False
    try:
        return_error(err_msg)
    except Exception as e:
        returned_error = True
        assert str(e) == err_msg
    assert returned_error


def test_return_error_fetch_credentials(mocker):
    from CommonServerPython import return_error
    err_msg = "Testing unicode Ё"

    # Test fetch-credentials
    mocker.patch.object(demisto, 'command', return_value="fetch-credentials")
    returned_error = False
    try:
        return_error(err_msg)
    except Exception as e:
        returned_error = True
        assert str(e) == err_msg
    assert returned_error


def test_return_error_fetch_indicators(mocker):
    from CommonServerPython import return_error
    err_msg = "Testing unicode Ё"

    # Test fetch-indicators
    mocker.patch.object(demisto, 'command', return_value="fetch-indicators")
    returned_error = False
    try:
        return_error(err_msg)
    except Exception as e:
        returned_error = True
        assert str(e) == err_msg
    assert returned_error


def test_return_error_long_running_execution(mocker):
    from CommonServerPython import return_error
    err_msg = "Testing unicode Ё"

    # Test long-running-execution
    mocker.patch.object(demisto, 'command', return_value="long-running-execution")
    returned_error = False
    try:
        return_error(err_msg)
    except Exception as e:
        returned_error = True
        assert str(e) == err_msg
    assert returned_error


def test_return_error_script(mocker, monkeypatch):
    from CommonServerPython import return_error
    mocker.patch.object(sys, 'exit')
    mocker.spy(demisto, 'results')
    monkeypatch.delattr(demisto, 'command')
    err_msg = "Testing unicode Ё"
    outputs = {'output': 'error'}
    expected_error = {
        'Type': entryTypes['error'],
        'ContentsFormat': formats['text'],
        'Contents': err_msg,
        "EntryContext": outputs
    }

    assert not hasattr(demisto, 'command')
    return_error(err_msg, '', outputs)
    assert str(demisto.results.call_args) == "call({})".format(expected_error)


def test_exception_in_return_error(mocker):
    from CommonServerPython import return_error, IntegrationLogger

    expected = {'EntryContext': None, 'Type': 4, 'ContentsFormat': 'text', 'Contents': 'Message'}
    mocker.patch.object(demisto, 'results')
    mocker.patch.object(IntegrationLogger, '__call__', return_value='Message')
    with raises(SystemExit, match='0'):
        return_error("Message", error=ValueError("Error!"))
    results = demisto.results.call_args[0][0]
    assert expected == results
    # IntegrationLogger = LOG (2 times if exception supplied)
    assert IntegrationLogger.__call__.call_count == 2


def test_return_error_get_modified_remote_data(mocker):
    from CommonServerPython import return_error
    mocker.patch.object(demisto, 'command', return_value='get-modified-remote-data')
    mocker.patch.object(demisto, 'results')
    err_msg = 'Test Error'
    with raises(SystemExit):
        return_error(err_msg)
    assert demisto.results.call_args[0][0]['Contents'] == 'skip update. error: ' + err_msg


def test_return_error_get_modified_remote_data_not_implemented(mocker):
    from CommonServerPython import return_error
    mocker.patch.object(demisto, 'command', return_value='get-modified-remote-data')
    mocker.patch.object(demisto, 'results')
    err_msg = 'Test Error'
    with raises(SystemExit):
        try:
            raise NotImplementedError('Command not implemented')
        except:
            return_error(err_msg)
    assert demisto.results.call_args[0][0]['Contents'] == err_msg


def test_indicator_type_by_server_version_6_2(mocker, clear_version_cache):
    """
    Given
    - demisto version mock set to 6.2

    When
    - demisto version mock set to 6.2

    Then
    - Return the STIX indicator type with the STIX prefix
    """
    mocker.patch.object(
        demisto,
        'demistoVersion',
        return_value={
            'version': '6.2.0',
        }
    )
    assert FeedIndicatorType.indicator_type_by_server_version("STIX Attack Pattern") == "Attack Pattern"


def test_assign_params():
    from CommonServerPython import assign_params
    res = assign_params(a='1', b=True, c=None, d='')
    assert res == {'a': '1', 'b': True}


class TestBuildDBotEntry(object):
    def test_build_dbot_entry(self):
        from CommonServerPython import build_dbot_entry
        res = build_dbot_entry('user@example.com', 'Email', 'Vendor', 1)
        assert res == {'DBotScore': {'Indicator': 'user@example.com', 'Type': 'email', 'Vendor': 'Vendor', 'Score': 1}}

    def test_build_dbot_entry_no_malicious(self):
        from CommonServerPython import build_dbot_entry
        res = build_dbot_entry('user@example.com', 'Email', 'Vendor', 3, build_malicious=False)
        assert res == {'DBotScore': {'Indicator': 'user@example.com', 'Type': 'email', 'Vendor': 'Vendor', 'Score': 3}}

    def test_build_dbot_entry_malicious(self):
        from CommonServerPython import build_dbot_entry, outputPaths
        res = build_dbot_entry('user@example.com', 'Email', 'Vendor', 3, 'Malicious email')

        assert res == {
            "DBotScore": {
                "Vendor": "Vendor",
                "Indicator": "user@example.com",
                "Score": 3,
                "Type": "email"
            },
            outputPaths['email']: {
                "Malicious": {
                    "Vendor": "Vendor",
                    "Description": "Malicious email"
                },
                "Address": "user@example.com"
            }
        }

    def test_build_malicious_dbot_entry_file(self):
        from CommonServerPython import build_malicious_dbot_entry, outputPaths
        res = build_malicious_dbot_entry('md5hash', 'MD5', 'Vendor', 'Google DNS')
        assert res == {
            outputPaths['file']:
                {"Malicious": {"Vendor": "Vendor", "Description": "Google DNS"}, "MD5": "md5hash"}}

    def test_build_malicious_dbot_entry(self):
        from CommonServerPython import build_malicious_dbot_entry, outputPaths
        res = build_malicious_dbot_entry('8.8.8.8', 'ip', 'Vendor', 'Google DNS')
        assert res == {outputPaths['ip']: {
            'Address': '8.8.8.8', 'Malicious': {'Vendor': 'Vendor', 'Description': 'Google DNS'}}}

    def test_build_malicious_dbot_entry_wrong_indicator_type(self):
        from CommonServerPython import build_malicious_dbot_entry, DemistoException
        with raises(DemistoException, match='Wrong indicator type'):
            build_malicious_dbot_entry('8.8.8.8', 'notindicator', 'Vendor', 'Google DNS')

    def test_illegal_dbot_score(self):
        from CommonServerPython import build_dbot_entry, DemistoException
        with raises(DemistoException, match='illegal DBot score'):
            build_dbot_entry('1', 'ip', 'Vendor', 8)

    def test_illegal_indicator_type(self):
        from CommonServerPython import build_dbot_entry, DemistoException
        with raises(DemistoException, match='illegal indicator type'):
            build_dbot_entry('1', 'NOTHING', 'Vendor', 2)

    def test_file_indicators(self):
        from CommonServerPython import build_dbot_entry, outputPaths
        res = build_dbot_entry('md5hash', 'md5', 'Vendor', 3)
        assert res == {
            "DBotScore": {
                "Indicator": "md5hash",
                "Type": "file",
                "Vendor": "Vendor",
                "Score": 3
            },
            outputPaths['file']: {
                "MD5": "md5hash",
                "Malicious": {
                    "Vendor": "Vendor",
                    "Description": None
                }
            }
        }


class TestCommandResults:
    @pytest.mark.parametrize('outputs, prefix', [([], None), ([], ''), ({}, '.')])
    def test_outputs_without_outputs_prefix(self, outputs, prefix):
        """
        Given
        - outputs as a list without output_prefix, or with a period output prefix.

        When
        - Returns results.

        Then
        - Validate a ValueError is raised.
        """
        from CommonServerPython import CommandResults
        with pytest.raises(ValueError, match='outputs_prefix'):
            CommandResults(outputs=outputs, outputs_prefix=prefix)

    def test_with_tags(self):
        from CommonServerPython import CommandResults
        command_results = CommandResults(tags=['tag1', 'tag2'])
        assert command_results.tags == ['tag1', 'tag2']
        assert command_results.to_context()['Tags'] == ['tag1', 'tag2']

    @pytest.mark.parametrize('output', [True, False])
    def test_with_boolean_output(self, output):
        from CommonServerPython import CommandResults
        command_results = CommandResults(
            outputs=output,
            outputs_prefix="BooleanOutput",
            readable_output="Boolean Output: {}".format(output),
        )
        assert command_results.to_context()['Contents'] == output

    def test_dbot_score_is_in_to_context_ip(self):
        """
        Given
        - IP indicator

        When
        - Creating a reputation

        Then
        - Validate the DBOT Score and IP output exists in entry context.
        """
        from CommonServerPython import Common, DBotScoreType, CommandResults
        indicator_id = '1.1.1.1'
        raw_response = {'id': indicator_id}
        indicator = Common.IP(
            indicator_id,
            dbot_score=Common.DBotScore(
                indicator_id,
                DBotScoreType.IP,
                'VirusTotal',
                score=Common.DBotScore.BAD,
                malicious_description='malicious!'
            )
        )
        entry_context = CommandResults(
            indicator=indicator,
            readable_output='Indicator!',
            outputs={'Indicator': raw_response},
            raw_response=raw_response
        ).to_context()['EntryContext']
        assert Common.DBotScore.CONTEXT_PATH in entry_context
        assert Common.IP.CONTEXT_PATH in entry_context

    def test_dbot_score_is_in_to_context_file(self):
        """
        Given
        - File indicator

        When
        - Creating a reputation

        Then
        - Validate the DBOT Score and File output exists in entry context.
        """
        from CommonServerPython import Common, DBotScoreType, CommandResults
        indicator_id = '63347f5d946164a23faca26b78a91e1c'
        raw_response = {'id': indicator_id}
        indicator = Common.File(
            md5=indicator_id,
            dbot_score=Common.DBotScore(
                indicator_id,
                DBotScoreType.FILE,
                'Indicator',
                score=Common.DBotScore.BAD,
                malicious_description='malicious!'
            )
        )
        entry_context = CommandResults(
            indicator=indicator,
            readable_output='output!',
            outputs={'Indicator': raw_response},
            raw_response=raw_response
        ).to_context()['EntryContext']
        assert Common.DBotScore.CONTEXT_PATH in entry_context
        assert Common.File.CONTEXT_PATH in entry_context

    def test_dbot_score_is_in_to_context_domain(self):
        """
        Given
        - domain indicator

        When
        - Creating a reputation

        Then
        - Validate the DBOT Score and File output exists in entry context.
        """
        from CommonServerPython import Common, DBotScoreType, CommandResults
        indicator_id = 'example.com'
        raw_response = {'id': indicator_id}
        indicator = Common.Domain(
            indicator_id,
            dbot_score=Common.DBotScore(
                indicator_id,
                DBotScoreType.DOMAIN,
                'VirusTotal',
                score=Common.DBotScore.BAD,
                malicious_description='malicious!'
            )
        )
        entry_context = CommandResults(
            indicator=indicator,
            readable_output='output!',
            outputs={'Indicator': raw_response},
            raw_response=raw_response
        ).to_context()['EntryContext']
        assert Common.DBotScore.CONTEXT_PATH in entry_context
        assert Common.Domain.CONTEXT_PATH in entry_context

    def test_dbot_score_is_in_to_context_url(self):
        """
        Given
        - url indicator

        When
        - Creating a reputation

        Then
        - Validate the DBOT Score and File output exists in entry context.
        """
        from CommonServerPython import Common, DBotScoreType, CommandResults
        indicator_id = 'https://example.com'
        raw_response = {'id': indicator_id}
        indicator = Common.URL(
            indicator_id,
            dbot_score=Common.DBotScore(
                indicator_id,
                DBotScoreType.URL,
                'VirusTotal',
                score=Common.DBotScore.BAD,
                malicious_description='malicious!'
            )
        )
        entry_context = CommandResults(
            indicator=indicator,
            readable_output='output!',
            outputs={'Indicator': raw_response},
            raw_response=raw_response
        ).to_context()['EntryContext']
        assert Common.DBotScore.CONTEXT_PATH in entry_context
        assert Common.URL.CONTEXT_PATH in entry_context

    def test_hashes_array_is_in_to_context_file(self):
        """
        Given
        - A File indicator.

        When
        - Creating a reputation with all existing hashes.

        Then
        - Verify that the hashes array exists in the entry context and includes all the hashes types and values.
        """
        from CommonServerPython import Common, DBotScoreType, CommandResults
        indicator_id = '63347f5d946164a23faca26b78a91e1c'
        raw_response = {'id': indicator_id}
        indicator = Common.File(
            md5=indicator_id,
            sha1='test_sha1',
            sha256='test_sha256',
            sha512='test_sha512',
            ssdeep='test_ssdeep',
            imphash='test_imphash',
            hashes=[Common.Hash('test_type1', 'test_value1'), Common.Hash('test_type2', 'test_value2')],
            dbot_score=Common.DBotScore(
                indicator_id,
                DBotScoreType.FILE,
                'Indicator',
                score=Common.DBotScore.BAD,
                malicious_description='malicious!'
            )
        )
        entry_context = CommandResults(
            indicator=indicator,
            readable_output='output!',
            outputs={'Indicator': raw_response},
            raw_response=raw_response
        ).to_context()['EntryContext']

        expected_hashes_array = [
            {'type': 'test_type1', 'value': 'test_value1'},
            {'type': 'test_type2', 'value': 'test_value2'},
            {'type': 'MD5', 'value': '63347f5d946164a23faca26b78a91e1c'},
            {'type': 'SHA1', 'value': 'test_sha1'},
            {'type': 'SHA256', 'value': 'test_sha256'},
            {'type': 'SHA512', 'value': 'test_sha512'},
            {'type': 'SSDeep', 'value': 'test_ssdeep'},
            {'type': 'Imphash', 'value': 'test_imphash'}
        ]

        assert entry_context[Common.File.CONTEXT_PATH][0].get('Hashes') == expected_hashes_array

    def test_multiple_outputs_keys(self):
        """
        Given
        - File has 3 unique keys. sha256, md5 and sha1

        When
        - creating CommandResults with outputs_key_field=[sha1, sha256, md5]

        Then
        - entrycontext DT expression contains all 3 unique fields
        """
        from CommonServerPython import CommandResults

        files = [
            {
                'sha256': '111',
                'sha1': '111',
                'md5': '111'
            },
            {
                'sha256': '222',
                'sha1': '222',
                'md5': '222'
            }
        ]
        results = CommandResults(outputs_prefix='File', outputs_key_field=['sha1', 'sha256', 'md5'], outputs=files)

        assert list(results.to_context()['EntryContext'].keys())[0] == \
               'File(val.sha1 && val.sha1 == obj.sha1 && val.sha256 && val.sha256 == obj.sha256 && val.md5 && val.md5 == obj.md5)'

    def test_output_prefix_includes_dt(self):
        """
        Given
        - Returning File with only outputs_prefix which includes DT in it
        - outputs key fields are not provided

        When
        - creating CommandResults

        Then
        - EntryContext key should contain only the outputs_prefix
        """
        from CommonServerPython import CommandResults

        files = [{"key": "value"}]  # if outputs is empty list, no results are returned
        results = CommandResults(outputs_prefix='File(val.sha1 == obj.sha1 && val.md5 == obj.md5)',
                                 outputs_key_field='', outputs=files)

        assert list(results.to_context()['EntryContext'].keys())[0] == \
               'File(val.sha1 == obj.sha1 && val.md5 == obj.md5)'

    @pytest.mark.parametrize('score, expected_readable',
                             [(CommonServerPython.Common.DBotScore.NONE, 'Unknown'),
                              (CommonServerPython.Common.DBotScore.GOOD, 'Good'),
                              (CommonServerPython.Common.DBotScore.SUSPICIOUS, 'Suspicious'),
                              (CommonServerPython.Common.DBotScore.BAD, 'Bad')])
    def test_dbot_readable(self, score, expected_readable):
        from CommonServerPython import Common, DBotScoreType
        dbot_score = Common.DBotScore(
            indicator='8.8.8.8',
            integration_name='Test',
            indicator_type=DBotScoreType.IP,
            score=score
        )
        assert dbot_score.to_readable() == expected_readable

    def test_dbot_readable_invalid(self):
        from CommonServerPython import Common, DBotScoreType
        dbot_score = Common.DBotScore(
            indicator='8.8.8.8',
            integration_name='Test',
            indicator_type=DBotScoreType.IP,
            score=0
        )
        dbot_score.score = 7
        assert dbot_score.to_readable() == 'Undefined'
        dbot_score.score = None
        assert dbot_score.to_readable() == 'Undefined'

    def test_readable_only_context(self):
        """
        Given:
        - Markdown entry to CommandResults

        When:
        - Returning results

        Then:
        - Validate HumanReadable exists
        """
        from CommonServerPython import CommandResults
        markdown = '## Something'
        context = CommandResults(readable_output=markdown).to_context()
        assert context.get('HumanReadable') == markdown

    def test_empty_outputs(self):
        """
        Given:
        - Outputs as None

        When:
        - Returning results

        Then:
        - Validate EntryContext key value

        """
        from CommonServerPython import CommandResults
        res = CommandResults(
            outputs_prefix='FoundIndicators',
            outputs_key_field='value',
            outputs=None
        )
        context = res.to_context()
        assert {} == context.get('EntryContext')

    def test_empty_list_outputs(self):
        """
        Given:
        - Outputs with empty list

        When:
        - Returning results

        Then:
        - Validate EntryContext key value

        """
        from CommonServerPython import CommandResults
        res = CommandResults(
            outputs_prefix='FoundIndicators',
            outputs_key_field='value',
            outputs=[]
        )
        context = res.to_context()
        assert {} == context.get('EntryContext')

    def test_return_command_results(self, clear_version_cache):
        from CommonServerPython import Common, CommandResults, EntryFormat, EntryType, DBotScoreType

        dbot_score = Common.DBotScore(
            indicator='8.8.8.8',
            integration_name='Test',
            indicator_type=DBotScoreType.IP,
            score=Common.DBotScore.GOOD,
            message='test comment'
        )

        ip = Common.IP(
            ip='8.8.8.8',
            dbot_score=dbot_score,
            asn='some asn',
            hostname='test.com',
            geo_country=None,
            geo_description=None,
            geo_latitude=None,
            geo_longitude=None,
            positive_engines=None,
            detection_engines=None
        )

        results = CommandResults(
            outputs_key_field=None,
            outputs_prefix=None,
            outputs=None,
            indicators=[ip]
        )

        assert results.to_context() == {
            'Type': EntryType.NOTE,
            'ContentsFormat': EntryFormat.JSON,
            'Contents': None,
            'HumanReadable': None,
            'EntryContext': {
                'IP(val.Address && val.Address == obj.Address)': [
                    {
                        'Address': '8.8.8.8',
                        'ASN': 'some asn',
                        'Hostname': 'test.com'
                    }
                ],
                'DBotScore(val.Indicator && val.Indicator == obj.Indicator && '
                'val.Vendor == obj.Vendor && val.Type == obj.Type)': [
                    {
                        'Indicator': '8.8.8.8',
                        'Vendor': 'Test',
                        'Score': 1,
                        'Type': 'ip',
                        'Message': 'test comment'
                    }
                ]
            },
            'IndicatorTimeline': [],
            'Relationships': [],
            'IgnoreAutoExtract': False,
            'Note': False
        }

    def test_multiple_indicators(self, clear_version_cache):
        from CommonServerPython import Common, CommandResults, EntryFormat, EntryType, DBotScoreType
        dbot_score1 = Common.DBotScore(
            indicator='8.8.8.8',
            integration_name='Test',
            indicator_type=DBotScoreType.IP,
            score=Common.DBotScore.GOOD
        )
        ip1 = Common.IP(
            ip='8.8.8.8',
            dbot_score=dbot_score1,
            asn='some asn',
            hostname='test.com',
            geo_country=None,
            geo_description=None,
            geo_latitude=None,
            geo_longitude=None,
            positive_engines=None,
            detection_engines=None
        )

        dbot_score2 = Common.DBotScore(
            indicator='5.5.5.5',
            integration_name='Test',
            indicator_type=DBotScoreType.IP,
            score=Common.DBotScore.GOOD
        )
        ip2 = Common.IP(
            ip='5.5.5.5',
            dbot_score=dbot_score2,
            asn='some asn',
            hostname='test.com',
            geo_country=None,
            geo_description=None,
            geo_latitude=None,
            geo_longitude=None,
            positive_engines=None,
            detection_engines=None
        )

        results = CommandResults(
            outputs_key_field=None,
            outputs_prefix=None,
            outputs=None,
            indicators=[ip1, ip2]
        )

        assert results.to_context() == {
            'Type': EntryType.NOTE,
            'ContentsFormat': EntryFormat.JSON,
            'Contents': None,
            'HumanReadable': None,
            'EntryContext': {
                'IP(val.Address && val.Address == obj.Address)': [
                    {
                        'Address': '8.8.8.8',
                        'ASN': 'some asn',
                        'Hostname': 'test.com'
                    },
                    {
                        'Address': '5.5.5.5',
                        'ASN': 'some asn',
                        'Hostname': 'test.com'
                    }
                ],
                'DBotScore(val.Indicator && val.Indicator == obj.Indicator && '
                'val.Vendor == obj.Vendor && val.Type == obj.Type)': [
                    {
                        'Indicator': '8.8.8.8',
                        'Vendor': 'Test',
                        'Score': 1,
                        'Type': 'ip'
                    },
                    {
                        'Indicator': '5.5.5.5',
                        'Vendor': 'Test',
                        'Score': 1,
                        'Type': 'ip'
                    }
                ]
            },
            'IndicatorTimeline': [],
            'Relationships': [],
            'IgnoreAutoExtract': False,
            'Note': False
        }

    def test_return_list_of_items(self, clear_version_cache):
        from CommonServerPython import CommandResults, EntryFormat, EntryType
        tickets = [
            {
                'ticket_id': 1,
                'title': 'foo'
            },
            {
                'ticket_id': 2,
                'title': 'goo'
            }
        ]
        results = CommandResults(
            outputs_prefix='Jira.Ticket',
            outputs_key_field='ticket_id',
            outputs=tickets
        )

        assert results.to_context() == {
            'Type': EntryType.NOTE,
            'ContentsFormat': EntryFormat.JSON,
            'Contents': tickets,
            'HumanReadable': tableToMarkdown('Results', tickets),
            'EntryContext': {
                'Jira.Ticket(val.ticket_id && val.ticket_id == obj.ticket_id)': tickets
            },
            'IndicatorTimeline': [],
            'Relationships': [],
            'IgnoreAutoExtract': False,
            'Note': False
        }

    def test_return_list_of_items_the_old_way(self):
        from CommonServerPython import CommandResults, EntryFormat, EntryType
        tickets = [
            {
                'ticket_id': 1,
                'title': 'foo'
            },
            {
                'ticket_id': 2,
                'title': 'goo'
            }
        ]
        results = CommandResults(
            outputs_prefix=None,
            outputs_key_field=None,
            outputs={
                'Jira.Ticket(val.ticket_id == obj.ticket_id)': tickets
            },
            raw_response=tickets
        )

        assert sorted(results.to_context()) == sorted({
            'Type': EntryType.NOTE,
            'ContentsFormat': EntryFormat.JSON,
            'Contents': tickets,
            'HumanReadable': None,
            'EntryContext': {
                'Jira.Ticket(val.ticket_id == obj.ticket_id)': tickets
            },
            'IndicatorTimeline': [],
            'Relationships': [],
            'IgnoreAutoExtract': False,
            'Note': False
        })

    def test_create_dbot_score_with_invalid_score(self):
        from CommonServerPython import Common, DBotScoreType

        try:
            Common.DBotScore(
                indicator='8.8.8.8',
                integration_name='Virus Total',
                score=100,
                indicator_type=DBotScoreType.IP
            )

            assert False
        except TypeError:
            assert True

    def test_create_dbot_score_with_invalid_reliability(self):
        """
        Given:
            -  an invalid reliability value.
        When
            - creating a DBotScore entry
        Then
            - an error should be raised
        """
        from CommonServerPython import Common, DBotScoreType

        try:
            Common.DBotScore(
                indicator='8.8.8.8',
                integration_name='Virus Total',
                score=0,
                indicator_type=DBotScoreType.IP,
                reliability='Not a reliability'
            )
            assert False
        except TypeError:
            assert True

    def test_create_dbot_score_with_valid_reliability(self):
        """
        Given:
            -  a valid reliability value
        When
            - creating a DBotScore entry
        Then
            - the proper entry is created
        """
        from CommonServerPython import Common, DBotScoreType, DBotScoreReliability, CommandResults

        dbot_score = Common.DBotScore(
            indicator='8.8.8.8',
            integration_name='Test',
            score=Common.DBotScore.GOOD,
            indicator_type=DBotScoreType.IP,
            reliability=DBotScoreReliability.B,
        )

        ip = Common.IP(
            ip='8.8.8.8',
            dbot_score=dbot_score,
        )

        results = CommandResults(
            indicator=ip,
        )

        assert results.to_context()['EntryContext'] == {
            'IP(val.Address && val.Address == obj.Address)': [
                {
                    'Address': '8.8.8.8'
                }
            ],
            'DBotScore(val.Indicator && val.Indicator == '
            'obj.Indicator && val.Vendor == obj.Vendor && val.Type == obj.Type)': [
                {
                    'Indicator': '8.8.8.8',
                    'Type': 'ip',
                    'Vendor': 'Test',
                    'Score': 1,
                    'Reliability': 'B - Usually reliable'
                }
            ]
        }

    def test_indicator_timeline_with_list_of_indicators(self):
        """
       Given:
           -  a list of an indicator
       When
           - creating an IndicatorTimeline object
           - creating a CommandResults objects using the IndicatorTimeline object
       Then
           - the IndicatorTimeline receives the appropriate category and message
       """
        from CommonServerPython import CommandResults, IndicatorsTimeline

        indicators = ['8.8.8.8']
        timeline = IndicatorsTimeline(indicators=indicators, category='test', message='message')

        results = CommandResults(
            outputs_prefix=None,
            outputs_key_field=None,
            outputs=None,
            raw_response=indicators,
            indicators_timeline=timeline
        )

        assert sorted(results.to_context().get('IndicatorTimeline')) == sorted([
            {'Value': '8.8.8.8', 'Category': 'test', 'Message': 'message'}
        ])

    def test_indicator_timeline_running_from_an_integration(self, mocker):
        """
       Given:
           -  a list of an indicator
       When
           - mocking the demisto.params()
           - creating an IndicatorTimeline object
           - creating a CommandResults objects using the IndicatorTimeline object
       Then
           - the IndicatorTimeline receives the appropriate category and message
       """
        from CommonServerPython import CommandResults, IndicatorsTimeline
        mocker.patch.object(demisto, 'params', return_value={'insecure': True})
        indicators = ['8.8.8.8']
        timeline = IndicatorsTimeline(indicators=indicators)

        results = CommandResults(
            outputs_prefix=None,
            outputs_key_field=None,
            outputs=None,
            raw_response=indicators,
            indicators_timeline=timeline
        )

        assert sorted(results.to_context().get('IndicatorTimeline')) == sorted([
            {'Value': '8.8.8.8', 'Category': 'Integration Update'}
        ])

    def test_single_indicator(self, mocker):
        """
        Given:
            - a single indicator
        When
           - mocking the demisto.params()
           - creating an Common.IP object
           - creating a CommandResults objects using the indicator member
       Then
           - The CommandResults.to_context() returns single result of standard output IP and DBotScore
       """
        from CommonServerPython import CommandResults, Common, DBotScoreType
        mocker.patch.object(demisto, 'params', return_value={'insecure': True})
        dbot_score = Common.DBotScore(
            indicator='8.8.8.8',
            integration_name='Test',
            indicator_type=DBotScoreType.IP,
            score=Common.DBotScore.GOOD
        )

        ip = Common.IP(
            ip='8.8.8.8',
            dbot_score=dbot_score
        )

        results = CommandResults(
            indicator=ip
        )

        assert results.to_context()['EntryContext'] == {
            'IP(val.Address && val.Address == obj.Address)': [
                {
                    'Address': '8.8.8.8'
                }
            ],
            'DBotScore(val.Indicator && val.Indicator == '
            'obj.Indicator && val.Vendor == obj.Vendor && val.Type == obj.Type)': [
                {
                    'Indicator': '8.8.8.8',
                    'Type': 'ip',
                    'Vendor': 'Test',
                    'Score': 1
                }
            ]
        }

    def test_single_indicator_with_indicators(self, mocker):
        """
        Given:
            - a single indicator and a list of indicators
        When
           - mocking the demisto.params()
           - creating an Common.IP object
           - creating a CommandResults objects using the indicator member AND indicators member
       Then
           - The CommandResults.__init__() should raise an ValueError with appropriate error
       """
        from CommonServerPython import CommandResults, Common, DBotScoreType
        mocker.patch.object(demisto, 'params', return_value={'insecure': True})
        dbot_score = Common.DBotScore(
            indicator='8.8.8.8',
            integration_name='Virus Total',
            indicator_type=DBotScoreType.IP,
            score=Common.DBotScore.GOOD
        )

        ip = Common.IP(
            ip='8.8.8.8',
            dbot_score=dbot_score
        )

        with pytest.raises(ValueError) as e:
            CommandResults(
                indicator=ip,
                indicators=[ip]
            )
        assert e.value.args[0] == 'indicators is DEPRECATED, use only indicator'

    def test_indicator_with_no_auto_extract(self):
        """
       Given:
           - a list of an indicator
           - ignore_auto_extract set to True
       When
           - creating a CommandResults object with an indicator
           - using Ignore Auto Extract

       Then
           - the IgnoreAutoExtract field is set to True
       """
        from CommonServerPython import CommandResults

        indicators = ['8.8.8.8']

        results = CommandResults(
            outputs_prefix=None,
            outputs_key_field=None,
            outputs=None,
            raw_response=indicators,
            indicators_timeline=None,
            ignore_auto_extract=True
        )

        assert results.to_context().get('IgnoreAutoExtract') is True

    def test_entry_as_note(self):
        """
        Given:
        - mark_as_note set to True

        When:
        - creating a CommandResults object

        Then:
        - the Note field is set to True
        """
        from CommonServerPython import CommandResults

        results = CommandResults(
            outputs_prefix='Test',
            outputs_key_field='value',
            outputs=None,
            mark_as_note=True
        )

        assert results.to_context().get('Note') is True

    def test_empty_readable_outputs(self):
        """
        Given:
        - Outputs as str
        - outputs_prefix is str
        - No readable_output

        When:
        - Returning results

        Then:
        - Validate generated readable_output

        """
        from CommonServerPython import CommandResults
        res = CommandResults(
            outputs="outputs_test",
            outputs_prefix="outputs_prefix_test"
        )
        context = res.to_context()
        assert "outputs_test" == context.get('HumanReadable')

    def test_replace_existing(self):
        """
        Given:
        - replace_existing=True

        When:
        - Returning an object to context that needs to override it's key on each run.

        Then:
        - Return an object with the DT "(true)"
        """
        from CommonServerPython import CommandResults
        res = CommandResults(
            outputs="next_token",
            outputs_prefix="Path.To.Value",
            replace_existing=True
        )
        context = res.to_context()
        assert context["EntryContext"] == {"Path.To(true)": {"Value": "next_token"}}
    
    def test_replace_existing_not_nested(self):
        """
        Given:
        - replace_existing=True but outputs_prefix is not nested, i.e., does not have a period.

        When:
        - Returning an object to context that needs to override it's key on each run.

        Then:
        - Raise an errror.
        """
        from CommonServerPython import CommandResults
        res = CommandResults(
            outputs="next_token",
            outputs_prefix="PathToValue",
            replace_existing=True
        )
        with pytest.raises(DemistoException, match='outputs_prefix must be a nested path to replace an existing key.'):
            res.to_context()


def test_http_request_ssl_ciphers_insecure():
    if IS_PY3 and PY_VER_MINOR >= 10:
        from CommonServerPython import BaseClient

        client = BaseClient('https://www.google.com', ok_codes=(200, 201), verify=False)
        adapter = client._session.adapters.get('https://')
        ssl_context = adapter.poolmanager.connection_pool_kw['ssl_context']
        ciphers_list = ssl_context.get_ciphers()

        assert len(ciphers_list) == 42
        assert next(cipher for cipher in ciphers_list if cipher['name'] == 'AES128-GCM-SHA256')
    else:
        assert True


class TestBaseClient:
    from CommonServerPython import BaseClient
    text = {"status": "ok"}
    client = BaseClient('http://example.com/api/v2/', ok_codes=(200, 201))

    RETRIES_POSITIVE_TEST = [
        'get',
        'put',
        'post'
    ]

    @pytest.mark.skip(reason="Test - too long, only manual")
    @pytest.mark.parametrize('method', RETRIES_POSITIVE_TEST)
    def test_http_requests_with_retry_sanity(self, method):
        """
            Given
            - A base client

            When
            - Making http request call with retries configured to a number higher then 0

            Then
            -  Ensure a successful request return response as expected
        """
        url = 'http://httpbin.org/{}'.format(method)
        res = self.client._http_request(method,
                                        '',
                                        full_url=url,
                                        retries=1,
                                        status_list_to_retry=[401])
        assert res['url'] == url

    RETRIES_NEGATIVE_TESTS_INPUT = [
        ('get', 400), ('get', 401), ('get', 500),
        ('put', 400), ('put', 401), ('put', 500),
        ('post', 400), ('post', 401), ('post', 500),
    ]

    @pytest.mark.skip(reason="Test - too long, only manual")
    @pytest.mark.parametrize('method, status', RETRIES_NEGATIVE_TESTS_INPUT)
    def test_http_requests_with_retry_negative_sanity(self, method, status):
        """
            Given
            - A base client

            When
            - Making http request call with retries configured to a number higher then 0

            Then
            -  An unsuccessful request returns a DemistoException regardless the bad status code.
        """
        from CommonServerPython import DemistoException
        with raises(DemistoException, match='{}'.format(status)):
            self.client._http_request(method,
                                      '',
                                      full_url='http://httpbin.org/status/{}'.format(status),
                                      retries=3,
                                      status_list_to_retry=[400, 401, 500])

    def test_http_request_json(self, requests_mock):
        requests_mock.get('http://example.com/api/v2/event', text=json.dumps(self.text))
        res = self.client._http_request('get', 'event')
        assert res == self.text

    def test_http_request_json_negative(self, requests_mock):
        from CommonServerPython import DemistoException
        text = 'notjson'
        requests_mock.get('http://example.com/api/v2/event', text=text)
        with raises(DemistoException, match="Failed to parse json") as exception:
            self.client._http_request('get', 'event')
        assert exception.value.res
        assert exception.value.res.text == text

    def test_http_request_text(self, requests_mock):
        requests_mock.get('http://example.com/api/v2/event', text=json.dumps(self.text))
        res = self.client._http_request('get', 'event', resp_type='text')
        assert res == json.dumps(self.text)

    def test_http_request_content(self, requests_mock):
        requests_mock.get('http://example.com/api/v2/event', content=str.encode(json.dumps(self.text)))
        res = self.client._http_request('get', 'event', resp_type='content')
        assert json.loads(res) == self.text

    def test_http_request_response(self, requests_mock):
        requests_mock.get('http://example.com/api/v2/event')
        res = self.client._http_request('get', 'event', resp_type='response')
        assert isinstance(res, requests.Response)

    def test_http_request_proxy_false(self):
        from CommonServerPython import BaseClient
        import requests_mock

        os.environ['http_proxy'] = 'http://testproxy:8899'
        os.environ['https_proxy'] = 'https://testproxy:8899'

        os.environ['REQUESTS_CA_BUNDLE'] = '/test1.pem'
        client = BaseClient('http://example.com/api/v2/', ok_codes=(200, 201), proxy=False, verify=True)

        with requests_mock.mock() as m:
            m.get('http://example.com/api/v2/event')

            res = client._http_request('get', 'event', resp_type='response')

            assert m.last_request.verify == '/test1.pem'
            assert not m.last_request.proxies
            assert m.called is True

    def test_http_request_proxy_true(self):
        from CommonServerPython import BaseClient
        import requests_mock

        os.environ['http_proxy'] = 'http://testproxy:8899'
        os.environ['https_proxy'] = 'https://testproxy:8899'

        os.environ['REQUESTS_CA_BUNDLE'] = '/test1.pem'
        client = BaseClient('http://example.com/api/v2/', ok_codes=(200, 201), proxy=True, verify=True)

        with requests_mock.mock() as m:
            m.get('http://example.com/api/v2/event')

            res = client._http_request('get', 'event', resp_type='response')

            assert m.last_request.verify == '/test1.pem'
            assert m.last_request.proxies == {
                'http': 'http://testproxy:8899',
                'https': 'https://testproxy:8899'
            }
            assert m.called is True

    def test_http_request_proxy_without_http_prefix(self):
        """
            Given
                - proxy param is set to true
                - proxy configs are without http/https prefix

            When
            - run an http get request

            Then
            -  the request will run and will use proxy configs that will include http:// prefix.
        """
        from CommonServerPython import BaseClient
        import requests_mock

        os.environ['http_proxy'] = 'testproxy:8899'
        os.environ['https_proxy'] = 'testproxy:8899'

        os.environ['REQUESTS_CA_BUNDLE'] = '/test1.pem'
        client = BaseClient('http://example.com/api/v2/', ok_codes=(200, 201), proxy=True, verify=True)

        with requests_mock.mock() as m:
            m.get('http://example.com/api/v2/event')

            res = client._http_request('get', 'event', resp_type='response')

            assert m.last_request.verify == '/test1.pem'
            assert m.last_request.proxies == {
                'http': 'http://testproxy:8899',
                'https': 'http://testproxy:8899'
            }
            assert m.called is True

    def test_http_request_proxy_empty_proxy(self):
        """
            Given
                - proxy param is set to true
                - proxy configs are empty

            When
            - run an http get request

            Then
            -  the request will run and will use empty proxy configs and will not add https prefixes
        """
        from CommonServerPython import BaseClient
        import requests_mock

        os.environ['http_proxy'] = ''
        os.environ['https_proxy'] = ''

        os.environ['REQUESTS_CA_BUNDLE'] = '/test1.pem'
        client = BaseClient('http://example.com/api/v2/', ok_codes=(200, 201), proxy=True, verify=True)

        with requests_mock.mock() as m:
            m.get('http://example.com/api/v2/event')

            res = client._http_request('get', 'event', resp_type='response')

            assert m.last_request.verify == '/test1.pem'
            assert m.last_request.proxies == {}
            assert m.called is True

    def test_http_request_verify_false(self):
        from CommonServerPython import BaseClient
        import requests_mock

        os.environ['REQUESTS_CA_BUNDLE'] = '/test1.pem'
        client = BaseClient('http://example.com/api/v2/', ok_codes=(200, 201), proxy=True, verify=False)

        with requests_mock.mock() as m:
            m.get('http://example.com/api/v2/event')

            res = client._http_request('get', 'event', resp_type='response')

            assert m.last_request.verify is False
            assert m.called is True

    def test_http_request_not_ok(self, requests_mock):
        from CommonServerPython import DemistoException
        requests_mock.get('http://example.com/api/v2/event', status_code=500)
        with raises(DemistoException, match="[500]"):
            self.client._http_request('get', 'event')

    def test_http_request_not_ok_but_ok(self, requests_mock):
        requests_mock.get('http://example.com/api/v2/event', status_code=500)
        res = self.client._http_request('get', 'event', resp_type='response', ok_codes=(500,))
        assert res.status_code == 500

    def test_http_request_not_ok_with_json(self, requests_mock):
        from CommonServerPython import DemistoException
        requests_mock.get('http://example.com/api/v2/event', status_code=500, content=str.encode(json.dumps(self.text)))
        with raises(DemistoException, match="Error in API call"):
            self.client._http_request('get', 'event')

    def test_http_request_not_ok_with_json_parsing(self, requests_mock):
        from CommonServerPython import DemistoException
        requests_mock.get('http://example.com/api/v2/event', status_code=500, content=str.encode(json.dumps(self.text)))
        with raises(DemistoException) as exception:
            self.client._http_request('get', 'event')
        message = str(exception.value)
        response_json_error = json.loads(message.split('\n')[1])
        assert response_json_error == self.text

    def test_http_request_timeout(self, requests_mock):
        from CommonServerPython import DemistoException
        requests_mock.get('http://example.com/api/v2/event', exc=requests.exceptions.ConnectTimeout)
        with raises(DemistoException, match="Connection Timeout Error"):
            self.client._http_request('get', 'event')

    def test_http_request_ssl_error(self, requests_mock):
        from CommonServerPython import DemistoException
        requests_mock.get('http://example.com/api/v2/event', exc=requests.exceptions.SSLError)
        with raises(DemistoException, match="SSL Certificate Verification Failed"):
            self.client._http_request('get', 'event', resp_type='response')

    def test_http_request_ssl_error_insecure(cls, requests_mock):
        requests_mock.get('http://example.com/api/v2/event', exc=requests.exceptions.SSLError('test ssl'))
        client = cls.BaseClient('http://example.com/api/v2/', ok_codes=(200, 201), verify=False)
        with raises(requests.exceptions.SSLError, match="^test ssl$"):
            client._http_request('get', 'event', resp_type='response')

    def test_http_request_proxy_error(self, requests_mock):
        from CommonServerPython import DemistoException
        requests_mock.get('http://example.com/api/v2/event', exc=requests.exceptions.ProxyError)
        with raises(DemistoException, match="Proxy Error"):
            self.client._http_request('get', 'event', resp_type='response')

    def test_http_request_connection_error(self, requests_mock):
        from CommonServerPython import DemistoException
        requests_mock.get('http://example.com/api/v2/event', exc=requests.exceptions.ConnectionError)
        with raises(DemistoException, match="Verify that the server URL parameter"):
            self.client._http_request('get', 'event', resp_type='response')

    def test_text_exception_parsing(self, requests_mock):
        from CommonServerPython import DemistoException
        reason = 'Bad Request'
        text = 'additional text'
        requests_mock.get('http://example.com/api/v2/event',
                          status_code=400,
                          reason=reason,
                          text=text)
        with raises(DemistoException, match='- {}\n{}'.format(reason, text)):
            self.client._http_request('get', 'event', resp_type='text')

    def test_json_exception_parsing(self, requests_mock):
        from CommonServerPython import DemistoException
        reason = 'Bad Request'
        json_response = {'error': 'additional text'}
        requests_mock.get('http://example.com/api/v2/event',
                          status_code=400,
                          reason=reason,
                          json=json_response)
        with raises(DemistoException, match='- {}\n.*{}'.format(reason, json_response["error"])):
            self.client._http_request('get', 'event', resp_type='text')

    def test_exception_response_json_parsing_when_ok_code_is_invalid(self, requests_mock):
        from CommonServerPython import DemistoException
        json_response = {'error': 'additional text'}
        requests_mock.get('http://example.com/api/v2/event',
                          status_code=400,
                          json=json_response)
        try:
            self.client._http_request('get', 'event', ok_codes=(200,))
        except DemistoException as e:
            resp_json = e.res.json()
            assert e.res.status_code == 400
            assert resp_json.get('error') == 'additional text'

    def test_exception_response_text_parsing_when_ok_code_is_invalid(self, requests_mock):
        from CommonServerPython import DemistoException
        requests_mock.get('http://example.com/api/v2/event',
                          status_code=400,
                          text='{"error": "additional text"}')
        try:
            self.client._http_request('get', 'event', ok_codes=(200,))
        except DemistoException as e:
            resp_json = json.loads(e.res.text)
            assert e.res.status_code == 400
            assert resp_json.get('error') == 'additional text'

    def test_http_request_timeout_default(self, requests_mock):
        requests_mock.get('http://example.com/api/v2/event', text=json.dumps(self.text))
        self.client._http_request('get', 'event')
        assert requests_mock.last_request.timeout == self.client.REQUESTS_TIMEOUT

    def test_http_request_timeout_given_func(self, requests_mock):
        requests_mock.get('http://example.com/api/v2/event', text=json.dumps(self.text))
        timeout = 120
        self.client._http_request('get', 'event', timeout=timeout)
        assert requests_mock.last_request.timeout == timeout

    def test_http_request_timeout_given_class(self, requests_mock):
        from CommonServerPython import BaseClient
        requests_mock.get('http://example.com/api/v2/event', text=json.dumps(self.text))
        timeout = 44
        new_client = BaseClient('http://example.com/api/v2/', timeout=timeout)
        new_client._http_request('get', 'event')
        assert requests_mock.last_request.timeout == timeout

    def test_http_request_timeout_environ_system(self, requests_mock, mocker):
        from CommonServerPython import BaseClient
        requests_mock.get('http://example.com/api/v2/event', text=json.dumps(self.text))
        timeout = 10
        mocker.patch.dict(os.environ, {'REQUESTS_TIMEOUT': str(timeout)})
        new_client = BaseClient('http://example.com/api/v2/')
        new_client._http_request('get', 'event')
        assert requests_mock.last_request.timeout == timeout

    def test_http_request_timeout_environ_integration(self, requests_mock, mocker):
        requests_mock.get('http://example.com/api/v2/event', text=json.dumps(self.text))
        timeout = 180.1
        # integration name is set to Test in the fixture handle_calling_context
        mocker.patch.dict(os.environ, {'REQUESTS_TIMEOUT.Test': str(timeout)})
        from CommonServerPython import BaseClient
        new_client = BaseClient('http://example.com/api/v2/')
        new_client._http_request('get', 'event')
        assert requests_mock.last_request.timeout == timeout

    def test_http_request_timeout_environ_script(self, requests_mock, mocker):
        requests_mock.get('http://example.com/api/v2/event', text=json.dumps(self.text))
        timeout = 23.4
        script_name = 'TestScript'
        mocker.patch.dict(os.environ, {'REQUESTS_TIMEOUT.' + script_name: str(timeout)})
        mocker.patch.dict(demisto.callingContext, {'context': {'ScriptName': script_name}})
        mocker.patch.object(CommonServerPython, 'get_integration_name', return_value='')
        from CommonServerPython import BaseClient
        new_client = BaseClient('http://example.com/api/v2/')
        new_client._http_request('get', 'event')
        assert requests_mock.last_request.timeout == timeout

    def test_is_valid_ok_codes_empty(self):
        from requests import Response
        from CommonServerPython import BaseClient
        new_client = BaseClient('http://example.com/api/v2/')
        response = Response()
        response.status_code = 200
        assert new_client._is_status_code_valid(response, None)

    def test_is_valid_ok_codes_from_function(self):
        from requests import Response
        response = Response()
        response.status_code = 200
        assert self.client._is_status_code_valid(response, (200, 201))

    def test_is_valid_ok_codes_from_self(self):
        from requests import Response
        response = Response()
        response.status_code = 200
        assert self.client._is_status_code_valid(response, None)

    def test_is_valid_ok_codes_empty_false(self):
        from requests import Response
        response = Response()
        response.status_code = 400
        assert not self.client._is_status_code_valid(response, None)

    def test_is_valid_ok_codes_from_function_false(self):
        from requests import Response
        response = Response()
        response.status_code = 400
        assert not self.client._is_status_code_valid(response, (200, 201))

    def test_is_valid_ok_codes_from_self_false(self):
        from requests import Response
        response = Response()
        response.status_code = 400
        assert not self.client._is_status_code_valid(response)

    def test_http_request_params_parser_none(self, requests_mock):
        """
            Given
                - query params with spaces without specific quote function.

            When
                - Calling _https_request function.

            Then
                - Verify the spaces in the result is as expected.
        """
        mock_request = requests_mock.get('http://example.com/api/v2/', json={})
        from CommonServerPython import BaseClient
        mock_client = BaseClient('http://example.com/api/v2/')

        mock_client._http_request('get', params={'key': 'value with spaces'})

        assert mock_request.last_request.query == 'key=value+with+spaces'

    @pytest.mark.skipif(not IS_PY3, reason='test not supported in py2')
    def test_http_request_params_parser_quote(self, requests_mock):
        """
            Given
                - query params with spaces with specific quote function.

            When
                - Calling _https_request function.

            Then
                - Verify the spaces in the result is as expected.
        """
        mock_request = requests_mock.get('http://example.com/api/v2/', json={})
        from CommonServerPython import BaseClient
        mock_client = BaseClient('http://example.com/api/v2/')

        mock_client._http_request('get', params={'key': 'value with spaces'}, params_parser=urllib.parse.quote)

        assert mock_request.last_request.query == 'key=value%20with%20spaces'


def test_parse_date_string():
    # test unconverted data remains: Z
    assert parse_date_string('2019-09-17T06:16:39Z') == datetime(2019, 9, 17, 6, 16, 39)

    # test unconverted data remains: .22Z
    assert parse_date_string('2019-09-17T06:16:39.22Z') == datetime(2019, 9, 17, 6, 16, 39, 220000)

    # test time data without ms does not match format with ms
    assert parse_date_string('2019-09-17T06:16:39Z', '%Y-%m-%dT%H:%M:%S.%f') == datetime(2019, 9, 17, 6, 16, 39)

    # test time data with timezone Z does not match format with timezone +05:00
    assert parse_date_string('2019-09-17T06:16:39Z', '%Y-%m-%dT%H:%M:%S+05:00') == datetime(2019, 9, 17, 6, 16, 39)

    # test time data with timezone +05:00 does not match format with timezone Z
    assert parse_date_string('2019-09-17T06:16:39+05:00', '%Y-%m-%dT%H:%M:%SZ') == datetime(2019, 9, 17, 6, 16, 39)

    # test time data with timezone -05:00 and with ms does not match format with timezone +02:00 without ms
    assert parse_date_string(
        '2019-09-17T06:16:39.4040+05:00', '%Y-%m-%dT%H:%M:%S+02:00'
    ) == datetime(2019, 9, 17, 6, 16, 39, 404000)


def test_override_print(mocker):
    mocker.patch.object(demisto, 'info')
    int_logger = IntegrationLogger()
    int_logger.set_buffering(False)
    int_logger.print_override("test", "this")
    assert demisto.info.call_count == 1
    assert demisto.info.call_args[0][0] == "test this"
    demisto.info.reset_mock()
    int_logger.print_override("test", "this", file=sys.stderr)
    assert demisto.info.call_count == 1
    assert demisto.info.call_args[0][0] == "test this"
    buf = StringIO()
    # test writing to custom file (not stdout/stderr)
    int_logger.print_override("test", "this", file=buf)
    assert buf.getvalue() == 'test this\n'


def test_http_client_debug(mocker):
    if not IS_PY3:
        pytest.skip("test not supported in py2")
        return
    mocker.patch.object(demisto, 'info')
    debug_log = DebugLogger()
    from http.client import HTTPConnection
    HTTPConnection.debuglevel = 1
    # not using 'with' because its not compatible with all python versions
    con = HTTPConnection("google.com")
    con.request('GET', '/')
    with con.getresponse() as r:
        r.read()
    con.close()
    assert demisto.info.call_count > 5
    assert debug_log is not None


def test_http_client_debug_int_logger_sensitive_query_params(mocker):
    if not IS_PY3:
        pytest.skip("test not supported in py2")
        return
    mocker.patch.object(demisto, 'params', return_value={'APIKey': 'dummy'})
    mocker.patch.object(demisto, 'info')
    debug_log = DebugLogger()
    from http.client import HTTPConnection
    HTTPConnection.debuglevel = 1
    con = HTTPConnection("google.com")
    con.request('GET', '?apikey=dummy')
    # not using 'with' because its not compatible with all python versions
    with con.getresponse() as r:
        r.read()
    con.close()
    assert debug_log
    for arg in demisto.info.call_args_list:
        assert 'dummy' not in arg[0][0]
        if 'apikey' in arg[0][0]:
            assert 'apikey=<XX_REPLACED>' in arg[0][0]


class TestParseDateRange:
    @staticmethod
    def test_utc_time_sanity():
        utc_now = datetime.utcnow()
        utc_start_time, utc_end_time = parse_date_range('2 days', utc=True)
        # testing UTC date time and range of 2 days
        assert utc_now.replace(microsecond=0) == utc_end_time.replace(microsecond=0)
        assert abs(utc_start_time - utc_end_time).days == 2

    @staticmethod
    def test_local_time_sanity():
        local_now = datetime.now()
        local_start_time, local_end_time = parse_date_range('73 minutes', utc=False)
        # testing local datetime and range of 73 minutes
        assert local_now.replace(microsecond=0) == local_end_time.replace(microsecond=0)
        assert abs(local_start_time - local_end_time).seconds / 60 == 73

    @staticmethod
    def test_with_trailing_spaces():
        utc_now = datetime.utcnow()
        utc_start_time, utc_end_time = parse_date_range('2 days   ', utc=True)
        # testing UTC date time and range of 2 days
        assert utc_now.replace(microsecond=0) == utc_end_time.replace(microsecond=0)
        assert abs(utc_start_time - utc_end_time).days == 2

    @staticmethod
    @freeze_time("2022-11-03 13:40:00 UTC")
    def test_case_insensitive():
        utc_now = datetime.utcnow()
        utc_start_time, utc_end_time = parse_date_range('2 Days', utc=True)
        # testing UTC date time and range of 2 days
        assert utc_now.replace(microsecond=0) == utc_end_time.replace(microsecond=0)
        assert abs(utc_start_time - utc_end_time).days == 2

    @staticmethod
    def test_error__invalid_input_format(mocker):
        mocker.patch.object(sys, 'exit', side_effect=Exception('mock exit'))
        demisto_results = mocker.spy(demisto, 'results')

        try:
            parse_date_range('2 Days ago', utc=True)
        except Exception as exp:
            assert str(exp) == 'mock exit'
        results = demisto.results.call_args[0][0]
        assert 'date_range must be "number date_range_unit"' in results['Contents']

    @staticmethod
    def test_error__invalid_time_value_not_a_number(mocker):
        mocker.patch.object(sys, 'exit', side_effect=Exception('mock exit'))
        demisto_results = mocker.spy(demisto, 'results')

        try:
            parse_date_range('ten Days', utc=True)
        except Exception as exp:
            assert str(exp) == 'mock exit'
        results = demisto.results.call_args[0][0]
        assert 'The time value is invalid' in results['Contents']

    @staticmethod
    def test_error__invalid_time_value_not_an_integer(mocker):
        mocker.patch.object(sys, 'exit', side_effect=Exception('mock exit'))
        demisto_results = mocker.spy(demisto, 'results')

        try:
            parse_date_range('1.5 Days', utc=True)
        except Exception as exp:
            assert str(exp) == 'mock exit'
        results = demisto.results.call_args[0][0]
        assert 'The time value is invalid' in results['Contents']

    @staticmethod
    def test_error__invalid_time_unit(mocker):
        mocker.patch.object(sys, 'exit', side_effect=Exception('mock exit'))
        demisto_results = mocker.spy(demisto, 'results')

        try:
            parse_date_range('2 nights', utc=True)
        except Exception as exp:
            assert str(exp) == 'mock exit'
        results = demisto.results.call_args[0][0]
        assert 'The unit of date_range is invalid' in results['Contents']


def test_encode_string_results():
    s = "test"
    assert s == encode_string_results(s)
    s2 = u"בדיקה"
    if IS_PY3:
        res = str(s2)
    else:
        res = s2.encode("utf8")
    assert encode_string_results(s2) == res
    not_string = [1, 2, 3]
    assert not_string == encode_string_results(not_string)


class TestReturnOutputs:
    def test_return_outputs(self, mocker):
        mocker.patch.object(demisto, 'results')
        md = 'md'
        outputs = {'Event': 1}
        raw_response = {'event': 1}
        return_outputs(md, outputs, raw_response)
        results = demisto.results.call_args[0][0]
        assert len(demisto.results.call_args[0]) == 1
        assert demisto.results.call_count == 1
        assert raw_response == results['Contents']
        assert 'json' == results['ContentsFormat']
        assert outputs == results['EntryContext']
        assert md == results['HumanReadable']

    def test_return_outputs_only_md(self, mocker):
        mocker.patch.object(demisto, 'results')
        md = 'md'
        return_outputs(md)
        results = demisto.results.call_args[0][0]
        assert len(demisto.results.call_args[0]) == 1
        assert demisto.results.call_count == 1
        assert md == results['HumanReadable']
        assert 'text' == results['ContentsFormat']

    def test_return_outputs_raw_none(self, mocker):
        mocker.patch.object(demisto, 'results')
        md = 'md'
        outputs = {'Event': 1}
        return_outputs(md, outputs, None)
        results = demisto.results.call_args[0][0]
        assert len(demisto.results.call_args[0]) == 1
        assert demisto.results.call_count == 1
        assert outputs == results['Contents']
        assert 'json' == results['ContentsFormat']
        assert outputs == results['EntryContext']
        assert md == results['HumanReadable']

    def test_return_outputs_timeline(self, mocker):
        mocker.patch.object(demisto, 'results')
        md = 'md'
        outputs = {'Event': 1}
        raw_response = {'event': 1}
        timeline = [{'Value': 'blah', 'Message': 'test', 'Category': 'test'}]
        return_outputs(md, outputs, raw_response, timeline)
        results = demisto.results.call_args[0][0]
        assert len(demisto.results.call_args[0]) == 1
        assert demisto.results.call_count == 1
        assert raw_response == results['Contents']
        assert 'json' == results['ContentsFormat']
        assert outputs == results['EntryContext']
        assert md == results['HumanReadable']
        assert timeline == results['IndicatorTimeline']

    def test_return_outputs_timeline_without_category(self, mocker):
        mocker.patch.object(demisto, 'results')
        md = 'md'
        outputs = {'Event': 1}
        raw_response = {'event': 1}
        timeline = [{'Value': 'blah', 'Message': 'test'}]
        return_outputs(md, outputs, raw_response, timeline)
        results = demisto.results.call_args[0][0]
        assert len(demisto.results.call_args[0]) == 1
        assert demisto.results.call_count == 1
        assert raw_response == results['Contents']
        assert 'json' == results['ContentsFormat']
        assert outputs == results['EntryContext']
        assert md == results['HumanReadable']
        assert 'Category' in results['IndicatorTimeline'][0].keys()
        assert results['IndicatorTimeline'][0]['Category'] == 'Integration Update'

    def test_return_outputs_ignore_auto_extract(self, mocker):
        mocker.patch.object(demisto, 'results')
        md = 'md'
        outputs = {'Event': 1}
        raw_response = {'event': 1}
        ignore_auto_extract = True
        return_outputs(md, outputs, raw_response, ignore_auto_extract=ignore_auto_extract)
        results = demisto.results.call_args[0][0]
        assert len(demisto.results.call_args[0]) == 1
        assert demisto.results.call_count == 1
        assert raw_response == results['Contents']
        assert 'json' == results['ContentsFormat']
        assert outputs == results['EntryContext']
        assert md == results['HumanReadable']
        assert ignore_auto_extract == results['IgnoreAutoExtract']

    def test_return_outputs_text_raw_response(self, mocker):
        mocker.patch.object(demisto, 'results')
        md = 'md'
        raw_response = 'string'
        return_outputs(md, raw_response=raw_response)
        results = demisto.results.call_args[0][0]
        assert len(demisto.results.call_args[0]) == 1
        assert demisto.results.call_count == 1
        assert raw_response == results['Contents']
        assert 'text' == results['ContentsFormat']


def test_argToBoolean():
    assert argToBoolean('true') is True
    assert argToBoolean('yes') is True
    assert argToBoolean('TrUe') is True
    assert argToBoolean(True) is True

    assert argToBoolean('false') is False
    assert argToBoolean('no') is False
    assert argToBoolean(False) is False


batch_params = [
    # full batch case
    ([1, 2, 3], 1, [[1], [2], [3]]),
    # empty case
    ([], 1, []),
    # out of index case
    ([1, 2, 3], 5, [[1, 2, 3]]),
    # out of index in end with batches
    ([1, 2, 3, 4, 5], 2, [[1, 2], [3, 4], [5]]),
    ([1] * 100, 2, [[1, 1]] * 50)
]


@pytest.mark.parametrize('iterable, sz, expected', batch_params)
def test_batch(iterable, sz, expected):
    for i, item in enumerate(batch(iterable, sz)):
        assert expected[i] == item


regexes_test = [
    (ipv4Regex, '192.168.1.1', True),
    (ipv4Regex, '192.168.1.1/24', False),
    (ipv4Regex, '192.168.a.1', False),
    (ipv4Regex, '192.168..1.1', False),
    (ipv4Regex, '192.256.1.1', False),
    (ipv4Regex, '192.256.1.1.1', False),
    (ipv4Regex, '192.168.1.1/12', False),
    (ipv4Regex, '', False),
    (ipv4cidrRegex, '192.168.1.1/32', True),
    (ipv4cidrRegex, '192.168.1.1.1/30', False),
    (ipv4cidrRegex, '192.168.1.b/30', False),
    (ipv4cidrRegex, '192.168.1.12/381', False),
    (ipv6Regex, '2001:db8:a0b:12f0::1', True),
    (ipv6Regex, '2001:db8:a0b:12f0::1/11', False),
    (ipv6Regex, '2001:db8:a0b:12f0::1::1', False),
    (ipv6Regex, '2001:db8:a0b:12f0::98aa5', False),
    (ipv6cidrRegex, '2001:db8:a0b:12f0::1/64', True),
    (ipv6cidrRegex, '2001:db8:a0b:12f0::1/256', False),
    (ipv6cidrRegex, '2001:db8:a0b:12f0::1::1/25', False),
    (ipv6cidrRegex, '2001:db8:a0b:12f0::1aaasds::1/1', False)
]


@pytest.mark.parametrize('pattern, string, expected', regexes_test)
def test_regexes(pattern, string, expected):
    # (str, str, bool) -> None
    # emulates re.fullmatch from py3.4
    assert expected is bool(re.match("(?:" + pattern + r")\Z", string))


IP_TO_INDICATOR_TYPE_PACK = [
    ('192.168.1.1', FeedIndicatorType.IP),
    ('192.168.1.1/32', FeedIndicatorType.CIDR),
    ('2001:db8:a0b:12f0::1', FeedIndicatorType.IPv6),
    ('2001:db8:a0b:12f0::1/64', FeedIndicatorType.IPv6CIDR),
]


@pytest.mark.parametrize('ip, indicator_type', IP_TO_INDICATOR_TYPE_PACK)
def test_ip_to_indicator(ip, indicator_type):
    assert FeedIndicatorType.ip_to_indicator_type(ip) is indicator_type


data_test_b64_encode = [
    (u'test', 'dGVzdA=='),
    ('test', 'dGVzdA=='),
    (b'test', 'dGVzdA=='),
    ('', ''),
    ('%', 'JQ=='),
    (u'§', 'wqc='),
    (u'§t`e§s`t§', 'wqd0YGXCp3NgdMKn'),
]


@pytest.mark.parametrize('_input, expected_output', data_test_b64_encode)
def test_b64_encode(_input, expected_output):
    output = b64_encode(_input)
    assert output == expected_output, 'b64_encode({}) returns: {} instead: {}'.format(_input, output, expected_output)


def test_traceback_in_return_error_debug_mode_on(mocker):
    mocker.patch.object(demisto, 'command', return_value="test-command")
    mocker.spy(demisto, 'results')
    mocker.patch('CommonServerPython.is_debug_mode', return_value=True)
    from CommonServerPython import return_error

    try:
        raise Exception("This is a test string")
    except Exception:
        with pytest.raises(SystemExit):
            return_error("some text")

    assert "This is a test string" in str(demisto.results.call_args)
    assert "Traceback" in str(demisto.results.call_args)
    assert "some text" in str(demisto.results.call_args)


def test_traceback_in_return_error_debug_mode_off(mocker):
    mocker.patch.object(demisto, 'command', return_value="test-command")
    mocker.spy(demisto, 'results')
    mocker.patch('CommonServerPython.is_debug_mode', return_value=False)
    from CommonServerPython import return_error

    try:
        raise Exception("This is a test string")
    except Exception:
        with pytest.raises(SystemExit):
            return_error("some text")

    assert "This is a test string" not in str(demisto.results.call_args)
    assert "Traceback" not in str(demisto.results.call_args)
    assert "some text" in str(demisto.results.call_args)


# append_context unit test
CONTEXT_MOCK = {
    'str_key': 'str_value',
    'dict_key': {
        'key1': 'val1',
        'key2': 'val2'
    },
    'int_key': 1,
    'list_key_str': ['val1', 'val2'],
    'list_key_list': ['val1', 'val2'],
    'list_key_dict': ['val1', 'val2']
}

UPDATED_CONTEXT = {
    'str_key': 'str_data,str_value',
    'dict_key': {
        'key1': 'val1',
        'key2': 'val2',
        'data_key': 'data_val'
    },
    'int_key': [1, 2],
    'list_key_str': ['val1', 'val2', 'str_data'],
    'list_key_list': ['val1', 'val2', 'val1', 'val2'],
    'list_key_dict': ['val1', 'val2', {'data_key': 'data_val'}]
}
UPDATED_CONTEXT_WITH_LIST = {
    'dict_key': [{
        'key1': 'val1',
        'key2': 'val2',
        'key3': 'val3'
    }],
    'int_key': [1, 2],
    'list_key_str': ['val1', 'val2', 'str_data'],
    'list_key_list': ['val1', 'val2', 'val1', 'val2'],
    'list_key_dict': ['val1', 'val2', {'data_key': 'data_val'}]
}

DATA_MOCK_STRING = "str_data"
DATA_MOCK_LIST = ['val1', 'val2']
DATA_MOCK_LIST_OF_DICT = [{'key3': 'val3'}]
DATA_MOCK_DICT = {
    'data_key': 'data_val'
}
DATA_MOCK_INT = 2

STR_KEY = "str_key"
DICT_KEY = "dict_key"

APPEND_CONTEXT_INPUT = [
    (CONTEXT_MOCK, DATA_MOCK_STRING, STR_KEY, "key = {}, val = {}".format(STR_KEY, UPDATED_CONTEXT[STR_KEY])),
    (CONTEXT_MOCK, DATA_MOCK_LIST, STR_KEY, "TypeError"),
    (CONTEXT_MOCK, DATA_MOCK_DICT, STR_KEY, "TypeError"),

    (CONTEXT_MOCK, DATA_MOCK_STRING, DICT_KEY, "TypeError"),
    (CONTEXT_MOCK, DATA_MOCK_LIST, DICT_KEY, "TypeError"),
    (CONTEXT_MOCK, DATA_MOCK_LIST_OF_DICT, DICT_KEY, "key = {}, val = {}".format(DICT_KEY, UPDATED_CONTEXT_WITH_LIST[DICT_KEY])),
    (CONTEXT_MOCK, DATA_MOCK_DICT, DICT_KEY, "key = {}, val = {}".format(DICT_KEY, UPDATED_CONTEXT[DICT_KEY])),

    (CONTEXT_MOCK, DATA_MOCK_STRING, 'list_key_str',
     "key = {}, val = {}".format('list_key_str', UPDATED_CONTEXT['list_key_str'])),
    (CONTEXT_MOCK, DATA_MOCK_LIST, 'list_key_list',
     "key = {}, val = {}".format('list_key_list', UPDATED_CONTEXT['list_key_list'])),
    (CONTEXT_MOCK, DATA_MOCK_DICT, 'list_key_dict',
     "key = {}, val = {}".format('list_key_dict', UPDATED_CONTEXT['list_key_dict'])),

    (CONTEXT_MOCK, DATA_MOCK_INT, 'int_key', "key = {}, val = {}".format('int_key', UPDATED_CONTEXT['int_key'])),
]


def get_set_context(key, val):
    from CommonServerPython import return_error
    return_error("key = {}, val = {}".format(key, val))


@pytest.mark.parametrize('context_mock, data_mock, key, expected_answer', APPEND_CONTEXT_INPUT)
def test_append_context(mocker, context_mock, data_mock, key, expected_answer):
    from CommonServerPython import demisto
    mocker.patch.object(demisto, 'get', return_value=context_mock.get(key))
    mocker.patch.object(demisto, 'setContext', side_effect=get_set_context)
    mocker.patch.object(demisto, 'results')

    if "TypeError" not in expected_answer:
        with raises(SystemExit, match='0'):
            appendContext(key, data_mock)
            assert expected_answer in demisto.results.call_args[0][0]['Contents']

    else:
        with raises(TypeError) as e:
            appendContext(key, data_mock)
            assert expected_answer in e.value


INDICATOR_VALUE_AND_TYPE = [
    ('3fec1b14cea32bbcd97fad4507b06888', "File"),
    ('1c8893f75089a27ca6a8d49801d7aa6b64ea0c6167fe8b1becfe9bc13f47bdc1', 'File'),
    ('castaneda-thornton.com', 'Domain'),
    ('192.0.0.1', 'IP'),
    ('test@gmail.com', 'Email'),
    ('test@Demisto.com', 'Email'),
    ('Test@demisto.com', 'Email'),
    ('TEST@demisto.com', 'Email'),
    ('TEST@Demisto.com', 'Email'),
    ('TEST@DEMISTO.Com', 'Email'),
    ('TesT@DEMISTO.Com', 'Email'),
    ('TesT@DemisTO.Com', 'Email'),
    ('TesT@DeMisTo.CoM', 'Email'),
    ('TEST@DEMISTO.COM', 'Email'),
    ('e775eb1250137c0b83d4e7c4549c71d6f10cae4e708ebf0b5c4613cbd1e91087', 'File'),
    ('test@yahoo.com', 'Email'),
    ('http://test.com', 'URL'),
    ('11.111.11.11/11', 'CIDR'),
    ('CVE-0000-0000', 'CVE'),
    ('dbot@demisto.works', 'Email'),
    ('dummy@recipient.com', 'Email'),
    ('bruce.wayne@pharmtech.zz', 'Email'),
    ('joe@gmail.com', 'Email'),
    ('koko@demisto.com', 'Email'),
    ('42a5e275559a1651b3df8e15d3f5912499f0f2d3d1523959c56fc5aea6371e59', 'File'),
    ('10676cf66244cfa91567fbc1a937f4cb19438338b35b69d4bcc2cf0d3a44af5e', 'File'),
    ('52483514f07eb14570142f6927b77deb7b4da99f', 'File'),
    ('c8092abd8d581750c0530fa1fc8d8318', 'File'),
    ('fe80:0000:0000:0000:91ba:7558:26d3:acde', 'IPv6'),
    ('fd60:e22:f1b9::2', 'IPv6'),
    ('2001:db8:0000:0000:0000:0000:0000:0000', 'IPv6'),
    ('112.126.94.107', 'IP'),
    ('a', None),
    ('*castaneda-thornton.com', 'DomainGlob'),
    (
        '53e6baa124f54462786f1122e98e38ff1be3de82fe2a96b1849a8637043fd847eec7e0f53307bddf7a066565292d500c36c941f1f3bb9dcac807b2f4a0bfce1b',
        'File'),
    ('1[.]1[.]1[.]1', 'IP'),
    ('test[@]test.com', 'Email'),
    ('https[:]//www[.]test[.]com/abc', 'URL'),
    ('test[.]com', 'Domain'),
    ('https://192.168.1.1:8080', 'URL'),
]


@pytest.mark.parametrize('indicator_value, indicatory_type', INDICATOR_VALUE_AND_TYPE)
def test_auto_detect_indicator_type(indicator_value, indicatory_type):
    """
        Given
            - Indicator value
            - Indicator type

        When
        - Trying to detect the type of an indicator.

        Then
        -  Run the auto_detect_indicator_type and validate that the indicator type the function returns is as expected.
    """
    if sys.version_info.major == 3 and sys.version_info.minor == 8:
        assert auto_detect_indicator_type(indicator_value) == indicatory_type
    else:
        try:
            auto_detect_indicator_type(indicator_value)
        except Exception as e:
            assert str(e) == "Missing tldextract module, In order to use the auto detect function please" \
                             " use a docker image with it installed such as: demisto/jmespath"


def test_auto_detect_indicator_type_tldextract(mocker):
    """
        Given
            tldextract version is lower than 3.0.0

        When
            Trying to detect the type of an indicator.

        Then
            Run the auto_detect_indicator_type and validate that tldextract using `cache_file` arg and not `cache_dir`
    """
    if sys.version_info.major == 3 and sys.version_info.minor >= 8:
        import tldextract as tlde
        tlde.__version__ = '2.2.7'

        mocker.patch.object(tlde, 'TLDExtract')

        auto_detect_indicator_type('8')

        res = tlde.TLDExtract.call_args
        assert 'cache_file' in res[1].keys()


VALID_DOMAIN_INDICATORS = ['www.static.attackiqtes.com',
                           'test.com',
                           'www.testö.com',
                           'hxxps://path.test.com/check',
                           'https%3A%2F%2Ftwitter.com%2FPhilipsBeLux&data=02|01||cb2462dc8640484baf7608d638d2a698|1a407a2d7675' \
                           '4d178692b3ac285306e4|0|0|636758874714819880&sdata=dnJiphWFhnAKsk5Ps0bj0p%2FvXVo8TpidtGZcW6t8lDQ%3' \
                           'D&reserved=0%3E%5bcid:image003.gif@01CF4D7F.1DF62650%5d%3C',
                           'https://emea01.safelinks.protection.outlook.com/',
                           'good.good']

@pytest.mark.parametrize('indicator_value', VALID_DOMAIN_INDICATORS)
def test_valid_domain_indicator_types(indicator_value):
    """
    Given
    - Valid Domain indicators.
    When
    - Trying to match those indicators with the Domain regex.
    Then
    - The indicators are classified as Domain indicators.
    """
    assert re.match(domainRegex, indicator_value)


INVALID_DOMAIN_INDICATORS = ['aaa.2234',
                             '1.1.1.1',
                             'ba7816bf8f01cfea414140de5dae2223b00361a396177a9cb410ff61f20015ad',
                             '1.1',
                             '2001 : db8: 3333 : 4444 : 5555',
                             'test..com',
                             'test/com',
                             '3.21.32.65/path']

@pytest.mark.parametrize('indicator_value', INVALID_DOMAIN_INDICATORS)
def test_invalid_domain_indicator_types(indicator_value):
    """
    Given
    - invalid Domain indicators.
    When
    - Trying to match those indicators with the Domain regex.
    Then
    - The indicators are not classified as Domain indicators.
    """
    assert not re.match(domainRegex, indicator_value)


VALID_URL_INDICATORS = [
    '3.21.32.65/path',
    '19.117.63.253:28/other/path',
    '19.117.63.253:28/path',
    '1.1.1.1/7/server/somestring/something.php?fjjasjkfhsjasofds=sjhfhdsfhasld',
    'flake8.pycqa.org/en/latest',
    '2001:db8:85a3:8d3:1319:8a2e:370:7348/path/path',
    '2001:db8:85a3:8d3:1319:8a2e:370:7348/32/path/path',
    'https://google.com/sdlfdshfkle3247239elkxszmcdfdstgk4e5pt0/path/path/oatdsfk/sdfjjdf',
    'www.google.com/path',
    'wwW.GooGle.com/path',
    '2001:db8:85a3:8d3:1319:8a2e:370:7348/65/path/path',
    '2001:db8:3333:4444:5555:6666:7777:8888/32/path/path',
    '2001:db8:85a3:8d3:1319:8a2e:370:7348/h',
    '1.1.1.1/7/server',
    "1.1.1.1/32/path",
    'https://evil.tld/evil.html',
    'www.evil.tld/evil.aspx',
    'sftp://69.254.57.79:5001/path',
    'sftp://75.26.0.1/path',
    'www.evil.tld/resource',
    'hxxps://google[.]com:443/path',
    'http://xn--e1v2i3l4.tld/evilagain.aspx',
    'www.evil.tld:443/path/to/resource.html',
    'WWW.evil.tld:443/path/to/resource.html',
    'wWw.Evil.tld:443/path/to/resource.html',
    'Https://wWw.Evil.tld:443/path/to/resource.html',
    'https://1.2.3.4/path/to/resource.html',
    'HTTPS://1.2.3.4/path/to/resource.html',
    '1.2.3.4/path',
    '1.2.3.4/path/to/resource.html',
    'http://1.2.3.4:8080/resource.html',
    'HTTP://1.2.3.4:80/path',
    'ftp://foo.bar/resource',
    'FTP://foo.bar/resource',
    'ftps://foo.bar/resource',
    'ftps://foo.bar/Resource',
    '5.6.7.8/fdsfs',
    'https://serverName.com/deepLinkAction.do?userName=peter%40nable%2Ecom&password=Hello',
    'http://serverName.org/deepLinkAction.do?userName=peter%40nable%2Ecom&password=Hello',
    'https://1.1.1.1/deepLinkAction.do?userName=peter%40nable%2Ecom&password=Hello',
    'https://google.com/deepLinkAction.do?userName=peter%40nable%2Ecom&password=Hello',
    'www.google.com/deepLinkAction.do?userName=peter%40nable%2Ecom&password=Hello',
    'https://xsoar.pan.dev/docs/welcome',
    '5.6.7.8/user/',
    'http://www.example.com/and%26here.html',
    'https://0.0.0.1/path',
    'hxxp://0[x]455e8c6f/0s19ef206s18s2f2s567s49a8s91f7s4s19fd61a',  # defanged hexa-decimal IP.
    'hxxp://0x325e5c7f/34823jdsasjfd/asdsafgf/324',  # hexa-decimal IP.
    'hxxps://0xAB268DC1:8080/path',
    'hxxps://0xAB268DC1/p',
    'hxxps://0xAB268DC1/32',
    'http://www.google[.]com:8080/path',
    'http://www[.]google.com:8080/path',
    'www[.]google.com:8080/path',
    'www.google[.]com:8080/path',
    'google[.]com/path',
    'google[.]com:443/path',
    'hXXps://1.1.1.1[.]edu/path',
    '2001:db8:85a3:8d3:1319:8a2e:370:7348/80',
    '2001:0db8:0001:0000:0000:0ab9:C0A8:0102/resource.html',
    '2251:dbc:8fa3:8d3:1f19:8a2e:370:7348/80',
    'https[:]//www.test.com/test',  # defanged colon sign
    "hxxp[:]//1[.]1[.]1[.]1/test[.]php",  # Defanged URL with ip as a domain
    "hxxp[:]//test[.]com/test[.]php",  # Defanged URL with a file extension
]


@pytest.mark.parametrize('indicator_value', VALID_URL_INDICATORS)
def test_valid_url_indicator_types(indicator_value):
    """
    Given
    - Valid URL indicators.
    When
    - Trying to match those indicators with the URL regex.
    Then
    - The indicators are classified as URL indicators.
    """
    regex_match = re.match(urlRegex, indicator_value)
    assert regex_match.group(0) == indicator_value


INVALID_URL_INDICATORS = [
    'www.google.com',
    'one.two.three.four.com',
    'one.two.three.com',
    'test',
    'httn://bla.com/path',
    'google.com*',
    '1.1.1.1',
    'path/path',
    '1.1.1.1:111112243245/path',
    '3.4.6.92:8080:/test',
    '1.1.1.1:4lll/',
    'flake8.pycqa.org',
    'google.com',
    'HTTPS://dsdffd.c',  # not valid tld
    'https://test',
    'ftp://test',
    'ftps:test',
    'a.a.a.a',
    'b.b.b',
    'https:/1.1.1.1.1/path',
    'wwww.test',
    'help.test.com',
    'help-test/com',
    'fnvfdsbf/path',
    '65.23.7.2',
    'k.f.a.f',
    'test/test/test/test',
    '',
    'somestring',
    'dsjfshjdfgkjldsh32423123^^&*#@$#@$@!#4',
    'aaa/1.1.1.1/path',
    'domain*com/1.1.1.1/path',
    'http:1.1.1.1/path',
    'kfer93420932/path/path',
    '1.1.1.1.1/24',
    '2.2.2.2.2/3sad',
    'http://fdsfesd',
    'http://fdsfesd:8080',  # no tld
    'FTP://Google.',
    'https://www.',
    '1.1.1.1.1/path',
    '2.2.2.2.2/3sad',
    'HTTPS://1.1.1.1..1.1.1.1/path',
    'https://1.1.1.1.1.1.1.1.1.1.1/path',
    '1.1.1.1 .1/path',
    '   test.com',
    'test .com.domain',
    'hxxps://0xAB26:8080/path',  # must be 8 hexa-decimal chars
    'hxxps://34543645356432234e:8080/path',  # too large integer IP
    'https://35.12.5677.143423:443',  # invalid IP address
    'https://4578.2436.1254.7423',  # invalid octal address (must be numbers between 0-7)
    'https://4578.2436.1254.7423:443/p',
    'FTP://foo hXXps://1.1.1.1[.]edu/path',
    'https://216.58.199.78:12345fdsf',
    'https://www.216.58.199.78:sfsdg'
]
@pytest.mark.parametrize('indicator_value', INVALID_URL_INDICATORS)
def test_invalid_url_indicator_types(indicator_value):
    """
    Given
    - invalid URL indicators.
    When
    - Trying to match those indicators with the URL regex.
    Then
    - The indicators are not classified as URL indicators.
    """
    assert not re.match(urlRegex, indicator_value)


def test_handle_proxy(mocker):
    os.environ['REQUESTS_CA_BUNDLE'] = '/test1.pem'
    mocker.patch.object(demisto, 'params', return_value={'insecure': True})
    handle_proxy()
    assert os.getenv('REQUESTS_CA_BUNDLE') is None
    os.environ['REQUESTS_CA_BUNDLE'] = '/test2.pem'
    mocker.patch.object(demisto, 'params', return_value={})
    handle_proxy()
    assert os.environ['REQUESTS_CA_BUNDLE'] == '/test2.pem'  # make sure no change
    mocker.patch.object(demisto, 'params', return_value={'unsecure': True})
    handle_proxy()
    assert os.getenv('REQUESTS_CA_BUNDLE') is None


def test_handle_proxy_without_http_prefix():
    """
        Given
            proxy is configured in environment vars without http/https prefixes

        When
            run handle_proxy()

        Then
            the function will return proxies with http:// prefix
    """
    os.environ['HTTP_PROXY'] = 'testproxy:8899'
    os.environ['HTTPS_PROXY'] = 'testproxy:8899'
    proxies = handle_proxy(checkbox_default_value=True)
    assert proxies['http'] == 'http://testproxy:8899'
    assert proxies['https'] == 'http://testproxy:8899'


def test_handle_proxy_with_http_prefix():
    """
        Given
            proxy is configured in environment vars with http/https prefixes

        When
            run handle_proxy()

        Then
            the function will return proxies unchanged
    """
    os.environ['HTTP_PROXY'] = 'http://testproxy:8899'
    os.environ['HTTPS_PROXY'] = 'https://testproxy:8899'
    proxies = handle_proxy(checkbox_default_value=True)
    assert proxies['http'] == 'http://testproxy:8899'
    assert proxies['https'] == 'https://testproxy:8899'


def test_handle_proxy_with_socks5_prefix():
    """
        Given
            proxy is configured in environment vars with socks5 (socks proxy) prefixes

        When
            run handle_proxy()

        Then
            the function will return proxies unchanged
    """
    os.environ['HTTP_PROXY'] = 'socks5://testproxy:8899'
    os.environ['HTTPS_PROXY'] = 'socks5://testproxy:8899'
    proxies = handle_proxy(checkbox_default_value=True)
    assert proxies['http'] == 'socks5://testproxy:8899'
    assert proxies['https'] == 'socks5://testproxy:8899'


@pytest.mark.parametrize(argnames="dict_obj, keys, expected, default_return_value",
                         argvalues=[
                             ({'a': '1'}, ['a'], '1', None),
                             ({'a': {'b': '2'}}, ['a', 'b'], '2', None),
                             ({'a': {'b': '2'}}, ['a', 'c'], 'test', 'test'),
                         ])
def test_safe_get(dict_obj, keys, expected, default_return_value):
    from CommonServerPython import dict_safe_get
    assert expected == dict_safe_get(dict_object=dict_obj,
                                     keys=keys,
                                     default_return_value=default_return_value)


MIRRORS = '''
   [{
     "channel_id":"GKQ86DVPH",
     "channel_name": "incident-681",
     "channel_topic": "incident-681",
     "investigation_id":"681",
     "mirror_type":"all",
     "mirror_direction":"both",
     "mirror_to":"group",
     "auto_close":true,
     "mirrored":true
  },
  {
     "channel_id":"GKB19PA3V",
     "channel_name": "group2",
     "channel_topic": "cooltopic",
     "investigation_id":"684",
     "mirror_type":"all",
     "mirror_direction":"both",
     "mirror_to":"group",
     "auto_close":true,
     "mirrored":true
  },
  {
     "channel_id":"GKB19PA3V",
     "channel_name": "group2",
     "channel_topic": "cooltopic",
     "investigation_id":"692",
     "mirror_type":"all",
     "mirror_direction":"both",
     "mirror_to":"group",
     "auto_close":true,
     "mirrored":true
  },
  {
     "channel_id":"GKNEJU4P9",
     "channel_name": "group3",
     "channel_topic": "incident-713",
     "investigation_id":"713",
     "mirror_type":"all",
     "mirror_direction":"both",
     "mirror_to":"group",
     "auto_close":true,
     "mirrored":true
  },
  {
     "channel_id":"GL8GHC0LV",
     "channel_name": "group5",
     "channel_topic": "incident-734",
     "investigation_id":"734",
     "mirror_type":"all",
     "mirror_direction":"both",
     "mirror_to":"group",
     "auto_close":true,
     "mirrored":true
  }]
'''

CONVERSATIONS = '''[{
    "id": "C012AB3CD",
    "name": "general",
    "is_channel": true,
    "is_group": false,
    "is_im": false,
    "created": 1449252889,
    "creator": "U012A3CDE",
    "is_archived": false,
    "is_general": true,
    "unlinked": 0,
    "name_normalized": "general",
    "is_shared": false,
    "is_ext_shared": false,
    "is_org_shared": false,
    "pending_shared": [],
    "is_pending_ext_shared": false,
    "is_member": true,
    "is_private": false,
    "is_mpim": false,
    "topic": {
        "value": "Company-wide announcements and work-based matters",
        "creator": "",
        "last_set": 0
    },
    "purpose": {
        "value": "This channel is for team-wide communication and announcements. All team members are in this channel.",
        "creator": "",
        "last_set": 0
    },
    "previous_names": [],
    "num_members": 4
},
{
    "id": "C061EG9T2",
    "name": "random",
    "is_channel": true,
    "is_group": false,
    "is_im": false,
    "created": 1449252889,
    "creator": "U061F7AUR",
    "is_archived": false,
    "is_general": false,
    "unlinked": 0,
    "name_normalized": "random",
    "is_shared": false,
    "is_ext_shared": false,
    "is_org_shared": false,
    "pending_shared": [],
    "is_pending_ext_shared": false,
    "is_member": true,
    "is_private": false,
    "is_mpim": false,
    "topic": {
        "value": "Non-work banter and water cooler conversation",
        "creator": "",
        "last_set": 0
    },
    "purpose": {
        "value": "A place for non-work-related flimflam.",
        "creator": "",
        "last_set": 0
    },
    "previous_names": [],
    "num_members": 4
}]'''

OBJECTS_TO_KEYS = {
    'mirrors': 'investigation_id',
    'questions': 'entitlement',
    'users': 'id'
}


def set_integration_context_versioned(integration_context, version=-1, sync=False):
    global INTEGRATION_CONTEXT_VERSIONED

    try:
        if not INTEGRATION_CONTEXT_VERSIONED:
            INTEGRATION_CONTEXT_VERSIONED = {'context': '{}', 'version': 0}
    except NameError:
        INTEGRATION_CONTEXT_VERSIONED = {'context': '{}', 'version': 0}

    current_version = INTEGRATION_CONTEXT_VERSIONED['version']
    if version != -1 and version <= current_version:
        raise ValueError('DB Insert version {} does not match version {}'.format(current_version, version))

    INTEGRATION_CONTEXT_VERSIONED = {'context': integration_context, 'version': current_version + 1}


def get_integration_context_versioned(refresh=False):
    return INTEGRATION_CONTEXT_VERSIONED


def test_merge_lists():
    from CommonServerPython import merge_lists

    # Set
    original = [{'id': '1', 'updated': 'n'}, {'id': '2', 'updated': 'n'}, {'id': '11', 'updated': 'n'}]
    updated = [{'id': '1', 'updated': 'y'}, {'id': '3', 'updated': 'y'}, {'id': '11', 'updated': 'n', 'remove': True}]
    expected = [{'id': '1', 'updated': 'y'}, {'id': '2', 'updated': 'n'}, {'id': '3', 'updated': 'y'}]

    # Arrange
    result = merge_lists(original, updated, 'id')

    # Assert
    assert len(result) == len(expected)
    for obj in result:
        assert obj in expected


def test_update_context_merge(mocker):
    import CommonServerPython

    # Set
    set_integration_context_versioned({
        'mirrors': MIRRORS,
        'conversations': CONVERSATIONS
    })

    mocker.patch.object(demisto, 'getIntegrationContextVersioned', return_value=get_integration_context_versioned())
    mocker.patch.object(demisto, 'setIntegrationContextVersioned', side_effecet=set_integration_context_versioned)
    mocker.patch.object(CommonServerPython, 'is_versioned_context_available', return_value=True)

    new_mirror = {
        'channel_id': 'new_group',
        'channel_name': 'incident-999',
        'channel_topic': 'incident-999',
        'investigation_id': '999',
        'mirror_type': 'all',
        'mirror_direction': 'both',
        'mirror_to': 'group',
        'auto_close': True,
        'mirrored': False
    }

    mirrors = json.loads(MIRRORS)
    mirrors.extend([new_mirror])

    # Arrange
    context, version = CommonServerPython.update_integration_context({'mirrors': [new_mirror]}, OBJECTS_TO_KEYS, True)
    new_mirrors = json.loads(context['mirrors'])

    # Assert
    assert len(mirrors) == len(new_mirrors)
    for mirror in mirrors:
        assert mirror in new_mirrors

    assert version == get_integration_context_versioned()['version']


def test_update_context_no_merge(mocker):
    import CommonServerPython

    # Set
    set_integration_context_versioned({
        'mirrors': MIRRORS,
        'conversations': CONVERSATIONS
    })

    mocker.patch.object(demisto, 'getIntegrationContextVersioned', return_value=get_integration_context_versioned())
    mocker.patch.object(demisto, 'setIntegrationContextVersioned', side_effecet=set_integration_context_versioned)
    mocker.patch.object(CommonServerPython, 'is_versioned_context_available', return_value=True)

    new_conversation = {
        'id': 'A0123456',
        'name': 'general'
    }

    conversations = json.loads(CONVERSATIONS)
    conversations.extend([new_conversation])

    # Arrange
    context, version = CommonServerPython.update_integration_context({'conversations': conversations}, OBJECTS_TO_KEYS,
                                                                     True)
    new_conversations = json.loads(context['conversations'])

    # Assert
    assert conversations == new_conversations
    assert version == get_integration_context_versioned()['version']


@pytest.mark.parametrize('versioned_available', [True, False])
def test_get_latest_integration_context(mocker, versioned_available):
    import CommonServerPython

    # Set
    set_integration_context_versioned({
        'mirrors': MIRRORS,
        'conversations': CONVERSATIONS
    })

    mocker.patch.object(demisto, 'getIntegrationContextVersioned', return_value=get_integration_context_versioned())
    mocker.patch.object(demisto, 'setIntegrationContextVersioned', side_effecet=set_integration_context_versioned)
    mocker.patch.object(CommonServerPython, 'is_versioned_context_available', return_value=versioned_available)
    mocker.patch.object(demisto, 'getIntegrationContext',
                        return_value={'mirrors': MIRRORS, 'conversations': CONVERSATIONS})

    # Arrange
    context, ver = CommonServerPython.get_integration_context_with_version(True)

    # Assert
    assert context == get_integration_context_versioned()['context']
    assert ver == get_integration_context_versioned()['version'] if versioned_available else -1


def test_set_latest_integration_context(mocker):
    import CommonServerPython

    # Set
    set_integration_context_versioned({
        'mirrors': MIRRORS,
        'conversations': CONVERSATIONS,
    })

    mocker.patch.object(demisto, 'getIntegrationContextVersioned', return_value=get_integration_context_versioned())
    mocker.patch.object(demisto, 'setIntegrationContextVersioned', side_effecet=set_integration_context_versioned)
    int_context = get_integration_context_versioned()
    mocker.patch.object(CommonServerPython, 'update_integration_context',
                        side_effect=[(int_context['context'], int_context['version']),
                                     (int_context['context'], int_context['version'] + 1)])
    mocker.patch.object(CommonServerPython, 'set_integration_context', side_effect=[ValueError, int_context['context']])

    # Arrange
    CommonServerPython.set_to_integration_context_with_retries({}, OBJECTS_TO_KEYS)
    int_context_calls = CommonServerPython.set_integration_context.call_count
    int_context_args_1 = CommonServerPython.set_integration_context.call_args_list[0][0]
    int_context_args_2 = CommonServerPython.set_integration_context.call_args_list[1][0]

    # Assert
    assert int_context_calls == 2
    assert int_context_args_1 == (int_context['context'], True, int_context['version'])
    assert int_context_args_2 == (int_context['context'], True, int_context['version'] + 1)


def test_set_latest_integration_context_es(mocker):
    import CommonServerPython

    # Set
    mocker.patch.object(demisto, 'getIntegrationContextVersioned', return_value=get_integration_context_versioned())
    mocker.patch.object(demisto, 'setIntegrationContextVersioned', side_effecet=set_integration_context_versioned)
    es_inv_context_version_first = {'version': 5, 'sequenceNumber': 807, 'primaryTerm': 1}
    es_inv_context_version_second = {'version': 7, 'sequenceNumber': 831, 'primaryTerm': 1}
    mocker.patch.object(CommonServerPython, 'update_integration_context',
                        side_effect=[({}, es_inv_context_version_first),
                                     ({}, es_inv_context_version_second)])
    mocker.patch.object(CommonServerPython, 'set_integration_context', side_effect=[ValueError, {}])

    # Arrange
    CommonServerPython.set_to_integration_context_with_retries({})
    int_context_calls = CommonServerPython.set_integration_context.call_count
    int_context_args_1 = CommonServerPython.set_integration_context.call_args_list[0][0]
    int_context_args_2 = CommonServerPython.set_integration_context.call_args_list[1][0]

    # Assert
    assert int_context_calls == 2
    assert int_context_args_1[1:] == (True, es_inv_context_version_first)
    assert int_context_args_2[1:] == (True, es_inv_context_version_second)


def test_set_latest_integration_context_fail(mocker):
    import CommonServerPython

    # Set
    set_integration_context_versioned({
        'mirrors': MIRRORS,
        'conversations': CONVERSATIONS,
    })

    mocker.patch.object(demisto, 'getIntegrationContextVersioned', return_value=get_integration_context_versioned())
    mocker.patch.object(demisto, 'setIntegrationContextVersioned', side_effecet=set_integration_context_versioned)
    int_context = get_integration_context_versioned()
    mocker.patch.object(CommonServerPython, 'update_integration_context', return_value=(
        int_context['context'], int_context['version']
    ))
    mocker.patch.object(CommonServerPython, 'set_integration_context', side_effect=ValueError)

    # Arrange
    with pytest.raises(Exception):
        CommonServerPython.set_to_integration_context_with_retries({}, OBJECTS_TO_KEYS)

    int_context_calls = CommonServerPython.set_integration_context.call_count

    # Assert
    assert int_context_calls == CommonServerPython.CONTEXT_UPDATE_RETRY_TIMES


def test_get_x_content_info_headers(mocker):
    test_license = 'TEST_LICENSE_ID'
    test_brand = 'TEST_BRAND'
    mocker.patch.object(
        demisto,
        'getLicenseID',
        return_value=test_license
    )
    mocker.patch.object(
        demisto,
        'callingContext',
        new_callable=mocker.PropertyMock(return_value={'context': {
            'IntegrationBrand': test_brand,
            'IntegrationInstance': 'TEST_INSTANCE',
        }})
    )
    headers = get_x_content_info_headers()
    assert headers['X-Content-LicenseID'] == test_license
    assert headers['X-Content-Name'] == test_brand


def test_script_return_results_execution_metrics_command_results(mocker):
    """
    Given:
      - List of CommandResult and dicts that contains an execution metrics entry
      - The command currently running is a script
    When:
      - Calling return_results()
    Then:
      - demisto.results() is called 1 time (without the execution metrics entry)
    """
    from CommonServerPython import CommandResults, return_results
    mocker.patch.object(demisto, 'callingContext', {'context': {'ExecutedCommands': [{'moduleBrand': 'Scripts'}]}})
    demisto_results_mock = mocker.patch.object(demisto, 'results')
    mock_command_results = [
        CommandResults(outputs_prefix='Mock', outputs={'MockContext': 0}, entry_type=19),
        CommandResults(outputs_prefix='Mock', outputs={'MockContext': 1}),
        {'MockContext': 1, "Type": 19},
        {'MockContext': 1, "Type": 1},
    ]
    return_results(mock_command_results)
    for call_args in demisto_results_mock.call_args_list:
        for args in call_args.args:
            if isinstance(args, list):
                for arg in args:
                    assert arg["Type"] != 19
            else:
                assert args["Type"] != 19
    assert demisto_results_mock.call_count == 2


def test_integration_return_results_execution_metrics_command_results(mocker):
    """
    Given:
      - List of CommandResult and dicts that contains an execution metrics entry
      - The command currently running is an integration command
    When:
      - Calling return_results()
    Then:
      - demisto.results() is called 3 times (with the execution metrics entry included)
    """
    from CommonServerPython import CommandResults, return_results
    mocker.patch.object(demisto, 'callingContext', {'context': {'ExecutedCommands': [{'moduleBrand': 'integration'}]}})
    demisto_results_mock = mocker.patch.object(demisto, 'results')
    mock_command_results = [
        CommandResults(outputs_prefix='Mock', outputs={'MockContext': 0}, entry_type=19),
        CommandResults(outputs_prefix='Mock', outputs={'MockContext': 1}),
        {'MockContext': 1, "Type": 19},
        {'MockContext': 1, "Type": 19},
    ]
    return_results(mock_command_results)
    execution_metrics_entry_found = False
    for call_args in demisto_results_mock.call_args_list:
        if execution_metrics_entry_found:
            break
        for args in call_args.args:
            if execution_metrics_entry_found:
                break
            execution_metrics_entry_found = args["Type"] != 19

    assert execution_metrics_entry_found
    assert demisto_results_mock.call_count == 3


def test_return_results_multiple_command_results(mocker):
    """
    Given:
      - List of 2 CommandResult
    When:
      - Calling return_results()
    Then:
      - demisto.results() is called 2 times (with the list items)
    """
    from CommonServerPython import CommandResults, return_results
    demisto_results_mock = mocker.patch.object(demisto, 'results')
    mock_command_results = []
    for i in range(2):
        mock_output = {'MockContext': i}
        mock_command_results.append(CommandResults(outputs_prefix='Mock', outputs=mock_output))
    return_results(mock_command_results)
    assert demisto_results_mock.call_count == 2


def test_return_results_multiple_dict_results(mocker):
    """
    Given:
      - List of 2 dictionaries
    When:
      - Calling return_results()
    Then:
      - demisto.results() is called 1 time (with the list as an argument)
    """
    from CommonServerPython import return_results
    demisto_results_mock = mocker.patch.object(demisto, 'results')
    mock_command_results = [{'MockContext': 0}, {'MockContext': 1}]
    return_results(mock_command_results)
    args, _ = demisto_results_mock.call_args_list[0]
    assert demisto_results_mock.call_count == 1
    assert [{'MockContext': 0}, {'MockContext': 1}] in args


def test_return_results_mixed_results(mocker):
    """
    Given:
      - List containing a CommandResult object and two dictionaries (representing a demisto result entries)
    When:
      - Calling return_results()
    Then:
      - Assert that demisto.results() is called 2 times .
      - Assert that the first call was with the CommandResult object.
      - Assert that the second call was with the two demisto results dicts.
    """
    from CommonServerPython import CommandResults, return_results
    demisto_results_mock = mocker.patch.object(demisto, 'results')
    mock_command_results_object = CommandResults(outputs_prefix='Mock', outputs={'MockContext': 0})
    mock_demisto_results_entry = [{'MockContext': 1}, {'MockContext': 2}]
    return_results([mock_command_results_object] + mock_demisto_results_entry)

    assert demisto_results_mock.call_count == 2
    assert demisto_results_mock.call_args_list[0][0][0] == mock_command_results_object.to_context()
    assert demisto_results_mock.call_args_list[1][0][0] == mock_demisto_results_entry


class TestExecuteCommand:
    @staticmethod
    def test_sanity(mocker):
        """
        Given:
            - A successful command with a single entry as output.
        When:
            - Calling execute_command.
        Then:
            - Assert that only the Contents value is returned.
        """
        from CommonServerPython import execute_command, EntryType
        demisto_execute_mock = mocker.patch.object(demisto, 'executeCommand',
                                                   return_value=[{'Type': EntryType.NOTE,
                                                                  'Contents': {'hello': 'world'}}])
        res = execute_command('command', {'arg1': 'value'})
        execute_command_args = demisto_execute_mock.call_args_list[0][0]
        assert demisto_execute_mock.call_count == 1
        assert execute_command_args[0] == 'command'
        assert execute_command_args[1] == {'arg1': 'value'}
        assert res == {'hello': 'world'}

    @staticmethod
    def test_multiple_results(mocker):
        """
        Given:
            - A successful command with several entries as output.
        When:
            - Calling execute_command.
        Then:
            - Assert that the "Contents" values of all entries are returned.
        """
        from CommonServerPython import execute_command, EntryType
        entries = [
            {'Type': EntryType.NOTE, 'Contents': {'hello': 'world'}},
            {'Type': EntryType.NOTE, 'Context': 'no contents here'},
            {'Type': EntryType.NOTE, 'Contents': {'entry': '2'}},
        ]
        demisto_execute_mock = mocker.patch.object(demisto, 'executeCommand',
                                                   return_value=entries)
        res = execute_command('command', {'arg1': 'value'})
        assert demisto_execute_mock.call_count == 1
        assert isinstance(res, list)
        assert len(res) == 3
        assert res[0] == {'hello': 'world'}
        assert res[1] == {}
        assert res[2] == {'entry': '2'}

    @staticmethod
    def test_raw_results(mocker):
        """
        Given:
            - A successful command with several entries as output.
        When:
            - Calling execute_command.
        Then:
            - Assert that the entire entries are returned.
        """
        from CommonServerPython import execute_command, EntryType
        entries = [
            {'Type': EntryType.NOTE, 'Contents': {'hello': 'world'}},
            {'Type': EntryType.NOTE, 'Context': 'no contents here'},
            'text',
            1337,
        ]
        demisto_execute_mock = mocker.patch.object(demisto, 'executeCommand',
                                                   return_value=entries)
        res = execute_command('command', {'arg1': 'value'}, extract_contents=False)
        assert demisto_execute_mock.call_count == 1
        assert isinstance(res, list)
        assert len(res) == 4
        assert res[0] == {'Type': EntryType.NOTE, 'Contents': {'hello': 'world'}}
        assert res[1] == {'Type': EntryType.NOTE, 'Context': 'no contents here'}
        assert res[2] == 'text'
        assert res[3] == 1337

    @staticmethod
    def test_failure(mocker):
        """
        Given:
            - A command that fails.
        When:
            - Calling execute_command.
        Then:
            - Assert that DemistoException is raised with the original error.
        """
        from CommonServerPython import execute_command, EntryType
        error_entries = [
            {'Type': EntryType.ERROR, 'Contents': 'error number 1'},
            {'Type': EntryType.ERROR, 'Contents': 'error number 2'},
        ]

        demisto_execute_mock = mocker.patch.object(demisto, 'executeCommand', return_value=error_entries)

        with raises(DemistoException, match='Failed to execute'):
            execute_command('bad', {'arg1': 'value'})

        assert demisto_execute_mock.call_count == 1

    @staticmethod
    def test_failure_integration(monkeypatch):
        from CommonServerPython import execute_command
        monkeypatch.delattr(demisto, 'executeCommand')

        with raises(DemistoException, match=r'Cannot run demisto.executeCommand\(\) from integrations.'):
            execute_command('bad', {'arg1': 'value'})

    @staticmethod
    def test_multiple_results_fail_on_error_false(mocker):
        """
        Given:
            - A successful command with several entries as output.
            - fail_on_error set to False.
        When:
            - Calling execute_command.
        Then:
            - Assert that the status of the execution is True for successful run.
            - Assert that the "Contents" values of all entries are returned.
        """
        from CommonServerPython import execute_command, EntryType
        entries = [
            {'Type': EntryType.NOTE, 'Contents': {'hello': 'world'}},
            {'Type': EntryType.NOTE, 'Context': 'no contents here'},
            {'Type': EntryType.NOTE, 'Contents': {'entry': '2'}},
        ]
        demisto_execute_mock = mocker.patch.object(demisto, 'executeCommand',
                                                   return_value=entries)
        status, res = execute_command('command', {'arg1': 'value'}, fail_on_error=False)
        assert demisto_execute_mock.call_count == 1
        assert isinstance(res, list)
        assert len(res) == 3
        assert status
        assert res[0] == {'hello': 'world'}
        assert res[1] == {}
        assert res[2] == {'entry': '2'}

    @staticmethod
    def test_raw_results_fail_on_error_false(mocker):
        """
        Given:
            - A successful command with several entries as output.
            - fail_on_error set to False.
        When:
            - Calling execute_command.
        Then:
            - Assert that the status of the execution is True for successful run.
            - Assert that the entire entries are returned.
        """
        from CommonServerPython import execute_command, EntryType
        entries = [
            {'Type': EntryType.NOTE, 'Contents': {'hello': 'world'}},
            {'Type': EntryType.NOTE, 'Context': 'no contents here'},
            'text',
            1337,
        ]
        demisto_execute_mock = mocker.patch.object(demisto, 'executeCommand',
                                                   return_value=entries)
        status, res = execute_command('command', {'arg1': 'value'}, extract_contents=False, fail_on_error=False)
        assert demisto_execute_mock.call_count == 1
        assert isinstance(res, list)
        assert len(res) == 4
        assert status
        assert res[0] == {'Type': EntryType.NOTE, 'Contents': {'hello': 'world'}}
        assert res[1] == {'Type': EntryType.NOTE, 'Context': 'no contents here'}
        assert res[2] == 'text'
        assert res[3] == 1337

    @staticmethod
    def test_failure_fail_on_error_false(mocker):
        """
        Given:
            - A command that fails.
            - fail_on_error set to False.
        When:
            - Calling execute_command.
        Then:
            - Assert that the status of the execution is False for failed run.
            - Assert that the original errors are returned as a value, and not to the war-room.
        """
        from CommonServerPython import execute_command, EntryType
        error_entries = [
            {'Type': EntryType.ERROR, 'Contents': 'error number 1'},
            {'Type': EntryType.NOTE, 'Contents': 'not an error'},
            {'Type': EntryType.ERROR, 'Contents': 'error number 2'},
        ]
        demisto_execute_mock = mocker.patch.object(demisto, 'executeCommand',
                                                   return_value=error_entries)
        demisto_results_mock = mocker.patch.object(demisto, 'results')

        status, error_text = execute_command('bad', {'arg1': 'value'}, fail_on_error=False)

        assert demisto_execute_mock.call_count == 1
        assert demisto_results_mock.call_count == 0
        assert not status
        assert 'error number 1' in error_text
        assert 'error number 2' in error_text
        assert 'not an error' not in error_text


class TestExecuteCommandsMultipleResults:

    @staticmethod
    def test_sanity(mocker):
        """
        Given:
            - A successful command with a single entry as output.
        When:
            - Calling execute_commands.
        Then:
            - Assert that only the Contents value is returned.
        """
        from CommonServerPython import CommandRunner, EntryType
        demisto_execute_mock = mocker.patch.object(demisto, 'executeCommand',
                                                   return_value=[{'Type': EntryType.NOTE,
                                                                  'ModuleName': 'module',
                                                                  'Brand': 'brand',
                                                                  'Contents': {'hello': 'world'}}])
        command_executer = CommandRunner.Command(commands='command', args_lst={'arg1': 'value'})
        results, errors = CommandRunner.execute_commands(command_executer)
        execute_command_args = demisto_execute_mock.call_args_list[0][0]
        assert demisto_execute_mock.call_count == 1
        assert execute_command_args[0] == 'command'
        assert execute_command_args[1] == {'arg1': 'value'}
        assert isinstance(results, list)
        assert isinstance(errors, list)
        assert len(results) == 1
        assert results[0].brand == 'brand'
        assert results[0].instance == 'module'
        assert results[0].result == {'hello': 'world'}
        assert not errors

    @staticmethod
    def test_multiple_results(mocker):
        """
        Given:
            - A successful command with several entries as output.
        When:
            - Calling execute_commands.
        Then:
            - Assert that the "Contents" values of all entries are returned.
        """
        from CommonServerPython import CommandRunner, EntryType
        entries = [
            {'Type': EntryType.NOTE, 'Contents': {'hello': 'world'}},
            {'Type': EntryType.NOTE, 'Context': 'no contents here'},
            {'Type': EntryType.NOTE, 'Contents': {'entry': '2'}},
            {'Type': EntryType.NOTE, 'Context': 'Content is `None`', 'Contents': None}
        ]
        demisto_execute_mock = mocker.patch.object(demisto, 'executeCommand',
                                                   return_value=entries)
        command_executer = CommandRunner.Command(commands='command', args_lst={'arg1': 'value'})
        results, errors = CommandRunner.execute_commands(command_executer)
        assert demisto_execute_mock.call_count == 1
        assert isinstance(results, list)
        assert isinstance(errors, list)
        assert not errors
        assert len(results) == 4
        assert results[0].result == {'hello': 'world'}
        assert results[1].result == {}
        assert results[2].result == {'entry': '2'}
        assert results[3].result == {}

    @staticmethod
    def test_raw_results(mocker):
        """
        Given:
            - A successful command with several entries as output.
        When:
            - Calling execute_commands.
        Then:
            - Assert that the entire entries are returned.
        """
        from CommonServerPython import EntryType, CommandRunner
        entries = [
            {'Type': EntryType.NOTE, 'Contents': {'hello': 'world'}},
            {'Type': EntryType.NOTE, 'Context': 'no contents here'},
            'text',
            1337,
        ]
        demisto_execute_mock = mocker.patch.object(demisto, 'executeCommand',
                                                   return_value=entries)
        command_executer = CommandRunner.Command(commands='command', args_lst={'arg1': 'value'})
        results, errors = CommandRunner.execute_commands(command_executer, extract_contents=False)
        assert demisto_execute_mock.call_count == 1
        assert isinstance(results, list)
        assert isinstance(errors, list)
        assert not errors
        assert len(results) == 4
        assert results[0].result == {'Type': EntryType.NOTE, 'Contents': {'hello': 'world'}}
        assert results[1].result == {'Type': EntryType.NOTE, 'Context': 'no contents here'}
        assert results[2].result == 'text'
        assert results[3].result == 1337
        assert results[2].brand == results[2].instance == results[3].brand == results[3].instance == 'Unknown'

    @staticmethod
    def test_with_errors(mocker):
        """
        Given:
            - A command that sometimes fails and sometimes not.
        When:
            - Calling execute_command.
        Then:
            - Assert that the results list and the errors list returned as should've been
        """
        from CommonServerPython import CommandRunner, EntryType
        entries = [
            {'Type': EntryType.ERROR, 'Contents': 'error number 1'},
            {'Type': EntryType.NOTE, 'Contents': 'not an error'},
            {'Type': EntryType.ERROR, 'Contents': 'error number 2'}
        ]

        def execute_command_mock(command, args):
            if command == 'unsupported':
                raise ValueError("Command is not supported")
            return entries

        demisto_execute_mock = mocker.patch.object(demisto, 'executeCommand',
                                                   side_effect=execute_command_mock)
        command_executer = CommandRunner.Command(commands=['command', 'unsupported'],
                                                 args_lst=[{'arg1': 'value'}, {}])

        results, errors = CommandRunner.execute_commands(command_executer)

        # validate that errors were found and the unsupported is ignored
        assert demisto_execute_mock.call_count == 2
        assert isinstance(results, list)
        assert isinstance(errors, list)
        assert len(results) == 1
        assert len(errors) == 2
        assert errors[0].result == 'error number 1'
        assert errors[1].result == 'error number 2'
        assert results[0].result == 'not an error'

    @staticmethod
    def get_result_for_multiple_commands_helper(command, args):
        from CommonServerPython import EntryType
        return [{'Type': EntryType.NOTE,
                 'ModuleName': list(args.keys())[0],
                 'Brand': command,
                 'Contents': {'hello': list(args.values())[0]}},
                ]

    @staticmethod
    def test_multiple_commands(mocker):
        """
        Given:
            - List of commands and list of args.
        When:
            - Calling execute_commands with multiple commands to get multiple results.
        Then:
            - Assert that the results list and the errors list returned as should've been
        """
        from CommonServerPython import CommandRunner
        demisto_execute_mock = mocker.patch.object(demisto,
                                                   'executeCommand',
                                                   side_effect=TestExecuteCommandsMultipleResults.get_result_for_multiple_commands_helper)
        command_executer = CommandRunner.Command(commands=['command1', 'command2'],
                                                 args_lst=[{'arg1': 'value1'},
                                                           {'arg2': 'value2'}])

        results, errors = CommandRunner.execute_commands(command_executer)
        assert demisto_execute_mock.call_count == 2
        assert isinstance(results, list)
        assert isinstance(errors, list)
        assert len(results) == 2
        assert results[0].brand == 'command1'
        assert results[0].instance == 'arg1'
        assert results[0].result == {'hello': 'value1'}
        assert results[1].brand == 'command2'
        assert results[1].instance == 'arg2'
        assert results[1].result == {'hello': 'value2'}
        assert not errors

    @staticmethod
    def test_invalid_args():
        """
        Given:
            - List of commands and list of args which is invalid
        When:
            - Calling execute_commands.
        Then:
            - Assert that error is given.
        """
        from CommonServerPython import CommandRunner
        with pytest.raises(DemistoException):
            CommandRunner.execute_commands(
                CommandRunner.Command(commands=['command'],
                                      args_lst=[{'arg': 'val'}, {'arg': 'val'}]))
        with pytest.raises(DemistoException):
            CommandRunner.execute_commands(
                CommandRunner.Command(commands=['command', 'command1'],
                                      args_lst=[{'arg': 'val'}]))

    @staticmethod
    def test_using_brand_instance(mocker):
        """
        Given:
            - Provide instance and brand to command wrapper
        When:
            - Calling execute_commands
        Then:
            - Assert that the `demisto.executeCommand` runned with `using` and `using-brand`.
        """
        from CommonServerPython import CommandRunner
        executer_with_brand = CommandRunner.Command(brand='my brand',
                                                    instance='my instance',
                                                    commands='command',
                                                    args_lst={'arg': 'val'})
        demisto_execute_mock = mocker.patch.object(demisto, 'executeCommand')
        CommandRunner.execute_commands(executer_with_brand)
        assert demisto_execute_mock.called
        args_for_execute_command = demisto_execute_mock.call_args_list[0][0][1]
        assert 'using-brand' in args_for_execute_command
        assert 'using' in args_for_execute_command
        assert args_for_execute_command['using-brand'] == 'my brand'
        assert args_for_execute_command['using'] == 'my instance'


class TestGetResultsWrapper:
    NUM_EXECUTE_COMMAND_CALLED = 0

    @staticmethod
    def execute_command_mock(command_executer, extract_contents):
        from CommonServerPython import CommandRunner
        TestGetResultsWrapper.NUM_EXECUTE_COMMAND_CALLED += 1
        results, errors = [], []

        for command, args in zip(command_executer.commands, command_executer.args_lst):
            result_wrapper = CommandRunner.Result(command=command,
                                                  args=args,
                                                  brand='my-brand{}'.format(
                                                      TestGetResultsWrapper.NUM_EXECUTE_COMMAND_CALLED),
                                                  instance='instance',
                                                  result='Command did not succeeded' if command == 'error-command' else {
                                                      'Contents': 'Good',
                                                      'HumanReadable': 'Good'})
            if command == 'error-command':
                errors.append(result_wrapper)
            elif command != 'unsupported-command':
                results.append(result_wrapper)
        return results, errors

    @staticmethod
    def test_get_wrapper_results(mocker):
        """
        Given:
            - List of CommandWrappers.
        When:
            - Calling get_wrapper_results to give generic results
        Then:
            - Assert that the "good" results are returned, and the summary includes the errors.
            - Assert that the unsupported command is ignored.
        """
        from CommonServerPython import CommandRunner, CommandResults
        command_wrappers = [CommandRunner.Command(brand='my-brand1', commands='my-command', args_lst={'arg': 'val'}),
                            CommandRunner.Command(brand='my-brand2', commands=['command1', 'command2'],
                                                  args_lst=[{'arg1': 'val1'}, {'arg2': 'val2'}]),
                            CommandRunner.Command(brand='my-brand3', commands='error-command',
                                                  args_lst={'bad_arg': 'bad_val'}),
                            CommandRunner.Command(brand='brand-no-exist', commands='unsupported-command',
                                                  args_lst={'arg': 'val'})]
        mocker.patch.object(CommandRunner, 'execute_commands',
                            side_effect=TestGetResultsWrapper.execute_command_mock)
        results = CommandRunner.run_commands_with_summary(command_wrappers)
        assert len(results) == 4  # 1 error (brand3)
        assert results[:-1] == [{'Contents': 'Good', 'HumanReadable': '***my-brand1 (instance)***\nGood'},
                                {'Contents': 'Good', 'HumanReadable': '***my-brand2 (instance)***\nGood'},
                                {'Contents': 'Good', 'HumanReadable': '***my-brand2 (instance)***\nGood'}]

        assert isinstance(results[-1], CommandResults)
        if IS_PY3:
            md_summary = """### Results Summary
|Instance|Command|Result|Comment|
|---|---|---|---|
| ***my-brand1***: instance | ***command***: my-command<br>**args**:<br>	***arg***: val | Success | Good |
| ***my-brand2***: instance | ***command***: command1<br>**args**:<br>	***arg1***: val1 | Success | Good |
| ***my-brand2***: instance | ***command***: command2<br>**args**:<br>	***arg2***: val2 | Success | Good |
| ***my-brand3***: instance | ***command***: error-command<br>**args**:<br>	***bad_arg***: bad_val | Error | Command did not succeeded |
"""
        else:
            md_summary = u"""### Results Summary
|Instance|Command|Result|Comment|
|---|---|---|---|
| ***my-brand1***: instance | **args**:<br>	***arg***: val<br>***command***: my-command | Success | Good |
| ***my-brand2***: instance | **args**:<br>	***arg1***: val1<br>***command***: command1 | Success | Good |
| ***my-brand2***: instance | **args**:<br>	***arg2***: val2<br>***command***: command2 | Success | Good |
| ***my-brand3***: instance | **args**:<br>	***bad_arg***: bad_val<br>***command***: error-command | Error | Command did not succeeded |
"""
        assert results[-1].readable_output == md_summary

    @staticmethod
    def test_get_wrapper_results_error(mocker):
        """
        Given:
            - List of CommandWrappers, which all of them returns errors or ignored
        When:
            - Calling get_wrapper_results to give generic results
        Then:
            - Assert that error returned.
        """
        from CommonServerPython import CommandRunner
        command_wrappers = [CommandRunner.Command(brand='my-brand1',
                                                  commands='error-command',
                                                  args_lst={'arg': 'val'}),
                            CommandRunner.Command(brand='my-brand2',
                                                  commands='error-command',
                                                  args_lst={'bad_arg': 'bad_val'}),
                            CommandRunner.Command(brand='brand-no-exist',
                                                  commands='unsupported-command',
                                                  args_lst={'arg': 'val'}),
                            ]
        mocker.patch.object(CommandRunner, 'execute_commands',
                            side_effect=TestGetResultsWrapper.execute_command_mock)
        with pytest.raises(DemistoException) as e:
            CommandRunner.run_commands_with_summary(command_wrappers)
            assert 'Command did not succeeded' in e.value
            assert 'Script failed. The following errors were encountered:' in e.value


def test_arg_to_int__valid_numbers():
    """
    Given
        valid numbers
    When
        converting them to int
    Then
        ensure proper int returned
    """
    from CommonServerPython import arg_to_number

    result = arg_to_number(
        arg='5',
        arg_name='foo')

    assert result == 5

    result = arg_to_number(
        arg='2.0',
        arg_name='foo')

    assert result == 2

    result = arg_to_number(
        arg=3,
        arg_name='foo')

    assert result == 3

    result = arg_to_number(
        arg=4,
        arg_name='foo',
        required=True)

    assert result == 4

    result = arg_to_number(
        arg=5,
        required=True)

    assert result == 5


def test_arg_to_int__invalid_numbers():
    """
    Given
        invalid numbers
    When
        converting them to int
    Then
        raise ValueError
    """
    from CommonServerPython import arg_to_number

    try:
        arg_to_number(
            arg='aa',
            arg_name='foo')

        assert False

    except ValueError as e:
        assert 'Invalid number' in str(e)


def test_arg_to_int_required():
    """
    Given
        argument foo which with value None

    When
        converting the arg to number via required flag as True

    Then
        ensure ValueError raised
    """
    from CommonServerPython import arg_to_number

    # required set to false
    result = arg_to_number(
        arg=None,
        arg_name='foo',
        required=False)

    assert result is None

    try:
        arg_to_number(
            arg=None,
            arg_name='foo',
            required=True)

        assert False

    except ValueError as e:
        assert 'Missing' in str(e)

    try:
        arg_to_number(
            arg='',
            arg_name='foo',
            required=True)

        assert False

    except ValueError as e:
        assert 'Missing' in str(e)

    try:
        arg_to_number(arg='goo')

        assert False

    except ValueError as e:
        assert '"goo" is not a valid number' in str(e)


def test_arg_to_timestamp_valid_inputs():
    """
    Given
        valid dates provided

    When
        converting dates into timestamp

    Then
        ensure returned int which represents timestamp in milliseconds
    """
    if sys.version_info.major == 2:
        # skip for python 2 - date
        assert True
        return

    from CommonServerPython import arg_to_datetime
    from datetime import datetime, timezone

    # hard coded date
    result = arg_to_datetime(
        arg='2020-11-10T21:43:43Z',
        arg_name='foo'
    )

    assert result == datetime(2020, 11, 10, 21, 43, 43, tzinfo=timezone.utc)

    # relative dates also work
    result = arg_to_datetime(
        arg='2 hours ago',
        arg_name='foo'
    )

    assert result > datetime(2020, 11, 10, 21, 43, 43)

    # relative dates also work
    result = arg_to_datetime(
        arg=1581982463,
        arg_name='foo'
    )

    assert int(result.timestamp()) == 1581982463

    result = arg_to_datetime(
        arg='2 hours ago'
    )

    assert result > datetime(2020, 11, 10, 21, 43, 43)


def test_arg_to_timestamp_invalid_inputs():
    """
    Given
        invalid date like 'aaaa' or '2010-32-01'

    When
        when converting date to timestamp

    Then
        ensure ValueError is raised
    """
    from CommonServerPython import arg_to_datetime
    if sys.version_info.major == 2:
        # skip for python 2 - date
        assert True
        return

    try:
        arg_to_datetime(
            arg=None,
            arg_name='foo',
            required=True)

        assert False

    except ValueError as e:
        assert 'Missing' in str(e)

    try:
        arg_to_datetime(
            arg='aaaa',
            arg_name='foo')

        assert False

    except ValueError as e:
        assert 'Invalid date' in str(e)

    try:
        arg_to_datetime(
            arg='2010-32-01',
            arg_name='foo')

        assert False

    except ValueError as e:
        assert 'Invalid date' in str(e)

    try:
        arg_to_datetime(
            arg='2010-32-01')

        assert False

    except ValueError as e:
        assert '"2010-32-01" is not a valid date' in str(e)


def test_warnings_handler(mocker):
    mocker.patch.object(demisto, 'info')
    # need to initialize WarningsHandler as pytest over-rides the handler
    with pytest.warns(RuntimeWarning) as r:
        warnings.warn("without handler", RuntimeWarning)
        handler = WarningsHandler()  # noqa
        warnings.warn("This is a test", RuntimeWarning)
        assert len(r) == 1
        assert str(r[0].message) == "without handler"

    # call_args is tuple (args list, kwargs). we only need the args
    msg = demisto.info.call_args[0][0]
    assert 'This is a test' in msg
    assert 'python warning' in msg


def test_get_schedule_metadata():
    """
        Given
            - case 1: no parent entry
            - case 2: parent entry with schedule metadata
            - case 3: parent entry without schedule metadata

        When
            querying the schedule metadata

        Then
            ensure scheduled_metadata is returned correctly
            - case 1: no data (empty dict)
            - case 2: schedule metadata with all details
            - case 3: empty schedule metadata (dict with polling: false)
    """
    from CommonServerPython import get_schedule_metadata

    # case 1
    context = {'ParentEntry': None}
    actual_scheduled_metadata = get_schedule_metadata(context=context)
    assert actual_scheduled_metadata == {}

    # case 2
    parent_entry = {
        'polling': True,
        'pollingCommand': 'foo',
        'pollingArgs': {'name': 'foo'},
        'timesRan': 5,
        'startDate': '2021-04-28T14:20:56.03728+03:00',
        'endingDate': '2021-04-28T14:25:35.976244+03:00'
    }
    context = {
        'ParentEntry': parent_entry
    }
    actual_scheduled_metadata = get_schedule_metadata(context=context)
    assert actual_scheduled_metadata.get('is_polling') is True
    assert actual_scheduled_metadata.get('polling_command') == parent_entry.get('pollingCommand')
    assert actual_scheduled_metadata.get('polling_args') == parent_entry.get('pollingArgs')
    assert actual_scheduled_metadata.get('times_ran') == (parent_entry.get('timesRan') + 1)
    assert actual_scheduled_metadata.get('startDate') == parent_entry.get('start_date')
    assert actual_scheduled_metadata.get('startDate') == parent_entry.get('start_date')

    # case 3
    parent_entry = {
        'polling': False
    }
    context = {
        'ParentEntry': parent_entry
    }
    actual_scheduled_metadata = get_schedule_metadata(context=context)
    assert actual_scheduled_metadata == {'is_polling': False, 'times_ran': 1}


class TestCommonTypes:
    def test_create_ip(self):
        """
            Given:
                - A single IP indicator entry
            When
               - Creating a Common.IP object
           Then
               - The context created matches the data entry
       """
        from CommonServerPython import CommandResults, Common, DBotScoreType

        dbot_score = Common.DBotScore(
            indicator='8.8.8.8',
            integration_name='Test',
            indicator_type=DBotScoreType.IP,
            score=Common.DBotScore.GOOD
        )

        ip = Common.IP(
            ip='8.8.8.8',
            dbot_score=dbot_score,
            asn='some asn',
            hostname='test.com',
            geo_country='geo_country',
            geo_description='geo_description',
            geo_latitude='geo_latitude',
            geo_longitude='geo_longitude',
            positive_engines=5,
            detection_engines=10,
            as_owner=None,
            region='region',
            port='port',
            internal=None,
            updated_date=None,
            registrar_abuse_name='Mr Registrar',
            registrar_abuse_address='Registrar Address',
            registrar_abuse_country='Registrar Country',
            registrar_abuse_network='Registrar Network',
            registrar_abuse_phone=None,
            registrar_abuse_email='registrar@test.com',
            campaign='campaign',
            traffic_light_protocol='traffic_light_protocol',
            threat_types=[Common.ThreatTypes(threat_category='threat_category',
                                             threat_category_confidence='threat_category_confidence')],
            community_notes=[Common.CommunityNotes(note='note', timestamp='2019-01-01T00:00:00')],
            publications=[Common.Publications(title='title', source='source', timestamp='2019-01-01T00:00:00',
                                              link='link')],
            organization_name='Some Organization',
            organization_type='Organization type',
            feed_related_indicators=None,
            tags=['tag1', 'tag2'],
            malware_family=['malware_family1', 'malware_family2'],
            relationships=None,
            blocked=False,
            description='description test',
            stix_id='stix_id',
            whois_records=[Common.WhoisRecord('test_key', 'test_value', 'test_date')],
        )

        results = CommandResults(
            outputs_key_field=None,
            outputs_prefix=None,
            outputs=None,
            indicators=[ip]
        )

        assert results.to_context() == {
            'Type': 1,
            'ContentsFormat': 'json',
            'Contents': None,
            'HumanReadable': None,
            'EntryContext': {
                'IP(val.Address && val.Address == obj.Address)': [
                    {'Address': '8.8.8.8',
                     'ASN': 'some asn',
                     'Region': 'region',
                     'Port': 'port',
                     'STIXID': 'stix_id',
                     'Registrar': {
                         'Abuse': {
                             'Name': 'Mr Registrar',
                             'Address': 'Registrar Address',
                             'Country': 'Registrar Country',
                             'Network': 'Registrar Network',
                             'Email': 'registrar@test.com'
                         }
                     },
                     'Campaign': 'campaign',
                     'Description': 'description test',
                     'TrafficLightProtocol': 'traffic_light_protocol',
                     'CommunityNotes': [{'note': 'note', 'timestamp': '2019-01-01T00:00:00'}],
                     'Publications': [
                         {
                             'source': 'source',
                             'title': 'title',
                             'link': 'link',
                             'timestamp': '2019-01-01T00:00:00'
                         }
                     ],
                     'ThreatTypes': [
                         {'threatcategory': 'threat_category',
                          'threatcategoryconfidence': 'threat_category_confidence'}
                     ],
                     'WhoisRecords': [{'key': 'test_key', 'value': 'test_value', 'date': 'test_date'}],
                     'Hostname': 'test.com',
                     'Geo': {
                         'Location': 'geo_latitude:geo_longitude',
                         'Country': 'geo_country',
                         'Description': 'geo_description'
                     },
                     'Organization': {
                         'Name': 'Some Organization',
                         'Type': 'Organization type'
                     },
                     'DetectionEngines': 10,
                     'PositiveDetections': 5,
                     'Tags': ['tag1', 'tag2'],
                     'MalwareFamily': ['malware_family1', 'malware_family2']
                     }
                ],
                'DBotScore(val.Indicator && val.Indicator == obj.Indicator && '
                'val.Vendor == obj.Vendor && val.Type == obj.Type)': [
                    {'Indicator': '8.8.8.8',
                     'Type': 'ip',
                     'Vendor': 'Test',
                     'Score': 1
                     }
                ]
            },
            'IndicatorTimeline': [],
            'IgnoreAutoExtract': False,
            'Note': False,
            'Relationships': [],
        }

    def test_create_domain(self):
        """
            Given:
                - A single Domain indicator entry
            When
               - Creating a Common.Domain object
           Then
               - The context created matches the data entry
       """
        from CommonServerPython import CommandResults, Common, DBotScoreType

        dbot_score = Common.DBotScore(
            indicator='somedomain.com',
            integration_name='Test',
            indicator_type=DBotScoreType.DOMAIN,
            score=Common.DBotScore.GOOD
        )

        domain = Common.Domain(
            domain='somedomain.com',
            dbot_score=dbot_score,
            dns='dns.somedomain',
            detection_engines=10,
            positive_detections=5,
            organization='Some Organization',
            admin_phone='18000000',
            admin_email='admin@test.com',

            registrant_name='Mr Registrant',

            registrar_name='Mr Registrar',
            registrar_abuse_email='registrar@test.com',
            creation_date='2019-01-01T00:00:00',
            updated_date='2019-01-02T00:00:00',
            expiration_date=None,
            domain_status='ACTIVE',
            name_servers=[
                'PNS31.CLOUDNS.NET',
                'PNS32.CLOUDNS.NET'
            ],
            sub_domains=[
                'sub-domain1.somedomain.com',
                'sub-domain2.somedomain.com',
                'sub-domain3.somedomain.com'
            ],
            tags=['tag1', 'tag2'],
            malware_family=['malware_family1', 'malware_family2'],
            feed_related_indicators=[Common.FeedRelatedIndicators(
                value='8.8.8.8',
                indicator_type="IP",
                description='test'
            )],
            domain_idn_name='domain_idn_name',
            port='port',
            internal="False",
            category='category',
            campaign='campaign',
            traffic_light_protocol='traffic_light_protocol',
            threat_types=[Common.ThreatTypes(threat_category='threat_category',
                                             threat_category_confidence='threat_category_confidence')],
            community_notes=[Common.CommunityNotes(note='note', timestamp='2019-01-01T00:00:00')],
            publications=[Common.Publications(title='title', source='source', timestamp='2019-01-01T00:00:00',
                                              link='link')],
            geo_location='geo_location',
            geo_country='geo_country',
            geo_description='geo_description',
            tech_country='tech_country',
            tech_name='tech_name',
            tech_organization='tech_organization',
            tech_email='tech_email',
            billing='billing',
            whois_records=[Common.WhoisRecord('test_key', 'test_value', 'test_date')],
            description='test_description',
            stix_id='test_stix_id',
            blocked=True,
            certificates=[Common.Certificates('test_issuedto', 'test_issuedby', 'test_validfrom', 'test_validto')],
            dns_records=[Common.DNSRecord('test_type', 'test_ttl', 'test_data')]
        )

        results = CommandResults(
            outputs_key_field=None,
            outputs_prefix=None,
            outputs=None,
            indicators=[domain]
        )

        assert results.to_context() == {
            'Type': 1,
            'ContentsFormat': 'json',
            'Contents': None,
            'HumanReadable': None,
            'EntryContext': {
                'Domain(val.Name && val.Name == obj.Name)': [
                    {
                        'Name': 'somedomain.com',
                        'DNS': 'dns.somedomain',
                        'DetectionEngines': 10,
                        'PositiveDetections': 5,
                        'Registrar': {'Name': 'Mr Registrar', 'AbuseEmail': 'registrar@test.com', 'AbusePhone': None},
                        'Registrant': {'Name': 'Mr Registrant', 'Email': None, 'Phone': None, 'Country': None},
                        'Admin': {'Name': None, 'Email': 'admin@test.com', 'Phone': '18000000', 'Country': None},
                        'Organization': 'Some Organization',
                        'Subdomains': ['sub-domain1.somedomain.com', 'sub-domain2.somedomain.com',
                                       'sub-domain3.somedomain.com'], 'DomainStatus': 'ACTIVE',
                        'CreationDate': '2019-01-01T00:00:00',
                        'UpdatedDate': '2019-01-02T00:00:00',
                        'NameServers': ['PNS31.CLOUDNS.NET', 'PNS32.CLOUDNS.NET'],
                        'Tags': ['tag1', 'tag2'],
                        'FeedRelatedIndicators': [{'value': '8.8.8.8', 'type': 'IP', 'description': 'test'}],
                        'WhoisRecords': [{'key': 'test_key', 'value': 'test_value', 'date': 'test_date'}],
                        'MalwareFamily': ['malware_family1', 'malware_family2'], 'DomainIDNName': 'domain_idn_name',
                        'Port': 'port',
                        'Internal': 'False',
                        'Category': 'category',
                        'Campaign': 'campaign',
                        'TrafficLightProtocol': 'traffic_light_protocol',
                        'ThreatTypes': [{'threatcategory': 'threat_category',
                                         'threatcategoryconfidence': 'threat_category_confidence'}],
                        'CommunityNotes': [{'note': 'note', 'timestamp': '2019-01-01T00:00:00'}],
                        'Publications': [{'source': 'source', 'title': 'title', 'link': 'link',
                                          'timestamp': '2019-01-01T00:00:00'}],
                        'Geo': {'Location': 'geo_location', 'Country': 'geo_country', 'Description': 'geo_description'},
                        'Tech': {'Country': 'tech_country', 'Name': 'tech_name', 'Organization': 'tech_organization',
                                 'Email': 'tech_email'},
                        'Billing': 'billing',
                        'WHOIS': {
                            'Registrar': {'Name': 'Mr Registrar', 'AbuseEmail': 'registrar@test.com',
                                          'AbusePhone': None},
                            'Registrant': {'Name': 'Mr Registrant', 'Email': None, 'Phone': None, 'Country': None},
                            'Admin': {'Name': None, 'Email': 'admin@test.com', 'Phone': '18000000', 'Country': None},
                            'DomainStatus': 'ACTIVE',
                            'CreationDate': '2019-01-01T00:00:00',
                            'UpdatedDate': '2019-01-02T00:00:00',
                            'NameServers': ['PNS31.CLOUDNS.NET', 'PNS32.CLOUDNS.NET']
                        },
                        'DNSRecords': [{'type': 'test_type', 'ttl': 'test_ttl', 'data': 'test_data'}],
                        'STIXID': 'test_stix_id',
                        'Description': 'test_description',
                        'Blocked': True,
                        'Certificates': [{'issuedto': 'test_issuedto', 'issuedby': 'test_issuedby',
                                          'validfrom': 'test_validfrom', 'validto': 'test_validto'}]
                    }
                ],
                'DBotScore(val.Indicator && val.Indicator == obj.Indicator &&'
                ' val.Vendor == obj.Vendor && val.Type == obj.Type)': [
                    {'Indicator': 'somedomain.com', 'Type': 'domain', 'Vendor': 'Test', 'Score': 1}
                ]
            },
            'IndicatorTimeline': [],
            'IgnoreAutoExtract': False,
            'Note': False,
            'Relationships': [],
        }

    def test_create_url(self):
        """
            Given:
                - A single URL indicator entry
            When
               - Creating a Common.URL object
           Then
               - The context created matches the data entry
       """
        from CommonServerPython import CommandResults, Common, DBotScoreType

        dbot_score = Common.DBotScore(
            indicator='https://somedomain.com',
            integration_name='Test',
            indicator_type=DBotScoreType.URL,
            score=Common.DBotScore.GOOD
        )

        url = Common.URL(
            url='https://somedomain.com',
            dbot_score=dbot_score,
            positive_detections=5,
            detection_engines=10,
            category='test_category',
            feed_related_indicators=None,
            tags=['tag1', 'tag2'],
            malware_family=['malware_family1', 'malware_family2'],
            port='port',
            internal=None,
            campaign='test_campaign',
            traffic_light_protocol='test_traffic_light_protocol',
            threat_types=[Common.ThreatTypes(threat_category='threat_category',
                                             threat_category_confidence='threat_category_confidence')],
            asn='test_asn',
            as_owner='test_as_owner',
            geo_country='test_geo_country',
            organization='test_organization',
            community_notes=[Common.CommunityNotes(note='note', timestamp='2019-01-01T00:00:00')],
            publications=[Common.Publications(title='title', source='source', timestamp='2019-01-01T00:00:00',
                                              link='link')],
            relationships=None,
            blocked=True,
            certificates=None,
            description='description test',
            stix_id='stix_id',
        )

        results = CommandResults(
            outputs_key_field=None,
            outputs_prefix=None,
            outputs=None,
            indicators=[url]
        )

        assert results.to_context() == {
            'Type': 1,
            'ContentsFormat': 'json',
            'Contents': None,
            'HumanReadable': None,
            'EntryContext': {
                'URL(val.Data && val.Data == obj.Data)': [
                    {
                        'Data': 'https://somedomain.com',
                        'Blocked': True,
                        'Description': 'description test',
                        'STIXID': 'stix_id',
                        'DetectionEngines': 10,
                        'PositiveDetections': 5,
                        'Category': 'test_category',
                        'Tags': ['tag1', 'tag2'],
                        'MalwareFamily': ['malware_family1', 'malware_family2'],
                        'Port': 'port',
                        'Campaign': 'test_campaign',
                        'TrafficLightProtocol': 'test_traffic_light_protocol',
                        'ThreatTypes': [
                            {
                                'threatcategory': 'threat_category',
                                'threatcategoryconfidence': 'threat_category_confidence'
                            }
                        ],
                        'ASN': 'test_asn',
                        'ASOwner': 'test_as_owner',
                        'Geo': {'Country': 'test_geo_country'},
                        'Organization': 'test_organization',
                        'CommunityNotes': [{'note': 'note', 'timestamp': '2019-01-01T00:00:00'}],
                        'Publications': [
                            {'source': 'source',
                             'title': 'title',
                             'link': 'link',
                             'timestamp': '2019-01-01T00:00:00'
                             }
                        ]
                    }
                ],
                'DBotScore(val.Indicator && val.Indicator == obj.Indicator &&'
                ' val.Vendor == obj.Vendor && val.Type == obj.Type)': [
                    {
                        'Indicator': 'https://somedomain.com',
                        'Type': 'url',
                        'Vendor': 'Test',
                        'Score': 1
                    }
                ]
            },
            'IndicatorTimeline': [],
            'IgnoreAutoExtract': False,
            'Note': False,
            'Relationships': []
        }

    def test_create_file(self):
        """
            Given:
                - A single File indicator entry
            When
               - Creating a Common.File object
           Then
               - The context created matches the data entry
       """
        from CommonServerPython import CommandResults, Common, DBotScoreType

        indicator_id = '63347f5d946164a23faca26b78a91e1c'

        dbot_score = Common.DBotScore(
            indicator=indicator_id,
            integration_name='Test',
            indicator_type=DBotScoreType.FILE,
            score=Common.DBotScore.BAD,
            malicious_description='malicious!'
        )

        file = Common.File(
            md5=indicator_id,
            sha1='test_sha1',
            sha256='test_sha256',
            sha512='test_sha512',
            ssdeep='test_ssdeep',
            imphash='test_imphash',
            name='test_name',
            entry_id='test_entry_id',
            size=1000,
            dbot_score=dbot_score,
            extension='test_extension',
            file_type='test_file_type',
            hostname='test_hostname',
            path=None,
            company=None,
            product_name=None,
            digital_signature__publisher=None,
            signature=None,
            actor='test_actor',
            tags=['tag1', 'tag2'],
            feed_related_indicators=None,
            malware_family=['malware_family1', 'malware_family2'],
            quarantined=None,
            campaign='test_campaign',
            associated_file_names=None,
            traffic_light_protocol='traffic_light_protocol',
            organization='test_organization',
            community_notes=[Common.CommunityNotes(note='note', timestamp='2019-01-01T00:00:00')],
            publications=[Common.Publications(title='title', source='source', timestamp='2019-01-01T00:00:00',
                                              link='link')],
            threat_types=[Common.ThreatTypes(threat_category='threat_category',
                                             threat_category_confidence='threat_category_confidence')],
            behaviors=None,
            relationships=None,
            creation_date='test_creation_date',
            description='test_description',
            hashes=None,
            stix_id='test_stix_id'
        )

        results = CommandResults(
            outputs_key_field=None,
            outputs_prefix=None,
            outputs=None,
            indicators=[file]
        )

        assert results.to_context() == {
            'Type': 1,
            'ContentsFormat': 'json',
            'Contents': None,
            'HumanReadable': None,
            'EntryContext': {
                'File(val.MD5 && val.MD5 == obj.MD5 || val.SHA1 && val.SHA1 == obj.SHA1 || val.SHA256 &&'
                ' val.SHA256 == obj.SHA256 || val.SHA512 && val.SHA512 == obj.SHA512 || val.CRC32 &&'
                ' val.CRC32 == obj.CRC32 || val.CTPH && val.CTPH == obj.CTPH || val.SSDeep &&'
                ' val.SSDeep == obj.SSDeep)': [
                    {'Hashes': [{'type': 'MD5', 'value': '63347f5d946164a23faca26b78a91e1c'},
                                {'type': 'SHA1', 'value': 'test_sha1'}, {'type': 'SHA256', 'value': 'test_sha256'},
                                {'type': 'SHA512', 'value': 'test_sha512'}, {'type': 'SSDeep', 'value': 'test_ssdeep'},
                                {'type': 'Imphash', 'value': 'test_imphash'}],
                     'Name': 'test_name',
                     'EntryID': 'test_entry_id',
                     'Size': 1000,
                     'MD5': '63347f5d946164a23faca26b78a91e1c',
                     'SHA1': 'test_sha1',
                     'SHA256': 'test_sha256',
                     'SHA512': 'test_sha512',
                     'SSDeep': 'test_ssdeep',
                     'Extension': 'test_extension',
                     'Type': 'test_file_type',
                     'Hostname': 'test_hostname',
                     'Actor': 'test_actor',
                     'Tags': ['tag1', 'tag2'],
                     'MalwareFamily': ['malware_family1', 'malware_family2'],
                     'Campaign': 'test_campaign',
                     'TrafficLightProtocol': 'traffic_light_protocol',
                     'CommunityNotes': [{'note': 'note', 'timestamp': '2019-01-01T00:00:00'}], 'Publications': [
                        {'source': 'source', 'title': 'title', 'link': 'link', 'timestamp': '2019-01-01T00:00:00'}],
                     'ThreatTypes': [{'threatcategory': 'threat_category',
                                      'threatcategoryconfidence': 'threat_category_confidence'}],
                     'Imphash': 'test_imphash',
                     'Organization': 'test_organization',
                     'Malicious': {'Vendor': 'Test', 'Description': 'malicious!'}
                     }
                ],
                'DBotScore(val.Indicator && val.Indicator == obj.Indicator &&'
                ' val.Vendor == obj.Vendor && val.Type == obj.Type)': [
                    {'Indicator': '63347f5d946164a23faca26b78a91e1c',
                     'Type': 'file',
                     'Vendor': 'Test',
                     'Score': 3}
                ]
            },
            'IndicatorTimeline': [],
            'IgnoreAutoExtract': False,
            'Note': False,
            'Relationships': []
        }

    def test_create_cve(self):
        """
            Given:
                - A single CVE indicator entry
            When
               - Creating a Common.CVE object
           Then
               - The context created matches the data entry
       """
        from CommonServerPython import CommandResults, Common

        cve = Common.CVE(
            id='CVE-2015-1653',
            cvss='10.0',
            published='2022-04-28T13:16:54+00:00',
            modified='2022-04-31T13:16:54+00:00',
            description='test_description',
            relationships=None,
            stix_id='test_stix_id',
            cvss_version='test_cvss_version',
            cvss_score=10,
            cvss_vector='test_cvss_vector',
            cvss_table='test_cvss_table',
            community_notes=[Common.CommunityNotes(note='note', timestamp='2019-01-01T00:00:00')],
            tags=['tag1', 'tag2'],
            traffic_light_protocol='traffic_light_protocol'
        )

        results = CommandResults(
            outputs_key_field=None,
            outputs_prefix=None,
            outputs=None,
            indicators=[cve]
        )

        assert results.to_context() == {
            'Type': 1,
            'ContentsFormat': 'json',
            'Contents': None,
            'HumanReadable': None,
            'EntryContext': {
                'CVE(val.ID && val.ID == obj.ID)': [
                    {
                        'ID': 'CVE-2015-1653',
                        'CVSS': {
                            'Score': '10.0',
                            'Version': 'test_cvss_version',
                            'Vector': 'test_cvss_vector',
                            'Table': 'test_cvss_table'
                        },
                        'Published': '2022-04-28T13:16:54+00:00',
                        'Modified': '2022-04-31T13:16:54+00:00',
                        'Description': 'test_description',
                        'STIXID': 'test_stix_id',
                        'CommunityNotes': [{'note': 'note', 'timestamp': '2019-01-01T00:00:00'}],
                        'Tags': ['tag1', 'tag2'],
                        'TrafficLightProtocol': 'traffic_light_protocol'
                    }
                ],
                'DBotScore(val.Indicator && val.Indicator == obj.Indicator &&'
                ' val.Vendor == obj.Vendor && val.Type == obj.Type)': [
                    {'Indicator': 'CVE-2015-1653',
                     'Type': 'cve',
                     'Vendor': None,
                     'Score': 0
                     }
                ]
            },
            'IndicatorTimeline': [],
            'IgnoreAutoExtract': False,
            'Note': False,
            'Relationships': []
        }

    def test_create_account(self):
        """
            Given:
                - A single Account indicator entry
            When
               - Creating a Common.Account object
           Then
               - The context created matches the data entry
       """
        from CommonServerPython import CommandResults, Common

        dbot_score = Common.DBotScore(
            indicator='test_account_id',
            integration_name='Test',
            indicator_type=DBotScoreType.ACCOUNT,
            score=Common.DBotScore.GOOD
        )

        account = Common.Account(
            id='test_account_id',
            type='test_account_type',
            username='test_username',
            display_name='test_display_name',
            groups=None,
            domain=None,
            email_address='user@test.com',
            telephone_number=None,
            office='test_office',
            job_title='test_job_title',
            department='test_department',
            country='test_country',
            state='test_state',
            city='test_city',
            street='test_street',
            is_enabled=None,
            dbot_score=dbot_score,
            relationships=None,
            blocked=True,
            community_notes=[Common.CommunityNotes(note='note', timestamp='2019-01-01T00:00:00')],
            creation_date='test_creation_date',
            description='test_description',
            stix_id='test_stix_id',
            tags=['tag1', 'tag2'],
            traffic_light_protocol='traffic_light_protocol',
            user_id='test_user_id'
        )

        results = CommandResults(
            outputs_key_field=None,
            outputs_prefix=None,
            outputs=None,
            indicators=[account]
        )

        assert results.to_context() == {
            'Type': 1,
            'ContentsFormat': 'json',
            'Contents': None,
            'HumanReadable': None,
            'EntryContext': {
                'Account(val.id && val.id == obj.id)': [
                    {'Id': 'test_account_id',
                     'Type': 'test_account_type',
                     'Blocked': True,
                     'CreationDate': 'test_creation_date',
                     'City': 'test_city',
                     'CommunityNotes': [{'note': 'note', 'timestamp': '2019-01-01T00:00:00'}],
                     'Country': 'test_country',
                     'Department': 'test_department',
                     'Description': 'test_description',
                     'DisplayName': 'test_display_name',
                     'Email': {
                         'Address': 'user@test.com'
                     },
                     'JobTitle': 'test_job_title',
                     'Office': 'test_office',
                     'State': 'test_state',
                     'StixId': 'test_stix_id',
                     'Street': 'test_street',
                     'Tags': ['tag1', 'tag2'],
                     'TrafficLightProtocol': 'traffic_light_protocol',
                     'UserId': 'test_user_id',
                     'Username': 'test_username'
                     }
                ],
                'DBotScore(val.Indicator && val.Indicator == obj.Indicator &&'
                ' val.Vendor == obj.Vendor && val.Type == obj.Type)': [
                    {
                        'Indicator': 'test_account_id',
                        'Type': 'account',
                        'Vendor': 'Test',
                        'Score': 1
                    }
                ]
            },
            'IndicatorTimeline': [],
            'IgnoreAutoExtract': False,
            'Note': False,
            'Relationships': []
        }

    def test_create_certificate(self):
        """
        Given:
            -  an X509 Certificate with its properties
        When
            - creating a CommandResults with the Certificate Standard Context
        Then
            - the proper output Context is created
        """
        from CommonServerPython import CommandResults, Common, EntryType, EntryFormat, DBotScoreType

        dbot_score = Common.DBotScore(
            indicator='bc33cf76519f1ec5ae7f287f321df33a7afd4fd553f364cf3c753f91ba689f8d',
            integration_name='Test',
            indicator_type=DBotScoreType.CERTIFICATE,
            score=Common.DBotScore.NONE
        )

        cert_extensions = [
            Common.CertificateExtension(
                extension_type=Common.CertificateExtension.ExtensionType.AUTHORITYKEYIDENTIFIER,
                authority_key_identifier=Common.CertificateExtension.AuthorityKeyIdentifier(
                    key_identifier="0f80611c823161d52f28e78d4638b42ce1c6d9e2"
                ),
                critical=False
            ),
            Common.CertificateExtension(
                extension_type=Common.CertificateExtension.ExtensionType.SUBJECTKEYIDENTIFIER,
                digest="b34972bb12121b8851cd5564ff9656dcbca3f288",
                critical=False
            ),
            Common.CertificateExtension(
                extension_type=Common.CertificateExtension.ExtensionType.SUBJECTALTERNATIVENAME,
                subject_alternative_names=[
                    Common.GeneralName(
                        gn_type="dNSName",
                        gn_value="*.paloaltonetworks.com"
                    ),
                    Common.GeneralName(
                        gn_type="dNSName",
                        gn_value="paloaltonetworks.com"
                    )
                ],
                critical=False
            ),
            Common.CertificateExtension(
                extension_type=Common.CertificateExtension.ExtensionType.KEYUSAGE,
                digital_signature=True,
                key_encipherment=True,
                critical=True
            ),
            Common.CertificateExtension(
                extension_type=Common.CertificateExtension.ExtensionType.EXTENDEDKEYUSAGE,
                usages=[
                    "serverAuth",
                    "clientAuth"
                ],
                critical=False
            ),
            Common.CertificateExtension(
                extension_type=Common.CertificateExtension.ExtensionType.CRLDISTRIBUTIONPOINTS,
                distribution_points=[
                    Common.CertificateExtension.DistributionPoint(
                        full_name=[
                            Common.GeneralName(
                                gn_type="uniformResourceIdentifier",
                                gn_value="http://crl3.digicert.com/ssca-sha2-g7.crl"
                            )
                        ]
                    ),
                    Common.CertificateExtension.DistributionPoint(
                        full_name=[
                            Common.GeneralName(
                                gn_type="uniformResourceIdentifier",
                                gn_value="http://crl4.digicert.com/ssca-sha2-g7.crl"
                            )
                        ]
                    )
                ],
                critical=False
            ),
            Common.CertificateExtension(
                extension_type=Common.CertificateExtension.ExtensionType.CERTIFICATEPOLICIES,
                certificate_policies=[
                    Common.CertificateExtension.CertificatePolicy(
                        policy_identifier="2.16.840.1.114412.1.1",
                        policy_qualifiers=["https://www.digicert.com/CPS"]
                    ),
                    Common.CertificateExtension.CertificatePolicy(
                        policy_identifier="2.23.140.1.2.2"
                    )
                ],
                critical=False
            ),
            Common.CertificateExtension(
                extension_type=Common.CertificateExtension.ExtensionType.AUTHORITYINFORMATIONACCESS,
                authority_information_access=[
                    Common.CertificateExtension.AuthorityInformationAccess(
                        access_method="OCSP",
                        access_location=Common.GeneralName(
                            gn_type="uniformResourceIdentifier",
                            gn_value="http://ocsp.digicert.com"
                        )
                    ),
                    Common.CertificateExtension.AuthorityInformationAccess(
                        access_method="caIssuers",
                        access_location=Common.GeneralName(
                            gn_type="uniformResourceIdentifier",
                            gn_value="http://cacerts.digicert.com/DigiCertSHA2SecureServerCA.crt"
                        )
                    )
                ],
                critical=False
            ),
            Common.CertificateExtension(
                extension_type=Common.CertificateExtension.ExtensionType.BASICCONSTRAINTS,
                basic_constraints=Common.CertificateExtension.BasicConstraints(
                    ca=False
                ),
                critical=False
            ),
            Common.CertificateExtension(
                extension_type=Common.CertificateExtension.ExtensionType.PRESIGNEDCERTIFICATETIMESTAMPS,
                signed_certificate_timestamps=[
                    Common.CertificateExtension.SignedCertificateTimestamp(
                        version=0,
                        log_id="f65c942fd1773022145418083094568ee34d131933bfdf0c2f200bcc4ef164e3",
                        timestamp="2020-10-23T19:31:49.000Z",
                        entry_type="PreCertificate"
                    ),
                    Common.CertificateExtension.SignedCertificateTimestamp(
                        version=0,
                        log_id="5cdc4392fee6ab4544b15e9ad456e61037fbd5fa47dca17394b25ee6f6c70eca",
                        timestamp="2020-10-23T19:31:49.000Z",
                        entry_type="PreCertificate"
                    )
                ],
                critical=False
            ),
            Common.CertificateExtension(
                extension_type=Common.CertificateExtension.ExtensionType.SIGNEDCERTIFICATETIMESTAMPS,
                signed_certificate_timestamps=[
                    Common.CertificateExtension.SignedCertificateTimestamp(
                        version=0,
                        log_id="f65c942fd1773022145418083094568ee34d131933bfdf0c2f200bcc4ef164e3",
                        timestamp="2020-10-23T19:31:49.000Z",
                        entry_type="X509Certificate"
                    ),
                    Common.CertificateExtension.SignedCertificateTimestamp(
                        version=0,
                        log_id="5cdc4392fee6ab4544b15e9ad456e61037fbd5fa47dca17394b25ee6f6c70eca",
                        timestamp="2020-10-23T19:31:49.000Z",
                        entry_type="X509Certificate"
                    )
                ],
                critical=False
            )
        ]
        certificate = Common.Certificate(
            subject_dn='CN=*.paloaltonetworks.com,O=Palo Alto Networks\\, Inc.,L=Santa Clara,ST=California,C=US',
            dbot_score=dbot_score,
            serial_number='19290688218337824112020565039390569720',
            issuer_dn='CN=DigiCert SHA2 Secure Server CA,O=DigiCert Inc,C=US',
            validity_not_before='2020-10-23T00:00:00.000Z',
            validity_not_after='2021-11-21T23:59:59.000Z',
            sha256='bc33cf76519f1ec5ae7f287f321df33a7afd4fd553f364cf3c753f91ba689f8d',
            sha1='2392ea5cd4c2a61e51547570634ef887ab1942e9',
            md5='22769ae413997b86da4a0934072d9ed0',
            publickey=Common.CertificatePublicKey(
                algorithm=Common.CertificatePublicKey.Algorithm.RSA,
                length=2048,
                modulus='00:00:00:00',
                exponent=65537
            ),
            spki_sha256='94b716aeda21cd661949cfbf3f55457a277da712cdce0ab31989a4f288fad9b9',
            signature_algorithm='sha256',
            signature='SIGNATURE',
            extensions=cert_extensions
        )

        results = CommandResults(
            outputs_key_field=None,
            outputs_prefix=None,
            outputs=None,
            indicators=[certificate]
        )

        CONTEXT_PATH = "Certificate(val.MD5 && val.MD5 == obj.MD5 || val.SHA1 && val.SHA1 == obj.SHA1 || " \
                       "val.SHA256 && val.SHA256 == obj.SHA256 || val.SHA512 && val.SHA512 == obj.SHA512)"

        assert results.to_context() == {
            'Type': EntryType.NOTE,
            'ContentsFormat': EntryFormat.JSON,
            'Contents': None,
            'HumanReadable': None,
            'EntryContext': {
                CONTEXT_PATH: [{
                    "SubjectDN": "CN=*.paloaltonetworks.com,O=Palo Alto Networks\\, Inc.,L=Santa Clara,ST=California,C=US",
                    "SubjectAlternativeName": [
                        {
                            "Type": "dNSName",
                            "Value": "*.paloaltonetworks.com"
                        },
                        {
                            "Type": "dNSName",
                            "Value": "paloaltonetworks.com"
                        }
                    ],
                    "Name": [
                        "*.paloaltonetworks.com",
                        "paloaltonetworks.com"
                    ],
                    "IssuerDN": "CN=DigiCert SHA2 Secure Server CA,O=DigiCert Inc,C=US",
                    "SerialNumber": "19290688218337824112020565039390569720",
                    "ValidityNotBefore": "2020-10-23T00:00:00.000Z",
                    "ValidityNotAfter": "2021-11-21T23:59:59.000Z",
                    "SHA256": "bc33cf76519f1ec5ae7f287f321df33a7afd4fd553f364cf3c753f91ba689f8d",
                    "SHA1": "2392ea5cd4c2a61e51547570634ef887ab1942e9",
                    "MD5": "22769ae413997b86da4a0934072d9ed0",
                    "PublicKey": {
                        "Algorithm": "RSA",
                        "Length": 2048,
                        "Modulus": "00:00:00:00",
                        "Exponent": 65537
                    },
                    "SPKISHA256": "94b716aeda21cd661949cfbf3f55457a277da712cdce0ab31989a4f288fad9b9",
                    "Signature": {
                        "Algorithm": "sha256",
                        "Signature": "SIGNATURE"
                    },
                    "Extension": [
                        {
                            "OID": "2.5.29.35",
                            "Name": "authorityKeyIdentifier",
                            "Critical": False,
                            "Value": {
                                "KeyIdentifier": "0f80611c823161d52f28e78d4638b42ce1c6d9e2"
                            }
                        },
                        {
                            "OID": "2.5.29.14",
                            "Name": "subjectKeyIdentifier",
                            "Critical": False,
                            "Value": {
                                "Digest": "b34972bb12121b8851cd5564ff9656dcbca3f288"
                            }
                        },
                        {
                            "OID": "2.5.29.17",
                            "Name": "subjectAltName",
                            "Critical": False,
                            "Value": [
                                {
                                    "Type": "dNSName",
                                    "Value": "*.paloaltonetworks.com"
                                },
                                {
                                    "Type": "dNSName",
                                    "Value": "paloaltonetworks.com"
                                }
                            ]
                        },
                        {
                            "OID": "2.5.29.15",
                            "Name": "keyUsage",
                            "Critical": True,
                            "Value": {
                                "DigitalSignature": True,
                                "KeyEncipherment": True
                            }
                        },
                        {
                            "OID": "2.5.29.37",
                            "Name": "extendedKeyUsage",
                            "Critical": False,
                            "Value": {
                                "Usages": [
                                    "serverAuth",
                                    "clientAuth"
                                ]
                            }
                        },
                        {
                            "OID": "2.5.29.31",
                            "Name": "cRLDistributionPoints",
                            "Critical": False,
                            "Value": [
                                {
                                    "FullName": [
                                        {
                                            "Type": "uniformResourceIdentifier",
                                            "Value": "http://crl3.digicert.com/ssca-sha2-g7.crl"
                                        }
                                    ]
                                },
                                {
                                    "FullName": [
                                        {
                                            "Type": "uniformResourceIdentifier",
                                            "Value": "http://crl4.digicert.com/ssca-sha2-g7.crl"
                                        }
                                    ]
                                }
                            ]
                        },
                        {
                            "OID": "2.5.29.32",
                            "Name": "certificatePolicies",
                            "Critical": False,
                            "Value": [
                                {
                                    "PolicyIdentifier": "2.16.840.1.114412.1.1",
                                    "PolicyQualifiers": [
                                        "https://www.digicert.com/CPS"
                                    ]
                                },
                                {
                                    "PolicyIdentifier": "2.23.140.1.2.2"
                                }
                            ]
                        },
                        {
                            "OID": "1.3.6.1.5.5.7.1.1",
                            "Name": "authorityInfoAccess",
                            "Critical": False,
                            "Value": [
                                {
                                    "AccessMethod": "OCSP",
                                    "AccessLocation": {
                                        "Type": "uniformResourceIdentifier",
                                        "Value": "http://ocsp.digicert.com"
                                    }
                                },
                                {
                                    "AccessMethod": "caIssuers",
                                    "AccessLocation": {
                                        "Type": "uniformResourceIdentifier",
                                        "Value": "http://cacerts.digicert.com/DigiCertSHA2SecureServerCA.crt"
                                    }
                                }
                            ]
                        },
                        {
                            "OID": "2.5.29.19",
                            "Name": "basicConstraints",
                            "Critical": False,
                            "Value": {
                                "CA": False
                            }
                        },
                        {
                            "OID": "1.3.6.1.4.1.11129.2.4.2",
                            "Name": "signedCertificateTimestampList",
                            "Critical": False,
                            "Value": [
                                {
                                    "Version": 0,
                                    "LogId": "f65c942fd1773022145418083094568ee34d131933bfdf0c2f200bcc4ef164e3",
                                    "Timestamp": "2020-10-23T19:31:49.000Z",
                                    "EntryType": "PreCertificate"
                                },
                                {
                                    "Version": 0,
                                    "LogId": "5cdc4392fee6ab4544b15e9ad456e61037fbd5fa47dca17394b25ee6f6c70eca",
                                    "Timestamp": "2020-10-23T19:31:49.000Z",
                                    "EntryType": "PreCertificate"
                                }
                            ]
                        },
                        {
                            "OID": "1.3.6.1.4.1.11129.2.4.5",
                            "Name": "signedCertificateTimestampList",
                            "Critical": False,
                            "Value": [
                                {
                                    "Version": 0,
                                    "LogId": "f65c942fd1773022145418083094568ee34d131933bfdf0c2f200bcc4ef164e3",
                                    "Timestamp": "2020-10-23T19:31:49.000Z",
                                    "EntryType": "X509Certificate"
                                },
                                {
                                    "Version": 0,
                                    "LogId": "5cdc4392fee6ab4544b15e9ad456e61037fbd5fa47dca17394b25ee6f6c70eca",
                                    "Timestamp": "2020-10-23T19:31:49.000Z",
                                    "EntryType": "X509Certificate"
                                }
                            ]
                        }
                    ]
                }],
                'DBotScore(val.Indicator && val.Indicator == obj.Indicator && '
                'val.Vendor == obj.Vendor && val.Type == obj.Type)': [{
                    "Indicator": "bc33cf76519f1ec5ae7f287f321df33a7afd4fd553f364cf3c753f91ba689f8d",
                    "Type": "certificate",
                    "Vendor": "Test",
                    "Score": 0
                }]
            },
            'IndicatorTimeline': [],
            'Relationships': [],
            'IgnoreAutoExtract': False,
            'Note': False
        }

    def test_create_external_reference(self):
        """
            Given:
                - A single ExternalReference object
            When
               - Running 'to_context' function
           Then
               - Verify that the context is as expected
       """
        from CommonServerPython import Common

        external_reference = Common.ExternalReference(
            source_name='test_source_name',
            source_id='test_source_id'
        )

        assert external_reference.to_context() == {
            'sourcename': 'test_source_name',
            'sourceid': 'test_source_id'
        }

    def test_create_attack_pattern(self):
        """
            Given:
                - A single AttackPattern indicator entry
            When
               - Creating a Common.AttackPattern object
           Then
               - The context created matches the data entry
       """
        from CommonServerPython import CommandResults, Common

        dbot_score = Common.DBotScore(
            indicator='test_stix_id',
            integration_name='Test',
            indicator_type=DBotScoreType.ATTACKPATTERN,
            score=Common.DBotScore.GOOD
        )

        attack_pattern = Common.AttackPattern(
            stix_id='test_stix_id',
            kill_chain_phases='test_kill_chain_phases',
            first_seen_by_source=None,
            description='test_description',
            operating_system_refs=None,
            publications='test_publications',
            mitre_id='test_mitre_id',
            tags=['tag1', 'tag2'],
            traffic_light_protocol='test_traffic_light_protocol',
            dbot_score=dbot_score,
            value='test_stix_id',
            community_notes=[Common.CommunityNotes(note='note', timestamp='2019-01-01T00:00:00')],
            external_references=None
        )

        results = CommandResults(
            outputs_key_field=None,
            outputs_prefix=None,
            outputs=None,
            indicators=[attack_pattern]
        )

        assert results.to_context() == {
            'Type': 1,
            'ContentsFormat': 'json',
            'Contents': None,
            'HumanReadable': None,
            'EntryContext': {
                'AttackPattern(val.value && val.value == obj.value)': [
                    {
                        'STIXID': 'test_stix_id',
                        'KillChainPhases': 'test_kill_chain_phases',
                        'FirstSeenBySource': None,
                        'OperatingSystemRefs': None,
                        'Publications': 'test_publications',
                        'MITREID': 'test_mitre_id',
                        'Value': 'test_stix_id',
                        'Tags': ['tag1', 'tag2'],
                        'Description': 'test_description',
                        'TrafficLightProtocol': 'test_traffic_light_protocol'
                    }
                ],
                'DBotScore(val.Indicator && val.Indicator == obj.Indicator &&'
                ' val.Vendor == obj.Vendor && val.Type == obj.Type)': [
                    {
                        'Indicator': 'test_stix_id',
                        'Type': 'attackpattern',
                        'Vendor': 'Test',
                        'Score': 1
                    }
                ]
            },
            'IndicatorTimeline': [],
            'IgnoreAutoExtract': False,
            'Note': False,
            'Relationships': []
        }

    def test_create_certificates(self):
        """
            Given:
                - A Certificates object
            When
               - Running 'to_context' function
           Then
               - Verify that the context is as expected
       """
        from CommonServerPython import Common

        certificates = Common.Certificates(
            issued_to='test_issued_to',
            issued_by='test_issued_by',
            valid_from='test_valid_from',
            valid_to='test_valid_to'
        )

        assert certificates.to_context() == {
            'issuedto': 'test_issued_to',
            'issuedby': 'test_issued_by',
            'validfrom': 'test_valid_from',
            'validto': 'test_valid_to'
        }

    def test_create_hash(self):
        """
            Given:
                - A single Hash object
            When
               - Running 'to_context' function
           Then
               - Verify that the context is as expected
       """
        from CommonServerPython import Common

        hash_object = Common.Hash(
            hash_type='test_hash_type',
            hash_value='test_hash_value'
        )

        assert hash_object.to_context() == {
            'type': 'test_hash_type',
            'value': 'test_hash_value',
        }

    def test_create_whois_record(self):
        """
            Given:
                - A single WhoisRecord object
            When
               - Running 'to_context' function
           Then
               - Verify that the context is as expected
       """
        from CommonServerPython import Common

        whois_record = Common.WhoisRecord(
            whois_record_type='test_whois_record_type',
            whois_record_value='test_whois_record_value',
            whois_record_date='test_whois_record_date',

        )

        assert whois_record.to_context() == {
            'key': 'test_whois_record_type',
            'value': 'test_whois_record_value',
            'date': 'test_whois_record_date'
        }

    def test_create_dns_record(self):
        """
            Given:
                - A single DNSRecord object
            When
               - Running 'to_context' function
           Then
               - Verify that the context is as expected
       """
        from CommonServerPython import Common

        dns_record = Common.DNSRecord(
            dns_record_type='test_dns_record_type',
            dns_ttl='test_dns_ttl',
            dns_record_data='test_dns_record_data',

        )

        assert dns_record.to_context() == {
            'type': 'test_dns_record_type',
            'ttl': 'test_dns_ttl',
            'data': 'test_dns_record_data'
        }

    def test_email_indicator_type(self, mocker):
        """
        Given:
            - a single email indicator entry
        When
           - creating an Common.EMAIL object
       Then
           - The context created matches the data entry
       """
        from CommonServerPython import Common, DBotScoreType
        mocker.patch.object(demisto, 'params', return_value={'insecure': True})
        dbot_score = Common.DBotScore(
            indicator='user@example.com',
            integration_name='Test',
            indicator_type=DBotScoreType.EMAIL,
            score=Common.DBotScore.GOOD
        )
        dbot_context = {'DBotScore(val.Indicator && val.Indicator == obj.Indicator && '
                        'val.Vendor == obj.Vendor && val.Type == obj.Type)':
                            {'Indicator': 'user@example.com', 'Type': 'email', 'Vendor': 'Test', 'Score': 1}}

        assert dbot_context == dbot_score.to_context()

        email_context = Common.EMAIL(
            domain='example.com',
            address='user@example.com',
            dbot_score=dbot_score,
            description='test',
            internal=True,
            stix_id='stix_id_test',
            tags=['tag1', 'tag2'],
            traffic_light_protocol='traffic_light_protocol_test'
        )
        assert email_context.to_context()[email_context.CONTEXT_PATH] == \
               {'Address': 'user@example.com',
                'Domain': 'example.com',
                'Description': 'test',
                'Internal': True,
                'STIXID': 'stix_id_test',
                'Tags': ['tag1', 'tag2'],
                'TrafficLightProtocol': 'traffic_light_protocol_test'}

    @pytest.mark.parametrize('item', [
        'CommunityNotes', 'Publications', 'ThreatTypes'
    ])
    def test_common_indicator_create_context_table(self, item):
        """
        Tests the functionality of the 'create_context_table' function.
            Given:
                Case a: A list containing CommunityNotes items.
                Case b: A list containing Publications items.
                Case c: A list containing ThreatTypes items.

            When:
                Running the 'create_context_table' function.

            Then:
                Case a: Verify that the output is a list of CommunityNotes context items as expected.
                Case b: Verify that the output is a list of Publications context items as expected.
                Case c: Verify that the output is a list of ThreatTypes context items as expected.
        """
        if item == 'CommunityNotes':
            community_notes1 = Common.CommunityNotes(note='note1', timestamp='time1')
            community_notes2 = Common.CommunityNotes(note='note2', timestamp='time2')
            items = [community_notes1, community_notes2]
            expected_output = [{'note': 'note1', 'timestamp': 'time1'}, {'note': 'note2', 'timestamp': 'time2'}]

        elif item == 'Publications':
            publications1 = Common.Publications(source='source1', title='title1', link='link1', timestamp='time1')
            publications2 = Common.Publications(source='source2', title='title2', link='link2', timestamp='time2')
            items = [publications1, publications2]
            expected_output = [{'source': 'source1', 'title': 'title1', 'link': 'link1', 'timestamp': 'time1'},
                               {'source': 'source2', 'title': 'title2', 'link': 'link2', 'timestamp': 'time2'}]

        elif item == 'ThreatTypes':
            threat_types1 = Common.ThreatTypes(threat_category='test1', threat_category_confidence='10')
            threat_types2 = Common.ThreatTypes(threat_category='test2', threat_category_confidence='20')
            items = [threat_types1, threat_types2]
            expected_output = [{'threatcategory': 'test1', 'threatcategoryconfidence': '10'},
                               {'threatcategory': 'test2', 'threatcategoryconfidence': '20'}]

        table = Common.Indicator.create_context_table(items)
        assert table == expected_output


class TestIndicatorsSearcher:
    def mock_search_after_output(self, fromDate='', toDate='', query='', size=0, value='', page=0, searchAfter='',
                                 populateFields=None):
        if not searchAfter:
            searchAfter = 0

        iocs = [{'value': 'mock{}'.format(searchAfter)}]

        if searchAfter < 6:
            searchAfter += 1

        else:
            # mock the end of indicators
            searchAfter = None

        if page and page >= 17:
            # checking a unique case when trying to reach a certain page and not all the indicators
            iocs = []
            searchAfter = None

        return {'searchAfter': searchAfter, 'iocs': iocs, 'total': 7}

    def mock_search_indicators_search_after(self, fromDate='', toDate='', query='', size=0, value='', page=0,
                                            searchAfter=None, populateFields=None):
        """
        Mocks search indicators returning different results for searchAfter value:
          - None: {searchAfter: 0, iocs: [...]}
          - 0-2: {searchAfter: i+1, iocs: [...]}
          - 3+: {searchAfter: None, iocs: []}

        total of 4 iocs available
        """
        search_after_options = (0, 1, 2)
        if searchAfter is None:
            search_after_value = search_after_options[0]
        else:
            if searchAfter in search_after_options:
                search_after_value = searchAfter + 1
            else:
                return {'searchAfter': None, 'iocs': []}
        iocs = [{'value': 'mock{}'.format(search_after_value)}]
        return {'searchAfter': search_after_value, 'iocs': iocs, 'total': 4}

    def test_search_indicators_by_search_after(self, mocker):
        """
        Given:
          - Searching indicators couple of times
          - Server version in equal or higher than 6.1.0
        When:
          - Mocking search indicators using the searchAfter parameter
        Then:
          - The search after param is rising
          - The page param is rising
        """
        from CommonServerPython import IndicatorsSearcher
        mocker.patch.object(demisto, 'searchIndicators', side_effect=self.mock_search_after_output)

        search_indicators_obj_search_after = IndicatorsSearcher()
        try:
            for n in range(5):
                search_indicators_obj_search_after.search_indicators_by_version()
        except Exception as e:
            print(e)

        assert search_indicators_obj_search_after._search_after_param == 5
        assert search_indicators_obj_search_after._page == 5

    def test_search_all_indicators_by_search_after(self, mocker):
        """
        Given:
          - Searching indicators couple of times
          - Server version in equal or higher than 6.1.0
        When:
          - Mocking search indicators using the searchAfter parameter until there are no more indicators
          so search_after is None
        Then:
          - The search after param is None
          - The page param is rising
        """
        from CommonServerPython import IndicatorsSearcher
        mocker.patch.object(demisto, 'searchIndicators', side_effect=self.mock_search_after_output)

        search_indicators_obj_search_after = IndicatorsSearcher()
        for n in range(7):
            search_indicators_obj_search_after.search_indicators_by_version()
        assert search_indicators_obj_search_after._search_after_param is None
        assert search_indicators_obj_search_after._page == 7

    def test_iterator__search_after(self, mocker):
        """
        Given:
          - Searching indicators from first page
          - Total available indicators == 7
          - Limit is set to 10
        When:
          - Searching indicators using iterator
          - search_after is supported
        Then:
          - Get 7 indicators
        """
        from CommonServerPython import IndicatorsSearcher
        mocker.patch.object(demisto, 'searchIndicators', side_effect=self.mock_search_indicators_search_after)
        search_indicators = IndicatorsSearcher(limit=10)
        results = []
        for res in search_indicators:
            results.append(res)
        assert len(results) == 4

    def test_iterator__research_flow(self, mocker):
        from CommonServerPython import IndicatorsSearcher
        mocker.patch.object(demisto, 'searchIndicators', side_effect=self.mock_search_indicators_search_after)
        # fetch first 3
        search_indicators = IndicatorsSearcher(limit=3)
        results = []
        for res in search_indicators:
            results.append(res)
        assert len(results) == 3
        # fetch 1 more (limit set to 2, but only 1 available)
        search_indicators.limit += 2
        results = []
        for res in search_indicators:
            results.append(res)
        assert len(results) == 1

    def test_search_indicators_with_sort(self, mocker):
        """
        Given:
          - Searching indicators with a custom sort parameter.
          - Mocking the searchIndicators function.
        When:
          - Calling the searchIndicators function with the custom sort parameter.
        Then:
          - Ensure that the sort parameter is set correctly.
          - Ensure that the searchIndicators function is called with the expected arguments.
        """
        from CommonServerPython import IndicatorsSearcher
        get_demisto_version._version = None  # clear cache between runs of the test
        mocker.patch.object(demisto, 'demistoVersion', return_value={'version': '6.6.0'})

        mocker.patch.object(demisto, 'searchIndicators')
        sort_param = [{"field": "created", "asc": False}]
        search_indicators_obj_search_after = IndicatorsSearcher(sort=sort_param)
        search_indicators_obj_search_after.search_indicators_by_version()
        expected_args = {'size': 100, 'sort': [{'asc': False, 'field': 'created'}]}
        assert search_indicators_obj_search_after._sort == sort_param
        demisto.searchIndicators.assert_called_once_with(**expected_args)



class TestAutoFocusKeyRetriever:
    def test_instantiate_class_with_param_key(self, mocker, clear_version_cache):
        """
        Given:
            - giving the api_key parameter
        When:
            - Mocking getAutoFocusApiKey
            - Mocking server version to be 6.2.0
        Then:
            - The Auto Focus API Key is the one given to the class
        """
        from CommonServerPython import AutoFocusKeyRetriever
        mocker.patch.object(demisto, 'getAutoFocusApiKey', return_value='test')
        mocker.patch.object(demisto, 'demistoVersion', return_value={'version': '6.2.0', 'buildNumber': '62000'})
        auto_focus_key_retriever = AutoFocusKeyRetriever(api_key='1234')
        assert auto_focus_key_retriever.key == '1234'


    def test_instantiate_class_without_param_key(self, mocker, clear_version_cache):
        """
        Given:
            - not giving the api_key parameter
        When:
            - Mocking getAutoFocusApiKey
            - Mocking server version to be 6.2.0
        Then:
            - The Auto Focus API Key is the one given by the getAutoFocusApiKey method
        """
        from CommonServerPython import AutoFocusKeyRetriever
        mocker.patch.object(demisto, 'getAutoFocusApiKey', return_value='test')
        mocker.patch.object(demisto, 'demistoVersion', return_value={'version': '6.2.0', 'buildNumber': '62000'})
        auto_focus_key_retriever = AutoFocusKeyRetriever(api_key='')
        assert auto_focus_key_retriever.key == 'test'


class TestEntityRelationship:
    """Global vars for all of the tests"""
    name = 'related-to'
    reverse_name = 'related-to'
    relationship_type = 'IndicatorToIndicator'
    entity_a = 'test1'
    entity_a_family = 'Indicator'
    entity_a_type = 'Domain'
    entity_b = 'test2'
    entity_b_family = 'Indicator'
    entity_b_type = 'Domain'
    source_reliability = 'F - Reliability cannot be judged'

    def test_entity_relations_context(self):
        """
        Given
        - an EntityRelationship object.

        When
        - running to_context function of the object

        Then
        - Validate that the expected context is created
        """
        from CommonServerPython import EntityRelationship
        relationship = EntityRelationship(name='related-to',
                                          relationship_type='IndicatorToIndicator',
                                          entity_a='test1',
                                          entity_a_family='Indicator',
                                          entity_a_type='Domain',
                                          entity_b='test2',
                                          entity_b_family='Indicator',
                                          entity_b_type='Domain',
                                          source_reliability='F - Reliability cannot be judged',
                                          brand='test')

        expected_context = {
            "Relationship": 'related-to',
            "EntityA": 'test1',
            "EntityAType": 'Domain',
            "EntityB": 'test2',
            "EntityBType": 'Domain',
        }
        assert relationship.to_context() == expected_context

    def test_entity_relations_to_entry(self):
        """
        Given
        - an EntityRelationship object.

        When
        - running to_entry function of the object

        Then
        - Validate that the expected context is created
        """
        from CommonServerPython import EntityRelationship
        relationship = EntityRelationship(name=TestEntityRelationship.name,
                                          relationship_type=TestEntityRelationship.relationship_type,
                                          entity_a=TestEntityRelationship.entity_a,
                                          entity_a_family=TestEntityRelationship.entity_a_family,
                                          entity_a_type=TestEntityRelationship.entity_a_type,
                                          entity_b=TestEntityRelationship.entity_b,
                                          entity_b_family=TestEntityRelationship.entity_b_family,
                                          entity_b_type=TestEntityRelationship.entity_b_type,
                                          source_reliability=TestEntityRelationship.source_reliability
                                          )

        expected_entry = {
            "name": TestEntityRelationship.name,
            "reverseName": TestEntityRelationship.reverse_name,
            "type": TestEntityRelationship.relationship_type,
            "entityA": TestEntityRelationship.entity_a,
            "entityAFamily": TestEntityRelationship.entity_a_family,
            "entityAType": TestEntityRelationship.entity_a_type,
            "entityB": TestEntityRelationship.entity_b,
            "entityBFamily": TestEntityRelationship.entity_b_family,
            "entityBType": TestEntityRelationship.entity_b_type,
            "fields": {},
            "reliability": TestEntityRelationship.source_reliability
        }
        assert relationship.to_entry() == expected_entry

    def test_entity_relations_to_indicator(self):
        """
        Given
        - an EntityRelationship object.

        When
        - running to_indicator function of the object

        Then
        - Validate that the expected context is created
        """
        from CommonServerPython import EntityRelationship
        relationship = EntityRelationship(name=TestEntityRelationship.name,
                                          relationship_type=TestEntityRelationship.relationship_type,
                                          entity_a=TestEntityRelationship.entity_a,
                                          entity_a_family=TestEntityRelationship.entity_a_family,
                                          entity_a_type=TestEntityRelationship.entity_a_type,
                                          entity_b=TestEntityRelationship.entity_b,
                                          entity_b_family=TestEntityRelationship.entity_b_family,
                                          entity_b_type=TestEntityRelationship.entity_b_type,
                                          )

        expected_to_indicator = {
            "name": TestEntityRelationship.name,
            "reverseName": TestEntityRelationship.reverse_name,
            "type": TestEntityRelationship.relationship_type,
            "entityA": TestEntityRelationship.entity_a,
            "entityAFamily": TestEntityRelationship.entity_a_family,
            "entityAType": TestEntityRelationship.entity_a_type,
            "entityB": TestEntityRelationship.entity_b,
            "entityBFamily": TestEntityRelationship.entity_b_family,
            "entityBType": TestEntityRelationship.entity_b_type,
            "fields": {},
        }
        assert relationship.to_indicator() == expected_to_indicator

    def test_invalid_name_init(self):
        """
        Given
        - an EntityRelation object which has a invalid relation name.

        When
        - Creating the EntityRelation object.

        Then
        - Validate a ValueError is raised.
        """
        from CommonServerPython import EntityRelationship
        try:
            EntityRelationship(name='ilegal',
                               relationship_type=TestEntityRelationship.relationship_type,
                               entity_a=TestEntityRelationship.entity_a,
                               entity_a_family=TestEntityRelationship.entity_a_family,
                               entity_a_type=TestEntityRelationship.entity_a_type,
                               entity_b=TestEntityRelationship.entity_b,
                               entity_b_family=TestEntityRelationship.entity_b_family,
                               entity_b_type=TestEntityRelationship.entity_b_type
                               )
        except ValueError as exception:
            assert "Invalid relationship: ilegal" in str(exception)

    def test_invalid_relation_type_init(self):
        """
        Given
        - an EntityRelation object which has a invalid relation type.

        When
        - Creating the EntityRelation object.

        Then
        - Validate a ValueError is raised.
        """
        from CommonServerPython import EntityRelationship
        try:
            EntityRelationship(name=TestEntityRelationship.name,
                               relationship_type='TestRelationshipType',
                               entity_a=TestEntityRelationship.entity_a,
                               entity_a_family=TestEntityRelationship.entity_a_family,
                               entity_a_type=TestEntityRelationship.entity_a_type,
                               entity_b=TestEntityRelationship.entity_b,
                               entity_b_family=TestEntityRelationship.entity_b_family,
                               entity_b_type=TestEntityRelationship.entity_b_type
                               )
        except ValueError as exception:
            assert "Invalid relationship type: TestRelationshipType" in str(exception)

    def test_invalid_a_family_init(self):
        """
        Given
        - an EntityRelation object which has a invalid family type of the source.

        When
        - Creating the EntityRelation object.

        Then
        - Validate a ValueError is raised.
        """
        from CommonServerPython import EntityRelationship
        try:
            EntityRelationship(name=TestEntityRelationship.name,
                               relationship_type=TestEntityRelationship.relationship_type,
                               entity_a=TestEntityRelationship.entity_a,
                               entity_a_family='IndicatorIlegal',
                               entity_a_type=TestEntityRelationship.entity_a_type,
                               entity_b=TestEntityRelationship.entity_b,
                               entity_b_family=TestEntityRelationship.entity_b_family,
                               entity_b_type=TestEntityRelationship.entity_b_type
                               )
        except ValueError as exception:
            assert "Invalid entity A Family type: IndicatorIlegal" in str(exception)

    def test_invalid_a_type_init(self):
        """
        Given
        - an EntityRelation object which has a invalid type of the source.

        When
        - Creating the EntityRelation object.

        Then
        - Validate a ValueError is raised.
        """
        from CommonServerPython import EntityRelationship
        try:
            EntityRelationship(name=TestEntityRelationship.name,
                               relationship_type=TestEntityRelationship.relationship_type,
                               entity_a=TestEntityRelationship.entity_a,
                               entity_a_family=TestEntityRelationship.entity_a_family,
                               entity_a_type='DomainTest',
                               entity_b=TestEntityRelationship.entity_b,
                               entity_b_family=TestEntityRelationship.entity_b_family,
                               entity_b_type=TestEntityRelationship.entity_b_type
                               )
        except ValueError as exception:
            assert "Invalid entity A type: DomainTest" in str(exception)

    def test_invalid_b_family_init(self):
        """
        Given
        - an EntityRelation object which has a invalid family type of the destination.

        When
        - Creating the EntityRelation object.

        Then
        - Validate a ValueError is raised.
        """
        from CommonServerPython import EntityRelationship
        try:
            EntityRelationship(name=TestEntityRelationship.name,
                               relationship_type=TestEntityRelationship.relationship_type,
                               entity_a=TestEntityRelationship.entity_a,
                               entity_a_family=TestEntityRelationship.entity_a_family,
                               entity_a_type=TestEntityRelationship.entity_a_type,
                               entity_b=TestEntityRelationship.entity_b,
                               entity_b_family='IndicatorIlegal',
                               entity_b_type=TestEntityRelationship.entity_b_type
                               )
        except ValueError as exception:
            assert "Invalid entity B Family type: IndicatorIlegal" in str(exception)

    def test_invalid_b_type_init(self):
        """
        Given
        - an EntityRelation object which has a invalid type of the destination.

        When
        - Creating the EntityRelation object.

        Then
        - Validate a ValueError is raised.
        """
        from CommonServerPython import EntityRelationship
        try:
            EntityRelationship(name=TestEntityRelationship.name,
                               relationship_type=TestEntityRelationship.relationship_type,
                               entity_a=TestEntityRelationship.entity_a,
                               entity_a_family=TestEntityRelationship.entity_a_family,
                               entity_a_type=TestEntityRelationship.entity_a_type,
                               entity_b=TestEntityRelationship.entity_b,
                               entity_b_family=TestEntityRelationship.entity_b_family,
                               entity_b_type='DomainTest'
                               )
        except ValueError as exception:
            assert "Invalid entity B type: DomainTest" in str(exception)


class TestSetAndGetLastRun:

    def test_get_last_run_in_6_2_when_get_last_run_has_results(self, mocker):
        """
        Given: 6.2.0 environment and getLastRun returns results
        When: Fetch indicators
        Then: Returning all indicators from demisto.getLastRun object
        """
        import demistomock as demisto
        from CommonServerPython import get_feed_last_run
        mocker.patch('CommonServerPython.get_demisto_version', return_value={"version": "6.2.0"})
        mocker.patch.object(demisto, 'getLastRun', return_value={1: "first indicator"})
        result = get_feed_last_run()
        assert result == {1: "first indicator"}


    def test_get_last_run_in_6_2_when_get_last_run_has_no_results(self, mocker):
        """
        Given: 6.2.0 environment and getLastRun and getIntegrationContext are empty
        When: Fetch indicators
        Then: function will return empty dict
        """
        import demistomock as demisto
        from CommonServerPython import get_feed_last_run
        mocker.patch('CommonServerPython.get_demisto_version', return_value={"version": "6.2.0"})
        mocker.patch.object(demisto, 'getIntegrationContext', return_value={})
        mocker.patch.object(demisto, 'getLastRun', return_value={})
        result = get_feed_last_run()
        assert result == {}

    def test_get_last_run_in_6_2_when_get_last_is_empty_and_get_integration_is_not(self, mocker):
        """
        Given: 6.2.0 environment and getLastRun is empty and getIntegrationContext has results.
        When: Fetch indicators
        Then: function will return empty dict
        """
        import demistomock as demisto
        from CommonServerPython import get_feed_last_run
        mocker.patch('CommonServerPython.get_demisto_version', return_value={"version": "6.2.0"})
        mocker.patch.object(demisto, 'getIntegrationContext', return_value={1: "first indicator"})
        mocker.patch.object(demisto, 'getLastRun', return_value={})
        set_last_run = mocker.patch.object(demisto, 'setLastRun', return_value={})
        set_integration_context = mocker.patch.object(demisto, 'setIntegrationContext', return_value={})
        result = get_feed_last_run()
        assert result == {1: "first indicator"}
        set_last_run.assert_called_with({1: "first indicator"})
        set_integration_context.assert_called_with({})

    def test_set_last_run_in_6_2(self, mocker):
        """
        Given: 6.2.0 environment
        When: Fetch indicators
        Then: Using demisto.setLastRun to save results
        """
        import demistomock as demisto
        from CommonServerPython import set_feed_last_run
        mocker.patch('CommonServerPython.get_demisto_version', return_value={"version": "6.2.0"})
        set_last_run = mocker.patch.object(demisto, 'setLastRun', return_value={})
        set_integration_context = mocker.patch.object(demisto, 'setIntegrationContext', return_value={})
        set_feed_last_run({1: "first indicator"})
        assert set_integration_context.called is False
        set_last_run.assert_called_with({1: "first indicator"})


class TestIsDemistoServerGE:
    @classmethod
    @pytest.fixture(scope='function', autouse=True)
    def clear_cache(cls):
        get_demisto_version._version = None

    def test_get_demisto_version(self, mocker):
        # verify expected server version and build returned in case Demisto class has attribute demistoVersion
        mocker.patch.object(
            demisto,
            'demistoVersion',
            return_value={
                'version': '5.0.0',
                'buildNumber': '50000'
            }
        )
        assert get_demisto_version() == {
            'version': '5.0.0',
            'buildNumber': '50000'
        }
        # call again to check cache
        assert get_demisto_version() == {
            'version': '5.0.0',
            'buildNumber': '50000'
        }
        # call count should be 1 as we cached
        assert demisto.demistoVersion.call_count == 1
        # test is_demisto_version_ge
        assert is_demisto_version_ge('5.0.0')
        assert is_demisto_version_ge('4.5.0')
        assert not is_demisto_version_ge('5.5.0')
        assert get_demisto_version_as_str() == '5.0.0-50000'

    def test_get_demisto_version_2(self, mocker):
        mocker.patch.object(
            demisto,
            'demistoVersion',
            return_value={
                'version': '6.10.0',
                'buildNumber': '50000'
            }
        )
        assert get_demisto_version() == {
            'version': '6.10.0',
            'buildNumber': '50000'
        }
        assert is_demisto_version_ge('6.5.0')
        assert is_demisto_version_ge('6.1.0')
        assert is_demisto_version_ge('6.5')
        assert not is_demisto_version_ge('7.0.0')

    def test_is_demisto_version_ge_4_5(self, mocker):
        get_version_patch = mocker.patch('CommonServerPython.get_demisto_version')
        get_version_patch.side_effect = AttributeError('simulate missing demistoVersion')
        assert not is_demisto_version_ge('5.0.0')
        assert not is_demisto_version_ge('6.0.0')
        with raises(AttributeError, match='simulate missing demistoVersion'):
            is_demisto_version_ge('4.5.0')

    def test_is_demisto_version_ge_dev_version(self, mocker):
        mocker.patch.object(
            demisto,
            'demistoVersion',
            return_value={
                'version': '6.0.0',
                'buildNumber': '50000'
            }
        )
        assert is_demisto_version_ge('6.0.0', '1-dev')

    @pytest.mark.parametrize('version, build', [
        ('6.0.0', '49999'),
        ('6.0.0', '50000'),
        ('6.0.0', '6'),  # Added with the fix of https://github.com/demisto/etc/issues/36876
        ('5.5.0', '50001')
    ])
    def test_is_demisto_version_build_ge(self, mocker, version, build):
        mocker.patch.object(
            demisto,
            'demistoVersion',
            return_value={
                'version': '6.0.0',
                'buildNumber': '50000'
            }
        )
        assert is_demisto_version_ge(version, build)

    @pytest.mark.parametrize('version, build', [
        ('6.0.0', '50001'),
        ('6.1.0', '49999')
    ])
    def test_is_demisto_version_build_ge_negative(self, mocker, version, build):
        mocker.patch.object(
            demisto,
            'demistoVersion',
            return_value={
                'version': '6.0.0',
                'buildNumber': '50000'
            }
        )
        assert not is_demisto_version_ge(version, build)


class TestDeterminePlatform:
    @classmethod
    @pytest.fixture(scope='function', autouse=True)
    def clear_cache(cls):
        get_demisto_version._version = None

    @pytest.mark.parametrize('demistoVersion, method', [
        ({'platform': 'xsoar', 'version': '6.5.0'}, is_xsoar),
        ({'platform': 'xsoar', 'version': '8.2.0'}, is_xsoar),
        ({'platform': 'xsoar_hosted', 'version': '6.5.0'}, is_xsoar),
        ({'platform': 'x2', 'version': '8.2.0'}, is_xsiam_or_xsoar_saas),
        ({'platform': 'xsoar', 'version': '8.2.0'}, is_xsiam_or_xsoar_saas),
        ({'platform': 'xsoar', 'version': '6.5.0'}, is_xsoar_on_prem),
        ({'platform': 'xsoar_hosted', 'version': '6.5.0'}, is_xsoar_hosted),
        ({'platform': 'xsoar', 'version': '8.2.0'}, is_xsoar_saas),
        ({'platform': 'x2', 'version': '8.2.0'}, is_xsiam),
    ])
    def test_determine_platform(self, mocker, demistoVersion, method):
        mocker.patch.object(demisto, 'demistoVersion', return_value=demistoVersion)
        assert method()


def test_smart_get_dict():
    d = {'t1': None, "t2": 1}
    # before we remove the dict will return null which is unexpected by a lot of users
    assert d.get('t1', 2) is None
    s = SmartGetDict(d)
    assert s.get('t1', 2) == 2
    assert s.get('t2') == 1
    assert s.get('t3') is None


class TestCustomIndicator:
    def test_custom_indicator_init_success(self):
        """
        Given: Data needed for creating a custom indicator
        When: Data is valid
        Then: Create a valid custom indicator
        """
        from CommonServerPython import Common, DBotScoreType
        dbot_score = Common.DBotScore(
            'test',
            DBotScoreType.CUSTOM,
            'VirusTotal',
            score=Common.DBotScore.BAD,
            malicious_description='malicious!'
        )
        indicator = Common.CustomIndicator('test', 'test_value', dbot_score, {'param': 'value'}, 'prefix')
        assert indicator.CONTEXT_PATH == 'prefix(val.value && val.value == obj.value)'
        assert indicator.param == 'value'
        assert indicator.value == 'test_value'

    def test_custom_indicator_init_existing_type(self):
        """
        Given: Data needed for creating a custom indicator
        When: Type already exists
        Then: raise a Value Error
        """
        with pytest.raises(ValueError):
            from CommonServerPython import Common, DBotScoreType
            dbot_score = Common.DBotScore(
                'test',
                DBotScoreType.CUSTOM,
                'VirusTotal',
                score=Common.DBotScore.BAD,
                malicious_description='malicious!'
            )
            Common.CustomIndicator('ip', 'test_value', dbot_score, {'param': 'value'}, 'prefix')

    def test_custom_indicator_init_no_prefix(self):
        """
        Given: Data needed for Custom indicator
        When: Prefix provided is None
        Then: Raise ValueError
        """
        with pytest.raises(ValueError):
            from CommonServerPython import Common, DBotScoreType
            dbot_score = Common.DBotScore(
                'test',
                DBotScoreType.CUSTOM,
                'VirusTotal',
                score=Common.DBotScore.BAD,
                malicious_description='malicious!'
            )
            Common.CustomIndicator('test', 'test_value', dbot_score, {'param': 'value'}, None)

    def test_custom_indicator_init_no_dbot_score(self):
        """
        Given: Data needed for Custom indicator
        When: Dbotscore is not a DBotScore object
        Then: Raise ValueError
        """
        with pytest.raises(ValueError):
            from CommonServerPython import Common
            dbot_score = ''
            Common.CustomIndicator('test', 'test_value', dbot_score, {'param': 'value'}, 'prefix')

    def test_custom_indicator_to_context(self):
        """
        Given: Data needed for Custom indicator
        When: there's a call to to_context
        Then: create a valid context
        """
        from CommonServerPython import Common, DBotScoreType
        dbot_score = Common.DBotScore(
            'test',
            DBotScoreType.CUSTOM,
            'VirusTotal',
            score=Common.DBotScore.BAD,
            malicious_description='malicious!'
        )
        indicator = Common.CustomIndicator('test', 'test_value', dbot_score, {'param': 'value'}, 'prefix')
        context = indicator.to_context()
        assert context['DBotScore(val.Indicator &&'
                       ' val.Indicator == obj.Indicator &&'
                       ' val.Vendor == obj.Vendor && val.Type == obj.Type)']['Indicator'] == 'test'
        assert context['prefix(val.value && val.value == obj.value)']['value'] == 'test_value'
        assert context['prefix(val.value && val.value == obj.value)']['param'] == 'value'

    def test_custom_indicator_no_params(self):
        """
        Given: Data needed for creating a custom indicator
        When: params are None
        Then: Raise an error
        """
        with pytest.raises(TypeError):
            from CommonServerPython import Common, DBotScoreType
            dbot_score = Common.DBotScore(
                'test',
                DBotScoreType.CUSTOM,
                'VirusTotal',
                score=Common.DBotScore.BAD,
                malicious_description='malicious!'
            )
            Common.CustomIndicator('test', 'test_value', dbot_score, None, 'prefix')

    def test_custom_indicator_no_value(self):
        """
        Given: Data needed for creating a custom indicator
        When: value is None
        Then: Raise an error
        """
        with pytest.raises(ValueError):
            from CommonServerPython import Common, DBotScoreType
            dbot_score = Common.DBotScore(
                'test',
                DBotScoreType.CUSTOM,
                'VirusTotal',
                score=Common.DBotScore.BAD,
                malicious_description='malicious!'
            )
            Common.CustomIndicator('test', None, dbot_score, {'param': 'value'}, 'prefix')


@pytest.mark.parametrize(
    "demistoUrls,expected_result",
    [({'server': 'https://localhost:8443:/acc_test_tenant'}, 'acc_test_tenant'),
     ({'server': 'https://localhost:8443'}, '')])
def test_get_tenant_name(mocker, demistoUrls, expected_result):
    """
        Given
        - demistoUrls dictionary
        When
        - Running on multi tenant mode
        - Running on single tenant mode
        Then
        - Return tenant account name if is multi tenant
    """
    from CommonServerPython import get_tenant_account_name
    mocker.patch.object(demisto, 'demistoUrls', return_value=demistoUrls)

    result = get_tenant_account_name()
    assert result == expected_result


IOCS = {'iocs': [{'id': '2323', 'value': 'google.com'},
                 {'id': '5942', 'value': '1.1.1.1'}]}


def test_indicators_value_to_clickable(mocker):
    from CommonServerPython import indicators_value_to_clickable
    from CommonServerPython import IndicatorsSearcher
    mocker.patch.object(IndicatorsSearcher, '__next__', side_effect=[IOCS, StopIteration])
    result = indicators_value_to_clickable(['1.1.1.1', 'google.com'])
    assert result.get('1.1.1.1') == '[1.1.1.1](#/indicator/5942)'
    assert result.get('google.com') == '[google.com](#/indicator/2323)'


def test_indicators_value_to_clickable_invalid(mocker):
    from CommonServerPython import indicators_value_to_clickable
    from CommonServerPython import IndicatorsSearcher
    mocker.patch.object(IndicatorsSearcher, '__next__', side_effect=[StopIteration])
    result = indicators_value_to_clickable(['8.8.8.8', 'abc.com'])
    assert not result
    result = indicators_value_to_clickable(None)
    assert not result


def test_arg_to_number():
    """
    Test if arg_to_number handles unicode object without failing.
    """
    from CommonServerPython import arg_to_number
    result = arg_to_number(u'1')
    assert result == 1


def test_get_message_threads_dump():
    from CommonServerPython import get_message_threads_dump
    result = str(get_message_threads_dump(None, None))
    assert ' Start Threads Dump ' in result
    assert ' End Threads Dump ' in result
    assert 'CommonServerPython.py' in result
    assert 'get_message_threads_dump' in result


def test_get_message_memory_dump():
    from CommonServerPython import get_message_memory_dump
    result = str(get_message_memory_dump(None, None))
    assert ' Start Variables Dump ' in result
    assert ' Start Local Vars ' in result
    assert ' End Local Vars ' in result
    assert ' Start Top ' in result
    assert ' Globals by Size ' in result
    assert ' End Top ' in result
    assert ' End Variables Dump ' in result


def test_shorten_string_for_printing():
    from CommonServerPython import shorten_string_for_printing
    assert shorten_string_for_printing(None, None) is None
    assert shorten_string_for_printing('1', 9) == '1'
    assert shorten_string_for_printing('123456789', 9) == '123456789'
    assert shorten_string_for_printing('1234567890', 9) == '123...890'
    assert shorten_string_for_printing('12345678901', 9) == '123...901'
    assert shorten_string_for_printing('123456789012', 9) == '123...012'

    assert shorten_string_for_printing('1234567890', 10) == '1234567890'
    assert shorten_string_for_printing('12345678901', 10) == '1234...901'
    assert shorten_string_for_printing('123456789012', 10) == '1234...012'


def test_get_size_of_object():
    from CommonServerPython import get_size_of_object

    class Object(object):
        pass

    level_3 = Object()
    level_3.key3 = 'val3'

    level_2 = Object()
    level_2.key2 = 'val2'
    level_2.child = level_3

    level_1 = Object()
    level_1.key1 = 'val1'
    level_1.child = level_2

    level_1_sys_size = sys.getsizeof(level_1)
    level_1_deep_size = get_size_of_object(level_1)

    # 3 levels, so shoulod be at least 3 times as large
    assert level_1_deep_size > 3 * level_1_sys_size


class TestSetAndGetLastMirrorRun:

    def test_get_last_mirror_run_in_6_6(self, mocker):
        """
        Given: 6.6.0 environment and getLastMirrorRun returns results
        When: Execute mirroring run
        Then: Returning demisto.getLastRun object
        """
        import demistomock as demisto
        from CommonServerPython import get_last_mirror_run
        mocker.patch('CommonServerPython.get_demisto_version', return_value={"version": "6.6.0"})
        mocker.patch.object(demisto, 'getLastMirrorRun', return_value={"lastMirrorRun": "2018-10-24T14:13:20+00:00"})
        result = get_last_mirror_run()
        assert result == {"lastMirrorRun": "2018-10-24T14:13:20+00:00"}

    def test_get_last_mirror_run_in_6_6_when_return_empty_results(self, mocker):
        """
        Given: 6.6.0 environment and getLastMirrorRun returns empty results
        When: Execute mirroring run
        Then: Returning demisto.getLastRun empty object
        """
        import demistomock as demisto
        from CommonServerPython import get_last_mirror_run
        mocker.patch('CommonServerPython.get_demisto_version', return_value={"version": "6.6.0"})
        mocker.patch.object(demisto, 'getLastMirrorRun', return_value={})
        result = get_last_mirror_run()
        assert result == {}

    def test_get_last_run_in_6_5(self, mocker):
        """
        Given: 6.5.0 environment and getLastMirrorRun returns results
        When: Execute mirroring run
        Then: Get a string which represent we can't use this function
        """
        import demistomock as demisto
        from CommonServerPython import get_last_mirror_run
        mocker.patch('CommonServerPython.get_demisto_version', return_value={"version": "6.5.0"})
        get_last_run = mocker.patch.object(demisto, 'getLastMirrorRun')
        with raises(DemistoException, match='You cannot use getLastMirrorRun as your version is below 6.6.0'):
            get_last_mirror_run()
            assert get_last_run.called is False

    def test_set_mirror_last_run_in_6_6(self, mocker):
        """
        Given: 6.6.0 environment
        When: Execute mirroring run
        Then: Using demisto.setLastMirrorRun to save results
        """
        import demistomock as demisto
        from CommonServerPython import set_last_mirror_run
        mocker.patch('CommonServerPython.get_demisto_version', return_value={"version": "6.6.0"})
        set_last_run = mocker.patch.object(demisto, 'setLastMirrorRun', return_value={})
        set_last_mirror_run({"lastMirrorRun": "2018-10-24T14:13:20+00:00"})
        set_last_run.assert_called_with({"lastMirrorRun": "2018-10-24T14:13:20+00:00"})

    def test_set_mirror_last_run_in_6_5(self, mocker):
        """
        Given: 6.5.0 environment
        When: Execute mirroring run
        Then: Don't use demisto.setLastMirrorRun
        """
        import demistomock as demisto
        from CommonServerPython import set_last_mirror_run
        mocker.patch('CommonServerPython.get_demisto_version', return_value={"version": "6.5.0"})
        set_last_run = mocker.patch.object(demisto, 'setLastMirrorRun', return_value={})
        with raises(DemistoException, match='You cannot use setLastMirrorRun as your version is below 6.6.0'):
            set_last_mirror_run({"lastMirrorRun": "2018-10-24T14:13:20+00:00"})
            assert set_last_run.called is False


class TestFetchWithLookBack:
    LAST_RUN = {}
    INCIDENTS = [
        {
            'incident_id': 1,
            'created': '2022-04-01T08:00:00'
        },
        {
            'incident_id': 2,
            'created': '2022-04-01T10:00:00'
        },
        {
            'incident_id': 3,
            'created': '2022-04-01T10:31:00'
        },
        {
            'incident_id': 4,
            'created': '2022-04-01T10:41:00'
        },
        {
            'incident_id': 5,
            'created': '2022-04-01T10:51:00'
        }
    ]

    NEW_INCIDENTS = [
        {
            'incident_id': 6,
            'created': '2022-04-01T10:11:00'
        },
        {
            'incident_id': 7,
            'created': '2022-04-01T10:35:00'
        },
        {
            'incident_id': 8,
            'created': '2022-04-01T10:37:00'
        }
    ]

    INCIDENTS_TIME_AWARE = [
        {
            'incident_id': incident.get('incident_id'),
            'created': incident.get('created') + 'Z'
        } for incident in INCIDENTS
    ]

    NEW_INCIDENTS_TIME_AWARE = [
        {
            'incident_id': incident.get('incident_id'),
            'created': incident.get('created') + 'Z'
        } for incident in NEW_INCIDENTS
    ]

    def example_fetch_incidents(self, time_aware=False):
        """
        An example fetch for testing
        """

        from CommonServerPython import get_fetch_run_time_range, filter_incidents_by_duplicates_and_limit, \
            update_last_run_object, arg_to_number
        date_format = '%Y-%m-%dT%H:%M:%S' + ('Z' if time_aware else '')
        incidents = []

        params = demisto.params()
        fetch_limit_param = params.get('limit')
        look_back = arg_to_number(params.get('look_back', 0))
        first_fetch = params.get('first_fetch')
        time_zone = params.get('time_zone', 0)

        last_run = demisto.getLastRun()
        fetch_limit = last_run.get('limit') or fetch_limit_param

        start_fetch_time, end_fetch_time = get_fetch_run_time_range(last_run=last_run, first_fetch=first_fetch,
                                                                    look_back=look_back, timezone=time_zone, date_format=date_format)

        query = self.build_query(start_fetch_time, end_fetch_time, fetch_limit)
        incidents_res = self.get_incidents_request(query, date_format)

        incidents = filter_incidents_by_duplicates_and_limit(incidents_res=incidents_res, last_run=last_run,
                                                             fetch_limit=fetch_limit_param, id_field='incident_id')

        last_run = update_last_run_object(last_run=last_run, incidents=incidents, fetch_limit=fetch_limit_param,
                                          start_fetch_time=start_fetch_time,
                                          end_fetch_time=end_fetch_time, look_back=look_back,
                                          created_time_field='created', id_field='incident_id', date_format=date_format)

        demisto.setLastRun(last_run)
        return incidents

    @staticmethod
    def build_query(start_time, end_time, limit, return_incidents_by_limit=True):
        query = {'from': start_time, 'to': end_time}
        if return_incidents_by_limit:
            query['limit'] = limit
        return query

    def get_incidents_request(self, query, date_format):
        time_aware = 'Z' in date_format
        source_incidents = self.INCIDENTS_TIME_AWARE if time_aware else self.INCIDENTS
        from_time = datetime.strptime(query['from'], date_format)
        incidents = [inc for inc in source_incidents if
                     datetime.strptime(inc['created'], date_format) > from_time]
        if query.get('limit') is not None:
            return incidents[:query['limit']]
        return incidents

    def set_last_run(self, new_last_run):
        self.LAST_RUN = new_last_run

    @pytest.mark.parametrize('params, result_phase1, result_phase2, expected_last_run', [
        ({'limit': 2, 'first_fetch': '40 minutes'}, [INCIDENTS[2], INCIDENTS[3]], [INCIDENTS[4]],
         {'limit': 2, 'time': INCIDENTS[3]['created'], 'found_incident_ids': {3: 1667482800, 4: 1667482800}}),
        ({'limit': 2, 'first_fetch': '40 minutes', 'look_back': None}, [INCIDENTS[2], INCIDENTS[3]], [INCIDENTS[4]],
         {'limit': 2, 'time': INCIDENTS[3]['created'], 'found_incident_ids': {3: 1667482800, 4: 1667482800}}),
        ({'limit': 3, 'first_fetch': '40 minutes'}, [INCIDENTS[2], INCIDENTS[3], INCIDENTS[4]], [],
         {'limit': 3, 'time': INCIDENTS[4]['created'], 'found_incident_ids': {3: 1667482800, 4: 1667482800, 5: 1667482800}}),
        ({'limit': 2, 'first_fetch': '2 hours'}, [INCIDENTS[1], INCIDENTS[2]], [INCIDENTS[3], INCIDENTS[4]],
         {'limit': 2, 'time': INCIDENTS[2]['created'], 'found_incident_ids': {2: 1667482800, 3: 1667482800}}),
        ({'limit': 3, 'first_fetch': '2 hours'}, [INCIDENTS[1], INCIDENTS[2], INCIDENTS[3]], [INCIDENTS[4]],
         {'limit': 3, 'time': INCIDENTS[3]['created'], 'found_incident_ids': {2: 1667482800, 3: 1667482800, 4: 1667482800}}),
        ({'limit': 2, 'first_fetch': '40 minutes'}, [INCIDENTS_TIME_AWARE[2], INCIDENTS_TIME_AWARE[3]],
         [INCIDENTS_TIME_AWARE[4]], {'limit': 2, 'time': INCIDENTS_TIME_AWARE[3]['created'],
                                     'found_incident_ids': {3: 1667482800, 4: 1667482800}}),
        ({'limit': 3, 'first_fetch': '40 minutes'}, [INCIDENTS_TIME_AWARE[2], INCIDENTS_TIME_AWARE[3], INCIDENTS_TIME_AWARE[4]], [],
         {'limit': 3, 'time': INCIDENTS_TIME_AWARE[4]['created'], 'found_incident_ids': {3: 1667482800, 4: 1667482800, 5: 1667482800}}),
        ({'limit': 2, 'first_fetch': '2 hours'}, [INCIDENTS_TIME_AWARE[1], INCIDENTS_TIME_AWARE[2]], [INCIDENTS_TIME_AWARE[3],
                                                                                                      INCIDENTS_TIME_AWARE[4]],
         {'limit': 2, 'time': INCIDENTS_TIME_AWARE[2]['created'], 'found_incident_ids': {2: 1667482800, 3: 1667482800}}),
        ({'limit': 3, 'first_fetch': '2 hours'}, [INCIDENTS_TIME_AWARE[1], INCIDENTS_TIME_AWARE[2], INCIDENTS_TIME_AWARE[3]],
         [INCIDENTS_TIME_AWARE[4]],
         {'limit': 3, 'time': INCIDENTS_TIME_AWARE[3]['created'], 'found_incident_ids': {2: 1667482800, 3: 1667482800, 4: 1667482800}}),
    ])
    @freeze_time("2022-11-03 13:40:00 UTC")
    def test_regular_fetch(self, mocker, params, result_phase1, result_phase2, expected_last_run):
        """
        Given:
        - Connfiguration fetch parameters (incidents limit and first fetch time)

        When:
        - Running the example fetch incidents

        Then:
        - Ensure the return incidents and LastRun object as expected
        """
        if sys.version_info.major == 2:
            # skip for python 2 - date
            assert True
            return
        time_aware = 'Z' in expected_last_run['time']

        self.LAST_RUN = {}

        mocker.patch.object(dateparser, 'parse', side_effect=self.mock_dateparser)
        mocker.patch.object(demisto, 'params', return_value=params)
        mocker.patch.object(demisto, 'getLastRun', return_value=self.LAST_RUN)
        mocker.patch.object(demisto, 'setLastRun', side_effect=self.set_last_run)

        # Run first fetch
        incidents_phase1 = self.example_fetch_incidents(time_aware)

        assert incidents_phase1 == result_phase1
        assert self.LAST_RUN == expected_last_run

        # Run second fetch
        mocker.patch.object(demisto, 'getLastRun', return_value=self.LAST_RUN)
        incidents_phase2 = self.example_fetch_incidents(time_aware)
        assert incidents_phase2 == result_phase2

    def mock_dateparser(self, date_string, settings):
        time_aware = isinstance(date_string, str) and 'Z' in date_string
        date_format = '%Y-%m-%dT%H:%M:%S' + ('Z' if time_aware else '')
        date_arr = date_string.split(' ')
        if len(date_arr) > 1 and date_arr[0].isdigit():
            return datetime(2022, 4, 1, 11, 0, 0) - timedelta(minutes=int(date_arr[0])) if date_arr[1] == 'minutes' \
                else datetime(2022, 4, 1, 11, 0, 0) - timedelta(hours=int(date_arr[0]))
        return datetime(2022, 4, 1, 11, 0, 0) - (
                    datetime(2022, 4, 1, 11, 0, 0) - datetime.strptime(date_string, date_format))

    @pytest.mark.parametrize(
        'params, result_phase1, result_phase2, result_phase3, expected_last_run_phase1, expected_last_run_phase2, new_incidents, index',
        [
            (
                    {'limit': 2, 'first_fetch': '50 minutes', 'look_back': 15}, [INCIDENTS[2], INCIDENTS[3]],
                    [INCIDENTS[4]], [],
                    {'found_incident_ids': {3: '', 4: ''}, 'limit': 4},
                    {'found_incident_ids': {3: '', 4: '', 5: ''}, 'limit': 5},
                    [NEW_INCIDENTS[0]], 2
            ),
            (
                    {'limit': 2, 'first_fetch': '20 minutes', 'look_back': 30}, [INCIDENTS[2], INCIDENTS[3]],
                    [NEW_INCIDENTS[1], NEW_INCIDENTS[2]], [INCIDENTS[4]],
                    {'found_incident_ids': {3: '', 4: ''}, 'limit': 4},
                    {'found_incident_ids': {3: '', 4: '', 7: '', 8: ''}, 'limit': 6},
                    [NEW_INCIDENTS[1], NEW_INCIDENTS[2]], 3
            ),
            (
                    {'limit': 3, 'first_fetch': '181 minutes', 'look_back': 15},
                    [INCIDENTS[0], INCIDENTS[1], INCIDENTS[2]], [INCIDENTS[3], INCIDENTS[4]], [],
                    {'found_incident_ids': {1: '', 2: '', 3: ''}, 'limit': 6},
                    {'found_incident_ids': {1: '', 2: '', 3: '', 4: '', 5: ''}, 'limit': 8},
                    [NEW_INCIDENTS[0]], 2
            ),
            (
                    {'limit': 3, 'first_fetch': '181 minutes', 'look_back': 30*60},
                    [INCIDENTS[0], INCIDENTS[1], INCIDENTS[2]], [NEW_INCIDENTS[0], INCIDENTS[3], INCIDENTS[4]], [],
                    {'found_incident_ids': {1: '', 2: '', 3: ''}, 'limit': 6},
                    {'found_incident_ids': {1: '', 2: '', 3: '', 4: '', 5: '', 6: ''}, 'limit': 9},
                    [NEW_INCIDENTS[0]], 2
            ),

            (
                    {'limit': 3, 'first_fetch': '20 minutes', 'look_back': 30},
                    [INCIDENTS[2], INCIDENTS[3], INCIDENTS[4]], [NEW_INCIDENTS[1], NEW_INCIDENTS[2]], [],
                    {'found_incident_ids': {3: '', 4: '', 5: ''}, 'limit': 6},
                    {'found_incident_ids': {3: '', 4: '', 5: '', 7: '', 8: ''}, 'limit': 8},
                    [NEW_INCIDENTS[1], NEW_INCIDENTS[2]], 3
            ),

            (
                    {'limit': 2, 'first_fetch': '50 minutes', 'look_back': 15}, [INCIDENTS_TIME_AWARE[2], INCIDENTS_TIME_AWARE[3]],
                    [INCIDENTS_TIME_AWARE[4]], [],
                    {'found_incident_ids': {3: '', 4: ''}, 'limit': 4},
                    {'found_incident_ids': {3: '', 4: '', 5: ''}, 'limit': 5},
                    [NEW_INCIDENTS_TIME_AWARE[0]], 2
            ),
            (
                    {'limit': 2, 'first_fetch': '20 minutes', 'look_back': 30}, [INCIDENTS_TIME_AWARE[2], INCIDENTS_TIME_AWARE[3]],
                    [NEW_INCIDENTS_TIME_AWARE[1], NEW_INCIDENTS_TIME_AWARE[2]], [INCIDENTS_TIME_AWARE[4]],
                    {'found_incident_ids': {3: '', 4: ''}, 'limit': 4},
                    {'found_incident_ids': {3: '', 4: '', 7: '', 8: ''}, 'limit': 6},
                    [NEW_INCIDENTS_TIME_AWARE[1], NEW_INCIDENTS_TIME_AWARE[2]], 3
            ),
            (
                    {'limit': 3, 'first_fetch': '181 minutes', 'look_back': 15},
                    [INCIDENTS_TIME_AWARE[0], INCIDENTS_TIME_AWARE[1], INCIDENTS_TIME_AWARE[2]], [INCIDENTS_TIME_AWARE[3],
                                                                                                  INCIDENTS_TIME_AWARE[4]], [],
                    {'found_incident_ids': {1: '', 2: '', 3: ''}, 'limit': 6},
                    {'found_incident_ids': {1: '', 2: '', 3: '', 4: '', 5: ''}, 'limit': 8},
                    [NEW_INCIDENTS_TIME_AWARE[0]], 2
            ),
            (
                    {'limit': 3, 'first_fetch': '20 minutes', 'look_back': 30},
                    [INCIDENTS_TIME_AWARE[2], INCIDENTS_TIME_AWARE[3], INCIDENTS_TIME_AWARE[4]],
                    [NEW_INCIDENTS_TIME_AWARE[1], NEW_INCIDENTS_TIME_AWARE[2]], [],
                    {'found_incident_ids': {3: '', 4: '', 5: ''}, 'limit': 6},
                    {'found_incident_ids': {3: '', 4: '', 5: '', 7: '', 8: ''}, 'limit': 8},
                    [NEW_INCIDENTS_TIME_AWARE[1], NEW_INCIDENTS_TIME_AWARE[2]], 3
            ),
        ])
    def test_fetch_with_look_back(self, mocker, params, result_phase1, result_phase2, result_phase3,
                                  expected_last_run_phase1, expected_last_run_phase2, new_incidents, index):
        """
        Given:
        - Connfiguration fetch parameters (incidents limit, first fetch time and look back)

        When:
        - Running the example fetch incidents and creating new incidents between fetch calles

        Then:
        - Ensure the return incidents and LastRun object as expected
        """
        if sys.version_info.major == 2:
            # skip for python 2 - date
            assert True
            return
        time_aware = 'Z' in result_phase1[0]['created']
        self.LAST_RUN = {}
        incidents = self.INCIDENTS_TIME_AWARE[:] if time_aware else self.INCIDENTS[:]

        mocker.patch.object(CommonServerPython, 'get_current_time', return_value=datetime(2022, 4, 1, 11, 0, 0))
        mocker.patch.object(dateparser, 'parse', side_effect=self.mock_dateparser)
        mocker.patch.object(demisto, 'params', return_value=params)
        mocker.patch.object(demisto, 'getLastRun', return_value=self.LAST_RUN)
        mocker.patch.object(demisto, 'setLastRun', side_effect=self.set_last_run)

        # Run first fetch
        incidents_phase1 = self.example_fetch_incidents(time_aware)

        assert incidents_phase1 == result_phase1
        assert self.LAST_RUN['limit'] == expected_last_run_phase1['limit']
        assert self.LAST_RUN['found_incident_ids'].keys() == expected_last_run_phase1['found_incident_ids'].keys()
        for inc in incidents_phase1:
            assert inc['incident_id'] in self.LAST_RUN['found_incident_ids']

        source_incidents = incidents[:index] + new_incidents + incidents[index:]
        if time_aware:
            self.INCIDENTS_TIME_AWARE = source_incidents
        else:
            self.INCIDENTS = source_incidents
        # Run second fetch
        mocker.patch.object(demisto, 'getLastRun', return_value=self.LAST_RUN)
        incidents_phase2 = self.example_fetch_incidents(time_aware)

        assert incidents_phase2 == result_phase2
        assert self.LAST_RUN['limit'] == expected_last_run_phase2['limit']
        assert self.LAST_RUN['found_incident_ids'].keys() == expected_last_run_phase2['found_incident_ids'].keys()

        assert incidents_phase2[-1]['created'] == self.LAST_RUN['time']

        for inc in incidents_phase2:
            assert inc['incident_id'] in self.LAST_RUN['found_incident_ids']

        # Run third fetch
        mocker.patch.object(demisto, 'getLastRun', return_value=self.LAST_RUN)
        incidents_phase3 = self.example_fetch_incidents(time_aware)

        assert incidents_phase3 == result_phase3

        # Remove new incidents from self.INCIDENTS
        if time_aware:
            self.INCIDENTS_TIME_AWARE = incidents
        else:
            self.INCIDENTS = incidents

    @pytest.mark.parametrize(
        'args1, expected_results1, args2, expected_results2, args3, expected_results3',
        [
            (
                {
                    'incidents': [
                        {'createAt': '2022-04-01T10:11:00', 'id': '1'},
                        {'createAt': '2022-04-01T10:12:00', 'id': '2'},
                        {'createAt': '2022-04-01T10:13:00', 'id': '3'}
                    ],
                    'fetch_limit': 3,
                    'start_fetch_time': '2022-04-01T10:11:00',
                    'end_fetch_time': '2022-04-05T10:11:00',
                    'look_back': 1,
                    'created_time_field': 'createAt',
                    'id_field': 'id',
                    'date_format': '%Y-%m-%dT%H:%M:%S',
                    'increase_last_run_time': True
                },
                {
                    'time': '2022-04-01T10:13:00',
                    'limit': 6,
                    'found_incident_ids': {'1': '', '2': '', '3': ''}
                },
                {
                    'incidents': [
                        {'createAt': '2022-04-02T10:11:00', 'id': '4'},
                        {'createAt': '2022-04-02T10:12:00', 'id': '5'},
                        {'createAt': '2022-04-02T10:13:00', 'id': '6'}
                    ],
                    'fetch_limit': 3,
                    'start_fetch_time': '2022-04-01T10:11:00',
                    'end_fetch_time': '2022-04-06T10:11:00',
                    'look_back': 1,
                    'created_time_field': 'createAt',
                    'id_field': 'id',
                    'date_format': '%Y-%m-%dT%H:%M:%S',
                    'increase_last_run_time': True
                },
                {
                    'time': '2022-04-02T10:13:00',
                    'limit': 9,
                    'found_incident_ids': {'1': '', '2': '', '3': '',
                                           '4': '', '5': '', '6': ''}
                },
                {
                    'incidents': [
                        {'createAt': '2022-04-03T10:11:00', 'id': '7'},
                        {'createAt': '2022-04-03T10:12:00', 'id': '8'},
                        {'createAt': '2022-04-03T10:13:00', 'id': '9'}
                    ],
                    'fetch_limit': 3,
                    'start_fetch_time': '2022-04-01T10:11:00',
                    'end_fetch_time': '2022-04-07T10:11:00',
                    'look_back': 1,
                    'created_time_field': 'createAt',
                    'id_field': 'id',
                    'date_format': '%Y-%m-%dT%H:%M:%S',
                    'increase_last_run_time': True
                },
                {
                    'time': '2022-04-03T10:13:00',
                    'limit': 9,
                    'found_incident_ids': {'1': '', '2': '', '3': '',
                                           '4': '', '5': '', '6': '',
                                           '7': '', '8': '', '9': ''}
                }
            ),
            (
                {
                    'incidents': [
                        {'createAt': '2022-04-01T10:11:00', 'id': '1'},
                        {'createAt': '2022-04-01T10:12:00', 'id': '2'},
                        {'createAt': '2022-04-01T10:13:00', 'id': '3'}
                    ],
                    'fetch_limit': 3,
                    'start_fetch_time': '2022-04-01T10:11:00',
                    'end_fetch_time': '2022-04-05T10:11:00',
                    'look_back': 1,
                    'created_time_field': 'createAt',
                    'id_field': 'id',
                    'date_format': '%Y-%m-%dT%H:%M:%S',
                    'increase_last_run_time': True
                },
                {
                    'time': '2022-04-01T10:13:00',
                    'limit': 6,
                    'found_incident_ids': {'1': '', '2': '', '3': ''}
                },
                {
                    'incidents': [
                        {'createAt': '2022-04-02T10:11:00', 'id': '4'},
                        {'createAt': '2022-04-02T10:12:00', 'id': '5'},
                    ],
                    'fetch_limit': 3,
                    'start_fetch_time': '2022-04-01T10:11:00',
                    'end_fetch_time': '2022-04-06T10:11:00',
                    'look_back': 1,
                    'created_time_field': 'createAt',
                    'id_field': 'id',
                    'date_format': '%Y-%m-%dT%H:%M:%S',
                    'increase_last_run_time': True
                },
                {
                    'time': '2022-04-02T10:12:00',
                    'limit': 8,
                    'found_incident_ids': {'4': '', '5': ''}
                },
                {
                    'incidents': [
                        {'createAt': '2022-04-03T10:11:00', 'id': '7'},
                        {'createAt': '2022-04-03T10:12:00', 'id': '8'},
                        {'createAt': '2022-04-03T10:13:00', 'id': '9'}
                    ],
                    'fetch_limit': 3,
                    'start_fetch_time': '2022-04-02T10:12:00',
                    'end_fetch_time': '2022-04-07T10:11:00',
                    'look_back': 1,
                    'created_time_field': 'createAt',
                    'id_field': 'id',
                    'date_format': '%Y-%m-%dT%H:%M:%S',
                    'increase_last_run_time': True
                },
                {
                    'time': '2022-04-03T10:13:00',
                    'limit': 8,
                    'found_incident_ids': {'4': '', '5': '',
                                           '7': '', '8': '', '9': ''}
                }
            ),
            (
                {
                    'incidents': [
                        {'createAt': '2022-04-01T10:11:00', 'id': '1'},
                        {'createAt': '2022-04-01T10:12:00', 'id': '2'},
                        {'createAt': '2022-04-01T10:13:00', 'id': '3'}
                    ],
                    'fetch_limit': 3,
                    'start_fetch_time': '2022-04-01T10:11:00',
                    'end_fetch_time': '2022-04-05T10:11:00',
                    'look_back': 1,
                    'created_time_field': 'createAt',
                    'id_field': 'id',
                    'date_format': '%Y-%m-%dT%H:%M:%S',
                    'increase_last_run_time': True
                },
                {
                    'time': '2022-04-01T10:13:00',
                    'limit': 6,
                    'found_incident_ids': {'1': '', '2': '', '3': ''}
                },
                {
                    'incidents': [],
                    'fetch_limit': 3,
                    'start_fetch_time': '2022-04-01T10:11:00',
                    'end_fetch_time': '2022-04-06T10:11:00',
                    'look_back': 1,
                    'created_time_field': 'createAt',
                    'id_field': 'id',
                    'date_format': '%Y-%m-%dT%H:%M:%S',
                    'increase_last_run_time': True
                },
                {
                    'time': '2022-04-06T10:11:00',
                    'limit': 3,
                    'found_incident_ids': {'1': '', '2': '', '3': ''}
                },
                {
                    'incidents': [],
                    'fetch_limit': 3,
                    'start_fetch_time': '2022-04-02T10:12:00',
                    'end_fetch_time': '2022-04-07T10:13:00',
                    'look_back': 1,
                    'created_time_field': 'createAt',
                    'id_field': 'id',
                    'date_format': '%Y-%m-%dT%H:%M:%S',
                    'increase_last_run_time': True
                },
                {
                    'time': '2022-04-07T10:13:00',
                    'limit': 3,
                    'found_incident_ids': {'1': '', '2': '', '3': ''}
                }
            )
        ]
    )
    def test_update_last_run_object(self, args1, expected_results1, args2, expected_results2, args3, expected_results3):

        from CommonServerPython import update_last_run_object

        args1.update({'last_run': {}})
        results = update_last_run_object(**args1)

        assert results.get('time') == expected_results1.get('time')
        assert results.get('limit') == expected_results1.get('limit')
        for id_ in results.get('found_incident_ids').keys():
            assert id_ in expected_results1.get('found_incident_ids')

        for id_ in results.get('found_incident_ids'):
            results['found_incident_ids'][id_] = results['found_incident_ids'][id_] - 200
        args2.update({'last_run': results})
        results = update_last_run_object(**args2)

        assert results.get('time') == expected_results2.get('time')
        assert results.get('limit') == expected_results2.get('limit')
        for id_ in results.get('found_incident_ids').keys():
            assert id_ in expected_results2.get('found_incident_ids')

        for id_ in results.get('found_incident_ids'):
            results['found_incident_ids'][id_] = results['found_incident_ids'][id_] - 200
        args3.update({'last_run': results})
        results = update_last_run_object(**args3)

        assert results.get('time') == expected_results3.get('time')
        assert results.get('limit') == expected_results3.get('limit')
        for id_ in results.get('found_incident_ids').keys():
            assert id_ in expected_results3.get('found_incident_ids')
    
    def test_lookback_with_offset_update_last_run(self):
        """
        Given:
            A last run
        
        When:
            Calling create_updated_last_run_object with a new offset to change
            
        Then:
            - The last run is updated with the new offset, and the start time remains as it was.
            - When the offset needs to be reset, the last time is the latest incident time and the offset resets
        """
        from CommonServerPython import create_updated_last_run_object
        last_time = "2022-04-07T10:13:00"
        last_run = {"time": last_time, "offset": 3}
        new_offset = 4
        new_last_run, _ = create_updated_last_run_object(last_run,
                                                         self.INCIDENTS,
                                                         fetch_limit=3,
                                                         look_back=1,
                                                         start_fetch_time=last_time,
                                                         end_fetch_time=datetime.now().isoformat(),
                                                         created_time_field="created",
                                                         new_offset=new_offset,
                                                         )
        # make sure that the start time is unchanged because of the offset, and the offset is updated
        assert new_last_run["offset"] == 4
        assert new_last_run["time"] == last_time
        
        last_run = {"time": last_time, "offset": new_offset}
        new_offset = 0
        new_last_run, _ = create_updated_last_run_object(last_run,
                                                         self.INCIDENTS,
                                                         fetch_limit=3,
                                                         look_back=1,
                                                         start_fetch_time=last_time,
                                                         end_fetch_time=datetime.now().isoformat(),
                                                         created_time_field="created",
                                                         new_offset=new_offset,
                                                         )
        assert new_last_run["offset"] == 0
        assert new_last_run["time"] == "2022-04-01T10:51:00"
        
    def test_calculate_new_offset(self):
        """
        Test that the new offset for the next run calculated correctly based on the old offset, number of incidents and total number of incidents.
        The first argument is the old offset, the second is number of incidents and the third is the total number of incidents returned.
        Given:
            old offset, number of incidents, total number of incidents (could be None)
        
        When:
            Calculating a new offset to the next run
            
        Then:
            Make sure that the new offset is correct
        """
        from CommonServerPython import calculate_new_offset
        assert calculate_new_offset(0, 2, 4) == 2
        assert calculate_new_offset(0, 2, 2) == 0
        assert calculate_new_offset(0, 2, 3) == 2
        assert calculate_new_offset(1, 2, 4) == 3
        assert calculate_new_offset(1, 2, 3) == 0
        assert calculate_new_offset(1, 2, None) == 3






class TestTracebackLineNumberAdgustment:
    @staticmethod
    def test_module_line_number_mapping():
        from CommonServerPython import _MODULES_LINE_MAPPING
        assert _MODULES_LINE_MAPPING['CommonServerPython']['start'] == 0

    @staticmethod
    def test_register_module_line_sanity():
        """
        Given:
            A module with a start and an end boundries.
        When:
            registering a module.
        Then:
            * module exists in the mapping with valid boundries.
        """
        import CommonServerPython
        CommonServerPython.register_module_line('Sanity', 'start', 5)
        CommonServerPython.register_module_line('Sanity', 'end', 50)
        assert CommonServerPython._MODULES_LINE_MAPPING['Sanity'] == {
            'start': 5,
            'start_wrapper': 5,
            'end': 50,
            'end_wrapper': 50,
        }

    @staticmethod
    def test_register_module_line_single_boundry():
        """
        Given:
            * A module with only an end boundry.
            * A module with only a start boundry.
        When:
            registering a module.
        Then:
            * both modules exists in the mapping.
            * the missing boundry is 0 for start and infinity for end.
        """
        import CommonServerPython
        CommonServerPython.register_module_line('NoStart', 'end', 4)
        CommonServerPython.register_module_line('NoEnd', 'start', 100)

        assert CommonServerPython._MODULES_LINE_MAPPING['NoStart'] == {
            'start': 0,
            'start_wrapper': 0,
            'end': 4,
            'end_wrapper': 4,
        }
        assert CommonServerPython._MODULES_LINE_MAPPING['NoEnd'] == {
            'start': 100,
            'start_wrapper': 100,
            'end': float('inf'),
            'end_wrapper': float('inf'),
        }

    @staticmethod
    def test_register_module_line_invalid_inputs():
        """
        Given:
            * invalid start_end flag.
            * invalid line number.
        When:
            registering a module.
        Then:
            function exits quietly
        """
        import CommonServerPython
        CommonServerPython.register_module_line('Cactus', 'statr', 5)
        CommonServerPython.register_module_line('Cactus', 'start', '5')
        CommonServerPython.register_module_line('Cactus', 'statr', -5)
        CommonServerPython.register_module_line('Cactus', 'statr', 0, -1)

    @staticmethod
    def test_fix_traceback_line_numbers():
        import CommonServerPython
        CommonServerPython._MODULES_LINE_MAPPING = {
            'CommonServerPython': {'start': 200, 'end': 865, 'end_wrapper': 900},
            'TestTracebackLines': {'start': 901, 'end': float('inf'), 'start_wrapper': 901},
            'TestingApiModule': {'start': 1004, 'end': 1032, 'start_wrapper': 1001, 'end_wrapper': 1033},
        }
        traceback = '''Traceback (most recent call last):
  File "<string>", line 1043, in <module>
  File "<string>", line 986, in main
  File "<string>", line 600, in func_wrapper
  File "<string>", line 1031, in api_module_call_script
  File "<string>", line 927, in call_func
Exception: WTF?!!!'''
        expected_traceback = '''Traceback (most recent call last):
  File "<TestTracebackLines>", line 110, in <module>
  File "<TestTracebackLines>", line 85, in main
  File "<CommonServerPython>", line 400, in func_wrapper
  File "<TestingApiModule>", line 27, in api_module_call_script
  File "<TestTracebackLines>", line 26, in call_func
Exception: WTF?!!!'''
        result = CommonServerPython.fix_traceback_line_numbers(traceback)
        assert result == expected_traceback


PACK_VERSION_INFO = [
    (
        {'context': {'IntegrationBrand': 'PaloAltoNetworks_PrismaCloudCompute'}, 'integration': True},
        ''
    ),
    (
        {'context': {'ScriptName': 'test-script'}, 'integration': False},
        ''
    ),
    (
        {},
        'test-pack'
    ),
    (
        {'context': {'IntegrationBrand': 'PagerDuty v2'}, 'integration': True},
        ''
    )
]


def get_pack_version_mock_internal_http_request(method, uri, body):
    if method == 'POST':
        if uri == '/contentpacks/marketplace/search':
            if 'integrationsQuery' in body:  # whether its an integration that needs to be searched
                integration_brand = demisto.callingContext.get('context', {}).get('IntegrationBrand')
                if integration_brand == 'PaloAltoNetworks_PrismaCloudCompute':
                    return {
                        'body': '{"packs":[{"currentVersion":"1.0.0","contentItems":'
                                '{"integration":[{"name":"Palo Alto Networks - Prisma Cloud Compute"}]}}]}'
                    }
                elif integration_brand == 'PagerDuty v2':
                    return {
                        'body': '{"packs":[{"currentVersion":"1.0.0","contentItems":'
                                '{"integration":[{"name":"PagerDuty v2"}]}}]}'
                    }
            elif 'automationQuery' in body:  # whether its a script/automation that needs to be searched
                return {
                    'body': '{"packs":[{"currentVersion":"1.0.0",'
                            '"contentItems":{"automation":[{"name":"test-script"}]}}]}'
                }
            else:  # whether its a pack that needs to be searched
                return {
                    'body': '{"packs":[{"currentVersion":"1.0.0","name":"test-pack"}]}'
                }
        if uri == '/settings/integration/search':
            # only used in an integration where the brand/name/id is not equal to the display name
            return {
                'body': '{"configurations":[{"id":"PaloAltoNetworks_PrismaCloudCompute",'
                        '"display":"Palo Alto Networks - Prisma Cloud Compute"}]}'
            }
    return {}


@pytest.mark.parametrize(
    'calling_context_mock, pack_name', PACK_VERSION_INFO
)
def test_get_pack_version(mocker, calling_context_mock, pack_name):
    """
    Given -
        Case1: an integration that its display name is not the same as the integration brand/name/id.
        Case2: a script/automation.
        Case3: a pack name.
        Case4: an integration that its display name is the same as the integration brand/name/id.

    When -
        executing the get_pack_version function.

    Then -
        Case1: the pack version of which the integration is a part of is returned.
        Case2: the pack version of which the script is a part of is returned.
        Case3: the pack version of the requested pack is returned.
        Case4: the pack version of which the integration is a part of is returned.
    """
    from CommonServerPython import get_pack_version
    mocker.patch('demistomock.callingContext', calling_context_mock)
    mocker.patch.object(demisto, 'internalHttpRequest', side_effect=get_pack_version_mock_internal_http_request)
    assert get_pack_version(pack_name=pack_name) == '1.0.0'


TEST_CREATE_INDICATOR_RESULT_WITH_DBOTSCOR_UNKNOWN = [
    (
        {'indicator': 'f4dad67d0f0a8e53d87fc9506e81b76e043294da77ae50ce4e8f0482127e7c12',
         'indicator_type': DBotScoreType.FILE, 'reliability': DBotScoreReliability.A},
        {'instance': Common.File, 'indicator_type': 'SHA256', 'reliability': 'A - Completely reliable'}
    ),
    (
        {'indicator': 'd26cec10398f2b10202d23c966022dce', 'indicator_type': DBotScoreType.FILE,
         'reliability': DBotScoreReliability.B},
        {'instance': Common.File, 'indicator_type': 'MD5', 'reliability': 'B - Usually reliable'}
    ),
    (
        {'indicator': 'd26cec10398f2b10202d23c966022dce', 'indicator_type': DBotScoreType.FILE,
         'reliability': DBotScoreReliability.B},
        {'instance': Common.File, 'indicator_type': 'MD5', 'reliability': 'B - Usually reliable',
         'integration_name': 'test'}
    ),
    (
        {'indicator': 'f4dad67d0f0a8e53d8*****937fc9506e81b76e043294da77ae50ce4e8f0482127e7c12',
         'indicator_type': DBotScoreType.FILE, 'reliability': DBotScoreReliability.A},
        {
            'error_message': 'This indicator -> f4dad67d0f0a8e53d8*****937fc9506e81b76e043294da77ae50ce4e8f0482127e7c12 is incorrect'}
    ),
    (
        {'indicator': '8.8.8.8', 'indicator_type': DBotScoreType.IP},
        {'instance': Common.IP, 'indicator_type': 'IP', 'reliability': None}
    ),
    (
        {'indicator': 'www.google.com', 'indicator_type': DBotScoreType.URL, 'reliability': DBotScoreReliability.A},
        {'instance': Common.URL, 'indicator_type': 'URL', 'reliability': 'A - Completely reliable'}
    ),
    (
        {'indicator': 'google.com', 'indicator_type': DBotScoreType.DOMAIN},
        {'instance': Common.Domain, 'indicator_type': 'DOMAIN', 'reliability': None}
    ),
    (
        {'indicator': 'test@test.com', 'indicator_type': DBotScoreType.ACCOUNT},
        {'instance': Common.Account, 'indicator_type': 'ACCOUNT', 'reliability': None}
    ),
    (
        {'indicator': 'test@test.com', 'indicator_type': DBotScoreType.CRYPTOCURRENCY, 'address_type': 'bitcoin'},
        {'instance': Common.Cryptocurrency, 'indicator_type': 'BITCOIN', 'reliability': None}
    ),
    (
        {'indicator': 'test@test.com', 'indicator_type': DBotScoreType.CERTIFICATE},
        {'instance': Common.Certificate, 'indicator_type': 'CERTIFICATE', 'reliability': None}
    ),
    (
        {'indicator': 'test@test.com', 'indicator_type': 'test', 'context_prefix': 'test'},
        {'instance': Common.CustomIndicator, 'indicator_type': 'TEST', 'reliability': None}
    ),
    (
        {'indicator': 'test@test.com', 'indicator_type': 'test'},
        {'error_message': 'Indicator type is invalid'}
    ),
    (
        {'indicator': 'test@test.com', 'indicator_type': DBotScoreType.CRYPTOCURRENCY},
        {'error_message': 'Missing address_type parameter'}
    ),
    (
        {'indicator': 'test@test.com', 'indicator_type': DBotScoreType.CVE},
        {'error_message': 'DBotScoreType.CVE is unsupported'}
    )
]


@pytest.mark.parametrize('args, expected', TEST_CREATE_INDICATOR_RESULT_WITH_DBOTSCOR_UNKNOWN)
def test_create_indicator_result_with_dbotscore_unknown(mocker, args, expected):
    from CommonServerPython import create_indicator_result_with_dbotscore_unknown

    if expected.get('integration_name'):
        mocker.patch('CommonServerPython.Common.DBotScore',
                     return_value=Common.DBotScore(indicator=args['indicator'],
                                                   indicator_type=args['indicator_type'],
                                                   score=0,
                                                   integration_name=expected['integration_name'],
                                                   reliability=args['reliability'],
                                                   message='No results found.'))
    try:
        results = create_indicator_result_with_dbotscore_unknown(**args)
    except ValueError as e:
        assert str(e) == expected['error_message']
        return

    assert expected['indicator_type'] in results.readable_output
    assert isinstance(results.indicator, expected['instance'])
    assert results.indicator.dbot_score.score == 0
    assert results.indicator.dbot_score.reliability == expected['reliability']
    assert results.indicator.dbot_score.message == 'No results found.'

    if expected.get('integration_name'):
        assert expected['integration_name'] in results.readable_output
    else:
        assert 'Results:' in results.readable_output


@pytest.mark.parametrize('content_format,outputs,expected_type', ((None, {}, 'json'),
                                                                  (None, 'foo', 'text'),
                                                                  (None, 1, 'text'),
                                                                  ('html', '', 'html'),
                                                                  ('html', {}, 'html')))
def test_content_type(content_format, outputs, expected_type):
    from CommonServerPython import CommandResults
    command_results = CommandResults(
        outputs=outputs,
        readable_output='human_readable',
        outputs_prefix='prefix',
        content_format=content_format,
    )
    assert command_results.to_context()['ContentsFormat'] == expected_type


class TestSendEventsToXSIAMTest:
    with open('test_data/events.json') as f:
        test_data = json.load(f)
    events_test_log_data = EVENTS_LOG_ERROR
    assets_test_log_data = ASSETS_LOG_ERROR
    orig_xsiam_file_size = 2 ** 20  # 1Mib

    @staticmethod
    def get_license_custom_field_mock(arg):
        if 'token' in arg:
            return "TOKEN"
        elif 'url' in arg:
            return "url"


    @pytest.mark.parametrize('data_use_case, data_type', [
        ('json_events', 'events'),
        ('text_list_events', 'events'),
        ('text_events', 'events'),
        ('cef_events', 'events'),
        ('json_zero_events', 'events'),
        ('big_event', 'events'),
        ('json_assets', 'assets'),
    ])
    def test_send_data_to_xsiam_positive(self, mocker, data_use_case, data_type):
        """
        Test for the fetch events and fetch assets function
        Given:
            Case a: a list containing dicts representing events.
            Case b: a list containing strings representing events.
            Case c: a string representing events (separated by a new line).
            Case d: a string representing events (separated by a new line).
            Case e: an empty list of events.
            Case f: a "big" event. a big event is bigger than XSIAM EVENT SIZE declared.
            Case g: a list containing dicts representing assets.
            ( currently the Ideal event size is 1 Mib)

        When:
            Case a: Calling the send_assets_to_xsiam function with no explicit data format specified.
            Case b: Calling the send_assets_to_xsiam function with no explicit data format specified.
            Case c: Calling the send_assets_to_xsiam function with no explicit data format specified.
            Case d: Calling the send_assets_to_xsiam function with a cef data format specification.
            Case e: Calling the send_assets_to_xsiam function with no explicit data format specified.
            Case f: Calling the send_assets_to_xsiam function with no explicit data format specified.
            Case g: Calling the send_assets_to_xsiam function with no explicit data format specified.

        Then ensure that:
            Case a:
                - The events data was compressed correctly
                - The data format was automatically identified as json.
                - The number of events reported to the module health equals to number of events sent to XSIAM - 2
            Case b:
                - The events data was compressed correctly
                - The data format was automatically identified as text.
                - The number of events reported to the module health equals to number of events sent to XSIAM - 2
            Case c:
                - The events data was compressed correctly
                - The data format was automatically identified as text.
                - The number of events reported to the module health equals to number of events sent to XSIAM - 2
            Case d:
                - The events data was compressed correctly
                - The data format remained as cef.
                - The number of events reported to the module health equals to number of events sent to XSIAM - 2
            Case e:
                - No request to XSIAM API was made.
                - The number of events reported to the module health - 0.
            Case f:
                - The events data was compressed correctly. Expecting to see that last chunk sent.
                - The data format remained as json.
                - The number of events reported to the module health - 2. For the last chunk.
            Case g:
                - The assets data was compressed correctly
                - The data format was automatically identified as json.
                - The number of assets reported to the module health equals to number of assets sent to XSIAM - 2
        """
        if not IS_PY3:
            return

        from CommonServerPython import BaseClient
        from requests import Response
        mocker.patch.object(demisto, 'getLicenseCustomField', side_effect=self.get_license_custom_field_mock)
        mocker.patch.object(demisto, 'updateModuleHealth')
        mocker.patch('time.time', return_value=123)

        api_response = Response()
        api_response.status_code = 200
        api_response._content = json.dumps({'error': 'false'}).encode('utf-8')

        _http_request_mock = mocker.patch.object(BaseClient, '_http_request', return_value=api_response)

        items = self.test_data[data_use_case][data_type]
        number_of_items = self.test_data[data_use_case]['number_of_events']  # pushed in each chunk.
        chunk_size = self.test_data[data_use_case].get('XSIAM_FILE_SIZE', self.orig_xsiam_file_size)
        data_format = self.test_data[data_use_case].get('format')
        send_data_to_xsiam(data=items, vendor='some vendor', product='some product', data_format=data_format,
                           chunk_size=chunk_size, data_type=data_type)

        if number_of_items:
            expected_format = self.test_data[data_use_case]['expected_format']
            expected_data = self.test_data[data_use_case]['expected_data']
            arguments_called = _http_request_mock.call_args[1]
            decompressed_data = gzip.decompress(arguments_called['data']).decode("utf-8")

            assert arguments_called['headers']['format'] == expected_format
            assert decompressed_data == expected_data
            assert arguments_called['headers']['collector-type'] == data_type
        else:
            assert _http_request_mock.call_count == 0
        if data_type == "events":
            demisto.updateModuleHealth.assert_called_with({'eventsPulled': number_of_items})
        elif data_type == "assets":
            demisto.updateModuleHealth.assert_called_with({'assetsPulled': number_of_items})
            assert arguments_called['headers']['snapshot-id'] == '123000'
            assert arguments_called['headers']['total-items-count'] == '2'

    @pytest.mark.parametrize('error_msg, data_type', [(None, "events"), ({'error': 'error'}, "events"), ('', "events"),
                                                      ({'error': 'error'}, "assets")])
    def test_send_data_to_xsiam_error_handling(self, mocker, requests_mock, error_msg, data_type):
        """
        Given:
            case a: response type containing None
            case b: response type containing json
            case c: response type containing empty string

        When:
            calling the send_data_to_xsiam function

        Then:
            case a:
                - DemistoException is raised with the empty response message
                - Error log is created with the empty response message and status code of 403
                - Make sure only single api request was sent and that retry mechanism was not triggered
            case b:
                - DemistoException is raised with the Unauthorized[401] message
                - Error log is created with Unauthorized[401] message and status code of 401
                - Make sure only single api request was sent and that retry mechanism was not triggered
            case c:
                - DemistoException is raised with the empty response message
                - Error log is created with the empty response message and status code of 403
                - Make sure only single api request was sent and that retry mechanism was not triggered

        """
        if not IS_PY3:
            return

        mocker.patch.object(demisto, "params", return_value={"url": "www.test_url.com"})
        mocker.patch.object(demisto, "callingContext", {"context": {"IntegrationInstance": "test_integration_instance",
                                                                    "IntegrationBrand": "test_brand"}})
        mocker.patch('time.time', return_value=123)
        if isinstance(error_msg, dict):
            status_code = 401
            request_mocker = requests_mock.post(
                'https://api-url/logs/v1/xsiam', json=error_msg, status_code=status_code, reason='Unauthorized[401]'
            )
            expected_error_msg = 'Unauthorized[401]'
        else:
            status_code = 403
            request_mocker = requests_mock.post('https://api-url/logs/v1/xsiam', text=None, status_code=status_code)
            expected_error_msg = 'Received empty response from the server'

        mocker.patch.object(demisto, 'getLicenseCustomField', side_effect=self.get_license_custom_field_mock)
        mocker.patch.object(demisto, 'updateModuleHealth')
        error_log_mocker = mocker.patch.object(demisto, 'error')

        events = self.test_data['json_events']['events']
        expected_request_and_response_info = self.events_test_log_data if data_type == "events" else self.assets_test_log_data
        expected_error_header = 'Error sending new {data_type} into XSIAM.\n'.format(data_type=data_type)

        with pytest.raises(
                DemistoException,
                match=re.escape(expected_error_header + expected_error_msg),
        ):
            send_data_to_xsiam(data=events, vendor='some vendor', product='some product', data_type=data_type)

        # make sure the request was sent only once and retry mechanism was not triggered
        assert request_mocker.call_count == 1

        error_log_mocker.assert_called_with(
            expected_request_and_response_info.format(status_code=str(status_code), error_received=expected_error_msg))

    @pytest.mark.parametrize(
        'mocked_responses, expected_request_call_count, expected_error_log_count, should_succeed', [
            (
                [
                    (429, None), (429, None), (429, None)
                ],
                3,
                1,
                False
            ),
            (
                [
                    (401, None)
                ],
                1,
                1,
                False
            ),
            (
                [
                    (429, None), (429, None), (200, json.dumps({'error': 'false'}).encode('utf-8'))
                ],
                3,
                0,
                True
            ),
            (
                [
                    (429, None), (200, json.dumps({'error': 'false'}).encode('utf-8'))
                ],
                2,
                0,
                True
            ),
            (
                [
                    (200, json.dumps({'error': 'false'}).encode('utf-8'))
                ],
                1,
                0,
                True
            )
        ]
    )
    def test_retries_send_data_to_xsiam_rate_limit(
        self, mocker, mocked_responses, expected_request_call_count, expected_error_log_count, should_succeed
    ):
        """
        Given:
            case a: 3 responses indicating about api limit from xsiam (429)
            case b: 2 responses indicating about unauthorized access from xsiam (401)
            case c: 2 responses indicating about api limit from xsiam (429) and the third indicating about success
            case d: 1 response indicating about api limit from xsiam (429) and the second indicating about success
            case e: 1 response indicating about success from xsiam with no rate limit errors

        When:
            calling the send_data_to_xsiam function

        Then:
            case a:
                - DemistoException is raised
                - Error log is called 1 time
                - Make sure 3 api requests were sent by the retry mechanism
            case b:
                - DemistoException is raised
                - Error log is called 1 time
                - Make sure only 1 api request were sent by the retry mechanism
            case c:
                - Error log is not called at all
                - Make sure only 3 api requests were sent by the retry mechanism
            case d:
                - EError log is not called at all
                - Make sure only 2 api requests were sent by the retry mechanism
            case e:
                - Error log is not called at all
                - Make sure only 1 api request were sent by the retry mechanism

        """
        if not IS_PY3:
            return

        import requests
        mocked_responses_side_effect = []
        for status_code, text in mocked_responses:
            api_response = requests.Response()
            api_response.status_code = status_code
            api_response._content = text
            mocked_responses_side_effect.append(api_response)

        request_mock = mocker.patch.object(requests.Session, 'request', side_effect=mocked_responses_side_effect)

        mocker.patch.object(demisto, 'getLicenseCustomField', side_effect=self.get_license_custom_field_mock)
        mocker.patch.object(demisto, 'updateModuleHealth')
        error_mock = mocker.patch.object(demisto, 'error')

        events = self.test_data['json_events']['events']
        if should_succeed:
            send_data_to_xsiam(data=events, vendor='some vendor', product='some product')
        else:
            with pytest.raises(DemistoException):
                send_data_to_xsiam(data=events, vendor='some vendor', product='some product')

        assert error_mock.call_count == expected_error_log_count
        assert request_mock.call_count == expected_request_call_count


class TestIsMetricsSupportedByServer:
    @classmethod
    @pytest.fixture(scope='function', autouse=True)
    def clear_cache(cls):
        get_demisto_version._version = None

    def test_metrics_supported(self, mocker):
        """
        Given: An XSOAR server running version 6.8.0
        When: Testing that a server supports ExecutionMetrics
        Then: Assert that is_supported reports True
        """
        from CommonServerPython import ExecutionMetrics
        mocker.patch.object(
            demisto,
            'demistoVersion',
            return_value={
                'version': '6.8.0',
                'buildNumber': '50000'
            }
        )
        mock_metrics = ExecutionMetrics()

        # XSOAR version is 7.0.0 and should be supported. Assert that it is.
        assert mock_metrics.is_supported() is True

    def test_metrics_are_not_supported(self, mocker):
        """
        Given: An XSOAR server running version 1.0.0
        When: Testing that a server does not support ExecutionMetrics
        Then: Assert that is_supported reports False
        """
        from CommonServerPython import ExecutionMetrics

        # XSOAR version is not supported.
        mocker.patch.object(
            demisto,
            'demistoVersion',
            return_value={
                'version': '1.0.0',
                'buildNumber': '50000'
            }
        )
        mock_metrics = ExecutionMetrics()
        # XSOAR version is 1.0.0 and should not be supported. Assert that it isn't.
        assert mock_metrics.is_supported() is False


def test_collect_execution_metrics():
    """
    Given:
        An ExecutionMetrics object -
            Case 1 - Reports a successful metric
            Case 2 - Reports a quota error metric
            Case 3 - Reports multiple quota error metrics
    When:
        Case 1 - Testing that a success metric has been reported
        Case 2 - Testing that a quota metric has been reported
        Case 3 - Testing that multiple quota errors have been reported
    Then:
        Case 1 - Assert that there is one successful metric and that the entry is an ExecutionMetrics entry
        Case 2 - Assert that there is a quota error added to the metric report and is contained in the ExecutionMetrics entry
        Case 3 - Assert that there are 26 total quota errors that are contained in the ExecutionMetrics entry
    """
    from CommonServerPython import ExecutionMetrics

    mock_metrics = ExecutionMetrics()

    # Report Successful Metrics
    mock_metrics.success += 1

    # Collect Metrics
    collected_metrics = mock_metrics.metrics

    expected_command_results = {'APIExecutionMetrics': [{'APICallsCount': 1, 'Type': 'Successful'}],
                                'Contents': 'Metrics reported successfully.',
                                'ContentsFormat': 'text',
                                'EntryContext': {},
                                'HumanReadable': None,
                                'IgnoreAutoExtract': False,
                                'IndicatorTimeline': [],
                                'Note': False,
                                'Relationships': [],
                                'Type': 19}

    # Assert collected metrics are correct
    assert collected_metrics.to_context() == expected_command_results

    # Report Quota Error
    mock_metrics.quota_error += 1

    # Update Test Bank
    expected_command_results['APIExecutionMetrics'].append({'APICallsCount': 1, 'Type': 'QuotaError'})

    # Assert collected metrics are correct
    assert collected_metrics.to_context() == expected_command_results

    # Report multiple metrics
    mock_metrics.quota_error += 25

    # Update Test Bank
    expected_command_results['APIExecutionMetrics'][1]['APICallsCount'] = 26

    # Assert collected metrics are correct
    assert collected_metrics.to_context() == expected_command_results


def test_is_scheduled_command_retry(mocker):
    """
    Given:
        Test Case 1 - A command's metadata indicates it is scheduled.
        Test Case 2 - A command's metadata indicates it is not scheduled.
    When:
        Test Case 1 - Checking if a command is scheduled or not.
        Test Case 2 - Checking if a command is scheduled or not.
    Then:
        Test Case 1 - Assert the function returns True
        Test Case 2 - Assert the function returns False
    """
    from CommonServerPython import is_scheduled_command_retry

    mock_scheduled_command = {
        'polling': True,
        'pollingCommand': 'SomeCommand',
        'pollingArgs': {'some': 'args'},
        'timesRan': 0,
        'startDate': '5.4.2022',
        'endingDate': '1.2.2022'
    }

    mocker.patch.dict(demisto.callingContext, {'context': {'ParentEntry': mock_scheduled_command}})
    mocker.patch.object(CommonServerPython, 'get_integration_name', return_value='')

    # The run should be considered a scheduled command
    assert is_scheduled_command_retry() is True

    # Change run to not be a scheduled command
    mock_scheduled_command['polling'] = False

    # The run should not be considered a scheduled command
    assert is_scheduled_command_retry() is False


def test_append_metrics(mocker):
    """

    Given: CommandResults list and Execution_metrics object to be added to the list.
    When: Metrics need to be added after reputation commands ran.
    Then: Metrics added as the last object of the list.

    """
    mocker.patch.object(ExecutionMetrics, 'is_supported', return_value=True)
    metrics = ExecutionMetrics()
    results = []
    metrics.success += 1

    results = CommonServerPython.append_metrics(metrics, results)
    assert len(results) == 1


def test_convert_dict_values_bytes_to_str():
    """
    Given:
        Dictionary contains bytes objects

    When:
        Creating outputs for commands

    Then:
        assert all bytes objects have been converted to strings
    """

    input_dict = {'some_key': b'some_value',
                  'some_key1': [b'some_value'],
                  'some_key2': {'some_key': [b'some_value'],
                                'some_key1': b'some_value'}
                  }
    expected_output_dict = {'some_key': 'some_value',
                            'some_key1': ['some_value'],
                            'some_key2': {'some_key': ['some_value'],
                                          'some_key1': 'some_value'}
                            }
    actual_output = convert_dict_values_bytes_to_str(input_dict)
    assert actual_output == expected_output_dict


@pytest.mark.parametrize(
    'filename',
    ['/test', '\\test', ',test', ':test', 't/est.pdf', '../../test.xslx', '~test.png']
)
def test_is_valid_filename_faild(filename):
    """
    Given:
        Filename.
    When:
        Checking if the filename is invalid
    Then:
        Test - Assert the function returns Exception
    """
    assert is_filename_valid(filename=filename) is False


@pytest.mark.parametrize(
    'filename',
    ['test', 'test.txt', 'test.xslx', 'Test', 'טסט', 'test-test.pdf', 'test test.md']
)
def test_is_valid_filename(filename):
    """
    Given:
        Filename.
    When:
        Checking if the filename is invalid
    Then:
        Test - Assert the function does not raise an Exception
    """
    assert is_filename_valid(filename)


TEST_REPLACE_SPACES_IN_CREDENTIAL = [
    (
        'TEST test TEST', 'TEST test TEST'
    ),
    (
        '-----BEGIN SSH CERTIFICATE----- MIIF7z gdwZcx IENpdH -----END SSH CERTIFICATE-----',
        '-----BEGIN SSH CERTIFICATE-----\nMIIF7z\ngdwZcx\nIENpdH\n-----END SSH CERTIFICATE-----'
    ),
    (
        '-----BEGIN RSA PRIVATE KEY----- MIIF7z gdwZcx IENpdH -----END RSA PRIVATE KEY-----',
        '-----BEGIN RSA PRIVATE KEY-----\nMIIF7z\ngdwZcx\nIENpdH\n-----END RSA PRIVATE KEY-----'
    ),
    (
        '-----BEGIN RSA PRIVATE KEY----- MIIF7z gdwZcx IENpdH',
        '-----BEGIN RSA PRIVATE KEY----- MIIF7z gdwZcx IENpdH'
    ),
    (
        None, None
    ),
    (
        '', ''
    )
]


@pytest.mark.parametrize('credential, expected', TEST_REPLACE_SPACES_IN_CREDENTIAL)
def test_replace_spaces_in_credential(credential, expected):
    """
    Given:
        Credential with spaces.
    When:
        Running replace_spaces_in_credential function.
    Then:
        Test - Assert the function not returning as expected.
    """
    from CommonServerPython import replace_spaces_in_credential

    result = replace_spaces_in_credential(credential)
    assert result == expected


TEST_RESPONSE_TO_CONTEXT_DATA = [
    (
        {"id": "111"}, {"ID": "111"}, {}
    ),
    (
        {"test": [1]}, {"Test": [1]}, {}
    ),
    (
        {"test1": [{'test2': "val"}]}, {"Test1": [{'Test2': "val"}]}, {}
    ),
    (
        {"test1": {'test2': "val"}}, {"Test1": {'Test2': "val"}}, {}
    ),
    (
        [{"test1": {'test2': "val"}}], [{"Test1": {'Test2': "val"}}], {}
    ),
    (
        "test", "test", {}
    ),
    (
        {"test_func": "test"}, {"TestFunc": "test"}, {}
    ),
    (
        {"testid": "test"}, {"TestID": "test"}, {"testid": "TestID"}
    ),
    (
        {"testid": "test", "id": "test_id", "test": "test_val"}, {"TestID": "test", "ID": "test_id", "Test": "test_val"},
        {"testid": "TestID"}
    )
]


@pytest.mark.parametrize('response, expected_results, user_predefiend_keys', TEST_RESPONSE_TO_CONTEXT_DATA)
def test_response_to_context(response, expected_results, user_predefiend_keys):
    """
    Given:
        A response and user_predefiend_keys dict.
        Case 1: a response dict with a key "id".
        Case 2: a response dict with a list as a value.
        Case 3: a response dict with a list of dicts as a value.
        Case 4: a response dict with a dict as a value.
        Case 5: a response list.
        Case 6: a response string.
        Case 7: a response dict with a key with underscore.
        Case 8: a response dict and a user_predefiend_keys dict,
                where the key of the response dict is in the user_predefiend_keys dict.
        Case 9: a response dict with 3 keys and a user_predefiend_keys dict,
                where one key of the response dict is in the user_predefiend_keys dict.
                where one key of the response dict is in the predefined_keys dict.
                where one key of the response is not in any predefined dict.
    When:
        Running response_to_context function.
    Then:
        Test - Assert the function created the dict formatted succesfuly.
        Case 1: Should transfom key to "ID".
        Case 2: Should attempt to transform only the dict key.
        Case 3: Should attempt to transform only the dict inside the list.
        Case 4: Should attempt to transform both the given dict key and the keys of the nested dict.
        Case 5: Should modify the dict inside the list.
        Case 6: Should return the input as is.
        Case 7: Should remove the underscore and capitalize the first letters of both words.
        Case 8: Should change the key according to the user_predefiend_keys dict.
        Case 9: Should change the first key according to the user_predefiend_keys dict,
                the second key according to predefined_keys, and the third regularly.
    """
    assert response_to_context(response, user_predefiend_keys) == expected_results


class TestIsIntegrationCommandExecution:
    def test_with_script_exec(self, mocker):
        mocker.patch.object(demisto, 'callingContext', {'context': {'ExecutedCommands': [{'moduleBrand': 'Scripts'}]}})
        assert is_integration_command_execution() == False

    def test_with_integration_exec(self, mocker):
        mocker.patch.object(demisto, 'callingContext', {'context': {'ExecutedCommands': [{'moduleBrand': 'some-integration'}]}})
        assert is_integration_command_execution() == True
    data_test_problematic_cases = [
        None, 1, [], {}, {'context': {}}, {'context': {'ExecutedCommands': None}},
        {'context': {'ExecutedCommands': []}}, {'context': {'ExecutedCommands': [None]}},
        {'context': {'ExecutedCommands': [{}]}}
    ]

    @pytest.mark.parametrize('calling_context_mock', data_test_problematic_cases)
    def test_problematic_cases(self, mocker, calling_context_mock):
        mocker.patch.object(demisto, 'callingContext', calling_context_mock)
        assert is_integration_command_execution() == True


@pytest.mark.parametrize("timestamp_str, seconds_threshold, expected", [
    ("2019-01-01T00:00:00Z", 60, True), 
    ("2022-01-01T00:00:00GMT+1", 60, True), 
    ("2022-01-01T00:00:00Z", 60, False),
    ("invalid", 60, ValueError)
])
def test_has_passed_time_threshold__different_timestamps(timestamp_str, seconds_threshold, expected, mocker):
    """
    Given:
        A timestamp string and a seconds threshold.
    When:
        Running has_passed_time_threshold function.
    Then:
        Test - Assert the function returns the expected result.
        Case 1: The timestamp is in the past.
        Case 2: Though the timestamp appears identical, it is in a different timezone, so the time passed the threshold.
        Case 3: The timestamp did not pass the threshold.
        Case 4: The timestamp is invalid.
    """
    from CommonServerPython import has_passed_time_threshold
    mocker.patch('CommonServerPython.datetime', autospec=True)
    mocker.patch.object(CommonServerPython.datetime, 'now', return_value=datetime(2022, 1, 1, 0, 0, 0, tzinfo=pytz.utc))
    if expected == ValueError:
        with pytest.raises(expected) as e:
            has_passed_time_threshold(timestamp_str, seconds_threshold)
        assert str(e.value) == "Failed to parse timestamp: invalid"
    else:
        assert has_passed_time_threshold(timestamp_str, seconds_threshold) == expected


<<<<<<< HEAD
@pytest.mark.parametrize('link, text, expected_url', [
    ('https://example.com', 'click here', '[click here](https://example.com)'),
    ('https://example.com', None, '[https://example.com](https://example.com)'),
    (['https://example1.com', 'https://example2.com'], ['click here1', 'click here2'],
     ['[click here1](https://example1.com)', '[click here2](https://example2.com)']),
    (['https://example1.com', 'https://example2.com'], None,
     ['[https://example1.com](https://example1.com)', '[https://example2.com](https://example2.com)']),
])
def test_create_clickable_url(link, text, expected_url):
    """
    Given:
        A URL
            Case 1: one link and one text.
            Case 2: one link.
            Case 3: a list of links and texts (with teh same length).
            Case 4: a list of links.
    When:
        Running create_clickable_url function.
    Then:
        Assert the function returns the expected result.
            Case 1: A URL with different text than the link.
            Case 2: A URL with the same text as the link.
            Case 3: A list of URLs with different texts than the links.
            Case 4: A list URLs with the same texts as the links.
    """
    from CommonServerPython import create_clickable_url
    assert create_clickable_url(link, text) == expected_url


def test_create_clickabe_test_wrong_text_value():
    """
    Given:
        A list of links and texts (not in teh same length).
    When:
        Running create_clickable_url function.
    Then:
        Assert the function returns the expected error.
    """
    from CommonServerPython import create_clickable_url
    with pytest.raises(AssertionError) as e:
        assert create_clickable_url(['https://example1.com', 'https://example2.com'], ['click here1'])

    assert e.type == AssertionError
    assert 'The URL list and the text list must be the same length.' in e.value.args
=======
@pytest.mark.parametrize("indicator,expected_result", [
    ("e61fcc6a06420106fa6642ef833b9c38", "md5"), 
    ("3fec1b14cea32bbcd97fad4507b06888","md5"),
    ("e3b0c44298fc1c149afbf4c8996fb92427ae41e4649b934ca495991b7852b855", "sha256"), 
    ("bb8098f4627441f6a29c31757c45339c74b2712b92783173df9ab58d47ae3bfa", "sha256"),
    ("193:iAklVz3fzvBk5oFblLPBN1iXf2bCRErwyN4aEbwyiNwyiQwNeDAi4XMG:iAklVzfzvBTFblLpN1iXOYpyuapyiWym", "ssdeep"),
    ("3:Wg8oEIjOH9+KS3qvRBTdRi690oVqzBUGyT0/n:Vx0HgKnTdE6eoVafY8", "ssdeep"),
    ("1ff8be1766d9e16b0b651f89001e8e7375c9e71f", "sha1"),
    ("6c5360d41bd2b14b1565f5b18e5c203cf512e493", "sha1"),
    ("eaf7542ade2c338d8d2cc76fcbf883e62c31336e60cb236f86ed66c8154ea9fb836fd88367880911529bdafed0e76cd34272123a4d656db61b120b95eaa3e069","sha512"),
    ("a7c19471fb4f2b752024246c28a37127ea7475148c04ace743392334d0ecc4762baf30b892d6a24b335e1065b254166f905fc46cc3ba5dba89e757bb7023a211","sha512"),
    ("@", None)
])
def test_detect_file_indicator_type(indicator,expected_result):
    """
    Given:
        An indicator string.
    When:
        Running detect_file_indicator_type function.
    Then:
        Test - Assert the function returns the expected result.
        Case 1: md5 indicator type.
        Case 2: sha256 indicator type.
        Case 3: ssdeep indicator type.
        Case 4: sha1 indicator type.
        Case 5: sha512 indicator type.
        Case 6: invalid type.
    """
    from CommonServerPython import detect_file_indicator_type
    assert detect_file_indicator_type(indicator) == expected_result
    
>>>>>>> dde7cd21
<|MERGE_RESOLUTION|>--- conflicted
+++ resolved
@@ -9201,7 +9201,38 @@
         assert has_passed_time_threshold(timestamp_str, seconds_threshold) == expected
 
 
-<<<<<<< HEAD
+@pytest.mark.parametrize("indicator,expected_result", [
+    ("e61fcc6a06420106fa6642ef833b9c38", "md5"),
+    ("3fec1b14cea32bbcd97fad4507b06888","md5"),
+    ("e3b0c44298fc1c149afbf4c8996fb92427ae41e4649b934ca495991b7852b855", "sha256"),
+    ("bb8098f4627441f6a29c31757c45339c74b2712b92783173df9ab58d47ae3bfa", "sha256"),
+    ("193:iAklVz3fzvBk5oFblLPBN1iXf2bCRErwyN4aEbwyiNwyiQwNeDAi4XMG:iAklVzfzvBTFblLpN1iXOYpyuapyiWym", "ssdeep"),
+    ("3:Wg8oEIjOH9+KS3qvRBTdRi690oVqzBUGyT0/n:Vx0HgKnTdE6eoVafY8", "ssdeep"),
+    ("1ff8be1766d9e16b0b651f89001e8e7375c9e71f", "sha1"),
+    ("6c5360d41bd2b14b1565f5b18e5c203cf512e493", "sha1"),
+    ("eaf7542ade2c338d8d2cc76fcbf883e62c31336e60cb236f86ed66c8154ea9fb836fd88367880911529bdafed0e76cd34272123a4d656db61b120b95eaa3e069","sha512"),
+    ("a7c19471fb4f2b752024246c28a37127ea7475148c04ace743392334d0ecc4762baf30b892d6a24b335e1065b254166f905fc46cc3ba5dba89e757bb7023a211","sha512"),
+    ("@", None)
+])
+def test_detect_file_indicator_type(indicator,expected_result):
+    """
+    Given:
+        An indicator string.
+    When:
+        Running detect_file_indicator_type function.
+    Then:
+        Test - Assert the function returns the expected result.
+        Case 1: md5 indicator type.
+        Case 2: sha256 indicator type.
+        Case 3: ssdeep indicator type.
+        Case 4: sha1 indicator type.
+        Case 5: sha512 indicator type.
+        Case 6: invalid type.
+    """
+    from CommonServerPython import detect_file_indicator_type
+    assert detect_file_indicator_type(indicator) == expected_result
+
+
 @pytest.mark.parametrize('link, text, expected_url', [
     ('https://example.com', 'click here', '[click here](https://example.com)'),
     ('https://example.com', None, '[https://example.com](https://example.com)'),
@@ -9245,37 +9276,4 @@
         assert create_clickable_url(['https://example1.com', 'https://example2.com'], ['click here1'])
 
     assert e.type == AssertionError
-    assert 'The URL list and the text list must be the same length.' in e.value.args
-=======
-@pytest.mark.parametrize("indicator,expected_result", [
-    ("e61fcc6a06420106fa6642ef833b9c38", "md5"), 
-    ("3fec1b14cea32bbcd97fad4507b06888","md5"),
-    ("e3b0c44298fc1c149afbf4c8996fb92427ae41e4649b934ca495991b7852b855", "sha256"), 
-    ("bb8098f4627441f6a29c31757c45339c74b2712b92783173df9ab58d47ae3bfa", "sha256"),
-    ("193:iAklVz3fzvBk5oFblLPBN1iXf2bCRErwyN4aEbwyiNwyiQwNeDAi4XMG:iAklVzfzvBTFblLpN1iXOYpyuapyiWym", "ssdeep"),
-    ("3:Wg8oEIjOH9+KS3qvRBTdRi690oVqzBUGyT0/n:Vx0HgKnTdE6eoVafY8", "ssdeep"),
-    ("1ff8be1766d9e16b0b651f89001e8e7375c9e71f", "sha1"),
-    ("6c5360d41bd2b14b1565f5b18e5c203cf512e493", "sha1"),
-    ("eaf7542ade2c338d8d2cc76fcbf883e62c31336e60cb236f86ed66c8154ea9fb836fd88367880911529bdafed0e76cd34272123a4d656db61b120b95eaa3e069","sha512"),
-    ("a7c19471fb4f2b752024246c28a37127ea7475148c04ace743392334d0ecc4762baf30b892d6a24b335e1065b254166f905fc46cc3ba5dba89e757bb7023a211","sha512"),
-    ("@", None)
-])
-def test_detect_file_indicator_type(indicator,expected_result):
-    """
-    Given:
-        An indicator string.
-    When:
-        Running detect_file_indicator_type function.
-    Then:
-        Test - Assert the function returns the expected result.
-        Case 1: md5 indicator type.
-        Case 2: sha256 indicator type.
-        Case 3: ssdeep indicator type.
-        Case 4: sha1 indicator type.
-        Case 5: sha512 indicator type.
-        Case 6: invalid type.
-    """
-    from CommonServerPython import detect_file_indicator_type
-    assert detect_file_indicator_type(indicator) == expected_result
-    
->>>>>>> dde7cd21
+    assert 'The URL list and the text list must be the same length.' in e.value.args