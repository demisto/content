--- conflicted
+++ resolved
@@ -17,27 +17,18 @@
 
 import CommonServerPython
 import demistomock as demisto
-from CommonServerPython import (xml2json, json2xml, entryTypes, formats, tableToMarkdown, underscoreToCamelCase, \
-                                flattenCell, date_to_timestamp, datetime, timedelta, camelize, pascalToSpace, argToList, \
-                                remove_nulls_from_dictionary, is_error, get_error, hash_djb2, fileResult, is_ip_valid,
-                                get_demisto_version, \
-                                IntegrationLogger, parse_date_string, IS_PY3, PY_VER_MINOR, DebugLogger, b64_encode,
-                                parse_date_range, \
-                                return_outputs, is_filename_valid, convert_dict_values_bytes_to_str, \
-                                argToBoolean, ipv4Regex, ipv4cidrRegex, ipv6cidrRegex, urlRegex, ipv6Regex, domainRegex, batch,
-                                FeedIndicatorType, \
-                                encode_string_results, safe_load_json, remove_empty_elements, aws_table_to_markdown,
-                                is_demisto_version_ge, \
-                                appendContext, auto_detect_indicator_type, handle_proxy, get_demisto_version_as_str,
-                                get_x_content_info_headers, \
-                                url_to_clickable_markdown, WarningsHandler, DemistoException, SmartGetDict, JsonTransformer, \
-                                remove_duplicates_from_list_arg, DBotScoreType, DBotScoreReliability, Common,
-                                send_events_to_xsiam, ExecutionMetrics, \
-                                response_to_context, is_integration_command_execution, is_xsiam_or_xsoar_saas, is_xsoar,
-                                is_xsoar_on_prem, \
-                                is_xsoar_hosted, is_xsoar_saas, is_xsiam, send_data_to_xsiam, censor_request_logs,
-                                censor_request_logs, \
-                                SAFE_SLEEP_START_TIME, safe_sleep)
+from CommonServerPython import xml2json, json2xml, entryTypes, formats, tableToMarkdown, underscoreToCamelCase, \
+    flattenCell, date_to_timestamp, datetime, timedelta, camelize, pascalToSpace, argToList, \
+    remove_nulls_from_dictionary, is_error, get_error, hash_djb2, fileResult, is_ip_valid, get_demisto_version, \
+    IntegrationLogger, parse_date_string, IS_PY3, PY_VER_MINOR, DebugLogger, b64_encode, parse_date_range, \
+    return_outputs, is_filename_valid, convert_dict_values_bytes_to_str, \
+    argToBoolean, ipv4Regex, ipv4cidrRegex, ipv6cidrRegex, urlRegex, ipv6Regex, domainRegex, batch, FeedIndicatorType, \
+    encode_string_results, safe_load_json, remove_empty_elements, aws_table_to_markdown, is_demisto_version_ge, \
+    appendContext, auto_detect_indicator_type, handle_proxy, get_demisto_version_as_str, get_x_content_info_headers, \
+    url_to_clickable_markdown, WarningsHandler, DemistoException, SmartGetDict, JsonTransformer, \
+    remove_duplicates_from_list_arg, DBotScoreType, DBotScoreReliability, Common, send_events_to_xsiam, ExecutionMetrics, \
+    response_to_context, is_integration_command_execution, is_xsiam_or_xsoar_saas, is_xsoar, is_xsoar_on_prem, \
+    is_xsoar_hosted, is_xsoar_saas, is_xsiam, send_data_to_xsiam, censor_request_logs, censor_request_logs, safe_sleep
 
 EVENTS_LOG_ERROR = \
     """Error sending new events into XSIAM.
@@ -9648,77 +9639,6 @@
     assert mock_censor.call_count == 1
 
 
-<<<<<<< HEAD
-@freeze_time(datetime(2024, 4, 10, 10, 0, 10))
-def test_sleep_exceeds_ttl(mocker):
-    """
-   Given: a sleep duration exceeding the remaining TTL.
-
-    When: The `sleep` method is called with that duration.
-
-   Then:
-    - A warning should be outputed indicating that the requested sleep exceeds the TTL.
-  """
-    mocker.patch.object(demisto, 'callingContext', {"context": {"runDuration": 5}})
-    setattr(CommonServerPython, 'SAFE_SLEEP_START_TIME', datetime(2024, 4, 10, 10, 0, 0))  # Set stub in your_script
-
-    log_warning = mocker.patch.object(demisto, 'info')
-
-    safe_sleep(duration_seconds=350)
-
-    assert log_warning.call_args[0][0] == "Requested a sleep of 350 seconds, but time left until docker timeout is 300 seconds."
-
-
-@freeze_time(datetime(2024, 4, 10, 10, 0, 10))
-def test_sleep_exceeds_ttl_with_adjusted(mocker):
-    """
-   Given:  a sleep duration exceeding the remaining TTL.
-
-    When: The `sleep` method is called with that duration.
-
-   Then:
-    - A warning should be outputed indicating that the requested sleep exceeds the TTL.
-    - A sleep should be called with the remaining time until timeout.
-  """
-    mocker.patch.object(demisto, 'callingContext', {"context": {"runDuration": 5}})
-    setattr(CommonServerPython, 'SAFE_SLEEP_START_TIME', datetime(2024, 4, 10, 10, 0, 0))  # Set stub in your_script
-
-    log_warning = mocker.patch.object(demisto, 'info')
-    sleep_mocker = mocker.patch('time.sleep')
-
-    safe_sleep(duration_seconds=350, adjust_sleep_time=True)
-
-    assert "Requested a sleep of 350 seconds, but time left until docker timeout is 300 seconds." in \
-           log_warning.call_args_list[0][0]
-    assert "adjust_sleep_time is set to True, sleeping until container timeout - 285.0." in log_warning.call_args_list[1][0]
-    assert sleep_mocker.call_count == 1
-
-
-def test_sleep_mocked_time(mocker):
-    """
-    Given:  a method using sleep.
-
-   When:  The `sleep` method is called with a specific duration.
-
-   Then:
-    - The sleep duration should be based on the difference between the mocked time calls.
-    - No exception should be raised if the sleep duration is within the remaining TTL based on mocked time.
-    """
-
-    mocker.patch.object(demisto, 'callingContext', {"context": {"runDuration": 5}})
-    setattr(CommonServerPython, 'SAFE_SLEEP_START_TIME', datetime(2024, 4, 10, 10, 0, 0))  # Set stub in your_script
-    sleep_mocker = mocker.patch('time.sleep')
-
-    with freeze_time(datetime(2024, 4, 10, 10, 0, 10)):
-        safe_sleep(duration_seconds=5)  # Sleep for 5 seconds
-
-    # Advance mocked time by the sleep duration
-    with freeze_time(datetime(2024, 4, 10, 10, 0, 25)):
-        safe_sleep(duration_seconds=50)
-
-    # Verify sleep duration based on mocked time difference
-    assert sleep_mocker.call_count == 2
-=======
 def test_replace_send_preffix(mocker):
     """
     Given:
@@ -9739,4 +9659,74 @@
     ilog.set_buffering(False)
     ilog.write('send: b"hello\n')
     assert mock_censor.call_args[0][0] == "send: b\'hello"
->>>>>>> 0b46a3cf
+
+
+@freeze_time(datetime(2024, 4, 10, 10, 0, 10))
+def test_sleep_exceeds_ttl(mocker):
+    """
+   Given: a sleep duration exceeding the remaining TTL.
+
+    When: The `sleep` method is called with that duration.
+
+   Then:
+    - A warning should be outputed indicating that the requested sleep exceeds the TTL.
+  """
+    mocker.patch.object(demisto, 'callingContext', {"context": {"runDuration": 5}})
+    setattr(CommonServerPython, 'SAFE_SLEEP_START_TIME', datetime(2024, 4, 10, 10, 0, 0))  # Set stub in your_script
+
+    log_warning = mocker.patch.object(demisto, 'info')
+
+    safe_sleep(duration_seconds=350)
+
+    assert log_warning.call_args[0][0] == "Requested a sleep of 350 seconds, but time left until docker timeout is 300 seconds."
+
+
+@freeze_time(datetime(2024, 4, 10, 10, 0, 10))
+def test_sleep_exceeds_ttl_with_adjusted(mocker):
+    """
+   Given:  a sleep duration exceeding the remaining TTL.
+
+    When: The `sleep` method is called with that duration.
+
+   Then:
+    - A warning should be outputed indicating that the requested sleep exceeds the TTL.
+    - A sleep should be called with the remaining time until timeout.
+  """
+    mocker.patch.object(demisto, 'callingContext', {"context": {"runDuration": 5}})
+    setattr(CommonServerPython, 'SAFE_SLEEP_START_TIME', datetime(2024, 4, 10, 10, 0, 0))  # Set stub in your_script
+
+    log_warning = mocker.patch.object(demisto, 'info')
+    sleep_mocker = mocker.patch('time.sleep')
+
+    safe_sleep(duration_seconds=350, adjust_sleep_time=True)
+
+    assert "Requested a sleep of 350 seconds, but time left until docker timeout is 300 seconds." in \
+           log_warning.call_args_list[0][0]
+    assert "adjust_sleep_time is set to True, sleeping until container timeout - 285.0." in log_warning.call_args_list[1][0]
+    assert sleep_mocker.call_count == 1
+
+
+def test_sleep_mocked_time(mocker):
+    """
+    Given:  a method using sleep.
+
+   When:  The `sleep` method is called with a specific duration.
+
+   Then:
+    - The sleep duration should be based on the difference between the mocked time calls.
+    - No exception should be raised if the sleep duration is within the remaining TTL based on mocked time.
+    """
+
+    mocker.patch.object(demisto, 'callingContext', {"context": {"runDuration": 5}})
+    setattr(CommonServerPython, 'SAFE_SLEEP_START_TIME', datetime(2024, 4, 10, 10, 0, 0))  # Set stub in your_script
+    sleep_mocker = mocker.patch('time.sleep')
+
+    with freeze_time(datetime(2024, 4, 10, 10, 0, 10)):
+        safe_sleep(duration_seconds=5)  # Sleep for 5 seconds
+
+    # Advance mocked time by the sleep duration
+    with freeze_time(datetime(2024, 4, 10, 10, 0, 25)):
+        safe_sleep(duration_seconds=50)
+
+    # Verify sleep duration based on mocked time difference
+    assert sleep_mocker.call_count == 2