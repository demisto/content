# -*- coding: utf-8 -*-
import demistomock as demisto
import copy
import json
import re
import os
import sys
import requests
from pytest import raises, mark
import pytest
import warnings

from CommonServerPython import xml2json, json2xml, entryTypes, formats, tableToMarkdown, underscoreToCamelCase, \
    flattenCell, date_to_timestamp, datetime, camelize, pascalToSpace, argToList, \
    remove_nulls_from_dictionary, is_error, get_error, hash_djb2, fileResult, is_ip_valid, get_demisto_version, \
    IntegrationLogger, parse_date_string, IS_PY3, DebugLogger, b64_encode, parse_date_range, return_outputs, \
    argToBoolean, ipv4Regex, ipv4cidrRegex, ipv6cidrRegex, ipv6Regex, batch, FeedIndicatorType, \
    encode_string_results, safe_load_json, remove_empty_elements, aws_table_to_markdown, is_demisto_version_ge, \
    appendContext, auto_detect_indicator_type, handle_proxy, get_demisto_version_as_str, get_x_content_info_headers, \
    url_to_clickable_markdown, WarningsHandler, DemistoException, SmartGetDict, JsonTransformer
import CommonServerPython

try:
    from StringIO import StringIO
except ImportError:
    # Python 3
    from io import StringIO  # noqa

INFO = {'b': 1,
        'a': {
            'safd': 3,
            'b': [
                {'c': {'d': 432}, 'd': 2},
                {'c': {'f': 1}},
                {'b': 1234},
                {'c': {'d': 4567}},
                {'c': {'d': 11}},
                {'c': {'d': u'asdf'}}],
            'c': {'d': 10},
        }
        }


@pytest.fixture()
def clear_version_cache():
    """
    Clear the version cache at end of the test (in case we mocked demisto.serverVersion)
    """
    yield
    get_demisto_version._version = None


@pytest.fixture(autouse=True)
def handle_calling_context(mocker):
    mocker.patch.object(CommonServerPython, 'get_integration_name', return_value='Test')


def test_xml():
    import json

    xml = b"<work><employee><id>100</id><name>foo</name></employee><employee><id>200</id><name>goo</name>" \
          b"</employee></work>"
    jsonExpected = '{"work": {"employee": [{"id": "100", "name": "foo"}, {"id": "200", "name": "goo"}]}}'

    jsonActual = xml2json(xml)
    assert jsonActual == jsonExpected, "expected\n" + jsonExpected + "\n to equal \n" + jsonActual

    jsonDict = json.loads(jsonActual)
    assert jsonDict['work']['employee'][0]['id'] == "100", 'id of first employee must be 100'
    assert jsonDict['work']['employee'][1]['name'] == "goo", 'name of second employee must be goo'

    xmlActual = json2xml(jsonActual)
    assert xmlActual == xml, "expected:\n{}\nto equal:\n{}".format(xml, xmlActual)


def toEntry(table):
    return {

        'Type': entryTypes['note'],
        'Contents': table,
        'ContentsFormat': formats['table'],
        'ReadableContentsFormat': formats['markdown'],
        'HumanReadable': table
    }


def test_is_ip_valid():
    valid_ip_v6 = "FE80:0000:0000:0000:0202:B3FF:FE1E:8329"
    valid_ip_v6_b = "FE80::0202:B3FF:FE1E:8329"
    invalid_ip_v6 = "KKKK:0000:0000:0000:0202:B3FF:FE1E:8329"
    valid_ip_v4 = "10.10.10.10"
    invalid_ip_v4 = "10.10.10.9999"
    invalid_not_ip_with_ip_structure = "1.1.1.1.1.1.1.1.1.1.1.1.1.1.1"
    not_ip = "Demisto"
    assert not is_ip_valid(valid_ip_v6)
    assert is_ip_valid(valid_ip_v6, True)
    assert is_ip_valid(valid_ip_v6_b, True)
    assert not is_ip_valid(invalid_ip_v6, True)
    assert not is_ip_valid(not_ip, True)
    assert is_ip_valid(valid_ip_v4)
    assert not is_ip_valid(invalid_ip_v4)
    assert not is_ip_valid(invalid_not_ip_with_ip_structure)


DATA = [
    {
        'header_1': 'a1',
        'header_2': 'b1',
        'header_3': 'c1'
    },
    {
        'header_1': 'a2',
        'header_2': 'b2',
        'header_3': 'c2'
    },
    {
        'header_1': 'a3',
        'header_2': 'b3',
        'header_3': 'c3'
    }
]

TABLE_TO_MARKDOWN_ONLY_DATA_PACK = [
    (
        DATA,
        '''### tableToMarkdown test
|header_1|header_2|header_3|
|---|---|---|
| a1 | b1 | c1 |
| a2 | b2 | c2 |
| a3 | b3 | c3 |
'''
    ),
    (
        [
            {
                'header_1|with_pipe': 'a1',
                'header_2': 'b1',
            },
            {
                'header_1|with_pipe': 'a2',
                'header_2': 'b2',
            }
        ],
        '''### tableToMarkdown test
|header_1\\|with_pipe|header_2|
|---|---|
| a1 | b1 |
| a2 | b2 |
'''
    )
]

DATA_WITH_URLS = [(
    [
        {
            'header_1': 'a1',
            'url1': 'b1',
            'url2': 'c1'
        },
        {
            'header_1': 'a2',
            'url1': 'b2',
            'url2': 'c2'
        },
        {
            'header_1': 'a3',
            'url1': 'b3',
            'url2': 'c3'
        }
    ],
    '''### tableToMarkdown test
|header_1|url1|url2|
|---|---|---|
| a1 | [b1](b1) | [c1](c1) |
| a2 | [b2](b2) | [c2](c2) |
| a3 | [b3](b3) | [c3](c3) |
'''
)]

COMPLEX_DATA_WITH_URLS = [(
    [
        {'data':
             {'id': '1',
              'result':
                  {'files':
                      [
                          {
                              'filename': 'name',
                              'size': 0,
                              'url': 'url'
                          }
                      ]
                  },
              'links': ['link']
              }
         },
        {'data':
             {'id': '2',
              'result':
                  {'files':
                      [
                          {
                              'filename': 'name',
                              'size': 0,
                              'url': 'url'
                          }
                      ]
                  },
              'links': ['link']
              }
         }
    ],
    [
        {'data':
             {'id': '1',
              'result':
                  {'files':
                      [
                          {
                              'filename': 'name',
                              'size': 0,
                              'url': '[url](url)'
                          }
                      ]
                  },
              'links': ['[link](link)']
              }
         },
        {'data':
             {'id': '2',
              'result':
                  {'files':
                      [
                          {
                              'filename': 'name',
                              'size': 0,
                              'url': '[url](url)'
                          }
                      ]
                  },
              'links': ['[link](link)']
              }
         }
    ])]

NESTED_DATA_EXAMPLE = {"name": "Active Directory Query",
                       "changelog": {
                           "1.0.4": {
                               "path": "",
                               "releaseNotes": "\n#### Integrations\n##### Active Directory Query v2\nFixed an issue where the ***ad-get-user*** command caused performance issues because the *limit* argument was not defined.\n",
                               "displayName": "1.0.4 - R124496",
                               "released": "2020-09-23T17:43:26Z"
                           },
                           "1.0.5": {
                               "path": "",
                               "releaseNotes": "\n#### Integrations\n##### Active Directory Query v2\n- Fixed several typos.\n- Updated the Docker image to: *demisto/ldap:1.0.0.11282*.\n",
                               "displayName": "1.0.5 - 132259",
                               "released": "2020-10-01T17:48:31Z"
                           },
                           "1.0.6": {
                               "path": "",
                               "releaseNotes": "\n#### Integrations\n##### Active Directory Query v2\n- Fixed an issue where the DN parameter within query in the ***search-computer*** command was incorrect.\n- Updated the Docker image to *demisto/ldap:1.0.0.12410*.\n",
                               "displayName": "1.0.6 - 151676",
                               "released": "2020-10-19T14:35:15Z"
                           },
                       },
                       "nested": {
                           "item1": {
                               "a": 1,
                               "b": 2,
                               "c": 3,
                               "d": 4
                           }
                       }}

MORE_NESTED_DATA_EXAMPLE = {"name": "Active Directory Query",
                            "changelog": {
                                "1.0.4": {
                                    "path": {'a': {'b': {'c': 'we should see this value'}}},
                                    "releaseNotes": "\n#### Integrations\n##### Active Directory Query v2\nFixed an issue where the ***ad-get-user*** command caused performance issues because the *limit* argument was not defined.\n",
                                    "displayName": "1.0.4 - R124496",
                                    "released": "2020-09-23T17:43:26Z"
                                },
                                "1.0.5": {
                                    "path": {'a': {'b': {'c': 'we should see this value'}}},
                                    "releaseNotes": "\n#### Integrations\n##### Active Directory Query v2\n- Fixed several typos.\n- Updated the Docker image to: *demisto/ldap:1.0.0.11282*.\n",
                                    "displayName": "1.0.5 - 132259",
                                    "released": "2020-10-01T17:48:31Z"
                                },
                                "1.0.6": {
                                    "path": {'a': {'b': {'c': 'we should see this value'}}},
                                    "releaseNotes": "\n#### Integrations\n##### Active Directory Query v2\n- Fixed an issue where the DN parameter within query in the ***search-computer*** command was incorrect.\n- Updated the Docker image to *demisto/ldap:1.0.0.12410*.\n",
                                    "displayName": "1.0.6 - 151676",
                                    "released": "2020-10-19T14:35:15Z"
                                },
                            }}


class TestTableToMarkdown:
    @pytest.mark.parametrize('data, expected_table', TABLE_TO_MARKDOWN_ONLY_DATA_PACK)
    @staticmethod
    def test_sanity(data, expected_table):
        """
        Given:
          - list of objects.
        When:
          - calling tableToMarkdown.
        Then:
          - return a valid table.
        """
        table = tableToMarkdown('tableToMarkdown test', data)

        assert table == expected_table

    @staticmethod
    def test_header_transform_underscoreToCamelCase():
        """
        Given:
          - list of objects.
          - an header transformer.
        When:
          - calling tableToMarkdown.
        Then:
          - return a valid table with updated headers.
        """
        # header transform
        table = tableToMarkdown('tableToMarkdown test with headerTransform', DATA,
                                headerTransform=underscoreToCamelCase)
        expected_table = (
            '### tableToMarkdown test with headerTransform\n'
            '|Header1|Header2|Header3|\n'
            '|---|---|---|\n'
            '| a1 | b1 | c1 |\n'
            '| a2 | b2 | c2 |\n'
            '| a3 | b3 | c3 |\n'
        )
        assert table == expected_table

    @staticmethod
    def test_multiline():
        """
        Given:
          - list of objects.
          - some values contains a new line and the "|" sign.
        When:
          - calling tableToMarkdown.
        Then:
          - return a valid table with "br" tags instead of new lines and escaped pipe sign.
        """
        data = copy.deepcopy(DATA)
        for i, d in enumerate(data):
            d['header_2'] = 'b%d.1\nb%d.2' % (i + 1, i + 1,)
            d['header_3'] = 'c%d|1' % (i + 1,)

        table = tableToMarkdown('tableToMarkdown test with multiline', data)
        expected_table = (
            '### tableToMarkdown test with multiline\n'
            '|header_1|header_2|header_3|\n'
            '|---|---|---|\n'
            '| a1 | b1.1<br>b1.2 | c1\|1 |\n'
            '| a2 | b2.1<br>b2.2 | c2\|1 |\n'
            '| a3 | b3.1<br>b3.2 | c3\|1 |\n'
        )
        assert table == expected_table

    @staticmethod
    def test_url():
        """
        Given:
          - list of objects.
          - some values contain a URL.
          - some values are missing.
        When:
          - calling tableToMarkdown.
        Then:
          - return a valid table.
        """
        data = copy.deepcopy(DATA)
        for d in data:
            d['header_2'] = None
            d['header_3'] = '[url](https:\\demisto.com)'
        table_url_missing_info = tableToMarkdown('tableToMarkdown test with url and missing info', data)
        expected_table_url_missing_info = (
            '### tableToMarkdown test with url and missing info\n'
            '|header_1|header_2|header_3|\n'
            '|---|---|---|\n'
            '| a1 |  | [url](https:\demisto.com) |\n'
            '| a2 |  | [url](https:\demisto.com) |\n'
            '| a3 |  | [url](https:\demisto.com) |\n'
        )
        assert table_url_missing_info == expected_table_url_missing_info

    @staticmethod
    def test_single_column():
        """
        Given:
          - list of objects.
          - a single header.
        When:
          - calling tableToMarkdown.
        Then:
          - return a valid column style table.
        """
        # single column table
        table_single_column = tableToMarkdown('tableToMarkdown test with single column', DATA, ['header_1'])
        expected_table_single_column = (
            '### tableToMarkdown test with single column\n'
            '|header_1|\n'
            '|---|\n'
            '| a1 |\n'
            '| a2 |\n'
            '| a3 |\n'
        )
        assert table_single_column == expected_table_single_column

    @staticmethod
    def test_list_values():
        """
        Given:
          - list of objects.
          - some values are lists.
        When:
          - calling tableToMarkdown.
        Then:
          - return a valid table where the list values are comma-separated and each item in a new line.
        """
        # list values
        data = copy.deepcopy(DATA)
        for i, d in enumerate(data):
            d['header_3'] = [i + 1, 'second item']
            d['header_2'] = 'hi'

        table_list_field = tableToMarkdown('tableToMarkdown test with list field', data)
        expected_table_list_field = (
            '### tableToMarkdown test with list field\n'
            '|header_1|header_2|header_3|\n'
            '|---|---|---|\n'
            '| a1 | hi | 1,<br>second item |\n'
            '| a2 | hi | 2,<br>second item |\n'
            '| a3 | hi | 3,<br>second item |\n'
        )
        assert table_list_field == expected_table_list_field

    @staticmethod
    def test_empty_fields():
        """
        Given:
          - list of objects.
          - all values are empty.
        When:
          - calling tableToMarkdown with removeNull=false.
          - calling tableToMarkdown with removeNull=true.
        Then:
          - return an empty table.
          - return a "no results" message.
        """
        data = [
            {
                'a': None,
                'b': None,
                'c': None,
            } for _ in range(3)
        ]
        table_all_none = tableToMarkdown('tableToMarkdown test with all none fields', data)
        expected_table_all_none = (
            '### tableToMarkdown test with all none fields\n'
            '|a|b|c|\n'
            '|---|---|---|\n'
            '|  |  |  |\n'
            '|  |  |  |\n'
            '|  |  |  |\n'
        )
        assert table_all_none == expected_table_all_none

        # all fields are empty - removed
        table_all_none2 = tableToMarkdown('tableToMarkdown test with all none fields2', data, removeNull=True)
        expected_table_all_none2 = '''### tableToMarkdown test with all none fields2
**No entries.**
'''
        assert table_all_none2 == expected_table_all_none2

    @staticmethod
    def test_header_not_on_first_object():
        """
        Given:
          - list of objects
          - list of headers with header that doesn't appear in the first object.
        When:
          - calling tableToMarkdown.
        Then:
          - return a valid table with the extra header.
        """
        # header not on first object
        data = copy.deepcopy(DATA)
        data[1]['extra_header'] = 'sample'
        table_extra_header = tableToMarkdown('tableToMarkdown test with extra header', data,
                                             headers=['header_1', 'header_2', 'extra_header'])
        expected_table_extra_header = (
            '### tableToMarkdown test with extra header\n'
            '|header_1|header_2|extra_header|\n'
            '|---|---|---|\n'
            '| a1 | b1 |  |\n'
            '| a2 | b2 | sample |\n'
            '| a3 | b3 |  |\n'
        )
        assert table_extra_header == expected_table_extra_header

    @staticmethod
    def test_no_header():
        """
        Given:
          - list of objects.
          - a list with non-existing headers.
        When:
          - calling tableToMarkdown.
        Then:
          - return a "no result" message.
        """
        # no header
        table_no_headers = tableToMarkdown('tableToMarkdown test with no headers', DATA,
                                           headers=['no', 'header', 'found'], removeNull=True)
        expected_table_no_headers = (
            '### tableToMarkdown test with no headers\n'
            '**No entries.**\n'
        )
        assert table_no_headers == expected_table_no_headers

    @staticmethod
    def test_dict_value():
        """
        Given:
          - list of objects.
          - some values are lists.
        When:
          - calling tableToMarkdown.
        Then:
          - return a valid table.
        """
        # dict value
        data = copy.deepcopy(DATA)
        data[1]['extra_header'] = {'sample': 'qwerty', 'sample2': '`asdf'}
        table_dict_record = tableToMarkdown('tableToMarkdown test with dict record', data,
                                            headers=['header_1', 'header_2', 'extra_header'])
        expected_dict_record = (
            '### tableToMarkdown test with dict record\n'
            '|header_1|header_2|extra_header|\n'
            '|---|---|---|\n'
            '| a1 | b1 |  |\n'
            '| a2 | b2 | sample: qwerty<br>sample2: \\`asdf |\n'
            '| a3 | b3 |  |\n'
        )
        assert table_dict_record == expected_dict_record

    @staticmethod
    def test_string_header():
        """
        Given:
          - list of objects.
          - a single header as a string.
        When:
          - calling tableToMarkdown.
        Then:
          - return a valid table.
        """
        # string header (instead of list)
        table_string_header = tableToMarkdown('tableToMarkdown string header', DATA, 'header_1')
        expected_string_header_tbl = (
            '### tableToMarkdown string header\n'
            '|header_1|\n'
            '|---|\n'
            '| a1 |\n'
            '| a2 |\n'
            '| a3 |\n'
        )
        assert table_string_header == expected_string_header_tbl

    @staticmethod
    def test_list_of_strings_instead_of_dict():
        """
        Given:
          - list of strings.
          - a single header as a list.
        When:
          - calling tableToMarkdown.
        Then:
          - return a valid table.
        """
        # list of string values instead of list of dict objects
        table_string_array = tableToMarkdown('tableToMarkdown test with string array', ['foo', 'bar', 'katz'],
                                             ['header_1'])
        expected_string_array_tbl = (
            '### tableToMarkdown test with string array\n'
            '|header_1|\n'
            '|---|\n'
            '| foo |\n'
            '| bar |\n'
            '| katz |\n'
        )
        assert table_string_array == expected_string_array_tbl

    @staticmethod
    def test_list_of_strings_instead_of_dict_and_string_header():
        """
        Given:
          - list of strings.
          - a single header as a string.
        When:
          - calling tableToMarkdown.
        Then:
          - return a valid table.
        """
        # combination: string header + string values list
        table_string_array_string_header = tableToMarkdown('tableToMarkdown test with string array and string header',
                                                           ['foo', 'bar', 'katz'], 'header_1')

        expected_string_array_string_header_tbl = (
            '### tableToMarkdown test with string array and string header\n'
            '|header_1|\n'
            '|---|\n'
            '| foo |\n'
            '| bar |\n'
            '| katz |\n'
        )

        assert table_string_array_string_header == expected_string_array_string_header_tbl

    @staticmethod
    def test_single_key_dict():
        # combination: string header + string values list
        table_single_key_dict = tableToMarkdown('tableToMarkdown test with single key dict',
                                                {'single': ['Arthur', 'Blob', 'Cactus']})
        expected_single_key_dict_tbl = (
            '### tableToMarkdown test with single key dict\n'
            '|single|\n'
            '|---|\n'
            '| Arthur |\n'
            '| Blob |\n'
            '| Cactus |\n'
        )
        assert table_single_key_dict == expected_single_key_dict_tbl

    @staticmethod
    def test_dict_with_special_character():
        """
        When:
          - calling tableToMarkdown.
        Given:
          - list of objects.
          - some values contain special characters.
        Then:
          - return a valid table.
        """
        data = {
            'header_1': u'foo',
            'header_2': [u'\xe2.rtf']
        }
        table_with_character = tableToMarkdown('tableToMarkdown test with special character', data)
        expected_string_with_special_character = '''### tableToMarkdown test with special character
|header_1|header_2|
|---|---|
| foo | â.rtf |
'''
        assert table_with_character == expected_string_with_special_character

    @staticmethod
    def test_title_with_special_character():
        """
        When:
          - calling tableToMarkdown.
        Given:
          - a title with a special character.
        Then:
          - return a valid table.
        """
        data = {
            'header_1': u'foo'
        }
        table_with_character = tableToMarkdown('tableToMarkdown test with special character Ù', data)
        expected_string_with_special_character = (
            '### tableToMarkdown test with special character Ù\n'
            '|header_1|\n'
            '|---|\n'
            '| foo |\n'
        )
        assert table_with_character == expected_string_with_special_character

    @pytest.mark.parametrize('data, expected_table', DATA_WITH_URLS)
    @staticmethod
    def test_clickable_url(data, expected_table):
        """
        Given:
          - list of objects.
          - some values are URLs.
        When:
          - calling tableToMarkdown.
        Then:
          - return a valid table with clickable URLs.
        """
        table = tableToMarkdown('tableToMarkdown test', data, url_keys=['url1', 'url2'])
        assert table == expected_table

    @staticmethod
    def test_keep_headers_list():
        """
        Given:
          - list of objects.
        When:
          - calling tableToMarkdown.
        Then:
          - return a valid table.
          - the given headers list is not modified.
        """
        headers = ['header_1', 'header_2']
        data = {
            'header_1': 'foo',
        }
        table = tableToMarkdown('tableToMarkdown test', data, removeNull=True, headers=headers)
        assert 'header_2' not in table
        assert headers == ['header_1', 'header_2']

    @staticmethod
    def test_date_fields_param():
        """
        Given:
          - List of objects with date fields in epoch format.
        When:
          - Calling tableToMarkdown with the given date fields.
        Then:
          - Return the date data in the markdown table in human-readable format.
        """
        data = [
            {
                "docker_image": "demisto/python3",
                "create_time": '1631521313466'
            },
            {
                "docker_image": "demisto/python2",
                "create_time": 1631521521466
            }
        ]

        table = tableToMarkdown('tableToMarkdown test', data, headers=["docker_image", "create_time"],
                                date_fields=['create_time'])

        expected_md_table = '''### tableToMarkdown test
|docker_image|create_time|
|---|---|
| demisto/python3 | 2021-09-13 08:21:53 |
| demisto/python2 | 2021-09-13 08:25:21 |
'''
        assert table == expected_md_table

    @staticmethod
    def test_with_json_transformers_default():
        """
        Given:
          - Nested json table.
        When:
          - Calling tableToMarkdown with `is_auto_transform_json` set to True.
        Then:
          - Parse the json table to the default format which supports nesting.
        """
        table = tableToMarkdown("tableToMarkdown test", NESTED_DATA_EXAMPLE,
                                headers=['name', 'changelog', 'nested'],
                                is_auto_json_transform=True)
        expected_table = """### tableToMarkdown test
|name|changelog|nested|
|---|---|---|
| Active Directory Query | ***1.0.4***: <br>	**path**: <br>	**releaseNotes**: <br>#### Integrations<br>##### Active Directory Query v2<br>Fixed an issue where the ***ad-get-user*** command caused performance issues because the *limit* argument was not defined.<br><br>	**displayName**: 1.0.4 - R124496<br>	**released**: 2020-09-23T17:43:26Z<br>***1.0.5***: <br>	**path**: <br>	**releaseNotes**: <br>#### Integrations<br>##### Active Directory Query v2<br>- Fixed several typos.<br>- Updated the Docker image to: *demisto/ldap:1.0.0.11282*.<br><br>	**displayName**: 1.0.5 - 132259<br>	**released**: 2020-10-01T17:48:31Z<br>***1.0.6***: <br>	**path**: <br>	**releaseNotes**: <br>#### Integrations<br>##### Active Directory Query v2<br>- Fixed an issue where the DN parameter within query in the ***search-computer*** command was incorrect.<br>- Updated the Docker image to *demisto/ldap:1.0.0.12410*.<br><br>	**displayName**: 1.0.6 - 151676<br>	**released**: 2020-10-19T14:35:15Z | ***item1***: <br>	**a**: 1<br>	**b**: 2<br>	**c**: 3<br>	**d**: 4 |
"""
        assert table == expected_table

    @staticmethod
    def test_with_json_transformer_simple():
        """
        Given:
          - Nested json table.
        When:
          - Calling tableToMarkdown with JsonTransformer with only `keys_lst` given.
        Then:
          - The header key which is transformed will parsed with the relevant keys.
        """

        changelog_transformer = JsonTransformer(keys_lst=['releaseNotes', 'released'])
        table_json_transformer = {'changelog': changelog_transformer}
        table = tableToMarkdown("tableToMarkdown test", NESTED_DATA_EXAMPLE, headers=['name', 'changelog'],
                                json_transform=table_json_transformer)
        expected_table = """### tableToMarkdown test
|name|changelog|
|---|---|
| Active Directory Query | ***1.0.4***: <br>	**releaseNotes**: <br>#### Integrations<br>##### Active Directory Query v2<br>Fixed an issue where the ***ad-get-user*** command caused performance issues because the *limit* argument was not defined.<br><br>	**released**: 2020-09-23T17:43:26Z<br>***1.0.5***: <br>	**releaseNotes**: <br>#### Integrations<br>##### Active Directory Query v2<br>- Fixed several typos.<br>- Updated the Docker image to: *demisto/ldap:1.0.0.11282*.<br><br>	**released**: 2020-10-01T17:48:31Z<br>***1.0.6***: <br>	**releaseNotes**: <br>#### Integrations<br>##### Active Directory Query v2<br>- Fixed an issue where the DN parameter within query in the ***search-computer*** command was incorrect.<br>- Updated the Docker image to *demisto/ldap:1.0.0.12410*.<br><br>	**released**: 2020-10-19T14:35:15Z |
"""
        assert expected_table == table

    @staticmethod
    def test_with_json_transformer_nested():
        """
        Given:
          - Double nested json table.
        When:
          - Calling tableToMarkdown with JsonTransformer with only `keys_lst` given and `is_nested` set to True.
        Then:
          - The header key which is transformed will parsed with the relevant keys.
        """
        changelog_transformer = JsonTransformer(keys_lst=['releaseNotes', 'c'], is_nested=True)

        table_json_transformer = {'changelog': changelog_transformer}
        table = tableToMarkdown('tableToMarkdown test', MORE_NESTED_DATA_EXAMPLE, headers=['name', 'changelog'],
                                json_transform=table_json_transformer)
        expected_table = """### tableToMarkdown test
|name|changelog|
|---|---|
| Active Directory Query | ***1.0.4***: <br>	**c**: we should see this value<br>	**releaseNotes**: <br>#### Integrations<br>##### Active Directory Query v2<br>Fixed an issue where the ***ad-get-user*** command caused performance issues because the *limit* argument was not defined.<br><br>***1.0.5***: <br>	**c**: we should see this value<br>	**releaseNotes**: <br>#### Integrations<br>##### Active Directory Query v2<br>- Fixed several typos.<br>- Updated the Docker image to: *demisto/ldap:1.0.0.11282*.<br><br>***1.0.6***: <br>	**c**: we should see this value<br>	**releaseNotes**: <br>#### Integrations<br>##### Active Directory Query v2<br>- Fixed an issue where the DN parameter within query in the ***search-computer*** command was incorrect.<br>- Updated the Docker image to *demisto/ldap:1.0.0.12410*.<br> |
"""

        assert expected_table == table

    @staticmethod
    def test_with_json_transformer_func():

        def changelog_to_str(json_input):
            return ', '.join(json_input.keys())

        changelog_transformer = JsonTransformer(func=changelog_to_str)
        table_json_transformer = {'changelog': changelog_transformer}
        table = tableToMarkdown("tableToMarkdown test", NESTED_DATA_EXAMPLE, headers=['name', 'changelog'],
                                json_transform=table_json_transformer)
        expected_table = """### tableToMarkdown test
|name|changelog|
|---|---|
| Active Directory Query | 1.0.4, 1.0.5, 1.0.6 |
"""
        assert expected_table == table


@pytest.mark.parametrize('data, expected_data', COMPLEX_DATA_WITH_URLS)
def test_url_to_clickable_markdown(data, expected_data):
    table = url_to_clickable_markdown(data, url_keys=['url', 'links'])
    assert table == expected_data


def test_flatten_cell():
    # sanity
    utf8_to_flatten = b'abcdefghijklmnopqrstuvwxyz1234567890!'.decode('utf8')
    flatten_text = flattenCell(utf8_to_flatten)
    expected_string = 'abcdefghijklmnopqrstuvwxyz1234567890!'

    assert flatten_text == expected_string

    # list of uft8 and string to flatten
    str_a = b'abcdefghijklmnopqrstuvwxyz1234567890!'
    utf8_b = str_a.decode('utf8')
    list_to_flatten = [str_a, utf8_b]
    flatten_text2 = flattenCell(list_to_flatten)
    expected_flatten_string = 'abcdefghijklmnopqrstuvwxyz1234567890!,\nabcdefghijklmnopqrstuvwxyz1234567890!'

    assert flatten_text2 == expected_flatten_string

    # special character test
    special_char = u'会'
    list_of_special = [special_char, special_char]

    flattenCell(list_of_special)
    flattenCell(special_char)

    # dictionary test
    dict_to_flatten = {'first': u'会'}
    expected_flatten_dict = u'{\n    "first": "\u4f1a"\n}'
    assert flattenCell(dict_to_flatten) == expected_flatten_dict


def test_hash_djb2():
    assert hash_djb2("test") == 2090756197, "Invalid value of hash_djb2"


def test_camelize():
    non_camalized = [{'chookity_bop': 'asdasd'}, {'ab_c': 'd e', 'fgh_ijk': 'lm', 'nop': 'qr_st'}]
    expected_output_upper_camel = [{'ChookityBop': 'asdasd'}, {'AbC': 'd e', 'Nop': 'qr_st', 'FghIjk': 'lm'}]
    expected_output_lower_camel = [{'chookityBop': 'asdasd'}, {'abC': 'd e', 'nop': 'qr_st', 'fghIjk': 'lm'}]
    assert camelize(non_camalized, '_') == expected_output_upper_camel
    assert camelize(non_camalized, '_', upper_camel=True) == expected_output_upper_camel
    assert camelize(non_camalized, '_', upper_camel=False) == expected_output_lower_camel

    non_camalized2 = {'ab_c': 'd e', 'fgh_ijk': 'lm', 'nop': 'qr_st'}
    expected_output2_upper_camel = {'AbC': 'd e', 'Nop': 'qr_st', 'FghIjk': 'lm'}
    expected_output2_lower_camel = {'abC': 'd e', 'nop': 'qr_st', 'fghIjk': 'lm'}
    assert camelize(non_camalized2, '_') == expected_output2_upper_camel
    assert camelize(non_camalized2, '_', upper_camel=True) == expected_output2_upper_camel
    assert camelize(non_camalized2, '_', upper_camel=False) == expected_output2_lower_camel


def test_camelize_string():
    from CommonServerPython import camelize_string
    non_camalized = ['chookity_bop', 'ab_c', 'fgh_ijk', 'nop']
    expected_output_upper_camel = ['ChookityBop', 'AbC', 'FghIjk', 'Nop']
    expected_output_lower_camel = ['chookityBop', 'abC', 'fghIjk', 'nop']
    for i in range(len(non_camalized)):
        assert camelize_string(non_camalized[i], '_') == expected_output_upper_camel[i]
        assert camelize_string(non_camalized[i], '_', upper_camel=True) == expected_output_upper_camel[i]
        assert camelize_string(non_camalized[i], '_', upper_camel=False) == expected_output_lower_camel[i]


def test_underscoreToCamelCase():
    from CommonServerPython import underscoreToCamelCase
    non_camalized = ['chookity_bop', 'ab_c', 'fgh_ijk', 'nop']
    expected_output_upper_camel = ['ChookityBop', 'AbC', 'FghIjk', 'Nop']
    expected_output_lower_camel = ['chookityBop', 'abC', 'fghIjk', 'nop']
    for i in range(len(non_camalized)):
        assert underscoreToCamelCase(non_camalized[i]) == expected_output_upper_camel[i]
        assert underscoreToCamelCase(non_camalized[i], upper_camel=True) == expected_output_upper_camel[i]
        assert underscoreToCamelCase(non_camalized[i], upper_camel=False) == expected_output_lower_camel[i]


# Note this test will fail when run locally (in pycharm/vscode) as it assumes the machine (docker image) has UTC timezone set
def test_date_to_timestamp():
    assert date_to_timestamp('2018-11-06T08:56:41') == 1541494601000
    assert date_to_timestamp(datetime.strptime('2018-11-06T08:56:41', "%Y-%m-%dT%H:%M:%S")) == 1541494601000


PASCAL_TO_SPACE_USE_CASES = [
    ('Validate', 'Validate'),
    ('validate', 'Validate'),
    ('TCP', 'TCP'),
    ('eventType', 'Event Type'),
    ('eventID', 'Event ID'),
    ('eventId', 'Event Id'),
    ('IPAddress', 'IP Address'),
    ('isDisabled', 'Is Disabled'),
    ('device-group', 'Device - Group'),
]


@pytest.mark.parametrize('s, expected', PASCAL_TO_SPACE_USE_CASES)
def test_pascalToSpace(s, expected):
    assert pascalToSpace(s) == expected, 'Error on {} != {}'.format(pascalToSpace(s), expected)


def test_safe_load_json():
    valid_json_str = '{"foo": "bar"}'
    expected_valid_json_result = {u'foo': u'bar'}
    assert expected_valid_json_result == safe_load_json(valid_json_str)


def test_remove_empty_elements():
    test_dict = {
        "foo": "bar",
        "baz": {},
        "empty": [],
        "nested_dict": {
            "empty_list": [],
            "hummus": "pita"
        },
        "nested_list": {
            "more_empty_list": []
        }
    }

    expected_result = {
        "foo": "bar",
        "nested_dict": {
            "hummus": "pita"
        }
    }
    assert expected_result == remove_empty_elements(test_dict)


@pytest.mark.parametrize('header,raw_input,expected_output', [
    ('AWS DynamoDB DescribeBackup', {
        'BackupDescription': {
            "Foo": "Bar",
            "Baz": "Bang",
            "TestKey": "TestValue"
        }
    }, '''### AWS DynamoDB DescribeBackup\n|Baz|Foo|TestKey|\n|---|---|---|\n| Bang | Bar | TestValue |\n'''),
    ('Empty Results', {'key': []}, '### Empty Results\n**No entries.**\n')
])
def test_aws_table_to_markdown(header, raw_input, expected_output):
    """
    Given
        - A header and a dict with two levels
        - A header and a dict with one key pointing to an empty list
    When
        - Creating a markdown table using the aws_table_to_markdown function
    Ensure
        - The header appears as a markdown header and the dictionary is translated to a markdown table
        - The header appears as a markdown header and "No entries" text appears instead of a markdown table"
    """
    assert aws_table_to_markdown(raw_input, header) == expected_output


def test_argToList():
    expected = ['a', 'b', 'c']
    test1 = ['a', 'b', 'c']
    test2 = 'a,b,c'
    test3 = '["a","b","c"]'
    test4 = 'a;b;c'
    test5 = 1
    test6 = '1'
    test7 = True

    results = [argToList(test1), argToList(test2), argToList(test2, ','), argToList(test3), argToList(test4, ';')]

    for result in results:
        assert expected == result, 'argToList test failed, {} is not equal to {}'.format(str(result), str(expected))

    assert argToList(test5) == [1]
    assert argToList(test6) == ['1']
    assert argToList(test7) == [True]


def test_remove_nulls():
    temp_dictionary = {"a": "b", "c": 4, "e": [], "f": {}, "g": None, "h": "", "i": [1], "k": ()}
    expected_dictionary = {"a": "b", "c": 4, "i": [1]}

    remove_nulls_from_dictionary(temp_dictionary)

    assert expected_dictionary == temp_dictionary, \
        "remove_nulls_from_dictionary test failed, {} is not equal to {}".format(str(temp_dictionary),
                                                                                 str(expected_dictionary))


def test_is_error_true():
    execute_command_results = [
        {
            "Type": entryTypes["error"],
            "ContentsFormat": formats["text"],
            "Contents": "this is error message"
        }
    ]
    assert is_error(execute_command_results)


def test_is_error_none():
    assert not is_error(None)


def test_is_error_single_entry():
    execute_command_results = {
        "Type": entryTypes["error"],
        "ContentsFormat": formats["text"],
        "Contents": "this is error message"
    }

    assert is_error(execute_command_results)


def test_is_error_false():
    execute_command_results = [
        {
            "Type": entryTypes["note"],
            "ContentsFormat": formats["text"],
            "Contents": "this is regular note"
        }
    ]
    assert not is_error(execute_command_results)


def test_not_error_entry():
    execute_command_results = "invalid command results as string"
    assert not is_error(execute_command_results)


def test_get_error():
    execute_command_results = [
        {
            "Type": entryTypes["error"],
            "ContentsFormat": formats["text"],
            "Contents": "this is error message"
        }
    ]
    error = get_error(execute_command_results)
    assert error == "this is error message"


def test_get_error_single_entry():
    execute_command_results = {
        "Type": entryTypes["error"],
        "ContentsFormat": formats["text"],
        "Contents": "this is error message"
    }

    error = get_error(execute_command_results)
    assert error == "this is error message"


def test_get_error_need_raise_error_on_non_error_input():
    execute_command_results = [
        {
            "Type": entryTypes["note"],
            "ContentsFormat": formats["text"],
            "Contents": "this is not an error"
        }
    ]
    try:
        get_error(execute_command_results)
    except ValueError as exception:
        assert "execute_command_result has no error entry. before using get_error use is_error" in str(exception)
        return

    assert False


@mark.parametrize('data,data_expected', [
    ("this is a test", b"this is a test"),
    (u"עברית", u"עברית".encode('utf-8')),
    (b"binary data\x15\x00", b"binary data\x15\x00"),
])  # noqa: E124
def test_fileResult(mocker, request, data, data_expected):
    mocker.patch.object(demisto, 'uniqueFile', return_value="test_file_result")
    mocker.patch.object(demisto, 'investigation', return_value={'id': '1'})
    file_name = "1_test_file_result"

    def cleanup():
        try:
            os.remove(file_name)
        except OSError:
            pass

    request.addfinalizer(cleanup)
    res = fileResult("test.txt", data)
    assert res['File'] == "test.txt"
    with open(file_name, 'rb') as f:
        assert f.read() == data_expected


# Error that always returns a unicode string to it's str representation
class SpecialErr(Exception):
    def __str__(self):
        return u"מיוחד"


def test_logger():
    from CommonServerPython import LOG
    LOG(u'€')
    LOG(Exception(u'€'))
    LOG(SpecialErr(12))


def test_logger_write(mocker):
    mocker.patch.object(demisto, 'params', return_value={
        'credentials': {'password': 'my_password'},
    })
    mocker.patch.object(demisto, 'info')
    ilog = IntegrationLogger()
    ilog.write("This is a test with my_password")
    ilog.print_log()
    # assert that the print doesn't contain my_password
    # call_args is tuple (args list, kwargs). we only need the args
    args = demisto.info.call_args[0]
    assert 'This is a test' in args[0]
    assert 'my_password' not in args[0]
    assert '<XX_REPLACED>' in args[0]


def test_logger_init_key_name(mocker):
    mocker.patch.object(demisto, 'params', return_value={
        'key': {'password': 'my_password'},
        'secret': 'my_secret'
    })
    mocker.patch.object(demisto, 'info')
    ilog = IntegrationLogger()
    ilog.write("This is a test with my_password and my_secret")
    ilog.print_log()
    # assert that the print doesn't contain my_password
    # call_args is tuple (args list, kwargs). we only need the args
    args = demisto.info.call_args[0]
    assert 'This is a test' in args[0]
    assert 'my_password' not in args[0]
    assert 'my_secret' not in args[0]
    assert '<XX_REPLACED>' in args[0]


def test_logger_replace_strs(mocker):
    mocker.patch.object(demisto, 'params', return_value={
        'apikey': 'my_apikey',
    })
    ilog = IntegrationLogger()
    ilog.add_replace_strs('special_str', 'ZAQ!@#$%&*', '')  # also check that empty string is not added by mistake
    ilog('my_apikey is special_str and b64: ' + b64_encode('my_apikey'))
    ilog('special chars like ZAQ!@#$%&* should be replaced even when url-encoded like ZAQ%21%40%23%24%25%26%2A')
    assert ('' not in ilog.replace_strs)
    assert ilog.messages[0] == '<XX_REPLACED> is <XX_REPLACED> and b64: <XX_REPLACED>'
    assert ilog.messages[1] == 'special chars like <XX_REPLACED> should be replaced even when url-encoded like <XX_REPLACED>'


TEST_SSH_KEY_ESC = '-----BEGIN OPENSSH PRIVATE KEY-----\\nb3BlbnNzaC1rZXktdjEAAAAABG5vbmUAAAAEbm9uZQAAAAAAAAABAAACFw' \
                   'AAAAdzc2gtcn\\n-----END OPENSSH PRIVATE KEY-----'

TEST_SSH_KEY = '-----BEGIN OPENSSH PRIVATE KEY-----\nb3BlbnNzaC1rZXktdjEAAAAABG5vbmUAAAAEbm9uZQAAAAAAAAABAAACFw' \
               'AAAAdzc2gtcn\n-----END OPENSSH PRIVATE KEY-----'

TEST_PASS_JSON_CHARS = 'json_chars'

SENSITIVE_PARAM = {
    'app': None,
    'authentication': {
        'credential': '',
        'credentials': {
            'id': '',
            'locked': False,
            'modified': '0001-01-01T00: 00: 00Z',
            'name': '',
            'password': 'cred_pass',
            'sortValues': None,
            'sshkey': TEST_SSH_KEY,
            'sshkeyEsc': TEST_SSH_KEY_ESC,
            'sshkeyPass': 'ssh_key_secret_pass',
            'user': '',
            'vaultInstanceId': '',
            'version': 0,
            'workgroup': ''
        },
        'identifier': 'admin',
        'password': 'ident_pass',
        'passwordChanged': False
    },
    'password': TEST_PASS_JSON_CHARS + '\\"',
}


def test_logger_replace_strs_credentials(mocker):
    mocker.patch.object(demisto, 'params', return_value=SENSITIVE_PARAM)
    basic_auth = b64_encode(
        '{}:{}'.format(SENSITIVE_PARAM['authentication']['identifier'], SENSITIVE_PARAM['authentication']['password']))
    ilog = IntegrationLogger()
    # log some secrets
    ilog('my cred pass: cred_pass. my ssh key: ssh_key_secret. my ssh key: {}.'
         'my ssh key: {}. my ssh pass: ssh_key_secret_pass. ident: ident_pass.'
         ' basic auth: {}'.format(TEST_SSH_KEY, TEST_SSH_KEY_ESC, basic_auth))

    for s in ('cred_pass', TEST_SSH_KEY, TEST_SSH_KEY_ESC, 'ssh_key_secret_pass', 'ident_pass', basic_auth):
        assert s not in ilog.messages[0]


def test_debug_logger_replace_strs(mocker):
    mocker.patch.object(demisto, 'params', return_value=SENSITIVE_PARAM)
    debug_logger = DebugLogger()
    debug_logger.int_logger.set_buffering(True)
    debug_logger.log_start_debug()
    msg = debug_logger.int_logger.messages[0]
    assert 'debug-mode started' in msg
    assert 'Params:' in msg
    for s in ('cred_pass', 'ssh_key_secret', 'ssh_key_secret_pass', 'ident_pass', TEST_SSH_KEY,
              TEST_SSH_KEY_ESC, TEST_PASS_JSON_CHARS):
        assert s not in msg


def test_build_curl_post_noproxy():
    """
    Given:
       - HTTP client log messages of POST query
       - Proxy is not used and insecure is not checked
    When
       - Building curl query
    Then
       - Ensure curl is generated as expected
    """
    ilog = IntegrationLogger()
    ilog.build_curl("send: b'POST /api HTTP/1.1\\r\\n"
                    "Host: demisto.com\\r\\n"
                    "User-Agent: python-requests/2.25.0\\r\\n"
                    "Accept-Encoding: gzip, deflate\r\n"
                    "Accept: */*\\r\\n"
                    "Connection: keep-alive\\r\\n"
                    "Authorization: TOKEN\\r\\n"
                    "Content-Length: 57\\r\\n"
                    "Content-Type: application/json\\r\\n\\r\\n'")
    ilog.build_curl("send: b'{\"data\": \"value\"}'")
    assert ilog.curl == [
        'curl -X POST https://demisto.com/api -H "Authorization: TOKEN" -H "Content-Type: application/json" '
        '--noproxy "*" -d \'{"data": "value"}\''
    ]


def test_build_curl_post_xml():
    """
    Given:
       - HTTP client log messages of POST query with XML body
       - Proxy is not used and insecure is not checked
    When
       - Building curl query
    Then
       - Ensure curl is generated as expected
    """
    ilog = IntegrationLogger()
    ilog.build_curl("send: b'POST /api HTTP/1.1\\r\\n"
                    "Host: demisto.com\\r\\n"
                    "User-Agent: python-requests/2.25.0\\r\\n"
                    "Accept-Encoding: gzip, deflate\r\n"
                    "Accept: */*\\r\\n"
                    "Connection: keep-alive\\r\\n"
                    "Authorization: TOKEN\\r\\n"
                    "Content-Length: 57\\r\\n"
                    "Content-Type: application/json\\r\\n\\r\\n'")
    ilog.build_curl("send: b'<?xml version=\"1.0\" encoding=\"utf-8\"?>'")
    assert ilog.curl == [
        'curl -X POST https://demisto.com/api -H "Authorization: TOKEN" -H "Content-Type: application/json" '
        '--noproxy "*" -d \'<?xml version="1.0" encoding="utf-8"?>\''
    ]


def test_build_curl_get_withproxy(mocker):
    """
    Given:
       - HTTP client log messages of GET query
       - Proxy used and insecure checked
    When
       - Building curl query
    Then
       - Ensure curl is generated as expected
    """
    mocker.patch.object(demisto, 'params', return_value={
        'proxy': True,
        'insecure': True
    })
    os.environ['https_proxy'] = 'http://proxy'
    ilog = IntegrationLogger()
    ilog.build_curl("send: b'GET /api HTTP/1.1\\r\\n"
                    "Host: demisto.com\\r\\n"
                    "User-Agent: python-requests/2.25.0\\r\\n"
                    "Accept-Encoding: gzip, deflate\r\n"
                    "Accept: */*\\r\\n"
                    "Connection: keep-alive\\r\\n"
                    "Authorization: TOKEN\\r\\n"
                    "Content-Length: 57\\r\\n"
                    "Content-Type: application/json\\r\\n\\r\\n'")
    ilog.build_curl("send: b'{\"data\": \"value\"}'")
    assert ilog.curl == [
        'curl -X GET https://demisto.com/api -H "Authorization: TOKEN" -H "Content-Type: application/json" '
        '--proxy http://proxy -k -d \'{"data": "value"}\''
    ]


def test_build_curl_multiple_queries():
    """
    Given:
       - HTTP client log messages of POST and GET queries
       - Proxy is not used and insecure is not checked
    When
       - Building curl query
    Then
       - Ensure two curl queries are generated as expected
    """
    ilog = IntegrationLogger()
    ilog.build_curl("send: b'POST /api/post HTTP/1.1\\r\\n"
                    "Host: demisto.com\\r\\n"
                    "User-Agent: python-requests/2.25.0\\r\\n"
                    "Accept-Encoding: gzip, deflate\r\n"
                    "Accept: */*\\r\\n"
                    "Connection: keep-alive\\r\\n"
                    "Authorization: TOKEN\\r\\n"
                    "Content-Length: 57\\r\\n"
                    "Content-Type: application/json\\r\\n\\r\\n'")
    ilog.build_curl("send: b'{\"postdata\": \"value\"}'")
    ilog.build_curl("send: b'GET /api/get HTTP/1.1\\r\\n"
                    "Host: demisto.com\\r\\n"
                    "User-Agent: python-requests/2.25.0\\r\\n"
                    "Accept-Encoding: gzip, deflate\r\n"
                    "Accept: */*\\r\\n"
                    "Connection: keep-alive\\r\\n"
                    "Authorization: TOKEN\\r\\n"
                    "Content-Length: 57\\r\\n"
                    "Content-Type: application/json\\r\\n\\r\\n'")
    ilog.build_curl("send: b'{\"getdata\": \"value\"}'")
    assert ilog.curl == [
        'curl -X POST https://demisto.com/api/post -H "Authorization: TOKEN" -H "Content-Type: application/json" '
        '--noproxy "*" -d \'{"postdata": "value"}\'',
        'curl -X GET https://demisto.com/api/get -H "Authorization: TOKEN" -H "Content-Type: application/json" '
        '--noproxy "*" -d \'{"getdata": "value"}\''
    ]


def test_is_mac_address():
    from CommonServerPython import is_mac_address

    mac_address_false = 'AA:BB:CC:00:11'
    mac_address_true = 'AA:BB:CC:00:11:22'

    assert (is_mac_address(mac_address_false) is False)
    assert (is_mac_address(mac_address_true))


def test_return_error_command(mocker):
    from CommonServerPython import return_error
    err_msg = "Testing unicode Ё"
    outputs = {'output': 'error'}
    expected_error = {
        'Type': entryTypes['error'],
        'ContentsFormat': formats['text'],
        'Contents': err_msg,
        "EntryContext": outputs
    }

    # Test command that is not fetch-incidents
    mocker.patch.object(demisto, 'command', return_value="test-command")
    mocker.patch.object(sys, 'exit')
    mocker.spy(demisto, 'results')
    return_error(err_msg, '', outputs)
    assert str(demisto.results.call_args) == "call({})".format(expected_error)


def test_return_error_fetch_incidents(mocker):
    from CommonServerPython import return_error
    err_msg = "Testing unicode Ё"

    # Test fetch-incidents
    mocker.patch.object(demisto, 'command', return_value="fetch-incidents")
    returned_error = False
    try:
        return_error(err_msg)
    except Exception as e:
        returned_error = True
        assert str(e) == err_msg
    assert returned_error


def test_return_error_fetch_credentials(mocker):
    from CommonServerPython import return_error
    err_msg = "Testing unicode Ё"

    # Test fetch-credentials
    mocker.patch.object(demisto, 'command', return_value="fetch-credentials")
    returned_error = False
    try:
        return_error(err_msg)
    except Exception as e:
        returned_error = True
        assert str(e) == err_msg
    assert returned_error


def test_return_error_fetch_indicators(mocker):
    from CommonServerPython import return_error
    err_msg = "Testing unicode Ё"

    # Test fetch-indicators
    mocker.patch.object(demisto, 'command', return_value="fetch-indicators")
    returned_error = False
    try:
        return_error(err_msg)
    except Exception as e:
        returned_error = True
        assert str(e) == err_msg
    assert returned_error


def test_return_error_long_running_execution(mocker):
    from CommonServerPython import return_error
    err_msg = "Testing unicode Ё"

    # Test long-running-execution
    mocker.patch.object(demisto, 'command', return_value="long-running-execution")
    returned_error = False
    try:
        return_error(err_msg)
    except Exception as e:
        returned_error = True
        assert str(e) == err_msg
    assert returned_error


def test_return_error_script(mocker, monkeypatch):
    from CommonServerPython import return_error
    mocker.patch.object(sys, 'exit')
    mocker.spy(demisto, 'results')
    monkeypatch.delattr(demisto, 'command')
    err_msg = "Testing unicode Ё"
    outputs = {'output': 'error'}
    expected_error = {
        'Type': entryTypes['error'],
        'ContentsFormat': formats['text'],
        'Contents': err_msg,
        "EntryContext": outputs
    }

    assert not hasattr(demisto, 'command')
    return_error(err_msg, '', outputs)
    assert str(demisto.results.call_args) == "call({})".format(expected_error)


def test_exception_in_return_error(mocker):
    from CommonServerPython import return_error, IntegrationLogger

    expected = {'EntryContext': None, 'Type': 4, 'ContentsFormat': 'text', 'Contents': 'Message'}
    mocker.patch.object(demisto, 'results')
    mocker.patch.object(IntegrationLogger, '__call__', return_value='Message')
    with raises(SystemExit, match='0'):
        return_error("Message", error=ValueError("Error!"))
    results = demisto.results.call_args[0][0]
    assert expected == results
    # IntegrationLogger = LOG (2 times if exception supplied)
    assert IntegrationLogger.__call__.call_count == 2


def test_return_error_get_modified_remote_data(mocker):
    from CommonServerPython import return_error
    mocker.patch.object(demisto, 'command', return_value='get-modified-remote-data')
    mocker.patch.object(demisto, 'results')
    err_msg = 'Test Error'
    with raises(SystemExit):
        return_error(err_msg)
    assert demisto.results.call_args[0][0]['Contents'] == 'skip update. error: ' + err_msg


def test_return_error_get_modified_remote_data_not_implemented(mocker):
    from CommonServerPython import return_error
    mocker.patch.object(demisto, 'command', return_value='get-modified-remote-data')
    mocker.patch.object(demisto, 'results')
    err_msg = 'Test Error'
    with raises(SystemExit):
        try:
            raise NotImplementedError('Command not implemented')
        except:
            return_error(err_msg)
    assert demisto.results.call_args[0][0]['Contents'] == err_msg


def test_indicator_type_by_server_version_under_6_1(mocker, clear_version_cache):
    """
    Given
    - demisto version mock under 6.2

    When
    - demisto version mock under 6.2

    Then
    - Do not remove the STIX indicator type prefix.
    """
    mocker.patch.object(
        demisto,
        'demistoVersion',
        return_value={
            'version': '6.1.0',
        }
    )
    assert FeedIndicatorType.indicator_type_by_server_version("STIX Attack Pattern") == "STIX Attack Pattern"


def test_indicator_type_by_server_version_6_2(mocker, clear_version_cache):
    """
    Given
    - demisto version mock set to 6.2

    When
    - demisto version mock set to 6.2

    Then
    - Return the STIX indicator type with the STIX prefix
    """
    mocker.patch.object(
        demisto,
        'demistoVersion',
        return_value={
            'version': '6.2.0',
        }
    )
    assert FeedIndicatorType.indicator_type_by_server_version("STIX Attack Pattern") == "Attack Pattern"


def test_assign_params():
    from CommonServerPython import assign_params
    res = assign_params(a='1', b=True, c=None, d='')
    assert res == {'a': '1', 'b': True}


class TestBuildDBotEntry(object):
    def test_build_dbot_entry(self):
        from CommonServerPython import build_dbot_entry
        res = build_dbot_entry('user@example.com', 'Email', 'Vendor', 1)
        assert res == {'DBotScore': {'Indicator': 'user@example.com', 'Type': 'email', 'Vendor': 'Vendor', 'Score': 1}}

    def test_build_dbot_entry_no_malicious(self):
        from CommonServerPython import build_dbot_entry
        res = build_dbot_entry('user@example.com', 'Email', 'Vendor', 3, build_malicious=False)
        assert res == {'DBotScore': {'Indicator': 'user@example.com', 'Type': 'email', 'Vendor': 'Vendor', 'Score': 3}}

    def test_build_dbot_entry_malicious(self):
        from CommonServerPython import build_dbot_entry, outputPaths
        res = build_dbot_entry('user@example.com', 'Email', 'Vendor', 3, 'Malicious email')

        assert res == {
            "DBotScore": {
                "Vendor": "Vendor",
                "Indicator": "user@example.com",
                "Score": 3,
                "Type": "email"
            },
            outputPaths['email']: {
                "Malicious": {
                    "Vendor": "Vendor",
                    "Description": "Malicious email"
                },
                "Address": "user@example.com"
            }
        }

    def test_build_malicious_dbot_entry_file(self):
        from CommonServerPython import build_malicious_dbot_entry, outputPaths
        res = build_malicious_dbot_entry('md5hash', 'MD5', 'Vendor', 'Google DNS')
        assert res == {
            outputPaths['file']:
                {"Malicious": {"Vendor": "Vendor", "Description": "Google DNS"}, "MD5": "md5hash"}}

    def test_build_malicious_dbot_entry(self):
        from CommonServerPython import build_malicious_dbot_entry, outputPaths
        res = build_malicious_dbot_entry('8.8.8.8', 'ip', 'Vendor', 'Google DNS')
        assert res == {outputPaths['ip']: {
            'Address': '8.8.8.8', 'Malicious': {'Vendor': 'Vendor', 'Description': 'Google DNS'}}}

    def test_build_malicious_dbot_entry_wrong_indicator_type(self):
        from CommonServerPython import build_malicious_dbot_entry, DemistoException
        with raises(DemistoException, match='Wrong indicator type'):
            build_malicious_dbot_entry('8.8.8.8', 'notindicator', 'Vendor', 'Google DNS')

    def test_illegal_dbot_score(self):
        from CommonServerPython import build_dbot_entry, DemistoException
        with raises(DemistoException, match='illegal DBot score'):
            build_dbot_entry('1', 'ip', 'Vendor', 8)

    def test_illegal_indicator_type(self):
        from CommonServerPython import build_dbot_entry, DemistoException
        with raises(DemistoException, match='illegal indicator type'):
            build_dbot_entry('1', 'NOTHING', 'Vendor', 2)

    def test_file_indicators(self):
        from CommonServerPython import build_dbot_entry, outputPaths
        res = build_dbot_entry('md5hash', 'md5', 'Vendor', 3)
        assert res == {
            "DBotScore": {
                "Indicator": "md5hash",
                "Type": "file",
                "Vendor": "Vendor",
                "Score": 3
            },
            outputPaths['file']: {
                "MD5": "md5hash",
                "Malicious": {
                    "Vendor": "Vendor",
                    "Description": None
                }
            }
        }


class TestCommandResults:
    def test_outputs_without_outputs_prefix(self):
        """
        Given
        - outputs as a list without output_prefix

        When
        - Returins results

        Then
        - Validate a ValueError is raised.
        """
        from CommonServerPython import CommandResults
        with pytest.raises(ValueError, match='outputs_prefix'):
            CommandResults(outputs=[])

    def test_dbot_score_is_in_to_context_ip(self):
        """
        Given
        - IP indicator

        When
        - Creating a reputation

        Then
        - Validate the DBOT Score and IP output exists in entry context.
        """
        from CommonServerPython import Common, DBotScoreType, CommandResults
        indicator_id = '1.1.1.1'
        raw_response = {'id': indicator_id}
        indicator = Common.IP(
            indicator_id,
            dbot_score=Common.DBotScore(
                indicator_id,
                DBotScoreType.IP,
                'VirusTotal',
                score=Common.DBotScore.BAD,
                malicious_description='malicious!'
            )
        )
        entry_context = CommandResults(
            indicator=indicator,
            readable_output='Indicator!',
            outputs={'Indicator': raw_response},
            raw_response=raw_response
        ).to_context()['EntryContext']
        assert Common.DBotScore.CONTEXT_PATH in entry_context
        assert Common.IP.CONTEXT_PATH in entry_context

    def test_dbot_score_is_in_to_context_file(self):
        """
        Given
        - File indicator

        When
        - Creating a reputation

        Then
        - Validate the DBOT Score and File output exists in entry context.
        """
        from CommonServerPython import Common, DBotScoreType, CommandResults
        indicator_id = '63347f5d946164a23faca26b78a91e1c'
        raw_response = {'id': indicator_id}
        indicator = Common.File(
            md5=indicator_id,
            dbot_score=Common.DBotScore(
                indicator_id,
                DBotScoreType.FILE,
                'Indicator',
                score=Common.DBotScore.BAD,
                malicious_description='malicious!'
            )
        )
        entry_context = CommandResults(
            indicator=indicator,
            readable_output='output!',
            outputs={'Indicator': raw_response},
            raw_response=raw_response
        ).to_context()['EntryContext']
        assert Common.DBotScore.CONTEXT_PATH in entry_context
        assert Common.File.CONTEXT_PATH in entry_context

    def test_dbot_score_is_in_to_context_domain(self):
        """
        Given
        - domain indicator

        When
        - Creating a reputation

        Then
        - Validate the DBOT Score and File output exists in entry context.
        """
        from CommonServerPython import Common, DBotScoreType, CommandResults
        indicator_id = 'example.com'
        raw_response = {'id': indicator_id}
        indicator = Common.Domain(
            indicator_id,
            dbot_score=Common.DBotScore(
                indicator_id,
                DBotScoreType.DOMAIN,
                'VirusTotal',
                score=Common.DBotScore.BAD,
                malicious_description='malicious!'
            )
        )
        entry_context = CommandResults(
            indicator=indicator,
            readable_output='output!',
            outputs={'Indicator': raw_response},
            raw_response=raw_response
        ).to_context()['EntryContext']
        assert Common.DBotScore.CONTEXT_PATH in entry_context
        assert Common.Domain.CONTEXT_PATH in entry_context

    def test_dbot_score_is_in_to_context_url(self):
        """
        Given
        - domain indicator

        When
        - Creating a reputation

        Then
        - Validate the DBOT Score and File output exists in entry context.
        """
        from CommonServerPython import Common, DBotScoreType, CommandResults
        indicator_id = 'https://example.com'
        raw_response = {'id': indicator_id}
        indicator = Common.URL(
            indicator_id,
            dbot_score=Common.DBotScore(
                indicator_id,
                DBotScoreType.URL,
                'VirusTotal',
                score=Common.DBotScore.BAD,
                malicious_description='malicious!'
            )
        )
        entry_context = CommandResults(
            indicator=indicator,
            readable_output='output!',
            outputs={'Indicator': raw_response},
            raw_response=raw_response
        ).to_context()['EntryContext']
        assert Common.DBotScore.CONTEXT_PATH in entry_context
        assert Common.URL.CONTEXT_PATH in entry_context

    def test_multiple_outputs_keys(self):
        """
        Given
        - File has 3 unique keys. sha256, md5 and sha1

        When
        - creating CommandResults with outputs_key_field=[sha1, sha256, md5]

        Then
        - entrycontext DT expression contains all 3 unique fields
        """
        from CommonServerPython import CommandResults

        files = [
            {
                'sha256': '111',
                'sha1': '111',
                'md5': '111'
            },
            {
                'sha256': '222',
                'sha1': '222',
                'md5': '222'
            }
        ]
        results = CommandResults(outputs_prefix='File', outputs_key_field=['sha1', 'sha256', 'md5'], outputs=files)

        assert list(results.to_context()['EntryContext'].keys())[0] == \
               'File(val.sha1 && val.sha1 == obj.sha1 && val.sha256 && val.sha256 == obj.sha256 && val.md5 && val.md5 == obj.md5)'

    def test_output_prefix_includes_dt(self):
        """
        Given
        - Returning File with only outputs_prefix which includes DT in it
        - outputs key fields are not provided

        When
        - creating CommandResults

        Then
        - EntryContext key should contain only the outputs_prefix
        """
        from CommonServerPython import CommandResults

        files = [{"key": "value"}]  # if outputs is empty list, no results are returned
        results = CommandResults(outputs_prefix='File(val.sha1 == obj.sha1 && val.md5 == obj.md5)',
                                 outputs_key_field='', outputs=files)

        assert list(results.to_context()['EntryContext'].keys())[0] == \
               'File(val.sha1 == obj.sha1 && val.md5 == obj.md5)'

    @pytest.mark.parametrize('score, expected_readable',
                             [(CommonServerPython.Common.DBotScore.NONE, 'Unknown'),
                              (CommonServerPython.Common.DBotScore.GOOD, 'Good'),
                              (CommonServerPython.Common.DBotScore.SUSPICIOUS, 'Suspicious'),
                              (CommonServerPython.Common.DBotScore.BAD, 'Bad')])
    def test_dbot_readable(self, score, expected_readable):
        from CommonServerPython import Common, DBotScoreType
        dbot_score = Common.DBotScore(
            indicator='8.8.8.8',
            integration_name='Test',
            indicator_type=DBotScoreType.IP,
            score=score
        )
        assert dbot_score.to_readable() == expected_readable

    def test_dbot_readable_invalid(self):
        from CommonServerPython import Common, DBotScoreType
        dbot_score = Common.DBotScore(
            indicator='8.8.8.8',
            integration_name='Test',
            indicator_type=DBotScoreType.IP,
            score=0
        )
        dbot_score.score = 7
        assert dbot_score.to_readable() == 'Undefined'
        dbot_score.score = None
        assert dbot_score.to_readable() == 'Undefined'

    def test_readable_only_context(self):
        """
        Given:
        - Markdown entry to CommandResults

        When:
        - Returning results

        Then:
        - Validate HumanReadable exists
        """
        from CommonServerPython import CommandResults
        markdown = '## Something'
        context = CommandResults(readable_output=markdown).to_context()
        assert context.get('HumanReadable') == markdown

    def test_empty_outputs(self):
        """
        Given:
        - Outputs as None

        When:
        - Returning results

        Then:
        - Validate EntryContext key value

        """
        from CommonServerPython import CommandResults
        res = CommandResults(
            outputs_prefix='FoundIndicators',
            outputs_key_field='value',
            outputs=None
        )
        context = res.to_context()
        assert {} == context.get('EntryContext')

    def test_empty_list_outputs(self):
        """
        Given:
        - Outputs with empty list

        When:
        - Returning results

        Then:
        - Validate EntryContext key value

        """
        from CommonServerPython import CommandResults
        res = CommandResults(
            outputs_prefix='FoundIndicators',
            outputs_key_field='value',
            outputs=[]
        )
        context = res.to_context()
        assert {} == context.get('EntryContext')

    def test_return_command_results(self, clear_version_cache):
        from CommonServerPython import Common, CommandResults, EntryFormat, EntryType, DBotScoreType

        dbot_score = Common.DBotScore(
            indicator='8.8.8.8',
            integration_name='Test',
            indicator_type=DBotScoreType.IP,
            score=Common.DBotScore.GOOD
        )

        ip = Common.IP(
            ip='8.8.8.8',
            dbot_score=dbot_score,
            asn='some asn',
            hostname='test.com',
            geo_country=None,
            geo_description=None,
            geo_latitude=None,
            geo_longitude=None,
            positive_engines=None,
            detection_engines=None
        )

        results = CommandResults(
            outputs_key_field=None,
            outputs_prefix=None,
            outputs=None,
            indicators=[ip]
        )

        assert results.to_context() == {
            'Type': EntryType.NOTE,
            'ContentsFormat': EntryFormat.JSON,
            'Contents': None,
            'HumanReadable': None,
            'EntryContext': {
                'IP(val.Address && val.Address == obj.Address)': [
                    {
                        'Address': '8.8.8.8',
                        'ASN': 'some asn',
                        'Hostname': 'test.com'
                    }
                ],
                'DBotScore(val.Indicator && val.Indicator == obj.Indicator && '
                'val.Vendor == obj.Vendor && val.Type == obj.Type)': [
                    {
                        'Indicator': '8.8.8.8',
                        'Vendor': 'Test',
                        'Score': 1,
                        'Type': 'ip'
                    }
                ]
            },
            'IndicatorTimeline': [],
            'Relationships': [],
            'IgnoreAutoExtract': False,
            'Note': False
        }

    def test_multiple_indicators(self, clear_version_cache):
        from CommonServerPython import Common, CommandResults, EntryFormat, EntryType, DBotScoreType
        dbot_score1 = Common.DBotScore(
            indicator='8.8.8.8',
            integration_name='Test',
            indicator_type=DBotScoreType.IP,
            score=Common.DBotScore.GOOD
        )
        ip1 = Common.IP(
            ip='8.8.8.8',
            dbot_score=dbot_score1,
            asn='some asn',
            hostname='test.com',
            geo_country=None,
            geo_description=None,
            geo_latitude=None,
            geo_longitude=None,
            positive_engines=None,
            detection_engines=None
        )

        dbot_score2 = Common.DBotScore(
            indicator='5.5.5.5',
            integration_name='Test',
            indicator_type=DBotScoreType.IP,
            score=Common.DBotScore.GOOD
        )
        ip2 = Common.IP(
            ip='5.5.5.5',
            dbot_score=dbot_score2,
            asn='some asn',
            hostname='test.com',
            geo_country=None,
            geo_description=None,
            geo_latitude=None,
            geo_longitude=None,
            positive_engines=None,
            detection_engines=None
        )

        results = CommandResults(
            outputs_key_field=None,
            outputs_prefix=None,
            outputs=None,
            indicators=[ip1, ip2]
        )

        assert results.to_context() == {
            'Type': EntryType.NOTE,
            'ContentsFormat': EntryFormat.JSON,
            'Contents': None,
            'HumanReadable': None,
            'EntryContext': {
                'IP(val.Address && val.Address == obj.Address)': [
                    {
                        'Address': '8.8.8.8',
                        'ASN': 'some asn',
                        'Hostname': 'test.com'
                    },
                    {
                        'Address': '5.5.5.5',
                        'ASN': 'some asn',
                        'Hostname': 'test.com'
                    }
                ],
                'DBotScore(val.Indicator && val.Indicator == obj.Indicator && '
                'val.Vendor == obj.Vendor && val.Type == obj.Type)': [
                    {
                        'Indicator': '8.8.8.8',
                        'Vendor': 'Test',
                        'Score': 1,
                        'Type': 'ip'
                    },
                    {
                        'Indicator': '5.5.5.5',
                        'Vendor': 'Test',
                        'Score': 1,
                        'Type': 'ip'
                    }
                ]
            },
            'IndicatorTimeline': [],
            'Relationships': [],
            'IgnoreAutoExtract': False,
            'Note': False
        }

    def test_return_list_of_items(self, clear_version_cache):
        from CommonServerPython import CommandResults, EntryFormat, EntryType
        tickets = [
            {
                'ticket_id': 1,
                'title': 'foo'
            },
            {
                'ticket_id': 2,
                'title': 'goo'
            }
        ]
        results = CommandResults(
            outputs_prefix='Jira.Ticket',
            outputs_key_field='ticket_id',
            outputs=tickets
        )

        assert results.to_context() == {
            'Type': EntryType.NOTE,
            'ContentsFormat': EntryFormat.JSON,
            'Contents': tickets,
            'HumanReadable': tableToMarkdown('Results', tickets),
            'EntryContext': {
                'Jira.Ticket(val.ticket_id && val.ticket_id == obj.ticket_id)': tickets
            },
            'IndicatorTimeline': [],
            'Relationships': [],
            'IgnoreAutoExtract': False,
            'Note': False
        }

    def test_return_list_of_items_the_old_way(self):
        from CommonServerPython import CommandResults, EntryFormat, EntryType
        tickets = [
            {
                'ticket_id': 1,
                'title': 'foo'
            },
            {
                'ticket_id': 2,
                'title': 'goo'
            }
        ]
        results = CommandResults(
            outputs_prefix=None,
            outputs_key_field=None,
            outputs={
                'Jira.Ticket(val.ticket_id == obj.ticket_id)': tickets
            },
            raw_response=tickets
        )

        assert sorted(results.to_context()) == sorted({
            'Type': EntryType.NOTE,
            'ContentsFormat': EntryFormat.JSON,
            'Contents': tickets,
            'HumanReadable': None,
            'EntryContext': {
                'Jira.Ticket(val.ticket_id == obj.ticket_id)': tickets
            },
            'IndicatorTimeline': [],
            'Relationships': [],
            'IgnoreAutoExtract': False,
            'Note': False
        })

    def test_create_dbot_score_with_invalid_score(self):
        from CommonServerPython import Common, DBotScoreType

        try:
            Common.DBotScore(
                indicator='8.8.8.8',
                integration_name='Virus Total',
                score=100,
                indicator_type=DBotScoreType.IP
            )

            assert False
        except TypeError:
            assert True

    def test_create_dbot_score_with_invalid_reliability(self):
        """
        Given:
            -  an invalid reliability value.
        When
            - creating a DBotScore entry
        Then
            - an error should be raised
        """
        from CommonServerPython import Common, DBotScoreType

        try:
            Common.DBotScore(
                indicator='8.8.8.8',
                integration_name='Virus Total',
                score=0,
                indicator_type=DBotScoreType.IP,
                reliability='Not a reliability'
            )
            assert False
        except TypeError:
            assert True

    def test_create_dbot_score_with_valid_reliability(self):
        """
        Given:
            -  a valid reliability value
        When
            - creating a DBotScore entry
        Then
            - the proper entry is created
        """
        from CommonServerPython import Common, DBotScoreType, DBotScoreReliability, CommandResults

        dbot_score = Common.DBotScore(
            indicator='8.8.8.8',
            integration_name='Test',
            score=Common.DBotScore.GOOD,
            indicator_type=DBotScoreType.IP,
            reliability=DBotScoreReliability.B,
        )

        ip = Common.IP(
            ip='8.8.8.8',
            dbot_score=dbot_score,
        )

        results = CommandResults(
            indicator=ip,
        )

        assert results.to_context()['EntryContext'] == {
            'IP(val.Address && val.Address == obj.Address)': [
                {
                    'Address': '8.8.8.8'
                }
            ],
            'DBotScore(val.Indicator && val.Indicator == '
            'obj.Indicator && val.Vendor == obj.Vendor && val.Type == obj.Type)': [
                {
                    'Indicator': '8.8.8.8',
                    'Type': 'ip',
                    'Vendor': 'Test',
                    'Score': 1,
                    'Reliability': 'B - Usually reliable'
                }
            ]
        }

    def test_indicator_timeline_with_list_of_indicators(self):
        """
       Given:
           -  a list of an indicator
       When
           - creating an IndicatorTimeline object
           - creating a CommandResults objects using the IndicatorTimeline object
       Then
           - the IndicatorTimeline receives the appropriate category and message
       """
        from CommonServerPython import CommandResults, IndicatorsTimeline

        indicators = ['8.8.8.8']
        timeline = IndicatorsTimeline(indicators=indicators, category='test', message='message')

        results = CommandResults(
            outputs_prefix=None,
            outputs_key_field=None,
            outputs=None,
            raw_response=indicators,
            indicators_timeline=timeline
        )

        assert sorted(results.to_context().get('IndicatorTimeline')) == sorted([
            {'Value': '8.8.8.8', 'Category': 'test', 'Message': 'message'}
        ])

    def test_indicator_timeline_running_from_an_integration(self, mocker):
        """
       Given:
           -  a list of an indicator
       When
           - mocking the demisto.params()
           - creating an IndicatorTimeline object
           - creating a CommandResults objects using the IndicatorTimeline object
       Then
           - the IndicatorTimeline receives the appropriate category and message
       """
        from CommonServerPython import CommandResults, IndicatorsTimeline
        mocker.patch.object(demisto, 'params', return_value={'insecure': True})
        indicators = ['8.8.8.8']
        timeline = IndicatorsTimeline(indicators=indicators)

        results = CommandResults(
            outputs_prefix=None,
            outputs_key_field=None,
            outputs=None,
            raw_response=indicators,
            indicators_timeline=timeline
        )

        assert sorted(results.to_context().get('IndicatorTimeline')) == sorted([
            {'Value': '8.8.8.8', 'Category': 'Integration Update'}
        ])

    def test_single_indicator(self, mocker):
        """
        Given:
            - a single indicator
        When
           - mocking the demisto.params()
           - creating an Common.IP object
           - creating a CommandResults objects using the indicator member
       Then
           - The CommandResults.to_context() returns single result of standard output IP and DBotScore
       """
        from CommonServerPython import CommandResults, Common, DBotScoreType
        mocker.patch.object(demisto, 'params', return_value={'insecure': True})
        dbot_score = Common.DBotScore(
            indicator='8.8.8.8',
            integration_name='Test',
            indicator_type=DBotScoreType.IP,
            score=Common.DBotScore.GOOD
        )

        ip = Common.IP(
            ip='8.8.8.8',
            dbot_score=dbot_score
        )

        results = CommandResults(
            indicator=ip
        )

        assert results.to_context()['EntryContext'] == {
            'IP(val.Address && val.Address == obj.Address)': [
                {
                    'Address': '8.8.8.8'
                }
            ],
            'DBotScore(val.Indicator && val.Indicator == '
            'obj.Indicator && val.Vendor == obj.Vendor && val.Type == obj.Type)': [
                {
                    'Indicator': '8.8.8.8',
                    'Type': 'ip',
                    'Vendor': 'Test',
                    'Score': 1
                }
            ]
        }

    def test_single_indicator_with_indicators(self, mocker):
        """
        Given:
            - a single indicator and a list of indicators
        When
           - mocking the demisto.params()
           - creating an Common.IP object
           - creating a CommandResults objects using the indicator member AND indicators member
       Then
           - The CommandResults.__init__() should raise an ValueError with appropriate error
       """
        from CommonServerPython import CommandResults, Common, DBotScoreType
        mocker.patch.object(demisto, 'params', return_value={'insecure': True})
        dbot_score = Common.DBotScore(
            indicator='8.8.8.8',
            integration_name='Virus Total',
            indicator_type=DBotScoreType.IP,
            score=Common.DBotScore.GOOD
        )

        ip = Common.IP(
            ip='8.8.8.8',
            dbot_score=dbot_score
        )

        with pytest.raises(ValueError) as e:
            CommandResults(
                indicator=ip,
                indicators=[ip]
            )
        assert e.value.args[0] == 'indicators is DEPRECATED, use only indicator'

    def test_indicator_with_no_auto_extract(self):
        """
       Given:
           - a list of an indicator
           - ignore_auto_extract set to True
       When
           - creating a CommandResults object with an indicator
           - using Ignore Auto Extract

       Then
           - the IgnoreAutoExtract field is set to True
       """
        from CommonServerPython import CommandResults

        indicators = ['8.8.8.8']

        results = CommandResults(
            outputs_prefix=None,
            outputs_key_field=None,
            outputs=None,
            raw_response=indicators,
            indicators_timeline=None,
            ignore_auto_extract=True
        )

        assert results.to_context().get('IgnoreAutoExtract') is True

    def test_entry_as_note(self):
        """
        Given:
        - mark_as_note set to True

        When:
        - creating a CommandResults object

        Then:
        - the Note field is set to True
        """
        from CommonServerPython import CommandResults

        results = CommandResults(
            outputs_prefix='Test',
            outputs_key_field='value',
            outputs=None,
            mark_as_note=True
        )

        assert results.to_context().get('Note') is True


class TestBaseClient:
    from CommonServerPython import BaseClient
    text = {"status": "ok"}
    client = BaseClient('http://example.com/api/v2/', ok_codes=(200, 201))

    RETRIES_POSITIVE_TEST = [
        'get',
        'put',
        'post'
    ]

    @pytest.mark.skip(reason="Test - too long, only manual")
    @pytest.mark.parametrize('method', RETRIES_POSITIVE_TEST)
    def test_http_requests_with_retry_sanity(self, method):
        """
            Given
            - A base client

            When
            - Making http request call with retries configured to a number higher then 0

            Then
            -  Ensure a successful request return response as expected
        """
        url = 'http://httpbin.org/{}'.format(method)
        res = self.client._http_request(method,
                                        '',
                                        full_url=url,
                                        retries=1,
                                        status_list_to_retry=[401])
        assert res['url'] == url

    RETRIES_NEGATIVE_TESTS_INPUT = [
        ('get', 400), ('get', 401), ('get', 500),
        ('put', 400), ('put', 401), ('put', 500),
        ('post', 400), ('post', 401), ('post', 500),
    ]

    @pytest.mark.skip(reason="Test - too long, only manual")
    @pytest.mark.parametrize('method, status', RETRIES_NEGATIVE_TESTS_INPUT)
    def test_http_requests_with_retry_negative_sanity(self, method, status):
        """
            Given
            - A base client

            When
            - Making http request call with retries configured to a number higher then 0

            Then
            -  An unsuccessful request returns a DemistoException regardless the bad status code.
        """
        from CommonServerPython import DemistoException
        with raises(DemistoException, match='{}'.format(status)):
            self.client._http_request(method,
                                      '',
                                      full_url='http://httpbin.org/status/{}'.format(status),
                                      retries=3,
                                      status_list_to_retry=[400, 401, 500])

    def test_http_request_json(self, requests_mock):
        requests_mock.get('http://example.com/api/v2/event', text=json.dumps(self.text))
        res = self.client._http_request('get', 'event')
        assert res == self.text

    def test_http_request_json_negative(self, requests_mock):
        from CommonServerPython import DemistoException
        text = 'notjson'
        requests_mock.get('http://example.com/api/v2/event', text=text)
        with raises(DemistoException, match="Failed to parse json") as exception:
            self.client._http_request('get', 'event')
        assert exception.value.res
        assert exception.value.res.text == text

    def test_http_request_text(self, requests_mock):
        requests_mock.get('http://example.com/api/v2/event', text=json.dumps(self.text))
        res = self.client._http_request('get', 'event', resp_type='text')
        assert res == json.dumps(self.text)

    def test_http_request_content(self, requests_mock):
        requests_mock.get('http://example.com/api/v2/event', content=str.encode(json.dumps(self.text)))
        res = self.client._http_request('get', 'event', resp_type='content')
        assert json.loads(res) == self.text

    def test_http_request_response(self, requests_mock):
        requests_mock.get('http://example.com/api/v2/event')
        res = self.client._http_request('get', 'event', resp_type='response')
        assert isinstance(res, requests.Response)

    def test_http_request_proxy_false(self):
        from CommonServerPython import BaseClient
        import requests_mock

        os.environ['http_proxy'] = 'http://testproxy:8899'
        os.environ['https_proxy'] = 'https://testproxy:8899'

        os.environ['REQUESTS_CA_BUNDLE'] = '/test1.pem'
        client = BaseClient('http://example.com/api/v2/', ok_codes=(200, 201), proxy=False, verify=True)

        with requests_mock.mock() as m:
            m.get('http://example.com/api/v2/event')

            res = client._http_request('get', 'event', resp_type='response')

            assert m.last_request.verify == '/test1.pem'
            assert not m.last_request.proxies
            assert m.called is True

    def test_http_request_proxy_true(self):
        from CommonServerPython import BaseClient
        import requests_mock

        os.environ['http_proxy'] = 'http://testproxy:8899'
        os.environ['https_proxy'] = 'https://testproxy:8899'

        os.environ['REQUESTS_CA_BUNDLE'] = '/test1.pem'
        client = BaseClient('http://example.com/api/v2/', ok_codes=(200, 201), proxy=True, verify=True)

        with requests_mock.mock() as m:
            m.get('http://example.com/api/v2/event')

            res = client._http_request('get', 'event', resp_type='response')

            assert m.last_request.verify == '/test1.pem'
            assert m.last_request.proxies == {
                'http': 'http://testproxy:8899',
                'https': 'https://testproxy:8899'
            }
            assert m.called is True

    def test_http_request_proxy_without_http_prefix(self):
        """
            Given
                - proxy param is set to true
                - proxy configs are without http/https prefix

            When
            - run an http get request

            Then
            -  the request will run and will use proxy configs that will include http:// prefix.
        """
        from CommonServerPython import BaseClient
        import requests_mock

        os.environ['http_proxy'] = 'testproxy:8899'
        os.environ['https_proxy'] = 'testproxy:8899'

        os.environ['REQUESTS_CA_BUNDLE'] = '/test1.pem'
        client = BaseClient('http://example.com/api/v2/', ok_codes=(200, 201), proxy=True, verify=True)

        with requests_mock.mock() as m:
            m.get('http://example.com/api/v2/event')

            res = client._http_request('get', 'event', resp_type='response')

            assert m.last_request.verify == '/test1.pem'
            assert m.last_request.proxies == {
                'http': 'http://testproxy:8899',
                'https': 'http://testproxy:8899'
            }
            assert m.called is True

    def test_http_request_proxy_empty_proxy(self):
        """
            Given
                - proxy param is set to true
                - proxy configs are empty

            When
            - run an http get request

            Then
            -  the request will run and will use empty proxy configs and will not add https prefixes
        """
        from CommonServerPython import BaseClient
        import requests_mock

        os.environ['http_proxy'] = ''
        os.environ['https_proxy'] = ''

        os.environ['REQUESTS_CA_BUNDLE'] = '/test1.pem'
        client = BaseClient('http://example.com/api/v2/', ok_codes=(200, 201), proxy=True, verify=True)

        with requests_mock.mock() as m:
            m.get('http://example.com/api/v2/event')

            res = client._http_request('get', 'event', resp_type='response')

            assert m.last_request.verify == '/test1.pem'
            assert m.last_request.proxies == {}
            assert m.called is True

    def test_http_request_verify_false(self):
        from CommonServerPython import BaseClient
        import requests_mock

        os.environ['REQUESTS_CA_BUNDLE'] = '/test1.pem'
        client = BaseClient('http://example.com/api/v2/', ok_codes=(200, 201), proxy=True, verify=False)

        with requests_mock.mock() as m:
            m.get('http://example.com/api/v2/event')

            res = client._http_request('get', 'event', resp_type='response')

            assert m.last_request.verify is False
            assert m.called is True

    def test_http_request_not_ok(self, requests_mock):
        from CommonServerPython import DemistoException
        requests_mock.get('http://example.com/api/v2/event', status_code=500)
        with raises(DemistoException, match="[500]"):
            self.client._http_request('get', 'event')

    def test_http_request_not_ok_but_ok(self, requests_mock):
        requests_mock.get('http://example.com/api/v2/event', status_code=500)
        res = self.client._http_request('get', 'event', resp_type='response', ok_codes=(500,))
        assert res.status_code == 500

    def test_http_request_not_ok_with_json(self, requests_mock):
        from CommonServerPython import DemistoException
        requests_mock.get('http://example.com/api/v2/event', status_code=500, content=str.encode(json.dumps(self.text)))
        with raises(DemistoException, match="Error in API call"):
            self.client._http_request('get', 'event')

    def test_http_request_not_ok_with_json_parsing(self, requests_mock):
        from CommonServerPython import DemistoException
        requests_mock.get('http://example.com/api/v2/event', status_code=500, content=str.encode(json.dumps(self.text)))
        with raises(DemistoException) as exception:
            self.client._http_request('get', 'event')
        message = str(exception.value)
        response_json_error = json.loads(message.split('\n')[1])
        assert response_json_error == self.text

    def test_http_request_timeout(self, requests_mock):
        from CommonServerPython import DemistoException
        requests_mock.get('http://example.com/api/v2/event', exc=requests.exceptions.ConnectTimeout)
        with raises(DemistoException, match="Connection Timeout Error"):
            self.client._http_request('get', 'event')

    def test_http_request_ssl_error(self, requests_mock):
        from CommonServerPython import DemistoException
        requests_mock.get('http://example.com/api/v2/event', exc=requests.exceptions.SSLError)
        with raises(DemistoException, match="SSL Certificate Verification Failed"):
            self.client._http_request('get', 'event', resp_type='response')

    def test_http_request_ssl_error_insecure(cls, requests_mock):
        requests_mock.get('http://example.com/api/v2/event', exc=requests.exceptions.SSLError('test ssl'))
        client = cls.BaseClient('http://example.com/api/v2/', ok_codes=(200, 201), verify=False)
        with raises(requests.exceptions.SSLError, match="^test ssl$"):
            client._http_request('get', 'event', resp_type='response')

    def test_http_request_proxy_error(self, requests_mock):
        from CommonServerPython import DemistoException
        requests_mock.get('http://example.com/api/v2/event', exc=requests.exceptions.ProxyError)
        with raises(DemistoException, match="Proxy Error"):
            self.client._http_request('get', 'event', resp_type='response')

    def test_http_request_connection_error(self, requests_mock):
        from CommonServerPython import DemistoException
        requests_mock.get('http://example.com/api/v2/event', exc=requests.exceptions.ConnectionError)
        with raises(DemistoException, match="Verify that the server URL parameter"):
            self.client._http_request('get', 'event', resp_type='response')

    def test_text_exception_parsing(self, requests_mock):
        from CommonServerPython import DemistoException
        reason = 'Bad Request'
        text = 'additional text'
        requests_mock.get('http://example.com/api/v2/event',
                          status_code=400,
                          reason=reason,
                          text=text)
        with raises(DemistoException, match='- {}\n{}'.format(reason, text)):
            self.client._http_request('get', 'event', resp_type='text')

    def test_json_exception_parsing(self, requests_mock):
        from CommonServerPython import DemistoException
        reason = 'Bad Request'
        json_response = {'error': 'additional text'}
        requests_mock.get('http://example.com/api/v2/event',
                          status_code=400,
                          reason=reason,
                          json=json_response)
        with raises(DemistoException, match='- {}\n.*{}'.format(reason, json_response["error"])):
            self.client._http_request('get', 'event', resp_type='text')

    def test_exception_response_json_parsing_when_ok_code_is_invalid(self, requests_mock):
        from CommonServerPython import DemistoException
        json_response = {'error': 'additional text'}
        requests_mock.get('http://example.com/api/v2/event',
                          status_code=400,
                          json=json_response)
        try:
            self.client._http_request('get', 'event', ok_codes=(200,))
        except DemistoException as e:
            resp_json = e.res.json()
            assert e.res.status_code == 400
            assert resp_json.get('error') == 'additional text'

    def test_exception_response_text_parsing_when_ok_code_is_invalid(self, requests_mock):
        from CommonServerPython import DemistoException
        requests_mock.get('http://example.com/api/v2/event',
                          status_code=400,
                          text='{"error": "additional text"}')
        try:
            self.client._http_request('get', 'event', ok_codes=(200,))
        except DemistoException as e:
            resp_json = json.loads(e.res.text)
            assert e.res.status_code == 400
            assert resp_json.get('error') == 'additional text'

    def test_is_valid_ok_codes_empty(self):
        from requests import Response
        from CommonServerPython import BaseClient
        new_client = BaseClient('http://example.com/api/v2/')
        response = Response()
        response.status_code = 200
        assert new_client._is_status_code_valid(response, None)

    def test_is_valid_ok_codes_from_function(self):
        from requests import Response
        response = Response()
        response.status_code = 200
        assert self.client._is_status_code_valid(response, (200, 201))

    def test_is_valid_ok_codes_from_self(self):
        from requests import Response
        response = Response()
        response.status_code = 200
        assert self.client._is_status_code_valid(response, None)

    def test_is_valid_ok_codes_empty_false(self):
        from requests import Response
        response = Response()
        response.status_code = 400
        assert not self.client._is_status_code_valid(response, None)

    def test_is_valid_ok_codes_from_function_false(self):
        from requests import Response
        response = Response()
        response.status_code = 400
        assert not self.client._is_status_code_valid(response, (200, 201))

    def test_is_valid_ok_codes_from_self_false(self):
        from requests import Response
        response = Response()
        response.status_code = 400
        assert not self.client._is_status_code_valid(response)


def test_parse_date_string():
    # test unconverted data remains: Z
    assert parse_date_string('2019-09-17T06:16:39Z') == datetime(2019, 9, 17, 6, 16, 39)

    # test unconverted data remains: .22Z
    assert parse_date_string('2019-09-17T06:16:39.22Z') == datetime(2019, 9, 17, 6, 16, 39, 220000)

    # test time data without ms does not match format with ms
    assert parse_date_string('2019-09-17T06:16:39Z', '%Y-%m-%dT%H:%M:%S.%f') == datetime(2019, 9, 17, 6, 16, 39)

    # test time data with timezone Z does not match format with timezone +05:00
    assert parse_date_string('2019-09-17T06:16:39Z', '%Y-%m-%dT%H:%M:%S+05:00') == datetime(2019, 9, 17, 6, 16, 39)

    # test time data with timezone +05:00 does not match format with timezone Z
    assert parse_date_string('2019-09-17T06:16:39+05:00', '%Y-%m-%dT%H:%M:%SZ') == datetime(2019, 9, 17, 6, 16, 39)

    # test time data with timezone -05:00 and with ms does not match format with timezone +02:00 without ms
    assert parse_date_string(
        '2019-09-17T06:16:39.4040+05:00', '%Y-%m-%dT%H:%M:%S+02:00'
    ) == datetime(2019, 9, 17, 6, 16, 39, 404000)


def test_override_print(mocker):
    mocker.patch.object(demisto, 'info')
    int_logger = IntegrationLogger()
    int_logger.set_buffering(False)
    int_logger.print_override("test", "this")
    assert demisto.info.call_count == 1
    assert demisto.info.call_args[0][0] == "test this"
    demisto.info.reset_mock()
    int_logger.print_override("test", "this", file=sys.stderr)
    assert demisto.info.call_count == 1
    assert demisto.info.call_args[0][0] == "test this"
    buf = StringIO()
    # test writing to custom file (not stdout/stderr)
    int_logger.print_override("test", "this", file=buf)
    assert buf.getvalue() == 'test this\n'


def test_http_client_debug(mocker):
    if not IS_PY3:
        pytest.skip("test not supported in py2")
        return
    mocker.patch.object(demisto, 'info')
    debug_log = DebugLogger()
    from http.client import HTTPConnection
    HTTPConnection.debuglevel = 1
    # not using 'with' because its not compatible with all python versions
    con = HTTPConnection("google.com")
    con.request('GET', '/')
    with con.getresponse() as r:
        r.read()
    con.close()
    assert demisto.info.call_count > 5
    assert debug_log is not None


def test_http_client_debug_int_logger_sensitive_query_params(mocker):
    if not IS_PY3:
        pytest.skip("test not supported in py2")
        return
    mocker.patch.object(demisto, 'params', return_value={'APIKey': 'dummy'})
    mocker.patch.object(demisto, 'info')
    debug_log = DebugLogger()
    from http.client import HTTPConnection
    HTTPConnection.debuglevel = 1
    con = HTTPConnection("google.com")
    con.request('GET', '?apikey=dummy')
    # not using 'with' because its not compatible with all python versions
    with con.getresponse() as r:
        r.read()
    con.close()
    assert debug_log
    for arg in demisto.info.call_args_list:
        assert 'dummy' not in arg[0][0]
        if 'apikey' in arg[0][0]:
            assert 'apikey=<XX_REPLACED>' in arg[0][0]


class TestParseDateRange:
    @staticmethod
    def test_utc_time_sanity():
        utc_now = datetime.utcnow()
        utc_start_time, utc_end_time = parse_date_range('2 days', utc=True)
        # testing UTC date time and range of 2 days
        assert utc_now.replace(microsecond=0) == utc_end_time.replace(microsecond=0)
        assert abs(utc_start_time - utc_end_time).days == 2

    @staticmethod
    def test_local_time_sanity():
        local_now = datetime.now()
        local_start_time, local_end_time = parse_date_range('73 minutes', utc=False)
        # testing local datetime and range of 73 minutes
        assert local_now.replace(microsecond=0) == local_end_time.replace(microsecond=0)
        assert abs(local_start_time - local_end_time).seconds / 60 == 73

    @staticmethod
    def test_with_trailing_spaces():
        utc_now = datetime.utcnow()
        utc_start_time, utc_end_time = parse_date_range('2 days   ', utc=True)
        # testing UTC date time and range of 2 days
        assert utc_now.replace(microsecond=0) == utc_end_time.replace(microsecond=0)
        assert abs(utc_start_time - utc_end_time).days == 2

    @staticmethod
    def test_case_insensitive():
        utc_now = datetime.utcnow()
        utc_start_time, utc_end_time = parse_date_range('2 Days', utc=True)
        # testing UTC date time and range of 2 days
        assert utc_now.replace(microsecond=0) == utc_end_time.replace(microsecond=0)
        assert abs(utc_start_time - utc_end_time).days == 2

    @staticmethod
    def test_error__invalid_input_format(mocker):
        mocker.patch.object(sys, 'exit', side_effect=Exception('mock exit'))
        demisto_results = mocker.spy(demisto, 'results')

        try:
            parse_date_range('2 Days ago', utc=True)
        except Exception as exp:
            assert str(exp) == 'mock exit'
        results = demisto.results.call_args[0][0]
        assert 'date_range must be "number date_range_unit"' in results['Contents']

    @staticmethod
    def test_error__invalid_time_value_not_a_number(mocker):
        mocker.patch.object(sys, 'exit', side_effect=Exception('mock exit'))
        demisto_results = mocker.spy(demisto, 'results')

        try:
            parse_date_range('ten Days', utc=True)
        except Exception as exp:
            assert str(exp) == 'mock exit'
        results = demisto.results.call_args[0][0]
        assert 'The time value is invalid' in results['Contents']

    @staticmethod
    def test_error__invalid_time_value_not_an_integer(mocker):
        mocker.patch.object(sys, 'exit', side_effect=Exception('mock exit'))
        demisto_results = mocker.spy(demisto, 'results')

        try:
            parse_date_range('1.5 Days', utc=True)
        except Exception as exp:
            assert str(exp) == 'mock exit'
        results = demisto.results.call_args[0][0]
        assert 'The time value is invalid' in results['Contents']

    @staticmethod
    def test_error__invalid_time_unit(mocker):
        mocker.patch.object(sys, 'exit', side_effect=Exception('mock exit'))
        demisto_results = mocker.spy(demisto, 'results')

        try:
            parse_date_range('2 nights', utc=True)
        except Exception as exp:
            assert str(exp) == 'mock exit'
        results = demisto.results.call_args[0][0]
        assert 'The unit of date_range is invalid' in results['Contents']


def test_encode_string_results():
    s = "test"
    assert s == encode_string_results(s)
    s2 = u"בדיקה"
    if IS_PY3:
        res = str(s2)
    else:
        res = s2.encode("utf8")
    assert encode_string_results(s2) == res
    not_string = [1, 2, 3]
    assert not_string == encode_string_results(not_string)


class TestReturnOutputs:
    def test_return_outputs(self, mocker):
        mocker.patch.object(demisto, 'results')
        md = 'md'
        outputs = {'Event': 1}
        raw_response = {'event': 1}
        return_outputs(md, outputs, raw_response)
        results = demisto.results.call_args[0][0]
        assert len(demisto.results.call_args[0]) == 1
        assert demisto.results.call_count == 1
        assert raw_response == results['Contents']
        assert 'json' == results['ContentsFormat']
        assert outputs == results['EntryContext']
        assert md == results['HumanReadable']

    def test_return_outputs_only_md(self, mocker):
        mocker.patch.object(demisto, 'results')
        md = 'md'
        return_outputs(md)
        results = demisto.results.call_args[0][0]
        assert len(demisto.results.call_args[0]) == 1
        assert demisto.results.call_count == 1
        assert md == results['HumanReadable']
        assert 'text' == results['ContentsFormat']

    def test_return_outputs_raw_none(self, mocker):
        mocker.patch.object(demisto, 'results')
        md = 'md'
        outputs = {'Event': 1}
        return_outputs(md, outputs, None)
        results = demisto.results.call_args[0][0]
        assert len(demisto.results.call_args[0]) == 1
        assert demisto.results.call_count == 1
        assert outputs == results['Contents']
        assert 'json' == results['ContentsFormat']
        assert outputs == results['EntryContext']
        assert md == results['HumanReadable']

    def test_return_outputs_timeline(self, mocker):
        mocker.patch.object(demisto, 'results')
        md = 'md'
        outputs = {'Event': 1}
        raw_response = {'event': 1}
        timeline = [{'Value': 'blah', 'Message': 'test', 'Category': 'test'}]
        return_outputs(md, outputs, raw_response, timeline)
        results = demisto.results.call_args[0][0]
        assert len(demisto.results.call_args[0]) == 1
        assert demisto.results.call_count == 1
        assert raw_response == results['Contents']
        assert 'json' == results['ContentsFormat']
        assert outputs == results['EntryContext']
        assert md == results['HumanReadable']
        assert timeline == results['IndicatorTimeline']

    def test_return_outputs_timeline_without_category(self, mocker):
        mocker.patch.object(demisto, 'results')
        md = 'md'
        outputs = {'Event': 1}
        raw_response = {'event': 1}
        timeline = [{'Value': 'blah', 'Message': 'test'}]
        return_outputs(md, outputs, raw_response, timeline)
        results = demisto.results.call_args[0][0]
        assert len(demisto.results.call_args[0]) == 1
        assert demisto.results.call_count == 1
        assert raw_response == results['Contents']
        assert 'json' == results['ContentsFormat']
        assert outputs == results['EntryContext']
        assert md == results['HumanReadable']
        assert 'Category' in results['IndicatorTimeline'][0].keys()
        assert results['IndicatorTimeline'][0]['Category'] == 'Integration Update'

    def test_return_outputs_ignore_auto_extract(self, mocker):
        mocker.patch.object(demisto, 'results')
        md = 'md'
        outputs = {'Event': 1}
        raw_response = {'event': 1}
        ignore_auto_extract = True
        return_outputs(md, outputs, raw_response, ignore_auto_extract=ignore_auto_extract)
        results = demisto.results.call_args[0][0]
        assert len(demisto.results.call_args[0]) == 1
        assert demisto.results.call_count == 1
        assert raw_response == results['Contents']
        assert 'json' == results['ContentsFormat']
        assert outputs == results['EntryContext']
        assert md == results['HumanReadable']
        assert ignore_auto_extract == results['IgnoreAutoExtract']

    def test_return_outputs_text_raw_response(self, mocker):
        mocker.patch.object(demisto, 'results')
        md = 'md'
        raw_response = 'string'
        return_outputs(md, raw_response=raw_response)
        results = demisto.results.call_args[0][0]
        assert len(demisto.results.call_args[0]) == 1
        assert demisto.results.call_count == 1
        assert raw_response == results['Contents']
        assert 'text' == results['ContentsFormat']


def test_argToBoolean():
    assert argToBoolean('true') is True
    assert argToBoolean('yes') is True
    assert argToBoolean('TrUe') is True
    assert argToBoolean(True) is True

    assert argToBoolean('false') is False
    assert argToBoolean('no') is False
    assert argToBoolean(False) is False


batch_params = [
    # full batch case
    ([1, 2, 3], 1, [[1], [2], [3]]),
    # empty case
    ([], 1, []),
    # out of index case
    ([1, 2, 3], 5, [[1, 2, 3]]),
    # out of index in end with batches
    ([1, 2, 3, 4, 5], 2, [[1, 2], [3, 4], [5]]),
    ([1] * 100, 2, [[1, 1]] * 50)
]


@pytest.mark.parametrize('iterable, sz, expected', batch_params)
def test_batch(iterable, sz, expected):
    for i, item in enumerate(batch(iterable, sz)):
        assert expected[i] == item


regexes_test = [
    (ipv4Regex, '192.168.1.1', True),
    (ipv4Regex, '192.168.1.1/24', False),
    (ipv4Regex, '192.168.a.1', False),
    (ipv4Regex, '192.168..1.1', False),
    (ipv4Regex, '192.256.1.1', False),
    (ipv4Regex, '192.256.1.1.1', False),
    (ipv4cidrRegex, '192.168.1.1/32', True),
    (ipv4cidrRegex, '192.168.1.1.1/30', False),
    (ipv4cidrRegex, '192.168.1.b/30', False),
    (ipv4cidrRegex, '192.168.1.12/381', False),
    (ipv6Regex, '2001:db8:a0b:12f0::1', True),
    (ipv6Regex, '2001:db8:a0b:12f0::1/11', False),
    (ipv6Regex, '2001:db8:a0b:12f0::1::1', False),
    (ipv6Regex, '2001:db8:a0b:12f0::98aa5', False),
    (ipv6cidrRegex, '2001:db8:a0b:12f0::1/64', True),
    (ipv6cidrRegex, '2001:db8:a0b:12f0::1/256', False),
    (ipv6cidrRegex, '2001:db8:a0b:12f0::1::1/25', False),
    (ipv6cidrRegex, '2001:db8:a0b:12f0::1aaasds::1/1', False)
]


@pytest.mark.parametrize('pattern, string, expected', regexes_test)
def test_regexes(pattern, string, expected):
    # (str, str, bool) -> None
    # emulates re.fullmatch from py3.4
    assert expected is bool(re.match("(?:" + pattern + r")\Z", string))


IP_TO_INDICATOR_TYPE_PACK = [
    ('192.168.1.1', FeedIndicatorType.IP),
    ('192.168.1.1/32', FeedIndicatorType.CIDR),
    ('2001:db8:a0b:12f0::1', FeedIndicatorType.IPv6),
    ('2001:db8:a0b:12f0::1/64', FeedIndicatorType.IPv6CIDR),
]


@pytest.mark.parametrize('ip, indicator_type', IP_TO_INDICATOR_TYPE_PACK)
def test_ip_to_indicator(ip, indicator_type):
    assert FeedIndicatorType.ip_to_indicator_type(ip) is indicator_type


data_test_b64_encode = [
    (u'test', 'dGVzdA=='),
    ('test', 'dGVzdA=='),
    (b'test', 'dGVzdA=='),
    ('', ''),
    ('%', 'JQ=='),
    (u'§', 'wqc='),
    (u'§t`e§s`t§', 'wqd0YGXCp3NgdMKn'),
]


@pytest.mark.parametrize('_input, expected_output', data_test_b64_encode)
def test_b64_encode(_input, expected_output):
    output = b64_encode(_input)
    assert output == expected_output, 'b64_encode({}) returns: {} instead: {}'.format(_input, output, expected_output)


def test_traceback_in_return_error_debug_mode_on(mocker):
    mocker.patch.object(demisto, 'command', return_value="test-command")
    mocker.spy(demisto, 'results')
    mocker.patch('CommonServerPython.is_debug_mode', return_value=True)
    from CommonServerPython import return_error

    try:
        raise Exception("This is a test string")
    except Exception:
        with pytest.raises(SystemExit):
            return_error("some text")

    assert "This is a test string" in str(demisto.results.call_args)
    assert "Traceback" in str(demisto.results.call_args)
    assert "some text" in str(demisto.results.call_args)


def test_traceback_in_return_error_debug_mode_off(mocker):
    mocker.patch.object(demisto, 'command', return_value="test-command")
    mocker.spy(demisto, 'results')
    mocker.patch('CommonServerPython.is_debug_mode', return_value=False)
    from CommonServerPython import return_error

    try:
        raise Exception("This is a test string")
    except Exception:
        with pytest.raises(SystemExit):
            return_error("some text")

    assert "This is a test string" not in str(demisto.results.call_args)
    assert "Traceback" not in str(demisto.results.call_args)
    assert "some text" in str(demisto.results.call_args)


# append_context unit test
CONTEXT_MOCK = {
    'str_key': 'str_value',
    'dict_key': {
        'key1': 'val1',
        'key2': 'val2'
    },
    'int_key': 1,
    'list_key_str': ['val1', 'val2'],
    'list_key_list': ['val1', 'val2'],
    'list_key_dict': ['val1', 'val2']
}

UPDATED_CONTEXT = {
    'str_key': 'str_data,str_value',
    'dict_key': {
        'key1': 'val1',
        'key2': 'val2',
        'data_key': 'data_val'
    },
    'int_key': [1, 2],
    'list_key_str': ['val1', 'val2', 'str_data'],
    'list_key_list': ['val1', 'val2', 'val1', 'val2'],
    'list_key_dict': ['val1', 'val2', {'data_key': 'data_val'}]
}

DATA_MOCK_STRING = "str_data"
DATA_MOCK_LIST = ['val1', 'val2']
DATA_MOCK_DICT = {
    'data_key': 'data_val'
}
DATA_MOCK_INT = 2

STR_KEY = "str_key"
DICT_KEY = "dict_key"

APPEND_CONTEXT_INPUT = [
    (CONTEXT_MOCK, DATA_MOCK_STRING, STR_KEY, "key = {}, val = {}".format(STR_KEY, UPDATED_CONTEXT[STR_KEY])),
    (CONTEXT_MOCK, DATA_MOCK_LIST, STR_KEY, "TypeError"),
    (CONTEXT_MOCK, DATA_MOCK_DICT, STR_KEY, "TypeError"),

    (CONTEXT_MOCK, DATA_MOCK_STRING, DICT_KEY, "TypeError"),
    (CONTEXT_MOCK, DATA_MOCK_LIST, DICT_KEY, "TypeError"),
    (CONTEXT_MOCK, DATA_MOCK_DICT, DICT_KEY, "key = {}, val = {}".format(DICT_KEY, UPDATED_CONTEXT[DICT_KEY])),

    (CONTEXT_MOCK, DATA_MOCK_STRING, 'list_key_str',
     "key = {}, val = {}".format('list_key_str', UPDATED_CONTEXT['list_key_str'])),
    (CONTEXT_MOCK, DATA_MOCK_LIST, 'list_key_list',
     "key = {}, val = {}".format('list_key_list', UPDATED_CONTEXT['list_key_list'])),
    (CONTEXT_MOCK, DATA_MOCK_DICT, 'list_key_dict',
     "key = {}, val = {}".format('list_key_dict', UPDATED_CONTEXT['list_key_dict'])),

    (CONTEXT_MOCK, DATA_MOCK_INT, 'int_key', "key = {}, val = {}".format('int_key', UPDATED_CONTEXT['int_key'])),
]


def get_set_context(key, val):
    from CommonServerPython import return_error
    return_error("key = {}, val = {}".format(key, val))


@pytest.mark.parametrize('context_mock, data_mock, key, expected_answer', APPEND_CONTEXT_INPUT)
def test_append_context(mocker, context_mock, data_mock, key, expected_answer):
    from CommonServerPython import demisto
    mocker.patch.object(demisto, 'get', return_value=context_mock.get(key))
    mocker.patch.object(demisto, 'setContext', side_effect=get_set_context)
    mocker.patch.object(demisto, 'results')

    if "TypeError" not in expected_answer:
        with raises(SystemExit, match='0'):
            appendContext(key, data_mock)
            assert expected_answer in demisto.results.call_args[0][0]['Contents']

    else:
        with raises(TypeError) as e:
            appendContext(key, data_mock)
            assert expected_answer in e.value


INDICATOR_VALUE_AND_TYPE = [
    ('3fec1b14cea32bbcd97fad4507b06888', "File"),
    ('1c8893f75089a27ca6a8d49801d7aa6b64ea0c6167fe8b1becfe9bc13f47bdc1', 'File'),
    ('castaneda-thornton.com', 'Domain'),
    ('192.0.0.1', 'IP'),
    ('test@gmail.com', 'Email'),
    ('e775eb1250137c0b83d4e7c4549c71d6f10cae4e708ebf0b5c4613cbd1e91087', 'File'),
    ('test@yahoo.com', 'Email'),
    ('http://test.com', 'URL'),
    ('11.111.11.11/11', 'CIDR'),
    ('CVE-0000-0000', 'CVE'),
    ('dbot@demisto.works', 'Email'),
    ('37b6d02m-63e0-495e-kk92-7c21511adc7a@SB2APC01FT091.outlook.com', 'Email'),
    ('dummy@recipient.com', 'Email'),
    ('image003.gif@01CF4D7F.1DF62650', 'Email'),
    ('bruce.wayne@pharmtech.zz', 'Email'),
    ('joe@gmail.com', 'Email'),
    ('koko@demisto.com', 'Email'),
    ('42a5e275559a1651b3df8e15d3f5912499f0f2d3d1523959c56fc5aea6371e59', 'File'),
    ('10676cf66244cfa91567fbc1a937f4cb19438338b35b69d4bcc2cf0d3a44af5e', 'File'),
    ('52483514f07eb14570142f6927b77deb7b4da99f', 'File'),
    ('c8092abd8d581750c0530fa1fc8d8318', 'File'),
    ('fe80:0000:0000:0000:91ba:7558:26d3:acde', 'IPv6'),
    ('fd60:e22:f1b9::2', 'IPv6'),
    ('2001:db8:0000:0000:0000:0000:0000:0000', 'IPv6'),
    ('112.126.94.107', 'IP'),
    ('a', None),
    ('*castaneda-thornton.com', 'DomainGlob'),
    (
        '53e6baa124f54462786f1122e98e38ff1be3de82fe2a96b1849a8637043fd847eec7e0f53307bddf7a066565292d500c36c941f1f3bb9dcac807b2f4a0bfce1b',
        'File')
]


@pytest.mark.parametrize('indicator_value, indicatory_type', INDICATOR_VALUE_AND_TYPE)
def test_auto_detect_indicator_type(indicator_value, indicatory_type):
    """
        Given
            - Indicator value
            - Indicator type

        When
        - Trying to detect the type of an indicator.

        Then
        -  Run the auto_detect_indicator_type and validate that the indicator type the function returns is as expected.
    """
    if sys.version_info.major == 3 and sys.version_info.minor == 8:
        assert auto_detect_indicator_type(indicator_value) == indicatory_type
    else:
        try:
            auto_detect_indicator_type(indicator_value)
        except Exception as e:
            assert str(e) == "Missing tldextract module, In order to use the auto detect function please" \
                             " use a docker image with it installed such as: demisto/jmespath"


def test_auto_detect_indicator_type_tldextract(mocker):
    """
        Given
            tldextract version is lower than 3.0.0

        When
            Trying to detect the type of an indicator.

        Then
            Run the auto_detect_indicator_type and validate that tldextract using `cache_file` arg and not `cache_dir`
    """
    if sys.version_info.major == 3 and sys.version_info.minor >= 8:
        import tldextract as tlde
        tlde.__version__ = '2.2.7'

        mocker.patch.object(tlde, 'TLDExtract')

        auto_detect_indicator_type('8')

        res = tlde.TLDExtract.call_args
        assert 'cache_file' in res[1].keys()


def test_handle_proxy(mocker):
    os.environ['REQUESTS_CA_BUNDLE'] = '/test1.pem'
    mocker.patch.object(demisto, 'params', return_value={'insecure': True})
    handle_proxy()
    assert os.getenv('REQUESTS_CA_BUNDLE') is None
    os.environ['REQUESTS_CA_BUNDLE'] = '/test2.pem'
    mocker.patch.object(demisto, 'params', return_value={})
    handle_proxy()
    assert os.environ['REQUESTS_CA_BUNDLE'] == '/test2.pem'  # make sure no change
    mocker.patch.object(demisto, 'params', return_value={'unsecure': True})
    handle_proxy()
    assert os.getenv('REQUESTS_CA_BUNDLE') is None


def test_handle_proxy_without_http_prefix():
    """
        Given
            proxy is configured in environment vars without http/https prefixes

        When
            run handle_proxy()

        Then
            the function will return proxies with http:// prefix
    """
    os.environ['HTTP_PROXY'] = 'testproxy:8899'
    os.environ['HTTPS_PROXY'] = 'testproxy:8899'
    proxies = handle_proxy(checkbox_default_value=True)
    assert proxies['http'] == 'http://testproxy:8899'
    assert proxies['https'] == 'http://testproxy:8899'


def test_handle_proxy_with_http_prefix():
    """
        Given
            proxy is configured in environment vars with http/https prefixes

        When
            run handle_proxy()

        Then
            the function will return proxies unchanged
    """
    os.environ['HTTP_PROXY'] = 'http://testproxy:8899'
    os.environ['HTTPS_PROXY'] = 'https://testproxy:8899'
    proxies = handle_proxy(checkbox_default_value=True)
    assert proxies['http'] == 'http://testproxy:8899'
    assert proxies['https'] == 'https://testproxy:8899'


def test_handle_proxy_with_socks5_prefix():
    """
        Given
            proxy is configured in environment vars with socks5 (socks proxy) prefixes

        When
            run handle_proxy()

        Then
            the function will return proxies unchanged
    """
    os.environ['HTTP_PROXY'] = 'socks5://testproxy:8899'
    os.environ['HTTPS_PROXY'] = 'socks5://testproxy:8899'
    proxies = handle_proxy(checkbox_default_value=True)
    assert proxies['http'] == 'socks5://testproxy:8899'
    assert proxies['https'] == 'socks5://testproxy:8899'


@pytest.mark.parametrize(argnames="dict_obj, keys, expected, default_return_value",
                         argvalues=[
                             ({'a': '1'}, ['a'], '1', None),
                             ({'a': {'b': '2'}}, ['a', 'b'], '2', None),
                             ({'a': {'b': '2'}}, ['a', 'c'], 'test', 'test'),
                         ])
def test_safe_get(dict_obj, keys, expected, default_return_value):
    from CommonServerPython import dict_safe_get
    assert expected == dict_safe_get(dict_object=dict_obj,
                                     keys=keys,
                                     default_return_value=default_return_value)


MIRRORS = '''
   [{
     "channel_id":"GKQ86DVPH",
     "channel_name": "incident-681",
     "channel_topic": "incident-681",
     "investigation_id":"681",
     "mirror_type":"all",
     "mirror_direction":"both",
     "mirror_to":"group",
     "auto_close":true,
     "mirrored":true
  },
  {
     "channel_id":"GKB19PA3V",
     "channel_name": "group2",
     "channel_topic": "cooltopic",
     "investigation_id":"684",
     "mirror_type":"all",
     "mirror_direction":"both",
     "mirror_to":"group",
     "auto_close":true,
     "mirrored":true
  },
  {
     "channel_id":"GKB19PA3V",
     "channel_name": "group2",
     "channel_topic": "cooltopic",
     "investigation_id":"692",
     "mirror_type":"all",
     "mirror_direction":"both",
     "mirror_to":"group",
     "auto_close":true,
     "mirrored":true
  },
  {
     "channel_id":"GKNEJU4P9",
     "channel_name": "group3",
     "channel_topic": "incident-713",
     "investigation_id":"713",
     "mirror_type":"all",
     "mirror_direction":"both",
     "mirror_to":"group",
     "auto_close":true,
     "mirrored":true
  },
  {
     "channel_id":"GL8GHC0LV",
     "channel_name": "group5",
     "channel_topic": "incident-734",
     "investigation_id":"734",
     "mirror_type":"all",
     "mirror_direction":"both",
     "mirror_to":"group",
     "auto_close":true,
     "mirrored":true
  }]
'''

CONVERSATIONS = '''[{
    "id": "C012AB3CD",
    "name": "general",
    "is_channel": true,
    "is_group": false,
    "is_im": false,
    "created": 1449252889,
    "creator": "U012A3CDE",
    "is_archived": false,
    "is_general": true,
    "unlinked": 0,
    "name_normalized": "general",
    "is_shared": false,
    "is_ext_shared": false,
    "is_org_shared": false,
    "pending_shared": [],
    "is_pending_ext_shared": false,
    "is_member": true,
    "is_private": false,
    "is_mpim": false,
    "topic": {
        "value": "Company-wide announcements and work-based matters",
        "creator": "",
        "last_set": 0
    },
    "purpose": {
        "value": "This channel is for team-wide communication and announcements. All team members are in this channel.",
        "creator": "",
        "last_set": 0
    },
    "previous_names": [],
    "num_members": 4
},
{
    "id": "C061EG9T2",
    "name": "random",
    "is_channel": true,
    "is_group": false,
    "is_im": false,
    "created": 1449252889,
    "creator": "U061F7AUR",
    "is_archived": false,
    "is_general": false,
    "unlinked": 0,
    "name_normalized": "random",
    "is_shared": false,
    "is_ext_shared": false,
    "is_org_shared": false,
    "pending_shared": [],
    "is_pending_ext_shared": false,
    "is_member": true,
    "is_private": false,
    "is_mpim": false,
    "topic": {
        "value": "Non-work banter and water cooler conversation",
        "creator": "",
        "last_set": 0
    },
    "purpose": {
        "value": "A place for non-work-related flimflam.",
        "creator": "",
        "last_set": 0
    },
    "previous_names": [],
    "num_members": 4
}]'''

OBJECTS_TO_KEYS = {
    'mirrors': 'investigation_id',
    'questions': 'entitlement',
    'users': 'id'
}


def set_integration_context_versioned(integration_context, version=-1, sync=False):
    global INTEGRATION_CONTEXT_VERSIONED

    try:
        if not INTEGRATION_CONTEXT_VERSIONED:
            INTEGRATION_CONTEXT_VERSIONED = {'context': '{}', 'version': 0}
    except NameError:
        INTEGRATION_CONTEXT_VERSIONED = {'context': '{}', 'version': 0}

    current_version = INTEGRATION_CONTEXT_VERSIONED['version']
    if version != -1 and version <= current_version:
        raise ValueError('DB Insert version {} does not match version {}'.format(current_version, version))

    INTEGRATION_CONTEXT_VERSIONED = {'context': integration_context, 'version': current_version + 1}


def get_integration_context_versioned(refresh=False):
    return INTEGRATION_CONTEXT_VERSIONED


def test_merge_lists():
    from CommonServerPython import merge_lists

    # Set
    original = [{'id': '1', 'updated': 'n'}, {'id': '2', 'updated': 'n'}, {'id': '11', 'updated': 'n'}]
    updated = [{'id': '1', 'updated': 'y'}, {'id': '3', 'updated': 'y'}, {'id': '11', 'updated': 'n', 'remove': True}]
    expected = [{'id': '1', 'updated': 'y'}, {'id': '2', 'updated': 'n'}, {'id': '3', 'updated': 'y'}]

    # Arrange
    result = merge_lists(original, updated, 'id')

    # Assert
    assert len(result) == len(expected)
    for obj in result:
        assert obj in expected


@pytest.mark.parametrize('version, expected',
                         [
                             ({'version': '5.5.0'}, False),
                             ({'version': '6.0.0'}, True),
                         ]
                         )
def test_is_versioned_context_available(mocker, version, expected):
    from CommonServerPython import is_versioned_context_available
    # Set
    mocker.patch.object(demisto, 'demistoVersion', return_value=version)

    # Arrange
    result = is_versioned_context_available()
    get_demisto_version._version = None

    # Assert
    assert expected == result


def test_update_context_merge(mocker):
    import CommonServerPython

    # Set
    set_integration_context_versioned({
        'mirrors': MIRRORS,
        'conversations': CONVERSATIONS
    })

    mocker.patch.object(demisto, 'getIntegrationContextVersioned', return_value=get_integration_context_versioned())
    mocker.patch.object(demisto, 'setIntegrationContextVersioned', side_effecet=set_integration_context_versioned)
    mocker.patch.object(CommonServerPython, 'is_versioned_context_available', return_value=True)

    new_mirror = {
        'channel_id': 'new_group',
        'channel_name': 'incident-999',
        'channel_topic': 'incident-999',
        'investigation_id': '999',
        'mirror_type': 'all',
        'mirror_direction': 'both',
        'mirror_to': 'group',
        'auto_close': True,
        'mirrored': False
    }

    mirrors = json.loads(MIRRORS)
    mirrors.extend([new_mirror])

    # Arrange
    context, version = CommonServerPython.update_integration_context({'mirrors': [new_mirror]}, OBJECTS_TO_KEYS, True)
    new_mirrors = json.loads(context['mirrors'])

    # Assert
    assert len(mirrors) == len(new_mirrors)
    for mirror in mirrors:
        assert mirror in new_mirrors

    assert version == get_integration_context_versioned()['version']


def test_update_context_no_merge(mocker):
    import CommonServerPython

    # Set
    set_integration_context_versioned({
        'mirrors': MIRRORS,
        'conversations': CONVERSATIONS
    })

    mocker.patch.object(demisto, 'getIntegrationContextVersioned', return_value=get_integration_context_versioned())
    mocker.patch.object(demisto, 'setIntegrationContextVersioned', side_effecet=set_integration_context_versioned)
    mocker.patch.object(CommonServerPython, 'is_versioned_context_available', return_value=True)

    new_conversation = {
        'id': 'A0123456',
        'name': 'general'
    }

    conversations = json.loads(CONVERSATIONS)
    conversations.extend([new_conversation])

    # Arrange
    context, version = CommonServerPython.update_integration_context({'conversations': conversations}, OBJECTS_TO_KEYS,
                                                                     True)
    new_conversations = json.loads(context['conversations'])

    # Assert
    assert conversations == new_conversations
    assert version == get_integration_context_versioned()['version']


@pytest.mark.parametrize('versioned_available', [True, False])
def test_get_latest_integration_context(mocker, versioned_available):
    import CommonServerPython

    # Set
    set_integration_context_versioned({
        'mirrors': MIRRORS,
        'conversations': CONVERSATIONS
    })

    mocker.patch.object(demisto, 'getIntegrationContextVersioned', return_value=get_integration_context_versioned())
    mocker.patch.object(demisto, 'setIntegrationContextVersioned', side_effecet=set_integration_context_versioned)
    mocker.patch.object(CommonServerPython, 'is_versioned_context_available', return_value=versioned_available)
    mocker.patch.object(demisto, 'getIntegrationContext',
                        return_value={'mirrors': MIRRORS, 'conversations': CONVERSATIONS})

    # Arrange
    context, ver = CommonServerPython.get_integration_context_with_version(True)

    # Assert
    assert context == get_integration_context_versioned()['context']
    assert ver == get_integration_context_versioned()['version'] if versioned_available else -1


def test_set_latest_integration_context(mocker):
    import CommonServerPython

    # Set
    set_integration_context_versioned({
        'mirrors': MIRRORS,
        'conversations': CONVERSATIONS,
    })

    mocker.patch.object(demisto, 'getIntegrationContextVersioned', return_value=get_integration_context_versioned())
    mocker.patch.object(demisto, 'setIntegrationContextVersioned', side_effecet=set_integration_context_versioned)
    int_context = get_integration_context_versioned()
    mocker.patch.object(CommonServerPython, 'update_integration_context',
                        side_effect=[(int_context['context'], int_context['version']),
                                     (int_context['context'], int_context['version'] + 1)])
    mocker.patch.object(CommonServerPython, 'set_integration_context', side_effect=[ValueError, int_context['context']])

    # Arrange
    CommonServerPython.set_to_integration_context_with_retries({}, OBJECTS_TO_KEYS)
    int_context_calls = CommonServerPython.set_integration_context.call_count
    int_context_args_1 = CommonServerPython.set_integration_context.call_args_list[0][0]
    int_context_args_2 = CommonServerPython.set_integration_context.call_args_list[1][0]

    # Assert
    assert int_context_calls == 2
    assert int_context_args_1 == (int_context['context'], True, int_context['version'])
    assert int_context_args_2 == (int_context['context'], True, int_context['version'] + 1)


def test_set_latest_integration_context_es(mocker):
    import CommonServerPython

    # Set
    mocker.patch.object(demisto, 'getIntegrationContextVersioned', return_value=get_integration_context_versioned())
    mocker.patch.object(demisto, 'setIntegrationContextVersioned', side_effecet=set_integration_context_versioned)
    es_inv_context_version_first = {'version': 5, 'sequenceNumber': 807, 'primaryTerm': 1}
    es_inv_context_version_second = {'version': 7, 'sequenceNumber': 831, 'primaryTerm': 1}
    mocker.patch.object(CommonServerPython, 'update_integration_context',
                        side_effect=[({}, es_inv_context_version_first),
                                     ({}, es_inv_context_version_second)])
    mocker.patch.object(CommonServerPython, 'set_integration_context', side_effect=[ValueError, {}])

    # Arrange
    CommonServerPython.set_to_integration_context_with_retries({})
    int_context_calls = CommonServerPython.set_integration_context.call_count
    int_context_args_1 = CommonServerPython.set_integration_context.call_args_list[0][0]
    int_context_args_2 = CommonServerPython.set_integration_context.call_args_list[1][0]

    # Assert
    assert int_context_calls == 2
    assert int_context_args_1[1:] == (True, es_inv_context_version_first)
    assert int_context_args_2[1:] == (True, es_inv_context_version_second)


def test_set_latest_integration_context_fail(mocker):
    import CommonServerPython

    # Set
    set_integration_context_versioned({
        'mirrors': MIRRORS,
        'conversations': CONVERSATIONS,
    })

    mocker.patch.object(demisto, 'getIntegrationContextVersioned', return_value=get_integration_context_versioned())
    mocker.patch.object(demisto, 'setIntegrationContextVersioned', side_effecet=set_integration_context_versioned)
    int_context = get_integration_context_versioned()
    mocker.patch.object(CommonServerPython, 'update_integration_context', return_value=(
        int_context['context'], int_context['version']
    ))
    mocker.patch.object(CommonServerPython, 'set_integration_context', side_effect=ValueError)

    # Arrange
    with pytest.raises(Exception):
        CommonServerPython.set_to_integration_context_with_retries({}, OBJECTS_TO_KEYS)

    int_context_calls = CommonServerPython.set_integration_context.call_count

    # Assert
    assert int_context_calls == CommonServerPython.CONTEXT_UPDATE_RETRY_TIMES


def test_get_x_content_info_headers(mocker):
    test_license = 'TEST_LICENSE_ID'
    test_brand = 'TEST_BRAND'
    mocker.patch.object(
        demisto,
        'getLicenseID',
        return_value=test_license
    )
    mocker.patch.object(
        demisto,
        'callingContext',
        new_callable=mocker.PropertyMock(return_value={'context': {
            'IntegrationBrand': test_brand,
            'IntegrationInstance': 'TEST_INSTANCE',
        }})
    )
    headers = get_x_content_info_headers()
    assert headers['X-Content-LicenseID'] == test_license
    assert headers['X-Content-Name'] == test_brand


def test_return_results_multiple_command_results(mocker):
    """
    Given:
      - List of 2 CommandResult
    When:
      - Calling return_results()
    Then:
      - demisto.results() is called 2 times (with the list items)
    """
    from CommonServerPython import CommandResults, return_results
    demisto_results_mock = mocker.patch.object(demisto, 'results')
    mock_command_results = []
    for i in range(2):
        mock_output = {'MockContext': i}
        mock_command_results.append(CommandResults(outputs_prefix='Mock', outputs=mock_output))
    return_results(mock_command_results)
    assert demisto_results_mock.call_count == 2


def test_return_results_multiple_dict_results(mocker):
    """
    Given:
      - List of 2 dictionaries
    When:
      - Calling return_results()
    Then:
      - demisto.results() is called 1 time (with the list as an argument)
    """
    from CommonServerPython import return_results
    demisto_results_mock = mocker.patch.object(demisto, 'results')
    mock_command_results = [{'MockContext': 0}, {'MockContext': 1}]
    return_results(mock_command_results)
    args, _ = demisto_results_mock.call_args_list[0]
    assert demisto_results_mock.call_count == 1
    assert [{'MockContext': 0}, {'MockContext': 1}] in args


def test_return_results_mixed_results(mocker):
    """
    Given:
      - List containing a CommandResult object and two dictionaries (representing a demisto result entries)
    When:
      - Calling return_results()
    Then:
      - Assert that demisto.results() is called 2 times .
      - Assert that the first call was with the CommandResult object.
      - Assert that the second call was with the two demisto results dicts.
    """
    from CommonServerPython import CommandResults, return_results
    demisto_results_mock = mocker.patch.object(demisto, 'results')
    mock_command_results_object = CommandResults(outputs_prefix='Mock', outputs={'MockContext': 0})
    mock_demisto_results_entry = [{'MockContext': 1}, {'MockContext': 2}]
    return_results([mock_command_results_object] + mock_demisto_results_entry)

    assert demisto_results_mock.call_count == 2
    assert demisto_results_mock.call_args_list[0][0][0] == mock_command_results_object.to_context()
    assert demisto_results_mock.call_args_list[1][0][0] == mock_demisto_results_entry


class TestExecuteCommand:
    @staticmethod
    def test_sanity(mocker):
        """
        Given:
            - A successful command with a single entry as output.
        When:
            - Calling execute_command.
        Then:
            - Assert that only the Contents value is returned.
        """
        from CommonServerPython import execute_command, EntryType
        demisto_execute_mock = mocker.patch.object(demisto, 'executeCommand',
                                                   return_value=[{'Type': EntryType.NOTE,
                                                                  'Contents': {'hello': 'world'}}])
        res = execute_command('command', {'arg1': 'value'})
        execute_command_args = demisto_execute_mock.call_args_list[0][0]
        assert demisto_execute_mock.call_count == 1
        assert execute_command_args[0] == 'command'
        assert execute_command_args[1] == {'arg1': 'value'}
        assert res == {'hello': 'world'}

    @staticmethod
    def test_multiple_results(mocker):
        """
        Given:
            - A successful command with several entries as output.
        When:
            - Calling execute_command.
        Then:
            - Assert that the "Contents" values of all entries are returned.
        """
        from CommonServerPython import execute_command, EntryType
        entries = [
            {'Type': EntryType.NOTE, 'Contents': {'hello': 'world'}},
            {'Type': EntryType.NOTE, 'Context': 'no contents here'},
            {'Type': EntryType.NOTE, 'Contents': {'entry': '2'}},
        ]
        demisto_execute_mock = mocker.patch.object(demisto, 'executeCommand',
                                                   return_value=entries)
        res = execute_command('command', {'arg1': 'value'})
        assert demisto_execute_mock.call_count == 1
        assert isinstance(res, list)
        assert len(res) == 3
        assert res[0] == {'hello': 'world'}
        assert res[1] == {}
        assert res[2] == {'entry': '2'}

    @staticmethod
    def test_raw_results(mocker):
        """
        Given:
            - A successful command with several entries as output.
        When:
            - Calling execute_command.
        Then:
            - Assert that the entire entries are returned.
        """
        from CommonServerPython import execute_command, EntryType
        entries = [
            {'Type': EntryType.NOTE, 'Contents': {'hello': 'world'}},
            {'Type': EntryType.NOTE, 'Context': 'no contents here'},
            'text',
            1337,
        ]
        demisto_execute_mock = mocker.patch.object(demisto, 'executeCommand',
                                                   return_value=entries)
        res = execute_command('command', {'arg1': 'value'}, extract_contents=False)
        assert demisto_execute_mock.call_count == 1
        assert isinstance(res, list)
        assert len(res) == 4
        assert res[0] == {'Type': EntryType.NOTE, 'Contents': {'hello': 'world'}}
        assert res[1] == {'Type': EntryType.NOTE, 'Context': 'no contents here'}
        assert res[2] == 'text'
        assert res[3] == 1337

    @staticmethod
    def test_failure(mocker):
        """
        Given:
            - A command that fails.
        When:
            - Calling execute_command.
        Then:
            - Assert that the original error is returned to War-Room (using demisto.results).
            - Assert an error is returned to the War-Room.
            - Function ends the run using SystemExit.
        """
        from CommonServerPython import execute_command, EntryType
        error_entries = [
            {'Type': EntryType.ERROR, 'Contents': 'error number 1'},
            {'Type': EntryType.NOTE, 'Contents': 'not an error'},
            {'Type': EntryType.ERROR, 'Contents': 'error number 2'},
        ]
        demisto_execute_mock = mocker.patch.object(demisto, 'executeCommand',
                                                   return_value=error_entries)
        demisto_results_mock = mocker.patch.object(demisto, 'results')

        with raises(SystemExit, match='0'):
            execute_command('bad', {'arg1': 'value'})

        assert demisto_execute_mock.call_count == 1
        assert demisto_results_mock.call_count == 1
        # first call, args (not kwargs), first argument
        error_text = demisto_results_mock.call_args_list[0][0][0]['Contents']
        assert 'Failed to execute bad.' in error_text
        assert 'error number 1' in error_text
        assert 'error number 2' in error_text
        assert 'not an error' not in error_text

    @staticmethod
    def test_failure_integration(monkeypatch):
        from CommonServerPython import execute_command, EntryType
        monkeypatch.delattr(demisto, 'executeCommand')

        with raises(DemistoException, match=r'Cannot run demisto.executeCommand\(\) from integrations.'):
            execute_command('bad', {'arg1': 'value'})

    @staticmethod
    def test_multiple_results_fail_on_error_false(mocker):
        """
        Given:
            - A successful command with several entries as output.
            - fail_on_error set to False.
        When:
            - Calling execute_command.
        Then:
            - Assert that the status of the execution is True for successful run.
            - Assert that the "Contents" values of all entries are returned.
        """
        from CommonServerPython import execute_command, EntryType
        entries = [
            {'Type': EntryType.NOTE, 'Contents': {'hello': 'world'}},
            {'Type': EntryType.NOTE, 'Context': 'no contents here'},
            {'Type': EntryType.NOTE, 'Contents': {'entry': '2'}},
        ]
        demisto_execute_mock = mocker.patch.object(demisto, 'executeCommand',
                                                   return_value=entries)
        status, res = execute_command('command', {'arg1': 'value'}, fail_on_error=False)
        assert demisto_execute_mock.call_count == 1
        assert isinstance(res, list)
        assert len(res) == 3
        assert status
        assert res[0] == {'hello': 'world'}
        assert res[1] == {}
        assert res[2] == {'entry': '2'}

    @staticmethod
    def test_raw_results_fail_on_error_false(mocker):
        """
        Given:
            - A successful command with several entries as output.
            - fail_on_error set to False.
        When:
            - Calling execute_command.
        Then:
            - Assert that the status of the execution is True for successful run.
            - Assert that the entire entries are returned.
        """
        from CommonServerPython import execute_command, EntryType
        entries = [
            {'Type': EntryType.NOTE, 'Contents': {'hello': 'world'}},
            {'Type': EntryType.NOTE, 'Context': 'no contents here'},
            'text',
            1337,
        ]
        demisto_execute_mock = mocker.patch.object(demisto, 'executeCommand',
                                                   return_value=entries)
        status, res = execute_command('command', {'arg1': 'value'}, extract_contents=False, fail_on_error=False)
        assert demisto_execute_mock.call_count == 1
        assert isinstance(res, list)
        assert len(res) == 4
        assert status
        assert res[0] == {'Type': EntryType.NOTE, 'Contents': {'hello': 'world'}}
        assert res[1] == {'Type': EntryType.NOTE, 'Context': 'no contents here'}
        assert res[2] == 'text'
        assert res[3] == 1337

    @staticmethod
    def test_failure_fail_on_error_false(mocker):
        """
        Given:
            - A command that fails.
            - fail_on_error set to False.
        When:
            - Calling execute_command.
        Then:
            - Assert that the status of the execution is False for failed run.
            - Assert that the original errors are returned as a value, and not to the war-room.
        """
        from CommonServerPython import execute_command, EntryType
        error_entries = [
            {'Type': EntryType.ERROR, 'Contents': 'error number 1'},
            {'Type': EntryType.NOTE, 'Contents': 'not an error'},
            {'Type': EntryType.ERROR, 'Contents': 'error number 2'},
        ]
        demisto_execute_mock = mocker.patch.object(demisto, 'executeCommand',
                                                   return_value=error_entries)
        demisto_results_mock = mocker.patch.object(demisto, 'results')

        status, error_text = execute_command('bad', {'arg1': 'value'}, fail_on_error=False)

        assert demisto_execute_mock.call_count == 1
        assert demisto_results_mock.call_count == 0
        assert not status
        assert 'error number 1' in error_text
        assert 'error number 2' in error_text
        assert 'not an error' not in error_text


def test_arg_to_int__valid_numbers():
    """
    Given
        valid numbers
    When
        converting them to int
    Then
        ensure proper int returned
    """
    from CommonServerPython import arg_to_number

    result = arg_to_number(
        arg='5',
        arg_name='foo')

    assert result == 5

    result = arg_to_number(
        arg='2.0',
        arg_name='foo')

    assert result == 2

    result = arg_to_number(
        arg=3,
        arg_name='foo')

    assert result == 3

    result = arg_to_number(
        arg=4,
        arg_name='foo',
        required=True)

    assert result == 4

    result = arg_to_number(
        arg=5,
        required=True)

    assert result == 5


def test_arg_to_int__invalid_numbers():
    """
    Given
        invalid numbers
    When
        converting them to int
    Then
        raise ValueError
    """
    from CommonServerPython import arg_to_number

    try:
        arg_to_number(
            arg='aa',
            arg_name='foo')

        assert False

    except ValueError as e:
        assert 'Invalid number' in str(e)


def test_arg_to_int_required():
    """
    Given
        argument foo which with value None

    When
        converting the arg to number via required flag as True

    Then
        ensure ValueError raised
    """
    from CommonServerPython import arg_to_number

    # required set to false
    result = arg_to_number(
        arg=None,
        arg_name='foo',
        required=False)

    assert result is None

    try:
        arg_to_number(
            arg=None,
            arg_name='foo',
            required=True)

        assert False

    except ValueError as e:
        assert 'Missing' in str(e)

    try:
        arg_to_number(
            arg='',
            arg_name='foo',
            required=True)

        assert False

    except ValueError as e:
        assert 'Missing' in str(e)

    try:
        arg_to_number(arg='goo')

        assert False

    except ValueError as e:
        assert '"goo" is not a valid number' in str(e)


def test_arg_to_timestamp_valid_inputs():
    """
    Given
        valid dates provided

    When
        converting dates into timestamp

    Then
        ensure returned int which represents timestamp in milliseconds
    """
    if sys.version_info.major == 2:
        # skip for python 2 - date
        assert True
        return

    from CommonServerPython import arg_to_datetime
    from datetime import datetime, timezone

    # hard coded date
    result = arg_to_datetime(
        arg='2020-11-10T21:43:43Z',
        arg_name='foo'
    )

    assert result == datetime(2020, 11, 10, 21, 43, 43, tzinfo=timezone.utc)

    # relative dates also work
    result = arg_to_datetime(
        arg='2 hours ago',
        arg_name='foo'
    )

    assert result > datetime(2020, 11, 10, 21, 43, 43)

    # relative dates also work
    result = arg_to_datetime(
        arg=1581982463,
        arg_name='foo'
    )

    assert int(result.timestamp()) == 1581982463

    result = arg_to_datetime(
        arg='2 hours ago'
    )

    assert result > datetime(2020, 11, 10, 21, 43, 43)


def test_arg_to_timestamp_invalid_inputs():
    """
    Given
        invalid date like 'aaaa' or '2010-32-01'

    When
        when converting date to timestamp

    Then
        ensure ValueError is raised
    """
    from CommonServerPython import arg_to_datetime
    if sys.version_info.major == 2:
        # skip for python 2 - date
        assert True
        return

    try:
        arg_to_datetime(
            arg=None,
            arg_name='foo',
            required=True)

        assert False

    except ValueError as e:
        assert 'Missing' in str(e)

    try:
        arg_to_datetime(
            arg='aaaa',
            arg_name='foo')

        assert False

    except ValueError as e:
        assert 'Invalid date' in str(e)

    try:
        arg_to_datetime(
            arg='2010-32-01',
            arg_name='foo')

        assert False

    except ValueError as e:
        assert 'Invalid date' in str(e)

    try:
        arg_to_datetime(
            arg='2010-32-01')

        assert False

    except ValueError as e:
        assert '"2010-32-01" is not a valid date' in str(e)


def test_warnings_handler(mocker):
    mocker.patch.object(demisto, 'info')
    # need to initialize WarningsHandler as pytest over-rides the handler
    with pytest.warns(RuntimeWarning) as r:
        warnings.warn("without handler", RuntimeWarning)
        handler = WarningsHandler()  # noqa
        warnings.warn("This is a test", RuntimeWarning)
        assert len(r) == 1
        assert str(r[0].message) == "without handler"

    # call_args is tuple (args list, kwargs). we only need the args
    msg = demisto.info.call_args[0][0]
    assert 'This is a test' in msg
    assert 'python warning' in msg


def test_get_schedule_metadata():
    """
        Given
            - case 1: no parent entry
            - case 2: parent entry with schedule metadata
            - case 3: parent entry without schedule metadata

        When
            querying the schedule metadata

        Then
            ensure scheduled_metadata is returned correctly
            - case 1: no data (empty dict)
            - case 2: schedule metadata with all details
            - case 3: empty schedule metadata (dict with polling: false)
    """
    from CommonServerPython import get_schedule_metadata

    # case 1
    context = {'ParentEntry': None}
    actual_scheduled_metadata = get_schedule_metadata(context=context)
    assert actual_scheduled_metadata == {}

    # case 2
    parent_entry = {
        'polling': True,
        'pollingCommand': 'foo',
        'pollingArgs': {'name': 'foo'},
        'timesRan': 5,
        'startDate': '2021-04-28T14:20:56.03728+03:00',
        'endingDate': '2021-04-28T14:25:35.976244+03:00'
    }
    context = {
        'ParentEntry': parent_entry
    }
    actual_scheduled_metadata = get_schedule_metadata(context=context)
    assert actual_scheduled_metadata.get('is_polling') is True
    assert actual_scheduled_metadata.get('polling_command') == parent_entry.get('pollingCommand')
    assert actual_scheduled_metadata.get('polling_args') == parent_entry.get('pollingArgs')
    assert actual_scheduled_metadata.get('times_ran') == (parent_entry.get('timesRan') + 1)
    assert actual_scheduled_metadata.get('startDate') == parent_entry.get('start_date')
    assert actual_scheduled_metadata.get('startDate') == parent_entry.get('start_date')

    # case 3
    parent_entry = {
        'polling': False
    }
    context = {
        'ParentEntry': parent_entry
    }
    actual_scheduled_metadata = get_schedule_metadata(context=context)
    assert actual_scheduled_metadata == {'is_polling': False, 'times_ran': 1}


class TestCommonTypes:
    def test_create_domain(self):
        from CommonServerPython import CommandResults, Common, EntryType, EntryFormat, DBotScoreType

        dbot_score = Common.DBotScore(
            indicator='somedomain.com',
            integration_name='Test',
            indicator_type=DBotScoreType.DOMAIN,
            score=Common.DBotScore.GOOD
        )

        domain = Common.Domain(
            domain='somedomain.com',
            dbot_score=dbot_score,
            dns='dns.somedomain',
            detection_engines=10,
            positive_detections=5,
            organization='Some Organization',
            admin_phone='18000000',
            admin_email='admin@test.com',

            registrant_name='Mr Registrant',

            registrar_name='Mr Registrar',
            registrar_abuse_email='registrar@test.com',
            creation_date='2019-01-01T00:00:00',
            updated_date='2019-01-02T00:00:00',
            expiration_date=None,
            domain_status='ACTIVE',
            name_servers=[
                'PNS31.CLOUDNS.NET',
                'PNS32.CLOUDNS.NET'
            ],
            sub_domains=[
                'sub-domain1.somedomain.com',
                'sub-domain2.somedomain.com',
                'sub-domain3.somedomain.com'
            ],
            tags=['tag1', 'tag2'],
            malware_family=['malware_family1', 'malware_family2'],
            feed_related_indicators=[Common.FeedRelatedIndicators(
                value='8.8.8.8',
                indicator_type="IP",
                description='test'
            )],
            domain_idn_name='domain_idn_name',
            port='port',
            internal="False",
            category='category',
            campaign='campaign',
            traffic_light_protocol='traffic_light_protocol',
            threat_types=[Common.ThreatTypes(threat_category='threat_category',
                                             threat_category_confidence='threat_category_confidence')],
            community_notes=[Common.CommunityNotes(note='note', timestamp='2019-01-01T00:00:00')],
            publications=[Common.Publications(title='title', source='source', timestamp='2019-01-01T00:00:00',
                                              link='link')],
            geo_location='geo_location',
            geo_country='geo_country',
            geo_description='geo_description',
            tech_country='tech_country',
            tech_name='tech_name',
            tech_organization='tech_organization',
            tech_email='tech_email',
            billing='billing'
        )

        results = CommandResults(
            outputs_key_field=None,
            outputs_prefix=None,
            outputs=None,
            indicators=[domain]
        )

        assert results.to_context() == {
            'Type': 1,
            'ContentsFormat': 'json',
            'Contents': None,
            'HumanReadable': None,
            'EntryContext': {
                'Domain(val.Name && val.Name == obj.Name)': [
                    {
                        "Name": "somedomain.com",
                        "DNS": "dns.somedomain",
                        "DetectionEngines": 10,
                        "PositiveDetections": 5,
                        "Registrar": {
                            "Name": "Mr Registrar",
                            "AbuseEmail": "registrar@test.com",
                            "AbusePhone": None
                        },
                        "Registrant": {
                            "Name": "Mr Registrant",
                            "Email": None,
                            "Phone": None,
                            "Country": None
                        },
                        "Admin": {
                            "Name": None,
                            "Email": "admin@test.com",
                            "Phone": "18000000",
                            "Country": None
                        },
                        "Organization": "Some Organization",
                        "Subdomains": [
                            "sub-domain1.somedomain.com",
                            "sub-domain2.somedomain.com",
                            "sub-domain3.somedomain.com"
                        ],
                        "DomainStatus": "ACTIVE",
                        "CreationDate": "2019-01-01T00:00:00",
                        "UpdatedDate": "2019-01-02T00:00:00",
                        "NameServers": [
                            "PNS31.CLOUDNS.NET",
                            "PNS32.CLOUDNS.NET"
                        ],
                        "Tags": ["tag1", "tag2"],
                        "FeedRelatedIndicators": [{"value": "8.8.8.8", "type": "IP", "description": "test"}],
                        "MalwareFamily": ["malware_family1", "malware_family2"],
                        "DomainIDNName": "domain_idn_name",
                        "Port": "port",
                        "Internal": "False",
                        "Category": "category",
                        "Campaign": "campaign",
                        "TrafficLightProtocol": "traffic_light_protocol",
                        "ThreatTypes": [{
                            "threatcategory": "threat_category",
                            "threatcategoryconfidence": "threat_category_confidence"
                        }],
                        "CommunityNotes": [{
                            "note": "note",
                            "timestamp": "2019-01-01T00:00:00"
                        }],
                        "Publications": [{
                            "source": "source",
                            "title": "title",
                            "link": "link",
                            "timestamp": "2019-01-01T00:00:00"
                        }],
                        "Geo": {
                            "Location": "geo_location",
                            "Country": "geo_country",
                            "Description": "geo_description"
                        },
                        "Tech": {
                            "Country": "tech_country",
                            "Name": "tech_name",
                            "Organization": "tech_organization",
                            "Email": "tech_email"
                        },
                        "Billing": "billing",
                        "WHOIS": {
                            "Registrar": {
                                "Name": "Mr Registrar",
                                "AbuseEmail": "registrar@test.com",
                                "AbusePhone": None
                            },
                            "Registrant": {
                                "Name": "Mr Registrant",
                                "Email": None,
                                "Phone": None,
                                "Country": None
                            },
                            "Admin": {
                                "Name": None,
                                "Email": "admin@test.com",
                                "Phone": "18000000",
                                "Country": None
                            },
                            "DomainStatus": "ACTIVE",
                            "CreationDate": "2019-01-01T00:00:00",
                            "UpdatedDate": "2019-01-02T00:00:00",
                            "NameServers": [
                                "PNS31.CLOUDNS.NET",
                                "PNS32.CLOUDNS.NET"
                            ]
                        }
                    }
                ],
                'DBotScore(val.Indicator && val.Indicator == obj.Indicator && '
                'val.Vendor == obj.Vendor && val.Type == obj.Type)': [
                    {
                        'Indicator': 'somedomain.com',
                        'Type': 'domain',
                        'Vendor': 'Test',
                        'Score': 1
                    }
                ]
            },
            'IndicatorTimeline': [],
            'IgnoreAutoExtract': False,
            'Note': False,
            'Relationships': []
        }

    def test_create_certificate(self):
        """
        Given:
            -  an X509 Certificate with its properties
        When
            - creating a CommandResults with the Certificate Standard Context
        Then
            - the proper output Context is created
        """
        from CommonServerPython import CommandResults, Common, EntryType, EntryFormat, DBotScoreType

        dbot_score = Common.DBotScore(
            indicator='bc33cf76519f1ec5ae7f287f321df33a7afd4fd553f364cf3c753f91ba689f8d',
            integration_name='Test',
            indicator_type=DBotScoreType.CERTIFICATE,
            score=Common.DBotScore.NONE
        )

        cert_extensions = [
            Common.CertificateExtension(
                extension_type=Common.CertificateExtension.ExtensionType.AUTHORITYKEYIDENTIFIER,
                authority_key_identifier=Common.CertificateExtension.AuthorityKeyIdentifier(
                    key_identifier="0f80611c823161d52f28e78d4638b42ce1c6d9e2"
                ),
                critical=False
            ),
            Common.CertificateExtension(
                extension_type=Common.CertificateExtension.ExtensionType.SUBJECTKEYIDENTIFIER,
                digest="b34972bb12121b8851cd5564ff9656dcbca3f288",
                critical=False
            ),
            Common.CertificateExtension(
                extension_type=Common.CertificateExtension.ExtensionType.SUBJECTALTERNATIVENAME,
                subject_alternative_names=[
                    Common.GeneralName(
                        gn_type="dNSName",
                        gn_value="*.paloaltonetworks.com"
                    ),
                    Common.GeneralName(
                        gn_type="dNSName",
                        gn_value="paloaltonetworks.com"
                    )
                ],
                critical=False
            ),
            Common.CertificateExtension(
                extension_type=Common.CertificateExtension.ExtensionType.KEYUSAGE,
                digital_signature=True,
                key_encipherment=True,
                critical=True
            ),
            Common.CertificateExtension(
                extension_type=Common.CertificateExtension.ExtensionType.EXTENDEDKEYUSAGE,
                usages=[
                    "serverAuth",
                    "clientAuth"
                ],
                critical=False
            ),
            Common.CertificateExtension(
                extension_type=Common.CertificateExtension.ExtensionType.CRLDISTRIBUTIONPOINTS,
                distribution_points=[
                    Common.CertificateExtension.DistributionPoint(
                        full_name=[
                            Common.GeneralName(
                                gn_type="uniformResourceIdentifier",
                                gn_value="http://crl3.digicert.com/ssca-sha2-g7.crl"
                            )
                        ]
                    ),
                    Common.CertificateExtension.DistributionPoint(
                        full_name=[
                            Common.GeneralName(
                                gn_type="uniformResourceIdentifier",
                                gn_value="http://crl4.digicert.com/ssca-sha2-g7.crl"
                            )
                        ]
                    )
                ],
                critical=False
            ),
            Common.CertificateExtension(
                extension_type=Common.CertificateExtension.ExtensionType.CERTIFICATEPOLICIES,
                certificate_policies=[
                    Common.CertificateExtension.CertificatePolicy(
                        policy_identifier="2.16.840.1.114412.1.1",
                        policy_qualifiers=["https://www.digicert.com/CPS"]
                    ),
                    Common.CertificateExtension.CertificatePolicy(
                        policy_identifier="2.23.140.1.2.2"
                    )
                ],
                critical=False
            ),
            Common.CertificateExtension(
                extension_type=Common.CertificateExtension.ExtensionType.AUTHORITYINFORMATIONACCESS,
                authority_information_access=[
                    Common.CertificateExtension.AuthorityInformationAccess(
                        access_method="OCSP",
                        access_location=Common.GeneralName(
                            gn_type="uniformResourceIdentifier",
                            gn_value="http://ocsp.digicert.com"
                        )
                    ),
                    Common.CertificateExtension.AuthorityInformationAccess(
                        access_method="caIssuers",
                        access_location=Common.GeneralName(
                            gn_type="uniformResourceIdentifier",
                            gn_value="http://cacerts.digicert.com/DigiCertSHA2SecureServerCA.crt"
                        )
                    )
                ],
                critical=False
            ),
            Common.CertificateExtension(
                extension_type=Common.CertificateExtension.ExtensionType.BASICCONSTRAINTS,
                basic_constraints=Common.CertificateExtension.BasicConstraints(
                    ca=False
                ),
                critical=False
            ),
            Common.CertificateExtension(
                extension_type=Common.CertificateExtension.ExtensionType.PRESIGNEDCERTIFICATETIMESTAMPS,
                signed_certificate_timestamps=[
                    Common.CertificateExtension.SignedCertificateTimestamp(
                        version=0,
                        log_id="f65c942fd1773022145418083094568ee34d131933bfdf0c2f200bcc4ef164e3",
                        timestamp="2020-10-23T19:31:49.000Z",
                        entry_type="PreCertificate"
                    ),
                    Common.CertificateExtension.SignedCertificateTimestamp(
                        version=0,
                        log_id="5cdc4392fee6ab4544b15e9ad456e61037fbd5fa47dca17394b25ee6f6c70eca",
                        timestamp="2020-10-23T19:31:49.000Z",
                        entry_type="PreCertificate"
                    )
                ],
                critical=False
            ),
            Common.CertificateExtension(
                extension_type=Common.CertificateExtension.ExtensionType.SIGNEDCERTIFICATETIMESTAMPS,
                signed_certificate_timestamps=[
                    Common.CertificateExtension.SignedCertificateTimestamp(
                        version=0,
                        log_id="f65c942fd1773022145418083094568ee34d131933bfdf0c2f200bcc4ef164e3",
                        timestamp="2020-10-23T19:31:49.000Z",
                        entry_type="X509Certificate"
                    ),
                    Common.CertificateExtension.SignedCertificateTimestamp(
                        version=0,
                        log_id="5cdc4392fee6ab4544b15e9ad456e61037fbd5fa47dca17394b25ee6f6c70eca",
                        timestamp="2020-10-23T19:31:49.000Z",
                        entry_type="X509Certificate"
                    )
                ],
                critical=False
            )
        ]
        certificate = Common.Certificate(
            subject_dn='CN=*.paloaltonetworks.com,O=Palo Alto Networks\\, Inc.,L=Santa Clara,ST=California,C=US',
            dbot_score=dbot_score,
            serial_number='19290688218337824112020565039390569720',
            issuer_dn='CN=DigiCert SHA2 Secure Server CA,O=DigiCert Inc,C=US',
            validity_not_before='2020-10-23T00:00:00.000Z',
            validity_not_after='2021-11-21T23:59:59.000Z',
            sha256='bc33cf76519f1ec5ae7f287f321df33a7afd4fd553f364cf3c753f91ba689f8d',
            sha1='2392ea5cd4c2a61e51547570634ef887ab1942e9',
            md5='22769ae413997b86da4a0934072d9ed0',
            publickey=Common.CertificatePublicKey(
                algorithm=Common.CertificatePublicKey.Algorithm.RSA,
                length=2048,
                modulus='00:00:00:00',
                exponent=65537
            ),
            spki_sha256='94b716aeda21cd661949cfbf3f55457a277da712cdce0ab31989a4f288fad9b9',
            signature_algorithm='sha256',
            signature='SIGNATURE',
            extensions=cert_extensions
        )

        results = CommandResults(
            outputs_key_field=None,
            outputs_prefix=None,
            outputs=None,
            indicators=[certificate]
        )

        CONTEXT_PATH = "Certificate(val.MD5 && val.MD5 == obj.MD5 || val.SHA1 && val.SHA1 == obj.SHA1 || " \
                       "val.SHA256 && val.SHA256 == obj.SHA256 || val.SHA512 && val.SHA512 == obj.SHA512)"

        assert results.to_context() == {
            'Type': EntryType.NOTE,
            'ContentsFormat': EntryFormat.JSON,
            'Contents': None,
            'HumanReadable': None,
            'EntryContext': {
                CONTEXT_PATH: [{
                    "SubjectDN": "CN=*.paloaltonetworks.com,O=Palo Alto Networks\\, Inc.,L=Santa Clara,ST=California,C=US",
                    "SubjectAlternativeName": [
                        {
                            "Type": "dNSName",
                            "Value": "*.paloaltonetworks.com"
                        },
                        {
                            "Type": "dNSName",
                            "Value": "paloaltonetworks.com"
                        }
                    ],
                    "Name": [
                        "*.paloaltonetworks.com",
                        "paloaltonetworks.com"
                    ],
                    "IssuerDN": "CN=DigiCert SHA2 Secure Server CA,O=DigiCert Inc,C=US",
                    "SerialNumber": "19290688218337824112020565039390569720",
                    "ValidityNotBefore": "2020-10-23T00:00:00.000Z",
                    "ValidityNotAfter": "2021-11-21T23:59:59.000Z",
                    "SHA256": "bc33cf76519f1ec5ae7f287f321df33a7afd4fd553f364cf3c753f91ba689f8d",
                    "SHA1": "2392ea5cd4c2a61e51547570634ef887ab1942e9",
                    "MD5": "22769ae413997b86da4a0934072d9ed0",
                    "PublicKey": {
                        "Algorithm": "RSA",
                        "Length": 2048,
                        "Modulus": "00:00:00:00",
                        "Exponent": 65537
                    },
                    "SPKISHA256": "94b716aeda21cd661949cfbf3f55457a277da712cdce0ab31989a4f288fad9b9",
                    "Signature": {
                        "Algorithm": "sha256",
                        "Signature": "SIGNATURE"
                    },
                    "Extension": [
                        {
                            "OID": "2.5.29.35",
                            "Name": "authorityKeyIdentifier",
                            "Critical": False,
                            "Value": {
                                "KeyIdentifier": "0f80611c823161d52f28e78d4638b42ce1c6d9e2"
                            }
                        },
                        {
                            "OID": "2.5.29.14",
                            "Name": "subjectKeyIdentifier",
                            "Critical": False,
                            "Value": {
                                "Digest": "b34972bb12121b8851cd5564ff9656dcbca3f288"
                            }
                        },
                        {
                            "OID": "2.5.29.17",
                            "Name": "subjectAltName",
                            "Critical": False,
                            "Value": [
                                {
                                    "Type": "dNSName",
                                    "Value": "*.paloaltonetworks.com"
                                },
                                {
                                    "Type": "dNSName",
                                    "Value": "paloaltonetworks.com"
                                }
                            ]
                        },
                        {
                            "OID": "2.5.29.15",
                            "Name": "keyUsage",
                            "Critical": True,
                            "Value": {
                                "DigitalSignature": True,
                                "KeyEncipherment": True
                            }
                        },
                        {
                            "OID": "2.5.29.37",
                            "Name": "extendedKeyUsage",
                            "Critical": False,
                            "Value": {
                                "Usages": [
                                    "serverAuth",
                                    "clientAuth"
                                ]
                            }
                        },
                        {
                            "OID": "2.5.29.31",
                            "Name": "cRLDistributionPoints",
                            "Critical": False,
                            "Value": [
                                {
                                    "FullName": [
                                        {
                                            "Type": "uniformResourceIdentifier",
                                            "Value": "http://crl3.digicert.com/ssca-sha2-g7.crl"
                                        }
                                    ]
                                },
                                {
                                    "FullName": [
                                        {
                                            "Type": "uniformResourceIdentifier",
                                            "Value": "http://crl4.digicert.com/ssca-sha2-g7.crl"
                                        }
                                    ]
                                }
                            ]
                        },
                        {
                            "OID": "2.5.29.32",
                            "Name": "certificatePolicies",
                            "Critical": False,
                            "Value": [
                                {
                                    "PolicyIdentifier": "2.16.840.1.114412.1.1",
                                    "PolicyQualifiers": [
                                        "https://www.digicert.com/CPS"
                                    ]
                                },
                                {
                                    "PolicyIdentifier": "2.23.140.1.2.2"
                                }
                            ]
                        },
                        {
                            "OID": "1.3.6.1.5.5.7.1.1",
                            "Name": "authorityInfoAccess",
                            "Critical": False,
                            "Value": [
                                {
                                    "AccessMethod": "OCSP",
                                    "AccessLocation": {
                                        "Type": "uniformResourceIdentifier",
                                        "Value": "http://ocsp.digicert.com"
                                    }
                                },
                                {
                                    "AccessMethod": "caIssuers",
                                    "AccessLocation": {
                                        "Type": "uniformResourceIdentifier",
                                        "Value": "http://cacerts.digicert.com/DigiCertSHA2SecureServerCA.crt"
                                    }
                                }
                            ]
                        },
                        {
                            "OID": "2.5.29.19",
                            "Name": "basicConstraints",
                            "Critical": False,
                            "Value": {
                                "CA": False
                            }
                        },
                        {
                            "OID": "1.3.6.1.4.1.11129.2.4.2",
                            "Name": "signedCertificateTimestampList",
                            "Critical": False,
                            "Value": [
                                {
                                    "Version": 0,
                                    "LogId": "f65c942fd1773022145418083094568ee34d131933bfdf0c2f200bcc4ef164e3",
                                    "Timestamp": "2020-10-23T19:31:49.000Z",
                                    "EntryType": "PreCertificate"
                                },
                                {
                                    "Version": 0,
                                    "LogId": "5cdc4392fee6ab4544b15e9ad456e61037fbd5fa47dca17394b25ee6f6c70eca",
                                    "Timestamp": "2020-10-23T19:31:49.000Z",
                                    "EntryType": "PreCertificate"
                                }
                            ]
                        },
                        {
                            "OID": "1.3.6.1.4.1.11129.2.4.5",
                            "Name": "signedCertificateTimestampList",
                            "Critical": False,
                            "Value": [
                                {
                                    "Version": 0,
                                    "LogId": "f65c942fd1773022145418083094568ee34d131933bfdf0c2f200bcc4ef164e3",
                                    "Timestamp": "2020-10-23T19:31:49.000Z",
                                    "EntryType": "X509Certificate"
                                },
                                {
                                    "Version": 0,
                                    "LogId": "5cdc4392fee6ab4544b15e9ad456e61037fbd5fa47dca17394b25ee6f6c70eca",
                                    "Timestamp": "2020-10-23T19:31:49.000Z",
                                    "EntryType": "X509Certificate"
                                }
                            ]
                        }
                    ]
                }],
                'DBotScore(val.Indicator && val.Indicator == obj.Indicator && '
                'val.Vendor == obj.Vendor && val.Type == obj.Type)': [{
                    "Indicator": "bc33cf76519f1ec5ae7f287f321df33a7afd4fd553f364cf3c753f91ba689f8d",
                    "Type": "certificate",
                    "Vendor": "Test",
                    "Score": 0
                }]
            },
            'IndicatorTimeline': [],
            'Relationships': [],
            'IgnoreAutoExtract': False,
            'Note': False
        }

    def test_email_indicator_type(self, mocker):
        """
        Given:
            - a single email indicator entry
        When
           - creating an Common.EMAIL object
       Then
           - The context created matches the data entry
       """
        from CommonServerPython import Common, DBotScoreType
        mocker.patch.object(demisto, 'params', return_value={'insecure': True})
        dbot_score = Common.DBotScore(
            indicator='user@example.com',
            integration_name='Test',
            indicator_type=DBotScoreType.EMAIL,
            score=Common.DBotScore.GOOD
        )
        dbot_context = {'DBotScore(val.Indicator && val.Indicator == obj.Indicator && '
                        'val.Vendor == obj.Vendor && val.Type == obj.Type)':
                            {'Indicator': 'user@example.com', 'Type': 'email', 'Vendor': 'Test', 'Score': 1}}

        assert dbot_context == dbot_score.to_context()

        email_context = Common.EMAIL(
            domain='example.com',
            address='user@example.com',
            dbot_score=dbot_score
        )
        assert email_context.to_context()[email_context.CONTEXT_PATH] == {'Address': 'user@example.com',
                                                                          'Domain': 'example.com'}


class TestIndicatorsSearcher:
    def mock_search_after_output(self, fromDate='', toDate='', query='', size=0, value='', page=0, searchAfter='',
                                 populateFields=None):
        if not searchAfter:
            searchAfter = 0

        iocs = [{'value': 'mock{}'.format(searchAfter)}]

        if searchAfter < 6:
            searchAfter += 1

        else:
            # mock the end of indicators
            searchAfter = None

        if page >= 17:
            # checking a unique case when trying to reach a certain page and not all the indicators
            iocs = []
            searchAfter = None

        return {'searchAfter': searchAfter, 'iocs': iocs, 'total': 7}

    def test_search_indicators_by_page(self, mocker):
        """
        Given:
          - Searching indicators couple of times
          - Server version in less than 6.1.0
        When:
          - Mocking search indicators using paging
        Then:
          - The page number is rising
        """
        from CommonServerPython import IndicatorsSearcher
        mocker.patch.object(demisto, 'searchIndicators', side_effect=self.mock_search_after_output)

        search_indicators_obj_paging = IndicatorsSearcher()
        search_indicators_obj_paging._can_use_search_after = False

        for n in range(5):
            search_indicators_obj_paging.search_indicators_by_version()

        assert search_indicators_obj_paging._page == 5

    def test_search_indicators_by_search_after(self, mocker):
        """
        Given:
          - Searching indicators couple of times
          - Server version in equal or higher than 6.1.0
        When:
          - Mocking search indicators using the searchAfter parameter
        Then:
          - The search after param is rising
          - The page param is rising
        """
        from CommonServerPython import IndicatorsSearcher
        mocker.patch.object(demisto, 'searchIndicators', side_effect=self.mock_search_after_output)

        search_indicators_obj_search_after = IndicatorsSearcher()
        search_indicators_obj_search_after._can_use_search_after = True
        try:
            for n in range(5):
                search_indicators_obj_search_after.search_indicators_by_version()
        except Exception as e:
            print(e)

        assert search_indicators_obj_search_after._search_after_param == 5
        assert search_indicators_obj_search_after._page == 5

    def test_search_all_indicators_by_search_after(self, mocker):
        """
        Given:
          - Searching indicators couple of times
          - Server version in equal or higher than 6.1.0
        When:
          - Mocking search indicators using the searchAfter parameter until there are no more indicators
          so search_after is None
        Then:
          - The search after param is None
          - The page param is rising
        """
        from CommonServerPython import IndicatorsSearcher
        mocker.patch.object(demisto, 'searchIndicators', side_effect=self.mock_search_after_output)

        search_indicators_obj_search_after = IndicatorsSearcher()
        search_indicators_obj_search_after._can_use_search_after = True
        for n in range(7):
            search_indicators_obj_search_after.search_indicators_by_version()
        assert search_indicators_obj_search_after._search_after_param is None
        assert search_indicators_obj_search_after._page == 7

    def test_search_indicators_in_certain_page(self, mocker):
        """
        Given:
          - Searching indicators in a specific page that is not 0
          - Server version in equal or higher than 6.1.0
        When:
          - Mocking search indicators in this specific page
          so search_after is None
        Then:
          - The search after param is not None
          - The page param is 17
        """
        from CommonServerPython import IndicatorsSearcher
        mocker.patch.object(demisto, 'searchIndicators', side_effect=self.mock_search_after_output)

        search_indicators_obj_search_after = IndicatorsSearcher(page=17)
        search_indicators_obj_search_after._can_use_search_after = True
        search_indicators_obj_search_after.search_indicators_by_version()

        assert search_indicators_obj_search_after._search_after_param is None
        assert search_indicators_obj_search_after._page == 17

    def test_iterator(self, mocker):
        """
        Given:
          - Searching indicators from page 10
          - Total available indicators == 7
        When:
          - Searching indicators using iterator (whether search_after is supported or not)
          - Searching indicators a 2nd time using the same search object
        Then:
          - Get 7 indicators
          - Advance page to 17
          - _is_search_done returns True when search_after is supported
          - _is_search_done returns False when search_after is not supported
        """
        from CommonServerPython import IndicatorsSearcher
        mocker.patch.object(demisto, 'searchIndicators', side_effect=self.mock_search_after_output)

        search_indicators = IndicatorsSearcher(page=10)
        search_indicators._can_use_search_after = True
        results = []
        for res in search_indicators:
            results.append(res)
        assert len(results) == 7
        assert search_indicators.page == 17
        assert search_indicators._is_search_done() is True

        search_indicators._can_use_search_after = False
        results = []
        for res in search_indicators:
            results.append(res)
        assert len(results) == 7
        assert search_indicators.page == 17
        assert search_indicators._is_search_done() is True

    def test_iterator__empty_page(self, mocker):
        """
        Given:
          - Searching indicators from page 18
          - Total available indicators from page 10-16 == 7
          - No available indicators from page 17
        When:
          - Searching indicators using iterator (search_after is not supported)
        Then:
          - Get 0 indicators
          - page doesn't advance (set to 18)
        """
        from CommonServerPython import IndicatorsSearcher
        mocker.patch.object(demisto, 'searchIndicators', side_effect=self.mock_search_after_output)

        search_indicators = IndicatorsSearcher(page=18)
        results = []
        for res in search_indicators:
            results.append(res)
        assert len(results) == 0
        assert search_indicators.page == 18

    def test_iterator__limit(self, mocker):
        """
        Given:
          - Searching indicators from page 10
          - Total available indicators == 7
          - Limit is set to 5
        When:
          - Searching indicators using iterator (whether search_after is supported or not)
          - Searching indicators a 2nd time using the same search object
        Then:
          - Get 5 indicators
          - Advance page to 15 when search_after is supported (is_search_done is supported)
          - Advance page to 15 when search_after is not supported (is_search done is not supported)
        """
        from CommonServerPython import IndicatorsSearcher
        mocker.patch.object(demisto, 'searchIndicators', side_effect=self.mock_search_after_output)

        search_indicators = IndicatorsSearcher(page=10, limit=5)
        search_indicators._can_use_search_after = True
        results = []
        for res in search_indicators:
            results.append(res)
        assert len(results) == 5
        assert search_indicators.page == 15

        search_indicators._can_use_search_after = False
        results = []
        for res in search_indicators:
            results.append(res)
        assert len(results) == 5
        assert search_indicators.page == 15


class TestAutoFocusKeyRetriever:
    def test_instantiate_class_with_param_key(self, mocker, clear_version_cache):
        """
        Given:
            - giving the api_key parameter
        When:
            - Mocking getAutoFocusApiKey
            - Mocking server version to be 6.2.0
        Then:
            - The Auto Focus API Key is the one given to the class
        """
        from CommonServerPython import AutoFocusKeyRetriever
        mocker.patch.object(demisto, 'getAutoFocusApiKey', return_value='test')
        mocker.patch.object(demisto, 'demistoVersion', return_value={'version': '6.2.0', 'buildNumber': '62000'})
        auto_focus_key_retriever = AutoFocusKeyRetriever(api_key='1234')
        assert auto_focus_key_retriever.key == '1234'

    def test_instantiate_class_pre_6_2_failed(self, mocker, clear_version_cache):
        """
        Given:
            - not giving the api_key parameter
        When:
            - Mocking getAutoFocusApiKey
            - Mocking server version to be 6.1.0
        Then:
            - Validate an exception with appropriate error message is raised.
        """
        from CommonServerPython import AutoFocusKeyRetriever
        mocker.patch.object(demisto, 'getAutoFocusApiKey', return_value='test')
        mocker.patch.object(demisto, 'demistoVersion', return_value={'version': '6.1.0', 'buildNumber': '61000'})
        with raises(DemistoException, match='For versions earlier than 6.2.0, configure an API Key.'):
            AutoFocusKeyRetriever(api_key='')

    def test_instantiate_class_without_param_key(self, mocker, clear_version_cache):
        """
        Given:
            - not giving the api_key parameter
        When:
            - Mocking getAutoFocusApiKey
            - Mocking server version to be 6.2.0
        Then:
            - The Auto Focus API Key is the one given by the getAutoFocusApiKey method
        """
        from CommonServerPython import AutoFocusKeyRetriever
        mocker.patch.object(demisto, 'getAutoFocusApiKey', return_value='test')
        mocker.patch.object(demisto, 'demistoVersion', return_value={'version': '6.2.0', 'buildNumber': '62000'})
        auto_focus_key_retriever = AutoFocusKeyRetriever(api_key='')
        assert auto_focus_key_retriever.key == 'test'


class TestEntityRelationship:
    """Global vars for all of the tests"""
    name = 'related-to'
    reverse_name = 'related-to'
    relationship_type = 'IndicatorToIndicator'
    entity_a = 'test1'
    entity_a_family = 'Indicator'
    entity_a_type = 'Domain'
    entity_b = 'test2'
    entity_b_family = 'Indicator'
    entity_b_type = 'Domain'
    source_reliability = 'F - Reliability cannot be judged'

    def test_entity_relations_context(self):
        """
        Given
        - an EntityRelationship object.

        When
        - running to_context function of the object

        Then
        - Validate that the expected context is created
        """
        from CommonServerPython import EntityRelationship
        relationship = EntityRelationship(name='related-to',
                                          relationship_type='IndicatorToIndicator',
                                          entity_a='test1',
                                          entity_a_family='Indicator',
                                          entity_a_type='Domain',
                                          entity_b='test2',
                                          entity_b_family='Indicator',
                                          entity_b_type='Domain',
                                          source_reliability='F - Reliability cannot be judged',
                                          brand='test')

        expected_context = {
            "Relationship": 'related-to',
            "EntityA": 'test1',
            "EntityAType": 'Domain',
            "EntityB": 'test2',
            "EntityBType": 'Domain',
        }
        assert relationship.to_context() == expected_context

    def test_entity_relations_to_entry(self):
        """
        Given
        - an EntityRelationship object.

        When
        - running to_entry function of the object

        Then
        - Validate that the expected context is created
        """
        from CommonServerPython import EntityRelationship
        relationship = EntityRelationship(name=TestEntityRelationship.name,
                                          relationship_type=TestEntityRelationship.relationship_type,
                                          entity_a=TestEntityRelationship.entity_a,
                                          entity_a_family=TestEntityRelationship.entity_a_family,
                                          entity_a_type=TestEntityRelationship.entity_a_type,
                                          entity_b=TestEntityRelationship.entity_b,
                                          entity_b_family=TestEntityRelationship.entity_b_family,
                                          entity_b_type=TestEntityRelationship.entity_b_type,
                                          source_reliability=TestEntityRelationship.source_reliability
                                          )

        expected_entry = {
            "name": TestEntityRelationship.name,
            "reverseName": TestEntityRelationship.reverse_name,
            "type": TestEntityRelationship.relationship_type,
            "entityA": TestEntityRelationship.entity_a,
            "entityAFamily": TestEntityRelationship.entity_a_family,
            "entityAType": TestEntityRelationship.entity_a_type,
            "entityB": TestEntityRelationship.entity_b,
            "entityBFamily": TestEntityRelationship.entity_b_family,
            "entityBType": TestEntityRelationship.entity_b_type,
            "fields": {},
            "reliability": TestEntityRelationship.source_reliability
        }
        assert relationship.to_entry() == expected_entry

    def test_entity_relations_to_indicator(self):
        """
        Given
        - an EntityRelationship object.

        When
        - running to_indicator function of the object

        Then
        - Validate that the expected context is created
        """
        from CommonServerPython import EntityRelationship
        relationship = EntityRelationship(name=TestEntityRelationship.name,
                                          relationship_type=TestEntityRelationship.relationship_type,
                                          entity_a=TestEntityRelationship.entity_a,
                                          entity_a_family=TestEntityRelationship.entity_a_family,
                                          entity_a_type=TestEntityRelationship.entity_a_type,
                                          entity_b=TestEntityRelationship.entity_b,
                                          entity_b_family=TestEntityRelationship.entity_b_family,
                                          entity_b_type=TestEntityRelationship.entity_b_type,
                                          )

        expected_to_indicator = {
            "name": TestEntityRelationship.name,
            "reverseName": TestEntityRelationship.reverse_name,
            "type": TestEntityRelationship.relationship_type,
            "entityA": TestEntityRelationship.entity_a,
            "entityAFamily": TestEntityRelationship.entity_a_family,
            "entityAType": TestEntityRelationship.entity_a_type,
            "entityB": TestEntityRelationship.entity_b,
            "entityBFamily": TestEntityRelationship.entity_b_family,
            "entityBType": TestEntityRelationship.entity_b_type,
            "fields": {},
        }
        assert relationship.to_indicator() == expected_to_indicator

    def test_invalid_name_init(self):
        """
        Given
        - an EntityRelation object which has a invalid relation name.

        When
        - Creating the EntityRelation object.

        Then
        - Validate a ValueError is raised.
        """
        from CommonServerPython import EntityRelationship
        try:
            EntityRelationship(name='ilegal',
                               relationship_type=TestEntityRelationship.relationship_type,
                               entity_a=TestEntityRelationship.entity_a,
                               entity_a_family=TestEntityRelationship.entity_a_family,
                               entity_a_type=TestEntityRelationship.entity_a_type,
                               entity_b=TestEntityRelationship.entity_b,
                               entity_b_family=TestEntityRelationship.entity_b_family,
                               entity_b_type=TestEntityRelationship.entity_b_type
                               )
        except ValueError as exception:
            assert "Invalid relationship: ilegal" in str(exception)

    def test_invalid_relation_type_init(self):
        """
        Given
        - an EntityRelation object which has a invalid relation type.

        When
        - Creating the EntityRelation object.

        Then
        - Validate a ValueError is raised.
        """
        from CommonServerPython import EntityRelationship
        try:
            EntityRelationship(name=TestEntityRelationship.name,
                               relationship_type='TestRelationshipType',
                               entity_a=TestEntityRelationship.entity_a,
                               entity_a_family=TestEntityRelationship.entity_a_family,
                               entity_a_type=TestEntityRelationship.entity_a_type,
                               entity_b=TestEntityRelationship.entity_b,
                               entity_b_family=TestEntityRelationship.entity_b_family,
                               entity_b_type=TestEntityRelationship.entity_b_type
                               )
        except ValueError as exception:
            assert "Invalid relationship type: TestRelationshipType" in str(exception)

    def test_invalid_a_family_init(self):
        """
        Given
        - an EntityRelation object which has a invalid family type of the source.

        When
        - Creating the EntityRelation object.

        Then
        - Validate a ValueError is raised.
        """
        from CommonServerPython import EntityRelationship
        try:
            EntityRelationship(name=TestEntityRelationship.name,
                               relationship_type=TestEntityRelationship.relationship_type,
                               entity_a=TestEntityRelationship.entity_a,
                               entity_a_family='IndicatorIlegal',
                               entity_a_type=TestEntityRelationship.entity_a_type,
                               entity_b=TestEntityRelationship.entity_b,
                               entity_b_family=TestEntityRelationship.entity_b_family,
                               entity_b_type=TestEntityRelationship.entity_b_type
                               )
        except ValueError as exception:
            assert "Invalid entity A Family type: IndicatorIlegal" in str(exception)

    def test_invalid_a_type_init(self):
        """
        Given
        - an EntityRelation object which has a invalid type of the source.

        When
        - Creating the EntityRelation object.

        Then
        - Validate a ValueError is raised.
        """
        from CommonServerPython import EntityRelationship
        try:
            EntityRelationship(name=TestEntityRelationship.name,
                               relationship_type=TestEntityRelationship.relationship_type,
                               entity_a=TestEntityRelationship.entity_a,
                               entity_a_family=TestEntityRelationship.entity_a_family,
                               entity_a_type='DomainTest',
                               entity_b=TestEntityRelationship.entity_b,
                               entity_b_family=TestEntityRelationship.entity_b_family,
                               entity_b_type=TestEntityRelationship.entity_b_type
                               )
        except ValueError as exception:
            assert "Invalid entity A type: DomainTest" in str(exception)

    def test_invalid_b_family_init(self):
        """
        Given
        - an EntityRelation object which has a invalid family type of the destination.

        When
        - Creating the EntityRelation object.

        Then
        - Validate a ValueError is raised.
        """
        from CommonServerPython import EntityRelationship
        try:
            EntityRelationship(name=TestEntityRelationship.name,
                               relationship_type=TestEntityRelationship.relationship_type,
                               entity_a=TestEntityRelationship.entity_a,
                               entity_a_family=TestEntityRelationship.entity_a_family,
                               entity_a_type=TestEntityRelationship.entity_a_type,
                               entity_b=TestEntityRelationship.entity_b,
                               entity_b_family='IndicatorIlegal',
                               entity_b_type=TestEntityRelationship.entity_b_type
                               )
        except ValueError as exception:
            assert "Invalid entity B Family type: IndicatorIlegal" in str(exception)

    def test_invalid_b_type_init(self):
        """
        Given
        - an EntityRelation object which has a invalid type of the destination.

        When
        - Creating the EntityRelation object.

        Then
        - Validate a ValueError is raised.
        """
        from CommonServerPython import EntityRelationship
        try:
            EntityRelationship(name=TestEntityRelationship.name,
                               relationship_type=TestEntityRelationship.relationship_type,
                               entity_a=TestEntityRelationship.entity_a,
                               entity_a_family=TestEntityRelationship.entity_a_family,
                               entity_a_type=TestEntityRelationship.entity_a_type,
                               entity_b=TestEntityRelationship.entity_b,
                               entity_b_family=TestEntityRelationship.entity_b_family,
                               entity_b_type='DomainTest'
                               )
        except ValueError as exception:
            assert "Invalid entity B type: DomainTest" in str(exception)


class TestSetAndGetLastRun:

    def test_get_last_run_in_6_2_when_get_last_run_has_results(self, mocker):
        """
        Given: 6.2.0 environment and getLastRun returns results
        When: Fetch indicators
        Then: Returning all indicators from demisto.getLastRun object
        """
        import demistomock as demisto
        from CommonServerPython import get_feed_last_run
        mocker.patch('CommonServerPython.get_demisto_version', return_value={"version": "6.2.0"})
        mocker.patch.object(demisto, 'getLastRun', return_value={1: "first indicator"})
        result = get_feed_last_run()
        assert result == {1: "first indicator"}

    def test_get_last_run_in_6_1_when_get_integration_context_has_results(self, mocker):
        """
        Given: 6.1.0 environment and getIntegrationContext return results
        When: Fetch indicators
                This can happen when updating XSOAR version to 6.2.0 while a feed instance is already set.
        Then: Returning all indicators from demisto.getIntegrationContext object
        """
        import demistomock as demisto
        from CommonServerPython import get_feed_last_run
        mocker.patch('CommonServerPython.get_demisto_version', return_value={"version": "6.1.0"})
        mocker.patch.object(demisto, 'getIntegrationContext', return_value={1: "first indicator"})
        result = get_feed_last_run()
        assert result == {1: "first indicator"}

    def test_get_last_run_in_6_2_when_get_last_run_has_no_results(self, mocker):
        """
        Given: 6.2.0 environment and getLastRun and getIntegrationContext are empty
        When: Fetch indicators
        Then: function will return empty dict
        """
        import demistomock as demisto
        from CommonServerPython import get_feed_last_run
        mocker.patch('CommonServerPython.get_demisto_version', return_value={"version": "6.2.0"})
        mocker.patch.object(demisto, 'getIntegrationContext', return_value={})
        mocker.patch.object(demisto, 'getLastRun', return_value={})
        result = get_feed_last_run()
        assert result == {}

    def test_get_last_run_in_6_2_when_get_last_is_empty_and_get_integration_is_not(self, mocker):
        """
        Given: 6.2.0 environment and getLastRun is empty and getIntegrationContext has results.
        When: Fetch indicators
        Then: function will return empty dict
        """
        import demistomock as demisto
        from CommonServerPython import get_feed_last_run
        mocker.patch('CommonServerPython.get_demisto_version', return_value={"version": "6.2.0"})
        mocker.patch.object(demisto, 'getIntegrationContext', return_value={1: "first indicator"})
        mocker.patch.object(demisto, 'getLastRun', return_value={})
        set_last_run = mocker.patch.object(demisto, 'setLastRun', return_value={})
        set_integration_context = mocker.patch.object(demisto, 'setIntegrationContext', return_value={})
        result = get_feed_last_run()
        assert result == {1: "first indicator"}
        set_last_run.assert_called_with({1: "first indicator"})
        set_integration_context.assert_called_with({})

    def test_set_last_run_in_6_2(self, mocker):
        """
        Given: 6.2.0 environment
        When: Fetch indicators
        Then: Using demisto.setLastRun to save results
        """
        import demistomock as demisto
        from CommonServerPython import set_feed_last_run
        mocker.patch('CommonServerPython.get_demisto_version', return_value={"version": "6.2.0"})
        set_last_run = mocker.patch.object(demisto, 'setLastRun', return_value={})
        set_integration_context = mocker.patch.object(demisto, 'setIntegrationContext', return_value={})
        set_feed_last_run({1: "first indicator"})
        assert set_integration_context.called is False
        set_last_run.assert_called_with({1: "first indicator"})

    def test_set_last_run_in_6_1(self, mocker):
        """
        Given: 6.1.0 environment
        When: Fetch indicators
        Then: Using demisto.setIntegrationContext to save results
        """
        import demistomock as demisto
        from CommonServerPython import set_feed_last_run
        mocker.patch('CommonServerPython.get_demisto_version', return_value={"version": "6.1.0"})
        set_last_run = mocker.patch.object(demisto, 'setLastRun', return_value={})
        set_integration_context = mocker.patch.object(demisto, 'setIntegrationContext', return_value={})
        set_feed_last_run({1: "first indicator"})
        set_integration_context.assert_called_with({1: "first indicator"})
        assert set_last_run.called is False


class TestIsDemistoServerGE:
    @classmethod
    @pytest.fixture(scope='function', autouse=True)
    def clear_cache(cls):
        get_demisto_version._version = None

    def test_get_demisto_version(self, mocker):
        # verify expected server version and build returned in case Demisto class has attribute demistoVersion
        mocker.patch.object(
            demisto,
            'demistoVersion',
            return_value={
                'version': '5.0.0',
                'buildNumber': '50000'
            }
        )
        assert get_demisto_version() == {
            'version': '5.0.0',
            'buildNumber': '50000'
        }
        # call again to check cache
        assert get_demisto_version() == {
            'version': '5.0.0',
            'buildNumber': '50000'
        }
        # call count should be 1 as we cached
        assert demisto.demistoVersion.call_count == 1
        # test is_demisto_version_ge
        assert is_demisto_version_ge('5.0.0')
        assert is_demisto_version_ge('4.5.0')
        assert not is_demisto_version_ge('5.5.0')
        assert get_demisto_version_as_str() == '5.0.0-50000'

    def test_is_demisto_version_ge_4_5(self, mocker):
        get_version_patch = mocker.patch('CommonServerPython.get_demisto_version')
        get_version_patch.side_effect = AttributeError('simulate missing demistoVersion')
        assert not is_demisto_version_ge('5.0.0')
        assert not is_demisto_version_ge('6.0.0')
        with raises(AttributeError, match='simulate missing demistoVersion'):
            is_demisto_version_ge('4.5.0')

    def test_is_demisto_version_ge_dev_version(self, mocker):
        mocker.patch.object(
            demisto,
            'demistoVersion',
            return_value={
                'version': '6.0.0',
                'buildNumber': '50000'
            }
        )
        assert is_demisto_version_ge('6.0.0', '1-dev')

    @pytest.mark.parametrize('version, build', [
        ('6.0.0', '49999'),
        ('6.0.0', '50000'),
        ('6.0.0', '6'),  # Added with the fix of https://github.com/demisto/etc/issues/36876
        ('5.5.0', '50001')
    ])
    def test_is_demisto_version_build_ge(self, mocker, version, build):
        mocker.patch.object(
            demisto,
            'demistoVersion',
            return_value={
                'version': '6.0.0',
                'buildNumber': '50000'
            }
        )
        assert is_demisto_version_ge(version, build)

    @pytest.mark.parametrize('version, build', [
        ('6.0.0', '50001'),
        ('6.1.0', '49999')
    ])
    def test_is_demisto_version_build_ge_negative(self, mocker, version, build):
        mocker.patch.object(
            demisto,
            'demistoVersion',
            return_value={
                'version': '6.0.0',
                'buildNumber': '50000'
            }
        )
        assert not is_demisto_version_ge(version, build)


def test_smart_get_dict():
    d = {'t1': None, "t2": 1}
    # before we remove the dict will return null which is unexpected by a lot of users
    assert d.get('t1', 2) is None
    s = SmartGetDict(d)
    assert s.get('t1', 2) == 2
    assert s.get('t2') == 1
    assert s.get('t3') is None


class TestCustomIndicator:
    def test_custom_indicator_init_success(self):
        """
        Given: Data needed for creating a custom indicator
        When: Data is valid
        Then: Create a valid custom indicator
        """
        from CommonServerPython import Common, DBotScoreType
        dbot_score = Common.DBotScore(
            'test',
            DBotScoreType.CUSTOM,
            'VirusTotal',
            score=Common.DBotScore.BAD,
            malicious_description='malicious!'
        )
        indicator = Common.CustomIndicator('test', 'test_value', dbot_score, {'param': 'value'}, 'prefix')
        assert indicator.CONTEXT_PATH == 'prefix(val.value && val.value == obj.value)'
        assert indicator.param == 'value'
        assert indicator.value == 'test_value'

    def test_custom_indicator_init_existing_type(self):
        """
        Given: Data needed for creating a custom indicator
        When: Type already exists
        Then: raise a Value Error
        """
        with pytest.raises(ValueError):
            from CommonServerPython import Common, DBotScoreType
            dbot_score = Common.DBotScore(
                'test',
                DBotScoreType.CUSTOM,
                'VirusTotal',
                score=Common.DBotScore.BAD,
                malicious_description='malicious!'
            )
            Common.CustomIndicator('ip', 'test_value', dbot_score, {'param': 'value'}, 'prefix')

    def test_custom_indicator_init_no_prefix(self):
        """
        Given: Data needed for Custom indicator
        When: Prefix provided is None
        Then: Raise ValueError
        """
        with pytest.raises(ValueError):
            from CommonServerPython import Common, DBotScoreType
            dbot_score = Common.DBotScore(
                'test',
                DBotScoreType.CUSTOM,
                'VirusTotal',
                score=Common.DBotScore.BAD,
                malicious_description='malicious!'
            )
            Common.CustomIndicator('test', 'test_value', dbot_score, {'param': 'value'}, None)

    def test_custom_indicator_init_no_dbot_score(self):
        """
        Given: Data needed for Custom indicator
        When: Dbotscore is not a DBotScore object
        Then: Raise ValueError
        """
        with pytest.raises(ValueError):
            from CommonServerPython import Common
            dbot_score = ''
            Common.CustomIndicator('test', 'test_value', dbot_score, {'param': 'value'}, 'prefix')

    def test_custom_indicator_to_context(self):
        """
        Given: Data needed for Custom indicator
        When: there's a call to to_context
        Then: create a valid context
        """
        from CommonServerPython import Common, DBotScoreType
        dbot_score = Common.DBotScore(
            'test',
            DBotScoreType.CUSTOM,
            'VirusTotal',
            score=Common.DBotScore.BAD,
            malicious_description='malicious!'
        )
        indicator = Common.CustomIndicator('test', 'test_value', dbot_score, {'param': 'value'}, 'prefix')
        context = indicator.to_context()
        assert context['DBotScore(val.Indicator &&'
                       ' val.Indicator == obj.Indicator &&'
                       ' val.Vendor == obj.Vendor && val.Type == obj.Type)']['Indicator'] == 'test'
        assert context['prefix(val.value && val.value == obj.value)']['value'] == 'test_value'
        assert context['prefix(val.value && val.value == obj.value)']['param'] == 'value'

    def test_custom_indicator_no_params(self):
        """
        Given: Data needed for creating a custom indicator
        When: params are None
        Then: Raise an error
        """
        with pytest.raises(TypeError):
            from CommonServerPython import Common, DBotScoreType
            dbot_score = Common.DBotScore(
                'test',
                DBotScoreType.CUSTOM,
                'VirusTotal',
                score=Common.DBotScore.BAD,
                malicious_description='malicious!'
            )
            Common.CustomIndicator('test', 'test_value', dbot_score, None, 'prefix')

    def test_custom_indicator_no_value(self):
        """
        Given: Data needed for creating a custom indicator
        When: value is None
        Then: Raise an error
        """
        with pytest.raises(ValueError):
            from CommonServerPython import Common, DBotScoreType
            dbot_score = Common.DBotScore(
                'test',
                DBotScoreType.CUSTOM,
                'VirusTotal',
                score=Common.DBotScore.BAD,
                malicious_description='malicious!'
            )
            Common.CustomIndicator('test', None, dbot_score, {'param': 'value'}, 'prefix')


@pytest.mark.parametrize(
    "demistoUrls,expected_result",
    [({'server': 'https://localhost:8443:/acc_test_tenant'}, 'acc_test_tenant'),
     ({'server': 'https://localhost:8443'}, '')])
def test_get_tenant_name(mocker, demistoUrls, expected_result):
    """
        Given
        - demistoUrls dictionary
        When
        - Running on multi tenant mode
        - Running on single tenant mode
        Then
        - Return tenant account name if is multi tenant
    """
    from CommonServerPython import get_tenant_account_name
    mocker.patch.object(demisto, 'demistoUrls', return_value=demistoUrls)

    result = get_tenant_account_name()
    assert result == expected_result


<<<<<<< HEAD
def changelog_to_str(dct):
    ####
    string = dct.get('cascsa').get('ascascas')
    return string
=======
IOCS = {'iocs': [{'id': '2323', 'value': 'google.com'},
                 {'id': '5942', 'value': '1.1.1.1'}]}


def test_indicators_value_to_clickable(mocker):
    from CommonServerPython import indicators_value_to_clickable
    from CommonServerPython import IndicatorsSearcher
    mocker.patch.object(IndicatorsSearcher, '__next__', side_effect=[IOCS, StopIteration])
    result = indicators_value_to_clickable(['1.1.1.1', 'google.com'])
    assert result.get('1.1.1.1') == '[1.1.1.1](#/indicator/5942)'
    assert result.get('google.com') == '[google.com](#/indicator/2323)'


def test_indicators_value_to_clickable_invalid(mocker):
    from CommonServerPython import indicators_value_to_clickable
    from CommonServerPython import IndicatorsSearcher
    mocker.patch.object(IndicatorsSearcher, '__next__', side_effect=[StopIteration])
    result = indicators_value_to_clickable(['8.8.8.8', 'abc.com'])
    assert not result
    result = indicators_value_to_clickable(None)
    assert not result

>>>>>>> 3a4ebc17
<|MERGE_RESOLUTION|>--- conflicted
+++ resolved
@@ -17,7 +17,7 @@
     argToBoolean, ipv4Regex, ipv4cidrRegex, ipv6cidrRegex, ipv6Regex, batch, FeedIndicatorType, \
     encode_string_results, safe_load_json, remove_empty_elements, aws_table_to_markdown, is_demisto_version_ge, \
     appendContext, auto_detect_indicator_type, handle_proxy, get_demisto_version_as_str, get_x_content_info_headers, \
-    url_to_clickable_markdown, WarningsHandler, DemistoException, SmartGetDict, JsonTransformer
+    url_to_clickable_markdown, WarningsHandler, DemistoException, SmartGetDict
 import CommonServerPython
 
 try:
@@ -244,58 +244,6 @@
          }
     ])]
 
-NESTED_DATA_EXAMPLE = {"name": "Active Directory Query",
-                       "changelog": {
-                           "1.0.4": {
-                               "path": "",
-                               "releaseNotes": "\n#### Integrations\n##### Active Directory Query v2\nFixed an issue where the ***ad-get-user*** command caused performance issues because the *limit* argument was not defined.\n",
-                               "displayName": "1.0.4 - R124496",
-                               "released": "2020-09-23T17:43:26Z"
-                           },
-                           "1.0.5": {
-                               "path": "",
-                               "releaseNotes": "\n#### Integrations\n##### Active Directory Query v2\n- Fixed several typos.\n- Updated the Docker image to: *demisto/ldap:1.0.0.11282*.\n",
-                               "displayName": "1.0.5 - 132259",
-                               "released": "2020-10-01T17:48:31Z"
-                           },
-                           "1.0.6": {
-                               "path": "",
-                               "releaseNotes": "\n#### Integrations\n##### Active Directory Query v2\n- Fixed an issue where the DN parameter within query in the ***search-computer*** command was incorrect.\n- Updated the Docker image to *demisto/ldap:1.0.0.12410*.\n",
-                               "displayName": "1.0.6 - 151676",
-                               "released": "2020-10-19T14:35:15Z"
-                           },
-                       },
-                       "nested": {
-                           "item1": {
-                               "a": 1,
-                               "b": 2,
-                               "c": 3,
-                               "d": 4
-                           }
-                       }}
-
-MORE_NESTED_DATA_EXAMPLE = {"name": "Active Directory Query",
-                            "changelog": {
-                                "1.0.4": {
-                                    "path": {'a': {'b': {'c': 'we should see this value'}}},
-                                    "releaseNotes": "\n#### Integrations\n##### Active Directory Query v2\nFixed an issue where the ***ad-get-user*** command caused performance issues because the *limit* argument was not defined.\n",
-                                    "displayName": "1.0.4 - R124496",
-                                    "released": "2020-09-23T17:43:26Z"
-                                },
-                                "1.0.5": {
-                                    "path": {'a': {'b': {'c': 'we should see this value'}}},
-                                    "releaseNotes": "\n#### Integrations\n##### Active Directory Query v2\n- Fixed several typos.\n- Updated the Docker image to: *demisto/ldap:1.0.0.11282*.\n",
-                                    "displayName": "1.0.5 - 132259",
-                                    "released": "2020-10-01T17:48:31Z"
-                                },
-                                "1.0.6": {
-                                    "path": {'a': {'b': {'c': 'we should see this value'}}},
-                                    "releaseNotes": "\n#### Integrations\n##### Active Directory Query v2\n- Fixed an issue where the DN parameter within query in the ***search-computer*** command was incorrect.\n- Updated the Docker image to *demisto/ldap:1.0.0.12410*.\n",
-                                    "displayName": "1.0.6 - 151676",
-                                    "released": "2020-10-19T14:35:15Z"
-                                },
-                            }}
-
 
 class TestTableToMarkdown:
     @pytest.mark.parametrize('data, expected_table', TABLE_TO_MARKDOWN_ONLY_DATA_PACK)
@@ -750,88 +698,6 @@
 | demisto/python2 | 2021-09-13 08:25:21 |
 '''
         assert table == expected_md_table
-
-    @staticmethod
-    def test_with_json_transformers_default():
-        """
-        Given:
-          - Nested json table.
-        When:
-          - Calling tableToMarkdown with `is_auto_transform_json` set to True.
-        Then:
-          - Parse the json table to the default format which supports nesting.
-        """
-        table = tableToMarkdown("tableToMarkdown test", NESTED_DATA_EXAMPLE,
-                                headers=['name', 'changelog', 'nested'],
-                                is_auto_json_transform=True)
-        expected_table = """### tableToMarkdown test
-|name|changelog|nested|
-|---|---|---|
-| Active Directory Query | ***1.0.4***: <br>	**path**: <br>	**releaseNotes**: <br>#### Integrations<br>##### Active Directory Query v2<br>Fixed an issue where the ***ad-get-user*** command caused performance issues because the *limit* argument was not defined.<br><br>	**displayName**: 1.0.4 - R124496<br>	**released**: 2020-09-23T17:43:26Z<br>***1.0.5***: <br>	**path**: <br>	**releaseNotes**: <br>#### Integrations<br>##### Active Directory Query v2<br>- Fixed several typos.<br>- Updated the Docker image to: *demisto/ldap:1.0.0.11282*.<br><br>	**displayName**: 1.0.5 - 132259<br>	**released**: 2020-10-01T17:48:31Z<br>***1.0.6***: <br>	**path**: <br>	**releaseNotes**: <br>#### Integrations<br>##### Active Directory Query v2<br>- Fixed an issue where the DN parameter within query in the ***search-computer*** command was incorrect.<br>- Updated the Docker image to *demisto/ldap:1.0.0.12410*.<br><br>	**displayName**: 1.0.6 - 151676<br>	**released**: 2020-10-19T14:35:15Z | ***item1***: <br>	**a**: 1<br>	**b**: 2<br>	**c**: 3<br>	**d**: 4 |
-"""
-        assert table == expected_table
-
-    @staticmethod
-    def test_with_json_transformer_simple():
-        """
-        Given:
-          - Nested json table.
-        When:
-          - Calling tableToMarkdown with JsonTransformer with only `keys_lst` given.
-        Then:
-          - The header key which is transformed will parsed with the relevant keys.
-        """
-
-        changelog_transformer = JsonTransformer(keys_lst=['releaseNotes', 'released'])
-        table_json_transformer = {'changelog': changelog_transformer}
-        table = tableToMarkdown("tableToMarkdown test", NESTED_DATA_EXAMPLE, headers=['name', 'changelog'],
-                                json_transform=table_json_transformer)
-        expected_table = """### tableToMarkdown test
-|name|changelog|
-|---|---|
-| Active Directory Query | ***1.0.4***: <br>	**releaseNotes**: <br>#### Integrations<br>##### Active Directory Query v2<br>Fixed an issue where the ***ad-get-user*** command caused performance issues because the *limit* argument was not defined.<br><br>	**released**: 2020-09-23T17:43:26Z<br>***1.0.5***: <br>	**releaseNotes**: <br>#### Integrations<br>##### Active Directory Query v2<br>- Fixed several typos.<br>- Updated the Docker image to: *demisto/ldap:1.0.0.11282*.<br><br>	**released**: 2020-10-01T17:48:31Z<br>***1.0.6***: <br>	**releaseNotes**: <br>#### Integrations<br>##### Active Directory Query v2<br>- Fixed an issue where the DN parameter within query in the ***search-computer*** command was incorrect.<br>- Updated the Docker image to *demisto/ldap:1.0.0.12410*.<br><br>	**released**: 2020-10-19T14:35:15Z |
-"""
-        assert expected_table == table
-
-    @staticmethod
-    def test_with_json_transformer_nested():
-        """
-        Given:
-          - Double nested json table.
-        When:
-          - Calling tableToMarkdown with JsonTransformer with only `keys_lst` given and `is_nested` set to True.
-        Then:
-          - The header key which is transformed will parsed with the relevant keys.
-        """
-        changelog_transformer = JsonTransformer(keys_lst=['releaseNotes', 'c'], is_nested=True)
-
-        table_json_transformer = {'changelog': changelog_transformer}
-        table = tableToMarkdown('tableToMarkdown test', MORE_NESTED_DATA_EXAMPLE, headers=['name', 'changelog'],
-                                json_transform=table_json_transformer)
-        expected_table = """### tableToMarkdown test
-|name|changelog|
-|---|---|
-| Active Directory Query | ***1.0.4***: <br>	**c**: we should see this value<br>	**releaseNotes**: <br>#### Integrations<br>##### Active Directory Query v2<br>Fixed an issue where the ***ad-get-user*** command caused performance issues because the *limit* argument was not defined.<br><br>***1.0.5***: <br>	**c**: we should see this value<br>	**releaseNotes**: <br>#### Integrations<br>##### Active Directory Query v2<br>- Fixed several typos.<br>- Updated the Docker image to: *demisto/ldap:1.0.0.11282*.<br><br>***1.0.6***: <br>	**c**: we should see this value<br>	**releaseNotes**: <br>#### Integrations<br>##### Active Directory Query v2<br>- Fixed an issue where the DN parameter within query in the ***search-computer*** command was incorrect.<br>- Updated the Docker image to *demisto/ldap:1.0.0.12410*.<br> |
-"""
-
-        assert expected_table == table
-
-    @staticmethod
-    def test_with_json_transformer_func():
-
-        def changelog_to_str(json_input):
-            return ', '.join(json_input.keys())
-
-        changelog_transformer = JsonTransformer(func=changelog_to_str)
-        table_json_transformer = {'changelog': changelog_transformer}
-        table = tableToMarkdown("tableToMarkdown test", NESTED_DATA_EXAMPLE, headers=['name', 'changelog'],
-                                json_transform=table_json_transformer)
-        expected_table = """### tableToMarkdown test
-|name|changelog|
-|---|---|
-| Active Directory Query | 1.0.4, 1.0.5, 1.0.6 |
-"""
-        assert expected_table == table
 
 
 @pytest.mark.parametrize('data, expected_data', COMPLEX_DATA_WITH_URLS)
@@ -5823,12 +5689,6 @@
     assert result == expected_result
 
 
-<<<<<<< HEAD
-def changelog_to_str(dct):
-    ####
-    string = dct.get('cascsa').get('ascascas')
-    return string
-=======
 IOCS = {'iocs': [{'id': '2323', 'value': 'google.com'},
                  {'id': '5942', 'value': '1.1.1.1'}]}
 
@@ -5851,4 +5711,3 @@
     result = indicators_value_to_clickable(None)
     assert not result
 
->>>>>>> 3a4ebc17
