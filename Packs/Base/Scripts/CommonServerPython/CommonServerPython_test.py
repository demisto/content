# -*- coding: utf-8 -*-
import copy
import gzip
import json
import os
import re
import sys
import urllib
import uuid
import warnings

import dateparser
from freezegun import freeze_time
import pytest
import pytz
import requests
from pytest import raises, mark

import CommonServerPython
import demistomock as demisto
from CommonServerPython import (xml2json, json2xml, entryTypes, formats, tableToMarkdown, underscoreToCamelCase,
                                flattenCell, date_to_timestamp, datetime, timedelta, camelize, pascalToSpace, argToList,
                                remove_nulls_from_dictionary, is_error, get_error, hash_djb2, fileResult, is_ip_valid,
                                get_demisto_version, IntegrationLogger, parse_date_string, IS_PY3, PY_VER_MINOR, DebugLogger,
                                b64_encode, parse_date_range, return_outputs, is_filename_valid, convert_dict_values_bytes_to_str,
                                argToBoolean, arg_to_bool_or_none, ipv4Regex, ipv4cidrRegex, ipv6cidrRegex, urlRegex, ipv6Regex, domainRegex, batch,
                                FeedIndicatorType, encode_string_results, safe_load_json, remove_empty_elements,
                                aws_table_to_markdown, is_demisto_version_ge, appendContext, auto_detect_indicator_type,
                                handle_proxy, get_demisto_version_as_str, get_x_content_info_headers, url_to_clickable_markdown,
                                WarningsHandler, DemistoException, SmartGetDict, JsonTransformer, remove_duplicates_from_list_arg,
                                DBotScoreType, DBotScoreReliability, Common, send_events_to_xsiam, ExecutionMetrics,
                                response_to_context, is_integration_command_execution, is_xsiam_or_xsoar_saas, is_xsoar,
                                is_xsoar_on_prem, is_xsoar_hosted, is_xsoar_saas, is_xsiam, send_data_to_xsiam,
                                censor_request_logs, censor_request_logs, safe_sleep, get_server_config, b64_decode,
                                get_engine_base_url, is_integration_instance_running_on_engine, find_and_remove_sensitive_text, stringEscapeMD,
                                execute_polling_command, get_pack_version,
                                )

EVENTS_LOG_ERROR = \
    """Error sending new events into XSIAM.
Parameters used:
\tURL: https://api-url
\tHeaders: {{
        "authorization": "TOKEN",
        "format": "json",
        "product": "some product",
        "vendor": "some vendor",
        "content-encoding": "gzip",
        "collector-name": "test_brand",
        "instance-name": "test_integration_instance",
        "final-reporting-device": "www.test_url.com",
        "collector-type": "events"
}}

Response status code: {status_code}
Error received:
\t{error_received}"""

ASSETS_LOG_ERROR = \
    """Error sending new assets into XSIAM.
Parameters used:
\tURL: https://api-url
\tHeaders: {{
        "authorization": "TOKEN",
        "format": "json",
        "product": "some product",
        "vendor": "some vendor",
        "content-encoding": "gzip",
        "collector-name": "test_brand",
        "instance-name": "test_integration_instance",
        "final-reporting-device": "www.test_url.com",
        "collector-type": "assets",
        "snapshot-id": "123000test_integration_instance",
        "total-items-count": "2"
}}

Response status code: {status_code}
Error received:
\t{error_received}"""

try:
    from StringIO import StringIO
except ImportError:
    # Python 3
    from io import StringIO  # noqa

INFO = {'b': 1,
        'a': {
            'safd': 3,
            'b': [
                {'c': {'d': 432}, 'd': 2},
                {'c': {'f': 1}},
                {'b': 1234},
                {'c': {'d': 4567}},
                {'c': {'d': 11}},
                {'c': {'d': u'asdf'}}],
            'c': {'d': 10},
        }
        }


@pytest.fixture()
def clear_version_cache():
    """
    Clear the version cache at end of the test (in case we mocked demisto.serverVersion)
    """
    yield
    get_demisto_version._version = None


@pytest.fixture(autouse=True)
def handle_calling_context(mocker):
    mocker.patch.object(CommonServerPython, 'get_integration_name', return_value='Test')


def test_xml():
    import json

    xml = b"<work><employee><id>100</id><name>foo</name></employee><employee><id>200</id><name>goo</name>" \
          b"</employee></work>"
    jsonExpected = '{"work": {"employee": [{"id": "100", "name": "foo"}, {"id": "200", "name": "goo"}]}}'

    jsonActual = xml2json(xml)
    assert jsonActual == jsonExpected, "expected\n" + jsonExpected + "\n to equal \n" + jsonActual

    jsonDict = json.loads(jsonActual)
    assert jsonDict['work']['employee'][0]['id'] == "100", 'id of first employee must be 100'
    assert jsonDict['work']['employee'][1]['name'] == "goo", 'name of second employee must be goo'

    xmlActual = json2xml(jsonActual)
    assert xmlActual == xml, "expected:\n{}\nto equal:\n{}".format(xml, xmlActual)


def toEntry(table):
    return {

        'Type': entryTypes['note'],
        'Contents': table,
        'ContentsFormat': formats['table'],
        'ReadableContentsFormat': formats['markdown'],
        'HumanReadable': table
    }


def test_is_ip_valid():
    valid_ip_v6 = "FE80:0000:0000:0000:0202:B3FF:FE1E:8329"
    valid_ip_v6_b = "FE80::0202:B3FF:FE1E:8329"
    invalid_ip_v6 = "KKKK:0000:0000:0000:0202:B3FF:FE1E:8329"
    valid_ip_v4 = "10.10.10.10"
    invalid_ip_v4 = "10.10.10.9999"
    invalid_not_ip_with_ip_structure = "1.1.1.1.1.1.1.1.1.1.1.1.1.1.1"
    not_ip = "Demisto"
    assert not is_ip_valid(valid_ip_v6)
    assert is_ip_valid(valid_ip_v6, True)
    assert is_ip_valid(valid_ip_v6_b, True)
    assert not is_ip_valid(invalid_ip_v6, True)
    assert not is_ip_valid(not_ip, True)
    assert is_ip_valid(valid_ip_v4)
    assert not is_ip_valid(invalid_ip_v4)
    assert not is_ip_valid(invalid_not_ip_with_ip_structure)


DATA = [
    {
        'header_1': 'a1',
        'header_2': 'b1',
        'header_3': 'c1'
    },
    {
        'header_1': 'a2',
        'header_2': 'b2',
        'header_3': 'c2'
    },
    {
        'header_1': 'a3',
        'header_2': 'b3',
        'header_3': 'c3'
    }
]

TABLE_TO_MARKDOWN_ONLY_DATA_PACK = [
    (
        DATA,
        '''### tableToMarkdown test
|header_1|header_2|header_3|
|---|---|---|
| a1 | b1 | c1 |
| a2 | b2 | c2 |
| a3 | b3 | c3 |
'''
    ),
    (
        [
            {
                'header_1|with_pipe': 'a1',
                'header_2': 'b1',
            },
            {
                'header_1|with_pipe': 'a2',
                'header_2': 'b2',
            }
        ],
        '''### tableToMarkdown test
|header_1\\|with_pipe|header_2|
|---|---|
| a1 | b1 |
| a2 | b2 |
'''
    )
]

DATA_WITH_URLS = [(
    [
        {
            'header_1': 'a1',
            'url1': 'b1',
            'url2': 'c1'
        },
        {
            'header_1': 'a2',
            'url1': 'b2',
            'url2': 'c2'
        },
        {
            'header_1': 'a3',
            'url1': 'b3',
            'url2': 'c3'
        }
    ],
    '''### tableToMarkdown test
|header_1|url1|url2|
|---|---|---|
| a1 | [b1](b1) | [c1](c1) |
| a2 | [b2](b2) | [c2](c2) |
| a3 | [b3](b3) | [c3](c3) |
'''
)]

COMPLEX_DATA_WITH_URLS = [(
    [
        {'data':
         {'id': '1',
          'result':
          {'files':
           [
                          {
                              'filename': 'name',
                              'size': 0,
                              'url': 'url'
                          }
                          ]
           },
              'links': ['link']
          }
         },
        {'data':
         {'id': '2',
          'result':
          {'files':
           [
               {
                   'filename': 'name',
                   'size': 0,
                   'url': 'url'
               }
           ]
           },
              'links': ['link']
          }
         }
    ],
    [
        {'data':
         {'id': '1',
          'result':
          {'files':
           [
               {
                   'filename': 'name',
                   'size': 0,
                   'url': '[url](url)'
               }
           ]
           },
              'links': ['[link](link)']
          }
         },
        {'data':
         {'id': '2',
          'result':
          {'files':
           [
               {
                   'filename': 'name',
                   'size': 0,
                   'url': '[url](url)'
               }
           ]
           },
              'links': ['[link](link)']
          }
         }
    ])]


class TestTableToMarkdown:
    @pytest.mark.parametrize('data, expected_table', TABLE_TO_MARKDOWN_ONLY_DATA_PACK)
    def test_sanity(self, data, expected_table):
        """
        Given:
          - list of objects.
        When:
          - calling tableToMarkdown.
        Then:
          - return a valid table.
        """
        table = tableToMarkdown('tableToMarkdown test', data)

        assert table == expected_table

    @staticmethod
    def test_header_transform_underscoreToCamelCase():
        """
        Given:
          - list of objects.
          - an header transformer.
        When:
          - calling tableToMarkdown.
        Then:
          - return a valid table with updated headers.
        """
        # header transform
        table = tableToMarkdown('tableToMarkdown test with headerTransform', DATA,
                                headerTransform=underscoreToCamelCase)
        expected_table = (
            '### tableToMarkdown test with headerTransform\n'
            '|Header1|Header2|Header3|\n'
            '|---|---|---|\n'
            '| a1 | b1 | c1 |\n'
            '| a2 | b2 | c2 |\n'
            '| a3 | b3 | c3 |\n'
        )
        assert table == expected_table

    @staticmethod
    def test_multiline():
        """
        Given:
          - list of objects.
          - some values contains a new line and the "|" sign.
        When:
          - calling tableToMarkdown.
        Then:
          - return a valid table with "br" tags instead of new lines and escaped pipe sign.
        """
        data = copy.deepcopy(DATA)
        for i, d in enumerate(data):
            d['header_2'] = 'b%d.1\nb%d.2' % (i + 1, i + 1,)
            d['header_3'] = 'c%d|1' % (i + 1,)

        table = tableToMarkdown('tableToMarkdown test with multiline', data)
        expected_table = (
            '### tableToMarkdown test with multiline\n'
            '|header_1|header_2|header_3|\n'
            '|---|---|---|\n'
            '| a1 | b1.1<br>b1.2 | c1\|1 |\n'
            '| a2 | b2.1<br>b2.2 | c2\|1 |\n'
            '| a3 | b3.1<br>b3.2 | c3\|1 |\n'
        )
        assert table == expected_table

    @staticmethod
    def test_url():
        """
        Given:
          - list of objects.
          - some values contain a URL.
          - some values are missing.
        When:
          - calling tableToMarkdown.
        Then:
          - return a valid table.
        """
        data = copy.deepcopy(DATA)
        for d in data:
            d['header_2'] = None
            d['header_3'] = '[url](https:\\demisto.com)'
        table_url_missing_info = tableToMarkdown('tableToMarkdown test with url and missing info', data)
        expected_table_url_missing_info = (
            '### tableToMarkdown test with url and missing info\n'
            '|header_1|header_2|header_3|\n'
            '|---|---|---|\n'
            '| a1 |  | [url](https:\demisto.com) |\n'
            '| a2 |  | [url](https:\demisto.com) |\n'
            '| a3 |  | [url](https:\demisto.com) |\n'
        )
        assert table_url_missing_info == expected_table_url_missing_info

    @staticmethod
    def test_single_column():
        """
        Given:
          - list of objects.
          - a single header.
        When:
          - calling tableToMarkdown.
        Then:
          - return a valid column style table.
        """
        # single column table
        table_single_column = tableToMarkdown('tableToMarkdown test with single column', DATA, ['header_1'])
        expected_table_single_column = (
            '### tableToMarkdown test with single column\n'
            '|header_1|\n'
            '|---|\n'
            '| a1 |\n'
            '| a2 |\n'
            '| a3 |\n'
        )
        assert table_single_column == expected_table_single_column

    @staticmethod
    def test_list_values():
        """
        Given:
          - list of objects.
          - some values are lists.
        When:
          - calling tableToMarkdown.
        Then:
          - return a valid table where the list values are comma-separated and each item in a new line.
        """
        # list values
        data = copy.deepcopy(DATA)
        for i, d in enumerate(data):
            d['header_3'] = [i + 1, 'second item']
            d['header_2'] = 'hi'

        table_list_field = tableToMarkdown('tableToMarkdown test with list field', data)
        expected_table_list_field = (
            '### tableToMarkdown test with list field\n'
            '|header_1|header_2|header_3|\n'
            '|---|---|---|\n'
            '| a1 | hi | 1,<br>second item |\n'
            '| a2 | hi | 2,<br>second item |\n'
            '| a3 | hi | 3,<br>second item |\n'
        )
        assert table_list_field == expected_table_list_field

    @staticmethod
    def test_empty_fields():
        """
        Given:
          - list of objects.
          - all values are empty.
        When:
          - calling tableToMarkdown with removeNull=false.
          - calling tableToMarkdown with removeNull=true.
        Then:
          - return an empty table.
          - return a "no results" message.
        """
        data = [
            {
                'a': None,
                'b': None,
                'c': None,
            } for _ in range(3)
        ]
        table_all_none = tableToMarkdown('tableToMarkdown test with all none fields', data)
        expected_table_all_none = (
            '### tableToMarkdown test with all none fields\n'
            '|a|b|c|\n'
            '|---|---|---|\n'
            '|  |  |  |\n'
            '|  |  |  |\n'
            '|  |  |  |\n'
        )
        assert table_all_none == expected_table_all_none

        # all fields are empty - removed
        table_all_none2 = tableToMarkdown('tableToMarkdown test with all none fields2', data, removeNull=True)
        expected_table_all_none2 = '''### tableToMarkdown test with all none fields2
**No entries.**
'''
        assert table_all_none2 == expected_table_all_none2

    @staticmethod
    def test_header_not_on_first_object():
        """
        Given:
          - list of objects
          - list of headers with header that doesn't appear in the first object.
        When:
          - calling tableToMarkdown.
        Then:
          - return a valid table with the extra header.
        """
        # header not on first object
        data = copy.deepcopy(DATA)
        data[1]['extra_header'] = 'sample'
        table_extra_header = tableToMarkdown('tableToMarkdown test with extra header', data,
                                             headers=['header_1', 'header_2', 'extra_header'])
        expected_table_extra_header = (
            '### tableToMarkdown test with extra header\n'
            '|header_1|header_2|extra_header|\n'
            '|---|---|---|\n'
            '| a1 | b1 |  |\n'
            '| a2 | b2 | sample |\n'
            '| a3 | b3 |  |\n'
        )
        assert table_extra_header == expected_table_extra_header

    @staticmethod
    def test_no_header():
        """
        Given:
          - list of objects.
          - a list with non-existing headers.
        When:
          - calling tableToMarkdown.
        Then:
          - return a "no result" message.
        """
        # no header
        table_no_headers = tableToMarkdown('tableToMarkdown test with no headers', DATA,
                                           headers=['no', 'header', 'found'], removeNull=True)
        expected_table_no_headers = (
            '### tableToMarkdown test with no headers\n'
            '**No entries.**\n'
        )
        assert table_no_headers == expected_table_no_headers

    @staticmethod
    def test_dict_value():
        """
        Given:
          - list of objects.
          - some values are lists.
        When:
          - calling tableToMarkdown.
        Then:
          - return a valid table.
        """
        # dict value
        data = copy.deepcopy(DATA)
        data[1]['extra_header'] = {'sample': 'qwerty', 'sample2': '`asdf'}
        table_dict_record = tableToMarkdown('tableToMarkdown test with dict record', data,
                                            headers=['header_1', 'header_2', 'extra_header'])
        expected_dict_record = (
            '### tableToMarkdown test with dict record\n'
            '|header_1|header_2|extra_header|\n'
            '|---|---|---|\n'
            '| a1 | b1 |  |\n'
            '| a2 | b2 | sample: qwerty<br>sample2: \\`asdf |\n'
            '| a3 | b3 |  |\n'
        )
        assert table_dict_record == expected_dict_record

    @staticmethod
    def test_string_header():
        """
        Given:
          - list of objects.
          - a single header as a string.
        When:
          - calling tableToMarkdown.
        Then:
          - return a valid table.
        """
        # string header (instead of list)
        table_string_header = tableToMarkdown('tableToMarkdown string header', DATA, 'header_1')
        expected_string_header_tbl = (
            '### tableToMarkdown string header\n'
            '|header_1|\n'
            '|---|\n'
            '| a1 |\n'
            '| a2 |\n'
            '| a3 |\n'
        )
        assert table_string_header == expected_string_header_tbl

    @staticmethod
    def test_list_of_strings_instead_of_dict():
        """
        Given:
          - list of strings.
          - a single header as a list.
        When:
          - calling tableToMarkdown.
        Then:
          - return a valid table.
        """
        # list of string values instead of list of dict objects
        table_string_array = tableToMarkdown('tableToMarkdown test with string array', ['foo', 'bar', 'katz'],
                                             ['header_1'])
        expected_string_array_tbl = (
            '### tableToMarkdown test with string array\n'
            '|header_1|\n'
            '|---|\n'
            '| foo |\n'
            '| bar |\n'
            '| katz |\n'
        )
        assert table_string_array == expected_string_array_tbl

    @staticmethod
    def test_list_of_strings_instead_of_dict_and_string_header():
        """
        Given:
          - list of strings.
          - a single header as a string.
        When:
          - calling tableToMarkdown.
        Then:
          - return a valid table.
        """
        # combination: string header + string values list
        table_string_array_string_header = tableToMarkdown('tableToMarkdown test with string array and string header',
                                                           ['foo', 'bar', 'katz'], 'header_1')

        expected_string_array_string_header_tbl = (
            '### tableToMarkdown test with string array and string header\n'
            '|header_1|\n'
            '|---|\n'
            '| foo |\n'
            '| bar |\n'
            '| katz |\n'
        )

        assert table_string_array_string_header == expected_string_array_string_header_tbl

    @staticmethod
    def test_single_key_dict():
        # combination: string header + string values list
        table_single_key_dict = tableToMarkdown('tableToMarkdown test with single key dict',
                                                {'single': ['Arthur', 'Blob', 'Cactus']})
        expected_single_key_dict_tbl = (
            '### tableToMarkdown test with single key dict\n'
            '|single|\n'
            '|---|\n'
            '| Arthur |\n'
            '| Blob |\n'
            '| Cactus |\n'
        )
        assert table_single_key_dict == expected_single_key_dict_tbl

    @staticmethod
    def test_dict_with_special_character():
        """
        When:
          - calling tableToMarkdown.
        Given:
          - list of objects.
          - some values contain special characters.
        Then:
          - return a valid table.
        """
        data = {
            'header_1': u'foo',
            'header_2': [u'\xe2.rtf']
        }
        table_with_character = tableToMarkdown('tableToMarkdown test with special character', data)
        expected_string_with_special_character = '''### tableToMarkdown test with special character
|header_1|header_2|
|---|---|
| foo | â.rtf |
'''
        assert table_with_character == expected_string_with_special_character

    @staticmethod
    def test_title_with_special_character():
        """
        When:
          - calling tableToMarkdown.
        Given:
          - a title with a special character.
        Then:
          - return a valid table.
        """
        data = {
            'header_1': u'foo'
        }
        table_with_character = tableToMarkdown('tableToMarkdown test with special character Ù', data)
        expected_string_with_special_character = (
            '### tableToMarkdown test with special character Ù\n'
            '|header_1|\n'
            '|---|\n'
            '| foo |\n'
        )
        assert table_with_character == expected_string_with_special_character

    @pytest.mark.parametrize('data, expected_table', DATA_WITH_URLS)
    def test_clickable_url(self, data, expected_table):
        """
        Given:
          - list of objects.
          - some values are URLs.
        When:
          - calling tableToMarkdown.
        Then:
          - return a valid table with clickable URLs.
        """
        table = tableToMarkdown('tableToMarkdown test', data, url_keys=['url1', 'url2'])
        assert table == expected_table

    @staticmethod
    def test_keep_headers_list():
        """
        Given:
          - list of objects.
        When:
          - calling tableToMarkdown.
        Then:
          - return a valid table.
          - the given headers list is not modified.
        """
        headers = ['header_1', 'header_2']
        data = {
            'header_1': 'foo',
        }
        table = tableToMarkdown('tableToMarkdown test', data, removeNull=True, headers=headers)
        assert 'header_2' not in table
        assert headers == ['header_1', 'header_2']

    # Test fails locally because expected time is in UTC
    @staticmethod
    def test_date_fields_param():
        """
        Given:
          - List of objects with date fields in epoch format.
        When:
          - Calling tableToMarkdown with the given date fields.
        Then:
          - Return the date data in the markdown table in human-readable format.
        """
        data = [
            {
                "docker_image": "demisto/python3",
                "create_time": '1631521313466'
            },
            {
                "docker_image": "demisto/python2",
                "create_time": 1631521521466
            }
        ]

        table = tableToMarkdown('tableToMarkdown test', data, headers=["docker_image", "create_time"],
                                date_fields=['create_time'])

        expected_md_table = '''### tableToMarkdown test
|docker_image|create_time|
|---|---|
| demisto/python3 | 2021-09-13 08:21:53 |
| demisto/python2 | 2021-09-13 08:25:21 |
'''
        assert table == expected_md_table

    @staticmethod
    def test_with_json_transformers_default():
        """
        Given:
          - Nested json table.
        When:
          - Calling tableToMarkdown with `is_auto_transform_json` set to True.
        Then:
          - Parse the json table to the default format which supports nesting.
        """
        with open('test_data/nested_data_example.json') as f:
            nested_data_example = json.load(f)
        table = tableToMarkdown("tableToMarkdown test", nested_data_example,
                                headers=['name', 'changelog', 'nested'],
                                is_auto_json_transform=True)
        if IS_PY3:
            expected_table = """### tableToMarkdown test
|name|changelog|nested|
|---|---|---|
| Active Directory Query | **1.0.4**:<br>	***path***: <br>	***releaseNotes***: <br>#### Integrations<br>##### Active Directory Query v2<br>Fixed an issue where the ***ad-get-user*** command caused performance issues because the *limit* argument was not defined.<br><br>	***displayName***: 1.0.4 - R124496<br>	***released***: 2020-09-23T17:43:26Z<br>**1.0.5**:<br>	***path***: <br>	***releaseNotes***: <br>#### Integrations<br>##### Active Directory Query v2<br>- Fixed several typos.<br>- Updated the Docker image to: *demisto/ldap:1.0.0.11282*.<br><br>	***displayName***: 1.0.5 - 132259<br>	***released***: 2020-10-01T17:48:31Z<br>**1.0.6**:<br>	***path***: <br>	***releaseNotes***: <br>#### Integrations<br>##### Active Directory Query v2<br>- Fixed an issue where the DN parameter within query in the ***search-computer*** command was incorrect.<br>- Updated the Docker image to *demisto/ldap:1.0.0.12410*.<br><br>	***displayName***: 1.0.6 - 151676<br>	***released***: 2020-10-19T14:35:15Z | **item1**:<br>	***a***: 1<br>	***b***: 2<br>	***c***: 3<br>	***d***: 4 |
"""
        else:
            expected_table = u"""### tableToMarkdown test
|name|changelog|nested|
|---|---|---|
| Active Directory Query | **1.0.4**:<br>	***path***: <br>	***releaseNotes***: <br>#### Integrations<br>##### Active Directory Query v2<br>Fixed an issue where the ***ad-get-user*** command caused performance issues because the *limit* argument was not defined.<br><br>	***displayName***: 1.0.4 - R124496<br>	***released***: 2020-09-23T17:43:26Z<br>**1.0.5**:<br>	***path***: <br>	***releaseNotes***: <br>#### Integrations<br>##### Active Directory Query v2<br>- Fixed several typos.<br>- Updated the Docker image to: *demisto/ldap:1.0.0.11282*.<br><br>	***displayName***: 1.0.5 - 132259<br>	***released***: 2020-10-01T17:48:31Z<br>**1.0.6**:<br>	***path***: <br>	***releaseNotes***: <br>#### Integrations<br>##### Active Directory Query v2<br>- Fixed an issue where the DN parameter within query in the ***search-computer*** command was incorrect.<br>- Updated the Docker image to *demisto/ldap:1.0.0.12410*.<br><br>	***displayName***: 1.0.6 - 151676<br>	***released***: 2020-10-19T14:35:15Z | **item1**:<br>	***a***: 1<br>	***c***: 3<br>	***b***: 2<br>	***d***: 4 |
"""
        assert table == expected_table

    @staticmethod
    def test_with_json_transformer_simple():
        with open('test_data/simple_data_example.json') as f:
            simple_data_example = json.load(f)
        name_transformer = JsonTransformer(keys=['first', 'second'], is_nested=False)
        json_transformer_mapping = {'name': name_transformer}
        table = tableToMarkdown("tableToMarkdown test", simple_data_example,
                                json_transform_mapping=json_transformer_mapping)
        if IS_PY3:
            expected_table = """### tableToMarkdown test
|name|value|
|---|---|
| **first**:<br>	***a***: val<br>***second***: b | val1 |
| **first**:<br>	***a***: val2<br>***second***: d | val2 |
"""
        else:
            expected_table = u"""### tableToMarkdown test
|name|value|
|---|---|
| ***second***: b<br>**first**:<br>	***a***: val | val1 |
| ***second***: d<br>**first**:<br>	***a***: val2 | val2 |
"""
        assert expected_table == table

    @staticmethod
    def test_with_json_transformer_nested():
        """
        Given:
          - Nested json table.
        When:
          - Calling tableToMarkdown with JsonTransformer with only `keys` given.
        Then:
          - The header key which is transformed will parsed with the relevant keys.
        """

        with open('test_data/nested_data_example.json') as f:
            nested_data_example = json.load(f)
        changelog_transformer = JsonTransformer(keys=['releaseNotes', 'released'], is_nested=True)
        table_json_transformer = {'changelog': changelog_transformer}
        table = tableToMarkdown("tableToMarkdown test", nested_data_example, headers=['name', 'changelog'],
                                json_transform_mapping=table_json_transformer)
        expected_table = """### tableToMarkdown test
|name|changelog|
|---|---|
| Active Directory Query | **1.0.4**:<br>	***releaseNotes***: <br>#### Integrations<br>##### Active Directory Query v2<br>Fixed an issue where the ***ad-get-user*** command caused performance issues because the *limit* argument was not defined.<br><br>	***released***: 2020-09-23T17:43:26Z<br>**1.0.5**:<br>	***releaseNotes***: <br>#### Integrations<br>##### Active Directory Query v2<br>- Fixed several typos.<br>- Updated the Docker image to: *demisto/ldap:1.0.0.11282*.<br><br>	***released***: 2020-10-01T17:48:31Z<br>**1.0.6**:<br>	***releaseNotes***: <br>#### Integrations<br>##### Active Directory Query v2<br>- Fixed an issue where the DN parameter within query in the ***search-computer*** command was incorrect.<br>- Updated the Docker image to *demisto/ldap:1.0.0.12410*.<br><br>	***released***: 2020-10-19T14:35:15Z |
"""
        assert expected_table == table

    @staticmethod
    def test_with_json_transformer_nested_complex():
        """
        Given:
          - Double nested json table.
        When:
          - Calling tableToMarkdown with JsonTransformer with only `keys_lst` given and `is_nested` set to True.
        Then:
          - The header key which is transformed will parsed with the relevant keys.
        """
        with open('test_data/complex_nested_data_example.json') as f:
            complex_nested_data_example = json.load(f)
        changelog_transformer = JsonTransformer(keys=['releaseNotes', 'c'], is_nested=True)
        table_json_transformer = {'changelog': changelog_transformer}
        table = tableToMarkdown('tableToMarkdown test', complex_nested_data_example, headers=['name', 'changelog'],
                                json_transform_mapping=table_json_transformer)
        expected_table = """### tableToMarkdown test
|name|changelog|
|---|---|
| Active Directory Query | **1.0.4**:<br>	**path**:<br>		**a**:<br>			**b**:<br>				***c***: we should see this value<br>	***releaseNotes***: <br>#### Integrations<br>##### Active Directory Query v2<br>Fixed an issue where the ***ad-get-user*** command caused performance issues because the *limit* argument was not defined.<br><br>**1.0.5**:<br>	**path**:<br>		**a**:<br>			**b**:<br>				***c***: we should see this value<br>	***releaseNotes***: <br>#### Integrations<br>##### Active Directory Query v2<br>- Fixed several typos.<br>- Updated the Docker image to: *demisto/ldap:1.0.0.11282*.<br><br>**1.0.6**:<br>	**path**:<br>		**a**:<br>			**b**:<br>				***c***: we should see this value<br>	***releaseNotes***: <br>#### Integrations<br>##### Active Directory Query v2<br>- Fixed an issue where the DN parameter within query in the ***search-computer*** command was incorrect.<br>- Updated the Docker image to *demisto/ldap:1.0.0.12410*.<br> |
"""
        assert expected_table == table

    @staticmethod
    def test_with_json_transformer_func():
        """
        Given:
          - Double nested json table.
        When:
          - Calling tableToMarkdown with JsonTransformer set to custom function.
        Then:
          - The table constructed with the transforming function.
        """

        def changelog_to_str(json_input):
            return ', '.join(json_input.keys())

        with open('test_data/nested_data_example.json') as f:
            nested_data_example = json.load(f)
        changelog_transformer = JsonTransformer(func=changelog_to_str)
        table_json_transformer = {'changelog': changelog_transformer}
        table = tableToMarkdown("tableToMarkdown test", nested_data_example, headers=['name', 'changelog'],
                                json_transform_mapping=table_json_transformer)
        expected_table = """### tableToMarkdown test
|name|changelog|
|---|---|
| Active Directory Query | 1.0.4, 1.0.5, 1.0.6 |
"""
        assert expected_table == table

    @staticmethod
    def test_with_json_transform_list():
        """
        Given:
          - Nested json table with a list.
        When:
          - Calling tableToMarkdown with `is_auto_json_transform=True`.
        Then:
          - Create a markdown table with the list
        """
        with open('test_data/nested_data_in_list.json') as f:
            data_with_list = json.load(f)
        table = tableToMarkdown("tableToMarkdown test", data_with_list, is_auto_json_transform=True)
        if IS_PY3:
            expected_table = """### tableToMarkdown test
|Commands|Creation time|Hostname|Machine Action Id|MachineId|Status|
|---|---|---|---|---|---|
| **-**	***startTime***: null<br>	***endTime***: 2022-02-17T08:22:33.823Z<br>	***commandStatus***: Completed<br>	**errors**:<br>		***values***: error1, error2, error3<br>	**command**:<br>		***type***: GetFile<br>		**params**:<br>			**-**	***key***: Path<br>				***value***: test.txt<br>**-**	***startTime***: null<br>	***endTime***: 2022-02-17T08:22:33.823Z<br>	***commandStatus***: Completed<br>	**errors**:<br>		***values***: <br>	**command**:<br>		***type***: GetFile<br>		**params**:<br>			**-**	***key***: Path<br>				***value***: test222.txt | 2022-02-17T08:20:02.6180466Z | desktop-s2455r9 | 5b38733b-ed80-47be-b892-f2ffb52593fd | f70f9fe6b29cd9511652434919c6530618f06606 | Succeeded |
"""
        else:
            expected_table = u"""### tableToMarkdown test
|Commands|Creation time|Hostname|Machine Action Id|MachineId|Status|
|---|---|---|---|---|---|
| **-**	**command**:<br>		**params**:<br>			**-**	***value***: test.txt<br>				***key***: Path<br>		***type***: GetFile<br>	***endTime***: 2022-02-17T08:22:33.823Z<br>	***commandStatus***: Completed<br>	**errors**:<br>		***values***: error1, error2, error3<br>	***startTime***: null<br>**-**	**command**:<br>		**params**:<br>			**-**	***value***: test222.txt<br>				***key***: Path<br>		***type***: GetFile<br>	***endTime***: 2022-02-17T08:22:33.823Z<br>	***commandStatus***: Completed<br>	**errors**:<br>		***values***: <br>	***startTime***: null | 2022-02-17T08:20:02.6180466Z | desktop-s2455r9 | 5b38733b-ed80-47be-b892-f2ffb52593fd | f70f9fe6b29cd9511652434919c6530618f06606 | Succeeded |
"""
        assert expected_table == table

    @staticmethod
    def test_with_json_transform_list_keys():
        """
        Given:
          - Nested json table with a list.
        When:
          - Calling tableToMarkdown with `is_auto_json_transform=True`.
        Then:
          - Create a markdown table with the list only with given keys
        """
        with open('test_data/nested_data_in_list.json') as f:
            data_with_list = json.load(f)
        table = tableToMarkdown("tableToMarkdown test", data_with_list,
                                json_transform_mapping={'Commands': JsonTransformer(keys=('commandStatus', 'command'))})
        if IS_PY3:
            expected_table = """### tableToMarkdown test
|Commands|Creation time|Hostname|Machine Action Id|MachineId|Status|
|---|---|---|---|---|---|
| **-**	***commandStatus***: Completed<br>	**command**:<br>		***type***: GetFile<br>		**params**:<br>			**-**	***key***: Path<br>				***value***: test.txt<br>**-**	***commandStatus***: Completed<br>	**command**:<br>		***type***: GetFile<br>		**params**:<br>			**-**	***key***: Path<br>				***value***: test222.txt | 2022-02-17T08:20:02.6180466Z | desktop-s2455r9 | 5b38733b-ed80-47be-b892-f2ffb52593fd | f70f9fe6b29cd9511652434919c6530618f06606 | Succeeded |
"""
        else:
            expected_table = u"""### tableToMarkdown test
|Commands|Creation time|Hostname|Machine Action Id|MachineId|Status|
|---|---|---|---|---|---|
| **-**	**command**:<br>		**params**:<br>			**-**	***value***: test.txt<br>				***key***: Path<br>		***type***: GetFile<br>	***commandStatus***: Completed<br>**-**	**command**:<br>		**params**:<br>			**-**	***value***: test222.txt<br>				***key***: Path<br>		***type***: GetFile<br>	***commandStatus***: Completed | 2022-02-17T08:20:02.6180466Z | desktop-s2455r9 | 5b38733b-ed80-47be-b892-f2ffb52593fd | f70f9fe6b29cd9511652434919c6530618f06606 | Succeeded |
"""
        assert expected_table == table

    @staticmethod
    def test_no_given_headers_and_sort_headers():
        """
        Given:
            - A list of dictionaries.
        When:
            - Calling tableToMarkdown with no given headers and sort_headers=True by default.
        Then:
            - Validate that the table is sorted by the keys.
        """
        data = [{'c': 1, 'b': 2, 'a': 3}, {'c': 4, 'b': 5, 'a': 6}]
        table = tableToMarkdown("tableToMarkdown test", data)
        assert table == ('### tableToMarkdown test\n'
                         '|a|b|c|\n|---|---|---|\n'
                         '| 3 | 2 | 1 |\n'
                         '| 6 | 5 | 4 |\n')

    @staticmethod
    def test_no_given_headers_and_sort_headers_false():
        """
        Given:
            - A list of dictionaries.
        When:
            - Calling tableToMarkdown with no given headers and sort_headers=False.
        Then:
            - Python 3: Validate that the table is not sorted by the keys.
            - Python 2: Validate that the table is sorted by the keys.
        """
        data = [{'c': 1, 'b': 2, 'a': 3}, {'c': 4, 'b': 5, 'a': 6}]
        table = tableToMarkdown("tableToMarkdown test", data, sort_headers=False)

        if IS_PY3:
            expected_table_unsorted = ('### tableToMarkdown test\n'
                                       '|c|b|a|\n|---|---|---|\n'
                                       '| 1 | 2 | 3 |\n'
                                       '| 4 | 5 | 6 |\n')
            assert table == expected_table_unsorted
        else:  # in python 2 sort_headers=False is not working
            expected_table_sorted = ('### tableToMarkdown test\n'
                                     '|a|b|c|\n|---|---|---|\n'
                                     '| 3 | 2 | 1 |\n'
                                     '| 6 | 5 | 4 |\n')
            assert table == expected_table_sorted

    @staticmethod
    def test_list_integers():
        """
        Given:
            - A dictionary with a list of integers .
        When:
            - Calling tableToMarkdown with is_auto_json_transform=True.
        Then:
            Validate that the script ran successfully.
        """
        data = {'key': 'value', 'listtest': [1, 2, 3, 4]} 
        table = tableToMarkdown("tableToMarkdown test", data, sort_headers=False, is_auto_json_transform=True)
        assert table


@pytest.mark.parametrize('data, expected_data', COMPLEX_DATA_WITH_URLS)
def test_url_to_clickable_markdown(data, expected_data):
    table = url_to_clickable_markdown(data, url_keys=['url', 'links'])
    assert table == expected_data


def test_flatten_cell():
    # sanity
    utf8_to_flatten = b'abcdefghijklmnopqrstuvwxyz1234567890!'.decode('utf8')
    flatten_text = flattenCell(utf8_to_flatten)
    expected_string = 'abcdefghijklmnopqrstuvwxyz1234567890!'

    assert flatten_text == expected_string

    # list of uft8 and string to flatten
    str_a = b'abcdefghijklmnopqrstuvwxyz1234567890!'
    utf8_b = str_a.decode('utf8')
    list_to_flatten = [str_a, utf8_b]
    flatten_text2 = flattenCell(list_to_flatten)
    expected_flatten_string = 'abcdefghijklmnopqrstuvwxyz1234567890!,\nabcdefghijklmnopqrstuvwxyz1234567890!'

    assert flatten_text2 == expected_flatten_string

    # special character test
    special_char = u'会'
    list_of_special = [special_char, special_char]

    flattenCell(list_of_special)
    flattenCell(special_char)

    # dictionary test
    dict_to_flatten = {'first': u'会'}
    expected_flatten_dict = u'{\n    "first": "\u4f1a"\n}'
    assert flattenCell(dict_to_flatten) == expected_flatten_dict

    # datetime test
    datetime_value = datetime(2019, 9, 17, 6, 16, 39)
    dict_to_flatten = {'date': datetime_value}
    expected_flatten_dict = '{\n    "date": "2019-09-17 06:16:39"\n}'
    assert flattenCell(dict_to_flatten) == expected_flatten_dict


def test_hash_djb2():
    assert hash_djb2("test") == 2090756197, "Invalid value of hash_djb2"


def test_camelize():
    non_camalized = [{'chookity_bop': 'asdasd'}, {'ab_c': 'd e', 'fgh_ijk': 'lm', 'nop': 'qr_st'}]
    expected_output_upper_camel = [{'ChookityBop': 'asdasd'}, {'AbC': 'd e', 'Nop': 'qr_st', 'FghIjk': 'lm'}]
    expected_output_lower_camel = [{'chookityBop': 'asdasd'}, {'abC': 'd e', 'nop': 'qr_st', 'fghIjk': 'lm'}]
    assert camelize(non_camalized, '_') == expected_output_upper_camel
    assert camelize(non_camalized, '_', upper_camel=True) == expected_output_upper_camel
    assert camelize(non_camalized, '_', upper_camel=False) == expected_output_lower_camel

    non_camalized2 = {'ab_c': 'd e', 'fgh_ijk': 'lm', 'nop': 'qr_st'}
    expected_output2_upper_camel = {'AbC': 'd e', 'Nop': 'qr_st', 'FghIjk': 'lm'}
    expected_output2_lower_camel = {'abC': 'd e', 'nop': 'qr_st', 'fghIjk': 'lm'}
    assert camelize(non_camalized2, '_') == expected_output2_upper_camel
    assert camelize(non_camalized2, '_', upper_camel=True) == expected_output2_upper_camel
    assert camelize(non_camalized2, '_', upper_camel=False) == expected_output2_lower_camel


def test_camelize_string():
    from CommonServerPython import camelize_string
    non_camalized = ['chookity_bop', 'ab_c', 'fgh_ijk', 'nop']
    expected_output_upper_camel = ['ChookityBop', 'AbC', 'FghIjk', 'Nop']
    expected_output_lower_camel = ['chookityBop', 'abC', 'fghIjk', 'nop']
    for i in range(len(non_camalized)):
        assert camelize_string(non_camalized[i], '_') == expected_output_upper_camel[i]
        assert camelize_string(non_camalized[i], '_', upper_camel=True) == expected_output_upper_camel[i]
        assert camelize_string(non_camalized[i], '_', upper_camel=False) == expected_output_lower_camel[i]


def test_underscoreToCamelCase():
    from CommonServerPython import underscoreToCamelCase
    non_camalized = ['chookity_bop', 'ab_c', 'fgh_ijk', 'nop']
    expected_output_upper_camel = ['ChookityBop', 'AbC', 'FghIjk', 'Nop']
    expected_output_lower_camel = ['chookityBop', 'abC', 'fghIjk', 'nop']
    for i in range(len(non_camalized)):
        assert underscoreToCamelCase(non_camalized[i]) == expected_output_upper_camel[i]
        assert underscoreToCamelCase(non_camalized[i], upper_camel=True) == expected_output_upper_camel[i]
        assert underscoreToCamelCase(non_camalized[i], upper_camel=False) == expected_output_lower_camel[i]


# Note this test will fail when run locally (in pycharm/vscode) as it assumes the machine (docker image) has UTC timezone set
def test_date_to_timestamp():
    assert date_to_timestamp('2018-11-06T08:56:41') == 1541494601000
    assert date_to_timestamp(datetime.strptime('2018-11-06T08:56:41', "%Y-%m-%dT%H:%M:%S")) == 1541494601000


PASCAL_TO_SPACE_USE_CASES = [
    ('Validate', 'Validate'),
    ('validate', 'Validate'),
    ('TCP', 'TCP'),
    ('eventType', 'Event Type'),
    ('eventID', 'Event ID'),
    ('eventId', 'Event Id'),
    ('IPAddress', 'IP Address'),
    ('isDisabled', 'Is Disabled'),
    ('device-group', 'Device - Group'),
]


@pytest.mark.parametrize('s, expected', PASCAL_TO_SPACE_USE_CASES)
def test_pascalToSpace(s, expected):
    assert pascalToSpace(s) == expected, 'Error on {} != {}'.format(pascalToSpace(s), expected)


def test_safe_load_json():
    valid_json_str = '{"foo": "bar"}'
    expected_valid_json_result = {u'foo': u'bar'}
    assert expected_valid_json_result == safe_load_json(valid_json_str)


def test_remove_empty_elements():
    test_dict = {
        "foo": "bar",
        "baz": {},
        "empty": [],
        "nested_dict": {
            "empty_list": [],
            "hummus": "pita"
        },
        "nested_list": {
            "more_empty_list": []
        }
    }

    expected_result = {
        "foo": "bar",
        "nested_dict": {
            "hummus": "pita"
        }
    }
    assert expected_result == remove_empty_elements(test_dict)


@pytest.mark.parametrize('header,raw_input,expected_output', [
    ('AWS DynamoDB DescribeBackup', {
        'BackupDescription': {
            "Foo": "Bar",
            "Baz": "Bang",
            "TestKey": "TestValue"
        }
    }, '''### AWS DynamoDB DescribeBackup\n|Baz|Foo|TestKey|\n|---|---|---|\n| Bang | Bar | TestValue |\n'''),
    ('Empty Results', {'key': []}, '### Empty Results\n**No entries.**\n')
])
def test_aws_table_to_markdown(header, raw_input, expected_output):
    """
    Given
        - A header and a dict with two levels
        - A header and a dict with one key pointing to an empty list
    When
        - Creating a markdown table using the aws_table_to_markdown function
    Ensure
        - The header appears as a markdown header and the dictionary is translated to a markdown table
        - The header appears as a markdown header and "No entries" text appears instead of a markdown table"
    """
    assert aws_table_to_markdown(raw_input, header) == expected_output


def test_argToList(mocker):
    expected = ['a', 'b', 'c']
    test1 = ['a', 'b', 'c']
    test2 = 'a,b,c'
    test3 = '["a","b","c"]'
    test4 = 'a;b;c'
    test5 = 1
    test6 = '1'
    test7 = True
    test8 = [1, 2, 3]
    test9 = "[test.com]"

    results = [argToList(test1), argToList(test2), argToList(test2, ','), argToList(test3), argToList(test4, ';')]

    for result in results:
        assert expected == result, 'argToList test failed, {} is not equal to {}'.format(str(result), str(expected))
    mocker.patch.object(demisto, 'debug', return_value=None)
    assert argToList(test5) == [1]
    assert argToList(test5, transform=str) == ['1']
    assert argToList(test6) == ['1']
    assert argToList(test7) == [True]
    assert argToList(test8, transform=str) == ['1', '2', '3']
    assert argToList(test9) == ["[test.com]"]


@pytest.mark.parametrize('args, field, expected_output', [
    ({'ids': "1,2,3"}, 'ids', ["1", "2", "3"]),
    ({'ids': "1,2,1"}, 'ids', ["1", "2"]),
    ({'ids': ""}, 'ids', []),
    ({'ids': ""}, 'name', []),
])
def test_remove_duplicates_from_list_arg(args, field, expected_output):
    assert len(remove_duplicates_from_list_arg(args, field)) == len(expected_output)


def test_remove_nulls():
    temp_dictionary = {"a": "b", "c": 4, "e": [], "f": {}, "g": None, "h": "", "i": [1], "k": ()}
    expected_dictionary = {"a": "b", "c": 4, "i": [1]}

    remove_nulls_from_dictionary(temp_dictionary)

    assert expected_dictionary == temp_dictionary, \
        "remove_nulls_from_dictionary test failed, {} is not equal to {}".format(str(temp_dictionary),
                                                                                 str(expected_dictionary))


def test_is_error_true():
    execute_command_results = [
        {
            "Type": entryTypes["error"],
            "ContentsFormat": formats["text"],
            "Contents": "this is error message"
        }
    ]
    assert is_error(execute_command_results)


def test_is_error_none():
    assert not is_error(None)


def test_is_error_single_entry():
    execute_command_results = {
        "Type": entryTypes["error"],
        "ContentsFormat": formats["text"],
        "Contents": "this is error message"
    }

    assert is_error(execute_command_results)


def test_is_error_false():
    execute_command_results = [
        {
            "Type": entryTypes["note"],
            "ContentsFormat": formats["text"],
            "Contents": "this is regular note"
        }
    ]
    assert not is_error(execute_command_results)


def test_not_error_entry():
    execute_command_results = "invalid command results as string"
    assert not is_error(execute_command_results)


def test_get_error():
    execute_command_results = [
        {
            "Type": entryTypes["error"],
            "ContentsFormat": formats["text"],
            "Contents": "this is error message"
        }
    ]
    error = get_error(execute_command_results)
    assert error == "this is error message"


def test_get_error_single_entry():
    execute_command_results = {
        "Type": entryTypes["error"],
        "ContentsFormat": formats["text"],
        "Contents": "this is error message"
    }

    error = get_error(execute_command_results)
    assert error == "this is error message"


def test_get_error_need_raise_error_on_non_error_input():
    execute_command_results = [
        {
            "Type": entryTypes["note"],
            "ContentsFormat": formats["text"],
            "Contents": "this is not an error"
        }
    ]
    try:
        get_error(execute_command_results)
    except ValueError as exception:
        assert "execute_command_result has no error entry. before using get_error use is_error" in str(exception)
        return

    assert False


@mark.parametrize('data,data_expected,filename', [
    ("this is a test", b"this is a test", "test.txt"),
    ("this is a test", b"this is a test", "../../../test.txt"),
    (u"עברית", u"עברית".encode('utf-8'), "test.txt"),
    (b"binary data\x15\x00", b"binary data\x15\x00", "test.txt"),
])  # noqa: E124
def test_fileResult(mocker, request, data, data_expected, filename):
    file_id = str(uuid.uuid4())
    mocker.patch.object(demisto, 'uniqueFile', return_value="fileresult")
    mocker.patch.object(demisto, 'investigation', return_value={'id': file_id})
    file_name = "{}_fileresult".format(file_id)

    def cleanup():
        try:
            os.remove(file_name)
        except OSError:
            pass

    request.addfinalizer(cleanup)
    res = fileResult(filename, data)
    assert res['File'] == "test.txt"
    with open(file_name, 'rb') as f:
        assert f.read() == data_expected


# Error that always returns a unicode string to it's str representation
class SpecialErr(Exception):
    def __str__(self):
        return u"מיוחד"


def test_logger():
    from CommonServerPython import LOG
    LOG(u'€')
    LOG(Exception(u'€'))
    LOG(SpecialErr(12))


def test_logger_write(mocker):
    mocker.patch.object(demisto, 'params', return_value={
        'credentials': {'password': 'my_password'},
    })
    mocker.patch.object(demisto, 'info')
    ilog = IntegrationLogger()
    ilog.write("This is a test with my_password")
    ilog.print_log()
    # assert that the print doesn't contain my_password
    # call_args is tuple (args list, kwargs). we only need the args
    args = demisto.info.call_args[0]
    assert 'This is a test' in args[0]
    assert 'my_password' not in args[0]
    assert '<XX_REPLACED>' in args[0]


def test_logger_init_key_name(mocker):
    mocker.patch.object(demisto, 'params', return_value={
        'key': {'password': 'my_password'},
        'secret': 'my_secret'
    })
    mocker.patch.object(demisto, 'info')
    ilog = IntegrationLogger()
    ilog.write("This is a test with my_password and my_secret")
    ilog.print_log()
    # assert that the print doesn't contain my_password
    # call_args is tuple (args list, kwargs). we only need the args
    args = demisto.info.call_args[0]
    assert 'This is a test' in args[0]
    assert 'my_password' not in args[0]
    assert 'my_secret' not in args[0]
    assert '<XX_REPLACED>' in args[0]


def test_logger_replace_strs(mocker):
    mocker.patch.object(demisto, 'params', return_value={
        'apikey': 'my_apikey',
    })
    ilog = IntegrationLogger()
    ilog.add_replace_strs('special_str', 'ZAQ!@#$%&*', '')  # also check that empty string is not added by mistake
    ilog('my_apikey is special_str and b64: ' + b64_encode('my_apikey'))
    ilog('special chars like ZAQ!@#$%&* should be replaced even when url-encoded like ZAQ%21%40%23%24%25%26%2A')
    assert ('' not in ilog.replace_strs)
    assert ilog.messages[0] == '<XX_REPLACED> is <XX_REPLACED> and b64: <XX_REPLACED>'
    assert ilog.messages[1] == \
        'special chars like <XX_REPLACED> should be replaced even when url-encoded like <XX_REPLACED>'


TEST_SSH_KEY_ESC = '-----BEGIN OPENSSH PRIVATE KEY-----\\nb3BlbnNzaC1rZXktdjEAAAAABG5vbmUAAAAEbm9uZQAAAAAAAAABAAACFw' \
                   'AAAAdzc2gtcn\\n-----END OPENSSH PRIVATE KEY-----'

TEST_SSH_KEY = '-----BEGIN OPENSSH PRIVATE KEY-----\nb3BlbnNzaC1rZXktdjEAAAAABG5vbmUAAAAEbm9uZQAAAAAAAAABAAACFw' \
               'AAAAdzc2gtcn\n-----END OPENSSH PRIVATE KEY-----'

TEST_PASS_JSON_CHARS = 'json_chars'

SENSITIVE_PARAM = {
    'app': None,
    'authentication': {
        'credential': '',
        'credentials': {
            'id': '',
            'locked': False,
            'modified': '0001-01-01T00: 00: 00Z',
            'name': '',
            'password': 'cred_pass',
            'sortValues': None,
            'sshkey': TEST_SSH_KEY,
            'sshkeyEsc': TEST_SSH_KEY_ESC,
            'sshkeyPass': 'ssh_key_secret_pass',
            'user': '',
            'vaultInstanceId': '',
            'version': 0,
            'workgroup': ''
        },
        'identifier': 'admin',
        'password': 'ident_pass',
        'passwordChanged': False
    },
    'password': TEST_PASS_JSON_CHARS + '\\"',
}


def test_logger_replace_strs_credentials(mocker):
    mocker.patch.object(demisto, 'params', return_value=SENSITIVE_PARAM)
    basic_auth = b64_encode(
        '{}:{}'.format(SENSITIVE_PARAM['authentication']['identifier'], SENSITIVE_PARAM['authentication']['password']))
    ilog = IntegrationLogger()
    # log some secrets
    ilog('my cred pass: cred_pass. my ssh key: ssh_key_secret. my ssh key: {}.'
         'my ssh key: {}. my ssh pass: ssh_key_secret_pass. ident: ident_pass.'
         ' basic auth: {}'.format(TEST_SSH_KEY, TEST_SSH_KEY_ESC, basic_auth))

    for s in ('cred_pass', TEST_SSH_KEY, TEST_SSH_KEY_ESC, 'ssh_key_secret_pass', 'ident_pass', basic_auth):
        assert s not in ilog.messages[0]


def test_debug_logger_replace_strs(mocker):
    mocker.patch.object(demisto, 'params', return_value=SENSITIVE_PARAM)
    debug_logger = DebugLogger()
    debug_logger.int_logger.set_buffering(True)
    debug_logger.log_start_debug()
    msg = debug_logger.int_logger.messages[0]
    assert 'debug-mode started' in msg
    assert 'Params:' in msg
    for s in ('cred_pass', 'ssh_key_secret', 'ssh_key_secret_pass', 'ident_pass', TEST_SSH_KEY,
              TEST_SSH_KEY_ESC, TEST_PASS_JSON_CHARS):
        assert s not in msg


def test_add_sensitive_log_strs(mocker):
    """
    Given:
       - Debug mode command
    When
       - Adding sensitive strings to the log
    Then
       - Ensure that both LOG and _requests_logger mask the sensitive str
    """
    sensitive_str = '%%This_is_API_key%%'
    from CommonServerPython import add_sensitive_log_strs, LOG
    mocker.patch('CommonServerPython._requests_logger', DebugLogger())
    CommonServerPython._requests_logger.log_start_debug()
    add_sensitive_log_strs(sensitive_str)
    assert sensitive_str not in LOG(sensitive_str)
    assert sensitive_str not in CommonServerPython._requests_logger.int_logger(sensitive_str)


def test_build_curl_post_noproxy():
    """
    Given:
       - HTTP client log messages of POST query
       - Proxy is not used and insecure is not checked
    When
       - Building curl query
    Then
       - Ensure curl is generated as expected
    """
    ilog = IntegrationLogger()
    ilog.build_curl("send: b'POST /api HTTP/1.1\\r\\n"
                    "Host: demisto.com\\r\\n"
                    "User-Agent: python-requests/2.25.0\\r\\n"
                    "Accept-Encoding: gzip, deflate\r\n"
                    "Accept: */*\\r\\n"
                    "Connection: keep-alive\\r\\n"
                    "Authorization: TOKEN\\r\\n"
                    "Content-Length: 57\\r\\n"
                    "Content-Type: application/json\\r\\n\\r\\n'")
    ilog.build_curl("send: b'{\"data\": \"value\"}'")
    assert ilog.curl == [
        'curl -X POST https://demisto.com/api -H "Authorization: TOKEN" -H "Content-Type: application/json" '
        '--noproxy "*" -d \'{"data": "value"}\''
    ]


def test_build_curl_post_xml():
    """
    Given:
       - HTTP client log messages of POST query with XML body
       - Proxy is not used and insecure is not checked
    When
       - Building curl query
    Then
       - Ensure curl is generated as expected
    """
    ilog = IntegrationLogger()
    ilog.build_curl("send: b'POST /api HTTP/1.1\\r\\n"
                    "Host: demisto.com\\r\\n"
                    "User-Agent: python-requests/2.25.0\\r\\n"
                    "Accept-Encoding: gzip, deflate\r\n"
                    "Accept: */*\\r\\n"
                    "Connection: keep-alive\\r\\n"
                    "Authorization: TOKEN\\r\\n"
                    "Content-Length: 57\\r\\n"
                    "Content-Type: application/json\\r\\n\\r\\n'")
    ilog.build_curl("send: b'<?xml version=\"1.0\" encoding=\"utf-8\"?>'")
    assert ilog.curl == [
        'curl -X POST https://demisto.com/api -H "Authorization: TOKEN" -H "Content-Type: application/json" '
        '--noproxy "*" -d \'<?xml version="1.0" encoding="utf-8"?>\''
    ]


def test_build_curl_get_withproxy(mocker):
    """
    Given:
       - HTTP client log messages of GET query
       - Proxy used and insecure checked
    When
       - Building curl query
    Then
       - Ensure curl is generated as expected
    """
    mocker.patch.object(demisto, 'params', return_value={
        'proxy': True,
        'insecure': True
    })
    os.environ['https_proxy'] = 'http://proxy'
    ilog = IntegrationLogger()
    ilog.build_curl("send: b'GET /api HTTP/1.1\\r\\n"
                    "Host: demisto.com\\r\\n"
                    "User-Agent: python-requests/2.25.0\\r\\n"
                    "Accept-Encoding: gzip, deflate\r\n"
                    "Accept: */*\\r\\n"
                    "Connection: keep-alive\\r\\n"
                    "Authorization: TOKEN\\r\\n"
                    "Content-Length: 57\\r\\n"
                    "Content-Type: application/json\\r\\n\\r\\n'")
    ilog.build_curl("send: b'{\"data\": \"value\"}'")
    assert ilog.curl == [
        'curl -X GET https://demisto.com/api -H "Authorization: TOKEN" -H "Content-Type: application/json" '
        '--proxy http://proxy -k -d \'{"data": "value"}\''
    ]


def test_build_curl_multiple_queries():
    """
    Given:
       - HTTP client log messages of POST and GET queries
       - Proxy is not used and insecure is not checked
    When
       - Building curl query
    Then
       - Ensure two curl queries are generated as expected
    """
    ilog = IntegrationLogger()
    ilog.build_curl("send: b'POST /api/post HTTP/1.1\\r\\n"
                    "Host: demisto.com\\r\\n"
                    "User-Agent: python-requests/2.25.0\\r\\n"
                    "Accept-Encoding: gzip, deflate\r\n"
                    "Accept: */*\\r\\n"
                    "Connection: keep-alive\\r\\n"
                    "Authorization: TOKEN\\r\\n"
                    "Content-Length: 57\\r\\n"
                    "Content-Type: application/json\\r\\n\\r\\n'")
    ilog.build_curl("send: b'{\"postdata\": \"value\"}'")
    ilog.build_curl("send: b'GET /api/get HTTP/1.1\\r\\n"
                    "Host: demisto.com\\r\\n"
                    "User-Agent: python-requests/2.25.0\\r\\n"
                    "Accept-Encoding: gzip, deflate\r\n"
                    "Accept: */*\\r\\n"
                    "Connection: keep-alive\\r\\n"
                    "Authorization: TOKEN\\r\\n"
                    "Content-Length: 57\\r\\n"
                    "Content-Type: application/json\\r\\n\\r\\n'")
    ilog.build_curl("send: b'{\"getdata\": \"value\"}'")
    assert ilog.curl == [
        'curl -X POST https://demisto.com/api/post -H "Authorization: TOKEN" -H "Content-Type: application/json" '
        '--noproxy "*" -d \'{"postdata": "value"}\'',
        'curl -X GET https://demisto.com/api/get -H "Authorization: TOKEN" -H "Content-Type: application/json" '
        '--noproxy "*" -d \'{"getdata": "value"}\''
    ]


def test_is_mac_address():
    from CommonServerPython import is_mac_address

    mac_address_false = 'AA:BB:CC:00:11'
    mac_address_true = 'AA:BB:CC:00:11:22'

    assert (is_mac_address(mac_address_false) is False)
    assert (is_mac_address(mac_address_true))


def test_return_error_truncated_message(mocker):
    """
    Given
    - invalid error message due to longer than max length (50,000)

    When
    - return_error function is called

    Then
    - Return a truncated message that contains clarification about the truncation
    """
    from CommonServerPython import return_error, MAX_ERROR_MESSAGE_LENGTH
    err_msg = "1" * (MAX_ERROR_MESSAGE_LENGTH + 1)
    results = mocker.spy(demisto, 'results')
    mocker.patch.object(sys, 'exit')
    return_error(err_msg)
    assert len(results.call_args[0][0]["Contents"]) == MAX_ERROR_MESSAGE_LENGTH + \
        len("...This error body was truncated...")
    assert "This error body was truncated" in results.call_args[0][0]["Contents"]


def test_return_error_valid_message(mocker):
    """
    Given
    - A valid error message

    When
    - return_error function is called

    Then
    - Ensure the same message is returned
    - Ensure the error message does not contain clarification about a truncation
    """
    from CommonServerPython import return_error, MAX_ERROR_MESSAGE_LENGTH
    err_msg = "1" * int(MAX_ERROR_MESSAGE_LENGTH * 0.9)
    results = mocker.spy(demisto, 'results')
    mocker.patch.object(sys, 'exit')
    return_error(err_msg)
    assert len(results.call_args[0][0]["Contents"]) == len(err_msg)
    assert "This error body was truncated" not in results.call_args[0][0]["Contents"]


def test_return_error_command(mocker):
    from CommonServerPython import return_error
    err_msg = "Testing unicode Ё"
    outputs = {'output': 'error'}
    expected_error = {
        'Type': entryTypes['error'],
        'ContentsFormat': formats['text'],
        'Contents': err_msg,
        "EntryContext": outputs
    }

    # Test command that is not fetch-incidents
    mocker.patch.object(demisto, 'command', return_value="test-command")
    mocker.patch.object(sys, 'exit')
    mocker.spy(demisto, 'results')
    return_error(err_msg, '', outputs)
    assert str(demisto.results.call_args) == "call({})".format(expected_error)


def test_return_error_fetch_incidents(mocker):
    from CommonServerPython import return_error
    err_msg = "Testing unicode Ё"

    # Test fetch-incidents
    mocker.patch.object(demisto, 'command', return_value="fetch-incidents")
    returned_error = False
    try:
        return_error(err_msg)
    except Exception as e:
        returned_error = True
        assert str(e) == err_msg
    assert returned_error


def test_return_error_fetch_credentials(mocker):
    from CommonServerPython import return_error
    err_msg = "Testing unicode Ё"

    # Test fetch-credentials
    mocker.patch.object(demisto, 'command', return_value="fetch-credentials")
    returned_error = False
    try:
        return_error(err_msg)
    except Exception as e:
        returned_error = True
        assert str(e) == err_msg
    assert returned_error


def test_return_error_fetch_indicators(mocker):
    from CommonServerPython import return_error
    err_msg = "Testing unicode Ё"

    # Test fetch-indicators
    mocker.patch.object(demisto, 'command', return_value="fetch-indicators")
    returned_error = False
    try:
        return_error(err_msg)
    except Exception as e:
        returned_error = True
        assert str(e) == err_msg
    assert returned_error


def test_return_error_long_running_execution(mocker):
    from CommonServerPython import return_error
    err_msg = "Testing unicode Ё"

    # Test long-running-execution
    mocker.patch.object(demisto, 'command', return_value="long-running-execution")
    returned_error = False
    try:
        return_error(err_msg)
    except Exception as e:
        returned_error = True
        assert str(e) == err_msg
    assert returned_error


def test_return_error_script(mocker, monkeypatch):
    from CommonServerPython import return_error
    mocker.patch.object(sys, 'exit')
    mocker.spy(demisto, 'results')
    monkeypatch.delattr(demisto, 'command')
    err_msg = "Testing unicode Ё"
    outputs = {'output': 'error'}
    expected_error = {
        'Type': entryTypes['error'],
        'ContentsFormat': formats['text'],
        'Contents': err_msg,
        "EntryContext": outputs
    }

    assert not hasattr(demisto, 'command')
    return_error(err_msg, '', outputs)
    assert str(demisto.results.call_args) == "call({})".format(expected_error)


def test_exception_in_return_error(mocker):
    from CommonServerPython import return_error, IntegrationLogger

    expected = {'EntryContext': None, 'Type': 4, 'ContentsFormat': 'text', 'Contents': 'Message'}
    mocker.patch.object(demisto, 'results')
    mocker.patch.object(IntegrationLogger, '__call__', return_value='Message')
    with raises(SystemExit, match='0'):
        return_error("Message", error=ValueError("Error!"))
    results = demisto.results.call_args[0][0]
    assert expected == results
    # IntegrationLogger = LOG (2 times if exception supplied)
    assert IntegrationLogger.__call__.call_count == 2


def test_return_error_get_modified_remote_data(mocker):
    from CommonServerPython import return_error
    mocker.patch.object(demisto, 'command', return_value='get-modified-remote-data')
    mocker.patch.object(demisto, 'results')
    err_msg = 'Test Error'
    with raises(SystemExit):
        return_error(err_msg)
    assert demisto.results.call_args[0][0]['Contents'] == 'skip update. error: ' + err_msg


def test_return_error_get_modified_remote_data_not_implemented(mocker):
    from CommonServerPython import return_error
    mocker.patch.object(demisto, 'command', return_value='get-modified-remote-data')
    mocker.patch.object(demisto, 'results')
    err_msg = 'Test Error'
    with raises(SystemExit):
        try:
            raise NotImplementedError('Command not implemented')
        except:
            return_error(err_msg)
    assert demisto.results.call_args[0][0]['Contents'] == err_msg


def test_indicator_type_by_server_version_6_2(mocker, clear_version_cache):
    """
    Given
    - demisto version mock set to 6.2

    When
    - demisto version mock set to 6.2

    Then
    - Return the STIX indicator type with the STIX prefix
    """
    mocker.patch.object(
        demisto,
        'demistoVersion',
        return_value={
            'version': '6.2.0',
        }
    )
    assert FeedIndicatorType.indicator_type_by_server_version("STIX Attack Pattern") == "Attack Pattern"


def test_assign_params():
    from CommonServerPython import assign_params
    res = assign_params(a='1', b=True, c=None, d='')
    assert res == {'a': '1', 'b': True}


class TestBuildDBotEntry(object):
    def test_build_dbot_entry(self):
        from CommonServerPython import build_dbot_entry
        res = build_dbot_entry('user@example.com', 'Email', 'Vendor', 1)
        assert res == {'DBotScore': {'Indicator': 'user@example.com', 'Type': 'email', 'Vendor': 'Vendor', 'Score': 1}}

    def test_build_dbot_entry_no_malicious(self):
        from CommonServerPython import build_dbot_entry
        res = build_dbot_entry('user@example.com', 'Email', 'Vendor', 3, build_malicious=False)
        assert res == {'DBotScore': {'Indicator': 'user@example.com', 'Type': 'email', 'Vendor': 'Vendor', 'Score': 3}}

    def test_build_dbot_entry_malicious(self):
        from CommonServerPython import build_dbot_entry, outputPaths
        res = build_dbot_entry('user@example.com', 'Email', 'Vendor', 3, 'Malicious email')

        assert res == {
            "DBotScore": {
                "Vendor": "Vendor",
                "Indicator": "user@example.com",
                "Score": 3,
                "Type": "email"
            },
            outputPaths['email']: {
                "Malicious": {
                    "Vendor": "Vendor",
                    "Description": "Malicious email"
                },
                "Address": "user@example.com"
            }
        }

    def test_build_malicious_dbot_entry_file(self):
        from CommonServerPython import build_malicious_dbot_entry, outputPaths
        res = build_malicious_dbot_entry('md5hash', 'MD5', 'Vendor', 'Google DNS')
        assert res == {
            outputPaths['file']:
                {"Malicious": {"Vendor": "Vendor", "Description": "Google DNS"}, "MD5": "md5hash"}}

    def test_build_malicious_dbot_entry(self):
        from CommonServerPython import build_malicious_dbot_entry, outputPaths
        res = build_malicious_dbot_entry('8.8.8.8', 'ip', 'Vendor', 'Google DNS')
        assert res == {outputPaths['ip']: {
            'Address': '8.8.8.8', 'Malicious': {'Vendor': 'Vendor', 'Description': 'Google DNS'}}}

    def test_build_malicious_dbot_entry_wrong_indicator_type(self):
        from CommonServerPython import build_malicious_dbot_entry, DemistoException
        with raises(DemistoException, match='Wrong indicator type'):
            build_malicious_dbot_entry('8.8.8.8', 'notindicator', 'Vendor', 'Google DNS')

    def test_illegal_dbot_score(self):
        from CommonServerPython import build_dbot_entry, DemistoException
        with raises(DemistoException, match='illegal DBot score'):
            build_dbot_entry('1', 'ip', 'Vendor', 8)

    def test_illegal_indicator_type(self):
        from CommonServerPython import build_dbot_entry, DemistoException
        with raises(DemistoException, match='illegal indicator type'):
            build_dbot_entry('1', 'NOTHING', 'Vendor', 2)

    def test_file_indicators(self):
        from CommonServerPython import build_dbot_entry, outputPaths
        res = build_dbot_entry('md5hash', 'md5', 'Vendor', 3)
        assert res == {
            "DBotScore": {
                "Indicator": "md5hash",
                "Type": "file",
                "Vendor": "Vendor",
                "Score": 3
            },
            outputPaths['file']: {
                "MD5": "md5hash",
                "Malicious": {
                    "Vendor": "Vendor",
                    "Description": None
                }
            }
        }


class TestCommandResults:
    @pytest.mark.parametrize('outputs, prefix', [([], None), ([], ''), ({}, '.')])
    def test_outputs_without_outputs_prefix(self, outputs, prefix):
        """
        Given
        - outputs as a list without output_prefix, or with a period output prefix.

        When
        - Returns results.

        Then
        - Validate a ValueError is raised.
        """
        from CommonServerPython import CommandResults
        with pytest.raises(ValueError, match='outputs_prefix'):
            CommandResults(outputs=outputs, outputs_prefix=prefix)

    def test_with_tags(self):
        from CommonServerPython import CommandResults
        command_results = CommandResults(tags=['tag1', 'tag2'])
        assert command_results.tags == ['tag1', 'tag2']
        assert command_results.to_context()['Tags'] == ['tag1', 'tag2']

    @pytest.mark.parametrize('output', [True, False])
    def test_with_boolean_output(self, output):
        from CommonServerPython import CommandResults
        command_results = CommandResults(
            outputs=output,
            outputs_prefix="BooleanOutput",
            readable_output="Boolean Output: {}".format(output),
        )
        assert command_results.to_context()['Contents'] == output

    def test_dbot_score_is_in_to_context_ip(self):
        """
        Given
        - IP indicator

        When
        - Creating a reputation

        Then
        - Validate the DBOT Score and IP output exists in entry context.
        """
        from CommonServerPython import Common, DBotScoreType, CommandResults
        indicator_id = '1.1.1.1'
        raw_response = {'id': indicator_id}
        indicator = Common.IP(
            indicator_id,
            dbot_score=Common.DBotScore(
                indicator_id,
                DBotScoreType.IP,
                'VirusTotal',
                score=Common.DBotScore.BAD,
                malicious_description='malicious!'
            )
        )
        entry_context = CommandResults(
            indicator=indicator,
            readable_output='Indicator!',
            outputs={'Indicator': raw_response},
            raw_response=raw_response
        ).to_context()['EntryContext']
        assert Common.DBotScore.CONTEXT_PATH in entry_context
        assert Common.IP.CONTEXT_PATH in entry_context

    def test_dbot_score_is_in_to_context_file(self):
        """
        Given
        - File indicator

        When
        - Creating a reputation

        Then
        - Validate the DBOT Score and File output exists in entry context.
        """
        from CommonServerPython import Common, DBotScoreType, CommandResults
        indicator_id = '63347f5d946164a23faca26b78a91e1c'
        raw_response = {'id': indicator_id}
        indicator = Common.File(
            md5=indicator_id,
            dbot_score=Common.DBotScore(
                indicator_id,
                DBotScoreType.FILE,
                'Indicator',
                score=Common.DBotScore.BAD,
                malicious_description='malicious!'
            )
        )
        entry_context = CommandResults(
            indicator=indicator,
            readable_output='output!',
            outputs={'Indicator': raw_response},
            raw_response=raw_response
        ).to_context()['EntryContext']
        assert Common.DBotScore.CONTEXT_PATH in entry_context
        assert Common.File.CONTEXT_PATH in entry_context

    def test_dbot_score_is_in_to_context_domain(self):
        """
        Given
        - domain indicator

        When
        - Creating a reputation

        Then
        - Validate the DBOT Score and File output exists in entry context.
        """
        from CommonServerPython import Common, DBotScoreType, CommandResults
        indicator_id = 'example.com'
        raw_response = {'id': indicator_id}
        indicator = Common.Domain(
            indicator_id,
            dbot_score=Common.DBotScore(
                indicator_id,
                DBotScoreType.DOMAIN,
                'VirusTotal',
                score=Common.DBotScore.BAD,
                malicious_description='malicious!'
            )
        )
        entry_context = CommandResults(
            indicator=indicator,
            readable_output='output!',
            outputs={'Indicator': raw_response},
            raw_response=raw_response
        ).to_context()['EntryContext']
        assert Common.DBotScore.CONTEXT_PATH in entry_context
        assert Common.Domain.CONTEXT_PATH in entry_context

    def test_dbot_score_is_in_to_context_url(self):
        """
        Given
        - url indicator

        When
        - Creating a reputation

        Then
        - Validate the DBOT Score and File output exists in entry context.
        """
        from CommonServerPython import Common, DBotScoreType, CommandResults
        indicator_id = 'https://example.com'
        raw_response = {'id': indicator_id}
        indicator = Common.URL(
            indicator_id,
            dbot_score=Common.DBotScore(
                indicator_id,
                DBotScoreType.URL,
                'VirusTotal',
                score=Common.DBotScore.BAD,
                malicious_description='malicious!'
            )
        )
        entry_context = CommandResults(
            indicator=indicator,
            readable_output='output!',
            outputs={'Indicator': raw_response},
            raw_response=raw_response
        ).to_context()['EntryContext']
        assert Common.DBotScore.CONTEXT_PATH in entry_context
        assert Common.URL.CONTEXT_PATH in entry_context

    def test_hashes_array_is_in_to_context_file(self):
        """
        Given
        - A File indicator.

        When
        - Creating a reputation with all existing hashes.

        Then
        - Verify that the hashes array exists in the entry context and includes all the hashes types and values.
        """
        from CommonServerPython import Common, DBotScoreType, CommandResults
        indicator_id = '63347f5d946164a23faca26b78a91e1c'
        raw_response = {'id': indicator_id}
        indicator = Common.File(
            md5=indicator_id,
            sha1='test_sha1',
            sha256='test_sha256',
            sha512='test_sha512',
            ssdeep='test_ssdeep',
            imphash='test_imphash',
            hashes=[Common.Hash('test_type1', 'test_value1'), Common.Hash('test_type2', 'test_value2')],
            dbot_score=Common.DBotScore(
                indicator_id,
                DBotScoreType.FILE,
                'Indicator',
                score=Common.DBotScore.BAD,
                malicious_description='malicious!'
            )
        )
        entry_context = CommandResults(
            indicator=indicator,
            readable_output='output!',
            outputs={'Indicator': raw_response},
            raw_response=raw_response
        ).to_context()['EntryContext']

        expected_hashes_array = [
            {'type': 'test_type1', 'value': 'test_value1'},
            {'type': 'test_type2', 'value': 'test_value2'},
            {'type': 'MD5', 'value': '63347f5d946164a23faca26b78a91e1c'},
            {'type': 'SHA1', 'value': 'test_sha1'},
            {'type': 'SHA256', 'value': 'test_sha256'},
            {'type': 'SHA512', 'value': 'test_sha512'},
            {'type': 'SSDeep', 'value': 'test_ssdeep'},
            {'type': 'Imphash', 'value': 'test_imphash'}
        ]

        assert entry_context[Common.File.CONTEXT_PATH][0].get('Hashes') == expected_hashes_array

    def test_multiple_outputs_keys(self):
        """
        Given
        - File has 3 unique keys. sha256, md5 and sha1

        When
        - creating CommandResults with outputs_key_field=[sha1, sha256, md5]

        Then
        - entrycontext DT expression contains all 3 unique fields
        """
        from CommonServerPython import CommandResults

        files = [
            {
                'sha256': '111',
                'sha1': '111',
                'md5': '111'
            },
            {
                'sha256': '222',
                'sha1': '222',
                'md5': '222'
            }
        ]
        results = CommandResults(outputs_prefix='File', outputs_key_field=['sha1', 'sha256', 'md5'], outputs=files)

        assert list(results.to_context()['EntryContext'].keys())[0] == \
            'File(val.sha1 && val.sha1 == obj.sha1 && val.sha256 && val.sha256 == obj.sha256 && val.md5 && val.md5 == obj.md5)'

    def test_output_prefix_includes_dt(self):
        """
        Given
        - Returning File with only outputs_prefix which includes DT in it
        - outputs key fields are not provided

        When
        - creating CommandResults

        Then
        - EntryContext key should contain only the outputs_prefix
        """
        from CommonServerPython import CommandResults

        files = [{"key": "value"}]  # if outputs is empty list, no results are returned
        results = CommandResults(outputs_prefix='File(val.sha1 == obj.sha1 && val.md5 == obj.md5)',
                                 outputs_key_field='', outputs=files)

        assert list(results.to_context()['EntryContext'].keys())[0] == \
            'File(val.sha1 == obj.sha1 && val.md5 == obj.md5)'

    @pytest.mark.parametrize('score, expected_readable',
                             [(CommonServerPython.Common.DBotScore.NONE, 'Unknown'),
                              (CommonServerPython.Common.DBotScore.GOOD, 'Good'),
                              (CommonServerPython.Common.DBotScore.SUSPICIOUS, 'Suspicious'),
                              (CommonServerPython.Common.DBotScore.BAD, 'Bad')])
    def test_dbot_readable(self, score, expected_readable):
        from CommonServerPython import Common, DBotScoreType
        dbot_score = Common.DBotScore(
            indicator='8.8.8.8',
            integration_name='Test',
            indicator_type=DBotScoreType.IP,
            score=score
        )
        assert dbot_score.to_readable() == expected_readable

    def test_dbot_readable_invalid(self):
        from CommonServerPython import Common, DBotScoreType
        dbot_score = Common.DBotScore(
            indicator='8.8.8.8',
            integration_name='Test',
            indicator_type=DBotScoreType.IP,
            score=0
        )
        dbot_score.score = 7
        assert dbot_score.to_readable() == 'Undefined'
        dbot_score.score = None
        assert dbot_score.to_readable() == 'Undefined'

    def test_readable_only_context(self):
        """
        Given:
        - Markdown entry to CommandResults

        When:
        - Returning results

        Then:
        - Validate HumanReadable exists
        """
        from CommonServerPython import CommandResults
        markdown = '## Something'
        context = CommandResults(readable_output=markdown).to_context()
        assert context.get('HumanReadable') == markdown

    def test_empty_outputs(self):
        """
        Given:
        - Outputs as None

        When:
        - Returning results

        Then:
        - Validate EntryContext key value

        """
        from CommonServerPython import CommandResults
        res = CommandResults(
            outputs_prefix='FoundIndicators',
            outputs_key_field='value',
            outputs=None
        )
        context = res.to_context()
        assert {} == context.get('EntryContext')

    def test_empty_list_outputs(self):
        """
        Given:
        - Outputs with empty list

        When:
        - Returning results

        Then:
        - Validate EntryContext key value

        """
        from CommonServerPython import CommandResults
        res = CommandResults(
            outputs_prefix='FoundIndicators',
            outputs_key_field='value',
            outputs=[]
        )
        context = res.to_context()
        assert {} == context.get('EntryContext')

    def test_return_command_results(self, clear_version_cache):
        from CommonServerPython import Common, CommandResults, EntryFormat, EntryType, DBotScoreType

        dbot_score = Common.DBotScore(
            indicator='8.8.8.8',
            integration_name='Test',
            indicator_type=DBotScoreType.IP,
            score=Common.DBotScore.GOOD,
            message='test comment'
        )

        ip = Common.IP(
            ip='8.8.8.8',
            dbot_score=dbot_score,
            asn='some asn',
            hostname='test.com',
            geo_country=None,
            geo_description=None,
            geo_latitude=None,
            geo_longitude=None,
            positive_engines=None,
            detection_engines=None
        )

        results = CommandResults(
            outputs_key_field=None,
            outputs_prefix=None,
            outputs=None,
            indicators=[ip]
        )

        assert results.to_context() == {
            'Type': EntryType.NOTE,
            'ContentsFormat': EntryFormat.JSON,
            'Contents': None,
            'HumanReadable': None,
            'EntryContext': {
                'IP(val.Address && val.Address == obj.Address)': [
                    {
                        'Address': '8.8.8.8',
                        'ASN': 'some asn',
                        'Hostname': 'test.com'
                    }
                ],
                'DBotScore(val.Indicator && val.Indicator == obj.Indicator && '
                'val.Vendor == obj.Vendor && val.Type == obj.Type)': [
                    {
                        'Indicator': '8.8.8.8',
                        'Vendor': 'Test',
                        'Score': 1,
                        'Type': 'ip',
                        'Message': 'test comment'
                    }
                ]
            },
            'IndicatorTimeline': [],
            'Relationships': [],
            'IgnoreAutoExtract': False,
            'Note': False
        }

    def test_multiple_indicators(self, clear_version_cache):
        from CommonServerPython import Common, CommandResults, EntryFormat, EntryType, DBotScoreType
        dbot_score1 = Common.DBotScore(
            indicator='8.8.8.8',
            integration_name='Test',
            indicator_type=DBotScoreType.IP,
            score=Common.DBotScore.GOOD
        )
        ip1 = Common.IP(
            ip='8.8.8.8',
            dbot_score=dbot_score1,
            asn='some asn',
            hostname='test.com',
            geo_country=None,
            geo_description=None,
            geo_latitude=None,
            geo_longitude=None,
            positive_engines=None,
            detection_engines=None
        )

        dbot_score2 = Common.DBotScore(
            indicator='5.5.5.5',
            integration_name='Test',
            indicator_type=DBotScoreType.IP,
            score=Common.DBotScore.GOOD
        )
        ip2 = Common.IP(
            ip='5.5.5.5',
            dbot_score=dbot_score2,
            asn='some asn',
            hostname='test.com',
            geo_country=None,
            geo_description=None,
            geo_latitude=None,
            geo_longitude=None,
            positive_engines=None,
            detection_engines=None
        )

        results = CommandResults(
            outputs_key_field=None,
            outputs_prefix=None,
            outputs=None,
            indicators=[ip1, ip2]
        )

        assert results.to_context() == {
            'Type': EntryType.NOTE,
            'ContentsFormat': EntryFormat.JSON,
            'Contents': None,
            'HumanReadable': None,
            'EntryContext': {
                'IP(val.Address && val.Address == obj.Address)': [
                    {
                        'Address': '8.8.8.8',
                        'ASN': 'some asn',
                        'Hostname': 'test.com'
                    },
                    {
                        'Address': '5.5.5.5',
                        'ASN': 'some asn',
                        'Hostname': 'test.com'
                    }
                ],
                'DBotScore(val.Indicator && val.Indicator == obj.Indicator && '
                'val.Vendor == obj.Vendor && val.Type == obj.Type)': [
                    {
                        'Indicator': '8.8.8.8',
                        'Vendor': 'Test',
                        'Score': 1,
                        'Type': 'ip'
                    },
                    {
                        'Indicator': '5.5.5.5',
                        'Vendor': 'Test',
                        'Score': 1,
                        'Type': 'ip'
                    }
                ]
            },
            'IndicatorTimeline': [],
            'Relationships': [],
            'IgnoreAutoExtract': False,
            'Note': False
        }

    def test_return_list_of_items(self, clear_version_cache):
        from CommonServerPython import CommandResults, EntryFormat, EntryType
        tickets = [
            {
                'ticket_id': 1,
                'title': 'foo'
            },
            {
                'ticket_id': 2,
                'title': 'goo'
            }
        ]
        results = CommandResults(
            outputs_prefix='Jira.Ticket',
            outputs_key_field='ticket_id',
            outputs=tickets
        )

        assert results.to_context() == {
            'Type': EntryType.NOTE,
            'ContentsFormat': EntryFormat.JSON,
            'Contents': tickets,
            'HumanReadable': tableToMarkdown('Results', tickets),
            'EntryContext': {
                'Jira.Ticket(val.ticket_id && val.ticket_id == obj.ticket_id)': tickets
            },
            'IndicatorTimeline': [],
            'Relationships': [],
            'IgnoreAutoExtract': False,
            'Note': False
        }

    def test_return_list_of_items_the_old_way(self):
        from CommonServerPython import CommandResults, EntryFormat, EntryType
        tickets = [
            {
                'ticket_id': 1,
                'title': 'foo'
            },
            {
                'ticket_id': 2,
                'title': 'goo'
            }
        ]
        results = CommandResults(
            outputs_prefix=None,
            outputs_key_field=None,
            outputs={
                'Jira.Ticket(val.ticket_id == obj.ticket_id)': tickets
            },
            raw_response=tickets
        )

        assert sorted(results.to_context()) == sorted({
            'Type': EntryType.NOTE,
            'ContentsFormat': EntryFormat.JSON,
            'Contents': tickets,
            'HumanReadable': None,
            'EntryContext': {
                'Jira.Ticket(val.ticket_id == obj.ticket_id)': tickets
            },
            'IndicatorTimeline': [],
            'Relationships': [],
            'IgnoreAutoExtract': False,
            'Note': False
        })

    def test_create_dbot_score_with_invalid_score(self):
        from CommonServerPython import Common, DBotScoreType

        try:
            Common.DBotScore(
                indicator='8.8.8.8',
                integration_name='Virus Total',
                score=100,
                indicator_type=DBotScoreType.IP
            )

            assert False
        except TypeError:
            assert True

    def test_create_dbot_score_with_invalid_reliability(self):
        """
        Given:
            -  an invalid reliability value.
        When
            - creating a DBotScore entry
        Then
            - an error should be raised
        """
        from CommonServerPython import Common, DBotScoreType

        try:
            Common.DBotScore(
                indicator='8.8.8.8',
                integration_name='Virus Total',
                score=0,
                indicator_type=DBotScoreType.IP,
                reliability='Not a reliability'
            )
            assert False
        except TypeError:
            assert True

    def test_create_dbot_score_with_valid_reliability(self):
        """
        Given:
            -  a valid reliability value
        When
            - creating a DBotScore entry
        Then
            - the proper entry is created
        """
        from CommonServerPython import Common, DBotScoreType, DBotScoreReliability, CommandResults

        dbot_score = Common.DBotScore(
            indicator='8.8.8.8',
            integration_name='Test',
            score=Common.DBotScore.GOOD,
            indicator_type=DBotScoreType.IP,
            reliability=DBotScoreReliability.B,
        )

        ip = Common.IP(
            ip='8.8.8.8',
            dbot_score=dbot_score,
        )

        results = CommandResults(
            indicator=ip,
        )

        assert results.to_context()['EntryContext'] == {
            'IP(val.Address && val.Address == obj.Address)': [
                {
                    'Address': '8.8.8.8'
                }
            ],
            'DBotScore(val.Indicator && val.Indicator == '
            'obj.Indicator && val.Vendor == obj.Vendor && val.Type == obj.Type)': [
                {
                    'Indicator': '8.8.8.8',
                    'Type': 'ip',
                    'Vendor': 'Test',
                    'Score': 1,
                    'Reliability': 'B - Usually reliable'
                }
            ]
        }

    def test_indicator_timeline_with_list_of_indicators(self):
        """
       Given:
           -  a list of an indicator
       When
           - creating an IndicatorTimeline object
           - creating a CommandResults objects using the IndicatorTimeline object
       Then
           - the IndicatorTimeline receives the appropriate category and message
       """
        from CommonServerPython import CommandResults, IndicatorsTimeline

        indicators = ['8.8.8.8']
        timeline = IndicatorsTimeline(indicators=indicators, category='test', message='message')

        results = CommandResults(
            outputs_prefix=None,
            outputs_key_field=None,
            outputs=None,
            raw_response=indicators,
            indicators_timeline=timeline
        )

        assert sorted(results.to_context().get('IndicatorTimeline')) == sorted([
            {'Value': '8.8.8.8', 'Category': 'test', 'Message': 'message'}
        ])

    def test_indicator_timeline_running_from_an_integration(self, mocker):
        """
       Given:
           -  a list of an indicator
       When
           - mocking the demisto.params()
           - creating an IndicatorTimeline object
           - creating a CommandResults objects using the IndicatorTimeline object
       Then
           - the IndicatorTimeline receives the appropriate category and message
       """
        from CommonServerPython import CommandResults, IndicatorsTimeline
        mocker.patch.object(demisto, 'params', return_value={'insecure': True})
        indicators = ['8.8.8.8']
        timeline = IndicatorsTimeline(indicators=indicators)

        results = CommandResults(
            outputs_prefix=None,
            outputs_key_field=None,
            outputs=None,
            raw_response=indicators,
            indicators_timeline=timeline
        )

        assert sorted(results.to_context().get('IndicatorTimeline')) == sorted([
            {'Value': '8.8.8.8', 'Category': 'Integration Update'}
        ])

    def test_single_indicator(self, mocker):
        """
        Given:
            - a single indicator
        When
           - mocking the demisto.params()
           - creating an Common.IP object
           - creating a CommandResults objects using the indicator member
       Then
           - The CommandResults.to_context() returns single result of standard output IP and DBotScore
       """
        from CommonServerPython import CommandResults, Common, DBotScoreType
        mocker.patch.object(demisto, 'params', return_value={'insecure': True})
        dbot_score = Common.DBotScore(
            indicator='8.8.8.8',
            integration_name='Test',
            indicator_type=DBotScoreType.IP,
            score=Common.DBotScore.GOOD
        )

        ip = Common.IP(
            ip='8.8.8.8',
            dbot_score=dbot_score
        )

        results = CommandResults(
            indicator=ip
        )

        assert results.to_context()['EntryContext'] == {
            'IP(val.Address && val.Address == obj.Address)': [
                {
                    'Address': '8.8.8.8'
                }
            ],
            'DBotScore(val.Indicator && val.Indicator == '
            'obj.Indicator && val.Vendor == obj.Vendor && val.Type == obj.Type)': [
                {
                    'Indicator': '8.8.8.8',
                    'Type': 'ip',
                    'Vendor': 'Test',
                    'Score': 1
                }
            ]
        }

    def test_single_indicator_with_indicators(self, mocker):
        """
        Given:
            - a single indicator and a list of indicators
        When
           - mocking the demisto.params()
           - creating an Common.IP object
           - creating a CommandResults objects using the indicator member AND indicators member
       Then
           - The CommandResults.__init__() should raise an ValueError with appropriate error
       """
        from CommonServerPython import CommandResults, Common, DBotScoreType
        mocker.patch.object(demisto, 'params', return_value={'insecure': True})
        dbot_score = Common.DBotScore(
            indicator='8.8.8.8',
            integration_name='Virus Total',
            indicator_type=DBotScoreType.IP,
            score=Common.DBotScore.GOOD
        )

        ip = Common.IP(
            ip='8.8.8.8',
            dbot_score=dbot_score
        )

        with pytest.raises(ValueError) as e:
            CommandResults(
                indicator=ip,
                indicators=[ip]
            )
        assert e.value.args[0] == 'indicators is DEPRECATED, use only indicator'

    def test_indicator_with_no_auto_extract(self):
        """
       Given:
           - a list of an indicator
           - ignore_auto_extract set to True
       When
           - creating a CommandResults object with an indicator
           - using Ignore Auto Extract

       Then
           - the IgnoreAutoExtract field is set to True
       """
        from CommonServerPython import CommandResults

        indicators = ['8.8.8.8']

        results = CommandResults(
            outputs_prefix=None,
            outputs_key_field=None,
            outputs=None,
            raw_response=indicators,
            indicators_timeline=None,
            ignore_auto_extract=True
        )

        assert results.to_context().get('IgnoreAutoExtract') is True

    def test_entry_as_note(self):
        """
        Given:
        - mark_as_note set to True

        When:
        - creating a CommandResults object

        Then:
        - the Note field is set to True
        """
        from CommonServerPython import CommandResults

        results = CommandResults(
            outputs_prefix='Test',
            outputs_key_field='value',
            outputs=None,
            mark_as_note=True
        )

        assert results.to_context().get('Note') is True

    def test_empty_readable_outputs(self):
        """
        Given:
        - Outputs as str
        - outputs_prefix is str
        - No readable_output

        When:
        - Returning results

        Then:
        - Validate generated readable_output

        """
        from CommonServerPython import CommandResults
        res = CommandResults(
            outputs="outputs_test",
            outputs_prefix="outputs_prefix_test"
        )
        context = res.to_context()
        assert "outputs_test" == context.get('HumanReadable')

    def test_replace_existing(self):
        """
        Given:
        - replace_existing=True

        When:
        - Returning an object to context that needs to override it's key on each run.

        Then:
        - Return an object with the DT "(true)"
        """
        from CommonServerPython import CommandResults
        res = CommandResults(
            outputs="next_token",
            outputs_prefix="Path.To.Value",
            replace_existing=True
        )
        context = res.to_context()
        assert context["EntryContext"] == {"Path.To(true)": {"Value": "next_token"}}

    def test_replace_existing_not_nested(self):
        """
        Given:
        - replace_existing=True but outputs_prefix is not nested, i.e., does not have a period.

        When:
        - Returning an object to context that needs to override it's key on each run.

        Then:
        - Raise an errror.
        """
        from CommonServerPython import CommandResults
        res = CommandResults(
            outputs="next_token",
            outputs_prefix="PathToValue",
            replace_existing=True
        )
        with pytest.raises(DemistoException, match='outputs_prefix must be a nested path to replace an existing key.'):
            res.to_context()


def test_http_request_ssl_ciphers_insecure():
    if IS_PY3 and PY_VER_MINOR >= 10:
        from CommonServerPython import BaseClient

        client = BaseClient('https://www.google.com', ok_codes=(200, 201), verify=False)
        adapter = client._session.adapters.get('https://')
        ssl_context = adapter.poolmanager.connection_pool_kw['ssl_context']
        ciphers_list = ssl_context.get_ciphers()

        assert len(ciphers_list) == 42
        assert next(cipher for cipher in ciphers_list if cipher['name'] == 'AES128-GCM-SHA256')
    else:
        assert True


class TestBaseClient:
    from CommonServerPython import BaseClient
    text = {"status": "ok"}
    client = BaseClient('http://example.com/api/v2/', ok_codes=(200, 201))

    RETRIES_POSITIVE_TEST = [
        'get',
        'put',
        'post'
    ]

    @pytest.mark.skip(reason="Test - too long, only manual")
    @pytest.mark.parametrize('method', RETRIES_POSITIVE_TEST)
    def test_http_requests_with_retry_sanity(self, method):
        """
            Given
            - A base client

            When
            - Making http request call with retries configured to a number higher then 0

            Then
            -  Ensure a successful request return response as expected
        """
        url = 'http://httpbin.org/{}'.format(method)
        res = self.client._http_request(method,
                                        '',
                                        full_url=url,
                                        retries=1,
                                        status_list_to_retry=[401])
        assert res['url'] == url

    RETRIES_NEGATIVE_TESTS_INPUT = [
        ('get', 400), ('get', 401), ('get', 500),
        ('put', 400), ('put', 401), ('put', 500),
        ('post', 400), ('post', 401), ('post', 500),
    ]

    @pytest.mark.skip(reason="Test - too long, only manual")
    @pytest.mark.parametrize('method, status', RETRIES_NEGATIVE_TESTS_INPUT)
    def test_http_requests_with_retry_negative_sanity(self, method, status):
        """
            Given
            - A base client

            When
            - Making http request call with retries configured to a number higher then 0

            Then
            -  An unsuccessful request returns a DemistoException regardless the bad status code.
        """
        from CommonServerPython import DemistoException
        with raises(DemistoException, match='{}'.format(status)):
            self.client._http_request(method,
                                      '',
                                      full_url='http://httpbin.org/status/{}'.format(status),
                                      retries=3,
                                      status_list_to_retry=[400, 401, 500])

    def test_http_request_json(self, requests_mock):
        requests_mock.get('http://example.com/api/v2/event', text=json.dumps(self.text))
        res = self.client._http_request('get', 'event')
        assert res == self.text

    def test_http_request_json_negative(self, requests_mock):
        from CommonServerPython import DemistoException
        text = 'notjson'
        requests_mock.get('http://example.com/api/v2/event', text=text)
        with raises(DemistoException, match="Failed to parse json") as exception:
            self.client._http_request('get', 'event')
        assert exception.value.res
        assert exception.value.res.text == text

    def test_http_request_text(self, requests_mock):
        requests_mock.get('http://example.com/api/v2/event', text=json.dumps(self.text))
        res = self.client._http_request('get', 'event', resp_type='text')
        assert res == json.dumps(self.text)

    def test_http_request_content(self, requests_mock):
        requests_mock.get('http://example.com/api/v2/event', content=str.encode(json.dumps(self.text)))
        res = self.client._http_request('get', 'event', resp_type='content')
        assert json.loads(res) == self.text

    def test_http_request_response(self, requests_mock):
        requests_mock.get('http://example.com/api/v2/event')
        res = self.client._http_request('get', 'event', resp_type='response')
        assert isinstance(res, requests.Response)

    def test_http_request_proxy_false(self):
        from CommonServerPython import BaseClient
        import requests_mock

        os.environ['http_proxy'] = 'http://testproxy:8899'
        os.environ['https_proxy'] = 'https://testproxy:8899'

        os.environ['REQUESTS_CA_BUNDLE'] = '/test1.pem'
        client = BaseClient('http://example.com/api/v2/', ok_codes=(200, 201), proxy=False, verify=True)

        with requests_mock.mock() as m:
            m.get('http://example.com/api/v2/event')

            res = client._http_request('get', 'event', resp_type='response')

            assert m.last_request.verify == '/test1.pem'
            assert not m.last_request.proxies
            assert m.called is True

    def test_http_request_proxy_true(self):
        from CommonServerPython import BaseClient
        import requests_mock

        os.environ['http_proxy'] = 'http://testproxy:8899'
        os.environ['https_proxy'] = 'https://testproxy:8899'

        os.environ['REQUESTS_CA_BUNDLE'] = '/test1.pem'
        client = BaseClient('http://example.com/api/v2/', ok_codes=(200, 201), proxy=True, verify=True)

        with requests_mock.mock() as m:
            m.get('http://example.com/api/v2/event')

            res = client._http_request('get', 'event', resp_type='response')

            assert m.last_request.verify == '/test1.pem'
            assert m.last_request.proxies == {
                'http': 'http://testproxy:8899',
                'https': 'https://testproxy:8899'
            }
            assert m.called is True

    def test_http_request_proxy_without_http_prefix(self):
        """
            Given
                - proxy param is set to true
                - proxy configs are without http/https prefix

            When
            - run an http get request

            Then
            -  the request will run and will use proxy configs that will include http:// prefix.
        """
        from CommonServerPython import BaseClient
        import requests_mock

        os.environ['http_proxy'] = 'testproxy:8899'
        os.environ['https_proxy'] = 'testproxy:8899'

        os.environ['REQUESTS_CA_BUNDLE'] = '/test1.pem'
        client = BaseClient('http://example.com/api/v2/', ok_codes=(200, 201), proxy=True, verify=True)

        with requests_mock.mock() as m:
            m.get('http://example.com/api/v2/event')

            res = client._http_request('get', 'event', resp_type='response')

            assert m.last_request.verify == '/test1.pem'
            assert m.last_request.proxies == {
                'http': 'http://testproxy:8899',
                'https': 'http://testproxy:8899'
            }
            assert m.called is True

    def test_http_request_proxy_empty_proxy(self):
        """
            Given
                - proxy param is set to true
                - proxy configs are empty

            When
            - run an http get request

            Then
            -  the request will run and will use empty proxy configs and will not add https prefixes
        """
        from CommonServerPython import BaseClient
        import requests_mock

        os.environ['http_proxy'] = ''
        os.environ['https_proxy'] = ''

        os.environ['REQUESTS_CA_BUNDLE'] = '/test1.pem'
        client = BaseClient('http://example.com/api/v2/', ok_codes=(200, 201), proxy=True, verify=True)

        with requests_mock.mock() as m:
            m.get('http://example.com/api/v2/event')

            res = client._http_request('get', 'event', resp_type='response')

            assert m.last_request.verify == '/test1.pem'
            assert m.last_request.proxies == {}
            assert m.called is True

    def test_http_request_verify_false(self):
        from CommonServerPython import BaseClient
        import requests_mock

        os.environ['REQUESTS_CA_BUNDLE'] = '/test1.pem'
        client = BaseClient('http://example.com/api/v2/', ok_codes=(200, 201), proxy=True, verify=False)

        with requests_mock.mock() as m:
            m.get('http://example.com/api/v2/event')

            res = client._http_request('get', 'event', resp_type='response')

            assert m.last_request.verify is False
            assert m.called is True

    def test_http_request_not_ok(self, requests_mock):
        from CommonServerPython import DemistoException
        requests_mock.get('http://example.com/api/v2/event', status_code=500)
        with raises(DemistoException, match="[500]"):
            self.client._http_request('get', 'event')

    def test_http_request_not_ok_but_ok(self, requests_mock):
        requests_mock.get('http://example.com/api/v2/event', status_code=500)
        res = self.client._http_request('get', 'event', resp_type='response', ok_codes=(500,))
        assert res.status_code == 500

    def test_http_request_not_ok_with_json(self, requests_mock):
        from CommonServerPython import DemistoException
        requests_mock.get('http://example.com/api/v2/event', status_code=500, content=str.encode(json.dumps(self.text)))
        with raises(DemistoException, match="Error in API call"):
            self.client._http_request('get', 'event')

    def test_http_request_not_ok_with_json_parsing(self, requests_mock):
        from CommonServerPython import DemistoException
        requests_mock.get('http://example.com/api/v2/event', status_code=500, content=str.encode(json.dumps(self.text)))
        with raises(DemistoException) as exception:
            self.client._http_request('get', 'event')
        message = str(exception.value)
        response_json_error = json.loads(message.split('\n')[1])
        assert response_json_error == self.text

    def test_http_request_timeout(self, requests_mock):
        from CommonServerPython import DemistoException
        requests_mock.get('http://example.com/api/v2/event', exc=requests.exceptions.ConnectTimeout)
        with raises(DemistoException, match="Connection Timeout Error"):
            self.client._http_request('get', 'event')

    def test_http_request_ssl_error(self, requests_mock):
        from CommonServerPython import DemistoException
        requests_mock.get('http://example.com/api/v2/event', exc=requests.exceptions.SSLError)
        with raises(DemistoException, match="SSL Certificate Verification Failed"):
            self.client._http_request('get', 'event', resp_type='response')

    def test_http_request_ssl_error_insecure(cls, requests_mock):
        requests_mock.get('http://example.com/api/v2/event', exc=requests.exceptions.SSLError('test ssl'))
        client = cls.BaseClient('http://example.com/api/v2/', ok_codes=(200, 201), verify=False)
        with raises(requests.exceptions.SSLError, match="^test ssl$"):
            client._http_request('get', 'event', resp_type='response')

    def test_http_request_proxy_error(self, requests_mock):
        from CommonServerPython import DemistoException
        requests_mock.get('http://example.com/api/v2/event', exc=requests.exceptions.ProxyError)
        with raises(DemistoException, match="Proxy Error"):
            self.client._http_request('get', 'event', resp_type='response')

    def test_http_request_connection_error_with_errno(self, requests_mock):
        from CommonServerPython import DemistoException
        err = requests.exceptions.ConnectionError()
        err.errno = 104
        err.strerror = "Connection reset by peer test"
        requests_mock.get('http://example.com/api/v2/event', exc=err)
        with raises(DemistoException, match="Error Number: \[104\]\\nMessage: Connection reset by peer test"):
            self.client._http_request('get', 'event', resp_type='response')

    def test_http_request_connection_error_without_errno(self, requests_mock):
        from CommonServerPython import DemistoException
        requests_mock.get('http://example.com/api/v2/event', exc=requests.exceptions.ConnectionError("Generic error"))
        with raises(DemistoException, match="Generic error"):
            self.client._http_request('get', 'event', resp_type='response')

    def test_text_exception_parsing(self, requests_mock):
        from CommonServerPython import DemistoException
        reason = 'Bad Request'
        text = 'additional text'
        requests_mock.get('http://example.com/api/v2/event',
                          status_code=400,
                          reason=reason,
                          text=text)
        with raises(DemistoException, match='- {}\n{}'.format(reason, text)):
            self.client._http_request('get', 'event', resp_type='text')

    def test_json_exception_parsing(self, requests_mock):
        from CommonServerPython import DemistoException
        reason = 'Bad Request'
        json_response = {'error': 'additional text'}
        requests_mock.get('http://example.com/api/v2/event',
                          status_code=400,
                          reason=reason,
                          json=json_response)
        with raises(DemistoException, match='- {}\n.*{}'.format(reason, json_response["error"])):
            self.client._http_request('get', 'event', resp_type='text')

    def test_exception_response_json_parsing_when_ok_code_is_invalid(self, requests_mock):
        from CommonServerPython import DemistoException
        json_response = {'error': 'additional text'}
        requests_mock.get('http://example.com/api/v2/event',
                          status_code=400,
                          json=json_response)
        try:
            self.client._http_request('get', 'event', ok_codes=(200,))
        except DemistoException as e:
            resp_json = e.res.json()
            assert e.res.status_code == 400
            assert resp_json.get('error') == 'additional text'

    def test_exception_response_text_parsing_when_ok_code_is_invalid(self, requests_mock):
        from CommonServerPython import DemistoException
        requests_mock.get('http://example.com/api/v2/event',
                          status_code=400,
                          text='{"error": "additional text"}')
        try:
            self.client._http_request('get', 'event', ok_codes=(200,))
        except DemistoException as e:
            resp_json = json.loads(e.res.text)
            assert e.res.status_code == 400
            assert resp_json.get('error') == 'additional text'

    def test_http_request_timeout_default(self, requests_mock):
        requests_mock.get('http://example.com/api/v2/event', text=json.dumps(self.text))
        self.client._http_request('get', 'event')
        assert requests_mock.last_request.timeout == self.client.REQUESTS_TIMEOUT

    def test_http_request_timeout_given_func(self, requests_mock):
        requests_mock.get('http://example.com/api/v2/event', text=json.dumps(self.text))
        timeout = 120
        self.client._http_request('get', 'event', timeout=timeout)
        assert requests_mock.last_request.timeout == timeout

    def test_http_request_timeout_given_class(self, requests_mock):
        from CommonServerPython import BaseClient
        requests_mock.get('http://example.com/api/v2/event', text=json.dumps(self.text))
        timeout = 44
        new_client = BaseClient('http://example.com/api/v2/', timeout=timeout)
        new_client._http_request('get', 'event')
        assert requests_mock.last_request.timeout == timeout

    def test_http_request_timeout_environ_system(self, requests_mock, mocker):
        from CommonServerPython import BaseClient
        requests_mock.get('http://example.com/api/v2/event', text=json.dumps(self.text))
        timeout = 10
        mocker.patch.dict(os.environ, {'REQUESTS_TIMEOUT': str(timeout)})
        new_client = BaseClient('http://example.com/api/v2/')
        new_client._http_request('get', 'event')
        assert requests_mock.last_request.timeout == timeout

    def test_http_request_timeout_environ_integration(self, requests_mock, mocker):
        requests_mock.get('http://example.com/api/v2/event', text=json.dumps(self.text))
        timeout = 180.1
        # integration name is set to Test in the fixture handle_calling_context
        mocker.patch.dict(os.environ, {'REQUESTS_TIMEOUT.Test': str(timeout)})
        from CommonServerPython import BaseClient
        new_client = BaseClient('http://example.com/api/v2/')
        new_client._http_request('get', 'event')
        assert requests_mock.last_request.timeout == timeout

    def test_http_request_timeout_environ_script(self, requests_mock, mocker):
        requests_mock.get('http://example.com/api/v2/event', text=json.dumps(self.text))
        timeout = 23.4
        script_name = 'TestScript'
        mocker.patch.dict(os.environ, {'REQUESTS_TIMEOUT.' + script_name: str(timeout)})
        mocker.patch.dict(demisto.callingContext, {'context': {'ScriptName': script_name}})
        mocker.patch.object(CommonServerPython, 'get_integration_name', return_value='')
        from CommonServerPython import BaseClient
        new_client = BaseClient('http://example.com/api/v2/')
        new_client._http_request('get', 'event')
        assert requests_mock.last_request.timeout == timeout

    def test_is_valid_ok_codes_empty(self):
        from requests import Response
        from CommonServerPython import BaseClient
        new_client = BaseClient('http://example.com/api/v2/')
        response = Response()
        response.status_code = 200
        assert new_client._is_status_code_valid(response, None)

    def test_is_valid_ok_codes_from_function(self):
        from requests import Response
        response = Response()
        response.status_code = 200
        assert self.client._is_status_code_valid(response, (200, 201))

    def test_is_valid_ok_codes_from_self(self):
        from requests import Response
        response = Response()
        response.status_code = 200
        assert self.client._is_status_code_valid(response, None)

    def test_is_valid_ok_codes_empty_false(self):
        from requests import Response
        response = Response()
        response.status_code = 400
        assert not self.client._is_status_code_valid(response, None)

    def test_is_valid_ok_codes_from_function_false(self):
        from requests import Response
        response = Response()
        response.status_code = 400
        assert not self.client._is_status_code_valid(response, (200, 201))

    def test_is_valid_ok_codes_from_self_false(self):
        from requests import Response
        response = Response()
        response.status_code = 400
        assert not self.client._is_status_code_valid(response)

    def test_http_request_params_parser_none(self, requests_mock):
        """
            Given
                - query params with spaces without specific quote function.

            When
                - Calling _https_request function.

            Then
                - Verify the spaces in the result is as expected.
        """
        mock_request = requests_mock.get('http://example.com/api/v2/', json={})
        from CommonServerPython import BaseClient
        mock_client = BaseClient('http://example.com/api/v2/')

        mock_client._http_request('get', params={'key': 'value with spaces'})

        assert mock_request.last_request.query == 'key=value+with+spaces'

    def test_http_request_execution_metrics_success(cls, requests_mock):
        """
        Given: A BaseClient object
        When:
        - Calling _http_request function with metrics
        - A successful response.
        Then: Verify the successful execution metrics is incremented.
        """
        requests_mock.get('http://example.com/api/v2/event', text="success")
        client = cls.BaseClient('http://example.com/api/v2/', ok_codes=(200, 201), verify=False)
        client._http_request('get', 'event', resp_type='response', with_metrics=True)
        assert client.execution_metrics.success == 1

    def test_http_request_execution_metrics_success_but_polling_in_progress(cls, requests_mock):
        """
        Given: A BaseClient object
        When:
        - Calling _http_request function with metrics
        - A successful response.
        - Response is determined as polling in progress.
        Then: Verify the successful execution metrics is not incremented.
        """
        requests_mock.get('http://example.com/api/v2/event', text="success")
        client = cls.BaseClient('http://example.com/api/v2/', ok_codes=(200, 201), verify=False)
        client.is_polling_in_progress = lambda _: True
        client._http_request('get', 'event', resp_type='response', with_metrics=True)
        assert client.execution_metrics.success == 0

    def test_http_request_execution_metrics_timeout(cls, requests_mock):
        """
        Given: A BaseClient object
        When:
        - Calling _http_request function with metrics
        - A timeout error is returned.
        Then: Verify the timeout error execution metrics is incremented.
        """
        from CommonServerPython import DemistoException
        requests_mock.get('http://example.com/api/v2/event', exc=requests.exceptions.ConnectTimeout)
        client = cls.BaseClient('http://example.com/api/v2/', ok_codes=(200, 201), verify=False)
        with raises(DemistoException):
            client._http_request('get', 'event', resp_type='response', with_metrics=True)
        assert client.execution_metrics.timeout_error == 1

    def test_http_request_execution_metrics_ssl_error(cls, requests_mock):
        """
        Given: A BaseClient object
        When:
        - Calling _http_request function with metrics
        - An SSL error is returned.
        Then: Verify the ssl error execution metrics is incremented.
        """
        from CommonServerPython import DemistoException
        requests_mock.get('http://example.com/api/v2/event', exc=requests.exceptions.SSLError)
        client = cls.BaseClient('http://example.com/api/v2/', ok_codes=(200, 201))
        with raises(DemistoException):
            client._http_request('get', 'event', resp_type='response', with_metrics=True)
        assert client.execution_metrics.ssl_error == 1

    def test_http_request_execution_metrics_proxy_error(cls, requests_mock):
        """
        Given: A BaseClient object
        When:
        - Calling _http_request function with metrics
        - A proxy error is returned.
        Then: Verify the proxy error execution metrics is incremented.
        """
        from CommonServerPython import DemistoException
        requests_mock.get('http://example.com/api/v2/event', exc=requests.exceptions.ProxyError)
        client = cls.BaseClient('http://example.com/api/v2/', ok_codes=(200, 201), verify=False)
        with raises(DemistoException):
            client._http_request('get', 'event', resp_type='response', with_metrics=True)
        assert client.execution_metrics.proxy_error == 1

    def test_http_request_execution_metrics_connection_error(cls, requests_mock):
        """
        Given: A BaseClient object
        When:
        - Calling _http_request function with metrics
        - A connection error is returned.
        Then: Verify the connection error execution metrics is incremented.
        """
        from CommonServerPython import DemistoException
        requests_mock.get('http://example.com/api/v2/event', exc=requests.exceptions.ConnectionError)
        client = cls.BaseClient('http://example.com/api/v2/', ok_codes=(200, 201), verify=False)
        with raises(DemistoException):
            client._http_request('get', 'event', resp_type='response', with_metrics=True)
        assert client.execution_metrics.connection_error == 1

    def test_http_request_execution_metrics_retry_error(cls, requests_mock):
        """
        Given: A BaseClient object
        When:
        - Calling _http_request function with metrics
        - A retry error is returned.
        Then: Verify the retry error execution metrics is incremented.
        """
        from CommonServerPython import DemistoException
        requests_mock.get('http://example.com/api/v2/event', exc=requests.exceptions.RetryError)
        client = cls.BaseClient('http://example.com/api/v2/', ok_codes=(200, 201), verify=False)
        with raises(DemistoException):
            client._http_request('get', 'event', resp_type='response', with_metrics=True)
        assert client.execution_metrics.retry_error == 1

    def test_http_request_execution_metrics_auth_error(cls, requests_mock):
        """
        Given: A BaseClient object
        When:
        - Calling _http_request function with metrics
        - An auth error (401 status code) is returned.
        Then: Verify the auth error execution metrics is incremented.
        """
        from CommonServerPython import DemistoException
        requests_mock.get('http://example.com/api/v2/event', status_code=401, text="err")
        client = cls.BaseClient('http://example.com/api/v2/', ok_codes=(200, 201), verify=False)
        with raises(DemistoException, match="Error in API call"):
            client._http_request('get', 'event', with_metrics=True)
        assert client.execution_metrics.auth_error == 1

    def test_http_request_execution_metrics_quota_error(cls, requests_mock):
        """
        Given: A BaseClient object
        When:
        - Calling _http_request function with metrics
        - A quota error (429 status code) is returned.
        Then: Verify the quota error execution metrics is incremented.
        """
        from CommonServerPython import DemistoException
        requests_mock.get('http://example.com/api/v2/event', status_code=429, text="err")
        client = cls.BaseClient('http://example.com/api/v2/', ok_codes=(200, 201), verify=False)
        with raises(DemistoException, match="Error in API call"):
            client._http_request('get', 'event', with_metrics=True)
        assert client.execution_metrics.quota_error == 1

    def test_http_request_execution_metrics_service_error(cls, requests_mock):
        """
        Given: A BaseClient object
        When:
        - Calling _http_request function with metrics
        - A service error (500 status code) is returned.
        Then: Verify the service error execution metrics is incremented.
        """
        from CommonServerPython import DemistoException
        requests_mock.get('http://example.com/api/v2/event', status_code=500, text="err")
        client = cls.BaseClient('http://example.com/api/v2/', ok_codes=(200, 201), verify=False)
        with raises(DemistoException, match="Error in API call"):
            client._http_request('get', 'event', with_metrics=True)
        assert client.execution_metrics.service_error == 1

    def test_http_request_execution_metrics_general_error(cls, requests_mock):
        """
        Given: A BaseClient object
        When:
        - Calling _http_request function with metrics
        - A general error (400 status code) is returned.
        Then: Verify the general error execution metrics is incremented.
        """
        from CommonServerPython import DemistoException
        requests_mock.get('http://example.com/api/v2/event', status_code=400, text="err")
        client = cls.BaseClient('http://example.com/api/v2/', ok_codes=(200, 201), verify=False)
        with raises(DemistoException, match="Error in API call"):
            client._http_request('get', 'event', with_metrics=True)
        assert client.execution_metrics.general_error == 1

    def test_http_request_execution_metrics_not_found_error_but_ok(cls, requests_mock):
        """
        Given: A BaseClient object
        When:
        - Calling _http_request function with metrics
        - A not found error (404 status code) is returned.
        - 404 is considered ok
        Then: Verify the success execution metrics is incremented, and not the general error metrics.
        """
        requests_mock.get('http://example.com/api/v2/event', status_code=404, text="err")
        client = cls.BaseClient('http://example.com/api/v2/', ok_codes=(200, 201, 404), verify=False)
        res = client._http_request('get', 'event', resp_type='response', with_metrics=True)
        assert res.status_code == 404
        assert client.execution_metrics.success == 1
        assert client.execution_metrics.general_error == 0

    def test_http_request_execution_metrics_results(cls, requests_mock, mocker):
        """
        Given: A BaseClient object
        When:
        - Calling _http_request function with metrics
        - An general error is returned
        - The client object is then deleted
        Then: Verify an execution metrics entry is sent to demisto.results() accordingly.
        """
        from CommonServerPython import DemistoException, EntryType, ErrorTypes
        requests_mock.get('http://example.com/api/v2/event', status_code=400, text="err")
        demisto_results_mock = mocker.patch.object(demisto, 'results')
        client = cls.BaseClient('http://example.com/api/v2/', ok_codes=(200, 201), verify=False)
        with raises(DemistoException, match="Error in API call"):
            client._http_request('get', 'event', with_metrics=True)
        del client
        demisto_results_mock.assert_called_once
        entry = demisto_results_mock.call_args[0][0]
        assert entry["Type"] == EntryType.EXECUTION_METRICS
        assert entry["APIExecutionMetrics"] == [{
            "Type": ErrorTypes.GENERAL_ERROR,
            "APICallsCount": 1,
        }]

    def test_http_request_no_execution_metrics_results(cls, requests_mock, mocker):
        """
        Given: A BaseClient object
        When:
        - Calling _http_request function without metrics
        - An general error is returned
        - The client object is then deleted
        Then: Verify demisto.results() is not called.
        """
        from CommonServerPython import DemistoException
        requests_mock.get('http://example.com/api/v2/event', status_code=400, text="err")
        demisto_results_mock = mocker.patch.object(demisto, 'results')
        client = cls.BaseClient('http://example.com/api/v2/', ok_codes=(200, 201), verify=False)
        with raises(DemistoException, match="Error in API call"):
            client._http_request('get', 'event')
        del client
        demisto_results_mock.assert_not_called

    def test_base_client_subclass_without_execution_metrics_initialized(self):
        """
        Given: A BaseClient object and a subclass of it that does not initialize execution_metrics
        When: deleting the client object
        Then: Ensure the deletion does not raise any exception
        """
        from CommonServerPython import BaseClient

        class Client(BaseClient):
            def __init__(self):
                pass

        client = Client()
        del client

    @pytest.mark.skipif(not IS_PY3, reason='test not supported in py2')
    def test_http_request_params_parser_quote(self, requests_mock):
        """
            Given
                - query params with spaces with specific quote function.

            When
                - Calling _https_request function.

            Then
                - Verify the spaces in the result is as expected.
        """
        mock_request = requests_mock.get('http://example.com/api/v2/', json={})
        from CommonServerPython import BaseClient
        mock_client = BaseClient('http://example.com/api/v2/')

        mock_client._http_request('get', params={'key': 'value with spaces'}, params_parser=urllib.parse.quote)

        assert mock_request.last_request.query == 'key=value%20with%20spaces'


def test_parse_date_string():
    # test unconverted data remains: Z
    assert parse_date_string('2019-09-17T06:16:39Z') == datetime(2019, 9, 17, 6, 16, 39)

    # test unconverted data remains: .22Z
    assert parse_date_string('2019-09-17T06:16:39.22Z') == datetime(2019, 9, 17, 6, 16, 39, 220000)

    # test time data without ms does not match format with ms
    assert parse_date_string('2019-09-17T06:16:39Z', '%Y-%m-%dT%H:%M:%S.%f') == datetime(2019, 9, 17, 6, 16, 39)

    # test time data with timezone Z does not match format with timezone +05:00
    assert parse_date_string('2019-09-17T06:16:39Z', '%Y-%m-%dT%H:%M:%S+05:00') == datetime(2019, 9, 17, 6, 16, 39)

    # test time data with timezone +05:00 does not match format with timezone Z
    assert parse_date_string('2019-09-17T06:16:39+05:00', '%Y-%m-%dT%H:%M:%SZ') == datetime(2019, 9, 17, 6, 16, 39)

    # test time data with timezone -05:00 and with ms does not match format with timezone +02:00 without ms
    assert parse_date_string(
        '2019-09-17T06:16:39.4040+05:00', '%Y-%m-%dT%H:%M:%S+02:00'
    ) == datetime(2019, 9, 17, 6, 16, 39, 404000)


def test_override_print(mocker):
    mocker.patch.object(demisto, 'info')
    int_logger = IntegrationLogger()
    int_logger.set_buffering(False)
    int_logger.print_override("test", "this")
    assert demisto.info.call_count == 1
    assert demisto.info.call_args[0][0] == "test this"
    demisto.info.reset_mock()
    int_logger.print_override("test", "this", file=sys.stderr)
    assert demisto.info.call_count == 1
    assert demisto.info.call_args[0][0] == "test this"
    buf = StringIO()
    # test writing to custom file (not stdout/stderr)
    int_logger.print_override("test", "this", file=buf)
    assert buf.getvalue() == 'test this\n'


def test_http_client_debug(mocker):
    if not IS_PY3:
        pytest.skip("test not supported in py2")
        return
    mocker.patch.object(demisto, 'info')
    debug_log = DebugLogger()
    from http.client import HTTPConnection
    HTTPConnection.debuglevel = 1
    # not using 'with' because its not compatible with all python versions
    con = HTTPConnection("google.com")
    con.request('GET', '/')
    with con.getresponse() as r:
        r.read()
    con.close()
    assert demisto.info.call_count > 5
    assert debug_log is not None


def test_http_client_debug_int_logger_sensitive_query_params(mocker):
    if not IS_PY3:
        pytest.skip("test not supported in py2")
        return
    mocker.patch.object(demisto, 'params', return_value={'APIKey': 'dummy'})
    mocker.patch.object(demisto, 'info')
    debug_log = DebugLogger()
    from http.client import HTTPConnection
    HTTPConnection.debuglevel = 1
    con = HTTPConnection("google.com")
    con.request('GET', '?apikey=dummy')
    # not using 'with' because its not compatible with all python versions
    with con.getresponse() as r:
        r.read()
    con.close()
    assert debug_log
    for arg in demisto.info.call_args_list:
        assert 'dummy' not in arg[0][0]
        if 'apikey' in arg[0][0]:
            assert 'apikey=<XX_REPLACED>' in arg[0][0]


class TestParseDateRange:
    @staticmethod
    @freeze_time("2024-01-15 17:00:00 UTC")
    def test_utc_time_sanity():
        utc_now = datetime.utcnow()
        utc_start_time, utc_end_time = parse_date_range('2 days', utc=True)
        # testing UTC date time and range of 2 days
        assert utc_now.replace(microsecond=0) == utc_end_time.replace(microsecond=0)
        assert abs(utc_start_time - utc_end_time).days == 2

    @staticmethod
    @freeze_time("2024-01-15 17:00:00 UTC")
    def test_local_time_sanity():
        local_now = datetime.now()
        local_start_time, local_end_time = parse_date_range('73 minutes', utc=False)
        # testing local datetime and range of 73 minutes
        assert local_now.replace(microsecond=0) == local_end_time.replace(microsecond=0)
        assert abs(local_start_time - local_end_time).seconds / 60 == 73

    @staticmethod
    @freeze_time("2024-01-15 17:00:00 UTC")
    def test_with_trailing_spaces():
        utc_now = datetime.utcnow()
        utc_start_time, utc_end_time = parse_date_range('2 days   ', utc=True)
        # testing UTC date time and range of 2 days
        assert utc_now.replace(microsecond=0) == utc_end_time.replace(microsecond=0)
        assert abs(utc_start_time - utc_end_time).days == 2

    @staticmethod
    @freeze_time("2022-11-03 13:40:00 UTC")
    def test_case_insensitive():
        utc_now = datetime.utcnow()
        utc_start_time, utc_end_time = parse_date_range('2 Days', utc=True)
        # testing UTC date time and range of 2 days
        assert utc_now.replace(microsecond=0) == utc_end_time.replace(microsecond=0)
        assert abs(utc_start_time - utc_end_time).days == 2

    @staticmethod
    @freeze_time("2024-01-15 17:00:00 UTC")
    def test_error__invalid_input_format(mocker):
        mocker.patch.object(sys, 'exit', side_effect=Exception('mock exit'))
        demisto_results = mocker.spy(demisto, 'results')

        try:
            parse_date_range('2 Days ago', utc=True)
        except Exception as exp:
            assert str(exp) == 'mock exit'
        results = demisto.results.call_args[0][0]
        assert 'date_range must be "number date_range_unit"' in results['Contents']

    @staticmethod
    @freeze_time("2024-01-15 17:00:00 UTC")
    def test_error__invalid_time_value_not_a_number(mocker):
        mocker.patch.object(sys, 'exit', side_effect=Exception('mock exit'))
        demisto_results = mocker.spy(demisto, 'results')

        try:
            parse_date_range('ten Days', utc=True)
        except Exception as exp:
            assert str(exp) == 'mock exit'
        results = demisto.results.call_args[0][0]
        assert 'The time value is invalid' in results['Contents']

    @staticmethod
    @freeze_time("2024-01-15 17:00:00 UTC")
    def test_error__invalid_time_value_not_an_integer(mocker):
        mocker.patch.object(sys, 'exit', side_effect=Exception('mock exit'))
        demisto_results = mocker.spy(demisto, 'results')

        try:
            parse_date_range('1.5 Days', utc=True)
        except Exception as exp:
            assert str(exp) == 'mock exit'
        results = demisto.results.call_args[0][0]
        assert 'The time value is invalid' in results['Contents']

    @staticmethod
    @freeze_time("2024-01-15 17:00:00 UTC")
    def test_error__invalid_time_unit(mocker):
        mocker.patch.object(sys, 'exit', side_effect=Exception('mock exit'))
        demisto_results = mocker.spy(demisto, 'results')

        try:
            parse_date_range('2 nights', utc=True)
        except Exception as exp:
            assert str(exp) == 'mock exit'
        results = demisto.results.call_args[0][0]
        assert 'The unit of date_range is invalid' in results['Contents']


def test_encode_string_results():
    s = "test"
    assert s == encode_string_results(s)
    s2 = u"בדיקה"
    if IS_PY3:
        res = str(s2)
    else:
        res = s2.encode("utf8")
    assert encode_string_results(s2) == res
    not_string = [1, 2, 3]
    assert not_string == encode_string_results(not_string)


class TestReturnOutputs:
    def test_return_outputs(self, mocker):
        mocker.patch.object(demisto, 'results')
        md = 'md'
        outputs = {'Event': 1}
        raw_response = {'event': 1}
        return_outputs(md, outputs, raw_response)
        results = demisto.results.call_args[0][0]
        assert len(demisto.results.call_args[0]) == 1
        assert demisto.results.call_count == 1
        assert raw_response == results['Contents']
        assert 'json' == results['ContentsFormat']
        assert outputs == results['EntryContext']
        assert md == results['HumanReadable']

    def test_return_outputs_only_md(self, mocker):
        mocker.patch.object(demisto, 'results')
        md = 'md'
        return_outputs(md)
        results = demisto.results.call_args[0][0]
        assert len(demisto.results.call_args[0]) == 1
        assert demisto.results.call_count == 1
        assert md == results['HumanReadable']
        assert 'text' == results['ContentsFormat']

    def test_return_outputs_raw_none(self, mocker):
        mocker.patch.object(demisto, 'results')
        md = 'md'
        outputs = {'Event': 1}
        return_outputs(md, outputs, None)
        results = demisto.results.call_args[0][0]
        assert len(demisto.results.call_args[0]) == 1
        assert demisto.results.call_count == 1
        assert outputs == results['Contents']
        assert 'json' == results['ContentsFormat']
        assert outputs == results['EntryContext']
        assert md == results['HumanReadable']

    def test_return_outputs_timeline(self, mocker):
        mocker.patch.object(demisto, 'results')
        md = 'md'
        outputs = {'Event': 1}
        raw_response = {'event': 1}
        timeline = [{'Value': 'blah', 'Message': 'test', 'Category': 'test'}]
        return_outputs(md, outputs, raw_response, timeline)
        results = demisto.results.call_args[0][0]
        assert len(demisto.results.call_args[0]) == 1
        assert demisto.results.call_count == 1
        assert raw_response == results['Contents']
        assert 'json' == results['ContentsFormat']
        assert outputs == results['EntryContext']
        assert md == results['HumanReadable']
        assert timeline == results['IndicatorTimeline']

    def test_return_outputs_timeline_without_category(self, mocker):
        mocker.patch.object(demisto, 'results')
        md = 'md'
        outputs = {'Event': 1}
        raw_response = {'event': 1}
        timeline = [{'Value': 'blah', 'Message': 'test'}]
        return_outputs(md, outputs, raw_response, timeline)
        results = demisto.results.call_args[0][0]
        assert len(demisto.results.call_args[0]) == 1
        assert demisto.results.call_count == 1
        assert raw_response == results['Contents']
        assert 'json' == results['ContentsFormat']
        assert outputs == results['EntryContext']
        assert md == results['HumanReadable']
        assert 'Category' in results['IndicatorTimeline'][0].keys()
        assert results['IndicatorTimeline'][0]['Category'] == 'Integration Update'

    def test_return_outputs_ignore_auto_extract(self, mocker):
        mocker.patch.object(demisto, 'results')
        md = 'md'
        outputs = {'Event': 1}
        raw_response = {'event': 1}
        ignore_auto_extract = True
        return_outputs(md, outputs, raw_response, ignore_auto_extract=ignore_auto_extract)
        results = demisto.results.call_args[0][0]
        assert len(demisto.results.call_args[0]) == 1
        assert demisto.results.call_count == 1
        assert raw_response == results['Contents']
        assert 'json' == results['ContentsFormat']
        assert outputs == results['EntryContext']
        assert md == results['HumanReadable']
        assert ignore_auto_extract == results['IgnoreAutoExtract']

    def test_return_outputs_text_raw_response(self, mocker):
        mocker.patch.object(demisto, 'results')
        md = 'md'
        raw_response = 'string'
        return_outputs(md, raw_response=raw_response)
        results = demisto.results.call_args[0][0]
        assert len(demisto.results.call_args[0]) == 1
        assert demisto.results.call_count == 1
        assert raw_response == results['Contents']
        assert 'text' == results['ContentsFormat']


def test_argToBoolean():
    assert argToBoolean('true') is True
    assert argToBoolean('yes') is True
    assert argToBoolean('TrUe') is True
    assert argToBoolean(True) is True

    assert argToBoolean('false') is False
    assert argToBoolean('no') is False
    assert argToBoolean(False) is False


batch_params = [
    # full batch case
    ([1, 2, 3], 1, [[1], [2], [3]]),
    # empty case
    ([], 1, []),
    # out of index case
    ([1, 2, 3], 5, [[1, 2, 3]]),
    # out of index in end with batches
    ([1, 2, 3, 4, 5], 2, [[1, 2], [3, 4], [5]]),
    ([1] * 100, 2, [[1, 1]] * 50)
]


@pytest.mark.parametrize('iterable, sz, expected', batch_params)
def test_batch(iterable, sz, expected):
    for i, item in enumerate(batch(iterable, sz)):
        assert expected[i] == item


regexes_test = [
    (ipv4Regex, '192.168.1.1', True),
    (ipv4Regex, '192.168.1.1:8080', True),
    (ipv4Regex, '192.168.1.1/24', False),
    (ipv4Regex, '192.168.a.1', False),
    (ipv4Regex, '192.168..1.1', False),
    (ipv4Regex, '192.256.1.1', False),
    (ipv4Regex, '192.256.1.1.1', False),
    (ipv4Regex, '192.168.1.1/12', False),
    (ipv4Regex, '', False),
    (ipv4cidrRegex, '192.168.1.1/32', True),
    (ipv4cidrRegex, '192.168.1.1.1/30', False),
    (ipv4cidrRegex, '192.168.1.b/30', False),
    (ipv4cidrRegex, '192.168.1.12/381', False),
    (ipv6Regex, '2001:db8:a0b:12f0::1', True),
    (ipv6Regex, '2001:db8:a0b:12f0::1/11', False),
    (ipv6Regex, '2001:db8:a0b:12f0::1::1', False),
    (ipv6Regex, '2001:db8:a0b:12f0::98aa5', False),
    (ipv6cidrRegex, '2001:db8:a0b:12f0::1/64', True),
    (ipv6cidrRegex, '2001:db8:a0b:12f0::1/256', False),
    (ipv6cidrRegex, '2001:db8:a0b:12f0::1::1/25', False),
    (ipv6cidrRegex, '2001:db8:a0b:12f0::1aaasds::1/1', False)
]


@pytest.mark.parametrize('pattern, string, expected', regexes_test)
def test_regexes(pattern, string, expected):
    # (str, str, bool) -> None
    # emulates re.fullmatch from py3.4
    assert expected is bool(re.match("(?:" + pattern + r")\Z", string))


IP_TO_INDICATOR_TYPE_PACK = [
    ('192.168.1.1', FeedIndicatorType.IP),
    ('192.168.1.1:8080', FeedIndicatorType.IP),
    ('192.168.1.1/32', FeedIndicatorType.CIDR),
    ('2001:db8:a0b:12f0::1', FeedIndicatorType.IPv6),
    ('2001:db8:a0b:12f0::1/64', FeedIndicatorType.IPv6CIDR),
]


@pytest.mark.parametrize('ip, indicator_type', IP_TO_INDICATOR_TYPE_PACK)
def test_ip_to_indicator(ip, indicator_type):
    assert FeedIndicatorType.ip_to_indicator_type(ip) is indicator_type


data_test_b64_encode = [
    (u'test', 'dGVzdA=='),
    ('test', 'dGVzdA=='),
    (b'test', 'dGVzdA=='),
    ('', ''),
    ('%', 'JQ=='),
    (u'§', 'wqc='),
    (u'§t`e§s`t§', 'wqd0YGXCp3NgdMKn'),
]


@pytest.mark.parametrize('_input, expected_output', data_test_b64_encode)
def test_b64_encode(_input, expected_output):
    output = b64_encode(_input)
    assert output == expected_output, 'b64_encode({}) returns: {} instead: {}'.format(_input, output, expected_output)


B64_STR = 'This is a test!'
DECODED_B64 = b'N\x18\xac\x8a\xc6\xadz\xcb'
CASE_NO_PADDING = (B64_STR, DECODED_B64)
CASE_LESS_PADDING = (B64_STR + '=', DECODED_B64)
CASE_WITH_PADDING = (B64_STR + '==', DECODED_B64)
CASE_TOO_MUCH_PADDING = (B64_STR + '===', DECODED_B64)


@pytest.mark.parametrize('str_to_decode, expected_encoded',
                         (CASE_NO_PADDING, CASE_WITH_PADDING, CASE_LESS_PADDING, CASE_TOO_MUCH_PADDING))
def test_b64_decode(str_to_decode, expected_encoded):
    """
    Given: A base 64 encoded str that represents an image, with different paddings.
    When: Decoding it to an image file.
    Then: The str is decoded to binary.
    """
    encoded = b64_decode(str_to_decode)
    assert encoded == expected_encoded


def test_traceback_in_return_error_debug_mode_on(mocker):
    mocker.patch.object(demisto, 'command', return_value="test-command")
    mocker.spy(demisto, 'results')
    mocker.patch('CommonServerPython.is_debug_mode', return_value=True)
    from CommonServerPython import return_error

    try:
        raise Exception("This is a test string")
    except Exception:
        with pytest.raises(SystemExit):
            return_error("some text")

    assert "This is a test string" in str(demisto.results.call_args)
    assert "Traceback" in str(demisto.results.call_args)
    assert "some text" in str(demisto.results.call_args)


def test_traceback_in_return_error_debug_mode_off(mocker):
    mocker.patch.object(demisto, 'command', return_value="test-command")
    mocker.spy(demisto, 'results')
    mocker.patch('CommonServerPython.is_debug_mode', return_value=False)
    from CommonServerPython import return_error

    try:
        raise Exception("This is a test string")
    except Exception:
        with pytest.raises(SystemExit):
            return_error("some text")

    assert "This is a test string" not in str(demisto.results.call_args)
    assert "Traceback" not in str(demisto.results.call_args)
    assert "some text" in str(demisto.results.call_args)


# append_context unit test
CONTEXT_MOCK = {
    'str_key': 'str_value',
    'dict_key': {
        'key1': 'val1',
        'key2': 'val2'
    },
    'int_key': 1,
    'list_key_str': ['val1', 'val2'],
    'list_key_list': ['val1', 'val2'],
    'list_key_dict': ['val1', 'val2']
}

UPDATED_CONTEXT = {
    'str_key': 'str_data,str_value',
    'dict_key': {
        'key1': 'val1',
        'key2': 'val2',
        'data_key': 'data_val'
    },
    'int_key': [1, 2],
    'list_key_str': ['val1', 'val2', 'str_data'],
    'list_key_list': ['val1', 'val2', 'val1', 'val2'],
    'list_key_dict': ['val1', 'val2', {'data_key': 'data_val'}]
}
UPDATED_CONTEXT_WITH_LIST = {
    'dict_key': [{
        'key1': 'val1',
        'key2': 'val2',
        'key3': 'val3'
    }],
    'int_key': [1, 2],
    'list_key_str': ['val1', 'val2', 'str_data'],
    'list_key_list': ['val1', 'val2', 'val1', 'val2'],
    'list_key_dict': ['val1', 'val2', {'data_key': 'data_val'}]
}

DATA_MOCK_STRING = "str_data"
DATA_MOCK_LIST = ['val1', 'val2']
DATA_MOCK_LIST_OF_DICT = [{'key3': 'val3'}]
DATA_MOCK_DICT = {
    'data_key': 'data_val'
}
DATA_MOCK_INT = 2

STR_KEY = "str_key"
DICT_KEY = "dict_key"

APPEND_CONTEXT_INPUT = [
    (CONTEXT_MOCK, DATA_MOCK_STRING, STR_KEY, "key = {}, val = {}".format(STR_KEY, UPDATED_CONTEXT[STR_KEY])),
    (CONTEXT_MOCK, DATA_MOCK_LIST, STR_KEY, "TypeError"),
    (CONTEXT_MOCK, DATA_MOCK_DICT, STR_KEY, "TypeError"),

    (CONTEXT_MOCK, DATA_MOCK_STRING, DICT_KEY, "TypeError"),
    (CONTEXT_MOCK, DATA_MOCK_LIST, DICT_KEY, "TypeError"),
    (CONTEXT_MOCK, DATA_MOCK_LIST_OF_DICT, DICT_KEY, "key = {}, val = {}".format(DICT_KEY, UPDATED_CONTEXT_WITH_LIST[DICT_KEY])),
    (CONTEXT_MOCK, DATA_MOCK_DICT, DICT_KEY, "key = {}, val = {}".format(DICT_KEY, UPDATED_CONTEXT[DICT_KEY])),

    (CONTEXT_MOCK, DATA_MOCK_STRING, 'list_key_str',
     "key = {}, val = {}".format('list_key_str', UPDATED_CONTEXT['list_key_str'])),
    (CONTEXT_MOCK, DATA_MOCK_LIST, 'list_key_list',
     "key = {}, val = {}".format('list_key_list', UPDATED_CONTEXT['list_key_list'])),
    (CONTEXT_MOCK, DATA_MOCK_DICT, 'list_key_dict',
     "key = {}, val = {}".format('list_key_dict', UPDATED_CONTEXT['list_key_dict'])),

    (CONTEXT_MOCK, DATA_MOCK_INT, 'int_key', "key = {}, val = {}".format('int_key', UPDATED_CONTEXT['int_key'])),
]


def get_set_context(key, val):
    from CommonServerPython import return_error
    return_error("key = {}, val = {}".format(key, val))


@pytest.mark.parametrize('context_mock, data_mock, key, expected_answer', APPEND_CONTEXT_INPUT)
def test_append_context(mocker, context_mock, data_mock, key, expected_answer):
    from CommonServerPython import demisto
    mocker.patch.object(demisto, 'get', return_value=context_mock.get(key))
    mocker.patch.object(demisto, 'setContext', side_effect=get_set_context)
    mocker.patch.object(demisto, 'results')

    if "TypeError" not in expected_answer:
        with raises(SystemExit, match='0'):
            appendContext(key, data_mock)
            assert expected_answer in demisto.results.call_args[0][0]['Contents']

    else:
        with raises(TypeError) as e:
            appendContext(key, data_mock)
            assert expected_answer in e.value


INDICATOR_VALUE_AND_TYPE = [
    ('3fec1b14cea32bbcd97fad4507b06888', "File"),
    ('1c8893f75089a27ca6a8d49801d7aa6b64ea0c6167fe8b1becfe9bc13f47bdc1', 'File'),
    ('castaneda-thornton.com', 'Domain'),
    ('192.0.0.1', 'IP'),
    ('test@gmail.com', 'Email'),
    ('test@Demisto.com', 'Email'),
    ('Test@demisto.com', 'Email'),
    ('TEST@demisto.com', 'Email'),
    ('TEST@Demisto.com', 'Email'),
    ('TEST@DEMISTO.Com', 'Email'),
    ('TesT@DEMISTO.Com', 'Email'),
    ('TesT@DemisTO.Com', 'Email'),
    ('TesT@DeMisTo.CoM', 'Email'),
    ('TEST@DEMISTO.COM', 'Email'),
    ('e775eb1250137c0b83d4e7c4549c71d6f10cae4e708ebf0b5c4613cbd1e91087', 'File'),
    ('test@yahoo.com', 'Email'),
    ('http://test.com', 'URL'),
    ('11.111.11.11/11', 'CIDR'),
    ('CVE-0000-0000', 'CVE'),
    ('dbot@demisto.works', 'Email'),
    ('dummy@recipient.com', 'Email'),
    ('bruce.wayne@pharmtech.zz', 'Email'),
    ('joe@gmail.com', 'Email'),
    ('koko@demisto.com', 'Email'),
    ('42a5e275559a1651b3df8e15d3f5912499f0f2d3d1523959c56fc5aea6371e59', 'File'),
    ('10676cf66244cfa91567fbc1a937f4cb19438338b35b69d4bcc2cf0d3a44af5e', 'File'),
    ('52483514f07eb14570142f6927b77deb7b4da99f', 'File'),
    ('c8092abd8d581750c0530fa1fc8d8318', 'File'),
    ('fe80:0000:0000:0000:91ba:7558:26d3:acde', 'IPv6'),
    ('fd60:e22:f1b9::2', 'IPv6'),
    ('2001:db8:0000:0000:0000:0000:0000:0000', 'IPv6'),
    ('112.126.94.107', 'IP'),
    ('a', None),
    ('*castaneda-thornton.com', 'DomainGlob'),
    (
        '53e6baa124f54462786f1122e98e38ff1be3de82fe2a96b1849a8637043fd847eec7e0f53307bddf7a066565292d500c36c941f1f3bb9dcac807b2f4a0bfce1b',
        'File'),
    ('1[.]1[.]1[.]1', 'IP'),
    ('test[@]test.com', 'Email'),
    ('https[:]//www[.]test[.]com/abc', 'URL'),
    ('test[.]com', 'Domain'),
    ('https://192.168.1.1:8080', 'URL'),
]


@pytest.mark.parametrize('indicator_value, indicatory_type', INDICATOR_VALUE_AND_TYPE)
def test_auto_detect_indicator_type(indicator_value, indicatory_type):
    """
        Given
            - Indicator value
            - Indicator type

        When
        - Trying to detect the type of an indicator.

        Then
        -  Run the auto_detect_indicator_type and validate that the indicator type the function returns is as expected.
    """
    if sys.version_info.major == 3 and sys.version_info.minor == 8:
        assert auto_detect_indicator_type(indicator_value) == indicatory_type
    else:
        try:
            auto_detect_indicator_type(indicator_value)
        except Exception as e:
            assert str(e) == "Missing tldextract module, In order to use the auto detect function please" \
                             " use a docker image with it installed such as: demisto/jmespath"


def test_auto_detect_indicator_type_tldextract(mocker):
    """
        Given
            tldextract version is lower than 3.0.0

        When
            Trying to detect the type of an indicator.

        Then
            Run the auto_detect_indicator_type and validate that tldextract using `cache_file` arg and not `cache_dir`
    """
    if sys.version_info.major == 3 and sys.version_info.minor >= 8:
        import tldextract as tlde
        tlde.__version__ = '2.2.7'

        mocker.patch.object(tlde, 'TLDExtract')

        auto_detect_indicator_type('8')

        res = tlde.TLDExtract.call_args
        assert 'cache_file' in res[1].keys()


VALID_DOMAIN_INDICATORS = ['www.static.attackiqtes.com',
                           'test.com',
                           'www.testö.com',
                           'hxxps://path.test.com/check',
                           'https%3A%2F%2Ftwitter.com%2FPhilipsBeLux&data=02|01||cb2462dc8640484baf7608d638d2a698|1a407a2d7675'
                           '4d178692b3ac285306e4|0|0|636758874714819880&sdata=dnJiphWFhnAKsk5Ps0bj0p%2FvXVo8TpidtGZcW6t8lDQ%3'
                           'D&reserved=0%3E%5bcid:image003.gif@01CF4D7F.1DF62650%5d%3C',
                           'https://emea01.safelinks.protection.outlook.com/',
                           'good.good']


@pytest.mark.parametrize('indicator_value', VALID_DOMAIN_INDICATORS)
def test_valid_domain_indicator_types(indicator_value):
    """
    Given
    - Valid Domain indicators.
    When
    - Trying to match those indicators with the Domain regex.
    Then
    - The indicators are classified as Domain indicators.
    """
    assert re.match(domainRegex, indicator_value)


INVALID_DOMAIN_INDICATORS = ['aaa.2234',
                             '1.1.1.1',
                             'ba7816bf8f01cfea414140de5dae2223b00361a396177a9cb410ff61f20015ad',
                             '1.1',
                             '2001 : db8: 3333 : 4444 : 5555',
                             'test..com',
                             'test/com',
                             '3.21.32.65/path']


@pytest.mark.parametrize('indicator_value', INVALID_DOMAIN_INDICATORS)
def test_invalid_domain_indicator_types(indicator_value):
    """
    Given
    - invalid Domain indicators.
    When
    - Trying to match those indicators with the Domain regex.
    Then
    - The indicators are not classified as Domain indicators.
    """
    assert not re.match(domainRegex, indicator_value)


VALID_URL_INDICATORS = [
    '3.21.32.65/path',
    '19.117.63.253:28/other/path',
    '19.117.63.253:28/path',
    '1.1.1.1/7/server/somestring/something.php?fjjasjkfhsjasofds=sjhfhdsfhasld',
    'flake8.pycqa.org/en/latest',
    '2001:db8:85a3:8d3:1319:8a2e:370:7348/path/path',
    '2001:db8:85a3:8d3:1319:8a2e:370:7348/32/path/path',
    'https://google.com/sdlfdshfkle3247239elkxszmcdfdstgk4e5pt0/path/path/oatdsfk/sdfjjdf',
    'www.google.com/path',
    'wwW.GooGle.com/path',
    '2001:db8:85a3:8d3:1319:8a2e:370:7348/65/path/path',
    '2001:db8:3333:4444:5555:6666:7777:8888/32/path/path',
    '2001:db8:85a3:8d3:1319:8a2e:370:7348/h',
    '1.1.1.1/7/server',
    "1.1.1.1/32/path",
    'https://evil.tld/evil.html',
    'www.evil.tld/evil.aspx',
    'sftp://69.254.57.79:5001/path',
    'sftp://75.26.0.1/path',
    'www.evil.tld/resource',
    'hxxps://google[.]com:443/path',
    'http://xn--e1v2i3l4.tld/evilagain.aspx',
    'www.evil.tld:443/path/to/resource.html',
    'WWW.evil.tld:443/path/to/resource.html',
    'wWw.Evil.tld:443/path/to/resource.html',
    'Https://wWw.Evil.tld:443/path/to/resource.html',
    'https://1.2.3.4/path/to/resource.html',
    'HTTPS://1.2.3.4/path/to/resource.html',
    '1.2.3.4/path',
    '1.2.3.4/path/to/resource.html',
    'http://1.2.3.4:8080/resource.html',
    'HTTP://1.2.3.4:80/path',
    'ftp://foo.bar/resource',
    'FTP://foo.bar/resource',
    'ftps://foo.bar/resource',
    'ftps://foo.bar/Resource',
    '5.6.7.8/fdsfs',
    'https://serverName.com/deepLinkAction.do?userName=peter%40nable%2Ecom&password=Hello',
    'http://serverName.org/deepLinkAction.do?userName=peter%40nable%2Ecom&password=Hello',
    'https://1.1.1.1/deepLinkAction.do?userName=peter%40nable%2Ecom&password=Hello',
    'https://google.com/deepLinkAction.do?userName=peter%40nable%2Ecom&password=Hello',
    'www.google.com/deepLinkAction.do?userName=peter%40nable%2Ecom&password=Hello',
    'https://xsoar.pan.dev/docs/welcome',
    '5.6.7.8/user/',
    'http://www.example.com/and%26here.html',
    'https://0.0.0.1/path',
    'hxxp://0[x]455e8c6f/0s19ef206s18s2f2s567s49a8s91f7s4s19fd61a',  # defanged hexa-decimal IP.
    'hxxp://0x325e5c7f/34823jdsasjfd/asdsafgf/324',  # hexa-decimal IP.
    'hxxps://0xAB268DC1:8080/path',
    'hxxps://0xAB268DC1/p',
    'hxxps://0xAB268DC1/32',
    'http://www.google[.]com:8080/path',
    'http://www[.]google.com:8080/path',
    'www[.]google.com:8080/path',
    'www.google[.]com:8080/path',
    'google[.]com/path',
    'google[.]com:443/path',
    'hXXps://1.1.1.1[.]edu/path',
    '2001:db8:85a3:8d3:1319:8a2e:370:7348/80',
    '2001:0db8:0001:0000:0000:0ab9:C0A8:0102/resource.html',
    '2251:dbc:8fa3:8d3:1f19:8a2e:370:7348/80',
    'https[:]//www.test.com/test',  # defanged colon sign
    "hxxp[:]//1[.]1[.]1[.]1/test[.]php",  # Defanged URL with ip as a domain
    "hxxp[:]//test[.]com/test[.]php",  # Defanged URL with a file extension
    "https://test.com/a/b/c-d-e",  # hyphen in the path
]


@pytest.mark.parametrize('indicator_value', VALID_URL_INDICATORS)
def test_valid_url_indicator_types(indicator_value):
    """
    Given
    - Valid URL indicators.
    When
    - Trying to match those indicators with the URL regex.
    Then
    - The indicators are classified as URL indicators.
    """
    regex_match = re.match(urlRegex, indicator_value)
    assert regex_match.group(0) == indicator_value


INVALID_URL_INDICATORS = [
    'www.google.com',
    'one.two.three.four.com',
    'one.two.three.com',
    'test',
    'httn://bla.com/path',
    'google.com*',
    '1.1.1.1',
    'path/path',
    '1.1.1.1:111112243245/path',
    '3.4.6.92:8080:/test',
    '1.1.1.1:4lll/',
    'flake8.pycqa.org',
    'google.com',
    'HTTPS://dsdffd.c',  # not valid tld
    'https://test',
    'ftp://test',
    'ftps:test',
    'a.a.a.a',
    'b.b.b',
    'https:/1.1.1.1.1/path',
    'wwww.test',
    'help.test.com',
    'help-test/com',
    'fnvfdsbf/path',
    '65.23.7.2',
    'k.f.a.f',
    'test/test/test/test',
    '',
    'somestring',
    'dsjfshjdfgkjldsh32423123^^&*#@$#@$@!#4',
    'aaa/1.1.1.1/path',
    'domain*com/1.1.1.1/path',
    'http:1.1.1.1/path',
    'kfer93420932/path/path',
    '1.1.1.1.1/24',
    '2.2.2.2.2/3sad',
    'http://fdsfesd',
    'http://fdsfesd:8080',  # no tld
    'FTP://Google.',
    'https://www.',
    '1.1.1.1.1/path',
    '2.2.2.2.2/3sad',
    'HTTPS://1.1.1.1..1.1.1.1/path',
    'https://1.1.1.1.1.1.1.1.1.1.1/path',
    '1.1.1.1 .1/path',
    '   test.com',
    'test .com.domain',
    'hxxps://0xAB26:8080/path',  # must be 8 hexa-decimal chars
    'hxxps://34543645356432234e:8080/path',  # too large integer IP
    'https://35.12.5677.143423:443',  # invalid IP address
    'https://4578.2436.1254.7423',  # invalid octal address (must be numbers between 0-7)
    'https://4578.2436.1254.7423:443/p',
    'FTP://foo hXXps://1.1.1.1[.]edu/path',
    'https://216.58.199.78:12345fdsf',
    'https://www.216.58.199.78:sfsdg'
]


@pytest.mark.parametrize('indicator_value', INVALID_URL_INDICATORS)
def test_invalid_url_indicator_types(indicator_value):
    """
    Given
    - invalid URL indicators.
    When
    - Trying to match those indicators with the URL regex.
    Then
    - The indicators are not classified as URL indicators.
    """
    assert not re.match(urlRegex, indicator_value)


def test_handle_proxy(mocker):
    os.environ['REQUESTS_CA_BUNDLE'] = '/test1.pem'
    mocker.patch.object(demisto, 'params', return_value={'insecure': True})
    handle_proxy()
    assert os.getenv('REQUESTS_CA_BUNDLE') is None
    os.environ['REQUESTS_CA_BUNDLE'] = '/test2.pem'
    mocker.patch.object(demisto, 'params', return_value={})
    handle_proxy()
    assert os.environ['REQUESTS_CA_BUNDLE'] == '/test2.pem'  # make sure no change
    mocker.patch.object(demisto, 'params', return_value={'unsecure': True})
    handle_proxy()
    assert os.getenv('REQUESTS_CA_BUNDLE') is None


def test_handle_proxy_without_http_prefix():
    """
        Given
            proxy is configured in environment vars without http/https prefixes

        When
            run handle_proxy()

        Then
            the function will return proxies with http:// prefix
    """
    os.environ['HTTP_PROXY'] = 'testproxy:8899'
    os.environ['HTTPS_PROXY'] = 'testproxy:8899'
    proxies = handle_proxy(checkbox_default_value=True)
    assert proxies['http'] == 'http://testproxy:8899'
    assert proxies['https'] == 'http://testproxy:8899'


def test_handle_proxy_with_http_prefix():
    """
        Given
            proxy is configured in environment vars with http/https prefixes

        When
            run handle_proxy()

        Then
            the function will return proxies unchanged
    """
    os.environ['HTTP_PROXY'] = 'http://testproxy:8899'
    os.environ['HTTPS_PROXY'] = 'https://testproxy:8899'
    proxies = handle_proxy(checkbox_default_value=True)
    assert proxies['http'] == 'http://testproxy:8899'
    assert proxies['https'] == 'https://testproxy:8899'


def test_handle_proxy_with_socks5_prefix():
    """
        Given
            proxy is configured in environment vars with socks5 (socks proxy) prefixes

        When
            run handle_proxy()

        Then
            the function will return proxies unchanged
    """
    os.environ['HTTP_PROXY'] = 'socks5://testproxy:8899'
    os.environ['HTTPS_PROXY'] = 'socks5://testproxy:8899'
    proxies = handle_proxy(checkbox_default_value=True)
    assert proxies['http'] == 'socks5://testproxy:8899'
    assert proxies['https'] == 'socks5://testproxy:8899'


@pytest.mark.parametrize(argnames="dict_obj, keys, expected, default_return_value",
                         argvalues=[
                             ({'a': '1'}, ['a'], '1', None),
                             ({'a': {'b': '2'}}, ['a', 'b'], '2', None),
                             ({'a': {'b': '2'}}, ['a', 'c'], 'test', 'test'),
                         ])
def test_safe_get(dict_obj, keys, expected, default_return_value):
    from CommonServerPython import dict_safe_get
    assert expected == dict_safe_get(dict_object=dict_obj,
                                     keys=keys,
                                     default_return_value=default_return_value)


MIRRORS = '''
   [{
     "channel_id":"GKQ86DVPH",
     "channel_name": "incident-681",
     "channel_topic": "incident-681",
     "investigation_id":"681",
     "mirror_type":"all",
     "mirror_direction":"both",
     "mirror_to":"group",
     "auto_close":true,
     "mirrored":true
  },
  {
     "channel_id":"GKB19PA3V",
     "channel_name": "group2",
     "channel_topic": "cooltopic",
     "investigation_id":"684",
     "mirror_type":"all",
     "mirror_direction":"both",
     "mirror_to":"group",
     "auto_close":true,
     "mirrored":true
  },
  {
     "channel_id":"GKB19PA3V",
     "channel_name": "group2",
     "channel_topic": "cooltopic",
     "investigation_id":"692",
     "mirror_type":"all",
     "mirror_direction":"both",
     "mirror_to":"group",
     "auto_close":true,
     "mirrored":true
  },
  {
     "channel_id":"GKNEJU4P9",
     "channel_name": "group3",
     "channel_topic": "incident-713",
     "investigation_id":"713",
     "mirror_type":"all",
     "mirror_direction":"both",
     "mirror_to":"group",
     "auto_close":true,
     "mirrored":true
  },
  {
     "channel_id":"GL8GHC0LV",
     "channel_name": "group5",
     "channel_topic": "incident-734",
     "investigation_id":"734",
     "mirror_type":"all",
     "mirror_direction":"both",
     "mirror_to":"group",
     "auto_close":true,
     "mirrored":true
  }]
'''

CONVERSATIONS = '''[{
    "id": "C012AB3CD",
    "name": "general",
    "is_channel": true,
    "is_group": false,
    "is_im": false,
    "created": 1449252889,
    "creator": "U012A3CDE",
    "is_archived": false,
    "is_general": true,
    "unlinked": 0,
    "name_normalized": "general",
    "is_shared": false,
    "is_ext_shared": false,
    "is_org_shared": false,
    "pending_shared": [],
    "is_pending_ext_shared": false,
    "is_member": true,
    "is_private": false,
    "is_mpim": false,
    "topic": {
        "value": "Company-wide announcements and work-based matters",
        "creator": "",
        "last_set": 0
    },
    "purpose": {
        "value": "This channel is for team-wide communication and announcements. All team members are in this channel.",
        "creator": "",
        "last_set": 0
    },
    "previous_names": [],
    "num_members": 4
},
{
    "id": "C061EG9T2",
    "name": "random",
    "is_channel": true,
    "is_group": false,
    "is_im": false,
    "created": 1449252889,
    "creator": "U061F7AUR",
    "is_archived": false,
    "is_general": false,
    "unlinked": 0,
    "name_normalized": "random",
    "is_shared": false,
    "is_ext_shared": false,
    "is_org_shared": false,
    "pending_shared": [],
    "is_pending_ext_shared": false,
    "is_member": true,
    "is_private": false,
    "is_mpim": false,
    "topic": {
        "value": "Non-work banter and water cooler conversation",
        "creator": "",
        "last_set": 0
    },
    "purpose": {
        "value": "A place for non-work-related flimflam.",
        "creator": "",
        "last_set": 0
    },
    "previous_names": [],
    "num_members": 4
}]'''

OBJECTS_TO_KEYS = {
    'mirrors': 'investigation_id',
    'questions': 'entitlement',
    'users': 'id'
}


def set_integration_context_versioned(integration_context, version=-1, sync=False):
    global INTEGRATION_CONTEXT_VERSIONED

    try:
        if not INTEGRATION_CONTEXT_VERSIONED:
            INTEGRATION_CONTEXT_VERSIONED = {'context': '{}', 'version': 0}
    except NameError:
        INTEGRATION_CONTEXT_VERSIONED = {'context': '{}', 'version': 0}

    current_version = INTEGRATION_CONTEXT_VERSIONED['version']
    if version != -1 and version <= current_version:
        raise ValueError('DB Insert version {} does not match version {}'.format(current_version, version))

    INTEGRATION_CONTEXT_VERSIONED = {'context': integration_context, 'version': current_version + 1}


def get_integration_context_versioned(refresh=False):
    return INTEGRATION_CONTEXT_VERSIONED


def test_merge_lists():
    from CommonServerPython import merge_lists

    # Set
    original = [{'id': '1', 'updated': 'n'}, {'id': '2', 'updated': 'n'}, {'id': '11', 'updated': 'n'}]
    updated = [{'id': '1', 'updated': 'y'}, {'id': '3', 'updated': 'y'}, {'id': '11', 'updated': 'n', 'remove': True}]
    expected = [{'id': '1', 'updated': 'y'}, {'id': '2', 'updated': 'n'}, {'id': '3', 'updated': 'y'}]

    # Arrange
    result = merge_lists(original, updated, 'id')

    # Assert
    assert len(result) == len(expected)
    for obj in result:
        assert obj in expected


def test_update_context_merge(mocker):
    import CommonServerPython

    # Set
    set_integration_context_versioned({
        'mirrors': MIRRORS,
        'conversations': CONVERSATIONS
    })

    mocker.patch.object(demisto, 'getIntegrationContextVersioned', return_value=get_integration_context_versioned())
    mocker.patch.object(demisto, 'setIntegrationContextVersioned', side_effecet=set_integration_context_versioned)
    mocker.patch.object(CommonServerPython, 'is_versioned_context_available', return_value=True)

    new_mirror = {
        'channel_id': 'new_group',
        'channel_name': 'incident-999',
        'channel_topic': 'incident-999',
        'investigation_id': '999',
        'mirror_type': 'all',
        'mirror_direction': 'both',
        'mirror_to': 'group',
        'auto_close': True,
        'mirrored': False
    }

    mirrors = json.loads(MIRRORS)
    mirrors.extend([new_mirror])

    # Arrange
    context, version = CommonServerPython.update_integration_context({'mirrors': [new_mirror]}, OBJECTS_TO_KEYS, True)
    new_mirrors = json.loads(context['mirrors'])

    # Assert
    assert len(mirrors) == len(new_mirrors)
    for mirror in mirrors:
        assert mirror in new_mirrors

    assert version == get_integration_context_versioned()['version']


def test_update_context_no_merge(mocker):
    import CommonServerPython

    # Set
    set_integration_context_versioned({
        'mirrors': MIRRORS,
        'conversations': CONVERSATIONS
    })

    mocker.patch.object(demisto, 'getIntegrationContextVersioned', return_value=get_integration_context_versioned())
    mocker.patch.object(demisto, 'setIntegrationContextVersioned', side_effecet=set_integration_context_versioned)
    mocker.patch.object(CommonServerPython, 'is_versioned_context_available', return_value=True)

    new_conversation = {
        'id': 'A0123456',
        'name': 'general'
    }

    conversations = json.loads(CONVERSATIONS)
    conversations.extend([new_conversation])

    # Arrange
    context, version = CommonServerPython.update_integration_context({'conversations': conversations}, OBJECTS_TO_KEYS,
                                                                     True)
    new_conversations = json.loads(context['conversations'])

    # Assert
    assert conversations == new_conversations
    assert version == get_integration_context_versioned()['version']


@pytest.mark.parametrize('versioned_available', [True, False])
def test_get_latest_integration_context(mocker, versioned_available):
    import CommonServerPython

    # Set
    set_integration_context_versioned({
        'mirrors': MIRRORS,
        'conversations': CONVERSATIONS
    })

    mocker.patch.object(demisto, 'getIntegrationContextVersioned', return_value=get_integration_context_versioned())
    mocker.patch.object(demisto, 'setIntegrationContextVersioned', side_effecet=set_integration_context_versioned)
    mocker.patch.object(CommonServerPython, 'is_versioned_context_available', return_value=versioned_available)
    mocker.patch.object(demisto, 'getIntegrationContext',
                        return_value={'mirrors': MIRRORS, 'conversations': CONVERSATIONS})

    # Arrange
    context, ver = CommonServerPython.get_integration_context_with_version(True)

    # Assert
    assert context == get_integration_context_versioned()['context']
    assert ver == get_integration_context_versioned()['version'] if versioned_available else -1


def test_set_latest_integration_context(mocker):
    import CommonServerPython

    # Set
    set_integration_context_versioned({
        'mirrors': MIRRORS,
        'conversations': CONVERSATIONS,
    })

    mocker.patch.object(demisto, 'getIntegrationContextVersioned', return_value=get_integration_context_versioned())
    mocker.patch.object(demisto, 'setIntegrationContextVersioned', side_effecet=set_integration_context_versioned)
    int_context = get_integration_context_versioned()
    mocker.patch.object(CommonServerPython, 'update_integration_context',
                        side_effect=[(int_context['context'], int_context['version']),
                                     (int_context['context'], int_context['version'] + 1)])
    mocker.patch.object(CommonServerPython, 'set_integration_context', side_effect=[ValueError, int_context['context']])

    # Arrange
    CommonServerPython.set_to_integration_context_with_retries({}, OBJECTS_TO_KEYS)
    int_context_calls = CommonServerPython.set_integration_context.call_count
    int_context_args_1 = CommonServerPython.set_integration_context.call_args_list[0][0]
    int_context_args_2 = CommonServerPython.set_integration_context.call_args_list[1][0]

    # Assert
    assert int_context_calls == 2
    assert int_context_args_1 == (int_context['context'], True, int_context['version'])
    assert int_context_args_2 == (int_context['context'], True, int_context['version'] + 1)


def test_set_latest_integration_context_es(mocker):
    import CommonServerPython

    # Set
    mocker.patch.object(demisto, 'getIntegrationContextVersioned', return_value=get_integration_context_versioned())
    mocker.patch.object(demisto, 'setIntegrationContextVersioned', side_effecet=set_integration_context_versioned)
    es_inv_context_version_first = {'version': 5, 'sequenceNumber': 807, 'primaryTerm': 1}
    es_inv_context_version_second = {'version': 7, 'sequenceNumber': 831, 'primaryTerm': 1}
    mocker.patch.object(CommonServerPython, 'update_integration_context',
                        side_effect=[({}, es_inv_context_version_first),
                                     ({}, es_inv_context_version_second)])
    mocker.patch.object(CommonServerPython, 'set_integration_context', side_effect=[ValueError, {}])

    # Arrange
    CommonServerPython.set_to_integration_context_with_retries({})
    int_context_calls = CommonServerPython.set_integration_context.call_count
    int_context_args_1 = CommonServerPython.set_integration_context.call_args_list[0][0]
    int_context_args_2 = CommonServerPython.set_integration_context.call_args_list[1][0]

    # Assert
    assert int_context_calls == 2
    assert int_context_args_1[1:] == (True, es_inv_context_version_first)
    assert int_context_args_2[1:] == (True, es_inv_context_version_second)


def test_set_latest_integration_context_fail(mocker):
    import CommonServerPython

    # Set
    set_integration_context_versioned({
        'mirrors': MIRRORS,
        'conversations': CONVERSATIONS,
    })

    mocker.patch.object(demisto, 'getIntegrationContextVersioned', return_value=get_integration_context_versioned())
    mocker.patch.object(demisto, 'setIntegrationContextVersioned', side_effecet=set_integration_context_versioned)
    int_context = get_integration_context_versioned()
    mocker.patch.object(CommonServerPython, 'update_integration_context', return_value=(
        int_context['context'], int_context['version']
    ))
    mocker.patch.object(CommonServerPython, 'set_integration_context', side_effect=ValueError)

    # Arrange
    with pytest.raises(Exception):
        CommonServerPython.set_to_integration_context_with_retries({}, OBJECTS_TO_KEYS)

    int_context_calls = CommonServerPython.set_integration_context.call_count

    # Assert
    assert int_context_calls == CommonServerPython.CONTEXT_UPDATE_RETRY_TIMES


def test_get_x_content_info_headers(mocker):
    test_license = 'TEST_LICENSE_ID'
    test_brand = 'TEST_BRAND'
    mocker.patch.object(
        demisto,
        'getLicenseID',
        return_value=test_license
    )
    mocker.patch.object(
        demisto,
        'callingContext',
        new_callable=mocker.PropertyMock(return_value={'context': {
            'IntegrationBrand': test_brand,
            'IntegrationInstance': 'TEST_INSTANCE',
        }})
    )
    headers = get_x_content_info_headers()
    assert headers['X-Content-LicenseID'] == test_license
    assert headers['X-Content-Name'] == test_brand


def test_script_return_results_execution_metrics_command_results(mocker):
    """
    Given:
      - List of CommandResult and dicts that contains an execution metrics entry
      - The command currently running is a script
    When:
      - Calling return_results()
    Then:
      - demisto.results() is called 1 time (without the execution metrics entry)
    """
    from CommonServerPython import CommandResults, return_results
    mocker.patch.object(demisto, 'callingContext', {'context': {'ExecutedCommands': [{'moduleBrand': 'Scripts'}]}})
    demisto_results_mock = mocker.patch.object(demisto, 'results')
    mock_command_results = [
        CommandResults(outputs_prefix='Mock', outputs={'MockContext': 0}, entry_type=19),
        CommandResults(outputs_prefix='Mock', outputs={'MockContext': 1}),
        {'MockContext': 1, "Type": 19},
        {'MockContext': 1, "Type": 1},
    ]
    return_results(mock_command_results)
    for call_args in demisto_results_mock.call_args_list:
        for args in call_args.args:
            if isinstance(args, list):
                for arg in args:
                    assert arg["Type"] != 19
            else:
                assert args["Type"] != 19
    assert demisto_results_mock.call_count == 2


def test_integration_return_results_execution_metrics_command_results(mocker):
    """
    Given:
      - List of CommandResult and dicts that contains an execution metrics entry
      - The command currently running is an integration command
    When:
      - Calling return_results()
    Then:
      - demisto.results() is called 3 times (with the execution metrics entry included)
    """
    from CommonServerPython import CommandResults, return_results
    mocker.patch.object(demisto, 'callingContext', {'context': {'ExecutedCommands': [{'moduleBrand': 'integration'}]}})
    demisto_results_mock = mocker.patch.object(demisto, 'results')
    mock_command_results = [
        CommandResults(outputs_prefix='Mock', outputs={'MockContext': 0}, entry_type=19),
        CommandResults(outputs_prefix='Mock', outputs={'MockContext': 1}),
        {'MockContext': 1, "Type": 19},
        {'MockContext': 1, "Type": 19},
    ]
    return_results(mock_command_results)
    execution_metrics_entry_found = False
    for call_args in demisto_results_mock.call_args_list:
        if execution_metrics_entry_found:
            break
        for args in call_args.args:
            if execution_metrics_entry_found:
                break
            execution_metrics_entry_found = args["Type"] != 19

    assert execution_metrics_entry_found
    assert demisto_results_mock.call_count == 3


def test_dynamic_section_script_return_results_execution_metrics_command_results(mocker):
    """
    Given:
      - List of CommandResult and dicts that contains execution metrics entries
      - The command currently running is a dynamic-section script
    When:
      - Calling return_results()
    Then:
      - demisto.results() is called 2 times (without the 2 execution metrics entries)
    """
    from CommonServerPython import CommandResults, return_results
    mocker.patch.object(demisto, 'callingContext', {'context': {'ScriptName': 'some_script_name'}})
    demisto_results_mock = mocker.patch.object(demisto, 'results')
    mock_command_results = [
        # CommandResults metrics entry: Should not be returned.
        CommandResults(outputs_prefix='Mock', outputs={'MockContext': 0}, entry_type=19),
        # CommandResults regular entry: Should be returned.
        CommandResults(outputs_prefix='Mock', outputs={'MockContext': 1}),
        # Dict metrics entry: Should not be returned.
        {'MockContext': 1, "Type": 19},
        # Dict regular entry: Should be returned.
        {'MockContext': 1, "Type": 1},
    ]
    return_results(mock_command_results)
    for call_args in demisto_results_mock.call_args_list:
        for args in call_args.args:
            if isinstance(args, list):
                for arg in args:
                    assert arg["Type"] != 19
            else:
                assert args["Type"] != 19

    assert demisto_results_mock.call_count == 2


def test_return_results_multiple_command_results(mocker):
    """
    Given:
      - List of 2 CommandResult
    When:
      - Calling return_results()
    Then:
      - demisto.results() is called 2 times (with the list items)
    """
    from CommonServerPython import CommandResults, return_results
    demisto_results_mock = mocker.patch.object(demisto, 'results')
    mock_command_results = []
    for i in range(2):
        mock_output = {'MockContext': i}
        mock_command_results.append(CommandResults(outputs_prefix='Mock', outputs=mock_output))
    return_results(mock_command_results)
    assert demisto_results_mock.call_count == 2


def test_return_results_multiple_dict_results(mocker):
    """
    Given:
      - List of 2 dictionaries
    When:
      - Calling return_results()
    Then:
      - demisto.results() is called 1 time (with the list as an argument)
    """
    from CommonServerPython import return_results
    demisto_results_mock = mocker.patch.object(demisto, 'results')
    mock_command_results = [{'MockContext': 0}, {'MockContext': 1}]
    return_results(mock_command_results)
    args, _ = demisto_results_mock.call_args_list[0]
    assert demisto_results_mock.call_count == 1
    assert [{'MockContext': 0}, {'MockContext': 1}] in args


def test_return_results_mixed_results(mocker):
    """
    Given:
      - List containing a CommandResult object and two dictionaries (representing a demisto result entries)
    When:
      - Calling return_results()
    Then:
      - Assert that demisto.results() is called 2 times .
      - Assert that the first call was with the CommandResult object.
      - Assert that the second call was with the two demisto results dicts.
    """
    from CommonServerPython import CommandResults, return_results
    demisto_results_mock = mocker.patch.object(demisto, 'results')
    mock_command_results_object = CommandResults(outputs_prefix='Mock', outputs={'MockContext': 0})
    mock_demisto_results_entry = [{'MockContext': 1}, {'MockContext': 2}]
    return_results([mock_command_results_object] + mock_demisto_results_entry)

    assert demisto_results_mock.call_count == 2
    assert demisto_results_mock.call_args_list[0][0][0] == mock_command_results_object.to_context()
    assert demisto_results_mock.call_args_list[1][0][0] == mock_demisto_results_entry


class TestExecuteCommand:
    @staticmethod
    def test_sanity(mocker):
        """
        Given:
            - A successful command with a single entry as output.
        When:
            - Calling execute_command.
        Then:
            - Assert that only the Contents value is returned.
        """
        from CommonServerPython import execute_command, EntryType
        demisto_execute_mock = mocker.patch.object(demisto, 'executeCommand',
                                                   return_value=[{'Type': EntryType.NOTE,
                                                                  'Contents': {'hello': 'world'}}])
        res = execute_command('command', {'arg1': 'value'})
        execute_command_args = demisto_execute_mock.call_args_list[0][0]
        assert demisto_execute_mock.call_count == 1
        assert execute_command_args[0] == 'command'
        assert execute_command_args[1] == {'arg1': 'value'}
        assert res == {'hello': 'world'}

    @staticmethod
    def test_multiple_results(mocker):
        """
        Given:
            - A successful command with several entries as output.
        When:
            - Calling execute_command.
        Then:
            - Assert that the "Contents" values of all entries are returned.
        """
        from CommonServerPython import execute_command, EntryType
        entries = [
            {'Type': EntryType.NOTE, 'Contents': {'hello': 'world'}},
            {'Type': EntryType.NOTE, 'Context': 'no contents here'},
            {'Type': EntryType.NOTE, 'Contents': {'entry': '2'}},
        ]
        demisto_execute_mock = mocker.patch.object(demisto, 'executeCommand',
                                                   return_value=entries)
        res = execute_command('command', {'arg1': 'value'})
        assert demisto_execute_mock.call_count == 1
        assert isinstance(res, list)
        assert len(res) == 3
        assert res[0] == {'hello': 'world'}
        assert res[1] == {}
        assert res[2] == {'entry': '2'}

    @staticmethod
    def test_raw_results(mocker):
        """
        Given:
            - A successful command with several entries as output.
        When:
            - Calling execute_command.
        Then:
            - Assert that the entire entries are returned.
        """
        from CommonServerPython import execute_command, EntryType
        entries = [
            {'Type': EntryType.NOTE, 'Contents': {'hello': 'world'}},
            {'Type': EntryType.NOTE, 'Context': 'no contents here'},
            'text',
            1337,
        ]
        demisto_execute_mock = mocker.patch.object(demisto, 'executeCommand',
                                                   return_value=entries)
        res = execute_command('command', {'arg1': 'value'}, extract_contents=False)
        assert demisto_execute_mock.call_count == 1
        assert isinstance(res, list)
        assert len(res) == 4
        assert res[0] == {'Type': EntryType.NOTE, 'Contents': {'hello': 'world'}}
        assert res[1] == {'Type': EntryType.NOTE, 'Context': 'no contents here'}
        assert res[2] == 'text'
        assert res[3] == 1337

    @staticmethod
    def test_failure(mocker):
        """
        Given:
            - A command that fails.
        When:
            - Calling execute_command.
        Then:
            - Assert that DemistoException is raised with the original error.
        """
        from CommonServerPython import execute_command, EntryType
        error_entries = [
            {'Type': EntryType.ERROR, 'Contents': 'error number 1'},
            {'Type': EntryType.ERROR, 'Contents': 'error number 2'},
        ]

        demisto_execute_mock = mocker.patch.object(demisto, 'executeCommand', return_value=error_entries)

        with raises(DemistoException, match='Failed to execute'):
            execute_command('bad', {'arg1': 'value'})

        assert demisto_execute_mock.call_count == 1

    @staticmethod
    def test_failure_integration(monkeypatch):
        from CommonServerPython import execute_command
        monkeypatch.delattr(demisto, 'executeCommand')

        with raises(DemistoException, match=r'Cannot run demisto.executeCommand\(\) from integrations.'):
            execute_command('bad', {'arg1': 'value'})

    @staticmethod
    def test_multiple_results_fail_on_error_false(mocker):
        """
        Given:
            - A successful command with several entries as output.
            - fail_on_error set to False.
        When:
            - Calling execute_command.
        Then:
            - Assert that the status of the execution is True for successful run.
            - Assert that the "Contents" values of all entries are returned.
        """
        from CommonServerPython import execute_command, EntryType
        entries = [
            {'Type': EntryType.NOTE, 'Contents': {'hello': 'world'}},
            {'Type': EntryType.NOTE, 'Context': 'no contents here'},
            {'Type': EntryType.NOTE, 'Contents': {'entry': '2'}},
        ]
        demisto_execute_mock = mocker.patch.object(demisto, 'executeCommand',
                                                   return_value=entries)
        status, res = execute_command('command', {'arg1': 'value'}, fail_on_error=False)
        assert demisto_execute_mock.call_count == 1
        assert isinstance(res, list)
        assert len(res) == 3
        assert status
        assert res[0] == {'hello': 'world'}
        assert res[1] == {}
        assert res[2] == {'entry': '2'}

    @staticmethod
    def test_raw_results_fail_on_error_false(mocker):
        """
        Given:
            - A successful command with several entries as output.
            - fail_on_error set to False.
        When:
            - Calling execute_command.
        Then:
            - Assert that the status of the execution is True for successful run.
            - Assert that the entire entries are returned.
        """
        from CommonServerPython import execute_command, EntryType
        entries = [
            {'Type': EntryType.NOTE, 'Contents': {'hello': 'world'}},
            {'Type': EntryType.NOTE, 'Context': 'no contents here'},
            'text',
            1337,
        ]
        demisto_execute_mock = mocker.patch.object(demisto, 'executeCommand',
                                                   return_value=entries)
        status, res = execute_command('command', {'arg1': 'value'}, extract_contents=False, fail_on_error=False)
        assert demisto_execute_mock.call_count == 1
        assert isinstance(res, list)
        assert len(res) == 4
        assert status
        assert res[0] == {'Type': EntryType.NOTE, 'Contents': {'hello': 'world'}}
        assert res[1] == {'Type': EntryType.NOTE, 'Context': 'no contents here'}
        assert res[2] == 'text'
        assert res[3] == 1337

    @staticmethod
    def test_failure_fail_on_error_false(mocker):
        """
        Given:
            - A command that fails.
            - fail_on_error set to False.
        When:
            - Calling execute_command.
        Then:
            - Assert that the status of the execution is False for failed run.
            - Assert that the original errors are returned as a value, and not to the war-room.
        """
        from CommonServerPython import execute_command, EntryType
        error_entries = [
            {'Type': EntryType.ERROR, 'Contents': 'error number 1'},
            {'Type': EntryType.NOTE, 'Contents': 'not an error'},
            {'Type': EntryType.ERROR, 'Contents': 'error number 2'},
        ]
        demisto_execute_mock = mocker.patch.object(demisto, 'executeCommand',
                                                   return_value=error_entries)
        demisto_results_mock = mocker.patch.object(demisto, 'results')

        status, error_text = execute_command('bad', {'arg1': 'value'}, fail_on_error=False)

        assert demisto_execute_mock.call_count == 1
        assert demisto_results_mock.call_count == 0
        assert not status
        assert 'error number 1' in error_text
        assert 'error number 2' in error_text
        assert 'not an error' not in error_text


class TestExecuteCommandsMultipleResults:

    @staticmethod
    def test_sanity(mocker):
        """
        Given:
            - A successful command with a single entry as output.
        When:
            - Calling execute_commands.
        Then:
            - Assert that only the Contents value is returned.
        """
        from CommonServerPython import CommandRunner, EntryType
        demisto_execute_mock = mocker.patch.object(demisto, 'executeCommand',
                                                   return_value=[{'Type': EntryType.NOTE,
                                                                  'ModuleName': 'module',
                                                                  'Brand': 'brand',
                                                                  'Contents': {'hello': 'world'}}])
        command_executer = CommandRunner.Command(commands='command', args_lst={'arg1': 'value'})
        results, errors = CommandRunner.execute_commands(command_executer)
        execute_command_args = demisto_execute_mock.call_args_list[0][0]
        assert demisto_execute_mock.call_count == 1
        assert execute_command_args[0] == 'command'
        assert execute_command_args[1] == {'arg1': 'value'}
        assert isinstance(results, list)
        assert isinstance(errors, list)
        assert len(results) == 1
        assert results[0].brand == 'brand'
        assert results[0].instance == 'module'
        assert results[0].result == {'hello': 'world'}
        assert not errors

    @staticmethod
    def test_multiple_results(mocker):
        """
        Given:
            - A successful command with several entries as output.
        When:
            - Calling execute_commands.
        Then:
            - Assert that the "Contents" values of all entries are returned.
        """
        from CommonServerPython import CommandRunner, EntryType
        entries = [
            {'Type': EntryType.NOTE, 'Contents': {'hello': 'world'}},
            {'Type': EntryType.NOTE, 'Context': 'no contents here'},
            {'Type': EntryType.NOTE, 'Contents': {'entry': '2'}},
            {'Type': EntryType.NOTE, 'Context': 'Content is `None`', 'Contents': None}
        ]
        demisto_execute_mock = mocker.patch.object(demisto, 'executeCommand',
                                                   return_value=entries)
        command_executer = CommandRunner.Command(commands='command', args_lst={'arg1': 'value'})
        results, errors = CommandRunner.execute_commands(command_executer)
        assert demisto_execute_mock.call_count == 1
        assert isinstance(results, list)
        assert isinstance(errors, list)
        assert not errors
        assert len(results) == 4
        assert results[0].result == {'hello': 'world'}
        assert results[1].result == {}
        assert results[2].result == {'entry': '2'}
        assert results[3].result == {}

    @staticmethod
    def test_raw_results(mocker):
        """
        Given:
            - A successful command with several entries as output.
        When:
            - Calling execute_commands.
        Then:
            - Assert that the entire entries are returned.
        """
        from CommonServerPython import EntryType, CommandRunner
        entries = [
            {'Type': EntryType.NOTE, 'Contents': {'hello': 'world'}},
            {'Type': EntryType.NOTE, 'Context': 'no contents here'},
            'text',
            1337,
        ]
        demisto_execute_mock = mocker.patch.object(demisto, 'executeCommand',
                                                   return_value=entries)
        command_executer = CommandRunner.Command(commands='command', args_lst={'arg1': 'value'})
        results, errors = CommandRunner.execute_commands(command_executer, extract_contents=False)
        assert demisto_execute_mock.call_count == 1
        assert isinstance(results, list)
        assert isinstance(errors, list)
        assert not errors
        assert len(results) == 4
        assert results[0].result == {'Type': EntryType.NOTE, 'Contents': {'hello': 'world'}}
        assert results[1].result == {'Type': EntryType.NOTE, 'Context': 'no contents here'}
        assert results[2].result == 'text'
        assert results[3].result == 1337
        assert results[2].brand == results[2].instance == results[3].brand == results[3].instance == 'Unknown'

    @staticmethod
    def test_with_errors(mocker):
        """
        Given:
            - A command that sometimes fails and sometimes not.
        When:
            - Calling execute_command.
        Then:
            - Assert that the results list and the errors list returned as should've been
        """
        from CommonServerPython import CommandRunner, EntryType
        entries = [
            {'Type': EntryType.ERROR, 'Contents': 'error number 1'},
            {'Type': EntryType.NOTE, 'Contents': 'not an error'},
            {'Type': EntryType.ERROR, 'Contents': 'error number 2'}
        ]

        def execute_command_mock(command, args):
            if command == 'unsupported':
                raise ValueError("Command is not supported")
            return entries

        demisto_execute_mock = mocker.patch.object(demisto, 'executeCommand',
                                                   side_effect=execute_command_mock)
        command_executer = CommandRunner.Command(commands=['command', 'unsupported'],
                                                 args_lst=[{'arg1': 'value'}, {}])

        results, errors = CommandRunner.execute_commands(command_executer)

        # validate that errors were found and the unsupported is ignored
        assert demisto_execute_mock.call_count == 2
        assert isinstance(results, list)
        assert isinstance(errors, list)
        assert len(results) == 1
        assert len(errors) == 2
        assert errors[0].result == 'error number 1'
        assert errors[1].result == 'error number 2'
        assert results[0].result == 'not an error'

    @staticmethod
    def get_result_for_multiple_commands_helper(command, args):
        from CommonServerPython import EntryType
        return [{'Type': EntryType.NOTE,
                 'ModuleName': list(args.keys())[0],
                 'Brand': command,
                 'Contents': {'hello': list(args.values())[0]}},
                ]

    @staticmethod
    def test_multiple_commands(mocker):
        """
        Given:
            - List of commands and list of args.
        When:
            - Calling execute_commands with multiple commands to get multiple results.
        Then:
            - Assert that the results list and the errors list returned as should've been
        """
        from CommonServerPython import CommandRunner
        demisto_execute_mock = mocker.patch.object(demisto,
                                                   'executeCommand',
                                                   side_effect=TestExecuteCommandsMultipleResults.get_result_for_multiple_commands_helper)
        command_executer = CommandRunner.Command(commands=['command1', 'command2'],
                                                 args_lst=[{'arg1': 'value1'},
                                                           {'arg2': 'value2'}])

        results, errors = CommandRunner.execute_commands(command_executer)
        assert demisto_execute_mock.call_count == 2
        assert isinstance(results, list)
        assert isinstance(errors, list)
        assert len(results) == 2
        assert results[0].brand == 'command1'
        assert results[0].instance == 'arg1'
        assert results[0].result == {'hello': 'value1'}
        assert results[1].brand == 'command2'
        assert results[1].instance == 'arg2'
        assert results[1].result == {'hello': 'value2'}
        assert not errors

    @staticmethod
    def test_invalid_args():
        """
        Given:
            - List of commands and list of args which is invalid
        When:
            - Calling execute_commands.
        Then:
            - Assert that error is given.
        """
        from CommonServerPython import CommandRunner
        with pytest.raises(DemistoException):
            CommandRunner.execute_commands(
                CommandRunner.Command(commands=['command'],
                                      args_lst=[{'arg': 'val'}, {'arg': 'val'}]))
        with pytest.raises(DemistoException):
            CommandRunner.execute_commands(
                CommandRunner.Command(commands=['command', 'command1'],
                                      args_lst=[{'arg': 'val'}]))

    @staticmethod
    def test_using_brand_instance(mocker):
        """
        Given:
            - Provide instance and brand to command wrapper
        When:
            - Calling execute_commands
        Then:
            - Assert that the `demisto.executeCommand` runned with `using` and `using-brand`.
        """
        from CommonServerPython import CommandRunner
        executer_with_brand = CommandRunner.Command(brand='my brand',
                                                    instance='my instance',
                                                    commands='command',
                                                    args_lst={'arg': 'val'})
        demisto_execute_mock = mocker.patch.object(demisto, 'executeCommand')
        CommandRunner.execute_commands(executer_with_brand)
        assert demisto_execute_mock.called
        args_for_execute_command = demisto_execute_mock.call_args_list[0][0][1]
        assert 'using-brand' in args_for_execute_command
        assert 'using' in args_for_execute_command
        assert args_for_execute_command['using-brand'] == 'my brand'
        assert args_for_execute_command['using'] == 'my instance'


class TestGetResultsWrapper:
    NUM_EXECUTE_COMMAND_CALLED = 0

    @staticmethod
    def execute_command_mock(command_executer, extract_contents):
        from CommonServerPython import CommandRunner
        TestGetResultsWrapper.NUM_EXECUTE_COMMAND_CALLED += 1
        results, errors = [], []

        for command, args in zip(command_executer.commands, command_executer.args_lst):
            result_wrapper = CommandRunner.Result(command=command,
                                                  args=args,
                                                  brand='my-brand{}'.format(
                                                      TestGetResultsWrapper.NUM_EXECUTE_COMMAND_CALLED),
                                                  instance='instance',
                                                  result='Command did not succeeded' if command == 'error-command' else {
                                                      'Contents': 'Good',
                                                      'HumanReadable': 'Good'})
            if command == 'error-command':
                errors.append(result_wrapper)
            elif command != 'unsupported-command':
                results.append(result_wrapper)
        return results, errors

    @staticmethod
    def test_get_wrapper_results(mocker):
        """
        Given:
            - List of CommandWrappers.
        When:
            - Calling get_wrapper_results to give generic results
        Then:
            - Assert that the "good" results are returned, and the summary includes the errors.
            - Assert that the unsupported command is ignored.
        """
        from CommonServerPython import CommandRunner, CommandResults
        command_wrappers = [CommandRunner.Command(brand='my-brand1', commands='my-command', args_lst={'arg': 'val'}),
                            CommandRunner.Command(brand='my-brand2', commands=['command1', 'command2'],
                                                  args_lst=[{'arg1': 'val1'}, {'arg2': 'val2'}]),
                            CommandRunner.Command(brand='my-brand3', commands='error-command',
                                                  args_lst={'bad_arg': 'bad_val'}),
                            CommandRunner.Command(brand='brand-no-exist', commands='unsupported-command',
                                                  args_lst={'arg': 'val'})]
        mocker.patch.object(CommandRunner, 'execute_commands',
                            side_effect=TestGetResultsWrapper.execute_command_mock)
        results = CommandRunner.run_commands_with_summary(command_wrappers)
        assert len(results) == 4  # 1 error (brand3)
        assert results[:-1] == [{'Contents': 'Good', 'HumanReadable': '***my-brand1 (instance)***\nGood'},
                                {'Contents': 'Good', 'HumanReadable': '***my-brand2 (instance)***\nGood'},
                                {'Contents': 'Good', 'HumanReadable': '***my-brand2 (instance)***\nGood'}]

        assert isinstance(results[-1], CommandResults)
        if IS_PY3:
            md_summary = """### Results Summary
|Instance|Command|Result|Comment|
|---|---|---|---|
| ***my-brand1***: instance | ***command***: my-command<br>**args**:<br>	***arg***: val | Success | Good |
| ***my-brand2***: instance | ***command***: command1<br>**args**:<br>	***arg1***: val1 | Success | Good |
| ***my-brand2***: instance | ***command***: command2<br>**args**:<br>	***arg2***: val2 | Success | Good |
| ***my-brand3***: instance | ***command***: error-command<br>**args**:<br>	***bad_arg***: bad_val | Error | Command did not succeeded |
"""
        else:
            md_summary = u"""### Results Summary
|Instance|Command|Result|Comment|
|---|---|---|---|
| ***my-brand1***: instance | **args**:<br>	***arg***: val<br>***command***: my-command | Success | Good |
| ***my-brand2***: instance | **args**:<br>	***arg1***: val1<br>***command***: command1 | Success | Good |
| ***my-brand2***: instance | **args**:<br>	***arg2***: val2<br>***command***: command2 | Success | Good |
| ***my-brand3***: instance | **args**:<br>	***bad_arg***: bad_val<br>***command***: error-command | Error | Command did not succeeded |
"""
        assert results[-1].readable_output == md_summary

    @staticmethod
    def test_get_wrapper_results_error(mocker):
        """
        Given:
            - List of CommandWrappers, which all of them returns errors or ignored
        When:
            - Calling get_wrapper_results to give generic results
        Then:
            - Assert that error returned.
        """
        from CommonServerPython import CommandRunner
        command_wrappers = [CommandRunner.Command(brand='my-brand1',
                                                  commands='error-command',
                                                  args_lst={'arg': 'val'}),
                            CommandRunner.Command(brand='my-brand2',
                                                  commands='error-command',
                                                  args_lst={'bad_arg': 'bad_val'}),
                            CommandRunner.Command(brand='brand-no-exist',
                                                  commands='unsupported-command',
                                                  args_lst={'arg': 'val'}),
                            ]
        mocker.patch.object(CommandRunner, 'execute_commands',
                            side_effect=TestGetResultsWrapper.execute_command_mock)
        with pytest.raises(DemistoException) as e:
            CommandRunner.run_commands_with_summary(command_wrappers)
            assert 'Command did not succeeded' in e.value
            assert 'Script failed. The following errors were encountered:' in e.value


def test_arg_to_int__valid_numbers():
    """
    Given
        valid numbers
    When
        converting them to int
    Then
        ensure proper int returned
    """
    from CommonServerPython import arg_to_number

    result = arg_to_number(
        arg='5',
        arg_name='foo')

    assert result == 5

    result = arg_to_number(
        arg='2.0',
        arg_name='foo')

    assert result == 2

    result = arg_to_number(
        arg=3,
        arg_name='foo')

    assert result == 3

    result = arg_to_number(
        arg=4,
        arg_name='foo',
        required=True)

    assert result == 4

    result = arg_to_number(
        arg=5,
        required=True)

    assert result == 5


def test_arg_to_int__invalid_numbers():
    """
    Given
        invalid numbers
    When
        converting them to int
    Then
        raise ValueError
    """
    from CommonServerPython import arg_to_number

    try:
        arg_to_number(
            arg='aa',
            arg_name='foo')

        assert False

    except ValueError as e:
        assert 'Invalid number' in str(e)


def test_arg_to_int_required():
    """
    Given
        argument foo which with value None

    When
        converting the arg to number via required flag as True

    Then
        ensure ValueError raised
    """
    from CommonServerPython import arg_to_number

    # required set to false
    result = arg_to_number(
        arg=None,
        arg_name='foo',
        required=False)

    assert result is None

    try:
        arg_to_number(
            arg=None,
            arg_name='foo',
            required=True)

        assert False

    except ValueError as e:
        assert 'Missing' in str(e)

    try:
        arg_to_number(
            arg='',
            arg_name='foo',
            required=True)

        assert False

    except ValueError as e:
        assert 'Missing' in str(e)

    try:
        arg_to_number(arg='goo')

        assert False

    except ValueError as e:
        assert '"goo" is not a valid number' in str(e)


def test_arg_to_timestamp_valid_inputs():
    """
    Given
        valid dates provided

    When
        converting dates into timestamp

    Then
        ensure returned int which represents timestamp in milliseconds
    """
    if sys.version_info.major == 2:
        # skip for python 2 - date
        assert True
        return

    from CommonServerPython import arg_to_datetime
    from datetime import datetime, timezone

    # hard coded date
    result = arg_to_datetime(
        arg='2020-11-10T21:43:43Z',
        arg_name='foo'
    )

    assert result == datetime(2020, 11, 10, 21, 43, 43, tzinfo=timezone.utc)

    # relative dates also work
    result = arg_to_datetime(
        arg='2 hours ago',
        arg_name='foo'
    )

    assert result > datetime(2020, 11, 10, 21, 43, 43)

    # relative dates also work
    result = arg_to_datetime(
        arg=1581982463,
        arg_name='foo'
    )

    assert int(result.timestamp()) == 1581982463

    result = arg_to_datetime(
        arg='2 hours ago'
    )

    assert result > datetime(2020, 11, 10, 21, 43, 43)


def test_arg_to_timestamp_invalid_inputs():
    """
    Given
        invalid date like 'aaaa' or '2010-32-01'

    When
        when converting date to timestamp

    Then
        ensure ValueError is raised
    """
    from CommonServerPython import arg_to_datetime
    if sys.version_info.major == 2:
        # skip for python 2 - date
        assert True
        return

    try:
        arg_to_datetime(
            arg=None,
            arg_name='foo',
            required=True)

        assert False

    except ValueError as e:
        assert 'Missing' in str(e)

    try:
        arg_to_datetime(
            arg='aaaa',
            arg_name='foo')

        assert False

    except ValueError as e:
        assert 'Invalid date' in str(e)

    try:
        arg_to_datetime(
            arg='2010-32-01',
            arg_name='foo')

        assert False

    except ValueError as e:
        assert 'Invalid date' in str(e)

    try:
        arg_to_datetime(
            arg='2010-32-01')

        assert False

    except ValueError as e:
        assert '"2010-32-01" is not a valid date' in str(e)


def test_warnings_handler(mocker):
    mocker.patch.object(demisto, 'info')
    # need to initialize WarningsHandler as pytest over-rides the handler
    with pytest.warns(RuntimeWarning) as r:
        warnings.warn("without handler", RuntimeWarning)
        handler = WarningsHandler()  # noqa
        warnings.warn("This is a test", RuntimeWarning)
        assert len(r) == 1
        assert str(r[0].message) == "without handler"

    # call_args is tuple (args list, kwargs). we only need the args
    msg = demisto.info.call_args[0][0]
    assert 'This is a test' in msg
    assert 'python warning' in msg


def test_get_schedule_metadata():
    """
        Given
            - case 1: no parent entry
            - case 2: parent entry with schedule metadata
            - case 3: parent entry without schedule metadata

        When
            querying the schedule metadata

        Then
            ensure scheduled_metadata is returned correctly
            - case 1: no data (empty dict)
            - case 2: schedule metadata with all details
            - case 3: empty schedule metadata (dict with polling: false)
    """
    from CommonServerPython import get_schedule_metadata

    # case 1
    context = {'ParentEntry': None}
    actual_scheduled_metadata = get_schedule_metadata(context=context)
    assert actual_scheduled_metadata == {}

    # case 2
    parent_entry = {
        'polling': True,
        'pollingCommand': 'foo',
        'pollingArgs': {'name': 'foo'},
        'timesRan': 5,
        'startDate': '2021-04-28T14:20:56.03728+03:00',
        'endingDate': '2021-04-28T14:25:35.976244+03:00'
    }
    context = {
        'ParentEntry': parent_entry
    }
    actual_scheduled_metadata = get_schedule_metadata(context=context)
    assert actual_scheduled_metadata.get('is_polling') is True
    assert actual_scheduled_metadata.get('polling_command') == parent_entry.get('pollingCommand')
    assert actual_scheduled_metadata.get('polling_args') == parent_entry.get('pollingArgs')
    assert actual_scheduled_metadata.get('times_ran') == (parent_entry.get('timesRan') + 1)
    assert actual_scheduled_metadata.get('startDate') == parent_entry.get('start_date')
    assert actual_scheduled_metadata.get('startDate') == parent_entry.get('start_date')

    # case 3
    parent_entry = {
        'polling': False
    }
    context = {
        'ParentEntry': parent_entry
    }
    actual_scheduled_metadata = get_schedule_metadata(context=context)
    assert actual_scheduled_metadata == {'is_polling': False, 'times_ran': 1}


class TestCommonTypes:
    def test_create_ip(self):
        """
            Given:
                - A single IP indicator entry
            When
               - Creating a Common.IP object
           Then
               - The context created matches the data entry
       """
        from CommonServerPython import CommandResults, Common, DBotScoreType

        dbot_score = Common.DBotScore(
            indicator='8.8.8.8',
            integration_name='Test',
            indicator_type=DBotScoreType.IP,
            score=Common.DBotScore.GOOD
        )

        ip = Common.IP(
            ip='8.8.8.8',
            dbot_score=dbot_score,
            asn='some asn',
            hostname='test.com',
            geo_country='geo_country',
            geo_description='geo_description',
            geo_latitude='geo_latitude',
            geo_longitude='geo_longitude',
            positive_engines=5,
            detection_engines=10,
            as_owner=None,
            region='region',
            port='port',
            internal=None,
            updated_date=None,
            registrar_abuse_name='Mr Registrar',
            registrar_abuse_address='Registrar Address',
            registrar_abuse_country='Registrar Country',
            registrar_abuse_network='Registrar Network',
            registrar_abuse_phone=None,
            registrar_abuse_email='registrar@test.com',
            campaign='campaign',
            traffic_light_protocol='traffic_light_protocol',
            threat_types=[Common.ThreatTypes(threat_category='threat_category',
                                             threat_category_confidence='threat_category_confidence')],
            community_notes=[Common.CommunityNotes(note='note', timestamp='2019-01-01T00:00:00')],
            publications=[Common.Publications(title='title', source='source', timestamp='2019-01-01T00:00:00',
                                              link='link')],
            organization_name='Some Organization',
            organization_type='Organization type',
            feed_related_indicators=None,
            tags=['tag1', 'tag2'],
            malware_family=['malware_family1', 'malware_family2'],
            relationships=None,
            blocked=False,
            description='description test',
            stix_id='stix_id',
            whois_records=[Common.WhoisRecord('test_key', 'test_value', 'test_date')],
        )

        results = CommandResults(
            outputs_key_field=None,
            outputs_prefix=None,
            outputs=None,
            indicators=[ip]
        )

        assert results.to_context() == {
            'Type': 1,
            'ContentsFormat': 'json',
            'Contents': None,
            'HumanReadable': None,
            'EntryContext': {
                'IP(val.Address && val.Address == obj.Address)': [
                    {'Address': '8.8.8.8',
                     'ASN': 'some asn',
                     'Region': 'region',
                     'Port': 'port',
                     'STIXID': 'stix_id',
                     'Registrar': {
                         'Abuse': {
                             'Name': 'Mr Registrar',
                             'Address': 'Registrar Address',
                             'Country': 'Registrar Country',
                             'Network': 'Registrar Network',
                             'Email': 'registrar@test.com'
                         }
                     },
                     'Campaign': 'campaign',
                     'Description': 'description test',
                     'TrafficLightProtocol': 'traffic_light_protocol',
                     'CommunityNotes': [{'note': 'note', 'timestamp': '2019-01-01T00:00:00'}],
                     'Publications': [
                         {
                             'source': 'source',
                             'title': 'title',
                             'link': 'link',
                             'timestamp': '2019-01-01T00:00:00'
                         }
                     ],
                     'ThreatTypes': [
                         {'threatcategory': 'threat_category',
                          'threatcategoryconfidence': 'threat_category_confidence'}
                     ],
                     'WhoisRecords': [{'key': 'test_key', 'value': 'test_value', 'date': 'test_date'}],
                     'Hostname': 'test.com',
                     'Geo': {
                         'Location': 'geo_latitude:geo_longitude',
                         'Country': 'geo_country',
                         'Description': 'geo_description'
                     },
                     'Organization': {
                         'Name': 'Some Organization',
                         'Type': 'Organization type'
                     },
                     'DetectionEngines': 10,
                     'PositiveDetections': 5,
                     'Tags': ['tag1', 'tag2'],
                     'MalwareFamily': ['malware_family1', 'malware_family2']
                     }
                ],
                'DBotScore(val.Indicator && val.Indicator == obj.Indicator && '
                'val.Vendor == obj.Vendor && val.Type == obj.Type)': [
                    {'Indicator': '8.8.8.8',
                     'Type': 'ip',
                     'Vendor': 'Test',
                     'Score': 1
                     }
                ]
            },
            'IndicatorTimeline': [],
            'IgnoreAutoExtract': False,
            'Note': False,
            'Relationships': [],
        }

    def test_create_domain(self):
        """
            Given:
                - A single Domain indicator entry
            When
               - Creating a Common.Domain object
           Then
               - The context created matches the data entry
       """
        from CommonServerPython import CommandResults, Common, DBotScoreType

        dbot_score = Common.DBotScore(
            indicator='somedomain.com',
            integration_name='Test',
            indicator_type=DBotScoreType.DOMAIN,
            score=Common.DBotScore.GOOD
        )

        domain = Common.Domain(
            domain='somedomain.com',
            dbot_score=dbot_score,
            dns='dns.somedomain',
            detection_engines=10,
            positive_detections=5,
            first_seen_by_source='2024-10-06T09:50:50.555Z',
            organization='Some Organization',
            admin_phone='18000000',
            admin_email='admin@test.com',

            registrant_name='Mr Registrant',

            registrar_name='Mr Registrar',
            registrar_abuse_email='registrar@test.com',
            creation_date='2019-01-01T00:00:00',
            updated_date='2019-01-02T00:00:00',
            expiration_date=None,
            domain_status='ACTIVE',
            name_servers=[
                'PNS31.CLOUDNS.NET',
                'PNS32.CLOUDNS.NET'
            ],
            sub_domains=[
                'sub-domain1.somedomain.com',
                'sub-domain2.somedomain.com',
                'sub-domain3.somedomain.com'
            ],
            tags=['tag1', 'tag2'],
            malware_family=['malware_family1', 'malware_family2'],
            feed_related_indicators=[Common.FeedRelatedIndicators(
                value='8.8.8.8',
                indicator_type="IP",
                description='test'
            )],
            domain_idn_name='domain_idn_name',
            port='port',
            internal="False",
            category='category',
            campaign='campaign',
            traffic_light_protocol='traffic_light_protocol',
            threat_types=[Common.ThreatTypes(threat_category='threat_category',
                                             threat_category_confidence='threat_category_confidence')],
            community_notes=[Common.CommunityNotes(note='note', timestamp='2019-01-01T00:00:00')],
            publications=[Common.Publications(title='title', source='source', timestamp='2019-01-01T00:00:00',
                                              link='link')],
            geo_location='geo_location',
            geo_country='geo_country',
            geo_description='geo_description',
            tech_country='tech_country',
            tech_name='tech_name',
            tech_organization='tech_organization',
            tech_email='tech_email',
            billing='billing',
            whois_records=[Common.WhoisRecord('test_key', 'test_value', 'test_date')],
            description='test_description',
            stix_id='test_stix_id',
            blocked=True,
            certificates=[Common.Certificates('test_issuedto', 'test_issuedby', 'test_validfrom', 'test_validto')],
            dns_records=[Common.DNSRecord('test_type', 'test_ttl', 'test_data')]
        )

        results = CommandResults(
            outputs_key_field=None,
            outputs_prefix=None,
            outputs=None,
            indicators=[domain]
        )

        assert results.to_context() == {
            'Type': 1,
            'ContentsFormat': 'json',
            'Contents': None,
            'HumanReadable': None,
            'EntryContext': {
                'Domain(val.Name && val.Name == obj.Name)': [
                    {
                        'Name': 'somedomain.com',
                        'DNS': 'dns.somedomain',
                        'DetectionEngines': 10,
                        'PositiveDetections': 5,
                        'Registrar': {'Name': 'Mr Registrar', 'AbuseEmail': 'registrar@test.com', 'AbusePhone': None},
                        'Registrant': {'Name': 'Mr Registrant', 'Email': None, 'Phone': None, 'Country': None},
                        'Admin': {'Name': None, 'Email': 'admin@test.com', 'Phone': '18000000', 'Country': None},
                        'FirstSeenBySource': '2024-10-06T09:50:50.555Z',
                        'Organization': 'Some Organization',
                        'Subdomains': ['sub-domain1.somedomain.com', 'sub-domain2.somedomain.com',
                                       'sub-domain3.somedomain.com'], 'DomainStatus': 'ACTIVE',
                        'CreationDate': '2019-01-01T00:00:00',
                        'UpdatedDate': '2019-01-02T00:00:00',
                        'NameServers': ['PNS31.CLOUDNS.NET', 'PNS32.CLOUDNS.NET'],
                        'Tags': ['tag1', 'tag2'],
                        'FeedRelatedIndicators': [{'value': '8.8.8.8', 'type': 'IP', 'description': 'test'}],
                        'WhoisRecords': [{'key': 'test_key', 'value': 'test_value', 'date': 'test_date'}],
                        'MalwareFamily': ['malware_family1', 'malware_family2'], 'DomainIDNName': 'domain_idn_name',
                        'Port': 'port',
                        'Internal': 'False',
                        'Category': 'category',
                        'Campaign': 'campaign',
                        'TrafficLightProtocol': 'traffic_light_protocol',
                        'ThreatTypes': [{'threatcategory': 'threat_category',
                                         'threatcategoryconfidence': 'threat_category_confidence'}],
                        'CommunityNotes': [{'note': 'note', 'timestamp': '2019-01-01T00:00:00'}],
                        'Publications': [{'source': 'source', 'title': 'title', 'link': 'link',
                                          'timestamp': '2019-01-01T00:00:00'}],
                        'Geo': {'Location': 'geo_location', 'Country': 'geo_country', 'Description': 'geo_description'},
                        'Tech': {'Country': 'tech_country', 'Name': 'tech_name', 'Organization': 'tech_organization',
                                 'Email': 'tech_email'},
                        'Billing': 'billing',
                        'WHOIS': {
                            'Registrar': {'Name': 'Mr Registrar', 'AbuseEmail': 'registrar@test.com',
                                          'AbusePhone': None},
                            'Registrant': {'Name': 'Mr Registrant', 'Email': None, 'Phone': None, 'Country': None},
                            'Admin': {'Name': None, 'Email': 'admin@test.com', 'Phone': '18000000', 'Country': None},
                            'DomainStatus': 'ACTIVE',
                            'CreationDate': '2019-01-01T00:00:00',
                            'UpdatedDate': '2019-01-02T00:00:00',
                            'NameServers': ['PNS31.CLOUDNS.NET', 'PNS32.CLOUDNS.NET']
                        },
                        'DNSRecords': [{'type': 'test_type', 'ttl': 'test_ttl', 'data': 'test_data'}],
                        'STIXID': 'test_stix_id',
                        'Description': 'test_description',
                        'Blocked': True,
                        'Certificates': [{'issuedto': 'test_issuedto', 'issuedby': 'test_issuedby',
                                          'validfrom': 'test_validfrom', 'validto': 'test_validto'}]
                    }
                ],
                'DBotScore(val.Indicator && val.Indicator == obj.Indicator &&'
                ' val.Vendor == obj.Vendor && val.Type == obj.Type)': [
                    {'Indicator': 'somedomain.com', 'Type': 'domain', 'Vendor': 'Test', 'Score': 1}
                ]
            },
            'IndicatorTimeline': [],
            'IgnoreAutoExtract': False,
            'Note': False,
            'Relationships': [],
        }

    def test_create_url(self):
        """
            Given:
                - A single URL indicator entry
            When
               - Creating a Common.URL object
           Then
               - The context created matches the data entry
       """
        from CommonServerPython import CommandResults, Common, DBotScoreType

        dbot_score = Common.DBotScore(
            indicator='https://somedomain.com',
            integration_name='Test',
            indicator_type=DBotScoreType.URL,
            score=Common.DBotScore.GOOD
        )

        url = Common.URL(
            url='https://somedomain.com',
            dbot_score=dbot_score,
            positive_detections=5,
            detection_engines=10,
            category='test_category',
            feed_related_indicators=None,
            tags=['tag1', 'tag2'],
            malware_family=['malware_family1', 'malware_family2'],
            port='port',
            internal=None,
            campaign='test_campaign',
            traffic_light_protocol='test_traffic_light_protocol',
            threat_types=[Common.ThreatTypes(threat_category='threat_category',
                                             threat_category_confidence='threat_category_confidence')],
            asn='test_asn',
            as_owner='test_as_owner',
            geo_country='test_geo_country',
            organization='test_organization',
            community_notes=[Common.CommunityNotes(note='note', timestamp='2019-01-01T00:00:00')],
            publications=[Common.Publications(title='title', source='source', timestamp='2019-01-01T00:00:00',
                                              link='link')],
            relationships=None,
            blocked=True,
            certificates=None,
            description='description test',
            stix_id='stix_id',
            organization_first_seen='2024-11-04T14:48:23.456Z',
        )

        results = CommandResults(
            outputs_key_field=None,
            outputs_prefix=None,
            outputs=None,
            indicators=[url]
        )

        assert results.to_context() == {
            'Type': 1,
            'ContentsFormat': 'json',
            'Contents': None,
            'HumanReadable': None,
            'EntryContext': {
                'URL(val.Data && val.Data == obj.Data)': [
                    {
                        'Data': 'https://somedomain.com',
                        'Blocked': True,
                        'Description': 'description test',
                        'STIXID': 'stix_id',
                        'DetectionEngines': 10,
                        'PositiveDetections': 5,
                        'Category': 'test_category',
                        'Tags': ['tag1', 'tag2'],
                        'MalwareFamily': ['malware_family1', 'malware_family2'],
                        'Port': 'port',
                        'Campaign': 'test_campaign',
                        'TrafficLightProtocol': 'test_traffic_light_protocol',
                        'ThreatTypes': [
                            {
                                'threatcategory': 'threat_category',
                                'threatcategoryconfidence': 'threat_category_confidence'
                            }
                        ],
                        'ASN': 'test_asn',
                        'ASOwner': 'test_as_owner',
                        'Geo': {'Country': 'test_geo_country'},
                        'Organization': 'test_organization',
                        'OrganizationFirstSeen': '2024-11-04T14:48:23.456Z',
                        'CommunityNotes': [{'note': 'note', 'timestamp': '2019-01-01T00:00:00'}],
                        'Publications': [
                            {'source': 'source',
                             'title': 'title',
                             'link': 'link',
                             'timestamp': '2019-01-01T00:00:00'
                             }
                        ]
                    }
                ],
                'DBotScore(val.Indicator && val.Indicator == obj.Indicator &&'
                ' val.Vendor == obj.Vendor && val.Type == obj.Type)': [
                    {
                        'Indicator': 'https://somedomain.com',
                        'Type': 'url',
                        'Vendor': 'Test',
                        'Score': 1
                    }
                ]
            },
            'IndicatorTimeline': [],
            'IgnoreAutoExtract': False,
            'Note': False,
            'Relationships': []
        }

    def test_create_file(self):
        """
            Given:
                - A single File indicator entry
            When
               - Creating a Common.File object
           Then
               - The context created matches the data entry
       """
        from CommonServerPython import CommandResults, Common, DBotScoreType

        indicator_id = '63347f5d946164a23faca26b78a91e1c'

        dbot_score = Common.DBotScore(
            indicator=indicator_id,
            integration_name='Test',
            indicator_type=DBotScoreType.FILE,
            score=Common.DBotScore.BAD,
            malicious_description='malicious!'
        )

        file = Common.File(
            md5=indicator_id,
            sha1='test_sha1',
            sha256='test_sha256',
            sha512='test_sha512',
            ssdeep='test_ssdeep',
            imphash='test_imphash',
            name='test_name',
            entry_id='test_entry_id',
            size=1000,
            dbot_score=dbot_score,
            extension='test_extension',
            file_type='test_file_type',
            hostname='test_hostname',
            path=None,
            company=None,
            product_name=None,
            digital_signature__publisher=None,
            signature=None,
            actor='test_actor',
            tags=['tag1', 'tag2'],
            feed_related_indicators=None,
            malware_family=['malware_family1', 'malware_family2'],
            quarantined=None,
            campaign='test_campaign',
            associated_file_names=None,
            traffic_light_protocol='traffic_light_protocol',
            organization='test_organization',
            community_notes=[Common.CommunityNotes(note='note', timestamp='2019-01-01T00:00:00')],
            publications=[Common.Publications(title='title', source='source', timestamp='2019-01-01T00:00:00',
                                              link='link')],
            threat_types=[Common.ThreatTypes(threat_category='threat_category',
                                             threat_category_confidence='threat_category_confidence')],
            behaviors=None,
            relationships=None,
            creation_date='test_creation_date',
            description='test_description',
            hashes=None,
            stix_id='test_stix_id',
            organization_prevalence=0,
        )

        results = CommandResults(
            outputs_key_field=None,
            outputs_prefix=None,
            outputs=None,
            indicators=[file]
        )

        assert results.to_context() == {
            'Type': 1,
            'ContentsFormat': 'json',
            'Contents': None,
            'HumanReadable': None,
            'EntryContext': {
                'File(val.MD5 && val.MD5 == obj.MD5 || val.SHA1 && val.SHA1 == obj.SHA1 || val.SHA256 &&'
                ' val.SHA256 == obj.SHA256 || val.SHA512 && val.SHA512 == obj.SHA512 || val.CRC32 &&'
                ' val.CRC32 == obj.CRC32 || val.CTPH && val.CTPH == obj.CTPH || val.SSDeep &&'
                ' val.SSDeep == obj.SSDeep)': [
                    {'Hashes': [{'type': 'MD5', 'value': '63347f5d946164a23faca26b78a91e1c'},
                                {'type': 'SHA1', 'value': 'test_sha1'}, {'type': 'SHA256', 'value': 'test_sha256'},
                                {'type': 'SHA512', 'value': 'test_sha512'}, {'type': 'SSDeep', 'value': 'test_ssdeep'},
                                {'type': 'Imphash', 'value': 'test_imphash'}],
                     'Name': 'test_name',
                     'EntryID': 'test_entry_id',
                     'Size': 1000,
                     'MD5': '63347f5d946164a23faca26b78a91e1c',
                     'SHA1': 'test_sha1',
                     'SHA256': 'test_sha256',
                     'SHA512': 'test_sha512',
                     'SSDeep': 'test_ssdeep',
                     'Extension': 'test_extension',
                     'Type': 'test_file_type',
                     'Hostname': 'test_hostname',
                     'Actor': 'test_actor',
                     'Tags': ['tag1', 'tag2'],
                     'MalwareFamily': ['malware_family1', 'malware_family2'],
                     'Campaign': 'test_campaign',
                     'TrafficLightProtocol': 'traffic_light_protocol',
                     'CommunityNotes': [{'note': 'note', 'timestamp': '2019-01-01T00:00:00'}], 'Publications': [
                        {'source': 'source', 'title': 'title', 'link': 'link', 'timestamp': '2019-01-01T00:00:00'}],
                     'ThreatTypes': [{'threatcategory': 'threat_category',
                                      'threatcategoryconfidence': 'threat_category_confidence'}],
                     'Imphash': 'test_imphash',
                     'Organization': 'test_organization',
                     'OrganizationPrevalence': 0,
                     'Malicious': {'Vendor': 'Test', 'Description': 'malicious!'}
                     }
                ],
                'DBotScore(val.Indicator && val.Indicator == obj.Indicator &&'
                ' val.Vendor == obj.Vendor && val.Type == obj.Type)': [
                    {'Indicator': '63347f5d946164a23faca26b78a91e1c',
                     'Type': 'file',
                     'Vendor': 'Test',
                     'Score': 3}
                ]
            },
            'IndicatorTimeline': [],
            'IgnoreAutoExtract': False,
            'Note': False,
            'Relationships': []
        }

    def test_create_cve(self):
        """
            Given:
                - A single CVE indicator entry
            When
               - Creating a Common.CVE object
           Then
               - The context created matches the data entry
       """
        from CommonServerPython import CommandResults, Common

        cve = Common.CVE(
            id='CVE-2015-1653',
            cvss='10.0',
            published='2022-04-28T13:16:54+00:00',
            modified='2022-04-31T13:16:54+00:00',
            description='test_description',
            relationships=None,
            stix_id='test_stix_id',
            cvss_version='test_cvss_version',
            cvss_score=10,
            cvss_vector='test_cvss_vector',
            cvss_table='test_cvss_table',
            community_notes=[Common.CommunityNotes(note='note', timestamp='2019-01-01T00:00:00')],
            tags=['tag1', 'tag2'],
            traffic_light_protocol='traffic_light_protocol'
        )

        results = CommandResults(
            outputs_key_field=None,
            outputs_prefix=None,
            outputs=None,
            indicators=[cve]
        )

        assert results.to_context() == {
            'Type': 1,
            'ContentsFormat': 'json',
            'Contents': None,
            'HumanReadable': None,
            'EntryContext': {
                'CVE(val.ID && val.ID == obj.ID)': [
                    {
                        'ID': 'CVE-2015-1653',
                        'CVSS': {
                            'Score': '10.0',
                            'Version': 'test_cvss_version',
                            'Vector': 'test_cvss_vector',
                            'Table': 'test_cvss_table'
                        },
                        'Published': '2022-04-28T13:16:54+00:00',
                        'Modified': '2022-04-31T13:16:54+00:00',
                        'Description': 'test_description',
                        'STIXID': 'test_stix_id',
                        'CommunityNotes': [{'note': 'note', 'timestamp': '2019-01-01T00:00:00'}],
                        'Tags': ['tag1', 'tag2'],
                        'TrafficLightProtocol': 'traffic_light_protocol'
                    }
                ],
                'DBotScore(val.Indicator && val.Indicator == obj.Indicator &&'
                ' val.Vendor == obj.Vendor && val.Type == obj.Type)': [
                    {'Indicator': 'CVE-2015-1653',
                     'Type': 'cve',
                     'Vendor': None,
                     'Score': 0
                     }
                ]
            },
            'IndicatorTimeline': [],
            'IgnoreAutoExtract': False,
            'Note': False,
            'Relationships': []
        }

    def test_create_account(self):
        """
            Given:
                - A single Account indicator entry
            When
               - Creating a Common.Account object
           Then
               - The context created matches the data entry
       """
        from CommonServerPython import CommandResults, Common

        dbot_score = Common.DBotScore(
            indicator='test_account_id',
            integration_name='Test',
            indicator_type=DBotScoreType.ACCOUNT,
            score=Common.DBotScore.GOOD
        )

        account = Common.Account(
            id='test_account_id',
            type='test_account_type',
            username='test_username',
            display_name='test_display_name',
            groups=None,
            domain=None,
            email_address='user@test.com',
            telephone_number=None,
            office='test_office',
            job_title='test_job_title',
            department='test_department',
            country='test_country',
            state='test_state',
            city='test_city',
            street='test_street',
            is_enabled=None,
            dbot_score=dbot_score,
            relationships=None,
            blocked=True,
            community_notes=[Common.CommunityNotes(note='note', timestamp='2019-01-01T00:00:00')],
            creation_date='test_creation_date',
            description='test_description',
            stix_id='test_stix_id',
            tags=['tag1', 'tag2'],
            traffic_light_protocol='traffic_light_protocol',
            user_id='test_user_id',
            manager_email='test_manager_email@test.com',
            manager_display_name='test_manager_display_name',
            risk_level='test_risk_level',
            **{'some_undefinedKey': 'value'}
        )

        results = CommandResults(
            outputs_key_field=None,
            outputs_prefix=None,
            outputs=None,
            indicators=[account]
        )

        assert results.to_context() == {
            'Type': 1,
            'ContentsFormat': 'json',
            'Contents': None,
            'HumanReadable': None,
            'EntryContext': {
                'Account(val.id && val.id == obj.id)': [
                    {'ID': 'test_account_id',
                     'Type': 'test_account_type',
                     'Blocked': True,
                     'CreationDate': 'test_creation_date',
                     'City': 'test_city',
                     'CommunityNotes': [{'note': 'note', 'timestamp': '2019-01-01T00:00:00'}],
                     'Country': 'test_country',
                     'Department': 'test_department',
                     'Description': 'test_description',
                     'DisplayName': 'test_display_name',
                     'Email': {
                         'Address': 'user@test.com'
                     },
                     'JobTitle': 'test_job_title',
                     'Office': 'test_office',
                     'State': 'test_state',
                     'StixId': 'test_stix_id',
                     'Street': 'test_street',
                     'Tags': ['tag1', 'tag2'],
                     'TrafficLightProtocol': 'traffic_light_protocol',
                     'UserId': 'test_user_id',
                     'Username': 'test_username',
                     'Manager': {
                         'Email': 'test_manager_email@test.com',
                         'DisplayName': 'test_manager_display_name'
                     },
                     'RiskLevel': 'test_risk_level',
                     'some_undefinedKey': 'value'
                     }
                ],
                'DBotScore(val.Indicator && val.Indicator == obj.Indicator &&'
                ' val.Vendor == obj.Vendor && val.Type == obj.Type)': [
                    {
                        'Indicator': 'test_account_id',
                        'Type': 'account',
                        'Vendor': 'Test',
                        'Score': 1
                    }
                ]
            },
            'IndicatorTimeline': [],
            'IgnoreAutoExtract': False,
            'Note': False,
            'Relationships': []
        }

    def test_create_certificate(self):
        """
        Given:
            -  an X509 Certificate with its properties
        When
            - creating a CommandResults with the Certificate Standard Context
        Then
            - the proper output Context is created
        """
        from CommonServerPython import CommandResults, Common, EntryType, EntryFormat, DBotScoreType

        dbot_score = Common.DBotScore(
            indicator='bc33cf76519f1ec5ae7f287f321df33a7afd4fd553f364cf3c753f91ba689f8d',
            integration_name='Test',
            indicator_type=DBotScoreType.CERTIFICATE,
            score=Common.DBotScore.NONE
        )

        cert_extensions = [
            Common.CertificateExtension(
                extension_type=Common.CertificateExtension.ExtensionType.AUTHORITYKEYIDENTIFIER,
                authority_key_identifier=Common.CertificateExtension.AuthorityKeyIdentifier(
                    key_identifier="0f80611c823161d52f28e78d4638b42ce1c6d9e2"
                ),
                critical=False
            ),
            Common.CertificateExtension(
                extension_type=Common.CertificateExtension.ExtensionType.SUBJECTKEYIDENTIFIER,
                digest="b34972bb12121b8851cd5564ff9656dcbca3f288",
                critical=False
            ),
            Common.CertificateExtension(
                extension_type=Common.CertificateExtension.ExtensionType.SUBJECTALTERNATIVENAME,
                subject_alternative_names=[
                    Common.GeneralName(
                        gn_type="dNSName",
                        gn_value="*.paloaltonetworks.com"
                    ),
                    Common.GeneralName(
                        gn_type="dNSName",
                        gn_value="paloaltonetworks.com"
                    )
                ],
                critical=False
            ),
            Common.CertificateExtension(
                extension_type=Common.CertificateExtension.ExtensionType.KEYUSAGE,
                digital_signature=True,
                key_encipherment=True,
                critical=True
            ),
            Common.CertificateExtension(
                extension_type=Common.CertificateExtension.ExtensionType.EXTENDEDKEYUSAGE,
                usages=[
                    "serverAuth",
                    "clientAuth"
                ],
                critical=False
            ),
            Common.CertificateExtension(
                extension_type=Common.CertificateExtension.ExtensionType.CRLDISTRIBUTIONPOINTS,
                distribution_points=[
                    Common.CertificateExtension.DistributionPoint(
                        full_name=[
                            Common.GeneralName(
                                gn_type="uniformResourceIdentifier",
                                gn_value="http://crl3.digicert.com/ssca-sha2-g7.crl"
                            )
                        ]
                    ),
                    Common.CertificateExtension.DistributionPoint(
                        full_name=[
                            Common.GeneralName(
                                gn_type="uniformResourceIdentifier",
                                gn_value="http://crl4.digicert.com/ssca-sha2-g7.crl"
                            )
                        ]
                    )
                ],
                critical=False
            ),
            Common.CertificateExtension(
                extension_type=Common.CertificateExtension.ExtensionType.CERTIFICATEPOLICIES,
                certificate_policies=[
                    Common.CertificateExtension.CertificatePolicy(
                        policy_identifier="2.16.840.1.114412.1.1",
                        policy_qualifiers=["https://www.digicert.com/CPS"]
                    ),
                    Common.CertificateExtension.CertificatePolicy(
                        policy_identifier="2.23.140.1.2.2"
                    )
                ],
                critical=False
            ),
            Common.CertificateExtension(
                extension_type=Common.CertificateExtension.ExtensionType.AUTHORITYINFORMATIONACCESS,
                authority_information_access=[
                    Common.CertificateExtension.AuthorityInformationAccess(
                        access_method="OCSP",
                        access_location=Common.GeneralName(
                            gn_type="uniformResourceIdentifier",
                            gn_value="http://ocsp.digicert.com"
                        )
                    ),
                    Common.CertificateExtension.AuthorityInformationAccess(
                        access_method="caIssuers",
                        access_location=Common.GeneralName(
                            gn_type="uniformResourceIdentifier",
                            gn_value="http://cacerts.digicert.com/DigiCertSHA2SecureServerCA.crt"
                        )
                    )
                ],
                critical=False
            ),
            Common.CertificateExtension(
                extension_type=Common.CertificateExtension.ExtensionType.BASICCONSTRAINTS,
                basic_constraints=Common.CertificateExtension.BasicConstraints(
                    ca=False
                ),
                critical=False
            ),
            Common.CertificateExtension(
                extension_type=Common.CertificateExtension.ExtensionType.PRESIGNEDCERTIFICATETIMESTAMPS,
                signed_certificate_timestamps=[
                    Common.CertificateExtension.SignedCertificateTimestamp(
                        version=0,
                        log_id="f65c942fd1773022145418083094568ee34d131933bfdf0c2f200bcc4ef164e3",
                        timestamp="2020-10-23T19:31:49.000Z",
                        entry_type="PreCertificate"
                    ),
                    Common.CertificateExtension.SignedCertificateTimestamp(
                        version=0,
                        log_id="5cdc4392fee6ab4544b15e9ad456e61037fbd5fa47dca17394b25ee6f6c70eca",
                        timestamp="2020-10-23T19:31:49.000Z",
                        entry_type="PreCertificate"
                    )
                ],
                critical=False
            ),
            Common.CertificateExtension(
                extension_type=Common.CertificateExtension.ExtensionType.SIGNEDCERTIFICATETIMESTAMPS,
                signed_certificate_timestamps=[
                    Common.CertificateExtension.SignedCertificateTimestamp(
                        version=0,
                        log_id="f65c942fd1773022145418083094568ee34d131933bfdf0c2f200bcc4ef164e3",
                        timestamp="2020-10-23T19:31:49.000Z",
                        entry_type="X509Certificate"
                    ),
                    Common.CertificateExtension.SignedCertificateTimestamp(
                        version=0,
                        log_id="5cdc4392fee6ab4544b15e9ad456e61037fbd5fa47dca17394b25ee6f6c70eca",
                        timestamp="2020-10-23T19:31:49.000Z",
                        entry_type="X509Certificate"
                    )
                ],
                critical=False
            )
        ]
        certificate = Common.Certificate(
            subject_dn='CN=*.paloaltonetworks.com,O=Palo Alto Networks\\, Inc.,L=Santa Clara,ST=California,C=US',
            dbot_score=dbot_score,
            serial_number='19290688218337824112020565039390569720',
            issuer_dn='CN=DigiCert SHA2 Secure Server CA,O=DigiCert Inc,C=US',
            validity_not_before='2020-10-23T00:00:00.000Z',
            validity_not_after='2021-11-21T23:59:59.000Z',
            sha256='bc33cf76519f1ec5ae7f287f321df33a7afd4fd553f364cf3c753f91ba689f8d',
            sha1='2392ea5cd4c2a61e51547570634ef887ab1942e9',
            md5='22769ae413997b86da4a0934072d9ed0',
            publickey=Common.CertificatePublicKey(
                algorithm=Common.CertificatePublicKey.Algorithm.RSA,
                length=2048,
                modulus='00:00:00:00',
                exponent=65537
            ),
            spki_sha256='94b716aeda21cd661949cfbf3f55457a277da712cdce0ab31989a4f288fad9b9',
            signature_algorithm='sha256',
            signature='SIGNATURE',
            extensions=cert_extensions
        )

        results = CommandResults(
            outputs_key_field=None,
            outputs_prefix=None,
            outputs=None,
            indicators=[certificate]
        )

        CONTEXT_PATH = "Certificate(val.MD5 && val.MD5 == obj.MD5 || val.SHA1 && val.SHA1 == obj.SHA1 || " \
                       "val.SHA256 && val.SHA256 == obj.SHA256 || val.SHA512 && val.SHA512 == obj.SHA512)"

        assert results.to_context() == {
            'Type': EntryType.NOTE,
            'ContentsFormat': EntryFormat.JSON,
            'Contents': None,
            'HumanReadable': None,
            'EntryContext': {
                CONTEXT_PATH: [{
                    "SubjectDN": "CN=*.paloaltonetworks.com,O=Palo Alto Networks\\, Inc.,L=Santa Clara,ST=California,C=US",
                    "SubjectAlternativeName": [
                        {
                            "Type": "dNSName",
                            "Value": "*.paloaltonetworks.com"
                        },
                        {
                            "Type": "dNSName",
                            "Value": "paloaltonetworks.com"
                        }
                    ],
                    "Name": [
                        "*.paloaltonetworks.com",
                        "paloaltonetworks.com"
                    ],
                    "IssuerDN": "CN=DigiCert SHA2 Secure Server CA,O=DigiCert Inc,C=US",
                    "SerialNumber": "19290688218337824112020565039390569720",
                    "ValidityNotBefore": "2020-10-23T00:00:00.000Z",
                    "ValidityNotAfter": "2021-11-21T23:59:59.000Z",
                    "SHA256": "bc33cf76519f1ec5ae7f287f321df33a7afd4fd553f364cf3c753f91ba689f8d",
                    "SHA1": "2392ea5cd4c2a61e51547570634ef887ab1942e9",
                    "MD5": "22769ae413997b86da4a0934072d9ed0",
                    "PublicKey": {
                        "Algorithm": "RSA",
                        "Length": 2048,
                        "Modulus": "00:00:00:00",
                        "Exponent": 65537
                    },
                    "SPKISHA256": "94b716aeda21cd661949cfbf3f55457a277da712cdce0ab31989a4f288fad9b9",
                    "Signature": {
                        "Algorithm": "sha256",
                        "Signature": "SIGNATURE"
                    },
                    "Extension": [
                        {
                            "OID": "2.5.29.35",
                            "Name": "authorityKeyIdentifier",
                            "Critical": False,
                            "Value": {
                                "KeyIdentifier": "0f80611c823161d52f28e78d4638b42ce1c6d9e2"
                            }
                        },
                        {
                            "OID": "2.5.29.14",
                            "Name": "subjectKeyIdentifier",
                            "Critical": False,
                            "Value": {
                                "Digest": "b34972bb12121b8851cd5564ff9656dcbca3f288"
                            }
                        },
                        {
                            "OID": "2.5.29.17",
                            "Name": "subjectAltName",
                            "Critical": False,
                            "Value": [
                                {
                                    "Type": "dNSName",
                                    "Value": "*.paloaltonetworks.com"
                                },
                                {
                                    "Type": "dNSName",
                                    "Value": "paloaltonetworks.com"
                                }
                            ]
                        },
                        {
                            "OID": "2.5.29.15",
                            "Name": "keyUsage",
                            "Critical": True,
                            "Value": {
                                "DigitalSignature": True,
                                "KeyEncipherment": True
                            }
                        },
                        {
                            "OID": "2.5.29.37",
                            "Name": "extendedKeyUsage",
                            "Critical": False,
                            "Value": {
                                "Usages": [
                                    "serverAuth",
                                    "clientAuth"
                                ]
                            }
                        },
                        {
                            "OID": "2.5.29.31",
                            "Name": "cRLDistributionPoints",
                            "Critical": False,
                            "Value": [
                                {
                                    "FullName": [
                                        {
                                            "Type": "uniformResourceIdentifier",
                                            "Value": "http://crl3.digicert.com/ssca-sha2-g7.crl"
                                        }
                                    ]
                                },
                                {
                                    "FullName": [
                                        {
                                            "Type": "uniformResourceIdentifier",
                                            "Value": "http://crl4.digicert.com/ssca-sha2-g7.crl"
                                        }
                                    ]
                                }
                            ]
                        },
                        {
                            "OID": "2.5.29.32",
                            "Name": "certificatePolicies",
                            "Critical": False,
                            "Value": [
                                {
                                    "PolicyIdentifier": "2.16.840.1.114412.1.1",
                                    "PolicyQualifiers": [
                                        "https://www.digicert.com/CPS"
                                    ]
                                },
                                {
                                    "PolicyIdentifier": "2.23.140.1.2.2"
                                }
                            ]
                        },
                        {
                            "OID": "1.3.6.1.5.5.7.1.1",
                            "Name": "authorityInfoAccess",
                            "Critical": False,
                            "Value": [
                                {
                                    "AccessMethod": "OCSP",
                                    "AccessLocation": {
                                        "Type": "uniformResourceIdentifier",
                                        "Value": "http://ocsp.digicert.com"
                                    }
                                },
                                {
                                    "AccessMethod": "caIssuers",
                                    "AccessLocation": {
                                        "Type": "uniformResourceIdentifier",
                                        "Value": "http://cacerts.digicert.com/DigiCertSHA2SecureServerCA.crt"
                                    }
                                }
                            ]
                        },
                        {
                            "OID": "2.5.29.19",
                            "Name": "basicConstraints",
                            "Critical": False,
                            "Value": {
                                "CA": False
                            }
                        },
                        {
                            "OID": "1.3.6.1.4.1.11129.2.4.2",
                            "Name": "signedCertificateTimestampList",
                            "Critical": False,
                            "Value": [
                                {
                                    "Version": 0,
                                    "LogId": "f65c942fd1773022145418083094568ee34d131933bfdf0c2f200bcc4ef164e3",
                                    "Timestamp": "2020-10-23T19:31:49.000Z",
                                    "EntryType": "PreCertificate"
                                },
                                {
                                    "Version": 0,
                                    "LogId": "5cdc4392fee6ab4544b15e9ad456e61037fbd5fa47dca17394b25ee6f6c70eca",
                                    "Timestamp": "2020-10-23T19:31:49.000Z",
                                    "EntryType": "PreCertificate"
                                }
                            ]
                        },
                        {
                            "OID": "1.3.6.1.4.1.11129.2.4.5",
                            "Name": "signedCertificateTimestampList",
                            "Critical": False,
                            "Value": [
                                {
                                    "Version": 0,
                                    "LogId": "f65c942fd1773022145418083094568ee34d131933bfdf0c2f200bcc4ef164e3",
                                    "Timestamp": "2020-10-23T19:31:49.000Z",
                                    "EntryType": "X509Certificate"
                                },
                                {
                                    "Version": 0,
                                    "LogId": "5cdc4392fee6ab4544b15e9ad456e61037fbd5fa47dca17394b25ee6f6c70eca",
                                    "Timestamp": "2020-10-23T19:31:49.000Z",
                                    "EntryType": "X509Certificate"
                                }
                            ]
                        }
                    ]
                }],
                'DBotScore(val.Indicator && val.Indicator == obj.Indicator && '
                'val.Vendor == obj.Vendor && val.Type == obj.Type)': [{
                    "Indicator": "bc33cf76519f1ec5ae7f287f321df33a7afd4fd553f364cf3c753f91ba689f8d",
                    "Type": "certificate",
                    "Vendor": "Test",
                    "Score": 0
                }]
            },
            'IndicatorTimeline': [],
            'Relationships': [],
            'IgnoreAutoExtract': False,
            'Note': False
        }

    def test_create_external_reference(self):
        """
            Given:
                - A single ExternalReference object
            When
               - Running 'to_context' function
           Then
               - Verify that the context is as expected
       """
        from CommonServerPython import Common

        external_reference = Common.ExternalReference(
            source_name='test_source_name',
            source_id='test_source_id'
        )

        assert external_reference.to_context() == {
            'sourcename': 'test_source_name',
            'sourceid': 'test_source_id'
        }

    def test_create_attack_pattern(self):
        """
            Given:
                - A single AttackPattern indicator entry
            When
               - Creating a Common.AttackPattern object
           Then
               - The context created matches the data entry
       """
        from CommonServerPython import CommandResults, Common

        dbot_score = Common.DBotScore(
            indicator='test_stix_id',
            integration_name='Test',
            indicator_type=DBotScoreType.ATTACKPATTERN,
            score=Common.DBotScore.GOOD
        )

        attack_pattern = Common.AttackPattern(
            stix_id='test_stix_id',
            kill_chain_phases='test_kill_chain_phases',
            first_seen_by_source=None,
            description='test_description',
            operating_system_refs=None,
            publications='test_publications',
            mitre_id='test_mitre_id',
            tags=['tag1', 'tag2'],
            traffic_light_protocol='test_traffic_light_protocol',
            dbot_score=dbot_score,
            value='test_stix_id',
            community_notes=[Common.CommunityNotes(note='note', timestamp='2019-01-01T00:00:00')],
            external_references=None
        )

        results = CommandResults(
            outputs_key_field=None,
            outputs_prefix=None,
            outputs=None,
            indicators=[attack_pattern]
        )

        assert results.to_context() == {
            'Type': 1,
            'ContentsFormat': 'json',
            'Contents': None,
            'HumanReadable': None,
            'EntryContext': {
                'AttackPattern(val.value && val.value == obj.value)': [
                    {
                        'STIXID': 'test_stix_id',
                        'KillChainPhases': 'test_kill_chain_phases',
                        'FirstSeenBySource': None,
                        'OperatingSystemRefs': None,
                        'Publications': 'test_publications',
                        'MITREID': 'test_mitre_id',
                        'Value': 'test_stix_id',
                        'Tags': ['tag1', 'tag2'],
                        'Description': 'test_description',
                        'TrafficLightProtocol': 'test_traffic_light_protocol'
                    }
                ],
                'DBotScore(val.Indicator && val.Indicator == obj.Indicator &&'
                ' val.Vendor == obj.Vendor && val.Type == obj.Type)': [
                    {
                        'Indicator': 'test_stix_id',
                        'Type': 'attackpattern',
                        'Vendor': 'Test',
                        'Score': 1
                    }
                ]
            },
            'IndicatorTimeline': [],
            'IgnoreAutoExtract': False,
            'Note': False,
            'Relationships': []
        }

    def test_create_certificates(self):
        """
            Given:
                - A Certificates object
            When
               - Running 'to_context' function
           Then
               - Verify that the context is as expected
       """
        from CommonServerPython import Common

        certificates = Common.Certificates(
            issued_to='test_issued_to',
            issued_by='test_issued_by',
            valid_from='test_valid_from',
            valid_to='test_valid_to'
        )

        assert certificates.to_context() == {
            'issuedto': 'test_issued_to',
            'issuedby': 'test_issued_by',
            'validfrom': 'test_valid_from',
            'validto': 'test_valid_to'
        }

    def test_create_hash(self):
        """
            Given:
                - A single Hash object
            When
               - Running 'to_context' function
           Then
               - Verify that the context is as expected
       """
        from CommonServerPython import Common

        hash_object = Common.Hash(
            hash_type='test_hash_type',
            hash_value='test_hash_value'
        )

        assert hash_object.to_context() == {
            'type': 'test_hash_type',
            'value': 'test_hash_value',
        }

    def test_create_whois_record(self):
        """
            Given:
                - A single WhoisRecord object
            When
               - Running 'to_context' function
           Then
               - Verify that the context is as expected
       """
        from CommonServerPython import Common

        whois_record = Common.WhoisRecord(
            whois_record_type='test_whois_record_type',
            whois_record_value='test_whois_record_value',
            whois_record_date='test_whois_record_date',

        )

        assert whois_record.to_context() == {
            'key': 'test_whois_record_type',
            'value': 'test_whois_record_value',
            'date': 'test_whois_record_date'
        }

    def test_create_dns_record(self):
        """
            Given:
                - A single DNSRecord object
            When
               - Running 'to_context' function
           Then
               - Verify that the context is as expected
       """
        from CommonServerPython import Common

        dns_record = Common.DNSRecord(
            dns_record_type='test_dns_record_type',
            dns_ttl='test_dns_ttl',
            dns_record_data='test_dns_record_data',

        )

        assert dns_record.to_context() == {
            'type': 'test_dns_record_type',
            'ttl': 'test_dns_ttl',
            'data': 'test_dns_record_data'
        }

    def test_email_indicator_type(self, mocker):
        """
        Given:
            - a single email indicator entry
        When
           - creating an Common.EMAIL object
       Then
           - The context created matches the data entry
       """
        from CommonServerPython import Common, DBotScoreType
        mocker.patch.object(demisto, 'params', return_value={'insecure': True})
        dbot_score = Common.DBotScore(
            indicator='user@example.com',
            integration_name='Test',
            indicator_type=DBotScoreType.EMAIL,
            score=Common.DBotScore.GOOD
        )
        dbot_context = {'DBotScore(val.Indicator && val.Indicator == obj.Indicator && '
                        'val.Vendor == obj.Vendor && val.Type == obj.Type)':
                            {'Indicator': 'user@example.com', 'Type': 'email', 'Vendor': 'Test', 'Score': 1}}

        assert dbot_context == dbot_score.to_context()

        email_context = Common.EMAIL(
            domain='example.com',
            address='user@example.com',
            dbot_score=dbot_score,
            description='test',
            internal=True,
            stix_id='stix_id_test',
            tags=['tag1', 'tag2'],
            traffic_light_protocol='traffic_light_protocol_test'
        )
        assert email_context.to_context()[email_context.CONTEXT_PATH] == \
            {"Email": {'Address': 'user@example.com'},
             'Domain': 'example.com',
             'Description': 'test',
             'Internal': True,
             'STIXID': 'stix_id_test',
             'Tags': ['tag1', 'tag2'],
             'TrafficLightProtocol': 'traffic_light_protocol_test'}

    @pytest.mark.parametrize('item', [
        'CommunityNotes', 'Publications', 'ThreatTypes'
    ])
    def test_common_indicator_create_context_table(self, item):
        """
        Tests the functionality of the 'create_context_table' function.
            Given:
                Case a: A list containing CommunityNotes items.
                Case b: A list containing Publications items.
                Case c: A list containing ThreatTypes items.

            When:
                Running the 'create_context_table' function.

            Then:
                Case a: Verify that the output is a list of CommunityNotes context items as expected.
                Case b: Verify that the output is a list of Publications context items as expected.
                Case c: Verify that the output is a list of ThreatTypes context items as expected.
        """
        if item == 'CommunityNotes':
            community_notes1 = Common.CommunityNotes(note='note1', timestamp='time1')
            community_notes2 = Common.CommunityNotes(note='note2', timestamp='time2')
            items = [community_notes1, community_notes2]
            expected_output = [{'note': 'note1', 'timestamp': 'time1'}, {'note': 'note2', 'timestamp': 'time2'}]

        elif item == 'Publications':
            publications1 = Common.Publications(source='source1', title='title1', link='link1', timestamp='time1')
            publications2 = Common.Publications(source='source2', title='title2', link='link2', timestamp='time2')
            items = [publications1, publications2]
            expected_output = [{'source': 'source1', 'title': 'title1', 'link': 'link1', 'timestamp': 'time1'},
                               {'source': 'source2', 'title': 'title2', 'link': 'link2', 'timestamp': 'time2'}]

        elif item == 'ThreatTypes':
            threat_types1 = Common.ThreatTypes(threat_category='test1', threat_category_confidence='10')
            threat_types2 = Common.ThreatTypes(threat_category='test2', threat_category_confidence='20')
            items = [threat_types1, threat_types2]
            expected_output = [{'threatcategory': 'test1', 'threatcategoryconfidence': '10'},
                               {'threatcategory': 'test2', 'threatcategoryconfidence': '20'}]

        table = Common.Indicator.create_context_table(items)
        assert table == expected_output


class TestIndicatorsSearcher:
    def mock_search_after_output(self, fromDate='', toDate='', query='', size=0, value='', page=0, searchAfter='',
                                 populateFields=None):
        if not searchAfter:
            searchAfter = 0

        iocs = [{'value': 'mock{}'.format(searchAfter)}]

        if searchAfter < 6:
            searchAfter += 1

        else:
            # mock the end of indicators
            searchAfter = None

        if page and page >= 17:
            # checking a unique case when trying to reach a certain page and not all the indicators
            iocs = []
            searchAfter = None

        return {'searchAfter': searchAfter, 'iocs': iocs, 'total': 7}

    def mock_search_indicators_search_after(self, fromDate='', toDate='', query='', size=0, value='', page=0,
                                            searchAfter=None, populateFields=None):
        """
        Mocks search indicators returning different results for searchAfter value:
          - None: {searchAfter: 0, iocs: [...]}
          - 0-2: {searchAfter: i+1, iocs: [...]}
          - 3+: {searchAfter: None, iocs: []}

        total of 4 iocs available
        """
        search_after_options = (0, 1, 2)
        if searchAfter is None:
            search_after_value = search_after_options[0]
        else:
            if searchAfter in search_after_options:
                search_after_value = searchAfter + 1
            else:
                return {'searchAfter': None, 'iocs': [], "total": 0}
        iocs = [{'value': 'mock{}'.format(search_after_value)}]
        return {'searchAfter': search_after_value, 'iocs': iocs, 'total': 4}

    def test_search_indicators_by_search_after(self, mocker):
        """
        Given:
          - Searching indicators couple of times
          - Server version in equal or higher than 6.1.0
        When:
          - Mocking search indicators using the searchAfter parameter
        Then:
          - The search after param is rising
          - The page param is rising
        """
        from CommonServerPython import IndicatorsSearcher
        mocker.patch.object(demisto, 'searchIndicators', side_effect=self.mock_search_after_output)

        search_indicators_obj_search_after = IndicatorsSearcher()
        try:
            for n in range(5):
                search_indicators_obj_search_after.search_indicators_by_version()
        except Exception as e:
            print(e)

        assert search_indicators_obj_search_after._search_after_param == 5
        assert search_indicators_obj_search_after._page == 5

    def test_search_all_indicators_by_search_after(self, mocker):
        """
        Given:
          - Searching indicators couple of times
          - Server version in equal or higher than 6.1.0
        When:
          - Mocking search indicators using the searchAfter parameter until there are no more indicators
          so search_after is None
        Then:
          - The search after param is None
          - The page param is rising
        """
        from CommonServerPython import IndicatorsSearcher
        mocker.patch.object(demisto, 'searchIndicators', side_effect=self.mock_search_after_output)

        search_indicators_obj_search_after = IndicatorsSearcher()
        for n in range(7):
            search_indicators_obj_search_after.search_indicators_by_version()
        assert search_indicators_obj_search_after._search_after_param is None
        assert search_indicators_obj_search_after._page == 7

    def test_iterator__search_after(self, mocker):
        """
        Given:
          - Searching indicators from first page
          - Total available indicators == 7
          - Limit is set to 10
        When:
          - Searching indicators using iterator
          - search_after is supported
        Then:
          - Get 7 indicators
        """
        from CommonServerPython import IndicatorsSearcher
        mocker.patch.object(demisto, 'searchIndicators', side_effect=self.mock_search_indicators_search_after)
        search_indicators = IndicatorsSearcher(limit=10)
        results = []
        for res in search_indicators:
            results.append(res)
        assert len(results) == 4

    def test_iterator__research_flow(self, mocker):
        from CommonServerPython import IndicatorsSearcher
        mocker.patch.object(demisto, 'searchIndicators', side_effect=self.mock_search_indicators_search_after)
        # fetch first 3
        search_indicators = IndicatorsSearcher(limit=3)
        results = []
        for res in search_indicators:
            results.append(res)
        assert len(results) == 3
        # fetch 1 more (limit set to 2, but only 1 available)
        search_indicators.limit += 2
        results = []
        for res in search_indicators:
            results.append(res)
        assert len(results) == 1

    def test_search_indicators_with_sort(self, mocker):
        """
        Given:
          - Searching indicators with a custom sort parameter.
          - Mocking the searchIndicators function.
        When:
          - Calling the searchIndicators function with the custom sort parameter.
        Then:
          - Ensure that the sort parameter is set correctly.
          - Ensure that the searchIndicators function is called with the expected arguments.
        """
        from CommonServerPython import IndicatorsSearcher
        get_demisto_version._version = None  # clear cache between runs of the test
        mocker.patch.object(demisto, 'demistoVersion', return_value={'version': '6.6.0'})

        mocker.patch.object(demisto, 'searchIndicators')
        sort_param = [{"field": "created", "asc": False}]
        search_indicators_obj_search_after = IndicatorsSearcher(sort=sort_param)
        search_indicators_obj_search_after.search_indicators_by_version()
        expected_args = {'size': 100, 'sort': [{'asc': False, 'field': 'created'}]}
        assert search_indicators_obj_search_after._sort == sort_param
        demisto.searchIndicators.assert_called_once_with(**expected_args)


class TestAutoFocusKeyRetriever:
    def test_instantiate_class_with_param_key(self, mocker, clear_version_cache):
        """
        Given:
            - giving the api_key parameter
        When:
            - Mocking getAutoFocusApiKey
            - Mocking server version to be 6.2.0
        Then:
            - The Auto Focus API Key is the one given to the class
        """
        from CommonServerPython import AutoFocusKeyRetriever
        mocker.patch.object(demisto, 'getAutoFocusApiKey', return_value='test')
        mocker.patch.object(demisto, 'demistoVersion', return_value={'version': '6.2.0', 'buildNumber': '62000'})
        auto_focus_key_retriever = AutoFocusKeyRetriever(api_key='1234')
        assert auto_focus_key_retriever.key == '1234'

    def test_instantiate_class_without_param_key(self, mocker, clear_version_cache):
        """
        Given:
            - not giving the api_key parameter
        When:
            - Mocking getAutoFocusApiKey
            - Mocking server version to be 6.2.0
        Then:
            - The Auto Focus API Key is the one given by the getAutoFocusApiKey method
        """
        from CommonServerPython import AutoFocusKeyRetriever
        mocker.patch.object(demisto, 'getAutoFocusApiKey', return_value='test')
        mocker.patch.object(demisto, 'demistoVersion', return_value={'version': '6.2.0', 'buildNumber': '62000'})
        auto_focus_key_retriever = AutoFocusKeyRetriever(api_key='')
        assert auto_focus_key_retriever.key == 'test'


class TestEntityRelationship:
    """Global vars for all of the tests"""
    name = 'related-to'
    reverse_name = 'related-to'
    relationship_type = 'IndicatorToIndicator'
    entity_a = 'test1'
    entity_a_family = 'Indicator'
    entity_a_type = 'Domain'
    entity_b = 'test2'
    entity_b_family = 'Indicator'
    entity_b_type = 'Domain'
    source_reliability = 'F - Reliability cannot be judged'

    def test_entity_relations_context(self):
        """
        Given
        - an EntityRelationship object.

        When
        - running to_context function of the object

        Then
        - Validate that the expected context is created
        """
        from CommonServerPython import EntityRelationship
        relationship = EntityRelationship(name='related-to',
                                          relationship_type='IndicatorToIndicator',
                                          entity_a='test1',
                                          entity_a_family='Indicator',
                                          entity_a_type='Domain',
                                          entity_b='test2',
                                          entity_b_family='Indicator',
                                          entity_b_type='Domain',
                                          source_reliability='F - Reliability cannot be judged',
                                          brand='test')

        expected_context = {
            "Relationship": 'related-to',
            "EntityA": 'test1',
            "EntityAType": 'Domain',
            "EntityB": 'test2',
            "EntityBType": 'Domain',
        }
        assert relationship.to_context() == expected_context

    def test_entity_relations_to_entry(self):
        """
        Given
        - an EntityRelationship object.

        When
        - running to_entry function of the object

        Then
        - Validate that the expected context is created
        """
        from CommonServerPython import EntityRelationship
        relationship = EntityRelationship(name=TestEntityRelationship.name,
                                          relationship_type=TestEntityRelationship.relationship_type,
                                          entity_a=TestEntityRelationship.entity_a,
                                          entity_a_family=TestEntityRelationship.entity_a_family,
                                          entity_a_type=TestEntityRelationship.entity_a_type,
                                          entity_b=TestEntityRelationship.entity_b,
                                          entity_b_family=TestEntityRelationship.entity_b_family,
                                          entity_b_type=TestEntityRelationship.entity_b_type,
                                          source_reliability=TestEntityRelationship.source_reliability
                                          )

        expected_entry = {
            "name": TestEntityRelationship.name,
            "reverseName": TestEntityRelationship.reverse_name,
            "type": TestEntityRelationship.relationship_type,
            "entityA": TestEntityRelationship.entity_a,
            "entityAFamily": TestEntityRelationship.entity_a_family,
            "entityAType": TestEntityRelationship.entity_a_type,
            "entityB": TestEntityRelationship.entity_b,
            "entityBFamily": TestEntityRelationship.entity_b_family,
            "entityBType": TestEntityRelationship.entity_b_type,
            "fields": {},
            "reliability": TestEntityRelationship.source_reliability
        }
        assert relationship.to_entry() == expected_entry

    def test_entity_relations_to_indicator(self):
        """
        Given
        - an EntityRelationship object.

        When
        - running to_indicator function of the object

        Then
        - Validate that the expected context is created
        """
        from CommonServerPython import EntityRelationship
        relationship = EntityRelationship(name=TestEntityRelationship.name,
                                          relationship_type=TestEntityRelationship.relationship_type,
                                          entity_a=TestEntityRelationship.entity_a,
                                          entity_a_family=TestEntityRelationship.entity_a_family,
                                          entity_a_type=TestEntityRelationship.entity_a_type,
                                          entity_b=TestEntityRelationship.entity_b,
                                          entity_b_family=TestEntityRelationship.entity_b_family,
                                          entity_b_type=TestEntityRelationship.entity_b_type,
                                          )

        expected_to_indicator = {
            "name": TestEntityRelationship.name,
            "reverseName": TestEntityRelationship.reverse_name,
            "type": TestEntityRelationship.relationship_type,
            "entityA": TestEntityRelationship.entity_a,
            "entityAFamily": TestEntityRelationship.entity_a_family,
            "entityAType": TestEntityRelationship.entity_a_type,
            "entityB": TestEntityRelationship.entity_b,
            "entityBFamily": TestEntityRelationship.entity_b_family,
            "entityBType": TestEntityRelationship.entity_b_type,
            "fields": {},
        }
        assert relationship.to_indicator() == expected_to_indicator

    def test_invalid_name_init(self):
        """
        Given
        - an EntityRelation object which has a invalid relation name.

        When
        - Creating the EntityRelation object.

        Then
        - Validate a ValueError is raised.
        """
        from CommonServerPython import EntityRelationship
        try:
            EntityRelationship(name='ilegal',
                               relationship_type=TestEntityRelationship.relationship_type,
                               entity_a=TestEntityRelationship.entity_a,
                               entity_a_family=TestEntityRelationship.entity_a_family,
                               entity_a_type=TestEntityRelationship.entity_a_type,
                               entity_b=TestEntityRelationship.entity_b,
                               entity_b_family=TestEntityRelationship.entity_b_family,
                               entity_b_type=TestEntityRelationship.entity_b_type
                               )
        except ValueError as exception:
            assert "Invalid relationship: ilegal" in str(exception)

    def test_invalid_relation_type_init(self):
        """
        Given
        - an EntityRelation object which has a invalid relation type.

        When
        - Creating the EntityRelation object.

        Then
        - Validate a ValueError is raised.
        """
        from CommonServerPython import EntityRelationship
        try:
            EntityRelationship(name=TestEntityRelationship.name,
                               relationship_type='TestRelationshipType',
                               entity_a=TestEntityRelationship.entity_a,
                               entity_a_family=TestEntityRelationship.entity_a_family,
                               entity_a_type=TestEntityRelationship.entity_a_type,
                               entity_b=TestEntityRelationship.entity_b,
                               entity_b_family=TestEntityRelationship.entity_b_family,
                               entity_b_type=TestEntityRelationship.entity_b_type
                               )
        except ValueError as exception:
            assert "Invalid relationship type: TestRelationshipType" in str(exception)

    def test_invalid_a_family_init(self):
        """
        Given
        - an EntityRelation object which has a invalid family type of the source.

        When
        - Creating the EntityRelation object.

        Then
        - Validate a ValueError is raised.
        """
        from CommonServerPython import EntityRelationship
        try:
            EntityRelationship(name=TestEntityRelationship.name,
                               relationship_type=TestEntityRelationship.relationship_type,
                               entity_a=TestEntityRelationship.entity_a,
                               entity_a_family='IndicatorIlegal',
                               entity_a_type=TestEntityRelationship.entity_a_type,
                               entity_b=TestEntityRelationship.entity_b,
                               entity_b_family=TestEntityRelationship.entity_b_family,
                               entity_b_type=TestEntityRelationship.entity_b_type
                               )
        except ValueError as exception:
            assert "Invalid entity A Family type: IndicatorIlegal" in str(exception)

    def test_invalid_a_type_init(self):
        """
        Given
        - an EntityRelation object which has a invalid type of the source.

        When
        - Creating the EntityRelation object.

        Then
        - Validate a ValueError is raised.
        """
        from CommonServerPython import EntityRelationship
        try:
            EntityRelationship(name=TestEntityRelationship.name,
                               relationship_type=TestEntityRelationship.relationship_type,
                               entity_a=TestEntityRelationship.entity_a,
                               entity_a_family=TestEntityRelationship.entity_a_family,
                               entity_a_type='DomainTest',
                               entity_b=TestEntityRelationship.entity_b,
                               entity_b_family=TestEntityRelationship.entity_b_family,
                               entity_b_type=TestEntityRelationship.entity_b_type
                               )
        except ValueError as exception:
            assert "Invalid entity A type: DomainTest" in str(exception)

    def test_invalid_b_family_init(self):
        """
        Given
        - an EntityRelation object which has a invalid family type of the destination.

        When
        - Creating the EntityRelation object.

        Then
        - Validate a ValueError is raised.
        """
        from CommonServerPython import EntityRelationship
        try:
            EntityRelationship(name=TestEntityRelationship.name,
                               relationship_type=TestEntityRelationship.relationship_type,
                               entity_a=TestEntityRelationship.entity_a,
                               entity_a_family=TestEntityRelationship.entity_a_family,
                               entity_a_type=TestEntityRelationship.entity_a_type,
                               entity_b=TestEntityRelationship.entity_b,
                               entity_b_family='IndicatorIlegal',
                               entity_b_type=TestEntityRelationship.entity_b_type
                               )
        except ValueError as exception:
            assert "Invalid entity B Family type: IndicatorIlegal" in str(exception)

    def test_invalid_b_type_init(self):
        """
        Given
        - an EntityRelation object which has a invalid type of the destination.

        When
        - Creating the EntityRelation object.

        Then
        - Validate a ValueError is raised.
        """
        from CommonServerPython import EntityRelationship
        try:
            EntityRelationship(name=TestEntityRelationship.name,
                               relationship_type=TestEntityRelationship.relationship_type,
                               entity_a=TestEntityRelationship.entity_a,
                               entity_a_family=TestEntityRelationship.entity_a_family,
                               entity_a_type=TestEntityRelationship.entity_a_type,
                               entity_b=TestEntityRelationship.entity_b,
                               entity_b_family=TestEntityRelationship.entity_b_family,
                               entity_b_type='DomainTest'
                               )
        except ValueError as exception:
            assert "Invalid entity B type: DomainTest" in str(exception)


class TestSetAndGetLastRun:

    def test_get_last_run_in_6_2_when_get_last_run_has_results(self, mocker):
        """
        Given: 6.2.0 environment and getLastRun returns results
        When: Fetch indicators
        Then: Returning all indicators from demisto.getLastRun object
        """
        import demistomock as demisto
        from CommonServerPython import get_feed_last_run
        mocker.patch('CommonServerPython.get_demisto_version', return_value={"version": "6.2.0"})
        mocker.patch.object(demisto, 'getLastRun', return_value={1: "first indicator"})
        result = get_feed_last_run()
        assert result == {1: "first indicator"}

    def test_get_last_run_in_6_2_when_get_last_run_has_no_results(self, mocker):
        """
        Given: 6.2.0 environment and getLastRun and getIntegrationContext are empty
        When: Fetch indicators
        Then: function will return empty dict
        """
        import demistomock as demisto
        from CommonServerPython import get_feed_last_run
        mocker.patch('CommonServerPython.get_demisto_version', return_value={"version": "6.2.0"})
        mocker.patch.object(demisto, 'getIntegrationContext', return_value={})
        mocker.patch.object(demisto, 'getLastRun', return_value={})
        result = get_feed_last_run()
        assert result == {}

    def test_get_last_run_in_6_2_when_get_last_is_empty_and_get_integration_is_not(self, mocker):
        """
        Given: 6.2.0 environment and getLastRun is empty and getIntegrationContext has results.
        When: Fetch indicators
        Then: function will return empty dict
        """
        import demistomock as demisto
        from CommonServerPython import get_feed_last_run
        mocker.patch('CommonServerPython.get_demisto_version', return_value={"version": "6.2.0"})
        mocker.patch.object(demisto, 'getIntegrationContext', return_value={1: "first indicator"})
        mocker.patch.object(demisto, 'getLastRun', return_value={})
        set_last_run = mocker.patch.object(demisto, 'setLastRun', return_value={})
        set_integration_context = mocker.patch.object(demisto, 'setIntegrationContext', return_value={})
        result = get_feed_last_run()
        assert result == {1: "first indicator"}
        set_last_run.assert_called_with({1: "first indicator"})
        set_integration_context.assert_called_with({})

    def test_set_last_run_in_6_2(self, mocker):
        """
        Given: 6.2.0 environment
        When: Fetch indicators
        Then: Using demisto.setLastRun to save results
        """
        import demistomock as demisto
        from CommonServerPython import set_feed_last_run
        mocker.patch('CommonServerPython.get_demisto_version', return_value={"version": "6.2.0"})
        set_last_run = mocker.patch.object(demisto, 'setLastRun', return_value={})
        set_integration_context = mocker.patch.object(demisto, 'setIntegrationContext', return_value={})
        set_feed_last_run({1: "first indicator"})
        assert set_integration_context.called is False
        set_last_run.assert_called_with({1: "first indicator"})


class TestIsDemistoServerGE:
    @classmethod
    @pytest.fixture(scope='function', autouse=True)
    def clear_cache(cls):
        get_demisto_version._version = None

    def test_get_demisto_version(self, mocker):
        # verify expected server version and build returned in case Demisto class has attribute demistoVersion
        mocker.patch.object(
            demisto,
            'demistoVersion',
            return_value={
                'version': '5.0.0',
                'buildNumber': '50000'
            }
        )
        assert get_demisto_version() == {
            'version': '5.0.0',
            'buildNumber': '50000'
        }
        # call again to check cache
        assert get_demisto_version() == {
            'version': '5.0.0',
            'buildNumber': '50000'
        }
        # call count should be 1 as we cached
        assert demisto.demistoVersion.call_count == 1
        # test is_demisto_version_ge
        assert is_demisto_version_ge('5.0.0')
        assert is_demisto_version_ge('4.5.0')
        assert not is_demisto_version_ge('5.5.0')
        assert get_demisto_version_as_str() == '5.0.0-50000'

    def test_get_demisto_version_2(self, mocker):
        mocker.patch.object(
            demisto,
            'demistoVersion',
            return_value={
                'version': '6.10.0',
                'buildNumber': '50000'
            }
        )
        assert get_demisto_version() == {
            'version': '6.10.0',
            'buildNumber': '50000'
        }
        assert is_demisto_version_ge('6.5.0')
        assert is_demisto_version_ge('6.1.0')
        assert is_demisto_version_ge('6.5')
        assert not is_demisto_version_ge('7.0.0')

    def test_is_demisto_version_ge_4_5(self, mocker):
        get_version_patch = mocker.patch('CommonServerPython.get_demisto_version')
        get_version_patch.side_effect = AttributeError('simulate missing demistoVersion')
        assert not is_demisto_version_ge('5.0.0')
        assert not is_demisto_version_ge('6.0.0')
        with raises(AttributeError, match='simulate missing demistoVersion'):
            is_demisto_version_ge('4.5.0')

    def test_is_demisto_version_ge_dev_version(self, mocker):
        mocker.patch.object(
            demisto,
            'demistoVersion',
            return_value={
                'version': '6.0.0',
                'buildNumber': '50000'
            }
        )
        assert is_demisto_version_ge('6.0.0', '1-dev')

    @pytest.mark.parametrize('version, build', [
        ('6.0.0', '49999'),
        ('6.0.0', '50000'),
        ('6.0.0', '6'),  # Added with the fix of https://github.com/demisto/etc/issues/36876
        ('5.5.0', '50001')
    ])
    def test_is_demisto_version_build_ge(self, mocker, version, build):
        mocker.patch.object(
            demisto,
            'demistoVersion',
            return_value={
                'version': '6.0.0',
                'buildNumber': '50000'
            }
        )
        assert is_demisto_version_ge(version, build)

    @pytest.mark.parametrize('version, build', [
        ('6.0.0', '50001'),
        ('6.1.0', '49999')
    ])
    def test_is_demisto_version_build_ge_negative(self, mocker, version, build):
        mocker.patch.object(
            demisto,
            'demistoVersion',
            return_value={
                'version': '6.0.0',
                'buildNumber': '50000'
            }
        )
        assert not is_demisto_version_ge(version, build)


class TestDeterminePlatform:
    @classmethod
    @pytest.fixture(scope='function', autouse=True)
    def clear_cache(cls):
        get_demisto_version._version = None

    @pytest.mark.parametrize('demistoVersion, method', [
        ({'platform': 'xsoar', 'version': '6.5.0'}, is_xsoar),
        ({'platform': 'xsoar', 'version': '8.2.0'}, is_xsoar),
        ({'platform': 'xsoar_hosted', 'version': '6.5.0'}, is_xsoar),
        ({'platform': 'x2', 'version': '8.2.0'}, is_xsiam_or_xsoar_saas),
        ({'platform': 'xsoar', 'version': '8.2.0'}, is_xsiam_or_xsoar_saas),
        ({'platform': 'xsoar', 'version': '6.5.0'}, is_xsoar_on_prem),
        ({'platform': 'xsoar_hosted', 'version': '6.5.0'}, is_xsoar_hosted),
        ({'platform': 'xsoar', 'version': '8.2.0'}, is_xsoar_saas),
        ({'platform': 'x2', 'version': '8.2.0'}, is_xsiam),
    ])
    def test_determine_platform(self, mocker, demistoVersion, method):
        mocker.patch.object(demisto, 'demistoVersion', return_value=demistoVersion)
        assert method()


def test_smart_get_dict():
    d = {'t1': None, "t2": 1}
    # before we remove the dict will return null which is unexpected by a lot of users
    assert d.get('t1', 2) is None
    s = SmartGetDict(d)
    assert s.get('t1', 2) == 2
    assert s.get('t2') == 1
    assert s.get('t3') is None


class TestCustomIndicator:
    def test_custom_indicator_init_success(self):
        """
        Given: Data needed for creating a custom indicator
        When: Data is valid
        Then: Create a valid custom indicator
        """
        from CommonServerPython import Common, DBotScoreType
        dbot_score = Common.DBotScore(
            'test',
            DBotScoreType.CUSTOM,
            'VirusTotal',
            score=Common.DBotScore.BAD,
            malicious_description='malicious!'
        )
        indicator = Common.CustomIndicator('test', 'test_value', dbot_score, {'param': 'value'}, 'prefix')
        assert indicator.CONTEXT_PATH == 'prefix(val.value && val.value == obj.value)'
        assert indicator.param == 'value'
        assert indicator.value == 'test_value'

    def test_custom_indicator_init_existing_type(self):
        """
        Given: Data needed for creating a custom indicator
        When: Type already exists
        Then: raise a Value Error
        """
        with pytest.raises(ValueError):
            from CommonServerPython import Common, DBotScoreType
            dbot_score = Common.DBotScore(
                'test',
                DBotScoreType.CUSTOM,
                'VirusTotal',
                score=Common.DBotScore.BAD,
                malicious_description='malicious!'
            )
            Common.CustomIndicator('ip', 'test_value', dbot_score, {'param': 'value'}, 'prefix')

    def test_custom_indicator_init_no_prefix(self):
        """
        Given: Data needed for Custom indicator
        When: Prefix provided is None
        Then: Raise ValueError
        """
        with pytest.raises(ValueError):
            from CommonServerPython import Common, DBotScoreType
            dbot_score = Common.DBotScore(
                'test',
                DBotScoreType.CUSTOM,
                'VirusTotal',
                score=Common.DBotScore.BAD,
                malicious_description='malicious!'
            )
            Common.CustomIndicator('test', 'test_value', dbot_score, {'param': 'value'}, None)

    def test_custom_indicator_init_no_dbot_score(self):
        """
        Given: Data needed for Custom indicator
        When: Dbotscore is not a DBotScore object
        Then: Raise ValueError
        """
        with pytest.raises(ValueError):
            from CommonServerPython import Common
            dbot_score = ''
            Common.CustomIndicator('test', 'test_value', dbot_score, {'param': 'value'}, 'prefix')

    def test_custom_indicator_to_context(self):
        """
        Given: Data needed for Custom indicator
        When: there's a call to to_context
        Then: create a valid context
        """
        from CommonServerPython import Common, DBotScoreType
        dbot_score = Common.DBotScore(
            'test',
            DBotScoreType.CUSTOM,
            'VirusTotal',
            score=Common.DBotScore.BAD,
            malicious_description='malicious!'
        )
        indicator = Common.CustomIndicator('test', 'test_value', dbot_score, {'param': 'value'}, 'prefix')
        context = indicator.to_context()
        assert context['DBotScore(val.Indicator &&'
                       ' val.Indicator == obj.Indicator &&'
                       ' val.Vendor == obj.Vendor && val.Type == obj.Type)']['Indicator'] == 'test'
        assert context['prefix(val.value && val.value == obj.value)']['value'] == 'test_value'
        assert context['prefix(val.value && val.value == obj.value)']['param'] == 'value'

    def test_custom_indicator_no_params(self):
        """
        Given: Data needed for creating a custom indicator
        When: params are None
        Then: Raise an error
        """
        with pytest.raises(TypeError):
            from CommonServerPython import Common, DBotScoreType
            dbot_score = Common.DBotScore(
                'test',
                DBotScoreType.CUSTOM,
                'VirusTotal',
                score=Common.DBotScore.BAD,
                malicious_description='malicious!'
            )
            Common.CustomIndicator('test', 'test_value', dbot_score, None, 'prefix')

    def test_custom_indicator_no_value(self):
        """
        Given: Data needed for creating a custom indicator
        When: value is None
        Then: Raise an error
        """
        with pytest.raises(ValueError):
            from CommonServerPython import Common, DBotScoreType
            dbot_score = Common.DBotScore(
                'test',
                DBotScoreType.CUSTOM,
                'VirusTotal',
                score=Common.DBotScore.BAD,
                malicious_description='malicious!'
            )
            Common.CustomIndicator('test', None, dbot_score, {'param': 'value'}, 'prefix')


@pytest.mark.parametrize(
    "demistoUrls,expected_result",
    [({'server': 'https://localhost:8443:/acc_test_tenant'}, 'acc_test_tenant'),
     ({'server': 'https://localhost:8443'}, '')])
def test_get_tenant_name(mocker, demistoUrls, expected_result):
    """
        Given
        - demistoUrls dictionary
        When
        - Running on multi tenant mode
        - Running on single tenant mode
        Then
        - Return tenant account name if is multi tenant
    """
    from CommonServerPython import get_tenant_account_name
    mocker.patch.object(demisto, 'demistoUrls', return_value=demistoUrls)

    result = get_tenant_account_name()
    assert result == expected_result


IOCS = {'iocs': [{'id': '2323', 'value': 'google.com'},
                 {'id': '5942', 'value': '1.1.1.1'}]}


def test_indicators_value_to_clickable(mocker):
    from CommonServerPython import indicators_value_to_clickable
    from CommonServerPython import IndicatorsSearcher
    mocker.patch.object(IndicatorsSearcher, '__next__', side_effect=[IOCS, StopIteration])
    result = indicators_value_to_clickable(['1.1.1.1', 'google.com'])
    assert result.get('1.1.1.1') == '[1.1.1.1](#/indicator/5942)'
    assert result.get('google.com') == '[google.com](#/indicator/2323)'


def test_indicators_value_to_clickable_invalid(mocker):
    from CommonServerPython import indicators_value_to_clickable
    from CommonServerPython import IndicatorsSearcher
    mocker.patch.object(IndicatorsSearcher, '__next__', side_effect=[StopIteration])
    result = indicators_value_to_clickable(['8.8.8.8', 'abc.com'])
    assert not result
    result = indicators_value_to_clickable(None)
    assert not result


def test_arg_to_number():
    """
    Test if arg_to_number handles unicode object without failing.
    """
    from CommonServerPython import arg_to_number
    result = arg_to_number(u'1')
    assert result == 1


def test_get_message_threads_dump():
    from CommonServerPython import get_message_threads_dump
    result = str(get_message_threads_dump(None, None))
    assert ' Start Threads Dump ' in result
    assert ' End Threads Dump ' in result
    assert 'CommonServerPython.py' in result
    assert 'get_message_threads_dump' in result


def test_get_message_memory_dump():
    from CommonServerPython import get_message_memory_dump
    result = str(get_message_memory_dump(None, None))
    assert ' Start Variables Dump ' in result
    assert ' Start Local Vars ' in result
    assert ' End Local Vars ' in result
    assert ' Start Top ' in result
    assert ' Globals by Size ' in result
    assert ' End Top ' in result
    assert ' End Variables Dump ' in result


def test_shorten_string_for_printing():
    from CommonServerPython import shorten_string_for_printing
    assert shorten_string_for_printing(None, None) is None
    assert shorten_string_for_printing('1', 9) == '1'
    assert shorten_string_for_printing('123456789', 9) == '123456789'
    assert shorten_string_for_printing('1234567890', 9) == '123...890'
    assert shorten_string_for_printing('12345678901', 9) == '123...901'
    assert shorten_string_for_printing('123456789012', 9) == '123...012'

    assert shorten_string_for_printing('1234567890', 10) == '1234567890'
    assert shorten_string_for_printing('12345678901', 10) == '1234...901'
    assert shorten_string_for_printing('123456789012', 10) == '1234...012'


def test_get_size_of_object():
    from CommonServerPython import get_size_of_object

    class Object(object):
        pass

    level_3 = Object()
    level_3.key3 = 'val3'

    level_2 = Object()
    level_2.key2 = 'val2'
    level_2.child = level_3

    level_1 = Object()
    level_1.key1 = 'val1'
    level_1.child = level_2

    level_1_sys_size = sys.getsizeof(level_1)
    level_1_deep_size = get_size_of_object(level_1)

    # 3 levels, so shoulod be at least 3 times as large
    assert level_1_deep_size > 3 * level_1_sys_size


class TestSetAndGetLastMirrorRun:

    def test_get_last_mirror_run_in_6_6(self, mocker):
        """
        Given: 6.6.0 environment and getLastMirrorRun returns results
        When: Execute mirroring run
        Then: Returning demisto.getLastRun object
        """
        import demistomock as demisto
        from CommonServerPython import get_last_mirror_run
        mocker.patch('CommonServerPython.get_demisto_version', return_value={"version": "6.6.0"})
        mocker.patch.object(demisto, 'getLastMirrorRun', return_value={"lastMirrorRun": "2018-10-24T14:13:20+00:00"})
        result = get_last_mirror_run()
        assert result == {"lastMirrorRun": "2018-10-24T14:13:20+00:00"}

    def test_get_last_mirror_run_in_6_6_when_return_empty_results(self, mocker):
        """
        Given: 6.6.0 environment and getLastMirrorRun returns empty results
        When: Execute mirroring run
        Then: Returning demisto.getLastRun empty object
        """
        import demistomock as demisto
        from CommonServerPython import get_last_mirror_run
        mocker.patch('CommonServerPython.get_demisto_version', return_value={"version": "6.6.0"})
        mocker.patch.object(demisto, 'getLastMirrorRun', return_value={})
        result = get_last_mirror_run()
        assert result == {}

    def test_get_last_run_in_6_5(self, mocker):
        """
        Given: 6.5.0 environment and getLastMirrorRun returns results
        When: Execute mirroring run
        Then: Get a string which represent we can't use this function
        """
        import demistomock as demisto
        from CommonServerPython import get_last_mirror_run
        mocker.patch('CommonServerPython.get_demisto_version', return_value={"version": "6.5.0"})
        get_last_run = mocker.patch.object(demisto, 'getLastMirrorRun')
        with raises(DemistoException, match='You cannot use getLastMirrorRun as your version is below 6.6.0'):
            get_last_mirror_run()
            assert get_last_run.called is False

    def test_set_mirror_last_run_in_6_6(self, mocker):
        """
        Given: 6.6.0 environment
        When: Execute mirroring run
        Then: Using demisto.setLastMirrorRun to save results
        """
        import demistomock as demisto
        from CommonServerPython import set_last_mirror_run
        mocker.patch('CommonServerPython.get_demisto_version', return_value={"version": "6.6.0"})
        set_last_run = mocker.patch.object(demisto, 'setLastMirrorRun', return_value={})
        set_last_mirror_run({"lastMirrorRun": "2018-10-24T14:13:20+00:00"})
        set_last_run.assert_called_with({"lastMirrorRun": "2018-10-24T14:13:20+00:00"})

    def test_set_mirror_last_run_in_6_5(self, mocker):
        """
        Given: 6.5.0 environment
        When: Execute mirroring run
        Then: Don't use demisto.setLastMirrorRun
        """
        import demistomock as demisto
        from CommonServerPython import set_last_mirror_run
        mocker.patch('CommonServerPython.get_demisto_version', return_value={"version": "6.5.0"})
        set_last_run = mocker.patch.object(demisto, 'setLastMirrorRun', return_value={})
        with raises(DemistoException, match='You cannot use setLastMirrorRun as your version is below 6.6.0'):
            set_last_mirror_run({"lastMirrorRun": "2018-10-24T14:13:20+00:00"})
            assert set_last_run.called is False


class TestFetchWithLookBack:
    LAST_RUN = {}
    INCIDENTS = [
        {
            'incident_id': 1,
            'created': '2022-04-01T08:00:00'
        },
        {
            'incident_id': 2,
            'created': '2022-04-01T10:00:00'
        },
        {
            'incident_id': 3,
            'created': '2022-04-01T10:31:00'
        },
        {
            'incident_id': 4,
            'created': '2022-04-01T10:41:00'
        },
        {
            'incident_id': 5,
            'created': '2022-04-01T10:51:00'
        }
    ]

    NEW_INCIDENTS = [
        {
            'incident_id': 6,
            'created': '2022-04-01T10:11:00'
        },
        {
            'incident_id': 7,
            'created': '2022-04-01T10:35:00'
        },
        {
            'incident_id': 8,
            'created': '2022-04-01T10:37:00'
        }
    ]

    INCIDENTS_TIME_AWARE = [
        {
            'incident_id': incident.get('incident_id'),
            'created': incident.get('created') + 'Z'
        } for incident in INCIDENTS
    ]

    NEW_INCIDENTS_TIME_AWARE = [
        {
            'incident_id': incident.get('incident_id'),
            'created': incident.get('created') + 'Z'
        } for incident in NEW_INCIDENTS
    ]

    def example_fetch_incidents(self, time_aware=False):
        """
        An example fetch for testing
        """

        from CommonServerPython import get_fetch_run_time_range, filter_incidents_by_duplicates_and_limit, \
            update_last_run_object, arg_to_number
        date_format = '%Y-%m-%dT%H:%M:%S' + ('Z' if time_aware else '')
        incidents = []

        params = demisto.params()
        fetch_limit_param = params.get('limit')
        look_back = arg_to_number(params.get('look_back', 0))
        first_fetch = params.get('first_fetch')
        time_zone = params.get('time_zone', 0)

        last_run = demisto.getLastRun()
        fetch_limit = last_run.get('limit') or fetch_limit_param

        start_fetch_time, end_fetch_time = get_fetch_run_time_range(last_run=last_run, first_fetch=first_fetch,
                                                                    look_back=look_back, timezone=time_zone,
                                                                    date_format=date_format)

        query = self.build_query(start_fetch_time, end_fetch_time, fetch_limit)
        incidents_res = self.get_incidents_request(query, date_format)

        incidents = filter_incidents_by_duplicates_and_limit(incidents_res=incidents_res, last_run=last_run,
                                                             fetch_limit=fetch_limit_param, id_field='incident_id')

        last_run = update_last_run_object(last_run=last_run, incidents=incidents, fetch_limit=fetch_limit_param,
                                          start_fetch_time=start_fetch_time,
                                          end_fetch_time=end_fetch_time, look_back=look_back,
                                          created_time_field='created', id_field='incident_id', date_format=date_format)

        demisto.setLastRun(last_run)
        return incidents

    @staticmethod
    def build_query(start_time, end_time, limit, return_incidents_by_limit=True):
        query = {'from': start_time, 'to': end_time}
        if return_incidents_by_limit:
            query['limit'] = limit
        return query

    def get_incidents_request(self, query, date_format):
        time_aware = 'Z' in date_format
        source_incidents = self.INCIDENTS_TIME_AWARE if time_aware else self.INCIDENTS
        from_time = datetime.strptime(query['from'], date_format)
        incidents = [inc for inc in source_incidents if
                     datetime.strptime(inc['created'], date_format) > from_time]
        if query.get('limit') is not None:
            return incidents[:query['limit']]
        return incidents

    def set_last_run(self, new_last_run):
        self.LAST_RUN = new_last_run

    @pytest.mark.parametrize('params, result_phase1, result_phase2, expected_last_run', [
        ({'limit': 2, 'first_fetch': '40 minutes'}, [INCIDENTS[2], INCIDENTS[3]], [INCIDENTS[4]],
         {'limit': 2, 'time': INCIDENTS[3]['created'], 'found_incident_ids': {3: 1667482800, 4: 1667482800}}),
        ({'limit': 2, 'first_fetch': '40 minutes', 'look_back': None}, [INCIDENTS[2], INCIDENTS[3]], [INCIDENTS[4]],
         {'limit': 2, 'time': INCIDENTS[3]['created'], 'found_incident_ids': {3: 1667482800, 4: 1667482800}}),
        ({'limit': 3, 'first_fetch': '40 minutes'}, [INCIDENTS[2], INCIDENTS[3], INCIDENTS[4]], [],
         {'limit': 3, 'time': INCIDENTS[4]['created'], 'found_incident_ids': {3: 1667482800, 4: 1667482800, 5: 1667482800}}),
        ({'limit': 2, 'first_fetch': '2 hours'}, [INCIDENTS[1], INCIDENTS[2]], [INCIDENTS[3], INCIDENTS[4]],
         {'limit': 2, 'time': INCIDENTS[2]['created'], 'found_incident_ids': {2: 1667482800, 3: 1667482800}}),
        ({'limit': 3, 'first_fetch': '2 hours'}, [INCIDENTS[1], INCIDENTS[2], INCIDENTS[3]], [INCIDENTS[4]],
         {'limit': 3, 'time': INCIDENTS[3]['created'], 'found_incident_ids': {2: 1667482800, 3: 1667482800, 4: 1667482800}}),
        ({'limit': 2, 'first_fetch': '40 minutes'}, [INCIDENTS_TIME_AWARE[2], INCIDENTS_TIME_AWARE[3]],
         [INCIDENTS_TIME_AWARE[4]], {'limit': 2, 'time': INCIDENTS_TIME_AWARE[3]['created'],
                                     'found_incident_ids': {3: 1667482800, 4: 1667482800}}),
        ({'limit': 3, 'first_fetch': '40 minutes'}, [INCIDENTS_TIME_AWARE[2], INCIDENTS_TIME_AWARE[3], INCIDENTS_TIME_AWARE[4]],
         [],
         {'limit': 3, 'time': INCIDENTS_TIME_AWARE[4]['created'],
          'found_incident_ids': {3: 1667482800, 4: 1667482800, 5: 1667482800}}),
        ({'limit': 2, 'first_fetch': '2 hours'}, [INCIDENTS_TIME_AWARE[1], INCIDENTS_TIME_AWARE[2]], [INCIDENTS_TIME_AWARE[3],
                                                                                                      INCIDENTS_TIME_AWARE[4]],
         {'limit': 2, 'time': INCIDENTS_TIME_AWARE[2]['created'], 'found_incident_ids': {2: 1667482800, 3: 1667482800}}),
        ({'limit': 3, 'first_fetch': '2 hours'}, [INCIDENTS_TIME_AWARE[1], INCIDENTS_TIME_AWARE[2], INCIDENTS_TIME_AWARE[3]],
         [INCIDENTS_TIME_AWARE[4]],
         {'limit': 3, 'time': INCIDENTS_TIME_AWARE[3]['created'],
          'found_incident_ids': {2: 1667482800, 3: 1667482800, 4: 1667482800}}),
    ])
    @freeze_time("2022-11-03 13:40:00 UTC")
    def test_regular_fetch(self, mocker, params, result_phase1, result_phase2, expected_last_run):
        """
        Given:
        - Connfiguration fetch parameters (incidents limit and first fetch time)

        When:
        - Running the example fetch incidents

        Then:
        - Ensure the return incidents and LastRun object as expected
        """
        if sys.version_info.major == 2:
            # skip for python 2 - date
            assert True
            return
        time_aware = 'Z' in expected_last_run['time']

        self.LAST_RUN = {}

        mocker.patch.object(dateparser, 'parse', side_effect=self.mock_dateparser)
        mocker.patch.object(demisto, 'params', return_value=params)
        mocker.patch.object(demisto, 'getLastRun', return_value=self.LAST_RUN)
        mocker.patch.object(demisto, 'setLastRun', side_effect=self.set_last_run)

        # Run first fetch
        incidents_phase1 = self.example_fetch_incidents(time_aware)

        assert incidents_phase1 == result_phase1
        assert self.LAST_RUN == expected_last_run

        # Run second fetch
        mocker.patch.object(demisto, 'getLastRun', return_value=self.LAST_RUN)
        incidents_phase2 = self.example_fetch_incidents(time_aware)
        assert incidents_phase2 == result_phase2

    def mock_dateparser(self, date_string, settings):
        time_aware = isinstance(date_string, str) and 'Z' in date_string
        date_format = '%Y-%m-%dT%H:%M:%S' + ('Z' if time_aware else '')
        date_arr = date_string.split(' ')
        if len(date_arr) > 1 and date_arr[0].isdigit():
            return datetime(2022, 4, 1, 11, 0, 0) - timedelta(minutes=int(date_arr[0])) if date_arr[1] == 'minutes' \
                else datetime(2022, 4, 1, 11, 0, 0) - timedelta(hours=int(date_arr[0]))
        return datetime(2022, 4, 1, 11, 0, 0) - (
            datetime(2022, 4, 1, 11, 0, 0) - datetime.strptime(date_string, date_format))

    @pytest.mark.parametrize(
        'params, result_phase1, result_phase2, result_phase3, expected_last_run_phase1, expected_last_run_phase2, new_incidents, index',
        [
            (
                {'limit': 2, 'first_fetch': '50 minutes', 'look_back': 15}, [INCIDENTS[2], INCIDENTS[3]],
                [INCIDENTS[4]], [],
                {'found_incident_ids': {3: '', 4: ''}, 'limit': 4},
                {'found_incident_ids': {3: '', 4: '', 5: ''}, 'limit': 5},
                [NEW_INCIDENTS[0]], 2
            ),
            (
                {'limit': 2, 'first_fetch': '20 minutes', 'look_back': 30}, [INCIDENTS[2], INCIDENTS[3]],
                [NEW_INCIDENTS[1], NEW_INCIDENTS[2]], [INCIDENTS[4]],
                {'found_incident_ids': {3: '', 4: ''}, 'limit': 4},
                {'found_incident_ids': {3: '', 4: '', 7: '', 8: ''}, 'limit': 6},
                [NEW_INCIDENTS[1], NEW_INCIDENTS[2]], 3
            ),
            (
                {'limit': 3, 'first_fetch': '181 minutes', 'look_back': 15},
                [INCIDENTS[0], INCIDENTS[1], INCIDENTS[2]], [INCIDENTS[3], INCIDENTS[4]], [],
                {'found_incident_ids': {1: '', 2: '', 3: ''}, 'limit': 6},
                {'found_incident_ids': {1: '', 2: '', 3: '', 4: '', 5: ''}, 'limit': 8},
                [NEW_INCIDENTS[0]], 2
            ),
            (
                {'limit': 3, 'first_fetch': '181 minutes', 'look_back': 30 * 60},
                [INCIDENTS[0], INCIDENTS[1], INCIDENTS[2]], [NEW_INCIDENTS[0], INCIDENTS[3], INCIDENTS[4]], [],
                {'found_incident_ids': {1: '', 2: '', 3: ''}, 'limit': 6},
                {'found_incident_ids': {1: '', 2: '', 3: '', 4: '', 5: '', 6: ''}, 'limit': 9},
                [NEW_INCIDENTS[0]], 2
            ),

            (
                {'limit': 3, 'first_fetch': '20 minutes', 'look_back': 30},
                [INCIDENTS[2], INCIDENTS[3], INCIDENTS[4]], [NEW_INCIDENTS[1], NEW_INCIDENTS[2]], [],
                {'found_incident_ids': {3: '', 4: '', 5: ''}, 'limit': 6},
                {'found_incident_ids': {3: '', 4: '', 5: '', 7: '', 8: ''}, 'limit': 8},
                [NEW_INCIDENTS[1], NEW_INCIDENTS[2]], 3
            ),

            (
                {'limit': 2, 'first_fetch': '50 minutes', 'look_back': 15}, [INCIDENTS_TIME_AWARE[2], INCIDENTS_TIME_AWARE[3]],
                [INCIDENTS_TIME_AWARE[4]], [],
                {'found_incident_ids': {3: '', 4: ''}, 'limit': 4},
                {'found_incident_ids': {3: '', 4: '', 5: ''}, 'limit': 5},
                [NEW_INCIDENTS_TIME_AWARE[0]], 2
            ),
            (
                {'limit': 2, 'first_fetch': '20 minutes', 'look_back': 30}, [INCIDENTS_TIME_AWARE[2], INCIDENTS_TIME_AWARE[3]],
                [NEW_INCIDENTS_TIME_AWARE[1], NEW_INCIDENTS_TIME_AWARE[2]], [INCIDENTS_TIME_AWARE[4]],
                {'found_incident_ids': {3: '', 4: ''}, 'limit': 4},
                {'found_incident_ids': {3: '', 4: '', 7: '', 8: ''}, 'limit': 6},
                [NEW_INCIDENTS_TIME_AWARE[1], NEW_INCIDENTS_TIME_AWARE[2]], 3
            ),
            (
                {'limit': 3, 'first_fetch': '181 minutes', 'look_back': 15},
                [INCIDENTS_TIME_AWARE[0], INCIDENTS_TIME_AWARE[1], INCIDENTS_TIME_AWARE[2]], [INCIDENTS_TIME_AWARE[3],
                                                                                              INCIDENTS_TIME_AWARE[4]], [],
                {'found_incident_ids': {1: '', 2: '', 3: ''}, 'limit': 6},
                {'found_incident_ids': {1: '', 2: '', 3: '', 4: '', 5: ''}, 'limit': 8},
                [NEW_INCIDENTS_TIME_AWARE[0]], 2
            ),
            (
                {'limit': 3, 'first_fetch': '20 minutes', 'look_back': 30},
                [INCIDENTS_TIME_AWARE[2], INCIDENTS_TIME_AWARE[3], INCIDENTS_TIME_AWARE[4]],
                [NEW_INCIDENTS_TIME_AWARE[1], NEW_INCIDENTS_TIME_AWARE[2]], [],
                {'found_incident_ids': {3: '', 4: '', 5: ''}, 'limit': 6},
                {'found_incident_ids': {3: '', 4: '', 5: '', 7: '', 8: ''}, 'limit': 8},
                [NEW_INCIDENTS_TIME_AWARE[1], NEW_INCIDENTS_TIME_AWARE[2]], 3
            ),
        ])
    def test_fetch_with_look_back(self, mocker, params, result_phase1, result_phase2, result_phase3,
                                  expected_last_run_phase1, expected_last_run_phase2, new_incidents, index):
        """
        Given:
        - Connfiguration fetch parameters (incidents limit, first fetch time and look back)

        When:
        - Running the example fetch incidents and creating new incidents between fetch calles

        Then:
        - Ensure the return incidents and LastRun object as expected
        """
        if sys.version_info.major == 2:
            # skip for python 2 - date
            assert True
            return
        time_aware = 'Z' in result_phase1[0]['created']
        self.LAST_RUN = {}
        incidents = self.INCIDENTS_TIME_AWARE[:] if time_aware else self.INCIDENTS[:]

        mocker.patch.object(CommonServerPython, 'get_current_time', return_value=datetime(2022, 4, 1, 11, 0, 0))
        mocker.patch.object(dateparser, 'parse', side_effect=self.mock_dateparser)
        mocker.patch.object(demisto, 'params', return_value=params)
        mocker.patch.object(demisto, 'getLastRun', return_value=self.LAST_RUN)
        mocker.patch.object(demisto, 'setLastRun', side_effect=self.set_last_run)

        # Run first fetch
        incidents_phase1 = self.example_fetch_incidents(time_aware)

        assert incidents_phase1 == result_phase1
        assert self.LAST_RUN['limit'] == expected_last_run_phase1['limit']
        assert self.LAST_RUN['found_incident_ids'].keys() == expected_last_run_phase1['found_incident_ids'].keys()
        for inc in incidents_phase1:
            assert inc['incident_id'] in self.LAST_RUN['found_incident_ids']

        source_incidents = incidents[:index] + new_incidents + incidents[index:]
        if time_aware:
            self.INCIDENTS_TIME_AWARE = source_incidents
        else:
            self.INCIDENTS = source_incidents
        # Run second fetch
        mocker.patch.object(demisto, 'getLastRun', return_value=self.LAST_RUN)
        incidents_phase2 = self.example_fetch_incidents(time_aware)

        assert incidents_phase2 == result_phase2
        assert self.LAST_RUN['limit'] == expected_last_run_phase2['limit']
        assert self.LAST_RUN['found_incident_ids'].keys() == expected_last_run_phase2['found_incident_ids'].keys()

        assert incidents_phase2[-1]['created'] == self.LAST_RUN['time']

        for inc in incidents_phase2:
            assert inc['incident_id'] in self.LAST_RUN['found_incident_ids']

        # Run third fetch
        mocker.patch.object(demisto, 'getLastRun', return_value=self.LAST_RUN)
        incidents_phase3 = self.example_fetch_incidents(time_aware)

        assert incidents_phase3 == result_phase3

        # Remove new incidents from self.INCIDENTS
        if time_aware:
            self.INCIDENTS_TIME_AWARE = incidents
        else:
            self.INCIDENTS = incidents

    @pytest.mark.parametrize(
        'args1, expected_results1, args2, expected_results2, args3, expected_results3',
        [
            (
                {
                    'incidents': [
                        {'createAt': '2022-04-01T10:11:00', 'id': '1'},
                        {'createAt': '2022-04-01T10:12:00', 'id': '2'},
                        {'createAt': '2022-04-01T10:13:00', 'id': '3'}
                    ],
                    'fetch_limit': 3,
                    'start_fetch_time': '2022-04-01T10:11:00',
                    'end_fetch_time': '2022-04-05T10:11:00',
                    'look_back': 1,
                    'created_time_field': 'createAt',
                    'id_field': 'id',
                    'date_format': '%Y-%m-%dT%H:%M:%S',
                    'increase_last_run_time': True
                },
                {
                    'time': '2022-04-01T10:13:00',
                    'limit': 6,
                    'found_incident_ids': {'1': '', '2': '', '3': ''}
                },
                {
                    'incidents': [
                        {'createAt': '2022-04-02T10:11:00', 'id': '4'},
                        {'createAt': '2022-04-02T10:12:00', 'id': '5'},
                        {'createAt': '2022-04-02T10:13:00', 'id': '6'}
                    ],
                    'fetch_limit': 3,
                    'start_fetch_time': '2022-04-01T10:11:00',
                    'end_fetch_time': '2022-04-06T10:11:00',
                    'look_back': 1,
                    'created_time_field': 'createAt',
                    'id_field': 'id',
                    'date_format': '%Y-%m-%dT%H:%M:%S',
                    'increase_last_run_time': True
                },
                {
                    'time': '2022-04-02T10:13:00',
                    'limit': 9,
                    'found_incident_ids': {'1': '', '2': '', '3': '',
                                           '4': '', '5': '', '6': ''}
                },
                {
                    'incidents': [
                        {'createAt': '2022-04-03T10:11:00', 'id': '7'},
                        {'createAt': '2022-04-03T10:12:00', 'id': '8'},
                        {'createAt': '2022-04-03T10:13:00', 'id': '9'}
                    ],
                    'fetch_limit': 3,
                    'start_fetch_time': '2022-04-01T10:11:00',
                    'end_fetch_time': '2022-04-07T10:11:00',
                    'look_back': 1,
                    'created_time_field': 'createAt',
                    'id_field': 'id',
                    'date_format': '%Y-%m-%dT%H:%M:%S',
                    'increase_last_run_time': True
                },
                {
                    'time': '2022-04-03T10:13:00',
                    'limit': 9,
                    'found_incident_ids': {'1': '', '2': '', '3': '',
                                           '4': '', '5': '', '6': '',
                                           '7': '', '8': '', '9': ''}
                }
            ),
            (
                {
                    'incidents': [
                        {'createAt': '2022-04-01T10:11:00', 'id': '1'},
                        {'createAt': '2022-04-01T10:12:00', 'id': '2'},
                        {'createAt': '2022-04-01T10:13:00', 'id': '3'}
                    ],
                    'fetch_limit': 3,
                    'start_fetch_time': '2022-04-01T10:11:00',
                    'end_fetch_time': '2022-04-05T10:11:00',
                    'look_back': 1,
                    'created_time_field': 'createAt',
                    'id_field': 'id',
                    'date_format': '%Y-%m-%dT%H:%M:%S',
                    'increase_last_run_time': True
                },
                {
                    'time': '2022-04-01T10:13:00',
                    'limit': 6,
                    'found_incident_ids': {'1': '', '2': '', '3': ''}
                },
                {
                    'incidents': [
                        {'createAt': '2022-04-02T10:11:00', 'id': '4'},
                        {'createAt': '2022-04-02T10:12:00', 'id': '5'},
                    ],
                    'fetch_limit': 3,
                    'start_fetch_time': '2022-04-01T10:11:00',
                    'end_fetch_time': '2022-04-06T10:11:00',
                    'look_back': 1,
                    'created_time_field': 'createAt',
                    'id_field': 'id',
                    'date_format': '%Y-%m-%dT%H:%M:%S',
                    'increase_last_run_time': True
                },
                {
                    'time': '2022-04-02T10:12:00',
                    'limit': 8,
                    'found_incident_ids': {'4': '', '5': ''}
                },
                {
                    'incidents': [
                        {'createAt': '2022-04-03T10:11:00', 'id': '7'},
                        {'createAt': '2022-04-03T10:12:00', 'id': '8'},
                        {'createAt': '2022-04-03T10:13:00', 'id': '9'}
                    ],
                    'fetch_limit': 3,
                    'start_fetch_time': '2022-04-02T10:12:00',
                    'end_fetch_time': '2022-04-07T10:11:00',
                    'look_back': 1,
                    'created_time_field': 'createAt',
                    'id_field': 'id',
                    'date_format': '%Y-%m-%dT%H:%M:%S',
                    'increase_last_run_time': True
                },
                {
                    'time': '2022-04-03T10:13:00',
                    'limit': 8,
                    'found_incident_ids': {'4': '', '5': '',
                                           '7': '', '8': '', '9': ''}
                }
            ),
            (
                {
                    'incidents': [
                        {'createAt': '2022-04-01T10:11:00', 'id': '1'},
                        {'createAt': '2022-04-01T10:12:00', 'id': '2'},
                        {'createAt': '2022-04-01T10:13:00', 'id': '3'}
                    ],
                    'fetch_limit': 3,
                    'start_fetch_time': '2022-04-01T10:11:00',
                    'end_fetch_time': '2022-04-05T10:11:00',
                    'look_back': 1,
                    'created_time_field': 'createAt',
                    'id_field': 'id',
                    'date_format': '%Y-%m-%dT%H:%M:%S',
                    'increase_last_run_time': True
                },
                {
                    'time': '2022-04-01T10:13:00',
                    'limit': 6,
                    'found_incident_ids': {'1': '', '2': '', '3': ''}
                },
                {
                    'incidents': [],
                    'fetch_limit': 3,
                    'start_fetch_time': '2022-04-01T10:11:00',
                    'end_fetch_time': '2022-04-06T10:11:00',
                    'look_back': 1,
                    'created_time_field': 'createAt',
                    'id_field': 'id',
                    'date_format': '%Y-%m-%dT%H:%M:%S',
                    'increase_last_run_time': True
                },
                {
                    'time': '2022-04-06T10:11:00',
                    'limit': 3,
                    'found_incident_ids': {'1': '', '2': '', '3': ''}
                },
                {
                    'incidents': [],
                    'fetch_limit': 3,
                    'start_fetch_time': '2022-04-02T10:12:00',
                    'end_fetch_time': '2022-04-07T10:13:00',
                    'look_back': 1,
                    'created_time_field': 'createAt',
                    'id_field': 'id',
                    'date_format': '%Y-%m-%dT%H:%M:%S',
                    'increase_last_run_time': True
                },
                {
                    'time': '2022-04-07T10:13:00',
                    'limit': 3,
                    'found_incident_ids': {'1': '', '2': '', '3': ''}
                }
            )
        ]
    )
    def test_update_last_run_object(self, args1, expected_results1, args2, expected_results2, args3, expected_results3):

        from CommonServerPython import update_last_run_object

        args1.update({'last_run': {}})
        results = update_last_run_object(**args1)

        assert results.get('time') == expected_results1.get('time')
        assert results.get('limit') == expected_results1.get('limit')
        for id_ in results.get('found_incident_ids').keys():
            assert id_ in expected_results1.get('found_incident_ids')

        for id_ in results.get('found_incident_ids'):
            results['found_incident_ids'][id_] = results['found_incident_ids'][id_] - 200
        args2.update({'last_run': results})
        results = update_last_run_object(**args2)

        assert results.get('time') == expected_results2.get('time')
        assert results.get('limit') == expected_results2.get('limit')
        for id_ in results.get('found_incident_ids').keys():
            assert id_ in expected_results2.get('found_incident_ids')

        for id_ in results.get('found_incident_ids'):
            results['found_incident_ids'][id_] = results['found_incident_ids'][id_] - 200
        args3.update({'last_run': results})
        results = update_last_run_object(**args3)

        assert results.get('time') == expected_results3.get('time')
        assert results.get('limit') == expected_results3.get('limit')
        for id_ in results.get('found_incident_ids').keys():
            assert id_ in expected_results3.get('found_incident_ids')

    def test_lookback_with_offset_update_last_run(self):
        """
        Given:
            A last run

        When:
            Calling create_updated_last_run_object with a new offset to change

        Then:
            - The last run is updated with the new offset, and the start time remains as it was.
            - When the offset needs to be reset, the last time is the latest incident time and the offset resets
        """
        from CommonServerPython import create_updated_last_run_object
        last_time = "2022-04-07T10:13:00"
        last_run = {"time": last_time, "offset": 3}
        new_offset = 4
        new_last_run, _ = create_updated_last_run_object(last_run,
                                                         self.INCIDENTS,
                                                         fetch_limit=3,
                                                         look_back=1,
                                                         start_fetch_time=last_time,
                                                         end_fetch_time=datetime.now().isoformat(),
                                                         created_time_field="created",
                                                         new_offset=new_offset,
                                                         )
        # make sure that the start time is unchanged because of the offset, and the offset is updated
        assert new_last_run["offset"] == 4
        assert new_last_run["time"] == last_time

        last_run = {"time": last_time, "offset": new_offset}
        new_offset = 0
        new_last_run, _ = create_updated_last_run_object(last_run,
                                                         self.INCIDENTS,
                                                         fetch_limit=3,
                                                         look_back=1,
                                                         start_fetch_time=last_time,
                                                         end_fetch_time=datetime.now().isoformat(),
                                                         created_time_field="created",
                                                         new_offset=new_offset,
                                                         )
        assert new_last_run["offset"] == 0
        assert new_last_run["time"] == "2022-04-01T10:51:00"

    def test_calculate_new_offset(self):
        """
        Test that the new offset for the next run calculated correctly based on the old offset, number of incidents and total number of incidents.
        The first argument is the old offset, the second is number of incidents and the third is the total number of incidents returned.
        Given:
            old offset, number of incidents, total number of incidents (could be None)

        When:
            Calculating a new offset to the next run

        Then:
            Make sure that the new offset is correct
        """
        from CommonServerPython import calculate_new_offset
        assert calculate_new_offset(0, 2, 4) == 2
        assert calculate_new_offset(0, 2, 2) == 0
        assert calculate_new_offset(0, 2, 3) == 2
        assert calculate_new_offset(1, 2, 4) == 3
        assert calculate_new_offset(1, 2, 3) == 0
        assert calculate_new_offset(1, 2, None) == 3


class TestTracebackLineNumberAdgustment:
    @staticmethod
    def test_module_line_number_mapping():
        from CommonServerPython import _MODULES_LINE_MAPPING
        assert _MODULES_LINE_MAPPING['CommonServerPython']['start'] == 0

    @staticmethod
    def test_register_module_line_sanity():
        """
        Given:
            A module with a start and an end boundries.
        When:
            registering a module.
        Then:
            * module exists in the mapping with valid boundries.
        """
        import CommonServerPython
        CommonServerPython.register_module_line('Sanity', 'start', 5)
        CommonServerPython.register_module_line('Sanity', 'end', 50)
        assert CommonServerPython._MODULES_LINE_MAPPING['Sanity'] == {
            'start': 5,
            'start_wrapper': 5,
            'end': 50,
            'end_wrapper': 50,
        }

    @staticmethod
    def test_register_module_line_single_boundry():
        """
        Given:
            * A module with only an end boundry.
            * A module with only a start boundry.
        When:
            registering a module.
        Then:
            * both modules exists in the mapping.
            * the missing boundry is 0 for start and infinity for end.
        """
        import CommonServerPython
        CommonServerPython.register_module_line('NoStart', 'end', 4)
        CommonServerPython.register_module_line('NoEnd', 'start', 100)

        assert CommonServerPython._MODULES_LINE_MAPPING['NoStart'] == {
            'start': 0,
            'start_wrapper': 0,
            'end': 4,
            'end_wrapper': 4,
        }
        assert CommonServerPython._MODULES_LINE_MAPPING['NoEnd'] == {
            'start': 100,
            'start_wrapper': 100,
            'end': float('inf'),
            'end_wrapper': float('inf'),
        }

    @staticmethod
    def test_register_module_line_invalid_inputs():
        """
        Given:
            * invalid start_end flag.
            * invalid line number.
        When:
            registering a module.
        Then:
            function exits quietly
        """
        import CommonServerPython
        CommonServerPython.register_module_line('Cactus', 'statr', 5)
        CommonServerPython.register_module_line('Cactus', 'start', '5')
        CommonServerPython.register_module_line('Cactus', 'statr', -5)
        CommonServerPython.register_module_line('Cactus', 'statr', 0, -1)

    @staticmethod
    def test_fix_traceback_line_numbers():
        import CommonServerPython
        CommonServerPython._MODULES_LINE_MAPPING = {
            'CommonServerPython': {'start': 200, 'end': 865, 'end_wrapper': 900},
            'TestTracebackLines': {'start': 901, 'end': float('inf'), 'start_wrapper': 901},
            'TestingApiModule': {'start': 1004, 'end': 1032, 'start_wrapper': 1001, 'end_wrapper': 1033},
        }
        traceback = '''Traceback (most recent call last):
  File "<string>", line 1043, in <module>
  File "<string>", line 986, in main
  File "<string>", line 600, in func_wrapper
  File "<string>", line 1031, in api_module_call_script
  File "<string>", line 927, in call_func
Exception: WTF?!!!'''
        expected_traceback = '''Traceback (most recent call last):
  File "<TestTracebackLines>", line 110, in <module>
  File "<TestTracebackLines>", line 85, in main
  File "<CommonServerPython>", line 400, in func_wrapper
  File "<TestingApiModule>", line 27, in api_module_call_script
  File "<TestTracebackLines>", line 26, in call_func
Exception: WTF?!!!'''
        result = CommonServerPython.fix_traceback_line_numbers(traceback)
        assert result == expected_traceback


TEST_CREATE_INDICATOR_RESULT_WITH_DBOTSCOR_UNKNOWN = [
    (
        {'indicator': 'f4dad67d0f0a8e53d87fc9506e81b76e043294da77ae50ce4e8f0482127e7c12',
         'indicator_type': DBotScoreType.FILE, 'reliability': DBotScoreReliability.A},
        {'instance': Common.File, 'indicator_type': 'SHA256', 'reliability': 'A - Completely reliable'}
    ),
    (
        {'indicator': 'd26cec10398f2b10202d23c966022dce', 'indicator_type': DBotScoreType.FILE,
         'reliability': DBotScoreReliability.B},
        {'instance': Common.File, 'indicator_type': 'MD5', 'reliability': 'B - Usually reliable'}
    ),
    (
        {'indicator': 'd26cec10398f2b10202d23c966022dce', 'indicator_type': DBotScoreType.FILE,
         'reliability': DBotScoreReliability.B},
        {'instance': Common.File, 'indicator_type': 'MD5', 'reliability': 'B - Usually reliable',
         'integration_name': 'test'}
    ),
    (
        {'indicator': 'f4dad67d0f0a8e53d8*****937fc9506e81b76e043294da77ae50ce4e8f0482127e7c12',
         'indicator_type': DBotScoreType.FILE, 'reliability': DBotScoreReliability.A},
        {
            'error_message': 'This indicator -> f4dad67d0f0a8e53d8*****937fc9506e81b76e043294da77ae50ce4e8f0482127e7c12 is incorrect'}
    ),
    (
        {'indicator': '8.8.8.8', 'indicator_type': DBotScoreType.IP},
        {'instance': Common.IP, 'indicator_type': 'IP', 'reliability': None}
    ),
    (
        {'indicator': 'www.google.com', 'indicator_type': DBotScoreType.URL, 'reliability': DBotScoreReliability.A},
        {'instance': Common.URL, 'indicator_type': 'URL', 'reliability': 'A - Completely reliable'}
    ),
    (
        {'indicator': 'google.com', 'indicator_type': DBotScoreType.DOMAIN},
        {'instance': Common.Domain, 'indicator_type': 'DOMAIN', 'reliability': None}
    ),
    (
        {'indicator': 'test@test.com', 'indicator_type': DBotScoreType.ACCOUNT},
        {'instance': Common.Account, 'indicator_type': 'ACCOUNT', 'reliability': None}
    ),
    (
        {'indicator': 'test@test.com', 'indicator_type': DBotScoreType.CRYPTOCURRENCY, 'address_type': 'bitcoin'},
        {'instance': Common.Cryptocurrency, 'indicator_type': 'BITCOIN', 'reliability': None}
    ),
    (
        {'indicator': 'test@test.com', 'indicator_type': DBotScoreType.CERTIFICATE},
        {'instance': Common.Certificate, 'indicator_type': 'CERTIFICATE', 'reliability': None}
    ),
    (
        {'indicator': 'test@test.com', 'indicator_type': 'test', 'context_prefix': 'test'},
        {'instance': Common.CustomIndicator, 'indicator_type': 'TEST', 'reliability': None}
    ),
    (
        {'indicator': 'test@test.com', 'indicator_type': 'test'},
        {'error_message': 'Indicator type is invalid'}
    ),
    (
        {'indicator': 'test@test.com', 'indicator_type': DBotScoreType.CRYPTOCURRENCY},
        {'error_message': 'Missing address_type parameter'}
    ),
    (
        {'indicator': 'test@test.com', 'indicator_type': DBotScoreType.CVE},
        {'error_message': 'DBotScoreType.CVE is unsupported'}
    )
]


@pytest.mark.parametrize('args, expected', TEST_CREATE_INDICATOR_RESULT_WITH_DBOTSCOR_UNKNOWN)
def test_create_indicator_result_with_dbotscore_unknown(mocker, args, expected):
    from CommonServerPython import create_indicator_result_with_dbotscore_unknown

    if expected.get('integration_name'):
        mocker.patch('CommonServerPython.Common.DBotScore',
                     return_value=Common.DBotScore(indicator=args['indicator'],
                                                   indicator_type=args['indicator_type'],
                                                   score=0,
                                                   integration_name=expected['integration_name'],
                                                   reliability=args['reliability'],
                                                   message='No results found.'))
    try:
        results = create_indicator_result_with_dbotscore_unknown(**args)
    except ValueError as e:
        assert str(e) == expected['error_message']
        return

    assert expected['indicator_type'] in results.readable_output
    assert isinstance(results.indicator, expected['instance'])
    assert results.indicator.dbot_score.score == 0
    assert results.indicator.dbot_score.reliability == expected['reliability']
    assert results.indicator.dbot_score.message == 'No results found.'

    if expected.get('integration_name'):
        assert expected['integration_name'] in results.readable_output
    else:
        assert 'Results:' in results.readable_output


@pytest.mark.parametrize('content_format,outputs,expected_type', ((None, {}, 'json'),
                                                                  (None, 'foo', 'text'),
                                                                  (None, 1, 'text'),
                                                                  ('html', '', 'html'),
                                                                  ('html', {}, 'html')))
def test_content_type(content_format, outputs, expected_type):
    from CommonServerPython import CommandResults
    command_results = CommandResults(
        outputs=outputs,
        readable_output='human_readable',
        outputs_prefix='prefix',
        content_format=content_format,
    )
    assert command_results.to_context()['ContentsFormat'] == expected_type


class TestSendEventsToXSIAMTest:
    with open('test_data/events.json') as f:
        test_data = json.load(f)
    events_test_log_data = EVENTS_LOG_ERROR
    assets_test_log_data = ASSETS_LOG_ERROR
    orig_xsiam_file_size = 2 ** 20  # 1Mib

    @staticmethod
    def get_license_custom_field_mock(arg):
        if 'token' in arg:
            return "TOKEN"
        elif 'url' in arg:
            return "url"

    @pytest.mark.parametrize('data_use_case, data_type', [
        ('json_events', 'events'),
        ('text_list_events', 'events'),
        ('text_events', 'events'),
        ('cef_events', 'events'),
        ('json_zero_events', 'events'),
        ('big_event', 'events'),
        ('json_assets', 'assets'),
    ])
    def test_send_data_to_xsiam_positive(self, mocker, data_use_case, data_type):
        """
        Test for the fetch events and fetch assets function
        Given:
            Case a: a list containing dicts representing events.
            Case b: a list containing strings representing events.
            Case c: a string representing events (separated by a new line).
            Case d: a string representing events (separated by a new line).
            Case e: an empty list of events.
            Case f: a "big" event. a big event is bigger than XSIAM EVENT SIZE declared.
            Case g: a list containing dicts representing assets.
            ( currently the Ideal event size is 1 Mib)

        When:
            Case a: Calling the send_assets_to_xsiam function with no explicit data format specified.
            Case b: Calling the send_assets_to_xsiam function with no explicit data format specified.
            Case c: Calling the send_assets_to_xsiam function with no explicit data format specified.
            Case d: Calling the send_assets_to_xsiam function with a cef data format specification.
            Case e: Calling the send_assets_to_xsiam function with no explicit data format specified.
            Case f: Calling the send_assets_to_xsiam function with no explicit data format specified.
            Case g: Calling the send_assets_to_xsiam function with no explicit data format specified.

        Then ensure that:
            Case a:
                - The events data was compressed correctly
                - The data format was automatically identified as json.
                - The number of events reported to the module health equals to number of events sent to XSIAM - 2
            Case b:
                - The events data was compressed correctly
                - The data format was automatically identified as text.
                - The number of events reported to the module health equals to number of events sent to XSIAM - 2
            Case c:
                - The events data was compressed correctly
                - The data format was automatically identified as text.
                - The number of events reported to the module health equals to number of events sent to XSIAM - 2
            Case d:
                - The events data was compressed correctly
                - The data format remained as cef.
                - The number of events reported to the module health equals to number of events sent to XSIAM - 2
            Case e:
                - No request to XSIAM API was made.
                - The number of events reported to the module health - 0.
            Case f:
                - The events data was compressed correctly. Expecting to see that last chunk sent.
                - The data format remained as json.
                - The number of events reported to the module health - 2. For the last chunk.
            Case g:
                - The assets data was compressed correctly
                - The data format was automatically identified as json.
                - The number of assets reported to the module health equals to number of assets sent to XSIAM - 2
        """
        if not IS_PY3:
            return

        from CommonServerPython import BaseClient
        from requests import Response
        mocker.patch.object(demisto, 'getLicenseCustomField', side_effect=self.get_license_custom_field_mock)
        mocker.patch.object(demisto, 'updateModuleHealth')
        mocker.patch('time.time', return_value=123)

        api_response = Response()
        api_response.status_code = 200
        api_response._content = json.dumps({'error': 'false'}).encode('utf-8')

        _http_request_mock = mocker.patch.object(BaseClient, '_http_request', return_value=api_response)

        items = self.test_data[data_use_case][data_type]
        number_of_items = self.test_data[data_use_case]['number_of_events']  # pushed in each chunk.
        chunk_size = self.test_data[data_use_case].get('XSIAM_FILE_SIZE', self.orig_xsiam_file_size)
        data_format = self.test_data[data_use_case].get('format')
        send_data_to_xsiam(data=items, vendor='some vendor', product='some product', data_format=data_format,
                           chunk_size=chunk_size, data_type=data_type)

        if number_of_items:
            expected_format = self.test_data[data_use_case]['expected_format']
            expected_data = self.test_data[data_use_case]['expected_data']
            arguments_called = _http_request_mock.call_args[1]
            decompressed_data = gzip.decompress(arguments_called['data']).decode("utf-8")

            assert arguments_called['headers']['format'] == expected_format
            assert decompressed_data == expected_data
            assert arguments_called['headers']['collector-type'] == data_type
        else:
            assert _http_request_mock.call_count == 0
        if data_type == "events":
            demisto.updateModuleHealth.assert_called_with({'eventsPulled': number_of_items})
        elif data_type == "assets":
            demisto.updateModuleHealth.assert_called_with({'assetsPulled': number_of_items})
            assert arguments_called['headers']['snapshot-id'] == '123000'
            assert arguments_called['headers']['total-items-count'] == '2'

    @pytest.mark.parametrize('data_type, snapshot_id, items_count, expected', [
        ('assets', None, None, {'snapshot_id': '123000', 'items_count': '2'}),
        ('assets', '12345', 25, {'snapshot_id': '12345', 'items_count': '25'})
    ])
    def test_send_data_to_xsiam_custom_snapshot_id_and_items_count(self, mocker, data_type, snapshot_id, items_count, expected):
        """
        Test the send_data_to_xsiam with and without custom snapshot_id and items_count
        Given:
            Case a: no custom snapshot_id and items_count.
            Case b: custom snapshot_id and items_count.

        When:
            Case a: Calling the send_assets_to_xsiam function without custom snapshot_id and items_count.
            Case b: Calling the send_assets_to_xsiam function with custom snapshot_id and items_count.

        Then ensure that:
            Case a: The headers was set with the default data.
            Case b: The headers was set with the custom data
        """
        if not IS_PY3:
            return

        from CommonServerPython import BaseClient
        from requests import Response
        mocker.patch.object(demisto, 'getLicenseCustomField', side_effect=self.get_license_custom_field_mock)
        mocker.patch.object(demisto, 'updateModuleHealth')
        mocker.patch('time.time', return_value=123)

        api_response = Response()
        api_response.status_code = 200
        api_response._content = json.dumps({'error': 'false'}).encode('utf-8')

        _http_request_mock = mocker.patch.object(BaseClient, '_http_request', return_value=api_response)

        items = self.test_data['json_assets'][data_type]
        send_data_to_xsiam(data=items, vendor='some vendor', product='some product', data_type=data_type, snapshot_id=snapshot_id,
                           items_count=items_count)

        arguments_called = _http_request_mock.call_args[1]
        assert arguments_called['headers']['collector-type'] == data_type
        assert arguments_called['headers']['snapshot-id'] == expected['snapshot_id']
        assert arguments_called['headers']['total-items-count'] == expected['items_count']

    @pytest.mark.parametrize('error_msg, data_type', [(None, "events"), ({'error': 'error'}, "events"), ('', "events"),
                                                      ({'error': 'error'}, "assets")])
    def test_send_data_to_xsiam_error_handling(self, mocker, requests_mock, error_msg, data_type):
        """
        Given:
            case a: response type containing None
            case b: response type containing json
            case c: response type containing empty string

        When:
            calling the send_data_to_xsiam function

        Then:
            case a:
                - DemistoException is raised with the empty response message
                - Error log is created with the empty response message and status code of 403
                - Make sure only single api request was sent and that retry mechanism was not triggered
            case b:
                - DemistoException is raised with the Unauthorized[401] message
                - Error log is created with Unauthorized[401] message and status code of 401
                - Make sure only single api request was sent and that retry mechanism was not triggered
            case c:
                - DemistoException is raised with the empty response message
                - Error log is created with the empty response message and status code of 403
                - Make sure only single api request was sent and that retry mechanism was not triggered

        """
        if not IS_PY3:
            return

        mocker.patch.object(demisto, "params", return_value={"url": "www.test_url.com"})
        mocker.patch.object(demisto, "callingContext", {"context": {"IntegrationInstance": "test_integration_instance",
                                                                    "IntegrationBrand": "test_brand"}})
        mocker.patch('time.time', return_value=123)
        if isinstance(error_msg, dict):
            status_code = 401
            request_mocker = requests_mock.post(
                'https://api-url/logs/v1/xsiam', json=error_msg, status_code=status_code, reason='Unauthorized[401]'
            )
            expected_error_msg = 'Unauthorized[401]'
        else:
            status_code = 403
            request_mocker = requests_mock.post('https://api-url/logs/v1/xsiam', text=None, status_code=status_code)
            expected_error_msg = 'Received empty response from the server'

        mocker.patch.object(demisto, 'getLicenseCustomField', side_effect=self.get_license_custom_field_mock)
        mocker.patch.object(demisto, 'updateModuleHealth')
        error_log_mocker = mocker.patch.object(demisto, 'error')

        events = self.test_data['json_events']['events']
        expected_request_and_response_info = self.events_test_log_data if data_type == "events" else self.assets_test_log_data
        expected_error_header = 'Error sending new {data_type} into XSIAM.\n'.format(data_type=data_type)

        with pytest.raises(
            DemistoException,
            match=re.escape(expected_error_header + expected_error_msg),
        ):
            send_data_to_xsiam(data=events, vendor='some vendor', product='some product', data_type=data_type)

        # make sure the request was sent only once and retry mechanism was not triggered
        assert request_mocker.call_count == 1

        error_log_mocker.assert_called_with(
            expected_request_and_response_info.format(status_code=str(status_code), error_received=expected_error_msg))

    @pytest.mark.parametrize(
        'mocked_responses, expected_request_call_count, expected_error_log_count, should_succeed', [
            (
                [
                    (429, None), (429, None), (429, None)
                ],
                3,
                1,
                False
            ),
            (
                [
                    (401, None)
                ],
                1,
                1,
                False
            ),
            (
                [
                    (429, None), (429, None), (200, json.dumps({'error': 'false'}).encode('utf-8'))
                ],
                3,
                0,
                True
            ),
            (
                [
                    (429, None), (200, json.dumps({'error': 'false'}).encode('utf-8'))
                ],
                2,
                0,
                True
            ),
            (
                [
                    (200, json.dumps({'error': 'false'}).encode('utf-8'))
                ],
                1,
                0,
                True
            )
        ]
    )
    def test_retries_send_data_to_xsiam_rate_limit(
        self, mocker, mocked_responses, expected_request_call_count, expected_error_log_count, should_succeed
    ):
        """
        Given:
            case a: 3 responses indicating about api limit from xsiam (429)
            case b: 2 responses indicating about unauthorized access from xsiam (401)
            case c: 2 responses indicating about api limit from xsiam (429) and the third indicating about success
            case d: 1 response indicating about api limit from xsiam (429) and the second indicating about success
            case e: 1 response indicating about success from xsiam with no rate limit errors

        When:
            calling the send_data_to_xsiam function

        Then:
            case a:
                - DemistoException is raised
                - Error log is called 1 time
                - Make sure 3 api requests were sent by the retry mechanism
            case b:
                - DemistoException is raised
                - Error log is called 1 time
                - Make sure only 1 api request were sent by the retry mechanism
            case c:
                - Error log is not called at all
                - Make sure only 3 api requests were sent by the retry mechanism
            case d:
                - EError log is not called at all
                - Make sure only 2 api requests were sent by the retry mechanism
            case e:
                - Error log is not called at all
                - Make sure only 1 api request were sent by the retry mechanism

        """
        if not IS_PY3:
            return

        import requests
        mocked_responses_side_effect = []
        for status_code, text in mocked_responses:
            api_response = requests.Response()
            api_response.status_code = status_code
            api_response._content = text
            mocked_responses_side_effect.append(api_response)

        request_mock = mocker.patch.object(requests.Session, 'request', side_effect=mocked_responses_side_effect)

        mocker.patch.object(demisto, 'getLicenseCustomField', side_effect=self.get_license_custom_field_mock)
        mocker.patch.object(demisto, 'updateModuleHealth')
        error_mock = mocker.patch.object(demisto, 'error')

        events = self.test_data['json_events']['events']
        if should_succeed:
            send_data_to_xsiam(data=events, vendor='some vendor', product='some product')
        else:
            with pytest.raises(DemistoException):
                send_data_to_xsiam(data=events, vendor='some vendor', product='some product')

        assert error_mock.call_count == expected_error_log_count
        assert request_mock.call_count == expected_request_call_count


class TestIsMetricsSupportedByServer:
    @classmethod
    @pytest.fixture(scope='function', autouse=True)
    def clear_cache(cls):
        get_demisto_version._version = None

    def test_metrics_supported(self, mocker):
        """
        Given: An XSOAR server running version 6.8.0
        When: Testing that a server supports ExecutionMetrics
        Then: Assert that is_supported reports True
        """
        from CommonServerPython import ExecutionMetrics
        mocker.patch.object(
            demisto,
            'demistoVersion',
            return_value={
                'version': '6.8.0',
                'buildNumber': '50000'
            }
        )
        mock_metrics = ExecutionMetrics()

        # XSOAR version is 7.0.0 and should be supported. Assert that it is.
        assert mock_metrics.is_supported() is True

    def test_metrics_are_not_supported(self, mocker):
        """
        Given: An XSOAR server running version 1.0.0
        When: Testing that a server does not support ExecutionMetrics
        Then: Assert that is_supported reports False
        """
        from CommonServerPython import ExecutionMetrics

        # XSOAR version is not supported.
        mocker.patch.object(
            demisto,
            'demistoVersion',
            return_value={
                'version': '1.0.0',
                'buildNumber': '50000'
            }
        )
        mock_metrics = ExecutionMetrics()
        # XSOAR version is 1.0.0 and should not be supported. Assert that it isn't.
        assert mock_metrics.is_supported() is False


def test_collect_execution_metrics():
    """
    Given:
        An ExecutionMetrics object -
            Case 1 - Reports a successful metric
            Case 2 - Reports a quota error metric
            Case 3 - Reports multiple quota error metrics
    When:
        Case 1 - Testing that a success metric has been reported
        Case 2 - Testing that a quota metric has been reported
        Case 3 - Testing that multiple quota errors have been reported
    Then:
        Case 1 - Assert that there is one successful metric and that the entry is an ExecutionMetrics entry
        Case 2 - Assert that there is a quota error added to the metric report and is contained in the ExecutionMetrics entry
        Case 3 - Assert that there are 26 total quota errors that are contained in the ExecutionMetrics entry
    """
    from CommonServerPython import ExecutionMetrics

    mock_metrics = ExecutionMetrics()

    # Report Successful Metrics
    mock_metrics.success += 1

    # Collect Metrics
    collected_metrics = mock_metrics.metrics

    expected_command_results = {'APIExecutionMetrics': [{'APICallsCount': 1, 'Type': 'Successful'}],
                                'Contents': 'Metrics reported successfully.',
                                'ContentsFormat': 'text',
                                'EntryContext': {},
                                'HumanReadable': None,
                                'IgnoreAutoExtract': False,
                                'IndicatorTimeline': [],
                                'Note': False,
                                'Relationships': [],
                                'Type': 19}

    # Assert collected metrics are correct
    assert collected_metrics.to_context() == expected_command_results

    # Report Quota Error
    mock_metrics.quota_error += 1

    # Update Test Bank
    expected_command_results['APIExecutionMetrics'].append({'APICallsCount': 1, 'Type': 'QuotaError'})

    # Assert collected metrics are correct
    assert collected_metrics.to_context() == expected_command_results

    # Report multiple metrics
    mock_metrics.quota_error += 25

    # Update Test Bank
    expected_command_results['APIExecutionMetrics'][1]['APICallsCount'] = 26

    # Assert collected metrics are correct
    assert collected_metrics.to_context() == expected_command_results


def test_is_scheduled_command_retry(mocker):
    """
    Given:
        Test Case 1 - A command's metadata indicates it is scheduled.
        Test Case 2 - A command's metadata indicates it is not scheduled.
    When:
        Test Case 1 - Checking if a command is scheduled or not.
        Test Case 2 - Checking if a command is scheduled or not.
    Then:
        Test Case 1 - Assert the function returns True
        Test Case 2 - Assert the function returns False
    """
    from CommonServerPython import is_scheduled_command_retry

    mock_scheduled_command = {
        'polling': True,
        'pollingCommand': 'SomeCommand',
        'pollingArgs': {'some': 'args'},
        'timesRan': 0,
        'startDate': '5.4.2022',
        'endingDate': '1.2.2022'
    }

    mocker.patch.dict(demisto.callingContext, {'context': {'ParentEntry': mock_scheduled_command}})
    mocker.patch.object(CommonServerPython, 'get_integration_name', return_value='')

    # The run should be considered a scheduled command
    assert is_scheduled_command_retry() is True

    # Change run to not be a scheduled command
    mock_scheduled_command['polling'] = False

    # The run should not be considered a scheduled command
    assert is_scheduled_command_retry() is False


def test_append_metrics(mocker):
    """

    Given: CommandResults list and Execution_metrics object to be added to the list.
    When: Metrics need to be added after reputation commands ran.
    Then: Metrics added as the last object of the list.

    """
    mocker.patch.object(ExecutionMetrics, 'is_supported', return_value=True)
    metrics = ExecutionMetrics()
    results = []
    metrics.success += 1

    results = CommonServerPython.append_metrics(metrics, results)
    assert len(results) == 1


def test_convert_dict_values_bytes_to_str():
    """
    Given:
        Dictionary contains bytes objects

    When:
        Creating outputs for commands

    Then:
        assert all bytes objects have been converted to strings
    """

    input_dict = {'some_key': b'some_value',
                  'some_key1': [b'some_value'],
                  'some_key2': {'some_key': [b'some_value'],
                                'some_key1': b'some_value'}
                  }
    expected_output_dict = {'some_key': 'some_value',
                            'some_key1': ['some_value'],
                            'some_key2': {'some_key': ['some_value'],
                                          'some_key1': 'some_value'}
                            }
    actual_output = convert_dict_values_bytes_to_str(input_dict)
    assert actual_output == expected_output_dict


@pytest.mark.parametrize(
    'filename',
    ['/test', '\\test', ',test', ':test', 't/est.pdf', '../../test.xslx', '~test.png']
)
def test_is_valid_filename_faild(filename):
    """
    Given:
        Filename.
    When:
        Checking if the filename is invalid
    Then:
        Test - Assert the function returns Exception
    """
    assert is_filename_valid(filename=filename) is False


@pytest.mark.parametrize(
    'filename',
    ['test', 'test.txt', 'test.xslx', 'Test', 'טסט', 'test-test.pdf', 'test test.md']
)
def test_is_valid_filename(filename):
    """
    Given:
        Filename.
    When:
        Checking if the filename is invalid
    Then:
        Test - Assert the function does not raise an Exception
    """
    assert is_filename_valid(filename)


TEST_REPLACE_SPACES_IN_CREDENTIAL = [
    (
        'TEST test TEST', 'TEST test TEST'
    ),
    (
        '-----BEGIN SSH CERTIFICATE----- MIIF7z gdwZcx IENpdH -----END SSH CERTIFICATE-----',
        '-----BEGIN SSH CERTIFICATE-----\nMIIF7z\ngdwZcx\nIENpdH\n-----END SSH CERTIFICATE-----'
    ),
    (
        '-----BEGIN RSA PRIVATE KEY----- MIIF7z gdwZcx IENpdH -----END RSA PRIVATE KEY-----',
        '-----BEGIN RSA PRIVATE KEY-----\nMIIF7z\ngdwZcx\nIENpdH\n-----END RSA PRIVATE KEY-----'
    ),
    (
        '-----BEGIN RSA PRIVATE KEY----- MIIF7z gdwZcx IENpdH',
        '-----BEGIN RSA PRIVATE KEY----- MIIF7z gdwZcx IENpdH'
    ),
    (
        None, None
    ),
    (
        '', ''
    )
]


@pytest.mark.parametrize('credential, expected', TEST_REPLACE_SPACES_IN_CREDENTIAL)
def test_replace_spaces_in_credential(credential, expected):
    """
    Given:
        Credential with spaces.
    When:
        Running replace_spaces_in_credential function.
    Then:
        Test - Assert the function not returning as expected.
    """
    from CommonServerPython import replace_spaces_in_credential

    result = replace_spaces_in_credential(credential)
    assert result == expected


TEST_RESPONSE_TO_CONTEXT_DATA = [
    (
        {"id": "111"}, {"ID": "111"}, {}
    ),
    (
        {"test": [1]}, {"Test": [1]}, {}
    ),
    (
        {"test1": [{'test2': "val"}]}, {"Test1": [{'Test2': "val"}]}, {}
    ),
    (
        {"test1": {'test2': "val"}}, {"Test1": {'Test2': "val"}}, {}
    ),
    (
        [{"test1": {'test2': "val"}}], [{"Test1": {'Test2': "val"}}], {}
    ),
    (
        "test", "test", {}
    ),
    (
        {"test_func": "test"}, {"TestFunc": "test"}, {}
    ),
    (
        {"testid": "test"}, {"TestID": "test"}, {"testid": "TestID"}
    ),
    (
        {"testid": "test", "id": "test_id", "test": "test_val"}, {"TestID": "test", "ID": "test_id", "Test": "test_val"},
        {"testid": "TestID"}
    )
]


@pytest.mark.parametrize('response, expected_results, user_predefiend_keys', TEST_RESPONSE_TO_CONTEXT_DATA)
def test_response_to_context(response, expected_results, user_predefiend_keys):
    """
    Given:
        A response and user_predefiend_keys dict.
        Case 1: a response dict with a key "id".
        Case 2: a response dict with a list as a value.
        Case 3: a response dict with a list of dicts as a value.
        Case 4: a response dict with a dict as a value.
        Case 5: a response list.
        Case 6: a response string.
        Case 7: a response dict with a key with underscore.
        Case 8: a response dict and a user_predefiend_keys dict,
                where the key of the response dict is in the user_predefiend_keys dict.
        Case 9: a response dict with 3 keys and a user_predefiend_keys dict,
                where one key of the response dict is in the user_predefiend_keys dict.
                where one key of the response dict is in the predefined_keys dict.
                where one key of the response is not in any predefined dict.
    When:
        Running response_to_context function.
    Then:
        Test - Assert the function created the dict formatted succesfuly.
        Case 1: Should transfom key to "ID".
        Case 2: Should attempt to transform only the dict key.
        Case 3: Should attempt to transform only the dict inside the list.
        Case 4: Should attempt to transform both the given dict key and the keys of the nested dict.
        Case 5: Should modify the dict inside the list.
        Case 6: Should return the input as is.
        Case 7: Should remove the underscore and capitalize the first letters of both words.
        Case 8: Should change the key according to the user_predefiend_keys dict.
        Case 9: Should change the first key according to the user_predefiend_keys dict,
                the second key according to predefined_keys, and the third regularly.
    """
    assert response_to_context(response, user_predefiend_keys) == expected_results


class TestIsIntegrationCommandExecution:
    def test_with_script_exec(self, mocker):
        mocker.patch.object(demisto, 'callingContext', {'context': {'ExecutedCommands': [{'moduleBrand': 'Scripts'}]}})
        assert is_integration_command_execution() == False

    def test_with_integration_exec(self, mocker):
        mocker.patch.object(demisto, 'callingContext', {'context': {'ExecutedCommands': [{'moduleBrand': 'some-integration'}]}})
        assert is_integration_command_execution() == True

    data_test_problematic_cases = [
        None, 1, [], {}, {'context': {}}, {'context': {'ExecutedCommands': None}},
        {'context': {'ExecutedCommands': []}}, {'context': {'ExecutedCommands': [None]}},
        {'context': {'ExecutedCommands': [{}]}}
    ]

    @pytest.mark.parametrize('calling_context_mock', data_test_problematic_cases)
    def test_problematic_cases(self, mocker, calling_context_mock):
        mocker.patch.object(demisto, 'callingContext', calling_context_mock)
        assert is_integration_command_execution() == True


@pytest.mark.parametrize("timestamp_str, seconds_threshold, expected", [
    ("2019-01-01T00:00:00Z", 60, True),
    ("2022-01-01T00:00:00GMT+1", 60, True),
    ("2022-01-01T00:00:00Z", 60, False),
    ("invalid", 60, ValueError)
])
def test_has_passed_time_threshold__different_timestamps(timestamp_str, seconds_threshold, expected, mocker):
    """
    Given:
        A timestamp string and a seconds threshold.
    When:
        Running has_passed_time_threshold function.
    Then:
        Test - Assert the function returns the expected result.
        Case 1: The timestamp is in the past.
        Case 2: Though the timestamp appears identical, it is in a different timezone, so the time passed the threshold.
        Case 3: The timestamp did not pass the threshold.
        Case 4: The timestamp is invalid.
    """
    from CommonServerPython import has_passed_time_threshold
    mocker.patch('CommonServerPython.datetime', autospec=True)
    mocker.patch.object(CommonServerPython.datetime, 'now', return_value=datetime(2022, 1, 1, 0, 0, 0, tzinfo=pytz.utc))
    if expected == ValueError:
        with pytest.raises(expected) as e:
            has_passed_time_threshold(timestamp_str, seconds_threshold)
        assert str(e.value) == "Failed to parse timestamp: invalid"
    else:
        assert has_passed_time_threshold(timestamp_str, seconds_threshold) == expected


@pytest.mark.parametrize("indicator,expected_result", [
    ("e61fcc6a06420106fa6642ef833b9c38", "md5"),
    ("3fec1b14cea32bbcd97fad4507b06888", "md5"),
    ("e3b0c44298fc1c149afbf4c8996fb92427ae41e4649b934ca495991b7852b855", "sha256"),
    ("bb8098f4627441f6a29c31757c45339c74b2712b92783173df9ab58d47ae3bfa", "sha256"),
    ("193:iAklVz3fzvBk5oFblLPBN1iXf2bCRErwyN4aEbwyiNwyiQwNeDAi4XMG:iAklVzfzvBTFblLpN1iXOYpyuapyiWym", "ssdeep"),
    ("3:Wg8oEIjOH9+KS3qvRBTdRi690oVqzBUGyT0/n:Vx0HgKnTdE6eoVafY8", "ssdeep"),
    ("1ff8be1766d9e16b0b651f89001e8e7375c9e71f", "sha1"),
    ("6c5360d41bd2b14b1565f5b18e5c203cf512e493", "sha1"),
    (
        "eaf7542ade2c338d8d2cc76fcbf883e62c31336e60cb236f86ed66c8154ea9fb836fd88367880911529bdafed0e76cd34272123a4d656db61b120b95eaa3e069",
        "sha512"),
    (
        "a7c19471fb4f2b752024246c28a37127ea7475148c04ace743392334d0ecc4762baf30b892d6a24b335e1065b254166f905fc46cc3ba5dba89e757bb7023a211",
        "sha512"),
    ("@", None)
])
def test_detect_file_indicator_type(indicator, expected_result):
    """
    Given:
        An indicator string.
    When:
        Running detect_file_indicator_type function.
    Then:
        Test - Assert the function returns the expected result.
        Case 1: md5 indicator type.
        Case 2: sha256 indicator type.
        Case 3: ssdeep indicator type.
        Case 4: sha1 indicator type.
        Case 5: sha512 indicator type.
        Case 6: invalid type.
    """
    from CommonServerPython import detect_file_indicator_type
    assert detect_file_indicator_type(indicator) == expected_result


def test_create_clickable_url():
    """
    Given:
        One URL and one text.
    When:
        Running create_clickable_url function.
    Then:
        Assert the function returns the expected result.
            A URL with different text than the link.
    """
    from CommonServerPython import create_clickable_url
    assert create_clickable_url('https://example.com', 'click here') == '[click here](https://example.com)'


def test_create_clickable_url_one_url_without_text():
    """
    Given:
        One URL.
    When:
        Running create_clickable_url function.
    Then:
        Assert the function returns the expected result.
            A clickable URL with the same text as the link.
    """
    from CommonServerPython import create_clickable_url
    assert create_clickable_url('https://example.com', None) == '[https://example.com](https://example.com)'


def test_create_clickable_url_list_of_urls_with_list_of_text():
    """
    Given:
        A list of URLs and a list of texts.
    When:
        Running create_clickable_url function.
    Then:
        Assert the function returns the expected result.
            A list of URLs with different texts than the links.
    """
    from CommonServerPython import create_clickable_url
    expected = ['[click here1](https://example1.com)', '[click here2](https://example2.com)']
    assert create_clickable_url(['https://example1.com', 'https://example2.com'], ['click here1', 'click here2']) == expected


def test_create_clickable_url_list_of_urls_without_text():
    """
    Given:
        A list of URLs without text.
    When:
        Running create_clickable_url function.
    Then:
        Assert the function returns the expected result.
            A list URLs without texts as the links.
    """
    from CommonServerPython import create_clickable_url
    expected = ['[https://example1.com](https://example1.com)', '[https://example2.com](https://example2.com)']
    assert create_clickable_url(['https://example1.com', 'https://example2.com'], None) == expected


def test_create_clickable_test_wrong_text_value():
    """
    Given:
        A list of links and texts (not in teh same length).
    When:
        Running create_clickable_url function.
    Then:
        Assert the function returns the expected error.
    """
    from CommonServerPython import create_clickable_url
    with pytest.raises(AssertionError) as e:
        assert create_clickable_url(['https://example1.com', 'https://example2.com'], ['click here1'])

    assert e.type == AssertionError
    assert 'The URL list and the text list must be the same length.' in e.value.args


@pytest.mark.parametrize("request_log, expected_output", [
    (
        "send: b'GET /api/v1/users HTTP/1.1\\r\\nHost: example.com\\r\\nmy_authorization: Bearer token123\\r\\n'",
        "send: b'GET /api/v1/users HTTP/1.1\\r\\nHost: example.com\\r\\nmy_authorization: Bearer <XX_REPLACED>\\r\\n'"
    ),
    (
        "send: b'GET /api/v1/users HTTP/1.1\\r\\nHost: example.com\\r\\nSet_Cookie: session_id=123\\r\\n'",
        "send: b'GET /api/v1/users HTTP/1.1\\r\\nHost: example.com\\r\\nSet_Cookie: <XX_REPLACED>\\r\\n'"
    ),
    (
        "send: b'GET /api/v1/users HTTP/1.1\\r\\nHost: example.com\\r\\nAuthorization: token123\\r\\n'",
        "send: b'GET /api/v1/users HTTP/1.1\\r\\nHost: example.com\\r\\nAuthorization: <XX_REPLACED>\\r\\n'"
    ),
    (
        "GET /api/v1/users HTTP/1.1\\r\\nHost: example.com\\r\\nAuthorization: Bearer token123\\r\\n",
        "GET /api/v1/users HTTP/1.1\\r\\nHost: example.com\\r\\nAuthorization: Bearer <XX_REPLACED>\\r\\n"
    ),
    (
        "GET /api/v1/users HTTP/1.1\\r\\nHost: example.com\\r\\nAuthorization: JWT token123\\r\\n",
        "GET /api/v1/users HTTP/1.1\\r\\nHost: example.com\\r\\nAuthorization: JWT <XX_REPLACED>\\r\\n"
    ),
    (
        "send: b'GET /api/v1/users HTTP/1.1\\r\\nHost: example.com\\r\\nAuthorization: LOG token:signature=\\r\\n'",
        "send: b'GET /api/v1/users HTTP/1.1\\r\\nHost: example.com\\r\\nAuthorization: LOG <XX_REPLACED>\\r\\n'"
    ),
    (
        "send: b'GET /api/v1/users HTTP/1.1\\r\\nHost: example.com\\r\\n'",
        str("send: b'GET /api/v1/users HTTP/1.1\\r\\nHost: example.com\\r\\n'")
    ),
    (
        "send: b'GET /api/v1/users HTTP/1.1\\r\\nHost: example.com\\r\\apiKey: 1234\\r\\n'",
        "send: b'GET /api/v1/users HTTP/1.1\\r\\nHost: example.com\\r\\apiKey: <XX_REPLACED>\\r\\n'"
    ),
    (
        "send: b'GET /api/v1/users HTTP/1.1\\r\\nHost: example.com\\r\\credentials: {'good':'day'}\\r\\n'",
        "send: b'GET /api/v1/users HTTP/1.1\\r\\nHost: example.com\\r\\credentials: <XX_REPLACED>\\r\\n'"
    ),
    (
        "send: b'GET /api/v1/users HTTP/1.1\\r\\nHost: example.com\\r\\client_name: client\\r\\n'",
        "send: b'GET /api/v1/users HTTP/1.1\\r\\nHost: example.com\\r\\client_name: <XX_REPLACED>\\r\\n'"
    ),],
    ids=["Bearer", "Cookie", "Authorization", "Bearer", "JWT", "LOG prefix", "No change", "Key", "credential", "client"],)
def test_censor_request_logs(request_log, expected_output):
    """
    Given:
        A request log.
        case 1: A request log with a sensitive data under the 'Authorization' header, but the 'Authorization' is not capitalized and within a string.
        case 2: A request log with a sensitive data under the 'Cookie' header, but with a 'Set_Cookie' prefix.
        case 3: A request log with a sensitive data under the 'Authorization' header, but with no 'Bearer' prefix.
        case 4: A request log with a sensitive data under the 'Authorization' header, but with no 'send b' prefix at the beginning.
        case 5: A request log with no sensitive data.
        case 6: A request log with a sensitive data under the 'Authorization' header, with a "LOG" prefix (which used in cases 
                like HMAC signature authentication).
    When:
        Running censor_request_logs function.
    Then:
        Assert the function returns the exactly same log with the sensitive data masked. 
    """
    assert censor_request_logs(request_log) == expected_output


@pytest.mark.parametrize("request_log", [
    ('send: hello\n'),
    ('header: Authorization\n')
])
def test_logger_write__censor_request_logs_has_been_called(mocker, request_log):
    """
    Given:
        A request log that starts with 'send' or 'header' that may contains sensitive data.
    When:
        Running logger.write function when using debug-mode.
    Then:
        Assert the censor_request_logs function has been called.
    """
    mocker.patch.object(demisto, 'params', return_value={
        'credentials': {'password': 'my_password'},
    })
    mocker.patch.object(demisto, 'info')
    mocker.patch('CommonServerPython.is_debug_mode', return_value=True)
    mock_censor = mocker.patch('CommonServerPython.censor_request_logs')
    mocker.patch('CommonServerPython.IntegrationLogger.build_curl')
    ilog = IntegrationLogger()
    ilog.set_buffering(False)
    ilog.write(request_log)
    assert mock_censor.call_count == 1


def test_replace_send_preffix(mocker):
    """
    Given:
        - A string that contains 'send: b"' in it.
    When:
        - The write function is called to add this string to the logs.
    Then:
        - Verify that the text 'send: b"' has been replaced with "send: b'" to standardize the log format for easier log handling.
    """
    mocker.patch.object(demisto, 'params', return_value={
        'credentials': {'password': 'my_password'},
    })
    mocker.patch.object(demisto, 'info')
    mocker.patch('CommonServerPython.is_debug_mode', return_value=True)
    mock_censor = mocker.patch('CommonServerPython.censor_request_logs')
    mocker.patch('CommonServerPython.IntegrationLogger.build_curl')
    ilog = IntegrationLogger()
    ilog.set_buffering(False)
    ilog.write('send: b"hello\n')
    assert mock_censor.call_args[0][0] == "send: b\'hello"


@freeze_time(datetime(2024, 4, 10, 10, 0, 10))
def test_sleep_exceeds_ttl(mocker):
    """
   Given: a sleep duration exceeding the remaining TTL.

    When: The `sleep` method is called with that duration.

   Then:
    - A warning should be outputed indicating that the requested sleep exceeds the TTL.
  """
    mocker.patch.object(demisto, 'callingContext', {"context": {"runDuration": 5}})
    setattr(CommonServerPython, 'SAFE_SLEEP_START_TIME', datetime(2024, 4, 10, 10, 0, 0))  # Set stub in your_script

    with pytest.raises(ValueError) as excinfo:
        safe_sleep(duration_seconds=350)
    assert str(excinfo.value) == "Requested a sleep of 350 seconds, but time left until docker timeout is 300 seconds."


def test_sleep_not_supported(mocker):
    """
       Given: a sleep duration in not supported server version.

        When: The `sleep` method is called with that duration.

       Then:
        - A warning should be outputed indicating that the requested sleep exceeds the TTL.
        - Sleep the requested time.
      """
    mocker.patch.object(demisto, 'callingContext', {"context": {}})
    logger_mocker = mocker.patch.object(demisto, 'info')

    sleep_mocker = mocker.patch('time.sleep')

    safe_sleep(duration_seconds=50)

    # Verify sleep duration based on mocked time difference
    assert sleep_mocker.call_count == 1
    assert logger_mocker.call_args[0][0] == "Safe sleep is not supported in this server version, sleeping for the requested time."


def test_sleep_mocked_time(mocker):
    """
    Given:  a method using sleep.

   When:  The `sleep` method is called with a specific duration.

   Then:
    - The sleep duration should be based on the difference between the mocked time calls.
    - No exception should be raised if the sleep duration is within the remaining TTL based on mocked time.
    """

    mocker.patch.object(demisto, 'callingContext', {"context": {"runDuration": 5}})
    setattr(CommonServerPython, 'SAFE_SLEEP_START_TIME', datetime(2024, 4, 10, 10, 0, 0))  # Set stub in your_script
    sleep_mocker = mocker.patch('time.sleep')

    with freeze_time(datetime(2024, 4, 10, 10, 0, 10)):
        safe_sleep(duration_seconds=5)  # Sleep for 5 seconds

    # Advance mocked time by the sleep duration
    with freeze_time(datetime(2024, 4, 10, 10, 0, 25)):
        safe_sleep(duration_seconds=50)

    # Verify sleep duration based on mocked time difference
    assert sleep_mocker.call_count == 2


def test_get_server_config(mocker):
    mock_response = {
        'body': '{"sysConf":{"incident.closereasons":"CustomReason1, CustomReason 2, Foo","versn":40},"defaultMap":{}}\n',
        'headers': {
            'Content-Length': ['104'],
            'X-Xss-Protection': ['1; mode=block'],
            'X-Content-Type-Options': ['nosniff'],
            'Strict-Transport-Security': ['max-age=10886400000000000; includeSubDomains'],
            'Vary': ['Accept-Encoding'],
            'Server-Timing': ['7'],
            'Date': ['Wed, 03 Jul 2010 09:11:35 GMT'],
            'X-Frame-Options': ['DENY'],
            'Content-Type': ['application/json']
        },
        'status': '200 OK',
        'statusCode': 200
    }

    mocker.patch.object(demisto, 'internalHttpRequest', return_value=mock_response)
    server_config = get_server_config()
    assert server_config == {'incident.closereasons': 'CustomReason1, CustomReason 2, Foo', 'versn': 40}


@pytest.mark.skipif(not IS_PY3, reason='test not supported in py2')
def test_get_server_config_fail(mocker):
    mock_response = {
        'body': 'NOT A VALID JSON',
        'headers': {
            'Content-Length': ['104'],
            'X-Xss-Protection': ['1; mode=block'],
            'X-Content-Type-Options': ['nosniff'],
            'Strict-Transport-Security': ['max-age=10886400000000000; includeSubDomains'],
            'Vary': ['Accept-Encoding'],
            'Server-Timing': ['7'],
            'Date': ['Wed, 03 Jul 2010 09:11:35 GMT'],
            'X-Frame-Options': ['DENY'],
            'Content-Type': ['application/json']
        },
        'status': '200 OK',
        'statusCode': 200
    }

    mocker.patch.object(demisto, 'internalHttpRequest', return_value=mock_response)
    mocked_error = mocker.patch.object(demisto, 'error')
    assert get_server_config() == {}
    assert mocked_error.call_args[0][0] == 'Error decoding JSON: Expecting value: line 1 column 1 (char 0)'


@pytest.mark.parametrize('instance_name, expected_result',
                         [('instance_name1', 'engine_id'),
                          ('instance_name2', '')
                          ], ids=[
                              "Test-instanec-with-xsoar-engine-configures",
                              "Test-instanec-without-xsoar-engine-configures"
                         ])
def test_is_integration_instance_running_on_engine(mocker, instance_name, expected_result):
    """ Tests the 'is_integration_instance_running_on_engine' function's logic. 

        Given:  
                1. A name of an instance that has an engine configured (and relevant mocked responses).
                2. A name of an instance that doesn't have an engine configured (and relevant mocked responses).

        When:  
            - Running the 'is_integration_instance_running_on_engine' funcution. 

        Then:
            - Verify that: 
                1. The result is the engine's id. 
                2. The result is an empty string.
    """
    mock_response = {
        'body': """{"instances": [
            {"id": "1111", "name": "instance_name1", "engine": "engine_id"},
            {"id": "2222", "name": "instance_name2", "engine": ""}
        ]}""",
    }
    mocker.patch.object(demisto, 'internalHttpRequest', return_value=mock_response)
    mocker.patch.object(demisto, 'integrationInstance', return_value=instance_name)
    res = is_integration_instance_running_on_engine()
    assert res == expected_result


def test_get_engine_base_url(mocker):
    """ Tests the 'get_engine_base_url' function's logic. 

        Given:  
            - Mocked response of the internalHttpRequest call for the '/engines' endpoint, including 2 engines.
            - An id of an engine. 

        When:  
            - Running the 'is_integration_instance_running_on_engine' funcution. 

        Then:
            - Verify that base url of the given engine id was returened.

    """
    mock_response = {
        'body': """{"engines": [
            {"id": "1111", "baseUrl": "11.111.111.33:443"},
            {"id": "2222", "baseUrl": "11.111.111.44:443"}
        ]}""",
    }
    mocker.patch.object(demisto, 'internalHttpRequest', return_value=mock_response)
    res = get_engine_base_url('1111')
    assert res == '11.111.111.33:443'
    


@pytest.mark.parametrize('input_text, pattern, expected_output, call_count', [
    pytest.param('invalid_grant: java.security.SignatureException: Invalid signature for token: 1234',
                 r'(token:\s*)(\S+)', '1234', 1, id='Match token value'),
    pytest.param('invalid_grant: java.security.SignatureException: Invalid signature for token: 1234', r'(invalid_grant: java.security.SignatureException: Invalid signature for token: 1234)',
                 'invalid_grant: java.security.SignatureException: Invalid signature for token: 1234', 1, id='Match entire string')
])
def test_find_and_remove_sensitive_text__found_onc(input_text, pattern, expected_output, call_count, mocker):
    """
    Given:
    - Input text that includes sensitive information.
    When:
    - Invoking the `find_and_remove_sensitive_text` method with a regex pattern to search for sensitive information.
    Then:
    - Verify that the function responsible for removing sensitive information from the logs is called with the sensitive data as an argument.
    - Verify that the function is called the correct number of times.
    """
    input_text = 'invalid_grant: java.security.SignatureException: Invalid signature for token: 1234'
    mock_remove_from_logs = mocker.patch('CommonServerPython.add_sensitive_log_strs', return_value=None)
    find_and_remove_sensitive_text(input_text, pattern)

    assert mock_remove_from_logs.call_count == call_count
    assert mock_remove_from_logs.call_args[0][0] == expected_output


@pytest.mark.parametrize('pattern, expected_output, call_count', [
    pytest.param(r'n', ['n', 'n', 'n', 'n', 'n', 'n', 'n'], 7, id='Match character "n"'),
    pytest.param(r'(?i)invalid', ['invalid', 'Invalid'], 2, id='Match word "invalid" case insensitive')
])
def test_find_and_remove_sensitive_text__found_multiple(pattern, expected_output, call_count, mocker):
    """
    Given:
    - Input text that includes sensitive information.
    When:
    - Invoking the `find_and_remove_sensitive_text` method with a regex pattern to search for a sensitive information.
    Then:
        verify that the function responsible for removing sensitive information from the logs is called with the sensitive data as an argument.
        verify that the function is called the correct number of times.
    """
    input_text = 'invalid_grant: java.security.SignatureException: Invalid signature for token: 1234'
    mock_remove_from_logs = mocker.patch('CommonServerPython.add_sensitive_log_strs', return_value=None)
    find_and_remove_sensitive_text(input_text, pattern)
    assert mock_remove_from_logs.call_count == call_count
    for x in range(call_count):
        assert mock_remove_from_logs.call_args_list[x][0][0] == expected_output[x]


def test_find_and_remove_sensitive_text__not_found(mocker):
    """
    Given:
    - Input text that does not contain any sensitive information (e.g., no word following "token:").
    When:
    - Invoking the `find_and_remove_sensitive_text` method with a regex pattern to search for a sensitive information (the word following "token:").
    Then:
    - Ensure that the function does not remove anything from the logs.
    """

    input_text = 'invalid_grant: java.security.SignatureException: Invalid signature for text: 1234'
    mock_remove_from_logs = mocker.patch('CommonServerPython.add_sensitive_log_strs', return_value=None)
    find_and_remove_sensitive_text(input_text, r'(token:\s*)(\S+)')

    mock_remove_from_logs.assert_not_called()


def test_execute_polling_command(mocker):
    """
    Given:
    - A polling command that returns a war room entry with a polling command and polling args.
    When:
    - Calling the `execute_polling_command` funtion.
    Then:
    - Ensure that `demisto.executeCommand` is called until the war room entry indicates that polling is done (twice in this case).
    - Ensure that `demisto.executeCommand` is called with the correct command name and args.
    - Ensure that `CommandResults` matches the war room entries (namely the context output and human-readable output).
    """
    entries = []
    for i in [1, 2]:
        file_to_open = "test_data/polling_command_entry_{i}.json".format(i=i)
        with open(file_to_open) as f:
            entries.append(json.load(f))

    def mock_polling_command_entry(command_name, args):
        polling_arg = "action_id"
        if not polling_arg in args:
            return entries[0]
        else:
            return entries[1]

    mock_execute_command = mocker.patch.object(demisto, "executeCommand", side_effect=mock_polling_command_entry)

    command_name = "demo-polling-command"
    original_call_args = {"endpoint_id": "my_endpoint", "interval_in_seconds": 1}

    command_results = execute_polling_command(command_name, original_call_args)

    # Check that command has been executed twice
    assert mock_execute_command.call_count == 2

    # Check inputs of first execution (expect original args to be used)
    mock_first_call_inputs = mock_execute_command.call_args_list[0][0]
    assert mock_first_call_inputs[0] == command_name
    assert mock_first_call_inputs[1] == original_call_args

    # Check inputs of second execution (expect polling args to be used)
    mock_second_call_inputs = mock_execute_command.call_args_list[1][0]
    assert mock_second_call_inputs[0] == command_name
    assert mock_second_call_inputs[1] == entries[0][0]["Metadata"]["pollingArgs"]

    # Check outputs of first execution
    assert command_results[0].outputs == entries[0][0]["EntryContext"]
    assert command_results[0].readable_output == entries[0][0]["HumanReadable"]

    assert command_results[1].outputs == entries[1][0]["EntryContext"]
    assert command_results[1].readable_output == entries[1][0]["HumanReadable"]


def test_stringEscapeMD():
    """
    Given: A string with the char ~, that should be escaped.
    When: Using the function stringEscapeMD.
    Then: The special char is escaped.
    """
    st = "somethig~issue~"
    result = stringEscapeMD(st)
    assert result == "somethig\~issue\~"

<<<<<<< HEAD

CONSTANT_PACK_VERSION = '1.0.0'


def test_get_pack_version():
    """
    Given: A global CONSTANT_PACK_VERSION
    When: Using the function get_pack_version.
    Then: assert verify the correct version is returned.
    """

    with open('CommonServerPython.py', 'r') as f:
        code = f.read()

    exec(code, globals())
    version = get_pack_version()
    assert version == '1.0.0'
=======
def test_arg_to_bool_or_none_with_none():
    """
    Given: A None value is passed to arg_to_bool_or_none function.
    When: The function processes the None input.
    Then: It should return None without any conversion.
    """
    result = arg_to_bool_or_none(None)
    assert result is None


def test_arg_to_bool_or_none_with_string():
    """
    Given: A string value 'true' is passed to arg_to_bool_or_none function.
    When: The function processes the string input.
    Then: It should return the boolean representation using argToBoolean.
    """
    result = arg_to_bool_or_none("true")
    assert result is True
>>>>>>> c5f08ae0
<|MERGE_RESOLUTION|>--- conflicted
+++ resolved
@@ -10080,7 +10080,26 @@
     result = stringEscapeMD(st)
     assert result == "somethig\~issue\~"
 
-<<<<<<< HEAD
+def test_arg_to_bool_or_none_with_none():
+    """
+    Given: A None value is passed to arg_to_bool_or_none function.
+    When: The function processes the None input.
+    Then: It should return None without any conversion.
+    """
+    result = arg_to_bool_or_none(None)
+    assert result is None
+
+
+def test_arg_to_bool_or_none_with_string():
+    """
+    Given: A string value 'true' is passed to arg_to_bool_or_none function.
+    When: The function processes the string input.
+    Then: It should return the boolean representation using argToBoolean.
+    """
+    result = arg_to_bool_or_none("true")
+    assert result is True
+
+
 
 CONSTANT_PACK_VERSION = '1.0.0'
 
@@ -10097,24 +10116,4 @@
 
     exec(code, globals())
     version = get_pack_version()
-    assert version == '1.0.0'
-=======
-def test_arg_to_bool_or_none_with_none():
-    """
-    Given: A None value is passed to arg_to_bool_or_none function.
-    When: The function processes the None input.
-    Then: It should return None without any conversion.
-    """
-    result = arg_to_bool_or_none(None)
-    assert result is None
-
-
-def test_arg_to_bool_or_none_with_string():
-    """
-    Given: A string value 'true' is passed to arg_to_bool_or_none function.
-    When: The function processes the string input.
-    Then: It should return the boolean representation using argToBoolean.
-    """
-    result = arg_to_bool_or_none("true")
-    assert result is True
->>>>>>> c5f08ae0
+    assert version == '1.0.0'