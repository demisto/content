--- conflicted
+++ resolved
@@ -20,7 +20,7 @@
     encode_string_results, safe_load_json, remove_empty_elements, aws_table_to_markdown, is_demisto_version_ge, \
     appendContext, auto_detect_indicator_type, handle_proxy, get_demisto_version_as_str, get_x_content_info_headers, \
     url_to_clickable_markdown, WarningsHandler, DemistoException, SmartGetDict, JsonTransformer, \
-    remove_duplicates_from_list_arg, DBotScoreType, DBotScoreReliability, Common, send_events_to_xsiam, EntryFormat
+    remove_duplicates_from_list_arg, DBotScoreType, DBotScoreReliability, Common, send_events_to_xsiam
 import CommonServerPython
 
 try:
@@ -7960,8 +7960,8 @@
                                                                   (None, 1, 'text'),
                                                                   ('html', '', 'html'),
                                                                   ('html', {}, 'html')))
-def test_content_format(content_format, outputs, expected_type):
-    from CommonServerPython import CommandResults
+def test_content_type(content_format, outputs, expected_type):
+    from CommonServerPython import CommandResults, EntryFormat
     command_results = CommandResults(
         outputs=outputs,
         readable_output='human_readable',
@@ -8048,23 +8048,4 @@
         else:
             assert _http_request_mock.call_count == 0
 
-<<<<<<< HEAD
-        assert arguments_called['headers']['format'] == expected_format
-        assert decompressed_data == expected_data
-
-
-@pytest.mark.parametrize('readable_output_format,expected_type', (('html', EntryFormat.HTML),
-                                                                (None, EntryFormat.MARKDOWN))
-                         )
-def test_human_readable_format(readable_output_format, expected_type):
-    from CommonServerPython import CommandResults
-    command_results = CommandResults(
-        outputs='',
-        readable_output='human_readable',
-        outputs_prefix='prefix',
-        readable_output_format=readable_output_format
-    )
-    assert command_results.to_context()['ReadableContentsFormat'] == expected_type
-=======
         demisto.updateModuleHealth.assert_called_with({'eventsPulled': number_of_events})
->>>>>>> 3ec41fc0
