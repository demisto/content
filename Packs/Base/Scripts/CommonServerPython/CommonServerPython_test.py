--- conflicted
+++ resolved
@@ -19,11 +19,7 @@
     encode_string_results, safe_load_json, remove_empty_elements, aws_table_to_markdown, is_demisto_version_ge, \
     appendContext, auto_detect_indicator_type, handle_proxy, get_demisto_version_as_str, get_x_content_info_headers, \
     url_to_clickable_markdown, WarningsHandler, DemistoException, SmartGetDict, JsonTransformer, \
-<<<<<<< HEAD
-    remove_duplicates_from_list_arg, DBotScoreType, DBotScoreReliability, Common, EntryFormat
-=======
-    remove_duplicates_from_list_arg, DBotScoreType, DBotScoreReliability, Common, send_events_to_xsiam
->>>>>>> 806c818d
+    remove_duplicates_from_list_arg, DBotScoreType, DBotScoreReliability, Common, send_events_to_xsiam, EntryFormat
 import CommonServerPython
 
 try:
@@ -7169,7 +7165,66 @@
     assert command_results.to_context()['ContentsFormat'] == expected_type
 
 
-<<<<<<< HEAD
+class TestSendEventsToXSIAMTest:
+    from test_data.send_events_to_xsiam_data import events_dict
+    test_data = events_dict
+
+    @staticmethod
+    def get_license_custom_field_mock(arg):
+        if 'token' in arg:
+            return "TOKEN"
+        elif 'url' in arg:
+            return "url"
+
+    @pytest.mark.parametrize('events_use_case', [
+        'json_events', 'text_list_events', 'text_events', 'cef_events'
+    ])
+    def test_send_events_to_xsiam_positive(self, mocker, events_use_case):
+        """
+        Test for the fetch fetch events function
+        Given:
+            Case a: a list containing dicts representing events.
+            Case b: a list containing strings representing events.
+            Case c: a string representing events (separated by a new line).
+            Case d: a string representing events (separated by a new line).
+
+        When:
+            Case a: Calling the send_events_to_xsiam function with no explicit data format specified.
+            Case b: Calling the send_events_to_xsiam function with no explicit data format specified.
+            Case c: Calling the send_events_to_xsiam function with no explicit data format specified.
+            Case d: Calling the send_events_to_xsiam function with a cef data format specification.
+
+        Then:
+            Case a: Ensure the events data was compressed correctly and that the data format was automatically identified
+            as json.
+            Case b: Ensure the events data was compressed correctly and that the data format was automatically identified
+            as text.
+            Case c: Ensure the events data was compressed correctly and that the data format was automatically identified
+            as text.
+            Case c: Ensure the events data was compressed correctly and that the data format remined as cef.
+        """
+        if not IS_PY3:
+            return
+
+        from CommonServerPython import BaseClient
+        mocker.patch.object(demisto, 'getLicenseCustomField', side_effect=self.get_license_custom_field_mock)
+        _http_request_mock = mocker.patch.object(BaseClient, '_http_request', return_value={'error': 'false'})
+
+        events = self.test_data[events_use_case]['events']
+        data_format = self.test_data[events_use_case].get('format')
+
+        send_events_to_xsiam(events=events, vendor='some vendor', product='some product', data_format=data_format)
+
+        expected_format = self.test_data[events_use_case]['expected_format']
+        expected_data = self.test_data[events_use_case]['expected_data']
+
+        arguments_called = _http_request_mock.call_args[1]
+        decompressed_data = gzip.decompress(arguments_called['data']).decode("utf-8")
+
+        assert arguments_called['headers']['format'] == expected_format
+        assert decompressed_data == expected_data
+
+
 @pytest.mark.parametrize('readable_output_format,expected_type', (('html', EntryFormat.HTML),
                                                                 (None, EntryFormat.MARKDOWN))
                          )
@@ -7181,64 +7236,4 @@
         outputs_prefix='prefix',
         readable_output_format=readable_output_format
     )
-    assert command_results.to_context()['ReadableContentsFormat'] == expected_type
-=======
-class TestSendEventsToXSIAMTest:
-    from test_data.send_events_to_xsiam_data import events_dict
-    test_data = events_dict
-
-    @staticmethod
-    def get_license_custom_field_mock(arg):
-        if 'token' in arg:
-            return "TOKEN"
-        elif 'url' in arg:
-            return "url"
-
-    @pytest.mark.parametrize('events_use_case', [
-        'json_events', 'text_list_events', 'text_events', 'cef_events'
-    ])
-    def test_send_events_to_xsiam_positive(self, mocker, events_use_case):
-        """
-        Test for the fetch fetch events function
-        Given:
-            Case a: a list containing dicts representing events.
-            Case b: a list containing strings representing events.
-            Case c: a string representing events (separated by a new line).
-            Case d: a string representing events (separated by a new line).
-
-        When:
-            Case a: Calling the send_events_to_xsiam function with no explicit data format specified.
-            Case b: Calling the send_events_to_xsiam function with no explicit data format specified.
-            Case c: Calling the send_events_to_xsiam function with no explicit data format specified.
-            Case d: Calling the send_events_to_xsiam function with a cef data format specification.
-
-        Then:
-            Case a: Ensure the events data was compressed correctly and that the data format was automatically identified
-            as json.
-            Case b: Ensure the events data was compressed correctly and that the data format was automatically identified
-            as text.
-            Case c: Ensure the events data was compressed correctly and that the data format was automatically identified
-            as text.
-            Case c: Ensure the events data was compressed correctly and that the data format remined as cef.
-        """
-        if not IS_PY3:
-            return
-
-        from CommonServerPython import BaseClient
-        mocker.patch.object(demisto, 'getLicenseCustomField', side_effect=self.get_license_custom_field_mock)
-        _http_request_mock = mocker.patch.object(BaseClient, '_http_request', return_value={'error': 'false'})
-
-        events = self.test_data[events_use_case]['events']
-        data_format = self.test_data[events_use_case].get('format')
-
-        send_events_to_xsiam(events=events, vendor='some vendor', product='some product', data_format=data_format)
-
-        expected_format = self.test_data[events_use_case]['expected_format']
-        expected_data = self.test_data[events_use_case]['expected_data']
-
-        arguments_called = _http_request_mock.call_args[1]
-        decompressed_data = gzip.decompress(arguments_called['data']).decode("utf-8")
-
-        assert arguments_called['headers']['format'] == expected_format
-        assert decompressed_data == expected_data
->>>>>>> 806c818d
+    assert command_results.to_context()['ReadableContentsFormat'] == expected_type