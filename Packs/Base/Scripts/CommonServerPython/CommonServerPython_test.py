# -*- coding: utf-8 -*-
import copy
import gzip
import json
import os
import re
import sys
import urllib
import uuid
import warnings

import dateparser
from freezegun import freeze_time
import pytest
import pytz
import requests
from pytest import raises, mark

import CommonServerPython
import demistomock as demisto
from CommonServerPython import (xml2json, json2xml, entryTypes, formats, tableToMarkdown, underscoreToCamelCase,
                                flattenCell, date_to_timestamp, datetime, timedelta, camelize, pascalToSpace, argToList,
                                remove_nulls_from_dictionary, is_error, get_error, hash_djb2, fileResult, is_ip_valid,
                                get_demisto_version, IntegrationLogger, parse_date_string, IS_PY3, PY_VER_MINOR, DebugLogger,
                                b64_encode, parse_date_range, return_outputs, is_filename_valid, convert_dict_values_bytes_to_str,
                                argToBoolean, ipv4Regex, ipv4cidrRegex, ipv6cidrRegex, urlRegex, ipv6Regex, domainRegex, batch,
                                FeedIndicatorType, encode_string_results, safe_load_json, remove_empty_elements,
                                aws_table_to_markdown, is_demisto_version_ge, appendContext, auto_detect_indicator_type,
                                handle_proxy, get_demisto_version_as_str, get_x_content_info_headers, url_to_clickable_markdown,
                                WarningsHandler, DemistoException, SmartGetDict, JsonTransformer, remove_duplicates_from_list_arg,
                                DBotScoreType, DBotScoreReliability, Common, send_events_to_xsiam, ExecutionMetrics,
                                response_to_context, is_integration_command_execution, is_xsiam_or_xsoar_saas, is_xsoar,
                                is_xsoar_on_prem, is_xsoar_hosted, is_xsoar_saas, is_xsiam, send_data_to_xsiam,
                                censor_request_logs, censor_request_logs, safe_sleep, get_server_config, b64_decode,
<<<<<<< HEAD
                                get_engine_base_url, is_integration_instance_running_on_engine, find_and_remove_sensitive_text, stringEscapeMD, execute_polling_command
=======
                                get_engine_base_url, is_integration_instance_running_on_engine, find_and_remove_sensitive_text, stringEscapeMD,
                                execute_polling_command,
>>>>>>> 8d8b9890
                                )

EVENTS_LOG_ERROR = \
    """Error sending new events into XSIAM.
Parameters used:
\tURL: https://api-url
\tHeaders: {{
        "authorization": "TOKEN",
        "format": "json",
        "product": "some product",
        "vendor": "some vendor",
        "content-encoding": "gzip",
        "collector-name": "test_brand",
        "instance-name": "test_integration_instance",
        "final-reporting-device": "www.test_url.com",
        "collector-type": "events"
}}

Response status code: {status_code}
Error received:
\t{error_received}"""

ASSETS_LOG_ERROR = \
    """Error sending new assets into XSIAM.
Parameters used:
\tURL: https://api-url
\tHeaders: {{
        "authorization": "TOKEN",
        "format": "json",
        "product": "some product",
        "vendor": "some vendor",
        "content-encoding": "gzip",
        "collector-name": "test_brand",
        "instance-name": "test_integration_instance",
        "final-reporting-device": "www.test_url.com",
        "collector-type": "assets",
        "snapshot-id": "123000test_integration_instance",
        "total-items-count": "2"
}}

Response status code: {status_code}
Error received:
\t{error_received}"""

try:
    from StringIO import StringIO
except ImportError:
    # Python 3
    from io import StringIO  # noqa

INFO = {'b': 1,
        'a': {
            'safd': 3,
            'b': [
                {'c': {'d': 432}, 'd': 2},
                {'c': {'f': 1}},
                {'b': 1234},
                {'c': {'d': 4567}},
                {'c': {'d': 11}},
                {'c': {'d': u'asdf'}}],
            'c': {'d': 10},
        }
        }


@pytest.fixture()
def clear_version_cache():
    """
    Clear the version cache at end of the test (in case we mocked demisto.serverVersion)
    """
    yield
    get_demisto_version._version = None


@pytest.fixture(autouse=True)
def handle_calling_context(mocker):
    mocker.patch.object(CommonServerPython, 'get_integration_name', return_value='Test')


def test_xml():
    import json

    xml = b"<work><employee><id>100</id><name>foo</name></employee><employee><id>200</id><name>goo</name>" \
          b"</employee></work>"
    jsonExpected = '{"work": {"employee": [{"id": "100", "name": "foo"}, {"id": "200", "name": "goo"}]}}'

    jsonActual = xml2json(xml)
    assert jsonActual == jsonExpected, "expected\n" + jsonExpected + "\n to equal \n" + jsonActual

    jsonDict = json.loads(jsonActual)
    assert jsonDict['work']['employee'][0]['id'] == "100", 'id of first employee must be 100'
    assert jsonDict['work']['employee'][1]['name'] == "goo", 'name of second employee must be goo'

    xmlActual = json2xml(jsonActual)
    assert xmlActual == xml, "expected:\n{}\nto equal:\n{}".format(xml, xmlActual)


def toEntry(table):
    return {

        'Type': entryTypes['note'],
        'Contents': table,
        'ContentsFormat': formats['table'],
        'ReadableContentsFormat': formats['markdown'],
        'HumanReadable': table
    }


def test_is_ip_valid():
    valid_ip_v6 = "FE80:0000:0000:0000:0202:B3FF:FE1E:8329"
    valid_ip_v6_b = "FE80::0202:B3FF:FE1E:8329"
    invalid_ip_v6 = "KKKK:0000:0000:0000:0202:B3FF:FE1E:8329"
    valid_ip_v4 = "10.10.10.10"
    invalid_ip_v4 = "10.10.10.9999"
    invalid_not_ip_with_ip_structure = "1.1.1.1.1.1.1.1.1.1.1.1.1.1.1"
    not_ip = "Demisto"
    assert not is_ip_valid(valid_ip_v6)
    assert is_ip_valid(valid_ip_v6, True)
    assert is_ip_valid(valid_ip_v6_b, True)
    assert not is_ip_valid(invalid_ip_v6, True)
    assert not is_ip_valid(not_ip, True)
    assert is_ip_valid(valid_ip_v4)
    assert not is_ip_valid(invalid_ip_v4)
    assert not is_ip_valid(invalid_not_ip_with_ip_structure)


DATA = [
    {
        'header_1': 'a1',
        'header_2': 'b1',
        'header_3': 'c1'
    },
    {
        'header_1': 'a2',
        'header_2': 'b2',
        'header_3': 'c2'
    },
    {
        'header_1': 'a3',
        'header_2': 'b3',
        'header_3': 'c3'
    }
]

TABLE_TO_MARKDOWN_ONLY_DATA_PACK = [
    (
        DATA,
        '''### tableToMarkdown test
|header_1|header_2|header_3|
|---|---|---|
| a1 | b1 | c1 |
| a2 | b2 | c2 |
| a3 | b3 | c3 |
'''
    ),
    (
        [
            {
                'header_1|with_pipe': 'a1',
                'header_2': 'b1',
            },
            {
                'header_1|with_pipe': 'a2',
                'header_2': 'b2',
            }
        ],
        '''### tableToMarkdown test
|header_1\\|with_pipe|header_2|
|---|---|
| a1 | b1 |
| a2 | b2 |
'''
    )
]

DATA_WITH_URLS = [(
    [
        {
            'header_1': 'a1',
            'url1': 'b1',
            'url2': 'c1'
        },
        {
            'header_1': 'a2',
            'url1': 'b2',
            'url2': 'c2'
        },
        {
            'header_1': 'a3',
            'url1': 'b3',
            'url2': 'c3'
        }
    ],
    '''### tableToMarkdown test
|header_1|url1|url2|
|---|---|---|
| a1 | [b1](b1) | [c1](c1) |
| a2 | [b2](b2) | [c2](c2) |
| a3 | [b3](b3) | [c3](c3) |
'''
)]

COMPLEX_DATA_WITH_URLS = [(
    [
        {'data':
         {'id': '1',
          'result':
          {'files':
           [
                          {
                              'filename': 'name',
                              'size': 0,
                              'url': 'url'
                          }
                          ]
           },
              'links': ['link']
          }
         },
        {'data':
         {'id': '2',
          'result':
          {'files':
           [
               {
                   'filename': 'name',
                   'size': 0,
                   'url': 'url'
               }
           ]
           },
              'links': ['link']
          }
         }
    ],
    [
        {'data':
         {'id': '1',
          'result':
          {'files':
           [
               {
                   'filename': 'name',
                   'size': 0,
                   'url': '[url](url)'
               }
           ]
           },
              'links': ['[link](link)']
          }
         },
        {'data':
         {'id': '2',
          'result':
          {'files':
           [
               {
                   'filename': 'name',
                   'size': 0,
                   'url': '[url](url)'
               }
           ]
           },
              'links': ['[link](link)']
          }
         }
    ])]


class TestTableToMarkdown:
    @pytest.mark.parametrize('data, expected_table', TABLE_TO_MARKDOWN_ONLY_DATA_PACK)
    def test_sanity(self, data, expected_table):
        """
        Given:
          - list of objects.
        When:
          - calling tableToMarkdown.
        Then:
          - return a valid table.
        """
        table = tableToMarkdown('tableToMarkdown test', data)

        assert table == expected_table

    @staticmethod
    def test_header_transform_underscoreToCamelCase():
        """
        Given:
          - list of objects.
          - an header transformer.
        When:
          - calling tableToMarkdown.
        Then:
          - return a valid table with updated headers.
        """
        # header transform
        table = tableToMarkdown('tableToMarkdown test with headerTransform', DATA,
                                headerTransform=underscoreToCamelCase)
        expected_table = (
            '### tableToMarkdown test with headerTransform\n'
            '|Header1|Header2|Header3|\n'
            '|---|---|---|\n'
            '| a1 | b1 | c1 |\n'
            '| a2 | b2 | c2 |\n'
            '| a3 | b3 | c3 |\n'
        )
        assert table == expected_table

    @staticmethod
    def test_multiline():
        """
        Given:
          - list of objects.
          - some values contains a new line and the "|" sign.
        When:
          - calling tableToMarkdown.
        Then:
          - return a valid table with "br" tags instead of new lines and escaped pipe sign.
        """
        data = copy.deepcopy(DATA)
        for i, d in enumerate(data):
            d['header_2'] = 'b%d.1\nb%d.2' % (i + 1, i + 1,)
            d['header_3'] = 'c%d|1' % (i + 1,)

        table = tableToMarkdown('tableToMarkdown test with multiline', data)
        expected_table = (
            '### tableToMarkdown test with multiline\n'
            '|header_1|header_2|header_3|\n'
            '|---|---|---|\n'
            '| a1 | b1.1<br>b1.2 | c1\|1 |\n'
            '| a2 | b2.1<br>b2.2 | c2\|1 |\n'
            '| a3 | b3.1<br>b3.2 | c3\|1 |\n'
        )
        assert table == expected_table

    @staticmethod
    def test_url():
        """
        Given:
          - list of objects.
          - some values contain a URL.
          - some values are missing.
        When:
          - calling tableToMarkdown.
        Then:
          - return a valid table.
        """
        data = copy.deepcopy(DATA)
        for d in data:
            d['header_2'] = None
            d['header_3'] = '[url](https:\\demisto.com)'
        table_url_missing_info = tableToMarkdown('tableToMarkdown test with url and missing info', data)
        expected_table_url_missing_info = (
            '### tableToMarkdown test with url and missing info\n'
            '|header_1|header_2|header_3|\n'
            '|---|---|---|\n'
            '| a1 |  | [url](https:\demisto.com) |\n'
            '| a2 |  | [url](https:\demisto.com) |\n'
            '| a3 |  | [url](https:\demisto.com) |\n'
        )
        assert table_url_missing_info == expected_table_url_missing_info

    @staticmethod
    def test_single_column():
        """
        Given:
          - list of objects.
          - a single header.
        When:
          - calling tableToMarkdown.
        Then:
          - return a valid column style table.
        """
        # single column table
        table_single_column = tableToMarkdown('tableToMarkdown test with single column', DATA, ['header_1'])
        expected_table_single_column = (
            '### tableToMarkdown test with single column\n'
            '|header_1|\n'
            '|---|\n'
            '| a1 |\n'
            '| a2 |\n'
            '| a3 |\n'
        )
        assert table_single_column == expected_table_single_column

    @staticmethod
    def test_list_values():
        """
        Given:
          - list of objects.
          - some values are lists.
        When:
          - calling tableToMarkdown.
        Then:
          - return a valid table where the list values are comma-separated and each item in a new line.
        """
        # list values
        data = copy.deepcopy(DATA)
        for i, d in enumerate(data):
            d['header_3'] = [i + 1, 'second item']
            d['header_2'] = 'hi'

        table_list_field = tableToMarkdown('tableToMarkdown test with list field', data)
        expected_table_list_field = (
            '### tableToMarkdown test with list field\n'
            '|header_1|header_2|header_3|\n'
            '|---|---|---|\n'
            '| a1 | hi | 1,<br>second item |\n'
            '| a2 | hi | 2,<br>second item |\n'
            '| a3 | hi | 3,<br>second item |\n'
        )
        assert table_list_field == expected_table_list_field

    @staticmethod
    def test_empty_fields():
        """
        Given:
          - list of objects.
          - all values are empty.
        When:
          - calling tableToMarkdown with removeNull=false.
          - calling tableToMarkdown with removeNull=true.
        Then:
          - return an empty table.
          - return a "no results" message.
        """
        data = [
            {
                'a': None,
                'b': None,
                'c': None,
            } for _ in range(3)
        ]
        table_all_none = tableToMarkdown('tableToMarkdown test with all none fields', data)
        expected_table_all_none = (
            '### tableToMarkdown test with all none fields\n'
            '|a|b|c|\n'
            '|---|---|---|\n'
            '|  |  |  |\n'
            '|  |  |  |\n'
            '|  |  |  |\n'
        )
        assert table_all_none == expected_table_all_none

        # all fields are empty - removed
        table_all_none2 = tableToMarkdown('tableToMarkdown test with all none fields2', data, removeNull=True)
        expected_table_all_none2 = '''### tableToMarkdown test with all none fields2
**No entries.**
'''
        assert table_all_none2 == expected_table_all_none2

    @staticmethod
    def test_header_not_on_first_object():
        """
        Given:
          - list of objects
          - list of headers with header that doesn't appear in the first object.
        When:
          - calling tableToMarkdown.
        Then:
          - return a valid table with the extra header.
        """
        # header not on first object
        data = copy.deepcopy(DATA)
        data[1]['extra_header'] = 'sample'
        table_extra_header = tableToMarkdown('tableToMarkdown test with extra header', data,
                                             headers=['header_1', 'header_2', 'extra_header'])
        expected_table_extra_header = (
            '### tableToMarkdown test with extra header\n'
            '|header_1|header_2|extra_header|\n'
            '|---|---|---|\n'
            '| a1 | b1 |  |\n'
            '| a2 | b2 | sample |\n'
            '| a3 | b3 |  |\n'
        )
        assert table_extra_header == expected_table_extra_header

    @staticmethod
    def test_no_header():
        """
        Given:
          - list of objects.
          - a list with non-existing headers.
        When:
          - calling tableToMarkdown.
        Then:
          - return a "no result" message.
        """
        # no header
        table_no_headers = tableToMarkdown('tableToMarkdown test with no headers', DATA,
                                           headers=['no', 'header', 'found'], removeNull=True)
        expected_table_no_headers = (
            '### tableToMarkdown test with no headers\n'
            '**No entries.**\n'
        )
        assert table_no_headers == expected_table_no_headers

    @staticmethod
    def test_dict_value():
        """
        Given:
          - list of objects.
          - some values are lists.
        When:
          - calling tableToMarkdown.
        Then:
          - return a valid table.
        """
        # dict value
        data = copy.deepcopy(DATA)
        data[1]['extra_header'] = {'sample': 'qwerty', 'sample2': '`asdf'}
        table_dict_record = tableToMarkdown('tableToMarkdown test with dict record', data,
                                            headers=['header_1', 'header_2', 'extra_header'])
        expected_dict_record = (
            '### tableToMarkdown test with dict record\n'
            '|header_1|header_2|extra_header|\n'
            '|---|---|---|\n'
            '| a1 | b1 |  |\n'
            '| a2 | b2 | sample: qwerty<br>sample2: \\`asdf |\n'
            '| a3 | b3 |  |\n'
        )
        assert table_dict_record == expected_dict_record

    @staticmethod
    def test_string_header():
        """
        Given:
          - list of objects.
          - a single header as a string.
        When:
          - calling tableToMarkdown.
        Then:
          - return a valid table.
        """
        # string header (instead of list)
        table_string_header = tableToMarkdown('tableToMarkdown string header', DATA, 'header_1')
        expected_string_header_tbl = (
            '### tableToMarkdown string header\n'
            '|header_1|\n'
            '|---|\n'
            '| a1 |\n'
            '| a2 |\n'
            '| a3 |\n'
        )
        assert table_string_header == expected_string_header_tbl

    @staticmethod
    def test_list_of_strings_instead_of_dict():
        """
        Given:
          - list of strings.
          - a single header as a list.
        When:
          - calling tableToMarkdown.
        Then:
          - return a valid table.
        """
        # list of string values instead of list of dict objects
        table_string_array = tableToMarkdown('tableToMarkdown test with string array', ['foo', 'bar', 'katz'],
                                             ['header_1'])
        expected_string_array_tbl = (
            '### tableToMarkdown test with string array\n'
            '|header_1|\n'
            '|---|\n'
            '| foo |\n'
            '| bar |\n'
            '| katz |\n'
        )
        assert table_string_array == expected_string_array_tbl

    @staticmethod
    def test_list_of_strings_instead_of_dict_and_string_header():
        """
        Given:
          - list of strings.
          - a single header as a string.
        When:
          - calling tableToMarkdown.
        Then:
          - return a valid table.
        """
        # combination: string header + string values list
        table_string_array_string_header = tableToMarkdown('tableToMarkdown test with string array and string header',
                                                           ['foo', 'bar', 'katz'], 'header_1')

        expected_string_array_string_header_tbl = (
            '### tableToMarkdown test with string array and string header\n'
            '|header_1|\n'
            '|---|\n'
            '| foo |\n'
            '| bar |\n'
            '| katz |\n'
        )

        assert table_string_array_string_header == expected_string_array_string_header_tbl

    @staticmethod
    def test_single_key_dict():
        # combination: string header + string values list
        table_single_key_dict = tableToMarkdown('tableToMarkdown test with single key dict',
                                                {'single': ['Arthur', 'Blob', 'Cactus']})
        expected_single_key_dict_tbl = (
            '### tableToMarkdown test with single key dict\n'
            '|single|\n'
            '|---|\n'
            '| Arthur |\n'
            '| Blob |\n'
            '| Cactus |\n'
        )
        assert table_single_key_dict == expected_single_key_dict_tbl

    @staticmethod
    def test_dict_with_special_character():
        """
        When:
          - calling tableToMarkdown.
        Given:
          - list of objects.
          - some values contain special characters.
        Then:
          - return a valid table.
        """
        data = {
            'header_1': u'foo',
            'header_2': [u'\xe2.rtf']
        }
        table_with_character = tableToMarkdown('tableToMarkdown test with special character', data)
        expected_string_with_special_character = '''### tableToMarkdown test with special character
|header_1|header_2|
|---|---|
| foo | â.rtf |
'''
        assert table_with_character == expected_string_with_special_character

    @staticmethod
    def test_title_with_special_character():
        """
        When:
          - calling tableToMarkdown.
        Given:
          - a title with a special character.
        Then:
          - return a valid table.
        """
        data = {
            'header_1': u'foo'
        }
        table_with_character = tableToMarkdown('tableToMarkdown test with special character Ù', data)
        expected_string_with_special_character = (
            '### tableToMarkdown test with special character Ù\n'
            '|header_1|\n'
            '|---|\n'
            '| foo |\n'
        )
        assert table_with_character == expected_string_with_special_character

    @pytest.mark.parametrize('data, expected_table', DATA_WITH_URLS)
    def test_clickable_url(self, data, expected_table):
        """
        Given:
          - list of objects.
          - some values are URLs.
        When:
          - calling tableToMarkdown.
        Then:
          - return a valid table with clickable URLs.
        """
        table = tableToMarkdown('tableToMarkdown test', data, url_keys=['url1', 'url2'])
        assert table == expected_table

    @staticmethod
    def test_keep_headers_list():
        """
        Given:
          - list of objects.
        When:
          - calling tableToMarkdown.
        Then:
          - return a valid table.
          - the given headers list is not modified.
        """
        headers = ['header_1', 'header_2']
        data = {
            'header_1': 'foo',
        }
        table = tableToMarkdown('tableToMarkdown test', data, removeNull=True, headers=headers)
        assert 'header_2' not in table
        assert headers == ['header_1', 'header_2']

    # Test fails locally because expected time is in UTC
    @staticmethod
    def test_date_fields_param():
        """
        Given:
          - List of objects with date fields in epoch format.
        When:
          - Calling tableToMarkdown with the given date fields.
        Then:
          - Return the date data in the markdown table in human-readable format.
        """
        data = [
            {
                "docker_image": "demisto/python3",
                "create_time": '1631521313466'
            },
            {
                "docker_image": "demisto/python2",
                "create_time": 1631521521466
            }
        ]

        table = tableToMarkdown('tableToMarkdown test', data, headers=["docker_image", "create_time"],
                                date_fields=['create_time'])

        expected_md_table = '''### tableToMarkdown test
|docker_image|create_time|
|---|---|
| demisto/python3 | 2021-09-13 08:21:53 |
| demisto/python2 | 2021-09-13 08:25:21 |
'''
        assert table == expected_md_table

    @staticmethod
    def test_with_json_transformers_default():
        """
        Given:
          - Nested json table.
        When:
          - Calling tableToMarkdown with `is_auto_transform_json` set to True.
        Then:
          - Parse the json table to the default format which supports nesting.
        """
        with open('test_data/nested_data_example.json') as f:
            nested_data_example = json.load(f)
        table = tableToMarkdown("tableToMarkdown test", nested_data_example,
                                headers=['name', 'changelog', 'nested'],
                                is_auto_json_transform=True)
        if IS_PY3:
            expected_table = """### tableToMarkdown test
|name|changelog|nested|
|---|---|---|
| Active Directory Query | **1.0.4**:<br>	***path***: <br>	***releaseNotes***: <br>#### Integrations<br>##### Active Directory Query v2<br>Fixed an issue where the ***ad-get-user*** command caused performance issues because the *limit* argument was not defined.<br><br>	***displayName***: 1.0.4 - R124496<br>	***released***: 2020-09-23T17:43:26Z<br>**1.0.5**:<br>	***path***: <br>	***releaseNotes***: <br>#### Integrations<br>##### Active Directory Query v2<br>- Fixed several typos.<br>- Updated the Docker image to: *demisto/ldap:1.0.0.11282*.<br><br>	***displayName***: 1.0.5 - 132259<br>	***released***: 2020-10-01T17:48:31Z<br>**1.0.6**:<br>	***path***: <br>	***releaseNotes***: <br>#### Integrations<br>##### Active Directory Query v2<br>- Fixed an issue where the DN parameter within query in the ***search-computer*** command was incorrect.<br>- Updated the Docker image to *demisto/ldap:1.0.0.12410*.<br><br>	***displayName***: 1.0.6 - 151676<br>	***released***: 2020-10-19T14:35:15Z | **item1**:<br>	***a***: 1<br>	***b***: 2<br>	***c***: 3<br>	***d***: 4 |
"""
        else:
            expected_table = u"""### tableToMarkdown test
|name|changelog|nested|
|---|---|---|
| Active Directory Query | **1.0.4**:<br>	***path***: <br>	***releaseNotes***: <br>#### Integrations<br>##### Active Directory Query v2<br>Fixed an issue where the ***ad-get-user*** command caused performance issues because the *limit* argument was not defined.<br><br>	***displayName***: 1.0.4 - R124496<br>	***released***: 2020-09-23T17:43:26Z<br>**1.0.5**:<br>	***path***: <br>	***releaseNotes***: <br>#### Integrations<br>##### Active Directory Query v2<br>- Fixed several typos.<br>- Updated the Docker image to: *demisto/ldap:1.0.0.11282*.<br><br>	***displayName***: 1.0.5 - 132259<br>	***released***: 2020-10-01T17:48:31Z<br>**1.0.6**:<br>	***path***: <br>	***releaseNotes***: <br>#### Integrations<br>##### Active Directory Query v2<br>- Fixed an issue where the DN parameter within query in the ***search-computer*** command was incorrect.<br>- Updated the Docker image to *demisto/ldap:1.0.0.12410*.<br><br>	***displayName***: 1.0.6 - 151676<br>	***released***: 2020-10-19T14:35:15Z | **item1**:<br>	***a***: 1<br>	***c***: 3<br>	***b***: 2<br>	***d***: 4 |
"""
        assert table == expected_table

    @staticmethod
    def test_with_json_transformer_simple():
        with open('test_data/simple_data_example.json') as f:
            simple_data_example = json.load(f)
        name_transformer = JsonTransformer(keys=['first', 'second'], is_nested=False)
        json_transformer_mapping = {'name': name_transformer}
        table = tableToMarkdown("tableToMarkdown test", simple_data_example,
                                json_transform_mapping=json_transformer_mapping)
        if IS_PY3:
            expected_table = """### tableToMarkdown test
|name|value|
|---|---|
| **first**:<br>	***a***: val<br>***second***: b | val1 |
| **first**:<br>	***a***: val2<br>***second***: d | val2 |
"""
        else:
            expected_table = u"""### tableToMarkdown test
|name|value|
|---|---|
| ***second***: b<br>**first**:<br>	***a***: val | val1 |
| ***second***: d<br>**first**:<br>	***a***: val2 | val2 |
"""
        assert expected_table == table

    @staticmethod
    def test_with_json_transformer_nested():
        """
        Given:
          - Nested json table.
        When:
          - Calling tableToMarkdown with JsonTransformer with only `keys` given.
        Then:
          - The header key which is transformed will parsed with the relevant keys.
        """

        with open('test_data/nested_data_example.json') as f:
            nested_data_example = json.load(f)
        changelog_transformer = JsonTransformer(keys=['releaseNotes', 'released'], is_nested=True)
        table_json_transformer = {'changelog': changelog_transformer}
        table = tableToMarkdown("tableToMarkdown test", nested_data_example, headers=['name', 'changelog'],
                                json_transform_mapping=table_json_transformer)
        expected_table = """### tableToMarkdown test
|name|changelog|
|---|---|
| Active Directory Query | **1.0.4**:<br>	***releaseNotes***: <br>#### Integrations<br>##### Active Directory Query v2<br>Fixed an issue where the ***ad-get-user*** command caused performance issues because the *limit* argument was not defined.<br><br>	***released***: 2020-09-23T17:43:26Z<br>**1.0.5**:<br>	***releaseNotes***: <br>#### Integrations<br>##### Active Directory Query v2<br>- Fixed several typos.<br>- Updated the Docker image to: *demisto/ldap:1.0.0.11282*.<br><br>	***released***: 2020-10-01T17:48:31Z<br>**1.0.6**:<br>	***releaseNotes***: <br>#### Integrations<br>##### Active Directory Query v2<br>- Fixed an issue where the DN parameter within query in the ***search-computer*** command was incorrect.<br>- Updated the Docker image to *demisto/ldap:1.0.0.12410*.<br><br>	***released***: 2020-10-19T14:35:15Z |
"""
        assert expected_table == table

    @staticmethod
    def test_with_json_transformer_nested_complex():
        """
        Given:
          - Double nested json table.
        When:
          - Calling tableToMarkdown with JsonTransformer with only `keys_lst` given and `is_nested` set to True.
        Then:
          - The header key which is transformed will parsed with the relevant keys.
        """
        with open('test_data/complex_nested_data_example.json') as f:
            complex_nested_data_example = json.load(f)
        changelog_transformer = JsonTransformer(keys=['releaseNotes', 'c'], is_nested=True)
        table_json_transformer = {'changelog': changelog_transformer}
        table = tableToMarkdown('tableToMarkdown test', complex_nested_data_example, headers=['name', 'changelog'],
                                json_transform_mapping=table_json_transformer)
        expected_table = """### tableToMarkdown test
|name|changelog|
|---|---|
| Active Directory Query | **1.0.4**:<br>	**path**:<br>		**a**:<br>			**b**:<br>				***c***: we should see this value<br>	***releaseNotes***: <br>#### Integrations<br>##### Active Directory Query v2<br>Fixed an issue where the ***ad-get-user*** command caused performance issues because the *limit* argument was not defined.<br><br>**1.0.5**:<br>	**path**:<br>		**a**:<br>			**b**:<br>				***c***: we should see this value<br>	***releaseNotes***: <br>#### Integrations<br>##### Active Directory Query v2<br>- Fixed several typos.<br>- Updated the Docker image to: *demisto/ldap:1.0.0.11282*.<br><br>**1.0.6**:<br>	**path**:<br>		**a**:<br>			**b**:<br>				***c***: we should see this value<br>	***releaseNotes***: <br>#### Integrations<br>##### Active Directory Query v2<br>- Fixed an issue where the DN parameter within query in the ***search-computer*** command was incorrect.<br>- Updated the Docker image to *demisto/ldap:1.0.0.12410*.<br> |
"""
        assert expected_table == table

    @staticmethod
    def test_with_json_transformer_func():
        """
        Given:
          - Double nested json table.
        When:
          - Calling tableToMarkdown with JsonTransformer set to custom function.
        Then:
          - The table constructed with the transforming function.
        """

        def changelog_to_str(json_input):
            return ', '.join(json_input.keys())

        with open('test_data/nested_data_example.json') as f:
            nested_data_example = json.load(f)
        changelog_transformer = JsonTransformer(func=changelog_to_str)
        table_json_transformer = {'changelog': changelog_transformer}
        table = tableToMarkdown("tableToMarkdown test", nested_data_example, headers=['name', 'changelog'],
                                json_transform_mapping=table_json_transformer)
        expected_table = """### tableToMarkdown test
|name|changelog|
|---|---|
| Active Directory Query | 1.0.4, 1.0.5, 1.0.6 |
"""
        assert expected_table == table

    @staticmethod
    def test_with_json_transform_list():
        """
        Given:
          - Nested json table with a list.
        When:
          - Calling tableToMarkdown with `is_auto_json_transform=True`.
        Then:
          - Create a markdown table with the list
        """
        with open('test_data/nested_data_in_list.json') as f:
            data_with_list = json.load(f)
        table = tableToMarkdown("tableToMarkdown test", data_with_list, is_auto_json_transform=True)
        if IS_PY3:
            expected_table = """### tableToMarkdown test
|Commands|Creation time|Hostname|Machine Action Id|MachineId|Status|
|---|---|---|---|---|---|
| **-**	***startTime***: null<br>	***endTime***: 2022-02-17T08:22:33.823Z<br>	***commandStatus***: Completed<br>	**errors**:<br>		***values***: error1, error2, error3<br>	**command**:<br>		***type***: GetFile<br>		**params**:<br>			**-**	***key***: Path<br>				***value***: test.txt<br>**-**	***startTime***: null<br>	***endTime***: 2022-02-17T08:22:33.823Z<br>	***commandStatus***: Completed<br>	**errors**:<br>		***values***: <br>	**command**:<br>		***type***: GetFile<br>		**params**:<br>			**-**	***key***: Path<br>				***value***: test222.txt | 2022-02-17T08:20:02.6180466Z | desktop-s2455r9 | 5b38733b-ed80-47be-b892-f2ffb52593fd | f70f9fe6b29cd9511652434919c6530618f06606 | Succeeded |
"""
        else:
            expected_table = u"""### tableToMarkdown test
|Commands|Creation time|Hostname|Machine Action Id|MachineId|Status|
|---|---|---|---|---|---|
| **-**	**command**:<br>		**params**:<br>			**-**	***value***: test.txt<br>				***key***: Path<br>		***type***: GetFile<br>	***endTime***: 2022-02-17T08:22:33.823Z<br>	***commandStatus***: Completed<br>	**errors**:<br>		***values***: error1, error2, error3<br>	***startTime***: null<br>**-**	**command**:<br>		**params**:<br>			**-**	***value***: test222.txt<br>				***key***: Path<br>		***type***: GetFile<br>	***endTime***: 2022-02-17T08:22:33.823Z<br>	***commandStatus***: Completed<br>	**errors**:<br>		***values***: <br>	***startTime***: null | 2022-02-17T08:20:02.6180466Z | desktop-s2455r9 | 5b38733b-ed80-47be-b892-f2ffb52593fd | f70f9fe6b29cd9511652434919c6530618f06606 | Succeeded |
"""
        assert expected_table == table

    @staticmethod
    def test_with_json_transform_list_keys():
        """
        Given:
          - Nested json table with a list.
        When:
          - Calling tableToMarkdown with `is_auto_json_transform=True`.
        Then:
          - Create a markdown table with the list only with given keys
        """
        with open('test_data/nested_data_in_list.json') as f:
            data_with_list = json.load(f)
        table = tableToMarkdown("tableToMarkdown test", data_with_list,
                                json_transform_mapping={'Commands': JsonTransformer(keys=('commandStatus', 'command'))})
        if IS_PY3:
            expected_table = """### tableToMarkdown test
|Commands|Creation time|Hostname|Machine Action Id|MachineId|Status|
|---|---|---|---|---|---|
| **-**	***commandStatus***: Completed<br>	**command**:<br>		***type***: GetFile<br>		**params**:<br>			**-**	***key***: Path<br>				***value***: test.txt<br>**-**	***commandStatus***: Completed<br>	**command**:<br>		***type***: GetFile<br>		**params**:<br>			**-**	***key***: Path<br>				***value***: test222.txt | 2022-02-17T08:20:02.6180466Z | desktop-s2455r9 | 5b38733b-ed80-47be-b892-f2ffb52593fd | f70f9fe6b29cd9511652434919c6530618f06606 | Succeeded |
"""
        else:
            expected_table = u"""### tableToMarkdown test
|Commands|Creation time|Hostname|Machine Action Id|MachineId|Status|
|---|---|---|---|---|---|
| **-**	**command**:<br>		**params**:<br>			**-**	***value***: test.txt<br>				***key***: Path<br>		***type***: GetFile<br>	***commandStatus***: Completed<br>**-**	**command**:<br>		**params**:<br>			**-**	***value***: test222.txt<br>				***key***: Path<br>		***type***: GetFile<br>	***commandStatus***: Completed | 2022-02-17T08:20:02.6180466Z | desktop-s2455r9 | 5b38733b-ed80-47be-b892-f2ffb52593fd | f70f9fe6b29cd9511652434919c6530618f06606 | Succeeded |
"""
        assert expected_table == table

    @staticmethod
    def test_no_given_headers_and_sort_headers():
        """
        Given:
            - A list of dictionaries.
        When:
            - Calling tableToMarkdown with no given headers and sort_headers=True by default.
        Then:
            - Validate that the table is sorted by the keys.
        """
        data = [{'c': 1, 'b': 2, 'a': 3}, {'c': 4, 'b': 5, 'a': 6}]
        table = tableToMarkdown("tableToMarkdown test", data)
        assert table == ('### tableToMarkdown test\n'
                         '|a|b|c|\n|---|---|---|\n'
                         '| 3 | 2 | 1 |\n'
                         '| 6 | 5 | 4 |\n')

    @staticmethod
    def test_no_given_headers_and_sort_headers_false():
        """
        Given:
            - A list of dictionaries.
        When:
            - Calling tableToMarkdown with no given headers and sort_headers=False.
        Then:
            - Python 3: Validate that the table is not sorted by the keys.
            - Python 2: Validate that the table is sorted by the keys.
        """
        data = [{'c': 1, 'b': 2, 'a': 3}, {'c': 4, 'b': 5, 'a': 6}]
        table = tableToMarkdown("tableToMarkdown test", data, sort_headers=False)

        if IS_PY3:
            expected_table_unsorted = ('### tableToMarkdown test\n'
                                       '|c|b|a|\n|---|---|---|\n'
                                       '| 1 | 2 | 3 |\n'
                                       '| 4 | 5 | 6 |\n')
            assert table == expected_table_unsorted
        else:  # in python 2 sort_headers=False is not working
            expected_table_sorted = ('### tableToMarkdown test\n'
                                     '|a|b|c|\n|---|---|---|\n'
                                     '| 3 | 2 | 1 |\n'
                                     '| 6 | 5 | 4 |\n')
            assert table == expected_table_sorted

    @staticmethod
    def test_list_integers():
        """
        Given:
            - A dictionary with a list of integers .
        When:
            - Calling tableToMarkdown with is_auto_json_transform=True.
        Then:
            Validate that the script ran successfully.
        """
        data = {'key': 'value', 'listtest': [1, 2, 3, 4]} 
        table = tableToMarkdown("tableToMarkdown test", data, sort_headers=False, is_auto_json_transform=True)
        assert table


@pytest.mark.parametrize('data, expected_data', COMPLEX_DATA_WITH_URLS)
def test_url_to_clickable_markdown(data, expected_data):
    table = url_to_clickable_markdown(data, url_keys=['url', 'links'])
    assert table == expected_data


def test_flatten_cell():
    # sanity
    utf8_to_flatten = b'abcdefghijklmnopqrstuvwxyz1234567890!'.decode('utf8')
    flatten_text = flattenCell(utf8_to_flatten)
    expected_string = 'abcdefghijklmnopqrstuvwxyz1234567890!'

    assert flatten_text == expected_string

    # list of uft8 and string to flatten
    str_a = b'abcdefghijklmnopqrstuvwxyz1234567890!'
    utf8_b = str_a.decode('utf8')
    list_to_flatten = [str_a, utf8_b]
    flatten_text2 = flattenCell(list_to_flatten)
    expected_flatten_string = 'abcdefghijklmnopqrstuvwxyz1234567890!,\nabcdefghijklmnopqrstuvwxyz1234567890!'

    assert flatten_text2 == expected_flatten_string

    # special character test
    special_char = u'会'
    list_of_special = [special_char, special_char]

    flattenCell(list_of_special)
    flattenCell(special_char)

    # dictionary test
    dict_to_flatten = {'first': u'会'}
    expected_flatten_dict = u'{\n    "first": "\u4f1a"\n}'
    assert flattenCell(dict_to_flatten) == expected_flatten_dict

    # datetime test
    datetime_value = datetime(2019, 9, 17, 6, 16, 39)
    dict_to_flatten = {'date': datetime_value}
    expected_flatten_dict = '{\n    "date": "2019-09-17 06:16:39"\n}'
    assert flattenCell(dict_to_flatten) == expected_flatten_dict


def test_hash_djb2():
    assert hash_djb2("test") == 2090756197, "Invalid value of hash_djb2"


def test_camelize():
    non_camalized = [{'chookity_bop': 'asdasd'}, {'ab_c': 'd e', 'fgh_ijk': 'lm', 'nop': 'qr_st'}]
    expected_output_upper_camel = [{'ChookityBop': 'asdasd'}, {'AbC': 'd e', 'Nop': 'qr_st', 'FghIjk': 'lm'}]
    expected_output_lower_camel = [{'chookityBop': 'asdasd'}, {'abC': 'd e', 'nop': 'qr_st', 'fghIjk': 'lm'}]
    assert camelize(non_camalized, '_') == expected_output_upper_camel
    assert camelize(non_camalized, '_', upper_camel=True) == expected_output_upper_camel
    assert camelize(non_camalized, '_', upper_camel=False) == expected_output_lower_camel

    non_camalized2 = {'ab_c': 'd e', 'fgh_ijk': 'lm', 'nop': 'qr_st'}
    expected_output2_upper_camel = {'AbC': 'd e', 'Nop': 'qr_st', 'FghIjk': 'lm'}
    expected_output2_lower_camel = {'abC': 'd e', 'nop': 'qr_st', 'fghIjk': 'lm'}
    assert camelize(non_camalized2, '_') == expected_output2_upper_camel
    assert camelize(non_camalized2, '_', upper_camel=True) == expected_output2_upper_camel
    assert camelize(non_camalized2, '_', upper_camel=False) == expected_output2_lower_camel


def test_camelize_string():
    from CommonServerPython import camelize_string
    non_camalized = ['chookity_bop', 'ab_c', 'fgh_ijk', 'nop']
    expected_output_upper_camel = ['ChookityBop', 'AbC', 'FghIjk', 'Nop']
    expected_output_lower_camel = ['chookityBop', 'abC', 'fghIjk', 'nop']
    for i in range(len(non_camalized)):
        assert camelize_string(non_camalized[i], '_') == expected_output_upper_camel[i]
        assert camelize_string(non_camalized[i], '_', upper_camel=True) == expected_output_upper_camel[i]
        assert camelize_string(non_camalized[i], '_', upper_camel=False) == expected_output_lower_camel[i]


def test_underscoreToCamelCase():
    from CommonServerPython import underscoreToCamelCase
    non_camalized = ['chookity_bop', 'ab_c', 'fgh_ijk', 'nop']
    expected_output_upper_camel = ['ChookityBop', 'AbC', 'FghIjk', 'Nop']
    expected_output_lower_camel = ['chookityBop', 'abC', 'fghIjk', 'nop']
    for i in range(len(non_camalized)):
        assert underscoreToCamelCase(non_camalized[i]) == expected_output_upper_camel[i]
        assert underscoreToCamelCase(non_camalized[i], upper_camel=True) == expected_output_upper_camel[i]
        assert underscoreToCamelCase(non_camalized[i], upper_camel=False) == expected_output_lower_camel[i]


# Note this test will fail when run locally (in pycharm/vscode) as it assumes the machine (docker image) has UTC timezone set
def test_date_to_timestamp():
    assert date_to_timestamp('2018-11-06T08:56:41') == 1541494601000
    assert date_to_timestamp(datetime.strptime('2018-11-06T08:56:41', "%Y-%m-%dT%H:%M:%S")) == 1541494601000


PASCAL_TO_SPACE_USE_CASES = [
    ('Validate', 'Validate'),
    ('validate', 'Validate'),
    ('TCP', 'TCP'),
    ('eventType', 'Event Type'),
    ('eventID', 'Event ID'),
    ('eventId', 'Event Id'),
    ('IPAddress', 'IP Address'),
    ('isDisabled', 'Is Disabled'),
    ('device-group', 'Device - Group'),
]


@pytest.mark.parametrize('s, expected', PASCAL_TO_SPACE_USE_CASES)
def test_pascalToSpace(s, expected):
    assert pascalToSpace(s) == expected, 'Error on {} != {}'.format(pascalToSpace(s), expected)


def test_safe_load_json():
    valid_json_str = '{"foo": "bar"}'
    expected_valid_json_result = {u'foo': u'bar'}
    assert expected_valid_json_result == safe_load_json(valid_json_str)


def test_remove_empty_elements():
    test_dict = {
        "foo": "bar",
        "baz": {},
        "empty": [],
        "nested_dict": {
            "empty_list": [],
            "hummus": "pita"
        },
        "nested_list": {
            "more_empty_list": []
        }
    }

    expected_result = {
        "foo": "bar",
        "nested_dict": {
            "hummus": "pita"
        }
    }
    assert expected_result == remove_empty_elements(test_dict)


@pytest.mark.parametrize('header,raw_input,expected_output', [
    ('AWS DynamoDB DescribeBackup', {
        'BackupDescription': {
            "Foo": "Bar",
            "Baz": "Bang",
            "TestKey": "TestValue"
        }
    }, '''### AWS DynamoDB DescribeBackup\n|Baz|Foo|TestKey|\n|---|---|---|\n| Bang | Bar | TestValue |\n'''),
    ('Empty Results', {'key': []}, '### Empty Results\n**No entries.**\n')
])
def test_aws_table_to_markdown(header, raw_input, expected_output):
    """
    Given
        - A header and a dict with two levels
        - A header and a dict with one key pointing to an empty list
    When
        - Creating a markdown table using the aws_table_to_markdown function
    Ensure
        - The header appears as a markdown header and the dictionary is translated to a markdown table
        - The header appears as a markdown header and "No entries" text appears instead of a markdown table"
    """
    assert aws_table_to_markdown(raw_input, header) == expected_output


def test_argToList(mocker):
    expected = ['a', 'b', 'c']
    test1 = ['a', 'b', 'c']
    test2 = 'a,b,c'
    test3 = '["a","b","c"]'
    test4 = 'a;b;c'
    test5 = 1
    test6 = '1'
    test7 = True
    test8 = [1, 2, 3]
    test9 = "[test.com]"

    results = [argToList(test1), argToList(test2), argToList(test2, ','), argToList(test3), argToList(test4, ';')]

    for result in results:
        assert expected == result, 'argToList test failed, {} is not equal to {}'.format(str(result), str(expected))
    mocker.patch.object(demisto, 'debug', return_value=None)
    assert argToList(test5) == [1]
    assert argToList(test5, transform=str) == ['1']
    assert argToList(test6) == ['1']
    assert argToList(test7) == [True]
    assert argToList(test8, transform=str) == ['1', '2', '3']
    assert argToList(test9) == ["[test.com]"]


@pytest.mark.parametrize('args, field, expected_output', [
    ({'ids': "1,2,3"}, 'ids', ["1", "2", "3"]),
    ({'ids': "1,2,1"}, 'ids', ["1", "2"]),
    ({'ids': ""}, 'ids', []),
    ({'ids': ""}, 'name', []),
])
def test_remove_duplicates_from_list_arg(args, field, expected_output):
    assert len(remove_duplicates_from_list_arg(args, field)) == len(expected_output)


def test_remove_nulls():
    temp_dictionary = {"a": "b", "c": 4, "e": [], "f": {}, "g": None, "h": "", "i": [1], "k": ()}
    expected_dictionary = {"a": "b", "c": 4, "i": [1]}

    remove_nulls_from_dictionary(temp_dictionary)

    assert expected_dictionary == temp_dictionary, \
        "remove_nulls_from_dictionary test failed, {} is not equal to {}".format(str(temp_dictionary),
                                                                                 str(expected_dictionary))


def test_is_error_true():
    execute_command_results = [
        {
            "Type": entryTypes["error"],
            "ContentsFormat": formats["text"],
            "Contents": "this is error message"
        }
    ]
    assert is_error(execute_command_results)


def test_is_error_none():
    assert not is_error(None)


def test_is_error_single_entry():
    execute_command_results = {
        "Type": entryTypes["error"],
        "ContentsFormat": formats["text"],
        "Contents": "this is error message"
    }

    assert is_error(execute_command_results)


def test_is_error_false():
    execute_command_results = [
        {
            "Type": entryTypes["note"],
            "ContentsFormat": formats["text"],
            "Contents": "this is regular note"
        }
    ]
    assert not is_error(execute_command_results)


def test_not_error_entry():
    execute_command_results = "invalid command results as string"
    assert not is_error(execute_command_results)


def test_get_error():
    execute_command_results = [
        {
            "Type": entryTypes["error"],
            "ContentsFormat": formats["text"],
            "Contents": "this is error message"
        }
    ]
    error = get_error(execute_command_results)
    assert error == "this is error message"


def test_get_error_single_entry():
    execute_command_results = {
        "Type": entryTypes["error"],
        "ContentsFormat": formats["text"],
        "Contents": "this is error message"
    }

    error = get_error(execute_command_results)
    assert error == "this is error message"


def test_get_error_need_raise_error_on_non_error_input():
    execute_command_results = [
        {
            "Type": entryTypes["note"],
            "ContentsFormat": formats["text"],
            "Contents": "this is not an error"
        }
    ]
    try:
        get_error(execute_command_results)
    except ValueError as exception:
        assert "execute_command_result has no error entry. before using get_error use is_error" in str(exception)
        return

    assert False


@mark.parametrize('data,data_expected,filename', [
    ("this is a test", b"this is a test", "test.txt"),
    ("this is a test", b"this is a test", "../../../test.txt"),
    (u"עברית", u"עברית".encode('utf-8'), "test.txt"),
    (b"binary data\x15\x00", b"binary data\x15\x00", "test.txt"),
])  # noqa: E124
def test_fileResult(mocker, request, data, data_expected, filename):
    file_id = str(uuid.uuid4())
    mocker.patch.object(demisto, 'uniqueFile', return_value="fileresult")
    mocker.patch.object(demisto, 'investigation', return_value={'id': file_id})
    file_name = "{}_fileresult".format(file_id)

    def cleanup():
        try:
            os.remove(file_name)
        except OSError:
            pass

    request.addfinalizer(cleanup)
    res = fileResult(filename, data)
    assert res['File'] == "test.txt"
    with open(file_name, 'rb') as f:
        assert f.read() == data_expected


# Error that always returns a unicode string to it's str representation
class SpecialErr(Exception):
    def __str__(self):
        return u"מיוחד"


def test_logger():
    from CommonServerPython import LOG
    LOG(u'€')
    LOG(Exception(u'€'))
    LOG(SpecialErr(12))


def test_logger_write(mocker):
    mocker.patch.object(demisto, 'params', return_value={
        'credentials': {'password': 'my_password'},
    })
    mocker.patch.object(demisto, 'info')
    ilog = IntegrationLogger()
    ilog.write("This is a test with my_password")
    ilog.print_log()
    # assert that the print doesn't contain my_password
    # call_args is tuple (args list, kwargs). we only need the args
    args = demisto.info.call_args[0]
    assert 'This is a test' in args[0]
    assert 'my_password' not in args[0]
    assert '<XX_REPLACED>' in args[0]


def test_logger_init_key_name(mocker):
    mocker.patch.object(demisto, 'params', return_value={
        'key': {'password': 'my_password'},
        'secret': 'my_secret'
    })
    mocker.patch.object(demisto, 'info')
    ilog = IntegrationLogger()
    ilog.write("This is a test with my_password and my_secret")
    ilog.print_log()
    # assert that the print doesn't contain my_password
    # call_args is tuple (args list, kwargs). we only need the args
    args = demisto.info.call_args[0]
    assert 'This is a test' in args[0]
    assert 'my_password' not in args[0]
    assert 'my_secret' not in args[0]
    assert '<XX_REPLACED>' in args[0]


def test_logger_replace_strs(mocker):
    mocker.patch.object(demisto, 'params', return_value={
        'apikey': 'my_apikey',
    })
    ilog = IntegrationLogger()
    ilog.add_replace_strs('special_str', 'ZAQ!@#$%&*', '')  # also check that empty string is not added by mistake
    ilog('my_apikey is special_str and b64: ' + b64_encode('my_apikey'))
    ilog('special chars like ZAQ!@#$%&* should be replaced even when url-encoded like ZAQ%21%40%23%24%25%26%2A')
    assert ('' not in ilog.replace_strs)
    assert ilog.messages[0] == '<XX_REPLACED> is <XX_REPLACED> and b64: <XX_REPLACED>'
    assert ilog.messages[1] == \
        'special chars like <XX_REPLACED> should be replaced even when url-encoded like <XX_REPLACED>'


TEST_SSH_KEY_ESC = '-----BEGIN OPENSSH PRIVATE KEY-----\\nb3BlbnNzaC1rZXktdjEAAAAABG5vbmUAAAAEbm9uZQAAAAAAAAABAAACFw' \
                   'AAAAdzc2gtcn\\n-----END OPENSSH PRIVATE KEY-----'

TEST_SSH_KEY = '-----BEGIN OPENSSH PRIVATE KEY-----\nb3BlbnNzaC1rZXktdjEAAAAABG5vbmUAAAAEbm9uZQAAAAAAAAABAAACFw' \
               'AAAAdzc2gtcn\n-----END OPENSSH PRIVATE KEY-----'

TEST_PASS_JSON_CHARS = 'json_chars'

SENSITIVE_PARAM = {
    'app': None,
    'authentication': {
        'credential': '',
        'credentials': {
            'id': '',
            'locked': False,
            'modified': '0001-01-01T00: 00: 00Z',
            'name': '',
            'password': 'cred_pass',
            'sortValues': None,
            'sshkey': TEST_SSH_KEY,
            'sshkeyEsc': TEST_SSH_KEY_ESC,
            'sshkeyPass': 'ssh_key_secret_pass',
            'user': '',
            'vaultInstanceId': '',
            'version': 0,
            'workgroup': ''
        },
        'identifier': 'admin',
        'password': 'ident_pass',
        'passwordChanged': False
    },
    'password': TEST_PASS_JSON_CHARS + '\\"',
}


def test_logger_replace_strs_credentials(mocker):
    mocker.patch.object(demisto, 'params', return_value=SENSITIVE_PARAM)
    basic_auth = b64_encode(
        '{}:{}'.format(SENSITIVE_PARAM['authentication']['identifier'], SENSITIVE_PARAM['authentication']['password']))
    ilog = IntegrationLogger()
    # log some secrets
    ilog('my cred pass: cred_pass. my ssh key: ssh_key_secret. my ssh key: {}.'
         'my ssh key: {}. my ssh pass: ssh_key_secret_pass. ident: ident_pass.'
         ' basic auth: {}'.format(TEST_SSH_KEY, TEST_SSH_KEY_ESC, basic_auth))

    for s in ('cred_pass', TEST_SSH_KEY, TEST_SSH_KEY_ESC, 'ssh_key_secret_pass', 'ident_pass', basic_auth):
        assert s not in ilog.messages[0]


def test_debug_logger_replace_strs(mocker):
    mocker.patch.object(demisto, 'params', return_value=SENSITIVE_PARAM)
    debug_logger = DebugLogger()
    debug_logger.int_logger.set_buffering(True)
    debug_logger.log_start_debug()
    msg = debug_logger.int_logger.messages[0]
    assert 'debug-mode started' in msg
    assert 'Params:' in msg
    for s in ('cred_pass', 'ssh_key_secret', 'ssh_key_secret_pass', 'ident_pass', TEST_SSH_KEY,
              TEST_SSH_KEY_ESC, TEST_PASS_JSON_CHARS):
        assert s not in msg


def test_add_sensitive_log_strs(mocker):
    """
    Given:
       - Debug mode command
    When
       - Adding sensitive strings to the log
    Then
       - Ensure that both LOG and _requests_logger mask the sensitive str
    """
    sensitive_str = '%%This_is_API_key%%'
    from CommonServerPython import add_sensitive_log_strs, LOG
    mocker.patch('CommonServerPython._requests_logger', DebugLogger())
    CommonServerPython._requests_logger.log_start_debug()
    add_sensitive_log_strs(sensitive_str)
    assert sensitive_str not in LOG(sensitive_str)
    assert sensitive_str not in CommonServerPython._requests_logger.int_logger(sensitive_str)


def test_build_curl_post_noproxy():
    """
    Given:
       - HTTP client log messages of POST query
       - Proxy is not used and insecure is not checked
    When
       - Building curl query
    Then
       - Ensure curl is generated as expected
    """
    ilog = IntegrationLogger()
    ilog.build_curl("send: b'POST /api HTTP/1.1\\r\\n"
                    "Host: demisto.com\\r\\n"
                    "User-Agent: python-requests/2.25.0\\r\\n"
                    "Accept-Encoding: gzip, deflate\r\n"
                    "Accept: */*\\r\\n"
                    "Connection: keep-alive\\r\\n"
                    "Authorization: TOKEN\\r\\n"
                    "Content-Length: 57\\r\\n"
                    "Content-Type: application/json\\r\\n\\r\\n'")
    ilog.build_curl("send: b'{\"data\": \"value\"}'")
    assert ilog.curl == [
        'curl -X POST https://demisto.com/api -H "Authorization: TOKEN" -H "Content-Type: application/json" '
        '--noproxy "*" -d \'{"data": "value"}\''
    ]


def test_build_curl_post_xml():
    """
    Given:
       - HTTP client log messages of POST query with XML body
       - Proxy is not used and insecure is not checked
    When
       - Building curl query
    Then
       - Ensure curl is generated as expected
    """
    ilog = IntegrationLogger()
    ilog.build_curl("send: b'POST /api HTTP/1.1\\r\\n"
                    "Host: demisto.com\\r\\n"
                    "User-Agent: python-requests/2.25.0\\r\\n"
                    "Accept-Encoding: gzip, deflate\r\n"
                    "Accept: */*\\r\\n"
                    "Connection: keep-alive\\r\\n"
                    "Authorization: TOKEN\\r\\n"
                    "Content-Length: 57\\r\\n"
                    "Content-Type: application/json\\r\\n\\r\\n'")
    ilog.build_curl("send: b'<?xml version=\"1.0\" encoding=\"utf-8\"?>'")
    assert ilog.curl == [
        'curl -X POST https://demisto.com/api -H "Authorization: TOKEN" -H "Content-Type: application/json" '
        '--noproxy "*" -d \'<?xml version="1.0" encoding="utf-8"?>\''
    ]


def test_build_curl_get_withproxy(mocker):
    """
    Given:
       - HTTP client log messages of GET query
       - Proxy used and insecure checked
    When
       - Building curl query
    Then
       - Ensure curl is generated as expected
    """
    mocker.patch.object(demisto, 'params', return_value={
        'proxy': True,
        'insecure': True
    })
    os.environ['https_proxy'] = 'http://proxy'
    ilog = IntegrationLogger()
    ilog.build_curl("send: b'GET /api HTTP/1.1\\r\\n"
                    "Host: demisto.com\\r\\n"
                    "User-Agent: python-requests/2.25.0\\r\\n"
                    "Accept-Encoding: gzip, deflate\r\n"
                    "Accept: */*\\r\\n"
                    "Connection: keep-alive\\r\\n"
                    "Authorization: TOKEN\\r\\n"
                    "Content-Length: 57\\r\\n"
                    "Content-Type: application/json\\r\\n\\r\\n'")
    ilog.build_curl("send: b'{\"data\": \"value\"}'")
    assert ilog.curl == [
        'curl -X GET https://demisto.com/api -H "Authorization: TOKEN" -H "Content-Type: application/json" '
        '--proxy http://proxy -k -d \'{"data": "value"}\''
    ]


def test_build_curl_multiple_queries():
    """
    Given:
       - HTTP client log messages of POST and GET queries
       - Proxy is not used and insecure is not checked
    When
       - Building curl query
    Then
       - Ensure two curl queries are generated as expected
    """
    ilog = IntegrationLogger()
    ilog.build_curl("send: b'POST /api/post HTTP/1.1\\r\\n"
                    "Host: demisto.com\\r\\n"
                    "User-Agent: python-requests/2.25.0\\r\\n"
                    "Accept-Encoding: gzip, deflate\r\n"
                    "Accept: */*\\r\\n"
                    "Connection: keep-alive\\r\\n"
                    "Authorization: TOKEN\\r\\n"
                    "Content-Length: 57\\r\\n"
                    "Content-Type: application/json\\r\\n\\r\\n'")
    ilog.build_curl("send: b'{\"postdata\": \"value\"}'")
    ilog.build_curl("send: b'GET /api/get HTTP/1.1\\r\\n"
                    "Host: demisto.com\\r\\n"
                    "User-Agent: python-requests/2.25.0\\r\\n"
                    "Accept-Encoding: gzip, deflate\r\n"
                    "Accept: */*\\r\\n"
                    "Connection: keep-alive\\r\\n"
                    "Authorization: TOKEN\\r\\n"
                    "Content-Length: 57\\r\\n"
                    "Content-Type: application/json\\r\\n\\r\\n'")
    ilog.build_curl("send: b'{\"getdata\": \"value\"}'")
    assert ilog.curl == [
        'curl -X POST https://demisto.com/api/post -H "Authorization: TOKEN" -H "Content-Type: application/json" '
        '--noproxy "*" -d \'{"postdata": "value"}\'',
        'curl -X GET https://demisto.com/api/get -H "Authorization: TOKEN" -H "Content-Type: application/json" '
        '--noproxy "*" -d \'{"getdata": "value"}\''
    ]


def test_is_mac_address():
    from CommonServerPython import is_mac_address

    mac_address_false = 'AA:BB:CC:00:11'
    mac_address_true = 'AA:BB:CC:00:11:22'

    assert (is_mac_address(mac_address_false) is False)
    assert (is_mac_address(mac_address_true))


def test_return_error_truncated_message(mocker):
    """
    Given
    - invalid error message due to longer than max length (50,000)

    When
    - return_error function is called

    Then
    - Return a truncated message that contains clarification about the truncation
    """
    from CommonServerPython import return_error, MAX_ERROR_MESSAGE_LENGTH
    err_msg = "1" * (MAX_ERROR_MESSAGE_LENGTH + 1)
    results = mocker.spy(demisto, 'results')
    mocker.patch.object(sys, 'exit')
    return_error(err_msg)
    assert len(results.call_args[0][0]["Contents"]) == MAX_ERROR_MESSAGE_LENGTH + \
        len("...This error body was truncated...")
    assert "This error body was truncated" in results.call_args[0][0]["Contents"]


def test_return_error_valid_message(mocker):
    """
    Given
    - A valid error message

    When
    - return_error function is called

    Then
    - Ensure the same message is returned
    - Ensure the error message does not contain clarification about a truncation
    """
    from CommonServerPython import return_error, MAX_ERROR_MESSAGE_LENGTH
    err_msg = "1" * int(MAX_ERROR_MESSAGE_LENGTH * 0.9)
    results = mocker.spy(demisto, 'results')
    mocker.patch.object(sys, 'exit')
    return_error(err_msg)
    assert len(results.call_args[0][0]["Contents"]) == len(err_msg)
    assert "This error body was truncated" not in results.call_args[0][0]["Contents"]


def test_return_error_command(mocker):
    from CommonServerPython import return_error
    err_msg = "Testing unicode Ё"
    outputs = {'output': 'error'}
    expected_error = {
        'Type': entryTypes['error'],
        'ContentsFormat': formats['text'],
        'Contents': err_msg,
        "EntryContext": outputs
    }

    # Test command that is not fetch-incidents
    mocker.patch.object(demisto, 'command', return_value="test-command")
    mocker.patch.object(sys, 'exit')
    mocker.spy(demisto, 'results')
    return_error(err_msg, '', outputs)
    assert str(demisto.results.call_args) == "call({})".format(expected_error)


def test_return_error_fetch_incidents(mocker):
    from CommonServerPython import return_error
    err_msg = "Testing unicode Ё"

    # Test fetch-incidents
    mocker.patch.object(demisto, 'command', return_value="fetch-incidents")
    returned_error = False
    try:
        return_error(err_msg)
    except Exception as e:
        returned_error = True
        assert str(e) == err_msg
    assert returned_error


def test_return_error_fetch_credentials(mocker):
    from CommonServerPython import return_error
    err_msg = "Testing unicode Ё"

    # Test fetch-credentials
    mocker.patch.object(demisto, 'command', return_value="fetch-credentials")
    returned_error = False
    try:
        return_error(err_msg)
    except Exception as e:
        returned_error = True
        assert str(e) == err_msg
    assert returned_error


def test_return_error_fetch_indicators(mocker):
    from CommonServerPython import return_error
    err_msg = "Testing unicode Ё"

    # Test fetch-indicators
    mocker.patch.object(demisto, 'command', return_value="fetch-indicators")
    returned_error = False
    try:
        return_error(err_msg)
    except Exception as e:
        returned_error = True
        assert str(e) == err_msg
    assert returned_error


def test_return_error_long_running_execution(mocker):
    from CommonServerPython import return_error
    err_msg = "Testing unicode Ё"

    # Test long-running-execution
    mocker.patch.object(demisto, 'command', return_value="long-running-execution")
    returned_error = False
    try:
        return_error(err_msg)
    except Exception as e:
        returned_error = True
        assert str(e) == err_msg
    assert returned_error


def test_return_error_script(mocker, monkeypatch):
    from CommonServerPython import return_error
    mocker.patch.object(sys, 'exit')
    mocker.spy(demisto, 'results')
    monkeypatch.delattr(demisto, 'command')
    err_msg = "Testing unicode Ё"
    outputs = {'output': 'error'}
    expected_error = {
        'Type': entryTypes['error'],
        'ContentsFormat': formats['text'],
        'Contents': err_msg,
        "EntryContext": outputs
    }

    assert not hasattr(demisto, 'command')
    return_error(err_msg, '', outputs)
    assert str(demisto.results.call_args) == "call({})".format(expected_error)


def test_exception_in_return_error(mocker):
    from CommonServerPython import return_error, IntegrationLogger

    expected = {'EntryContext': None, 'Type': 4, 'ContentsFormat': 'text', 'Contents': 'Message'}
    mocker.patch.object(demisto, 'results')
    mocker.patch.object(IntegrationLogger, '__call__', return_value='Message')
    with raises(SystemExit, match='0'):
        return_error("Message", error=ValueError("Error!"))
    results = demisto.results.call_args[0][0]
    assert expected == results
    # IntegrationLogger = LOG (2 times if exception supplied)
    assert IntegrationLogger.__call__.call_count == 2


def test_return_error_get_modified_remote_data(mocker):
    from CommonServerPython import return_error
    mocker.patch.object(demisto, 'command', return_value='get-modified-remote-data')
    mocker.patch.object(demisto, 'results')
    err_msg = 'Test Error'
    with raises(SystemExit):
        return_error(err_msg)
    assert demisto.results.call_args[0][0]['Contents'] == 'skip update. error: ' + err_msg


def test_return_error_get_modified_remote_data_not_implemented(mocker):
    from CommonServerPython import return_error
    mocker.patch.object(demisto, 'command', return_value='get-modified-remote-data')
    mocker.patch.object(demisto, 'results')
    err_msg = 'Test Error'
    with raises(SystemExit):
        try:
            raise NotImplementedError('Command not implemented')
        except:
            return_error(err_msg)
    assert demisto.results.call_args[0][0]['Contents'] == err_msg


def test_indicator_type_by_server_version_6_2(mocker, clear_version_cache):
    """
    Given
    - demisto version mock set to 6.2

    When
    - demisto version mock set to 6.2

    Then
    - Return the STIX indicator type with the STIX prefix
    """
    mocker.patch.object(
        demisto,
        'demistoVersion',
        return_value={
            'version': '6.2.0',
        }
    )
    assert FeedIndicatorType.indicator_type_by_server_version("STIX Attack Pattern") == "Attack Pattern"


def test_assign_params():
    from CommonServerPython import assign_params
    res = assign_params(a='1', b=True, c=None, d='')
    assert res == {'a': '1', 'b': True}


class TestBuildDBotEntry(object):
    def test_build_dbot_entry(self):
        from CommonServerPython import build_dbot_entry
        res = build_dbot_entry('user@example.com', 'Email', 'Vendor', 1)
        assert res == {'DBotScore': {'Indicator': 'user@example.com', 'Type': 'email', 'Vendor': 'Vendor', 'Score': 1}}

    def test_build_dbot_entry_no_malicious(self):
        from CommonServerPython import build_dbot_entry
        res = build_dbot_entry('user@example.com', 'Email', 'Vendor', 3, build_malicious=False)
        assert res == {'DBotScore': {'Indicator': 'user@example.com', 'Type': 'email', 'Vendor': 'Vendor', 'Score': 3}}

    def test_build_dbot_entry_malicious(self):
        from CommonServerPython import build_dbot_entry, outputPaths
        res = build_dbot_entry('user@example.com', 'Email', 'Vendor', 3, 'Malicious email')

        assert res == {
            "DBotScore": {
                "Vendor": "Vendor",
                "Indicator": "user@example.com",
                "Score": 3,
                "Type": "email"
            },
            outputPaths['email']: {
                "Malicious": {
                    "Vendor": "Vendor",
                    "Description": "Malicious email"
                },
                "Address": "user@example.com"
            }
        }

    def test_build_malicious_dbot_entry_file(self):
        from CommonServerPython import build_malicious_dbot_entry, outputPaths
        res = build_malicious_dbot_entry('md5hash', 'MD5', 'Vendor', 'Google DNS')
        assert res == {
            outputPaths['file']:
                {"Malicious": {"Vendor": "Vendor", "Description": "Google DNS"}, "MD5": "md5hash"}}

    def test_build_malicious_dbot_entry(self):
        from CommonServerPython import build_malicious_dbot_entry, outputPaths
        res = build_malicious_dbot_entry('8.8.8.8', 'ip', 'Vendor', 'Google DNS')
        assert res == {outputPaths['ip']: {
            'Address': '8.8.8.8', 'Malicious': {'Vendor': 'Vendor', 'Description': 'Google DNS'}}}

    def test_build_malicious_dbot_entry_wrong_indicator_type(self):
        from CommonServerPython import build_malicious_dbot_entry, DemistoException
        with raises(DemistoException, match='Wrong indicator type'):
            build_malicious_dbot_entry('8.8.8.8', 'notindicator', 'Vendor', 'Google DNS')

    def test_illegal_dbot_score(self):
        from CommonServerPython import build_dbot_entry, DemistoException
        with raises(DemistoException, match='illegal DBot score'):
            build_dbot_entry('1', 'ip', 'Vendor', 8)

    def test_illegal_indicator_type(self):
        from CommonServerPython import build_dbot_entry, DemistoException
        with raises(DemistoException, match='illegal indicator type'):
            build_dbot_entry('1', 'NOTHING', 'Vendor', 2)

    def test_file_indicators(self):
        from CommonServerPython import build_dbot_entry, outputPaths
        res = build_dbot_entry('md5hash', 'md5', 'Vendor', 3)
        assert res == {
            "DBotScore": {
                "Indicator": "md5hash",
                "Type": "file",
                "Vendor": "Vendor",
                "Score": 3
            },
            outputPaths['file']: {
                "MD5": "md5hash",
                "Malicious": {
                    "Vendor": "Vendor",
                    "Description": None
                }
            }
        }


class TestCommandResults:
    @pytest.mark.parametrize('outputs, prefix', [([], None), ([], ''), ({}, '.')])
    def test_outputs_without_outputs_prefix(self, outputs, prefix):
        """
        Given
        - outputs as a list without output_prefix, or with a period output prefix.

        When
        - Returns results.

        Then
        - Validate a ValueError is raised.
        """
        from CommonServerPython import CommandResults
        with pytest.raises(ValueError, match='outputs_prefix'):
            CommandResults(outputs=outputs, outputs_prefix=prefix)

    def test_with_tags(self):
        from CommonServerPython import CommandResults
        command_results = CommandResults(tags=['tag1', 'tag2'])
        assert command_results.tags == ['tag1', 'tag2']
        assert command_results.to_context()['Tags'] == ['tag1', 'tag2']

    @pytest.mark.parametrize('output', [True, False])
    def test_with_boolean_output(self, output):
        from CommonServerPython import CommandResults
        command_results = CommandResults(
            outputs=output,
            outputs_prefix="BooleanOutput",
            readable_output="Boolean Output: {}".format(output),
        )
        assert command_results.to_context()['Contents'] == output

    def test_dbot_score_is_in_to_context_ip(self):
        """
        Given
        - IP indicator

        When
        - Creating a reputation

        Then
        - Validate the DBOT Score and IP output exists in entry context.
        """
        from CommonServerPython import Common, DBotScoreType, CommandResults
        indicator_id = '1.1.1.1'
        raw_response = {'id': indicator_id}
        indicator = Common.IP(
            indicator_id,
            dbot_score=Common.DBotScore(
                indicator_id,
                DBotScoreType.IP,
                'VirusTotal',
                score=Common.DBotScore.BAD,
                malicious_description='malicious!'
            )
        )
        entry_context = CommandResults(
            indicator=indicator,
            readable_output='Indicator!',
            outputs={'Indicator': raw_response},
            raw_response=raw_response
        ).to_context()['EntryContext']
        assert Common.DBotScore.CONTEXT_PATH in entry_context
        assert Common.IP.CONTEXT_PATH in entry_context

    def test_dbot_score_is_in_to_context_file(self):
        """
        Given
        - File indicator

        When
        - Creating a reputation

        Then
        - Validate the DBOT Score and File output exists in entry context.
        """
        from CommonServerPython import Common, DBotScoreType, CommandResults
        indicator_id = '63347f5d946164a23faca26b78a91e1c'
        raw_response = {'id': indicator_id}
        indicator = Common.File(
            md5=indicator_id,
            dbot_score=Common.DBotScore(
                indicator_id,
                DBotScoreType.FILE,
                'Indicator',
                score=Common.DBotScore.BAD,
                malicious_description='malicious!'
            )
        )
        entry_context = CommandResults(
            indicator=indicator,
            readable_output='output!',
            outputs={'Indicator': raw_response},
            raw_response=raw_response
        ).to_context()['EntryContext']
        assert Common.DBotScore.CONTEXT_PATH in entry_context
        assert Common.File.CONTEXT_PATH in entry_context

    def test_dbot_score_is_in_to_context_domain(self):
        """
        Given
        - domain indicator

        When
        - Creating a reputation

        Then
        - Validate the DBOT Score and File output exists in entry context.
        """
        from CommonServerPython import Common, DBotScoreType, CommandResults
        indicator_id = 'example.com'
        raw_response = {'id': indicator_id}
        indicator = Common.Domain(
            indicator_id,
            dbot_score=Common.DBotScore(
                indicator_id,
                DBotScoreType.DOMAIN,
                'VirusTotal',
                score=Common.DBotScore.BAD,
                malicious_description='malicious!'
            )
        )
        entry_context = CommandResults(
            indicator=indicator,
            readable_output='output!',
            outputs={'Indicator': raw_response},
            raw_response=raw_response
        ).to_context()['EntryContext']
        assert Common.DBotScore.CONTEXT_PATH in entry_context
        assert Common.Domain.CONTEXT_PATH in entry_context

    def test_dbot_score_is_in_to_context_url(self):
        """
        Given
        - url indicator

        When
        - Creating a reputation

        Then
        - Validate the DBOT Score and File output exists in entry context.
        """
        from CommonServerPython import Common, DBotScoreType, CommandResults
        indicator_id = 'https://example.com'
        raw_response = {'id': indicator_id}
        indicator = Common.URL(
            indicator_id,
            dbot_score=Common.DBotScore(
                indicator_id,
                DBotScoreType.URL,
                'VirusTotal',
                score=Common.DBotScore.BAD,
                malicious_description='malicious!'
            )
        )
        entry_context = CommandResults(
            indicator=indicator,
            readable_output='output!',
            outputs={'Indicator': raw_response},
            raw_response=raw_response
        ).to_context()['EntryContext']
        assert Common.DBotScore.CONTEXT_PATH in entry_context
        assert Common.URL.CONTEXT_PATH in entry_context

    def test_hashes_array_is_in_to_context_file(self):
        """
        Given
        - A File indicator.

        When
        - Creating a reputation with all existing hashes.

        Then
        - Verify that the hashes array exists in the entry context and includes all the hashes types and values.
        """
        from CommonServerPython import Common, DBotScoreType, CommandResults
        indicator_id = '63347f5d946164a23faca26b78a91e1c'
        raw_response = {'id': indicator_id}
        indicator = Common.File(
            md5=indicator_id,
            sha1='test_sha1',
            sha256='test_sha256',
            sha512='test_sha512',
            ssdeep='test_ssdeep',
            imphash='test_imphash',
            hashes=[Common.Hash('test_type1', 'test_value1'), Common.Hash('test_type2', 'test_value2')],
            dbot_score=Common.DBotScore(
                indicator_id,
                DBotScoreType.FILE,
                'Indicator',
                score=Common.DBotScore.BAD,
                malicious_description='malicious!'
            )
        )
        entry_context = CommandResults(
            indicator=indicator,
            readable_output='output!',
            outputs={'Indicator': raw_response},
            raw_response=raw_response
        ).to_context()['EntryContext']

        expected_hashes_array = [
            {'type': 'test_type1', 'value': 'test_value1'},
            {'type': 'test_type2', 'value': 'test_value2'},
            {'type': 'MD5', 'value': '63347f5d946164a23faca26b78a91e1c'},
            {'type': 'SHA1', 'value': 'test_sha1'},
            {'type': 'SHA256', 'value': 'test_sha256'},
            {'type': 'SHA512', 'value': 'test_sha512'},
            {'type': 'SSDeep', 'value': 'test_ssdeep'},
            {'type': 'Imphash', 'value': 'test_imphash'}
        ]

        assert entry_context[Common.File.CONTEXT_PATH][0].get('Hashes') == expected_hashes_array

    def test_multiple_outputs_keys(self):
        """
        Given
        - File has 3 unique keys. sha256, md5 and sha1

        When
        - creating CommandResults with outputs_key_field=[sha1, sha256, md5]

        Then
        - entrycontext DT expression contains all 3 unique fields
        """
        from CommonServerPython import CommandResults

        files = [
            {
                'sha256': '111',
                'sha1': '111',
                'md5': '111'
            },
            {
                'sha256': '222',
                'sha1': '222',
                'md5': '222'
            }
        ]
        results = CommandResults(outputs_prefix='File', outputs_key_field=['sha1', 'sha256', 'md5'], outputs=files)

        assert list(results.to_context()['EntryContext'].keys())[0] == \
            'File(val.sha1 && val.sha1 == obj.sha1 && val.sha256 && val.sha256 == obj.sha256 && val.md5 && val.md5 == obj.md5)'

    def test_output_prefix_includes_dt(self):
        """
        Given
        - Returning File with only outputs_prefix which includes DT in it
        - outputs key fields are not provided

        When
        - creating CommandResults

        Then
        - EntryContext key should contain only the outputs_prefix
        """
        from CommonServerPython import CommandResults

        files = [{"key": "value"}]  # if outputs is empty list, no results are returned
        results = CommandResults(outputs_prefix='File(val.sha1 == obj.sha1 && val.md5 == obj.md5)',
                                 outputs_key_field='', outputs=files)

        assert list(results.to_context()['EntryContext'].keys())[0] == \
            'File(val.sha1 == obj.sha1 && val.md5 == obj.md5)'

    @pytest.mark.parametrize('score, expected_readable',
                             [(CommonServerPython.Common.DBotScore.NONE, 'Unknown'),
                              (CommonServerPython.Common.DBotScore.GOOD, 'Good'),
                              (CommonServerPython.Common.DBotScore.SUSPICIOUS, 'Suspicious'),
                              (CommonServerPython.Common.DBotScore.BAD, 'Bad')])
    def test_dbot_readable(self, score, expected_readable):
        from CommonServerPython import Common, DBotScoreType
        dbot_score = Common.DBotScore(
            indicator='8.8.8.8',
            integration_name='Test',
            indicator_type=DBotScoreType.IP,
            score=score
        )
        assert dbot_score.to_readable() == expected_readable

    def test_dbot_readable_invalid(self):
        from CommonServerPython import Common, DBotScoreType
        dbot_score = Common.DBotScore(
            indicator='8.8.8.8',
            integration_name='Test',
            indicator_type=DBotScoreType.IP,
            score=0
        )
        dbot_score.score = 7
        assert dbot_score.to_readable() == 'Undefined'
        dbot_score.score = None
        assert dbot_score.to_readable() == 'Undefined'

    def test_readable_only_context(self):
        """
        Given:
        - Markdown entry to CommandResults

        When:
        - Returning results

        Then:
        - Validate HumanReadable exists
        """
        from CommonServerPython import CommandResults
        markdown = '## Something'
        context = CommandResults(readable_output=markdown).to_context()
        assert context.get('HumanReadable') == markdown

    def test_empty_outputs(self):
        """
        Given:
        - Outputs as None

        When:
        - Returning results

        Then:
        - Validate EntryContext key value

        """
        from CommonServerPython import CommandResults
        res = CommandResults(
            outputs_prefix='FoundIndicators',
            outputs_key_field='value',
            outputs=None
        )
        context = res.to_context()
        assert {} == context.get('EntryContext')

    def test_empty_list_outputs(self):
        """
        Given:
        - Outputs with empty list

        When:
        - Returning results

        Then:
        - Validate EntryContext key value

        """
        from CommonServerPython import CommandResults
        res = CommandResults(
            outputs_prefix='FoundIndicators',
            outputs_key_field='value',
            outputs=[]
        )
        context = res.to_context()
        assert {} == context.get('EntryContext')

    def test_return_command_results(self, clear_version_cache):
        from CommonServerPython import Common, CommandResults, EntryFormat, EntryType, DBotScoreType

        dbot_score = Common.DBotScore(
            indicator='8.8.8.8',
            integration_name='Test',
            indicator_type=DBotScoreType.IP,
            score=Common.DBotScore.GOOD,
            message='test comment'
        )

        ip = Common.IP(
            ip='8.8.8.8',
            dbot_score=dbot_score,
            asn='some asn',
            hostname='test.com',
            geo_country=None,
            geo_description=None,
            geo_latitude=None,
            geo_longitude=None,
            positive_engines=None,
            detection_engines=None
        )

        results = CommandResults(
            outputs_key_field=None,
            outputs_prefix=None,
            outputs=None,
            indicators=[ip]
        )

        assert results.to_context() == {
            'Type': EntryType.NOTE,
            'ContentsFormat': EntryFormat.JSON,
            'Contents': None,
            'HumanReadable': None,
            'EntryContext': {
                'IP(val.Address && val.Address == obj.Address)': [
                    {
                        'Address': '8.8.8.8',
                        'ASN': 'some asn',
                        'Hostname': 'test.com'
                    }
                ],
                'DBotScore(val.Indicator && val.Indicator == obj.Indicator && '
                'val.Vendor == obj.Vendor && val.Type == obj.Type)': [
                    {
                        'Indicator': '8.8.8.8',
                        'Vendor': 'Test',
                        'Score': 1,
                        'Type': 'ip',
                        'Message': 'test comment'
                    }
                ]
            },
            'IndicatorTimeline': [],
            'Relationships': [],
            'IgnoreAutoExtract': False,
            'Note': False
        }

    def test_multiple_indicators(self, clear_version_cache):
        from CommonServerPython import Common, CommandResults, EntryFormat, EntryType, DBotScoreType
        dbot_score1 = Common.DBotScore(
            indicator='8.8.8.8',
            integration_name='Test',
            indicator_type=DBotScoreType.IP,
            score=Common.DBotScore.GOOD
        )
        ip1 = Common.IP(
            ip='8.8.8.8',
            dbot_score=dbot_score1,
            asn='some asn',
            hostname='test.com',
            geo_country=None,
            geo_description=None,
            geo_latitude=None,
            geo_longitude=None,
            positive_engines=None,
            detection_engines=None
        )

        dbot_score2 = Common.DBotScore(
            indicator='5.5.5.5',
            integration_name='Test',
            indicator_type=DBotScoreType.IP,
            score=Common.DBotScore.GOOD
        )
        ip2 = Common.IP(
            ip='5.5.5.5',
            dbot_score=dbot_score2,
            asn='some asn',
            hostname='test.com',
            geo_country=None,
            geo_description=None,
            geo_latitude=None,
            geo_longitude=None,
            positive_engines=None,
            detection_engines=None
        )

        results = CommandResults(
            outputs_key_field=None,
            outputs_prefix=None,
            outputs=None,
            indicators=[ip1, ip2]
        )

        assert results.to_context() == {
            'Type': EntryType.NOTE,
            'ContentsFormat': EntryFormat.JSON,
            'Contents': None,
            'HumanReadable': None,
            'EntryContext': {
                'IP(val.Address && val.Address == obj.Address)': [
                    {
                        'Address': '8.8.8.8',
                        'ASN': 'some asn',
                        'Hostname': 'test.com'
                    },
                    {
                        'Address': '5.5.5.5',
                        'ASN': 'some asn',
                        'Hostname': 'test.com'
                    }
                ],
                'DBotScore(val.Indicator && val.Indicator == obj.Indicator && '
                'val.Vendor == obj.Vendor && val.Type == obj.Type)': [
                    {
                        'Indicator': '8.8.8.8',
                        'Vendor': 'Test',
                        'Score': 1,
                        'Type': 'ip'
                    },
                    {
                        'Indicator': '5.5.5.5',
                        'Vendor': 'Test',
                        'Score': 1,
                        'Type': 'ip'
                    }
                ]
            },
            'IndicatorTimeline': [],
            'Relationships': [],
            'IgnoreAutoExtract': False,
            'Note': False
        }

    def test_return_list_of_items(self, clear_version_cache):
        from CommonServerPython import CommandResults, EntryFormat, EntryType
        tickets = [
            {
                'ticket_id': 1,
                'title': 'foo'
            },
            {
                'ticket_id': 2,
                'title': 'goo'
            }
        ]
        results = CommandResults(
            outputs_prefix='Jira.Ticket',
            outputs_key_field='ticket_id',
            outputs=tickets
        )

        assert results.to_context() == {
            'Type': EntryType.NOTE,
            'ContentsFormat': EntryFormat.JSON,
            'Contents': tickets,
            'HumanReadable': tableToMarkdown('Results', tickets),
            'EntryContext': {
                'Jira.Ticket(val.ticket_id && val.ticket_id == obj.ticket_id)': tickets
            },
            'IndicatorTimeline': [],
            'Relationships': [],
            'IgnoreAutoExtract': False,
            'Note': False
        }

    def test_return_list_of_items_the_old_way(self):
        from CommonServerPython import CommandResults, EntryFormat, EntryType
        tickets = [
            {
                'ticket_id': 1,
                'title': 'foo'
            },
            {
                'ticket_id': 2,
                'title': 'goo'
            }
        ]
        results = CommandResults(
            outputs_prefix=None,
            outputs_key_field=None,
            outputs={
                'Jira.Ticket(val.ticket_id == obj.ticket_id)': tickets
            },
            raw_response=tickets
        )

        assert sorted(results.to_context()) == sorted({
            'Type': EntryType.NOTE,
            'ContentsFormat': EntryFormat.JSON,
            'Contents': tickets,
            'HumanReadable': None,
            'EntryContext': {
                'Jira.Ticket(val.ticket_id == obj.ticket_id)': tickets
            },
            'IndicatorTimeline': [],
            'Relationships': [],
            'IgnoreAutoExtract': False,
            'Note': False
        })

    def test_create_dbot_score_with_invalid_score(self):
        from CommonServerPython import Common, DBotScoreType

        try:
            Common.DBotScore(
                indicator='8.8.8.8',
                integration_name='Virus Total',
                score=100,
                indicator_type=DBotScoreType.IP
            )

            assert False
        except TypeError:
            assert True

    def test_create_dbot_score_with_invalid_reliability(self):
        """
        Given:
            -  an invalid reliability value.
        When
            - creating a DBotScore entry
        Then
            - an error should be raised
        """
        from CommonServerPython import Common, DBotScoreType

        try:
            Common.DBotScore(
                indicator='8.8.8.8',
                integration_name='Virus Total',
                score=0,
                indicator_type=DBotScoreType.IP,
                reliability='Not a reliability'
            )
            assert False
        except TypeError:
            assert True

    def test_create_dbot_score_with_valid_reliability(self):
        """
        Given:
            -  a valid reliability value
        When
            - creating a DBotScore entry
        Then
            - the proper entry is created
        """
        from CommonServerPython import Common, DBotScoreType, DBotScoreReliability, CommandResults

        dbot_score = Common.DBotScore(
            indicator='8.8.8.8',
            integration_name='Test',
            score=Common.DBotScore.GOOD,
            indicator_type=DBotScoreType.IP,
            reliability=DBotScoreReliability.B,
        )

        ip = Common.IP(
            ip='8.8.8.8',
            dbot_score=dbot_score,
        )

        results = CommandResults(
            indicator=ip,
        )

        assert results.to_context()['EntryContext'] == {
            'IP(val.Address && val.Address == obj.Address)': [
                {
                    'Address': '8.8.8.8'
                }
            ],
            'DBotScore(val.Indicator && val.Indicator == '
            'obj.Indicator && val.Vendor == obj.Vendor && val.Type == obj.Type)': [
                {
                    'Indicator': '8.8.8.8',
                    'Type': 'ip',
                    'Vendor': 'Test',
                    'Score': 1,
                    'Reliability': 'B - Usually reliable'
                }
            ]
        }

    def test_indicator_timeline_with_list_of_indicators(self):
        """
       Given:
           -  a list of an indicator
       When
           - creating an IndicatorTimeline object
           - creating a CommandResults objects using the IndicatorTimeline object
       Then
           - the IndicatorTimeline receives the appropriate category and message
       """
        from CommonServerPython import CommandResults, IndicatorsTimeline

        indicators = ['8.8.8.8']
        timeline = IndicatorsTimeline(indicators=indicators, category='test', message='message')

        results = CommandResults(
            outputs_prefix=None,
            outputs_key_field=None,
            outputs=None,
            raw_response=indicators,
            indicators_timeline=timeline
        )

        assert sorted(results.to_context().get('IndicatorTimeline')) == sorted([
            {'Value': '8.8.8.8', 'Category': 'test', 'Message': 'message'}
        ])

    def test_indicator_timeline_running_from_an_integration(self, mocker):
        """
       Given:
           -  a list of an indicator
       When
           - mocking the demisto.params()
           - creating an IndicatorTimeline object
           - creating a CommandResults objects using the IndicatorTimeline object
       Then
           - the IndicatorTimeline receives the appropriate category and message
       """
        from CommonServerPython import CommandResults, IndicatorsTimeline
        mocker.patch.object(demisto, 'params', return_value={'insecure': True})
        indicators = ['8.8.8.8']
        timeline = IndicatorsTimeline(indicators=indicators)

        results = CommandResults(
            outputs_prefix=None,
            outputs_key_field=None,
            outputs=None,
            raw_response=indicators,
            indicators_timeline=timeline
        )

        assert sorted(results.to_context().get('IndicatorTimeline')) == sorted([
            {'Value': '8.8.8.8', 'Category': 'Integration Update'}
        ])

    def test_single_indicator(self, mocker):
        """
        Given:
            - a single indicator
        When
           - mocking the demisto.params()
           - creating an Common.IP object
           - creating a CommandResults objects using the indicator member
       Then
           - The CommandResults.to_context() returns single result of standard output IP and DBotScore
       """
        from CommonServerPython import CommandResults, Common, DBotScoreType
        mocker.patch.object(demisto, 'params', return_value={'insecure': True})
        dbot_score = Common.DBotScore(
            indicator='8.8.8.8',
            integration_name='Test',
            indicator_type=DBotScoreType.IP,
            score=Common.DBotScore.GOOD
        )

        ip = Common.IP(
            ip='8.8.8.8',
            dbot_score=dbot_score
        )

        results = CommandResults(
            indicator=ip
        )

        assert results.to_context()['EntryContext'] == {
            'IP(val.Address && val.Address == obj.Address)': [
                {
                    'Address': '8.8.8.8'
                }
            ],
            'DBotScore(val.Indicator && val.Indicator == '
            'obj.Indicator && val.Vendor == obj.Vendor && val.Type == obj.Type)': [
                {
                    'Indicator': '8.8.8.8',
                    'Type': 'ip',
                    'Vendor': 'Test',
                    'Score': 1
                }
            ]
        }

    def test_single_indicator_with_indicators(self, mocker):
        """
        Given:
            - a single indicator and a list of indicators
        When
           - mocking the demisto.params()
           - creating an Common.IP object
           - creating a CommandResults objects using the indicator member AND indicators member
       Then
           - The CommandResults.__init__() should raise an ValueError with appropriate error
       """
        from CommonServerPython import CommandResults, Common, DBotScoreType
        mocker.patch.object(demisto, 'params', return_value={'insecure': True})
        dbot_score = Common.DBotScore(
            indicator='8.8.8.8',
            integration_name='Virus Total',
            indicator_type=DBotScoreType.IP,
            score=Common.DBotScore.GOOD
        )

        ip = Common.IP(
            ip='8.8.8.8',
            dbot_score=dbot_score
        )

        with pytest.raises(ValueError) as e:
            CommandResults(
                indicator=ip,
                indicators=[ip]
            )
        assert e.value.args[0] == 'indicators is DEPRECATED, use only indicator'

    def test_indicator_with_no_auto_extract(self):
        """
       Given:
           - a list of an indicator
           - ignore_auto_extract set to True
       When
           - creating a CommandResults object with an indicator
           - using Ignore Auto Extract

       Then
           - the IgnoreAutoExtract field is set to True
       """
        from CommonServerPython import CommandResults

        indicators = ['8.8.8.8']

        results = CommandResults(
            outputs_prefix=None,
            outputs_key_field=None,
            outputs=None,
            raw_response=indicators,
            indicators_timeline=None,
            ignore_auto_extract=True
        )

        assert results.to_context().get('IgnoreAutoExtract') is True

    def test_entry_as_note(self):
        """
        Given:
        - mark_as_note set to True

        When:
        - creating a CommandResults object

        Then:
        - the Note field is set to True
        """
        from CommonServerPython import CommandResults

        results = CommandResults(
            outputs_prefix='Test',
            outputs_key_field='value',
            outputs=None,
            mark_as_note=True
        )

        assert results.to_context().get('Note') is True

    def test_empty_readable_outputs(self):
        """
        Given:
        - Outputs as str
        - outputs_prefix is str
        - No readable_output

        When:
        - Returning results

        Then:
        - Validate generated readable_output

        """
        from CommonServerPython import CommandResults
        res = CommandResults(
            outputs="outputs_test",
            outputs_prefix="outputs_prefix_test"
        )
        context = res.to_context()
        assert "outputs_test" == context.get('HumanReadable')

    def test_replace_existing(self):
        """
        Given:
        - replace_existing=True

        When:
        - Returning an object to context that needs to override it's key on each run.

        Then:
        - Return an object with the DT "(true)"
        """
        from CommonServerPython import CommandResults
        res = CommandResults(
            outputs="next_token",
            outputs_prefix="Path.To.Value",
            replace_existing=True
        )
        context = res.to_context()
        assert context["EntryContext"] == {"Path.To(true)": {"Value": "next_token"}}

    def test_replace_existing_not_nested(self):
        """
        Given:
        - replace_existing=True but outputs_prefix is not nested, i.e., does not have a period.

        When:
        - Returning an object to context that needs to override it's key on each run.

        Then:
        - Raise an errror.
        """
        from CommonServerPython import CommandResults
        res = CommandResults(
            outputs="next_token",
            outputs_prefix="PathToValue",
            replace_existing=True
        )
        with pytest.raises(DemistoException, match='outputs_prefix must be a nested path to replace an existing key.'):
            res.to_context()


def test_http_request_ssl_ciphers_insecure():
    if IS_PY3 and PY_VER_MINOR >= 10:
        from CommonServerPython import BaseClient

        client = BaseClient('https://www.google.com', ok_codes=(200, 201), verify=False)
        adapter = client._session.adapters.get('https://')
        ssl_context = adapter.poolmanager.connection_pool_kw['ssl_context']
        ciphers_list = ssl_context.get_ciphers()

        assert len(ciphers_list) == 42
        assert next(cipher for cipher in ciphers_list if cipher['name'] == 'AES128-GCM-SHA256')
    else:
        assert True


class TestBaseClient:
    from CommonServerPython import BaseClient
    text = {"status": "ok"}
    client = BaseClient('http://example.com/api/v2/', ok_codes=(200, 201))

    RETRIES_POSITIVE_TEST = [
        'get',
        'put',
        'post'
    ]

    @pytest.mark.skip(reason="Test - too long, only manual")
    @pytest.mark.parametrize('method', RETRIES_POSITIVE_TEST)
    def test_http_requests_with_retry_sanity(self, method):
        """
            Given
            - A base client

            When
            - Making http request call with retries configured to a number higher then 0

            Then
            -  Ensure a successful request return response as expected
        """
        url = 'http://httpbin.org/{}'.format(method)
        res = self.client._http_request(method,
                                        '',
                                        full_url=url,
                                        retries=1,
                                        status_list_to_retry=[401])
        assert res['url'] == url

    RETRIES_NEGATIVE_TESTS_INPUT = [
        ('get', 400), ('get', 401), ('get', 500),
        ('put', 400), ('put', 401), ('put', 500),
        ('post', 400), ('post', 401), ('post', 500),
    ]

    @pytest.mark.skip(reason="Test - too long, only manual")
    @pytest.mark.parametrize('method, status', RETRIES_NEGATIVE_TESTS_INPUT)
    def test_http_requests_with_retry_negative_sanity(self, method, status):
        """
            Given
            - A base client

            When
            - Making http request call with retries configured to a number higher then 0

            Then
            -  An unsuccessful request returns a DemistoException regardless the bad status code.
        """
        from CommonServerPython import DemistoException
        with raises(DemistoException, match='{}'.format(status)):
            self.client._http_request(method,
                                      '',
                                      full_url='http://httpbin.org/status/{}'.format(status),
                                      retries=3,
                                      status_list_to_retry=[400, 401, 500])

    def test_http_request_json(self, requests_mock):
        requests_mock.get('http://example.com/api/v2/event', text=json.dumps(self.text))
        res = self.client._http_request('get', 'event')
        assert res == self.text

    def test_http_request_json_negative(self, requests_mock):
        from CommonServerPython import DemistoException
        text = 'notjson'
        requests_mock.get('http://example.com/api/v2/event', text=text)
        with raises(DemistoException, match="Failed to parse json") as exception:
            self.client._http_request('get', 'event')
        assert exception.value.res
        assert exception.value.res.text == text

    def test_http_request_text(self, requests_mock):
        requests_mock.get('http://example.com/api/v2/event', text=json.dumps(self.text))
        res = self.client._http_request('get', 'event', resp_type='text')
        assert res == json.dumps(self.text)

    def test_http_request_content(self, requests_mock):
        requests_mock.get('http://example.com/api/v2/event', content=str.encode(json.dumps(self.text)))
        res = self.client._http_request('get', 'event', resp_type='content')
        assert json.loads(res) == self.text

    def test_http_request_response(self, requests_mock):
        requests_mock.get('http://example.com/api/v2/event')
        res = self.client._http_request('get', 'event', resp_type='response')
        assert isinstance(res, requests.Response)

    def test_http_request_proxy_false(self):
        from CommonServerPython import BaseClient
        import requests_mock

        os.environ['http_proxy'] = 'http://testproxy:8899'
        os.environ['https_proxy'] = 'https://testproxy:8899'

        os.environ['REQUESTS_CA_BUNDLE'] = '/test1.pem'
        client = BaseClient('http://example.com/api/v2/', ok_codes=(200, 201), proxy=False, verify=True)

        with requests_mock.mock() as m:
            m.get('http://example.com/api/v2/event')

            res = client._http_request('get', 'event', resp_type='response')

            assert m.last_request.verify == '/test1.pem'
            assert not m.last_request.proxies
            assert m.called is True

    def test_http_request_proxy_true(self):
        from CommonServerPython import BaseClient
        import requests_mock

        os.environ['http_proxy'] = 'http://testproxy:8899'
        os.environ['https_proxy'] = 'https://testproxy:8899'

        os.environ['REQUESTS_CA_BUNDLE'] = '/test1.pem'
        client = BaseClient('http://example.com/api/v2/', ok_codes=(200, 201), proxy=True, verify=True)

        with requests_mock.mock() as m:
            m.get('http://example.com/api/v2/event')

            res = client._http_request('get', 'event', resp_type='response')

            assert m.last_request.verify == '/test1.pem'
            assert m.last_request.proxies == {
                'http': 'http://testproxy:8899',
                'https': 'https://testproxy:8899'
            }
            assert m.called is True

    def test_http_request_proxy_without_http_prefix(self):
        """
            Given
                - proxy param is set to true
                - proxy configs are without http/https prefix

            When
            - run an http get request

            Then
            -  the request will run and will use proxy configs that will include http:// prefix.
        """
        from CommonServerPython import BaseClient
        import requests_mock

        os.environ['http_proxy'] = 'testproxy:8899'
        os.environ['https_proxy'] = 'testproxy:8899'

        os.environ['REQUESTS_CA_BUNDLE'] = '/test1.pem'
        client = BaseClient('http://example.com/api/v2/', ok_codes=(200, 201), proxy=True, verify=True)

        with requests_mock.mock() as m:
            m.get('http://example.com/api/v2/event')

            res = client._http_request('get', 'event', resp_type='response')

            assert m.last_request.verify == '/test1.pem'
            assert m.last_request.proxies == {
                'http': 'http://testproxy:8899',
                'https': 'http://testproxy:8899'
            }
            assert m.called is True

    def test_http_request_proxy_empty_proxy(self):
        """
            Given
                - proxy param is set to true
                - proxy configs are empty

            When
            - run an http get request

            Then
            -  the request will run and will use empty proxy configs and will not add https prefixes
        """
        from CommonServerPython import BaseClient
        import requests_mock

        os.environ['http_proxy'] = ''
        os.environ['https_proxy'] = ''

        os.environ['REQUESTS_CA_BUNDLE'] = '/test1.pem'
        client = BaseClient('http://example.com/api/v2/', ok_codes=(200, 201), proxy=True, verify=True)

        with requests_mock.mock() as m:
            m.get('http://example.com/api/v2/event')

            res = client._http_request('get', 'event', resp_type='response')

            assert m.last_request.verify == '/test1.pem'
            assert m.last_request.proxies == {}
            assert m.called is True

    def test_http_request_verify_false(self):
        from CommonServerPython import BaseClient
        import requests_mock

        os.environ['REQUESTS_CA_BUNDLE'] = '/test1.pem'
        client = BaseClient('http://example.com/api/v2/', ok_codes=(200, 201), proxy=True, verify=False)

        with requests_mock.mock() as m:
            m.get('http://example.com/api/v2/event')

            res = client._http_request('get', 'event', resp_type='response')

            assert m.last_request.verify is False
            assert m.called is True

    def test_http_request_not_ok(self, requests_mock):
        from CommonServerPython import DemistoException
        requests_mock.get('http://example.com/api/v2/event', status_code=500)
        with raises(DemistoException, match="[500]"):
            self.client._http_request('get', 'event')

    def test_http_request_not_ok_but_ok(self, requests_mock):
        requests_mock.get('http://example.com/api/v2/event', status_code=500)
        res = self.client._http_request('get', 'event', resp_type='response', ok_codes=(500,))
        assert res.status_code == 500

    def test_http_request_not_ok_with_json(self, requests_mock):
        from CommonServerPython import DemistoException
        requests_mock.get('http://example.com/api/v2/event', status_code=500, content=str.encode(json.dumps(self.text)))
        with raises(DemistoException, match="Error in API call"):
            self.client._http_request('get', 'event')

    def test_http_request_not_ok_with_json_parsing(self, requests_mock):
        from CommonServerPython import DemistoException
        requests_mock.get('http://example.com/api/v2/event', status_code=500, content=str.encode(json.dumps(self.text)))
        with raises(DemistoException) as exception:
            self.client._http_request('get', 'event')
        message = str(exception.value)
        response_json_error = json.loads(message.split('\n')[1])
        assert response_json_error == self.text

    def test_http_request_timeout(self, requests_mock):
        from CommonServerPython import DemistoException
        requests_mock.get('http://example.com/api/v2/event', exc=requests.exceptions.ConnectTimeout)
        with raises(DemistoException, match="Connection Timeout Error"):
            self.client._http_request('get', 'event')

    def test_http_request_ssl_error(self, requests_mock):
        from CommonServerPython import DemistoException
        requests_mock.get('http://example.com/api/v2/event', exc=requests.exceptions.SSLError)
        with raises(DemistoException, match="SSL Certificate Verification Failed"):
            self.client._http_request('get', 'event', resp_type='response')

    def test_http_request_ssl_error_insecure(cls, requests_mock):
        requests_mock.get('http://example.com/api/v2/event', exc=requests.exceptions.SSLError('test ssl'))
        client = cls.BaseClient('http://example.com/api/v2/', ok_codes=(200, 201), verify=False)
        with raises(requests.exceptions.SSLError, match="^test ssl$"):
            client._http_request('get', 'event', resp_type='response')

    def test_http_request_proxy_error(self, requests_mock):
        from CommonServerPython import DemistoException
        requests_mock.get('http://example.com/api/v2/event', exc=requests.exceptions.ProxyError)
        with raises(DemistoException, match="Proxy Error"):
            self.client._http_request('get', 'event', resp_type='response')

    def test_http_request_connection_error_with_errno(self, requests_mock):
        from CommonServerPython import DemistoException
        err = requests.exceptions.ConnectionError()
        err.errno = 104
        err.strerror = "Connection reset by peer test"
        requests_mock.get('http://example.com/api/v2/event', exc=err)
        with raises(DemistoException, match="Error Number: \[104\]\\nMessage: Connection reset by peer test"):
            self.client._http_request('get', 'event', resp_type='response')

    def test_http_request_connection_error_without_errno(self, requests_mock):
        from CommonServerPython import DemistoException
        requests_mock.get('http://example.com/api/v2/event', exc=requests.exceptions.ConnectionError("Generic error"))
        with raises(DemistoException, match="Generic error"):
            self.client._http_request('get', 'event', resp_type='response')

    def test_text_exception_parsing(self, requests_mock):
        from CommonServerPython import DemistoException
        reason = 'Bad Request'
        text = 'additional text'
        requests_mock.get('http://example.com/api/v2/event',
                          status_code=400,
                          reason=reason,
                          text=text)
        with raises(DemistoException, match='- {}\n{}'.format(reason, text)):
            self.client._http_request('get', 'event', resp_type='text')

    def test_json_exception_parsing(self, requests_mock):
        from CommonServerPython import DemistoException
        reason = 'Bad Request'
        json_response = {'error': 'additional text'}
        requests_mock.get('http://example.com/api/v2/event',
                          status_code=400,
                          reason=reason,
                          json=json_response)
        with raises(DemistoException, match='- {}\n.*{}'.format(reason, json_response["error"])):
            self.client._http_request('get', 'event', resp_type='text')

    def test_exception_response_json_parsing_when_ok_code_is_invalid(self, requests_mock):
        from CommonServerPython import DemistoException
        json_response = {'error': 'additional text'}
        requests_mock.get('http://example.com/api/v2/event',
                          status_code=400,
                          json=json_response)
        try:
            self.client._http_request('get', 'event', ok_codes=(200,))
        except DemistoException as e:
            resp_json = e.res.json()
            assert e.res.status_code == 400
            assert resp_json.get('error') == 'additional text'

    def test_exception_response_text_parsing_when_ok_code_is_invalid(self, requests_mock):
        from CommonServerPython import DemistoException
        requests_mock.get('http://example.com/api/v2/event',
                          status_code=400,
                          text='{"error": "additional text"}')
        try:
            self.client._http_request('get', 'event', ok_codes=(200,))
        except DemistoException as e:
            resp_json = json.loads(e.res.text)
            assert e.res.status_code == 400
            assert resp_json.get('error') == 'additional text'

    def test_http_request_timeout_default(self, requests_mock):
        requests_mock.get('http://example.com/api/v2/event', text=json.dumps(self.text))
        self.client._http_request('get', 'event')
        assert requests_mock.last_request.timeout == self.client.REQUESTS_TIMEOUT

    def test_http_request_timeout_given_func(self, requests_mock):
        requests_mock.get('http://example.com/api/v2/event', text=json.dumps(self.text))
        timeout = 120
        self.client._http_request('get', 'event', timeout=timeout)
        assert requests_mock.last_request.timeout == timeout

    def test_http_request_timeout_given_class(self, requests_mock):
        from CommonServerPython import BaseClient
        requests_mock.get('http://example.com/api/v2/event', text=json.dumps(self.text))
        timeout = 44
        new_client = BaseClient('http://example.com/api/v2/', timeout=timeout)
        new_client._http_request('get', 'event')
        assert requests_mock.last_request.timeout == timeout

    def test_http_request_timeout_environ_system(self, requests_mock, mocker):
        from CommonServerPython import BaseClient
        requests_mock.get('http://example.com/api/v2/event', text=json.dumps(self.text))
        timeout = 10
        mocker.patch.dict(os.environ, {'REQUESTS_TIMEOUT': str(timeout)})
        new_client = BaseClient('http://example.com/api/v2/')
        new_client._http_request('get', 'event')
        assert requests_mock.last_request.timeout == timeout

    def test_http_request_timeout_environ_integration(self, requests_mock, mocker):
        requests_mock.get('http://example.com/api/v2/event', text=json.dumps(self.text))
        timeout = 180.1
        # integration name is set to Test in the fixture handle_calling_context
        mocker.patch.dict(os.environ, {'REQUESTS_TIMEOUT.Test': str(timeout)})
        from CommonServerPython import BaseClient
        new_client = BaseClient('http://example.com/api/v2/')
        new_client._http_request('get', 'event')
        assert requests_mock.last_request.timeout == timeout

    def test_http_request_timeout_environ_script(self, requests_mock, mocker):
        requests_mock.get('http://example.com/api/v2/event', text=json.dumps(self.text))
        timeout = 23.4
        script_name = 'TestScript'
        mocker.patch.dict(os.environ, {'REQUESTS_TIMEOUT.' + script_name: str(timeout)})
        mocker.patch.dict(demisto.callingContext, {'context': {'ScriptName': script_name}})
        mocker.patch.object(CommonServerPython, 'get_integration_name', return_value='')
        from CommonServerPython import BaseClient
        new_client = BaseClient('http://example.com/api/v2/')
        new_client._http_request('get', 'event')
        assert requests_mock.last_request.timeout == timeout

    def test_is_valid_ok_codes_empty(self):
        from requests import Response
        from CommonServerPython import BaseClient
        new_client = BaseClient('http://example.com/api/v2/')
        response = Response()
        response.status_code = 200
        assert new_client._is_status_code_valid(response, None)

    def test_is_valid_ok_codes_from_function(self):
        from requests import Response
        response = Response()
        response.status_code = 200
        assert self.client._is_status_code_valid(response, (200, 201))

    def test_is_valid_ok_codes_from_self(self):
        from requests import Response
        response = Response()
        response.status_code = 200
        assert self.client._is_status_code_valid(response, None)

    def test_is_valid_ok_codes_empty_false(self):
        from requests import Response
        response = Response()
        response.status_code = 400
        assert not self.client._is_status_code_valid(response, None)

    def test_is_valid_ok_codes_from_function_false(self):
        from requests import Response
        response = Response()
        response.status_code = 400
        assert not self.client._is_status_code_valid(response, (200, 201))

    def test_is_valid_ok_codes_from_self_false(self):
        from requests import Response
        response = Response()
        response.status_code = 400
        assert not self.client._is_status_code_valid(response)

    def test_http_request_params_parser_none(self, requests_mock):
        """
            Given
                - query params with spaces without specific quote function.

            When
                - Calling _https_request function.

            Then
                - Verify the spaces in the result is as expected.
        """
        mock_request = requests_mock.get('http://example.com/api/v2/', json={})
        from CommonServerPython import BaseClient
        mock_client = BaseClient('http://example.com/api/v2/')

        mock_client._http_request('get', params={'key': 'value with spaces'})

        assert mock_request.last_request.query == 'key=value+with+spaces'

    def test_http_request_execution_metrics_success(cls, requests_mock):
        """
        Given: A BaseClient object
        When:
        - Calling _http_request function with metrics
        - A successful response.
        Then: Verify the successful execution metrics is incremented.
        """
        requests_mock.get('http://example.com/api/v2/event', text="success")
        client = cls.BaseClient('http://example.com/api/v2/', ok_codes=(200, 201), verify=False)
        client._http_request('get', 'event', resp_type='response', with_metrics=True)
        assert client.execution_metrics.success == 1

    def test_http_request_execution_metrics_success_but_polling_in_progress(cls, requests_mock):
        """
        Given: A BaseClient object
        When:
        - Calling _http_request function with metrics
        - A successful response.
        - Response is determined as polling in progress.
        Then: Verify the successful execution metrics is not incremented.
        """
        requests_mock.get('http://example.com/api/v2/event', text="success")
        client = cls.BaseClient('http://example.com/api/v2/', ok_codes=(200, 201), verify=False)
        client.is_polling_in_progress = lambda _: True
        client._http_request('get', 'event', resp_type='response', with_metrics=True)
        assert client.execution_metrics.success == 0

    def test_http_request_execution_metrics_timeout(cls, requests_mock):
        """
        Given: A BaseClient object
        When:
        - Calling _http_request function with metrics
        - A timeout error is returned.
        Then: Verify the timeout error execution metrics is incremented.
        """
        from CommonServerPython import DemistoException
        requests_mock.get('http://example.com/api/v2/event', exc=requests.exceptions.ConnectTimeout)
        client = cls.BaseClient('http://example.com/api/v2/', ok_codes=(200, 201), verify=False)
        with raises(DemistoException):
            client._http_request('get', 'event', resp_type='response', with_metrics=True)
        assert client.execution_metrics.timeout_error == 1

    def test_http_request_execution_metrics_ssl_error(cls, requests_mock):
        """
        Given: A BaseClient object
        When:
        - Calling _http_request function with metrics
        - An SSL error is returned.
        Then: Verify the ssl error execution metrics is incremented.
        """
        from CommonServerPython import DemistoException
        requests_mock.get('http://example.com/api/v2/event', exc=requests.exceptions.SSLError)
        client = cls.BaseClient('http://example.com/api/v2/', ok_codes=(200, 201))
        with raises(DemistoException):
            client._http_request('get', 'event', resp_type='response', with_metrics=True)
        assert client.execution_metrics.ssl_error == 1

    def test_http_request_execution_metrics_proxy_error(cls, requests_mock):
        """
        Given: A BaseClient object
        When:
        - Calling _http_request function with metrics
        - A proxy error is returned.
        Then: Verify the proxy error execution metrics is incremented.
        """
        from CommonServerPython import DemistoException
        requests_mock.get('http://example.com/api/v2/event', exc=requests.exceptions.ProxyError)
        client = cls.BaseClient('http://example.com/api/v2/', ok_codes=(200, 201), verify=False)
        with raises(DemistoException):
            client._http_request('get', 'event', resp_type='response', with_metrics=True)
        assert client.execution_metrics.proxy_error == 1

    def test_http_request_execution_metrics_connection_error(cls, requests_mock):
        """
        Given: A BaseClient object
        When:
        - Calling _http_request function with metrics
        - A connection error is returned.
        Then: Verify the connection error execution metrics is incremented.
        """
        from CommonServerPython import DemistoException
        requests_mock.get('http://example.com/api/v2/event', exc=requests.exceptions.ConnectionError)
        client = cls.BaseClient('http://example.com/api/v2/', ok_codes=(200, 201), verify=False)
        with raises(DemistoException):
            client._http_request('get', 'event', resp_type='response', with_metrics=True)
        assert client.execution_metrics.connection_error == 1

    def test_http_request_execution_metrics_retry_error(cls, requests_mock):
        """
        Given: A BaseClient object
        When:
        - Calling _http_request function with metrics
        - A retry error is returned.
        Then: Verify the retry error execution metrics is incremented.
        """
        from CommonServerPython import DemistoException
        requests_mock.get('http://example.com/api/v2/event', exc=requests.exceptions.RetryError)
        client = cls.BaseClient('http://example.com/api/v2/', ok_codes=(200, 201), verify=False)
        with raises(DemistoException):
            client._http_request('get', 'event', resp_type='response', with_metrics=True)
        assert client.execution_metrics.retry_error == 1

    def test_http_request_execution_metrics_auth_error(cls, requests_mock):
        """
        Given: A BaseClient object
        When:
        - Calling _http_request function with metrics
        - An auth error (401 status code) is returned.
        Then: Verify the auth error execution metrics is incremented.
        """
        from CommonServerPython import DemistoException
        requests_mock.get('http://example.com/api/v2/event', status_code=401, text="err")
        client = cls.BaseClient('http://example.com/api/v2/', ok_codes=(200, 201), verify=False)
        with raises(DemistoException, match="Error in API call"):
            client._http_request('get', 'event', with_metrics=True)
        assert client.execution_metrics.auth_error == 1

    def test_http_request_execution_metrics_quota_error(cls, requests_mock):
        """
        Given: A BaseClient object
        When:
        - Calling _http_request function with metrics
        - A quota error (429 status code) is returned.
        Then: Verify the quota error execution metrics is incremented.
        """
        from CommonServerPython import DemistoException
        requests_mock.get('http://example.com/api/v2/event', status_code=429, text="err")
        client = cls.BaseClient('http://example.com/api/v2/', ok_codes=(200, 201), verify=False)
        with raises(DemistoException, match="Error in API call"):
            client._http_request('get', 'event', with_metrics=True)
        assert client.execution_metrics.quota_error == 1

    def test_http_request_execution_metrics_service_error(cls, requests_mock):
        """
        Given: A BaseClient object
        When:
        - Calling _http_request function with metrics
        - A service error (500 status code) is returned.
        Then: Verify the service error execution metrics is incremented.
        """
        from CommonServerPython import DemistoException
        requests_mock.get('http://example.com/api/v2/event', status_code=500, text="err")
        client = cls.BaseClient('http://example.com/api/v2/', ok_codes=(200, 201), verify=False)
        with raises(DemistoException, match="Error in API call"):
            client._http_request('get', 'event', with_metrics=True)
        assert client.execution_metrics.service_error == 1

    def test_http_request_execution_metrics_general_error(cls, requests_mock):
        """
        Given: A BaseClient object
        When:
        - Calling _http_request function with metrics
        - A general error (400 status code) is returned.
        Then: Verify the general error execution metrics is incremented.
        """
        from CommonServerPython import DemistoException
        requests_mock.get('http://example.com/api/v2/event', status_code=400, text="err")
        client = cls.BaseClient('http://example.com/api/v2/', ok_codes=(200, 201), verify=False)
        with raises(DemistoException, match="Error in API call"):
            client._http_request('get', 'event', with_metrics=True)
        assert client.execution_metrics.general_error == 1

    def test_http_request_execution_metrics_not_found_error_but_ok(cls, requests_mock):
        """
        Given: A BaseClient object
        When:
        - Calling _http_request function with metrics
        - A not found error (404 status code) is returned.
        - 404 is considered ok
        Then: Verify the success execution metrics is incremented, and not the general error metrics.
        """
        requests_mock.get('http://example.com/api/v2/event', status_code=404, text="err")
        client = cls.BaseClient('http://example.com/api/v2/', ok_codes=(200, 201, 404), verify=False)
        res = client._http_request('get', 'event', resp_type='response', with_metrics=True)
        assert res.status_code == 404
        assert client.execution_metrics.success == 1
        assert client.execution_metrics.general_error == 0

    def test_http_request_execution_metrics_results(cls, requests_mock, mocker):
        """
        Given: A BaseClient object
        When:
        - Calling _http_request function with metrics
        - An general error is returned
        - The client object is then deleted
        Then: Verify an execution metrics entry is sent to demisto.results() accordingly.
        """
        from CommonServerPython import DemistoException, EntryType, ErrorTypes
        requests_mock.get('http://example.com/api/v2/event', status_code=400, text="err")
        demisto_results_mock = mocker.patch.object(demisto, 'results')
        client = cls.BaseClient('http://example.com/api/v2/', ok_codes=(200, 201), verify=False)
        with raises(DemistoException, match="Error in API call"):
            client._http_request('get', 'event', with_metrics=True)
        del client
        demisto_results_mock.assert_called_once
        entry = demisto_results_mock.call_args[0][0]
        assert entry["Type"] == EntryType.EXECUTION_METRICS
        assert entry["APIExecutionMetrics"] == [{
            "Type": ErrorTypes.GENERAL_ERROR,
            "APICallsCount": 1,
        }]

    def test_http_request_no_execution_metrics_results(cls, requests_mock, mocker):
        """
        Given: A BaseClient object
        When:
        - Calling _http_request function without metrics
        - An general error is returned
        - The client object is then deleted
        Then: Verify demisto.results() is not called.
        """
        from CommonServerPython import DemistoException
        requests_mock.get('http://example.com/api/v2/event', status_code=400, text="err")
        demisto_results_mock = mocker.patch.object(demisto, 'results')
        client = cls.BaseClient('http://example.com/api/v2/', ok_codes=(200, 201), verify=False)
        with raises(DemistoException, match="Error in API call"):
            client._http_request('get', 'event')
        del client
        demisto_results_mock.assert_not_called

    def test_base_client_subclass_without_execution_metrics_initialized(self):
        """
        Given: A BaseClient object and a subclass of it that does not initialize execution_metrics
        When: deleting the client object
        Then: Ensure the deletion does not raise any exception
        """
        from CommonServerPython import BaseClient

        class Client(BaseClient):
            def __init__(self):
                pass

        client = Client()
        del client

    @pytest.mark.skipif(not IS_PY3, reason='test not supported in py2')
    def test_http_request_params_parser_quote(self, requests_mock):
        """
            Given
                - query params with spaces with specific quote function.

            When
                - Calling _https_request function.

            Then
                - Verify the spaces in the result is as expected.
        """
        mock_request = requests_mock.get('http://example.com/api/v2/', json={})
        from CommonServerPython import BaseClient
        mock_client = BaseClient('http://example.com/api/v2/')

        mock_client._http_request('get', params={'key': 'value with spaces'}, params_parser=urllib.parse.quote)

        assert mock_request.last_request.query == 'key=value%20with%20spaces'


def test_parse_date_string():
    # test unconverted data remains: Z
    assert parse_date_string('2019-09-17T06:16:39Z') == datetime(2019, 9, 17, 6, 16, 39)

    # test unconverted data remains: .22Z
    assert parse_date_string('2019-09-17T06:16:39.22Z') == datetime(2019, 9, 17, 6, 16, 39, 220000)

    # test time data without ms does not match format with ms
    assert parse_date_string('2019-09-17T06:16:39Z', '%Y-%m-%dT%H:%M:%S.%f') == datetime(2019, 9, 17, 6, 16, 39)

    # test time data with timezone Z does not match format with timezone +05:00
    assert parse_date_string('2019-09-17T06:16:39Z', '%Y-%m-%dT%H:%M:%S+05:00') == datetime(2019, 9, 17, 6, 16, 39)

    # test time data with timezone +05:00 does not match format with timezone Z
    assert parse_date_string('2019-09-17T06:16:39+05:00', '%Y-%m-%dT%H:%M:%SZ') == datetime(2019, 9, 17, 6, 16, 39)

    # test time data with timezone -05:00 and with ms does not match format with timezone +02:00 without ms
    assert parse_date_string(
        '2019-09-17T06:16:39.4040+05:00', '%Y-%m-%dT%H:%M:%S+02:00'
    ) == datetime(2019, 9, 17, 6, 16, 39, 404000)


def test_override_print(mocker):
    mocker.patch.object(demisto, 'info')
    int_logger = IntegrationLogger()
    int_logger.set_buffering(False)
    int_logger.print_override("test", "this")
    assert demisto.info.call_count == 1
    assert demisto.info.call_args[0][0] == "test this"
    demisto.info.reset_mock()
    int_logger.print_override("test", "this", file=sys.stderr)
    assert demisto.info.call_count == 1
    assert demisto.info.call_args[0][0] == "test this"
    buf = StringIO()
    # test writing to custom file (not stdout/stderr)
    int_logger.print_override("test", "this", file=buf)
    assert buf.getvalue() == 'test this\n'


def test_http_client_debug(mocker):
    if not IS_PY3:
        pytest.skip("test not supported in py2")
        return
    mocker.patch.object(demisto, 'info')
    debug_log = DebugLogger()
    from http.client import HTTPConnection
    HTTPConnection.debuglevel = 1
    # not using 'with' because its not compatible with all python versions
    con = HTTPConnection("google.com")
    con.request('GET', '/')
    with con.getresponse() as r:
        r.read()
    con.close()
    assert demisto.info.call_count > 5
    assert debug_log is not None


def test_http_client_debug_int_logger_sensitive_query_params(mocker):
    if not IS_PY3:
        pytest.skip("test not supported in py2")
        return
    mocker.patch.object(demisto, 'params', return_value={'APIKey': 'dummy'})
    mocker.patch.object(demisto, 'info')
    debug_log = DebugLogger()
    from http.client import HTTPConnection
    HTTPConnection.debuglevel = 1
    con = HTTPConnection("google.com")
    con.request('GET', '?apikey=dummy')
    # not using 'with' because its not compatible with all python versions
    with con.getresponse() as r:
        r.read()
    con.close()
    assert debug_log
    for arg in demisto.info.call_args_list:
        assert 'dummy' not in arg[0][0]
        if 'apikey' in arg[0][0]:
            assert 'apikey=<XX_REPLACED>' in arg[0][0]


class TestParseDateRange:
    @staticmethod
    @freeze_time("2024-01-15 17:00:00 UTC")
    def test_utc_time_sanity():
        utc_now = datetime.utcnow()
        utc_start_time, utc_end_time = parse_date_range('2 days', utc=True)
        # testing UTC date time and range of 2 days
        assert utc_now.replace(microsecond=0) == utc_end_time.replace(microsecond=0)
        assert abs(utc_start_time - utc_end_time).days == 2

    @staticmethod
    @freeze_time("2024-01-15 17:00:00 UTC")
    def test_local_time_sanity():
        local_now = datetime.now()
        local_start_time, local_end_time = parse_date_range('73 minutes', utc=False)
        # testing local datetime and range of 73 minutes
        assert local_now.replace(microsecond=0) == local_end_time.replace(microsecond=0)
        assert abs(local_start_time - local_end_time).seconds / 60 == 73

    @staticmethod
    @freeze_time("2024-01-15 17:00:00 UTC")
    def test_with_trailing_spaces():
        utc_now = datetime.utcnow()
        utc_start_time, utc_end_time = parse_date_range('2 days   ', utc=True)
        # testing UTC date time and range of 2 days
        assert utc_now.replace(microsecond=0) == utc_end_time.replace(microsecond=0)
        assert abs(utc_start_time - utc_end_time).days == 2

    @staticmethod
    @freeze_time("2022-11-03 13:40:00 UTC")
    def test_case_insensitive():
        utc_now = datetime.utcnow()
        utc_start_time, utc_end_time = parse_date_range('2 Days', utc=True)
        # testing UTC date time and range of 2 days
        assert utc_now.replace(microsecond=0) == utc_end_time.replace(microsecond=0)
        assert abs(utc_start_time - utc_end_time).days == 2

    @staticmethod
    @freeze_time("2024-01-15 17:00:00 UTC")
    def test_error__invalid_input_format(mocker):
        mocker.patch.object(sys, 'exit', side_effect=Exception('mock exit'))
        demisto_results = mocker.spy(demisto, 'results')

        try:
            parse_date_range('2 Days ago', utc=True)
        except Exception as exp:
            assert str(exp) == 'mock exit'
        results = demisto.results.call_args[0][0]
        assert 'date_range must be "number date_range_unit"' in results['Contents']

    @staticmethod
    @freeze_time("2024-01-15 17:00:00 UTC")
    def test_error__invalid_time_value_not_a_number(mocker):
        mocker.patch.object(sys, 'exit', side_effect=Exception('mock exit'))
        demisto_results = mocker.spy(demisto, 'results')

        try:
            parse_date_range('ten Days', utc=True)
        except Exception as exp:
            assert str(exp) == 'mock exit'
        results = demisto.results.call_args[0][0]
        assert 'The time value is invalid' in results['Contents']

    @staticmethod
    @freeze_time("2024-01-15 17:00:00 UTC")
    def test_error__invalid_time_value_not_an_integer(mocker):
        mocker.patch.object(sys, 'exit', side_effect=Exception('mock exit'))
        demisto_results = mocker.spy(demisto, 'results')

        try:
            parse_date_range('1.5 Days', utc=True)
        except Exception as exp:
            assert str(exp) == 'mock exit'
        results = demisto.results.call_args[0][0]
        assert 'The time value is invalid' in results['Contents']

    @staticmethod
    @freeze_time("2024-01-15 17:00:00 UTC")
    def test_error__invalid_time_unit(mocker):
        mocker.patch.object(sys, 'exit', side_effect=Exception('mock exit'))
        demisto_results = mocker.spy(demisto, 'results')

        try:
            parse_date_range('2 nights', utc=True)
        except Exception as exp:
            assert str(exp) == 'mock exit'
        results = demisto.results.call_args[0][0]
        assert 'The unit of date_range is invalid' in results['Contents']


def test_encode_string_results():
    s = "test"
    assert s == encode_string_results(s)
    s2 = u"בדיקה"
    if IS_PY3:
        res = str(s2)
    else:
        res = s2.encode("utf8")
    assert encode_string_results(s2) == res
    not_string = [1, 2, 3]
    assert not_string == encode_string_results(not_string)


class TestReturnOutputs:
    def test_return_outputs(self, mocker):
        mocker.patch.object(demisto, 'results')
        md = 'md'
        outputs = {'Event': 1}
        raw_response = {'event': 1}
        return_outputs(md, outputs, raw_response)
        results = demisto.results.call_args[0][0]
        assert len(demisto.results.call_args[0]) == 1
        assert demisto.results.call_count == 1
        assert raw_response == results['Contents']
        assert 'json' == results['ContentsFormat']
        assert outputs == results['EntryContext']
        assert md == results['HumanReadable']

    def test_return_outputs_only_md(self, mocker):
        mocker.patch.object(demisto, 'results')
        md = 'md'
        return_outputs(md)
        results = demisto.results.call_args[0][0]
        assert len(demisto.results.call_args[0]) == 1
        assert demisto.results.call_count == 1
        assert md == results['HumanReadable']
        assert 'text' == results['ContentsFormat']

    def test_return_outputs_raw_none(self, mocker):
        mocker.patch.object(demisto, 'results')
        md = 'md'
        outputs = {'Event': 1}
        return_outputs(md, outputs, None)
        results = demisto.results.call_args[0][0]
        assert len(demisto.results.call_args[0]) == 1
        assert demisto.results.call_count == 1
        assert outputs == results['Contents']
        assert 'json' == results['ContentsFormat']
        assert outputs == results['EntryContext']
        assert md == results['HumanReadable']

    def test_return_outputs_timeline(self, mocker):
        mocker.patch.object(demisto, 'results')
        md = 'md'
        outputs = {'Event': 1}
        raw_response = {'event': 1}
        timeline = [{'Value': 'blah', 'Message': 'test', 'Category': 'test'}]
        return_outputs(md, outputs, raw_response, timeline)
        results = demisto.results.call_args[0][0]
        assert len(demisto.results.call_args[0]) == 1
        assert demisto.results.call_count == 1
        assert raw_response == results['Contents']
        assert 'json' == results['ContentsFormat']
        assert outputs == results['EntryContext']
        assert md == results['HumanReadable']
        assert timeline == results['IndicatorTimeline']

    def test_return_outputs_timeline_without_category(self, mocker):
        mocker.patch.object(demisto, 'results')
        md = 'md'
        outputs = {'Event': 1}
        raw_response = {'event': 1}
        timeline = [{'Value': 'blah', 'Message': 'test'}]
        return_outputs(md, outputs, raw_response, timeline)
        results = demisto.results.call_args[0][0]
        assert len(demisto.results.call_args[0]) == 1
        assert demisto.results.call_count == 1
        assert raw_response == results['Contents']
        assert 'json' == results['ContentsFormat']
        assert outputs == results['EntryContext']
        assert md == results['HumanReadable']
        assert 'Category' in results['IndicatorTimeline'][0].keys()
        assert results['IndicatorTimeline'][0]['Category'] == 'Integration Update'

    def test_return_outputs_ignore_auto_extract(self, mocker):
        mocker.patch.object(demisto, 'results')
        md = 'md'
        outputs = {'Event': 1}
        raw_response = {'event': 1}
        ignore_auto_extract = True
        return_outputs(md, outputs, raw_response, ignore_auto_extract=ignore_auto_extract)
        results = demisto.results.call_args[0][0]
        assert len(demisto.results.call_args[0]) == 1
        assert demisto.results.call_count == 1
        assert raw_response == results['Contents']
        assert 'json' == results['ContentsFormat']
        assert outputs == results['EntryContext']
        assert md == results['HumanReadable']
        assert ignore_auto_extract == results['IgnoreAutoExtract']

    def test_return_outputs_text_raw_response(self, mocker):
        mocker.patch.object(demisto, 'results')
        md = 'md'
        raw_response = 'string'
        return_outputs(md, raw_response=raw_response)
        results = demisto.results.call_args[0][0]
        assert len(demisto.results.call_args[0]) == 1
        assert demisto.results.call_count == 1
        assert raw_response == results['Contents']
        assert 'text' == results['ContentsFormat']


def test_argToBoolean():
    assert argToBoolean('true') is True
    assert argToBoolean('yes') is True
    assert argToBoolean('TrUe') is True
    assert argToBoolean(True) is True

    assert argToBoolean('false') is False
    assert argToBoolean('no') is False
    assert argToBoolean(False) is False


batch_params = [
    # full batch case
    ([1, 2, 3], 1, [[1], [2], [3]]),
    # empty case
    ([], 1, []),
    # out of index case
    ([1, 2, 3], 5, [[1, 2, 3]]),
    # out of index in end with batches
    ([1, 2, 3, 4, 5], 2, [[1, 2], [3, 4], [5]]),
    ([1] * 100, 2, [[1, 1]] * 50)
]


@pytest.mark.parametrize('iterable, sz, expected', batch_params)
def test_batch(iterable, sz, expected):
    for i, item in enumerate(batch(iterable, sz)):
        assert expected[i] == item


regexes_test = [
    (ipv4Regex, '192.168.1.1', True),
    (ipv4Regex, '192.168.1.1:8080', True),
    (ipv4Regex, '192.168.1.1/24', False),
    (ipv4Regex, '192.168.a.1', False),
    (ipv4Regex, '192.168..1.1', False),
    (ipv4Regex, '192.256.1.1', False),
    (ipv4Regex, '192.256.1.1.1', False),
    (ipv4Regex, '192.168.1.1/12', False),
    (ipv4Regex, '', False),
    (ipv4cidrRegex, '192.168.1.1/32', True),
    (ipv4cidrRegex, '192.168.1.1.1/30', False),
    (ipv4cidrRegex, '192.168.1.b/30', False),
    (ipv4cidrRegex, '192.168.1.12/381', False),
    (ipv6Regex, '2001:db8:a0b:12f0::1', True),
    (ipv6Regex, '2001:db8:a0b:12f0::1/11', False),
    (ipv6Regex, '2001:db8:a0b:12f0::1::1', False),
    (ipv6Regex, '2001:db8:a0b:12f0::98aa5', False),
    (ipv6cidrRegex, '2001:db8:a0b:12f0::1/64', True),
    (ipv6cidrRegex, '2001:db8:a0b:12f0::1/256', False),
    (ipv6cidrRegex, '2001:db8:a0b:12f0::1::1/25', False),
    (ipv6cidrRegex, '2001:db8:a0b:12f0::1aaasds::1/1', False)
]


@pytest.mark.parametrize('pattern, string, expected', regexes_test)
def test_regexes(pattern, string, expected):
    # (str, str, bool) -> None
    # emulates re.fullmatch from py3.4
    assert expected is bool(re.match("(?:" + pattern + r")\Z", string))


IP_TO_INDICATOR_TYPE_PACK = [
    ('192.168.1.1', FeedIndicatorType.IP),
    ('192.168.1.1:8080', FeedIndicatorType.IP),
    ('192.168.1.1/32', FeedIndicatorType.CIDR),
    ('2001:db8:a0b:12f0::1', FeedIndicatorType.IPv6),
    ('2001:db8:a0b:12f0::1/64', FeedIndicatorType.IPv6CIDR),
]


@pytest.mark.parametrize('ip, indicator_type', IP_TO_INDICATOR_TYPE_PACK)
def test_ip_to_indicator(ip, indicator_type):
    assert FeedIndicatorType.ip_to_indicator_type(ip) is indicator_type


data_test_b64_encode = [
    (u'test', 'dGVzdA=='),
    ('test', 'dGVzdA=='),
    (b'test', 'dGVzdA=='),
    ('', ''),
    ('%', 'JQ=='),
    (u'§', 'wqc='),
    (u'§t`e§s`t§', 'wqd0YGXCp3NgdMKn'),
]


@pytest.mark.parametrize('_input, expected_output', data_test_b64_encode)
def test_b64_encode(_input, expected_output):
    output = b64_encode(_input)
    assert output == expected_output, 'b64_encode({}) returns: {} instead: {}'.format(_input, output, expected_output)


B64_STR = 'This is a test!'
DECODED_B64 = b'N\x18\xac\x8a\xc6\xadz\xcb'
CASE_NO_PADDING = (B64_STR, DECODED_B64)
CASE_LESS_PADDING = (B64_STR + '=', DECODED_B64)
CASE_WITH_PADDING = (B64_STR + '==', DECODED_B64)
CASE_TOO_MUCH_PADDING = (B64_STR + '===', DECODED_B64)


@pytest.mark.parametrize('str_to_decode, expected_encoded',
                         (CASE_NO_PADDING, CASE_WITH_PADDING, CASE_LESS_PADDING, CASE_TOO_MUCH_PADDING))
def test_b64_decode(str_to_decode, expected_encoded):
    """
    Given: A base 64 encoded str that represents an image, with different paddings.
    When: Decoding it to an image file.
    Then: The str is decoded to binary.
    """
    encoded = b64_decode(str_to_decode)
    assert encoded == expected_encoded


def test_traceback_in_return_error_debug_mode_on(mocker):
    mocker.patch.object(demisto, 'command', return_value="test-command")
    mocker.spy(demisto, 'results')
    mocker.patch('CommonServerPython.is_debug_mode', return_value=True)
    from CommonServerPython import return_error

    try:
        raise Exception("This is a test string")
    except Exception:
        with pytest.raises(SystemExit):
            return_error("some text")

    assert "This is a test string" in str(demisto.results.call_args)
    assert "Traceback" in str(demisto.results.call_args)
    assert "some text" in str(demisto.results.call_args)


def test_traceback_in_return_error_debug_mode_off(mocker):
    mocker.patch.object(demisto, 'command', return_value="test-command")
    mocker.spy(demisto, 'results')
    mocker.patch('CommonServerPython.is_debug_mode', return_value=False)
    from CommonServerPython import return_error

    try:
        raise Exception("This is a test string")
    except Exception:
        with pytest.raises(SystemExit):
            return_error("some text")

    assert "This is a test string" not in str(demisto.results.call_args)
    assert "Traceback" not in str(demisto.results.call_args)
    assert "some text" in str(demisto.results.call_args)


# append_context unit test
CONTEXT_MOCK = {
    'str_key': 'str_value',
    'dict_key': {
        'key1': 'val1',
        'key2': 'val2'
    },
    'int_key': 1,
    'list_key_str': ['val1', 'val2'],
    'list_key_list': ['val1', 'val2'],
    'list_key_dict': ['val1', 'val2']
}

UPDATED_CONTEXT = {
    'str_key': 'str_data,str_value',
    'dict_key': {
        'key1': 'val1',
        'key2': 'val2',
        'data_key': 'data_val'
    },
    'int_key': [1, 2],
    'list_key_str': ['val1', 'val2', 'str_data'],
    'list_key_list': ['val1', 'val2', 'val1', 'val2'],
    'list_key_dict': ['val1', 'val2', {'data_key': 'data_val'}]
}
UPDATED_CONTEXT_WITH_LIST = {
    'dict_key': [{
        'key1': 'val1',
        'key2': 'val2',
        'key3': 'val3'
    }],
    'int_key': [1, 2],
    'list_key_str': ['val1', 'val2', 'str_data'],
    'list_key_list': ['val1', 'val2', 'val1', 'val2'],
    'list_key_dict': ['val1', 'val2', {'data_key': 'data_val'}]
}

DATA_MOCK_STRING = "str_data"
DATA_MOCK_LIST = ['val1', 'val2']
DATA_MOCK_LIST_OF_DICT = [{'key3': 'val3'}]
DATA_MOCK_DICT = {
    'data_key': 'data_val'
}
DATA_MOCK_INT = 2

STR_KEY = "str_key"
DICT_KEY = "dict_key"

APPEND_CONTEXT_INPUT = [
    (CONTEXT_MOCK, DATA_MOCK_STRING, STR_KEY, "key = {}, val = {}".format(STR_KEY, UPDATED_CONTEXT[STR_KEY])),
    (CONTEXT_MOCK, DATA_MOCK_LIST, STR_KEY, "TypeError"),
    (CONTEXT_MOCK, DATA_MOCK_DICT, STR_KEY, "TypeError"),

    (CONTEXT_MOCK, DATA_MOCK_STRING, DICT_KEY, "TypeError"),
    (CONTEXT_MOCK, DATA_MOCK_LIST, DICT_KEY, "TypeError"),
    (CONTEXT_MOCK, DATA_MOCK_LIST_OF_DICT, DICT_KEY, "key = {}, val = {}".format(DICT_KEY, UPDATED_CONTEXT_WITH_LIST[DICT_KEY])),
    (CONTEXT_MOCK, DATA_MOCK_DICT, DICT_KEY, "key = {}, val = {}".format(DICT_KEY, UPDATED_CONTEXT[DICT_KEY])),

    (CONTEXT_MOCK, DATA_MOCK_STRING, 'list_key_str',
     "key = {}, val = {}".format('list_key_str', UPDATED_CONTEXT['list_key_str'])),
    (CONTEXT_MOCK, DATA_MOCK_LIST, 'list_key_list',
     "key = {}, val = {}".format('list_key_list', UPDATED_CONTEXT['list_key_list'])),
    (CONTEXT_MOCK, DATA_MOCK_DICT, 'list_key_dict',
     "key = {}, val = {}".format('list_key_dict', UPDATED_CONTEXT['list_key_dict'])),

    (CONTEXT_MOCK, DATA_MOCK_INT, 'int_key', "key = {}, val = {}".format('int_key', UPDATED_CONTEXT['int_key'])),
]


def get_set_context(key, val):
    from CommonServerPython import return_error
    return_error("key = {}, val = {}".format(key, val))


@pytest.mark.parametrize('context_mock, data_mock, key, expected_answer', APPEND_CONTEXT_INPUT)
def test_append_context(mocker, context_mock, data_mock, key, expected_answer):
    from CommonServerPython import demisto
    mocker.patch.object(demisto, 'get', return_value=context_mock.get(key))
    mocker.patch.object(demisto, 'setContext', side_effect=get_set_context)
    mocker.patch.object(demisto, 'results')

    if "TypeError" not in expected_answer:
        with raises(SystemExit, match='0'):
            appendContext(key, data_mock)
            assert expected_answer in demisto.results.call_args[0][0]['Contents']

    else:
        with raises(TypeError) as e:
            appendContext(key, data_mock)
            assert expected_answer in e.value


INDICATOR_VALUE_AND_TYPE = [
    ('3fec1b14cea32bbcd97fad4507b06888', "File"),
    ('1c8893f75089a27ca6a8d49801d7aa6b64ea0c6167fe8b1becfe9bc13f47bdc1', 'File'),
    ('castaneda-thornton.com', 'Domain'),
    ('192.0.0.1', 'IP'),
    ('test@gmail.com', 'Email'),
    ('test@Demisto.com', 'Email'),
    ('Test@demisto.com', 'Email'),
    ('TEST@demisto.com', 'Email'),
    ('TEST@Demisto.com', 'Email'),
    ('TEST@DEMISTO.Com', 'Email'),
    ('TesT@DEMISTO.Com', 'Email'),
    ('TesT@DemisTO.Com', 'Email'),
    ('TesT@DeMisTo.CoM', 'Email'),
    ('TEST@DEMISTO.COM', 'Email'),
    ('e775eb1250137c0b83d4e7c4549c71d6f10cae4e708ebf0b5c4613cbd1e91087', 'File'),
    ('test@yahoo.com', 'Email'),
    ('http://test.com', 'URL'),
    ('11.111.11.11/11', 'CIDR'),
    ('CVE-0000-0000', 'CVE'),
    ('dbot@demisto.works', 'Email'),
    ('dummy@recipient.com', 'Email'),
    ('bruce.wayne@pharmtech.zz', 'Email'),
    ('joe@gmail.com', 'Email'),
    ('koko@demisto.com', 'Email'),
    ('42a5e275559a1651b3df8e15d3f5912499f0f2d3d1523959c56fc5aea6371e59', 'File'),
    ('10676cf66244cfa91567fbc1a937f4cb19438338b35b69d4bcc2cf0d3a44af5e', 'File'),
    ('52483514f07eb14570142f6927b77deb7b4da99f', 'File'),
    ('c8092abd8d581750c0530fa1fc8d8318', 'File'),
    ('fe80:0000:0000:0000:91ba:7558:26d3:acde', 'IPv6'),
    ('fd60:e22:f1b9::2', 'IPv6'),
    ('2001:db8:0000:0000:0000:0000:0000:0000', 'IPv6'),
    ('112.126.94.107', 'IP'),
    ('a', None),
    ('*castaneda-thornton.com', 'DomainGlob'),
    (
        '53e6baa124f54462786f1122e98e38ff1be3de82fe2a96b1849a8637043fd847eec7e0f53307bddf7a066565292d500c36c941f1f3bb9dcac807b2f4a0bfce1b',
        'File'),
    ('1[.]1[.]1[.]1', 'IP'),
    ('test[@]test.com', 'Email'),
    ('https[:]//www[.]test[.]com/abc', 'URL'),
    ('test[.]com', 'Domain'),
    ('https://192.168.1.1:8080', 'URL'),
]


@pytest.mark.parametrize('indicator_value, indicatory_type', INDICATOR_VALUE_AND_TYPE)
def test_auto_detect_indicator_type(indicator_value, indicatory_type):
    """
        Given
            - Indicator value
            - Indicator type

        When
        - Trying to detect the type of an indicator.

        Then
        -  Run the auto_detect_indicator_type and validate that the indicator type the function returns is as expected.
    """
    if sys.version_info.major == 3 and sys.version_info.minor == 8:
        assert auto_detect_indicator_type(indicator_value) == indicatory_type
    else:
        try:
            auto_detect_indicator_type(indicator_value)
        except Exception as e:
            assert str(e) == "Missing tldextract module, In order to use the auto detect function please" \
                             " use a docker image with it installed such as: demisto/jmespath"


def test_auto_detect_indicator_type_tldextract(mocker):
    """
        Given
            tldextract version is lower than 3.0.0

        When
            Trying to detect the type of an indicator.

        Then
            Run the auto_detect_indicator_type and validate that tldextract using `cache_file` arg and not `cache_dir`
    """
    if sys.version_info.major == 3 and sys.version_info.minor >= 8:
        import tldextract as tlde
        tlde.__version__ = '2.2.7'

        mocker.patch.object(tlde, 'TLDExtract')

        auto_detect_indicator_type('8')

        res = tlde.TLDExtract.call_args
        assert 'cache_file' in res[1].keys()


VALID_DOMAIN_INDICATORS = ['www.static.attackiqtes.com',
                           'test.com',
                           'www.testö.com',
                           'hxxps://path.test.com/check',
                           'https%3A%2F%2Ftwitter.com%2FPhilipsBeLux&data=02|01||cb2462dc8640484baf7608d638d2a698|1a407a2d7675'
                           '4d178692b3ac285306e4|0|0|636758874714819880&sdata=dnJiphWFhnAKsk5Ps0bj0p%2FvXVo8TpidtGZcW6t8lDQ%3'
                           'D&reserved=0%3E%5bcid:image003.gif@01CF4D7F.1DF62650%5d%3C',
                           'https://emea01.safelinks.protection.outlook.com/',
                           'good.good']


@pytest.mark.parametrize('indicator_value', VALID_DOMAIN_INDICATORS)
def test_valid_domain_indicator_types(indicator_value):
    """
    Given
    - Valid Domain indicators.
    When
    - Trying to match those indicators with the Domain regex.
    Then
    - The indicators are classified as Domain indicators.
    """
    assert re.match(domainRegex, indicator_value)


INVALID_DOMAIN_INDICATORS = ['aaa.2234',
                             '1.1.1.1',
                             'ba7816bf8f01cfea414140de5dae2223b00361a396177a9cb410ff61f20015ad',
                             '1.1',
                             '2001 : db8: 3333 : 4444 : 5555',
                             'test..com',
                             'test/com',
                             '3.21.32.65/path']


@pytest.mark.parametrize('indicator_value', INVALID_DOMAIN_INDICATORS)
def test_invalid_domain_indicator_types(indicator_value):
    """
    Given
    - invalid Domain indicators.
    When
    - Trying to match those indicators with the Domain regex.
    Then
    - The indicators are not classified as Domain indicators.
    """
    assert not re.match(domainRegex, indicator_value)


VALID_URL_INDICATORS = [
    '3.21.32.65/path',
    '19.117.63.253:28/other/path',
    '19.117.63.253:28/path',
    '1.1.1.1/7/server/somestring/something.php?fjjasjkfhsjasofds=sjhfhdsfhasld',
    'flake8.pycqa.org/en/latest',
    '2001:db8:85a3:8d3:1319:8a2e:370:7348/path/path',
    '2001:db8:85a3:8d3:1319:8a2e:370:7348/32/path/path',
    'https://google.com/sdlfdshfkle3247239elkxszmcdfdstgk4e5pt0/path/path/oatdsfk/sdfjjdf',
    'www.google.com/path',
    'wwW.GooGle.com/path',
    '2001:db8:85a3:8d3:1319:8a2e:370:7348/65/path/path',
    '2001:db8:3333:4444:5555:6666:7777:8888/32/path/path',
    '2001:db8:85a3:8d3:1319:8a2e:370:7348/h',
    '1.1.1.1/7/server',
    "1.1.1.1/32/path",
    'https://evil.tld/evil.html',
    'www.evil.tld/evil.aspx',
    'sftp://69.254.57.79:5001/path',
    'sftp://75.26.0.1/path',
    'www.evil.tld/resource',
    'hxxps://google[.]com:443/path',
    'http://xn--e1v2i3l4.tld/evilagain.aspx',
    'www.evil.tld:443/path/to/resource.html',
    'WWW.evil.tld:443/path/to/resource.html',
    'wWw.Evil.tld:443/path/to/resource.html',
    'Https://wWw.Evil.tld:443/path/to/resource.html',
    'https://1.2.3.4/path/to/resource.html',
    'HTTPS://1.2.3.4/path/to/resource.html',
    '1.2.3.4/path',
    '1.2.3.4/path/to/resource.html',
    'http://1.2.3.4:8080/resource.html',
    'HTTP://1.2.3.4:80/path',
    'ftp://foo.bar/resource',
    'FTP://foo.bar/resource',
    'ftps://foo.bar/resource',
    'ftps://foo.bar/Resource',
    '5.6.7.8/fdsfs',
    'https://serverName.com/deepLinkAction.do?userName=peter%40nable%2Ecom&password=Hello',
    'http://serverName.org/deepLinkAction.do?userName=peter%40nable%2Ecom&password=Hello',
    'https://1.1.1.1/deepLinkAction.do?userName=peter%40nable%2Ecom&password=Hello',
    'https://google.com/deepLinkAction.do?userName=peter%40nable%2Ecom&password=Hello',
    'www.google.com/deepLinkAction.do?userName=peter%40nable%2Ecom&password=Hello',
    'https://xsoar.pan.dev/docs/welcome',
    '5.6.7.8/user/',
    'http://www.example.com/and%26here.html',
    'https://0.0.0.1/path',
    'hxxp://0[x]455e8c6f/0s19ef206s18s2f2s567s49a8s91f7s4s19fd61a',  # defanged hexa-decimal IP.
    'hxxp://0x325e5c7f/34823jdsasjfd/asdsafgf/324',  # hexa-decimal IP.
    'hxxps://0xAB268DC1:8080/path',
    'hxxps://0xAB268DC1/p',
    'hxxps://0xAB268DC1/32',
    'http://www.google[.]com:8080/path',
    'http://www[.]google.com:8080/path',
    'www[.]google.com:8080/path',
    'www.google[.]com:8080/path',
    'google[.]com/path',
    'google[.]com:443/path',
    'hXXps://1.1.1.1[.]edu/path',
    '2001:db8:85a3:8d3:1319:8a2e:370:7348/80',
    '2001:0db8:0001:0000:0000:0ab9:C0A8:0102/resource.html',
    '2251:dbc:8fa3:8d3:1f19:8a2e:370:7348/80',
    'https[:]//www.test.com/test',  # defanged colon sign
    "hxxp[:]//1[.]1[.]1[.]1/test[.]php",  # Defanged URL with ip as a domain
    "hxxp[:]//test[.]com/test[.]php",  # Defanged URL with a file extension
    "https://test.com/a/b/c-d-e",  # hyphen in the path
]


@pytest.mark.parametrize('indicator_value', VALID_URL_INDICATORS)
def test_valid_url_indicator_types(indicator_value):
    """
    Given
    - Valid URL indicators.
    When
    - Trying to match those indicators with the URL regex.
    Then
    - The indicators are classified as URL indicators.
    """
    regex_match = re.match(urlRegex, indicator_value)
    assert regex_match.group(0) == indicator_value


INVALID_URL_INDICATORS = [
    'www.google.com',
    'one.two.three.four.com',
    'one.two.three.com',
    'test',
    'httn://bla.com/path',
    'google.com*',
    '1.1.1.1',
    'path/path',
    '1.1.1.1:111112243245/path',
    '3.4.6.92:8080:/test',
    '1.1.1.1:4lll/',
    'flake8.pycqa.org',
    'google.com',
    'HTTPS://dsdffd.c',  # not valid tld
    'https://test',
    'ftp://test',
    'ftps:test',
    'a.a.a.a',
    'b.b.b',
    'https:/1.1.1.1.1/path',
    'wwww.test',
    'help.test.com',
    'help-test/com',
    'fnvfdsbf/path',
    '65.23.7.2',
    'k.f.a.f',
    'test/test/test/test',
    '',
    'somestring',
    'dsjfshjdfgkjldsh32423123^^&*#@$#@$@!#4',
    'aaa/1.1.1.1/path',
    'domain*com/1.1.1.1/path',
    'http:1.1.1.1/path',
    'kfer93420932/path/path',
    '1.1.1.1.1/24',
    '2.2.2.2.2/3sad',
    'http://fdsfesd',
    'http://fdsfesd:8080',  # no tld
    'FTP://Google.',
    'https://www.',
    '1.1.1.1.1/path',
    '2.2.2.2.2/3sad',
    'HTTPS://1.1.1.1..1.1.1.1/path',
    'https://1.1.1.1.1.1.1.1.1.1.1/path',
    '1.1.1.1 .1/path',
    '   test.com',
    'test .com.domain',
    'hxxps://0xAB26:8080/path',  # must be 8 hexa-decimal chars
    'hxxps://34543645356432234e:8080/path',  # too large integer IP
    'https://35.12.5677.143423:443',  # invalid IP address
    'https://4578.2436.1254.7423',  # invalid octal address (must be numbers between 0-7)
    'https://4578.2436.1254.7423:443/p',
    'FTP://foo hXXps://1.1.1.1[.]edu/path',
    'https://216.58.199.78:12345fdsf',
    'https://www.216.58.199.78:sfsdg'
]


@pytest.mark.parametrize('indicator_value', INVALID_URL_INDICATORS)
def test_invalid_url_indicator_types(indicator_value):
    """
    Given
    - invalid URL indicators.
    When
    - Trying to match those indicators with the URL regex.
    Then
    - The indicators are not classified as URL indicators.
    """
    assert not re.match(urlRegex, indicator_value)


def test_handle_proxy(mocker):
    os.environ['REQUESTS_CA_BUNDLE'] = '/test1.pem'
    mocker.patch.object(demisto, 'params', return_value={'insecure': True})
    handle_proxy()
    assert os.getenv('REQUESTS_CA_BUNDLE') is None
    os.environ['REQUESTS_CA_BUNDLE'] = '/test2.pem'
    mocker.patch.object(demisto, 'params', return_value={})
    handle_proxy()
    assert os.environ['REQUESTS_CA_BUNDLE'] == '/test2.pem'  # make sure no change
    mocker.patch.object(demisto, 'params', return_value={'unsecure': True})
    handle_proxy()
    assert os.getenv('REQUESTS_CA_BUNDLE') is None


def test_handle_proxy_without_http_prefix():
    """
        Given
            proxy is configured in environment vars without http/https prefixes

        When
            run handle_proxy()

        Then
            the function will return proxies with http:// prefix
    """
    os.environ['HTTP_PROXY'] = 'testproxy:8899'
    os.environ['HTTPS_PROXY'] = 'testproxy:8899'
    proxies = handle_proxy(checkbox_default_value=True)
    assert proxies['http'] == 'http://testproxy:8899'
    assert proxies['https'] == 'http://testproxy:8899'


def test_handle_proxy_with_http_prefix():
    """
        Given
            proxy is configured in environment vars with http/https prefixes

        When
            run handle_proxy()

        Then
            the function will return proxies unchanged
    """
    os.environ['HTTP_PROXY'] = 'http://testproxy:8899'
    os.environ['HTTPS_PROXY'] = 'https://testproxy:8899'
    proxies = handle_proxy(checkbox_default_value=True)
    assert proxies['http'] == 'http://testproxy:8899'
    assert proxies['https'] == 'https://testproxy:8899'


def test_handle_proxy_with_socks5_prefix():
    """
        Given
            proxy is configured in environment vars with socks5 (socks proxy) prefixes

        When
            run handle_proxy()

        Then
            the function will return proxies unchanged
    """
    os.environ['HTTP_PROXY'] = 'socks5://testproxy:8899'
    os.environ['HTTPS_PROXY'] = 'socks5://testproxy:8899'
    proxies = handle_proxy(checkbox_default_value=True)
    assert proxies['http'] == 'socks5://testproxy:8899'
    assert proxies['https'] == 'socks5://testproxy:8899'


@pytest.mark.parametrize(argnames="dict_obj, keys, expected, default_return_value",
                         argvalues=[
                             ({'a': '1'}, ['a'], '1', None),
                             ({'a': {'b': '2'}}, ['a', 'b'], '2', None),
                             ({'a': {'b': '2'}}, ['a', 'c'], 'test', 'test'),
                         ])
def test_safe_get(dict_obj, keys, expected, default_return_value):
    from CommonServerPython import dict_safe_get
    assert expected == dict_safe_get(dict_object=dict_obj,
                                     keys=keys,
                                     default_return_value=default_return_value)


MIRRORS = '''
   [{
     "channel_id":"GKQ86DVPH",
     "channel_name": "incident-681",
     "channel_topic": "incident-681",
     "investigation_id":"681",
     "mirror_type":"all",
     "mirror_direction":"both",
     "mirror_to":"group",
     "auto_close":true,
     "mirrored":true
  },
  {
     "channel_id":"GKB19PA3V",
     "channel_name": "group2",
     "channel_topic": "cooltopic",
     "investigation_id":"684",
     "mirror_type":"all",
     "mirror_direction":"both",
     "mirror_to":"group",
     "auto_close":true,
     "mirrored":true
  },
  {
     "channel_id":"GKB19PA3V",
     "channel_name": "group2",
     "channel_topic": "cooltopic",
     "investigation_id":"692",
     "mirror_type":"all",
     "mirror_direction":"both",
     "mirror_to":"group",
     "auto_close":true,
     "mirrored":true
  },
  {
     "channel_id":"GKNEJU4P9",
     "channel_name": "group3",
     "channel_topic": "incident-713",
     "investigation_id":"713",
     "mirror_type":"all",
     "mirror_direction":"both",
     "mirror_to":"group",
     "auto_close":true,
     "mirrored":true
  },
  {
     "channel_id":"GL8GHC0LV",
     "channel_name": "group5",
     "channel_topic": "incident-734",
     "investigation_id":"734",
     "mirror_type":"all",
     "mirror_direction":"both",
     "mirror_to":"group",
     "auto_close":true,
     "mirrored":true
  }]
'''

CONVERSATIONS = '''[{
    "id": "C012AB3CD",
    "name": "general",
    "is_channel": true,
    "is_group": false,
    "is_im": false,
    "created": 1449252889,
    "creator": "U012A3CDE",
    "is_archived": false,
    "is_general": true,
    "unlinked": 0,
    "name_normalized": "general",
    "is_shared": false,
    "is_ext_shared": false,
    "is_org_shared": false,
    "pending_shared": [],
    "is_pending_ext_shared": false,
    "is_member": true,
    "is_private": false,
    "is_mpim": false,
    "topic": {
        "value": "Company-wide announcements and work-based matters",
        "creator": "",
        "last_set": 0
    },
    "purpose": {
        "value": "This channel is for team-wide communication and announcements. All team members are in this channel.",
        "creator": "",
        "last_set": 0
    },
    "previous_names": [],
    "num_members": 4
},
{
    "id": "C061EG9T2",
    "name": "random",
    "is_channel": true,
    "is_group": false,
    "is_im": false,
    "created": 1449252889,
    "creator": "U061F7AUR",
    "is_archived": false,
    "is_general": false,
    "unlinked": 0,
    "name_normalized": "random",
    "is_shared": false,
    "is_ext_shared": false,
    "is_org_shared": false,
    "pending_shared": [],
    "is_pending_ext_shared": false,
    "is_member": true,
    "is_private": false,
    "is_mpim": false,
    "topic": {
        "value": "Non-work banter and water cooler conversation",
        "creator": "",
        "last_set": 0
    },
    "purpose": {
        "value": "A place for non-work-related flimflam.",
        "creator": "",
        "last_set": 0
    },
    "previous_names": [],
    "num_members": 4
}]'''

OBJECTS_TO_KEYS = {
    'mirrors': 'investigation_id',
    'questions': 'entitlement',
    'users': 'id'
}


def set_integration_context_versioned(integration_context, version=-1, sync=False):
    global INTEGRATION_CONTEXT_VERSIONED

    try:
        if not INTEGRATION_CONTEXT_VERSIONED:
            INTEGRATION_CONTEXT_VERSIONED = {'context': '{}', 'version': 0}
    except NameError:
        INTEGRATION_CONTEXT_VERSIONED = {'context': '{}', 'version': 0}

    current_version = INTEGRATION_CONTEXT_VERSIONED['version']
    if version != -1 and version <= current_version:
        raise ValueError('DB Insert version {} does not match version {}'.format(current_version, version))

    INTEGRATION_CONTEXT_VERSIONED = {'context': integration_context, 'version': current_version + 1}


def get_integration_context_versioned(refresh=False):
    return INTEGRATION_CONTEXT_VERSIONED


def test_merge_lists():
    from CommonServerPython import merge_lists

    # Set
    original = [{'id': '1', 'updated': 'n'}, {'id': '2', 'updated': 'n'}, {'id': '11', 'updated': 'n'}]
    updated = [{'id': '1', 'updated': 'y'}, {'id': '3', 'updated': 'y'}, {'id': '11', 'updated': 'n', 'remove': True}]
    expected = [{'id': '1', 'updated': 'y'}, {'id': '2', 'updated': 'n'}, {'id': '3', 'updated': 'y'}]

    # Arrange
    result = merge_lists(original, updated, 'id')

    # Assert
    assert len(result) == len(expected)
    for obj in result:
        assert obj in expected


def test_update_context_merge(mocker):
    import CommonServerPython

    # Set
    set_integration_context_versioned({
        'mirrors': MIRRORS,
        'conversations': CONVERSATIONS
    })

    mocker.patch.object(demisto, 'getIntegrationContextVersioned', return_value=get_integration_context_versioned())
    mocker.patch.object(demisto, 'setIntegrationContextVersioned', side_effecet=set_integration_context_versioned)
    mocker.patch.object(CommonServerPython, 'is_versioned_context_available', return_value=True)

    new_mirror = {
        'channel_id': 'new_group',
        'channel_name': 'incident-999',
        'channel_topic': 'incident-999',
        'investigation_id': '999',
        'mirror_type': 'all',
        'mirror_direction': 'both',
        'mirror_to': 'group',
        'auto_close': True,
        'mirrored': False
    }

    mirrors = json.loads(MIRRORS)
    mirrors.extend([new_mirror])

    # Arrange
    context, version = CommonServerPython.update_integration_context({'mirrors': [new_mirror]}, OBJECTS_TO_KEYS, True)
    new_mirrors = json.loads(context['mirrors'])

    # Assert
    assert len(mirrors) == len(new_mirrors)
    for mirror in mirrors:
        assert mirror in new_mirrors

    assert version == get_integration_context_versioned()['version']


def test_update_context_no_merge(mocker):
    import CommonServerPython

    # Set
    set_integration_context_versioned({
        'mirrors': MIRRORS,
        'conversations': CONVERSATIONS
    })

    mocker.patch.object(demisto, 'getIntegrationContextVersioned', return_value=get_integration_context_versioned())
    mocker.patch.object(demisto, 'setIntegrationContextVersioned', side_effecet=set_integration_context_versioned)
    mocker.patch.object(CommonServerPython, 'is_versioned_context_available', return_value=True)

    new_conversation = {
        'id': 'A0123456',
        'name': 'general'
    }

    conversations = json.loads(CONVERSATIONS)
    conversations.extend([new_conversation])

    # Arrange
    context, version = CommonServerPython.update_integration_context({'conversations': conversations}, OBJECTS_TO_KEYS,
                                                                     True)
    new_conversations = json.loads(context['conversations'])

    # Assert
    assert conversations == new_conversations
    assert version == get_integration_context_versioned()['version']


@pytest.mark.parametrize('versioned_available', [True, False])
def test_get_latest_integration_context(mocker, versioned_available):
    import CommonServerPython

    # Set
    set_integration_context_versioned({
        'mirrors': MIRRORS,
        'conversations': CONVERSATIONS
    })

    mocker.patch.object(demisto, 'getIntegrationContextVersioned', return_value=get_integration_context_versioned())
    mocker.patch.object(demisto, 'setIntegrationContextVersioned', side_effecet=set_integration_context_versioned)
    mocker.patch.object(CommonServerPython, 'is_versioned_context_available', return_value=versioned_available)
    mocker.patch.object(demisto, 'getIntegrationContext',
                        return_value={'mirrors': MIRRORS, 'conversations': CONVERSATIONS})

    # Arrange
    context, ver = CommonServerPython.get_integration_context_with_version(True)

    # Assert
    assert context == get_integration_context_versioned()['context']
    assert ver == get_integration_context_versioned()['version'] if versioned_available else -1


def test_set_latest_integration_context(mocker):
    import CommonServerPython

    # Set
    set_integration_context_versioned({
        'mirrors': MIRRORS,
        'conversations': CONVERSATIONS,
    })

    mocker.patch.object(demisto, 'getIntegrationContextVersioned', return_value=get_integration_context_versioned())
    mocker.patch.object(demisto, 'setIntegrationContextVersioned', side_effecet=set_integration_context_versioned)
    int_context = get_integration_context_versioned()
    mocker.patch.object(CommonServerPython, 'update_integration_context',
                        side_effect=[(int_context['context'], int_context['version']),
                                     (int_context['context'], int_context['version'] + 1)])
    mocker.patch.object(CommonServerPython, 'set_integration_context', side_effect=[ValueError, int_context['context']])

    # Arrange
    CommonServerPython.set_to_integration_context_with_retries({}, OBJECTS_TO_KEYS)
    int_context_calls = CommonServerPython.set_integration_context.call_count
    int_context_args_1 = CommonServerPython.set_integration_context.call_args_list[0][0]
    int_context_args_2 = CommonServerPython.set_integration_context.call_args_list[1][0]

    # Assert
    assert int_context_calls == 2
    assert int_context_args_1 == (int_context['context'], True, int_context['version'])
    assert int_context_args_2 == (int_context['context'], True, int_context['version'] + 1)


def test_set_latest_integration_context_es(mocker):
    import CommonServerPython

    # Set
    mocker.patch.object(demisto, 'getIntegrationContextVersioned', return_value=get_integration_context_versioned())
    mocker.patch.object(demisto, 'setIntegrationContextVersioned', side_effecet=set_integration_context_versioned)
    es_inv_context_version_first = {'version': 5, 'sequenceNumber': 807, 'primaryTerm': 1}
    es_inv_context_version_second = {'version': 7, 'sequenceNumber': 831, 'primaryTerm': 1}
    mocker.patch.object(CommonServerPython, 'update_integration_context',
                        side_effect=[({}, es_inv_context_version_first),
                                     ({}, es_inv_context_version_second)])
    mocker.patch.object(CommonServerPython, 'set_integration_context', side_effect=[ValueError, {}])

    # Arrange
    CommonServerPython.set_to_integration_context_with_retries({})
    int_context_calls = CommonServerPython.set_integration_context.call_count
    int_context_args_1 = CommonServerPython.set_integration_context.call_args_list[0][0]
    int_context_args_2 = CommonServerPython.set_integration_context.call_args_list[1][0]

    # Assert
    assert int_context_calls == 2
    assert int_context_args_1[1:] == (True, es_inv_context_version_first)
    assert int_context_args_2[1:] == (True, es_inv_context_version_second)


def test_set_latest_integration_context_fail(mocker):
    import CommonServerPython

    # Set
    set_integration_context_versioned({
        'mirrors': MIRRORS,
        'conversations': CONVERSATIONS,
    })

    mocker.patch.object(demisto, 'getIntegrationContextVersioned', return_value=get_integration_context_versioned())
    mocker.patch.object(demisto, 'setIntegrationContextVersioned', side_effecet=set_integration_context_versioned)
    int_context = get_integration_context_versioned()
    mocker.patch.object(CommonServerPython, 'update_integration_context', return_value=(
        int_context['context'], int_context['version']
    ))
    mocker.patch.object(CommonServerPython, 'set_integration_context', side_effect=ValueError)

    # Arrange
    with pytest.raises(Exception):
        CommonServerPython.set_to_integration_context_with_retries({}, OBJECTS_TO_KEYS)

    int_context_calls = CommonServerPython.set_integration_context.call_count

    # Assert
    assert int_context_calls == CommonServerPython.CONTEXT_UPDATE_RETRY_TIMES


def test_get_x_content_info_headers(mocker):
    test_license = 'TEST_LICENSE_ID'
    test_brand = 'TEST_BRAND'
    mocker.patch.object(
        demisto,
        'getLicenseID',
        return_value=test_license
    )
    mocker.patch.object(
        demisto,
        'callingContext',
        new_callable=mocker.PropertyMock(return_value={'context': {
            'IntegrationBrand': test_brand,
            'IntegrationInstance': 'TEST_INSTANCE',
        }})
    )
    headers = get_x_content_info_headers()
    assert headers['X-Content-LicenseID'] == test_license
    assert headers['X-Content-Name'] == test_brand


def test_script_return_results_execution_metrics_command_results(mocker):
    """
    Given:
      - List of CommandResult and dicts that contains an execution metrics entry
      - The command currently running is a script
    When:
      - Calling return_results()
    Then:
      - demisto.results() is called 1 time (without the execution metrics entry)
    """
    from CommonServerPython import CommandResults, return_results
    mocker.patch.object(demisto, 'callingContext', {'context': {'ExecutedCommands': [{'moduleBrand': 'Scripts'}]}})
    demisto_results_mock = mocker.patch.object(demisto, 'results')
    mock_command_results = [
        CommandResults(outputs_prefix='Mock', outputs={'MockContext': 0}, entry_type=19),
        CommandResults(outputs_prefix='Mock', outputs={'MockContext': 1}),
        {'MockContext': 1, "Type": 19},
        {'MockContext': 1, "Type": 1},
    ]
    return_results(mock_command_results)
    for call_args in demisto_results_mock.call_args_list:
        for args in call_args.args:
            if isinstance(args, list):
                for arg in args:
                    assert arg["Type"] != 19
            else:
                assert args["Type"] != 19
    assert demisto_results_mock.call_count == 2


def test_integration_return_results_execution_metrics_command_results(mocker):
    """
    Given:
      - List of CommandResult and dicts that contains an execution metrics entry
      - The command currently running is an integration command
    When:
      - Calling return_results()
    Then:
      - demisto.results() is called 3 times (with the execution metrics entry included)
    """
    from CommonServerPython import CommandResults, return_results
    mocker.patch.object(demisto, 'callingContext', {'context': {'ExecutedCommands': [{'moduleBrand': 'integration'}]}})
    demisto_results_mock = mocker.patch.object(demisto, 'results')
    mock_command_results = [
        CommandResults(outputs_prefix='Mock', outputs={'MockContext': 0}, entry_type=19),
        CommandResults(outputs_prefix='Mock', outputs={'MockContext': 1}),
        {'MockContext': 1, "Type": 19},
        {'MockContext': 1, "Type": 19},
    ]
    return_results(mock_command_results)
    execution_metrics_entry_found = False
    for call_args in demisto_results_mock.call_args_list:
        if execution_metrics_entry_found:
            break
        for args in call_args.args:
            if execution_metrics_entry_found:
                break
            execution_metrics_entry_found = args["Type"] != 19

    assert execution_metrics_entry_found
    assert demisto_results_mock.call_count == 3


def test_dynamic_section_script_return_results_execution_metrics_command_results(mocker):
    """
    Given:
      - List of CommandResult and dicts that contains execution metrics entries
      - The command currently running is a dynamic-section script
    When:
      - Calling return_results()
    Then:
      - demisto.results() is called 2 times (without the 2 execution metrics entries)
    """
    from CommonServerPython import CommandResults, return_results
    mocker.patch.object(demisto, 'callingContext', {'context': {'ScriptName': 'some_script_name'}})
    demisto_results_mock = mocker.patch.object(demisto, 'results')
    mock_command_results = [
        # CommandResults metrics entry: Should not be returned.
        CommandResults(outputs_prefix='Mock', outputs={'MockContext': 0}, entry_type=19),
        # CommandResults regular entry: Should be returned.
        CommandResults(outputs_prefix='Mock', outputs={'MockContext': 1}),
        # Dict metrics entry: Should not be returned.
        {'MockContext': 1, "Type": 19},
        # Dict regular entry: Should be returned.
        {'MockContext': 1, "Type": 1},
    ]
    return_results(mock_command_results)
    for call_args in demisto_results_mock.call_args_list:
        for args in call_args.args:
            if isinstance(args, list):
                for arg in args:
                    assert arg["Type"] != 19
            else:
                assert args["Type"] != 19

    assert demisto_results_mock.call_count == 2


def test_return_results_multiple_command_results(mocker):
    """
    Given:
      - List of 2 CommandResult
    When:
      - Calling return_results()
    Then:
      - demisto.results() is called 2 times (with the list items)
    """
    from CommonServerPython import CommandResults, return_results
    demisto_results_mock = mocker.patch.object(demisto, 'results')
    mock_command_results = []
    for i in range(2):
        mock_output = {'MockContext': i}
        mock_command_results.append(CommandResults(outputs_prefix='Mock', outputs=mock_output))
    return_results(mock_command_results)
    assert demisto_results_mock.call_count == 2


def test_return_results_multiple_dict_results(mocker):
    """
    Given:
      - List of 2 dictionaries
    When:
      - Calling return_results()
    Then:
      - demisto.results() is called 1 time (with the list as an argument)
    """
    from CommonServerPython import return_results
    demisto_results_mock = mocker.patch.object(demisto, 'results')
    mock_command_results = [{'MockContext': 0}, {'MockContext': 1}]
    return_results(mock_command_results)
    args, _ = demisto_results_mock.call_args_list[0]
    assert demisto_results_mock.call_count == 1
    assert [{'MockContext': 0}, {'MockContext': 1}] in args


def test_return_results_mixed_results(mocker):
    """
    Given:
      - List containing a CommandResult object and two dictionaries (representing a demisto result entries)
    When:
      - Calling return_results()
    Then:
      - Assert that demisto.results() is called 2 times .
      - Assert that the first call was with the CommandResult object.
      - Assert that the second call was with the two demisto results dicts.
    """
    from CommonServerPython import CommandResults, return_results
    demisto_results_mock = mocker.patch.object(demisto, 'results')
    mock_command_results_object = CommandResults(outputs_prefix='Mock', outputs={'MockContext': 0})
    mock_demisto_results_entry = [{'MockContext': 1}, {'MockContext': 2}]
    return_results([mock_command_results_object] + mock_demisto_results_entry)

    assert demisto_results_mock.call_count == 2
    assert demisto_results_mock.call_args_list[0][0][0] == mock_command_results_object.to_context()
    assert demisto_results_mock.call_args_list[1][0][0] == mock_demisto_results_entry


class TestExecuteCommand:
    @staticmethod
    def test_sanity(mocker):
        """
        Given:
            - A successful command with a single entry as output.
        When:
            - Calling execute_command.
        Then:
            - Assert that only the Contents value is returned.
        """
        from CommonServerPython import execute_command, EntryType
        demisto_execute_mock = mocker.patch.object(demisto, 'executeCommand',
                                                   return_value=[{'Type': EntryType.NOTE,
                                                                  'Contents': {'hello': 'world'}}])
        res = execute_command('command', {'arg1': 'value'})
        execute_command_args = demisto_execute_mock.call_args_list[0][0]
        assert demisto_execute_mock.call_count == 1
        assert execute_command_args[0] == 'command'
        assert execute_command_args[1] == {'arg1': 'value'}
        assert res == {'hello': 'world'}

    @staticmethod
    def test_multiple_results(mocker):
        """
        Given:
            - A successful command with several entries as output.
        When:
            - Calling execute_command.
        Then:
            - Assert that the "Contents" values of all entries are returned.
        """
        from CommonServerPython import execute_command, EntryType
        entries = [
            {'Type': EntryType.NOTE, 'Contents': {'hello': 'world'}},
            {'Type': EntryType.NOTE, 'Context': 'no contents here'},
            {'Type': EntryType.NOTE, 'Contents': {'entry': '2'}},
        ]
        demisto_execute_mock = mocker.patch.object(demisto, 'executeCommand',
                                                   return_value=entries)
        res = execute_command('command', {'arg1': 'value'})
        assert demisto_execute_mock.call_count == 1
        assert isinstance(res, list)
        assert len(res) == 3
        assert res[0] == {'hello': 'world'}
        assert res[1] == {}
        assert res[2] == {'entry': '2'}

    @staticmethod
    def test_raw_results(mocker):
        """
        Given:
            - A successful command with several entries as output.
        When:
            - Calling execute_command.
        Then:
            - Assert that the entire entries are returned.
        """
        from CommonServerPython import execute_command, EntryType
        entries = [
            {'Type': EntryType.NOTE, 'Contents': {'hello': 'world'}},
            {'Type': EntryType.NOTE, 'Context': 'no contents here'},
            'text',
            1337,
        ]
        demisto_execute_mock = mocker.patch.object(demisto, 'executeCommand',
                                                   return_value=entries)
        res = execute_command('command', {'arg1': 'value'}, extract_contents=False)
        assert demisto_execute_mock.call_count == 1
        assert isinstance(res, list)
        assert len(res) == 4
        assert res[0] == {'Type': EntryType.NOTE, 'Contents': {'hello': 'world'}}
        assert res[1] == {'Type': EntryType.NOTE, 'Context': 'no contents here'}
        assert res[2] == 'text'
        assert res[3] == 1337

    @staticmethod
    def test_failure(mocker):
        """
        Given:
            - A command that fails.
        When:
            - Calling execute_command.
        Then:
            - Assert that DemistoException is raised with the original error.
        """
        from CommonServerPython import execute_command, EntryType
        error_entries = [
            {'Type': EntryType.ERROR, 'Contents': 'error number 1'},
            {'Type': EntryType.ERROR, 'Contents': 'error number 2'},
        ]

        demisto_execute_mock = mocker.patch.object(demisto, 'executeCommand', return_value=error_entries)

        with raises(DemistoException, match='Failed to execute'):
            execute_command('bad', {'arg1': 'value'})

        assert demisto_execute_mock.call_count == 1

    @staticmethod
    def test_failure_integration(monkeypatch):
        from CommonServerPython import execute_command
        monkeypatch.delattr(demisto, 'executeCommand')

        with raises(DemistoException, match=r'Cannot run demisto.executeCommand\(\) from integrations.'):
            execute_command('bad', {'arg1': 'value'})

    @staticmethod
    def test_multiple_results_fail_on_error_false(mocker):
        """
        Given:
            - A successful command with several entries as output.
            - fail_on_error set to False.
        When:
            - Calling execute_command.
        Then:
            - Assert that the status of the execution is True for successful run.
            - Assert that the "Contents" values of all entries are returned.
        """
        from CommonServerPython import execute_command, EntryType
        entries = [
            {'Type': EntryType.NOTE, 'Contents': {'hello': 'world'}},
            {'Type': EntryType.NOTE, 'Context': 'no contents here'},
            {'Type': EntryType.NOTE, 'Contents': {'entry': '2'}},
        ]
        demisto_execute_mock = mocker.patch.object(demisto, 'executeCommand',
                                                   return_value=entries)
        status, res = execute_command('command', {'arg1': 'value'}, fail_on_error=False)
        assert demisto_execute_mock.call_count == 1
        assert isinstance(res, list)
        assert len(res) == 3
        assert status
        assert res[0] == {'hello': 'world'}
        assert res[1] == {}
        assert res[2] == {'entry': '2'}

    @staticmethod
    def test_raw_results_fail_on_error_false(mocker):
        """
        Given:
            - A successful command with several entries as output.
            - fail_on_error set to False.
        When:
            - Calling execute_command.
        Then:
            - Assert that the status of the execution is True for successful run.
            - Assert that the entire entries are returned.
        """
        from CommonServerPython import execute_command, EntryType
        entries = [
            {'Type': EntryType.NOTE, 'Contents': {'hello': 'world'}},
            {'Type': EntryType.NOTE, 'Context': 'no contents here'},
            'text',
            1337,
        ]
        demisto_execute_mock = mocker.patch.object(demisto, 'executeCommand',
                                                   return_value=entries)
        status, res = execute_command('command', {'arg1': 'value'}, extract_contents=False, fail_on_error=False)
        assert demisto_execute_mock.call_count == 1
        assert isinstance(res, list)
        assert len(res) == 4
        assert status
        assert res[0] == {'Type': EntryType.NOTE, 'Contents': {'hello': 'world'}}
        assert res[1] == {'Type': EntryType.NOTE, 'Context': 'no contents here'}
        assert res[2] == 'text'
        assert res[3] == 1337

    @staticmethod
    def test_failure_fail_on_error_false(mocker):
        """
        Given:
            - A command that fails.
            - fail_on_error set to False.
        When:
            - Calling execute_command.
        Then:
            - Assert that the status of the execution is False for failed run.
            - Assert that the original errors are returned as a value, and not to the war-room.
        """
        from CommonServerPython import execute_command, EntryType
        error_entries = [
            {'Type': EntryType.ERROR, 'Contents': 'error number 1'},
            {'Type': EntryType.NOTE, 'Contents': 'not an error'},
            {'Type': EntryType.ERROR, 'Contents': 'error number 2'},
        ]
        demisto_execute_mock = mocker.patch.object(demisto, 'executeCommand',
                                                   return_value=error_entries)
        demisto_results_mock = mocker.patch.object(demisto, 'results')

        status, error_text = execute_command('bad', {'arg1': 'value'}, fail_on_error=False)

        assert demisto_execute_mock.call_count == 1
        assert demisto_results_mock.call_count == 0
        assert not status
        assert 'error number 1' in error_text
        assert 'error number 2' in error_text
        assert 'not an error' not in error_text


class TestExecuteCommandsMultipleResults:

    @staticmethod
    def test_sanity(mocker):
        """
        Given:
            - A successful command with a single entry as output.
        When:
            - Calling execute_commands.
        Then:
            - Assert that only the Contents value is returned.
        """
        from CommonServerPython import CommandRunner, EntryType
        demisto_execute_mock = mocker.patch.object(demisto, 'executeCommand',
                                                   return_value=[{'Type': EntryType.NOTE,
                                                                  'ModuleName': 'module',
                                                                  'Brand': 'brand',
                                                                  'Contents': {'hello': 'world'}}])
        command_executer = CommandRunner.Command(commands='command', args_lst={'arg1': 'value'})
        results, errors = CommandRunner.execute_commands(command_executer)
        execute_command_args = demisto_execute_mock.call_args_list[0][0]
        assert demisto_execute_mock.call_count == 1
        assert execute_command_args[0] == 'command'
        assert execute_command_args[1] == {'arg1': 'value'}
        assert isinstance(results, list)
        assert isinstance(errors, list)
        assert len(results) == 1
        assert results[0].brand == 'brand'
        assert results[0].instance == 'module'
        assert results[0].result == {'hello': 'world'}
        assert not errors

    @staticmethod
    def test_multiple_results(mocker):
        """
        Given:
            - A successful command with several entries as output.
        When:
            - Calling execute_commands.
        Then:
            - Assert that the "Contents" values of all entries are returned.
        """
        from CommonServerPython import CommandRunner, EntryType
        entries = [
            {'Type': EntryType.NOTE, 'Contents': {'hello': 'world'}},
            {'Type': EntryType.NOTE, 'Context': 'no contents here'},
            {'Type': EntryType.NOTE, 'Contents': {'entry': '2'}},
            {'Type': EntryType.NOTE, 'Context': 'Content is `None`', 'Contents': None}
        ]
        demisto_execute_mock = mocker.patch.object(demisto, 'executeCommand',
                                                   return_value=entries)
        command_executer = CommandRunner.Command(commands='command', args_lst={'arg1': 'value'})
        results, errors = CommandRunner.execute_commands(command_executer)
        assert demisto_execute_mock.call_count == 1
        assert isinstance(results, list)
        assert isinstance(errors, list)
        assert not errors
        assert len(results) == 4
        assert results[0].result == {'hello': 'world'}
        assert results[1].result == {}
        assert results[2].result == {'entry': '2'}
        assert results[3].result == {}

    @staticmethod
    def test_raw_results(mocker):
        """
        Given:
            - A successful command with several entries as output.
        When:
            - Calling execute_commands.
        Then:
            - Assert that the entire entries are returned.
        """
        from CommonServerPython import EntryType, CommandRunner
        entries = [
            {'Type': EntryType.NOTE, 'Contents': {'hello': 'world'}},
            {'Type': EntryType.NOTE, 'Context': 'no contents here'},
            'text',
            1337,
        ]
        demisto_execute_mock = mocker.patch.object(demisto, 'executeCommand',
                                                   return_value=entries)
        command_executer = CommandRunner.Command(commands='command', args_lst={'arg1': 'value'})
        results, errors = CommandRunner.execute_commands(command_executer, extract_contents=False)
        assert demisto_execute_mock.call_count == 1
        assert isinstance(results, list)
        assert isinstance(errors, list)
        assert not errors
        assert len(results) == 4
        assert results[0].result == {'Type': EntryType.NOTE, 'Contents': {'hello': 'world'}}
        assert results[1].result == {'Type': EntryType.NOTE, 'Context': 'no contents here'}
        assert results[2].result == 'text'
        assert results[3].result == 1337
        assert results[2].brand == results[2].instance == results[3].brand == results[3].instance == 'Unknown'

    @staticmethod
    def test_with_errors(mocker):
        """
        Given:
            - A command that sometimes fails and sometimes not.
        When:
            - Calling execute_command.
        Then:
            - Assert that the results list and the errors list returned as should've been
        """
        from CommonServerPython import CommandRunner, EntryType
        entries = [
            {'Type': EntryType.ERROR, 'Contents': 'error number 1'},
            {'Type': EntryType.NOTE, 'Contents': 'not an error'},
            {'Type': EntryType.ERROR, 'Contents': 'error number 2'}
        ]

        def execute_command_mock(command, args):
            if command == 'unsupported':
                raise ValueError("Command is not supported")
            return entries

        demisto_execute_mock = mocker.patch.object(demisto, 'executeCommand',
                                                   side_effect=execute_command_mock)
        command_executer = CommandRunner.Command(commands=['command', 'unsupported'],
                                                 args_lst=[{'arg1': 'value'}, {}])

        results, errors = CommandRunner.execute_commands(command_executer)

        # validate that errors were found and the unsupported is ignored
        assert demisto_execute_mock.call_count == 2
        assert isinstance(results, list)
        assert isinstance(errors, list)
        assert len(results) == 1
        assert len(errors) == 2
        assert errors[0].result == 'error number 1'
        assert errors[1].result == 'error number 2'
        assert results[0].result == 'not an error'

    @staticmethod
    def get_result_for_multiple_commands_helper(command, args):
        from CommonServerPython import EntryType
        return [{'Type': EntryType.NOTE,
                 'ModuleName': list(args.keys())[0],
                 'Brand': command,
                 'Contents': {'hello': list(args.values())[0]}},
                ]

    @staticmethod
    def test_multiple_commands(mocker):
        """
        Given:
            - List of commands and list of args.
        When:
            - Calling execute_commands with multiple commands to get multiple results.
        Then:
            - Assert that the results list and the errors list returned as should've been
        """
        from CommonServerPython import CommandRunner
        demisto_execute_mock = mocker.patch.object(demisto,
                                                   'executeCommand',
                                                   side_effect=TestExecuteCommandsMultipleResults.get_result_for_multiple_commands_helper)
        command_executer = CommandRunner.Command(commands=['command1', 'command2'],
                                                 args_lst=[{'arg1': 'value1'},
                                                           {'arg2': 'value2'}])

        results, errors = CommandRunner.execute_commands(command_executer)
        assert demisto_execute_mock.call_count == 2
        assert isinstance(results, list)
        assert isinstance(errors, list)
        assert len(results) == 2
        assert results[0].brand == 'command1'
        assert results[0].instance == 'arg1'
        assert results[0].result == {'hello': 'value1'}
        assert results[1].brand == 'command2'
        assert results[1].instance == 'arg2'
        assert results[1].result == {'hello': 'value2'}
        assert not errors

    @staticmethod
    def test_invalid_args():
        """
        Given:
            - List of commands and list of args which is invalid
        When:
            - Calling execute_commands.
        Then:
            - Assert that error is given.
        """
        from CommonServerPython import CommandRunner
        with pytest.raises(DemistoException):
            CommandRunner.execute_commands(
                CommandRunner.Command(commands=['command'],
                                      args_lst=[{'arg': 'val'}, {'arg': 'val'}]))
        with pytest.raises(DemistoException):
            CommandRunner.execute_commands(
                CommandRunner.Command(commands=['command', 'command1'],
                                      args_lst=[{'arg': 'val'}]))

    @staticmethod
    def test_using_brand_instance(mocker):
        """
        Given:
            - Provide instance and brand to command wrapper
        When:
            - Calling execute_commands
        Then:
            - Assert that the `demisto.executeCommand` runned with `using` and `using-brand`.
        """
        from CommonServerPython import CommandRunner
        executer_with_brand = CommandRunner.Command(brand='my brand',
                                                    instance='my instance',
                                                    commands='command',
                                                    args_lst={'arg': 'val'})
        demisto_execute_mock = mocker.patch.object(demisto, 'executeCommand')
        CommandRunner.execute_commands(executer_with_brand)
        assert demisto_execute_mock.called
        args_for_execute_command = demisto_execute_mock.call_args_list[0][0][1]
        assert 'using-brand' in args_for_execute_command
        assert 'using' in args_for_execute_command
        assert args_for_execute_command['using-brand'] == 'my brand'
        assert args_for_execute_command['using'] == 'my instance'


class TestGetResultsWrapper:
    NUM_EXECUTE_COMMAND_CALLED = 0

    @staticmethod
    def execute_command_mock(command_executer, extract_contents):
        from CommonServerPython import CommandRunner
        TestGetResultsWrapper.NUM_EXECUTE_COMMAND_CALLED += 1
        results, errors = [], []

        for command, args in zip(command_executer.commands, command_executer.args_lst):
            result_wrapper = CommandRunner.Result(command=command,
                                                  args=args,
                                                  brand='my-brand{}'.format(
                                                      TestGetResultsWrapper.NUM_EXECUTE_COMMAND_CALLED),
                                                  instance='instance',
                                                  result='Command did not succeeded' if command == 'error-command' else {
                                                      'Contents': 'Good',
                                                      'HumanReadable': 'Good'})
            if command == 'error-command':
                errors.append(result_wrapper)
            elif command != 'unsupported-command':
                results.append(result_wrapper)
        return results, errors

    @staticmethod
    def test_get_wrapper_results(mocker):
        """
        Given:
            - List of CommandWrappers.
        When:
            - Calling get_wrapper_results to give generic results
        Then:
            - Assert that the "good" results are returned, and the summary includes the errors.
            - Assert that the unsupported command is ignored.
        """
        from CommonServerPython import CommandRunner, CommandResults
        command_wrappers = [CommandRunner.Command(brand='my-brand1', commands='my-command', args_lst={'arg': 'val'}),
                            CommandRunner.Command(brand='my-brand2', commands=['command1', 'command2'],
                                                  args_lst=[{'arg1': 'val1'}, {'arg2': 'val2'}]),
                            CommandRunner.Command(brand='my-brand3', commands='error-command',
                                                  args_lst={'bad_arg': 'bad_val'}),
                            CommandRunner.Command(brand='brand-no-exist', commands='unsupported-command',
                                                  args_lst={'arg': 'val'})]
        mocker.patch.object(CommandRunner, 'execute_commands',
                            side_effect=TestGetResultsWrapper.execute_command_mock)
        results = CommandRunner.run_commands_with_summary(command_wrappers)
        assert len(results) == 4  # 1 error (brand3)
        assert results[:-1] == [{'Contents': 'Good', 'HumanReadable': '***my-brand1 (instance)***\nGood'},
                                {'Contents': 'Good', 'HumanReadable': '***my-brand2 (instance)***\nGood'},
                                {'Contents': 'Good', 'HumanReadable': '***my-brand2 (instance)***\nGood'}]

        assert isinstance(results[-1], CommandResults)
        if IS_PY3:
            md_summary = """### Results Summary
|Instance|Command|Result|Comment|
|---|---|---|---|
| ***my-brand1***: instance | ***command***: my-command<br>**args**:<br>	***arg***: val | Success | Good |
| ***my-brand2***: instance | ***command***: command1<br>**args**:<br>	***arg1***: val1 | Success | Good |
| ***my-brand2***: instance | ***command***: command2<br>**args**:<br>	***arg2***: val2 | Success | Good |
| ***my-brand3***: instance | ***command***: error-command<br>**args**:<br>	***bad_arg***: bad_val | Error | Command did not succeeded |
"""
        else:
            md_summary = u"""### Results Summary
|Instance|Command|Result|Comment|
|---|---|---|---|
| ***my-brand1***: instance | **args**:<br>	***arg***: val<br>***command***: my-command | Success | Good |
| ***my-brand2***: instance | **args**:<br>	***arg1***: val1<br>***command***: command1 | Success | Good |
| ***my-brand2***: instance | **args**:<br>	***arg2***: val2<br>***command***: command2 | Success | Good |
| ***my-brand3***: instance | **args**:<br>	***bad_arg***: bad_val<br>***command***: error-command | Error | Command did not succeeded |
"""
        assert results[-1].readable_output == md_summary

    @staticmethod
    def test_get_wrapper_results_error(mocker):
        """
        Given:
            - List of CommandWrappers, which all of them returns errors or ignored
        When:
            - Calling get_wrapper_results to give generic results
        Then:
            - Assert that error returned.
        """
        from CommonServerPython import CommandRunner
        command_wrappers = [CommandRunner.Command(brand='my-brand1',
                                                  commands='error-command',
                                                  args_lst={'arg': 'val'}),
                            CommandRunner.Command(brand='my-brand2',
                                                  commands='error-command',
                                                  args_lst={'bad_arg': 'bad_val'}),
                            CommandRunner.Command(brand='brand-no-exist',
                                                  commands='unsupported-command',
                                                  args_lst={'arg': 'val'}),
                            ]
        mocker.patch.object(CommandRunner, 'execute_commands',
                            side_effect=TestGetResultsWrapper.execute_command_mock)
        with pytest.raises(DemistoException) as e:
            CommandRunner.run_commands_with_summary(command_wrappers)
            assert 'Command did not succeeded' in e.value
            assert 'Script failed. The following errors were encountered:' in e.value


def test_arg_to_int__valid_numbers():
    """
    Given
        valid numbers
    When
        converting them to int
    Then
        ensure proper int returned
    """
    from CommonServerPython import arg_to_number

    result = arg_to_number(
        arg='5',
        arg_name='foo')

    assert result == 5

    result = arg_to_number(
        arg='2.0',
        arg_name='foo')

    assert result == 2

    result = arg_to_number(
        arg=3,
        arg_name='foo')

    assert result == 3

    result = arg_to_number(
        arg=4,
        arg_name='foo',
        required=True)

    assert result == 4

    result = arg_to_number(
        arg=5,
        required=True)

    assert result == 5


def test_arg_to_int__invalid_numbers():
    """
    Given
        invalid numbers
    When
        converting them to int
    Then
        raise ValueError
    """
    from CommonServerPython import arg_to_number

    try:
        arg_to_number(
            arg='aa',
            arg_name='foo')

        assert False

    except ValueError as e:
        assert 'Invalid number' in str(e)


def test_arg_to_int_required():
    """
    Given
        argument foo which with value None

    When
        converting the arg to number via required flag as True

    Then
        ensure ValueError raised
    """
    from CommonServerPython import arg_to_number

    # required set to false
    result = arg_to_number(
        arg=None,
        arg_name='foo',
        required=False)

    assert result is None

    try:
        arg_to_number(
            arg=None,
            arg_name='foo',
            required=True)

        assert False

    except ValueError as e:
        assert 'Missing' in str(e)

    try:
        arg_to_number(
            arg='',
            arg_name='foo',
            required=True)

        assert False

    except ValueError as e:
        assert 'Missing' in str(e)

    try:
        arg_to_number(arg='goo')

        assert False

    except ValueError as e:
        assert '"goo" is not a valid number' in str(e)


def test_arg_to_timestamp_valid_inputs():
    """
    Given
        valid dates provided

    When
        converting dates into timestamp

    Then
        ensure returned int which represents timestamp in milliseconds
    """
    if sys.version_info.major == 2:
        # skip for python 2 - date
        assert True
        return

    from CommonServerPython import arg_to_datetime
    from datetime import datetime, timezone

    # hard coded date
    result = arg_to_datetime(
        arg='2020-11-10T21:43:43Z',
        arg_name='foo'
    )

    assert result == datetime(2020, 11, 10, 21, 43, 43, tzinfo=timezone.utc)

    # relative dates also work
    result = arg_to_datetime(
        arg='2 hours ago',
        arg_name='foo'
    )

    assert result > datetime(2020, 11, 10, 21, 43, 43)

    # relative dates also work
    result = arg_to_datetime(
        arg=1581982463,
        arg_name='foo'
    )

    assert int(result.timestamp()) == 1581982463

    result = arg_to_datetime(
        arg='2 hours ago'
    )

    assert result > datetime(2020, 11, 10, 21, 43, 43)


def test_arg_to_timestamp_invalid_inputs():
    """
    Given
        invalid date like 'aaaa' or '2010-32-01'

    When
        when converting date to timestamp

    Then
        ensure ValueError is raised
    """
    from CommonServerPython import arg_to_datetime
    if sys.version_info.major == 2:
        # skip for python 2 - date
        assert True
        return

    try:
        arg_to_datetime(
            arg=None,
            arg_name='foo',
            required=True)

        assert False

    except ValueError as e:
        assert 'Missing' in str(e)

    try:
        arg_to_datetime(
            arg='aaaa',
            arg_name='foo')

        assert False

    except ValueError as e:
        assert 'Invalid date' in str(e)

    try:
        arg_to_datetime(
            arg='2010-32-01',
            arg_name='foo')

        assert False

    except ValueError as e:
        assert 'Invalid date' in str(e)

    try:
        arg_to_datetime(
            arg='2010-32-01')

        assert False

    except ValueError as e:
        assert '"2010-32-01" is not a valid date' in str(e)


def test_warnings_handler(mocker):
    mocker.patch.object(demisto, 'info')
    # need to initialize WarningsHandler as pytest over-rides the handler
    with pytest.warns(RuntimeWarning) as r:
        warnings.warn("without handler", RuntimeWarning)
        handler = WarningsHandler()  # noqa
        warnings.warn("This is a test", RuntimeWarning)
        assert len(r) == 1
        assert str(r[0].message) == "without handler"

    # call_args is tuple (args list, kwargs). we only need the args
    msg = demisto.info.call_args[0][0]
    assert 'This is a test' in msg
    assert 'python warning' in msg


def test_get_schedule_metadata():
    """
        Given
            - case 1: no parent entry
            - case 2: parent entry with schedule metadata
            - case 3: parent entry without schedule metadata

        When
            querying the schedule metadata

        Then
            ensure scheduled_metadata is returned correctly
            - case 1: no data (empty dict)
            - case 2: schedule metadata with all details
            - case 3: empty schedule metadata (dict with polling: false)
    """
    from CommonServerPython import get_schedule_metadata

    # case 1
    context = {'ParentEntry': None}
    actual_scheduled_metadata = get_schedule_metadata(context=context)
    assert actual_scheduled_metadata == {}

    # case 2
    parent_entry = {
        'polling': True,
        'pollingCommand': 'foo',
        'pollingArgs': {'name': 'foo'},
        'timesRan': 5,
        'startDate': '2021-04-28T14:20:56.03728+03:00',
        'endingDate': '2021-04-28T14:25:35.976244+03:00'
    }
    context = {
        'ParentEntry': parent_entry
    }
    actual_scheduled_metadata = get_schedule_metadata(context=context)
    assert actual_scheduled_metadata.get('is_polling') is True
    assert actual_scheduled_metadata.get('polling_command') == parent_entry.get('pollingCommand')
    assert actual_scheduled_metadata.get('polling_args') == parent_entry.get('pollingArgs')
    assert actual_scheduled_metadata.get('times_ran') == (parent_entry.get('timesRan') + 1)
    assert actual_scheduled_metadata.get('startDate') == parent_entry.get('start_date')
    assert actual_scheduled_metadata.get('startDate') == parent_entry.get('start_date')

    # case 3
    parent_entry = {
        'polling': False
    }
    context = {
        'ParentEntry': parent_entry
    }
    actual_scheduled_metadata = get_schedule_metadata(context=context)
    assert actual_scheduled_metadata == {'is_polling': False, 'times_ran': 1}


class TestCommonTypes:
    def test_create_ip(self):
        """
            Given:
                - A single IP indicator entry
            When
               - Creating a Common.IP object
           Then
               - The context created matches the data entry
       """
        from CommonServerPython import CommandResults, Common, DBotScoreType

        dbot_score = Common.DBotScore(
            indicator='8.8.8.8',
            integration_name='Test',
            indicator_type=DBotScoreType.IP,
            score=Common.DBotScore.GOOD
        )

        ip = Common.IP(
            ip='8.8.8.8',
            dbot_score=dbot_score,
            asn='some asn',
            hostname='test.com',
            geo_country='geo_country',
            geo_description='geo_description',
            geo_latitude='geo_latitude',
            geo_longitude='geo_longitude',
            positive_engines=5,
            detection_engines=10,
            as_owner=None,
            region='region',
            port='port',
            internal=None,
            updated_date=None,
            registrar_abuse_name='Mr Registrar',
            registrar_abuse_address='Registrar Address',
            registrar_abuse_country='Registrar Country',
            registrar_abuse_network='Registrar Network',
            registrar_abuse_phone=None,
            registrar_abuse_email='registrar@test.com',
            campaign='campaign',
            traffic_light_protocol='traffic_light_protocol',
            threat_types=[Common.ThreatTypes(threat_category='threat_category',
                                             threat_category_confidence='threat_category_confidence')],
            community_notes=[Common.CommunityNotes(note='note', timestamp='2019-01-01T00:00:00')],
            publications=[Common.Publications(title='title', source='source', timestamp='2019-01-01T00:00:00',
                                              link='link')],
            organization_name='Some Organization',
            organization_type='Organization type',
            feed_related_indicators=None,
            tags=['tag1', 'tag2'],
            malware_family=['malware_family1', 'malware_family2'],
            relationships=None,
            blocked=False,
            description='description test',
            stix_id='stix_id',
            whois_records=[Common.WhoisRecord('test_key', 'test_value', 'test_date')],
        )

        results = CommandResults(
            outputs_key_field=None,
            outputs_prefix=None,
            outputs=None,
            indicators=[ip]
        )

        assert results.to_context() == {
            'Type': 1,
            'ContentsFormat': 'json',
            'Contents': None,
            'HumanReadable': None,
            'EntryContext': {
                'IP(val.Address && val.Address == obj.Address)': [
                    {'Address': '8.8.8.8',
                     'ASN': 'some asn',
                     'Region': 'region',
                     'Port': 'port',
                     'STIXID': 'stix_id',
                     'Registrar': {
                         'Abuse': {
                             'Name': 'Mr Registrar',
                             'Address': 'Registrar Address',
                             'Country': 'Registrar Country',
                             'Network': 'Registrar Network',
                             'Email': 'registrar@test.com'
                         }
                     },
                     'Campaign': 'campaign',
                     'Description': 'description test',
                     'TrafficLightProtocol': 'traffic_light_protocol',
                     'CommunityNotes': [{'note': 'note', 'timestamp': '2019-01-01T00:00:00'}],
                     'Publications': [
                         {
                             'source': 'source',
                             'title': 'title',
                             'link': 'link',
                             'timestamp': '2019-01-01T00:00:00'
                         }
                     ],
                     'ThreatTypes': [
                         {'threatcategory': 'threat_category',
                          'threatcategoryconfidence': 'threat_category_confidence'}
                     ],
                     'WhoisRecords': [{'key': 'test_key', 'value': 'test_value', 'date': 'test_date'}],
                     'Hostname': 'test.com',
                     'Geo': {
                         'Location': 'geo_latitude:geo_longitude',
                         'Country': 'geo_country',
                         'Description': 'geo_description'
                     },
                     'Organization': {
                         'Name': 'Some Organization',
                         'Type': 'Organization type'
                     },
                     'DetectionEngines': 10,
                     'PositiveDetections': 5,
                     'Tags': ['tag1', 'tag2'],
                     'MalwareFamily': ['malware_family1', 'malware_family2']
                     }
                ],
                'DBotScore(val.Indicator && val.Indicator == obj.Indicator && '
                'val.Vendor == obj.Vendor && val.Type == obj.Type)': [
                    {'Indicator': '8.8.8.8',
                     'Type': 'ip',
                     'Vendor': 'Test',
                     'Score': 1
                     }
                ]
            },
            'IndicatorTimeline': [],
            'IgnoreAutoExtract': False,
            'Note': False,
            'Relationships': [],
        }

    def test_create_domain(self):
        """
            Given:
                - A single Domain indicator entry
            When
               - Creating a Common.Domain object
           Then
               - The context created matches the data entry
       """
        from CommonServerPython import CommandResults, Common, DBotScoreType

        dbot_score = Common.DBotScore(
            indicator='somedomain.com',
            integration_name='Test',
            indicator_type=DBotScoreType.DOMAIN,
            score=Common.DBotScore.GOOD
        )

        domain = Common.Domain(
            domain='somedomain.com',
            dbot_score=dbot_score,
            dns='dns.somedomain',
            detection_engines=10,
            positive_detections=5,
            first_seen_by_source='2024-10-06T09:50:50.555Z',
            organization='Some Organization',
            admin_phone='18000000',
            admin_email='admin@test.com',

            registrant_name='Mr Registrant',

            registrar_name='Mr Registrar',
            registrar_abuse_email='registrar@test.com',
            creation_date='2019-01-01T00:00:00',
            updated_date='2019-01-02T00:00:00',
            expiration_date=None,
            domain_status='ACTIVE',
            name_servers=[
                'PNS31.CLOUDNS.NET',
                'PNS32.CLOUDNS.NET'
            ],
            sub_domains=[
                'sub-domain1.somedomain.com',
                'sub-domain2.somedomain.com',
                'sub-domain3.somedomain.com'
            ],
            tags=['tag1', 'tag2'],
            malware_family=['malware_family1', 'malware_family2'],
            feed_related_indicators=[Common.FeedRelatedIndicators(
                value='8.8.8.8',
                indicator_type="IP",
                description='test'
            )],
            domain_idn_name='domain_idn_name',
            port='port',
            internal="False",
            category='category',
            campaign='campaign',
            traffic_light_protocol='traffic_light_protocol',
            threat_types=[Common.ThreatTypes(threat_category='threat_category',
                                             threat_category_confidence='threat_category_confidence')],
            community_notes=[Common.CommunityNotes(note='note', timestamp='2019-01-01T00:00:00')],
            publications=[Common.Publications(title='title', source='source', timestamp='2019-01-01T00:00:00',
                                              link='link')],
            geo_location='geo_location',
            geo_country='geo_country',
            geo_description='geo_description',
            tech_country='tech_country',
            tech_name='tech_name',
            tech_organization='tech_organization',
            tech_email='tech_email',
            billing='billing',
            whois_records=[Common.WhoisRecord('test_key', 'test_value', 'test_date')],
            description='test_description',
            stix_id='test_stix_id',
            blocked=True,
            certificates=[Common.Certificates('test_issuedto', 'test_issuedby', 'test_validfrom', 'test_validto')],
            dns_records=[Common.DNSRecord('test_type', 'test_ttl', 'test_data')]
        )

        results = CommandResults(
            outputs_key_field=None,
            outputs_prefix=None,
            outputs=None,
            indicators=[domain]
        )

        assert results.to_context() == {
            'Type': 1,
            'ContentsFormat': 'json',
            'Contents': None,
            'HumanReadable': None,
            'EntryContext': {
                'Domain(val.Name && val.Name == obj.Name)': [
                    {
                        'Name': 'somedomain.com',
                        'DNS': 'dns.somedomain',
                        'DetectionEngines': 10,
                        'PositiveDetections': 5,
                        'Registrar': {'Name': 'Mr Registrar', 'AbuseEmail': 'registrar@test.com', 'AbusePhone': None},
                        'Registrant': {'Name': 'Mr Registrant', 'Email': None, 'Phone': None, 'Country': None},
                        'Admin': {'Name': None, 'Email': 'admin@test.com', 'Phone': '18000000', 'Country': None},
                        'FirstSeenBySource': '2024-10-06T09:50:50.555Z',
                        'Organization': 'Some Organization',
                        'Subdomains': ['sub-domain1.somedomain.com', 'sub-domain2.somedomain.com',
                                       'sub-domain3.somedomain.com'], 'DomainStatus': 'ACTIVE',
                        'CreationDate': '2019-01-01T00:00:00',
                        'UpdatedDate': '2019-01-02T00:00:00',
                        'NameServers': ['PNS31.CLOUDNS.NET', 'PNS32.CLOUDNS.NET'],
                        'Tags': ['tag1', 'tag2'],
                        'FeedRelatedIndicators': [{'value': '8.8.8.8', 'type': 'IP', 'description': 'test'}],
                        'WhoisRecords': [{'key': 'test_key', 'value': 'test_value', 'date': 'test_date'}],
                        'MalwareFamily': ['malware_family1', 'malware_family2'], 'DomainIDNName': 'domain_idn_name',
                        'Port': 'port',
                        'Internal': 'False',
                        'Category': 'category',
                        'Campaign': 'campaign',
                        'TrafficLightProtocol': 'traffic_light_protocol',
                        'ThreatTypes': [{'threatcategory': 'threat_category',
                                         'threatcategoryconfidence': 'threat_category_confidence'}],
                        'CommunityNotes': [{'note': 'note', 'timestamp': '2019-01-01T00:00:00'}],
                        'Publications': [{'source': 'source', 'title': 'title', 'link': 'link',
                                          'timestamp': '2019-01-01T00:00:00'}],
                        'Geo': {'Location': 'geo_location', 'Country': 'geo_country', 'Description': 'geo_description'},
                        'Tech': {'Country': 'tech_country', 'Name': 'tech_name', 'Organization': 'tech_organization',
                                 'Email': 'tech_email'},
                        'Billing': 'billing',
                        'WHOIS': {
                            'Registrar': {'Name': 'Mr Registrar', 'AbuseEmail': 'registrar@test.com',
                                          'AbusePhone': None},
                            'Registrant': {'Name': 'Mr Registrant', 'Email': None, 'Phone': None, 'Country': None},
                            'Admin': {'Name': None, 'Email': 'admin@test.com', 'Phone': '18000000', 'Country': None},
                            'DomainStatus': 'ACTIVE',
                            'CreationDate': '2019-01-01T00:00:00',
                            'UpdatedDate': '2019-01-02T00:00:00',
                            'NameServers': ['PNS31.CLOUDNS.NET', 'PNS32.CLOUDNS.NET']
                        },
                        'DNSRecords': [{'type': 'test_type', 'ttl': 'test_ttl', 'data': 'test_data'}],
                        'STIXID': 'test_stix_id',
                        'Description': 'test_description',
                        'Blocked': True,
                        'Certificates': [{'issuedto': 'test_issuedto', 'issuedby': 'test_issuedby',
                                          'validfrom': 'test_validfrom', 'validto': 'test_validto'}]
                    }
                ],
                'DBotScore(val.Indicator && val.Indicator == obj.Indicator &&'
                ' val.Vendor == obj.Vendor && val.Type == obj.Type)': [
                    {'Indicator': 'somedomain.com', 'Type': 'domain', 'Vendor': 'Test', 'Score': 1}
                ]
            },
            'IndicatorTimeline': [],
            'IgnoreAutoExtract': False,
            'Note': False,
            'Relationships': [],
        }

    def test_create_url(self):
        """
            Given:
                - A single URL indicator entry
            When
               - Creating a Common.URL object
           Then
               - The context created matches the data entry
       """
        from CommonServerPython import CommandResults, Common, DBotScoreType

        dbot_score = Common.DBotScore(
            indicator='https://somedomain.com',
            integration_name='Test',
            indicator_type=DBotScoreType.URL,
            score=Common.DBotScore.GOOD
        )

        url = Common.URL(
            url='https://somedomain.com',
            dbot_score=dbot_score,
            positive_detections=5,
            detection_engines=10,
            category='test_category',
            feed_related_indicators=None,
            tags=['tag1', 'tag2'],
            malware_family=['malware_family1', 'malware_family2'],
            port='port',
            internal=None,
            campaign='test_campaign',
            traffic_light_protocol='test_traffic_light_protocol',
            threat_types=[Common.ThreatTypes(threat_category='threat_category',
                                             threat_category_confidence='threat_category_confidence')],
            asn='test_asn',
            as_owner='test_as_owner',
            geo_country='test_geo_country',
            organization='test_organization',
            community_notes=[Common.CommunityNotes(note='note', timestamp='2019-01-01T00:00:00')],
            publications=[Common.Publications(title='title', source='source', timestamp='2019-01-01T00:00:00',
                                              link='link')],
            relationships=None,
            blocked=True,
            certificates=None,
            description='description test',
            stix_id='stix_id',
            organization_first_seen='2024-11-04T14:48:23.456Z',
        )

        results = CommandResults(
            outputs_key_field=None,
            outputs_prefix=None,
            outputs=None,
            indicators=[url]
        )

        assert results.to_context() == {
            'Type': 1,
            'ContentsFormat': 'json',
            'Contents': None,
            'HumanReadable': None,
            'EntryContext': {
                'URL(val.Data && val.Data == obj.Data)': [
                    {
                        'Data': 'https://somedomain.com',
                        'Blocked': True,
                        'Description': 'description test',
                        'STIXID': 'stix_id',
                        'DetectionEngines': 10,
                        'PositiveDetections': 5,
                        'Category': 'test_category',
                        'Tags': ['tag1', 'tag2'],
                        'MalwareFamily': ['malware_family1', 'malware_family2'],
                        'Port': 'port',
                        'Campaign': 'test_campaign',
                        'TrafficLightProtocol': 'test_traffic_light_protocol',
                        'ThreatTypes': [
                            {
                                'threatcategory': 'threat_category',
                                'threatcategoryconfidence': 'threat_category_confidence'
                            }
                        ],
                        'ASN': 'test_asn',
                        'ASOwner': 'test_as_owner',
                        'Geo': {'Country': 'test_geo_country'},
                        'Organization': 'test_organization',
                        'OrganizationFirstSeen': '2024-11-04T14:48:23.456Z',
                        'CommunityNotes': [{'note': 'note', 'timestamp': '2019-01-01T00:00:00'}],
                        'Publications': [
                            {'source': 'source',
                             'title': 'title',
                             'link': 'link',
                             'timestamp': '2019-01-01T00:00:00'
                             }
                        ]
                    }
                ],
                'DBotScore(val.Indicator && val.Indicator == obj.Indicator &&'
                ' val.Vendor == obj.Vendor && val.Type == obj.Type)': [
                    {
                        'Indicator': 'https://somedomain.com',
                        'Type': 'url',
                        'Vendor': 'Test',
                        'Score': 1
                    }
                ]
            },
            'IndicatorTimeline': [],
            'IgnoreAutoExtract': False,
            'Note': False,
            'Relationships': []
        }

    def test_create_file(self):
        """
            Given:
                - A single File indicator entry
            When
               - Creating a Common.File object
           Then
               - The context created matches the data entry
       """
        from CommonServerPython import CommandResults, Common, DBotScoreType

        indicator_id = '63347f5d946164a23faca26b78a91e1c'

        dbot_score = Common.DBotScore(
            indicator=indicator_id,
            integration_name='Test',
            indicator_type=DBotScoreType.FILE,
            score=Common.DBotScore.BAD,
            malicious_description='malicious!'
        )

        file = Common.File(
            md5=indicator_id,
            sha1='test_sha1',
            sha256='test_sha256',
            sha512='test_sha512',
            ssdeep='test_ssdeep',
            imphash='test_imphash',
            name='test_name',
            entry_id='test_entry_id',
            size=1000,
            dbot_score=dbot_score,
            extension='test_extension',
            file_type='test_file_type',
            hostname='test_hostname',
            path=None,
            company=None,
            product_name=None,
            digital_signature__publisher=None,
            signature=None,
            actor='test_actor',
            tags=['tag1', 'tag2'],
            feed_related_indicators=None,
            malware_family=['malware_family1', 'malware_family2'],
            quarantined=None,
            campaign='test_campaign',
            associated_file_names=None,
            traffic_light_protocol='traffic_light_protocol',
            organization='test_organization',
            community_notes=[Common.CommunityNotes(note='note', timestamp='2019-01-01T00:00:00')],
            publications=[Common.Publications(title='title', source='source', timestamp='2019-01-01T00:00:00',
                                              link='link')],
            threat_types=[Common.ThreatTypes(threat_category='threat_category',
                                             threat_category_confidence='threat_category_confidence')],
            behaviors=None,
            relationships=None,
            creation_date='test_creation_date',
            description='test_description',
            hashes=None,
            stix_id='test_stix_id',
            organization_prevalence=0,
        )

        results = CommandResults(
            outputs_key_field=None,
            outputs_prefix=None,
            outputs=None,
            indicators=[file]
        )

        assert results.to_context() == {
            'Type': 1,
            'ContentsFormat': 'json',
            'Contents': None,
            'HumanReadable': None,
            'EntryContext': {
                'File(val.MD5 && val.MD5 == obj.MD5 || val.SHA1 && val.SHA1 == obj.SHA1 || val.SHA256 &&'
                ' val.SHA256 == obj.SHA256 || val.SHA512 && val.SHA512 == obj.SHA512 || val.CRC32 &&'
                ' val.CRC32 == obj.CRC32 || val.CTPH && val.CTPH == obj.CTPH || val.SSDeep &&'
                ' val.SSDeep == obj.SSDeep)': [
                    {'Hashes': [{'type': 'MD5', 'value': '63347f5d946164a23faca26b78a91e1c'},
                                {'type': 'SHA1', 'value': 'test_sha1'}, {'type': 'SHA256', 'value': 'test_sha256'},
                                {'type': 'SHA512', 'value': 'test_sha512'}, {'type': 'SSDeep', 'value': 'test_ssdeep'},
                                {'type': 'Imphash', 'value': 'test_imphash'}],
                     'Name': 'test_name',
                     'EntryID': 'test_entry_id',
                     'Size': 1000,
                     'MD5': '63347f5d946164a23faca26b78a91e1c',
                     'SHA1': 'test_sha1',
                     'SHA256': 'test_sha256',
                     'SHA512': 'test_sha512',
                     'SSDeep': 'test_ssdeep',
                     'Extension': 'test_extension',
                     'Type': 'test_file_type',
                     'Hostname': 'test_hostname',
                     'Actor': 'test_actor',
                     'Tags': ['tag1', 'tag2'],
                     'MalwareFamily': ['malware_family1', 'malware_family2'],
                     'Campaign': 'test_campaign',
                     'TrafficLightProtocol': 'traffic_light_protocol',
                     'CommunityNotes': [{'note': 'note', 'timestamp': '2019-01-01T00:00:00'}], 'Publications': [
                        {'source': 'source', 'title': 'title', 'link': 'link', 'timestamp': '2019-01-01T00:00:00'}],
                     'ThreatTypes': [{'threatcategory': 'threat_category',
                                      'threatcategoryconfidence': 'threat_category_confidence'}],
                     'Imphash': 'test_imphash',
                     'Organization': 'test_organization',
                     'OrganizationPrevalence': 0,
                     'Malicious': {'Vendor': 'Test', 'Description': 'malicious!'}
                     }
                ],
                'DBotScore(val.Indicator && val.Indicator == obj.Indicator &&'
                ' val.Vendor == obj.Vendor && val.Type == obj.Type)': [
                    {'Indicator': '63347f5d946164a23faca26b78a91e1c',
                     'Type': 'file',
                     'Vendor': 'Test',
                     'Score': 3}
                ]
            },
            'IndicatorTimeline': [],
            'IgnoreAutoExtract': False,
            'Note': False,
            'Relationships': []
        }

    def test_create_cve(self):
        """
            Given:
                - A single CVE indicator entry
            When
               - Creating a Common.CVE object
           Then
               - The context created matches the data entry
       """
        from CommonServerPython import CommandResults, Common

        cve = Common.CVE(
            id='CVE-2015-1653',
            cvss='10.0',
            published='2022-04-28T13:16:54+00:00',
            modified='2022-04-31T13:16:54+00:00',
            description='test_description',
            relationships=None,
            stix_id='test_stix_id',
            cvss_version='test_cvss_version',
            cvss_score=10,
            cvss_vector='test_cvss_vector',
            cvss_table='test_cvss_table',
            community_notes=[Common.CommunityNotes(note='note', timestamp='2019-01-01T00:00:00')],
            tags=['tag1', 'tag2'],
            traffic_light_protocol='traffic_light_protocol'
        )

        results = CommandResults(
            outputs_key_field=None,
            outputs_prefix=None,
            outputs=None,
            indicators=[cve]
        )

        assert results.to_context() == {
            'Type': 1,
            'ContentsFormat': 'json',
            'Contents': None,
            'HumanReadable': None,
            'EntryContext': {
                'CVE(val.ID && val.ID == obj.ID)': [
                    {
                        'ID': 'CVE-2015-1653',
                        'CVSS': {
                            'Score': '10.0',
                            'Version': 'test_cvss_version',
                            'Vector': 'test_cvss_vector',
                            'Table': 'test_cvss_table'
                        },
                        'Published': '2022-04-28T13:16:54+00:00',
                        'Modified': '2022-04-31T13:16:54+00:00',
                        'Description': 'test_description',
                        'STIXID': 'test_stix_id',
                        'CommunityNotes': [{'note': 'note', 'timestamp': '2019-01-01T00:00:00'}],
                        'Tags': ['tag1', 'tag2'],
                        'TrafficLightProtocol': 'traffic_light_protocol'
                    }
                ],
                'DBotScore(val.Indicator && val.Indicator == obj.Indicator &&'
                ' val.Vendor == obj.Vendor && val.Type == obj.Type)': [
                    {'Indicator': 'CVE-2015-1653',
                     'Type': 'cve',
                     'Vendor': None,
                     'Score': 0
                     }
                ]
            },
            'IndicatorTimeline': [],
            'IgnoreAutoExtract': False,
            'Note': False,
            'Relationships': []
        }

    def test_create_account(self):
        """
            Given:
                - A single Account indicator entry
            When
               - Creating a Common.Account object
           Then
               - The context created matches the data entry
       """
        from CommonServerPython import CommandResults, Common

        dbot_score = Common.DBotScore(
            indicator='test_account_id',
            integration_name='Test',
            indicator_type=DBotScoreType.ACCOUNT,
            score=Common.DBotScore.GOOD
        )

        account = Common.Account(
            id='test_account_id',
            type='test_account_type',
            username='test_username',
            display_name='test_display_name',
            groups=None,
            domain=None,
            email_address='user@test.com',
            telephone_number=None,
            office='test_office',
            job_title='test_job_title',
            department='test_department',
            country='test_country',
            state='test_state',
            city='test_city',
            street='test_street',
            is_enabled=None,
            dbot_score=dbot_score,
            relationships=None,
            blocked=True,
            community_notes=[Common.CommunityNotes(note='note', timestamp='2019-01-01T00:00:00')],
            creation_date='test_creation_date',
            description='test_description',
            stix_id='test_stix_id',
            tags=['tag1', 'tag2'],
            traffic_light_protocol='traffic_light_protocol',
            user_id='test_user_id',
            manager_email='test_manager_email@test.com',
            manager_display_name='test_manager_display_name',
            risk_level='test_risk_level',
            **{'some_undefinedKey': 'value'}
        )

        results = CommandResults(
            outputs_key_field=None,
            outputs_prefix=None,
            outputs=None,
            indicators=[account]
        )

        assert results.to_context() == {
            'Type': 1,
            'ContentsFormat': 'json',
            'Contents': None,
            'HumanReadable': None,
            'EntryContext': {
                'Account(val.id && val.id == obj.id)': [
                    {'ID': 'test_account_id',
                     'Type': 'test_account_type',
                     'Blocked': True,
                     'CreationDate': 'test_creation_date',
                     'City': 'test_city',
                     'CommunityNotes': [{'note': 'note', 'timestamp': '2019-01-01T00:00:00'}],
                     'Country': 'test_country',
                     'Department': 'test_department',
                     'Description': 'test_description',
                     'DisplayName': 'test_display_name',
                     'Email': {
                         'Address': 'user@test.com'
                     },
                     'JobTitle': 'test_job_title',
                     'Office': 'test_office',
                     'State': 'test_state',
                     'StixId': 'test_stix_id',
                     'Street': 'test_street',
                     'Tags': ['tag1', 'tag2'],
                     'TrafficLightProtocol': 'traffic_light_protocol',
                     'UserId': 'test_user_id',
                     'Username': 'test_username',
                     'Manager': {
                         'Email': 'test_manager_email@test.com',
                         'DisplayName': 'test_manager_display_name'
                     },
                     'RiskLevel': 'test_risk_level',
                     'some_undefinedKey': 'value'
                     }
                ],
                'DBotScore(val.Indicator && val.Indicator == obj.Indicator &&'
                ' val.Vendor == obj.Vendor && val.Type == obj.Type)': [
                    {
                        'Indicator': 'test_account_id',
                        'Type': 'account',
                        'Vendor': 'Test',
                        'Score': 1
                    }
                ]
            },
            'IndicatorTimeline': [],
            'IgnoreAutoExtract': False,
            'Note': False,
            'Relationships': []
        }

    def test_create_certificate(self):
        """
        Given:
            -  an X509 Certificate with its properties
        When
            - creating a CommandResults with the Certificate Standard Context
        Then
            - the proper output Context is created
        """
        from CommonServerPython import CommandResults, Common, EntryType, EntryFormat, DBotScoreType

        dbot_score = Common.DBotScore(
            indicator='bc33cf76519f1ec5ae7f287f321df33a7afd4fd553f364cf3c753f91ba689f8d',
            integration_name='Test',
            indicator_type=DBotScoreType.CERTIFICATE,
            score=Common.DBotScore.NONE
        )

        cert_extensions = [
            Common.CertificateExtension(
                extension_type=Common.CertificateExtension.ExtensionType.AUTHORITYKEYIDENTIFIER,
                authority_key_identifier=Common.CertificateExtension.AuthorityKeyIdentifier(
                    key_identifier="0f80611c823161d52f28e78d4638b42ce1c6d9e2"
                ),
                critical=False
            ),
            Common.CertificateExtension(
                extension_type=Common.CertificateExtension.ExtensionType.SUBJECTKEYIDENTIFIER,
                digest="b34972bb12121b8851cd5564ff9656dcbca3f288",
                critical=False
            ),
            Common.CertificateExtension(
                extension_type=Common.CertificateExtension.ExtensionType.SUBJECTALTERNATIVENAME,
                subject_alternative_names=[
                    Common.GeneralName(
                        gn_type="dNSName",
                        gn_value="*.paloaltonetworks.com"
                    ),
                    Common.GeneralName(
                        gn_type="dNSName",
                        gn_value="paloaltonetworks.com"
                    )
                ],
                critical=False
            ),
            Common.CertificateExtension(
                extension_type=Common.CertificateExtension.ExtensionType.KEYUSAGE,
                digital_signature=True,
                key_encipherment=True,
                critical=True
            ),
            Common.CertificateExtension(
                extension_type=Common.CertificateExtension.ExtensionType.EXTENDEDKEYUSAGE,
                usages=[
                    "serverAuth",
                    "clientAuth"
                ],
                critical=False
            ),
            Common.CertificateExtension(
                extension_type=Common.CertificateExtension.ExtensionType.CRLDISTRIBUTIONPOINTS,
                distribution_points=[
                    Common.CertificateExtension.DistributionPoint(
                        full_name=[
                            Common.GeneralName(
                                gn_type="uniformResourceIdentifier",
                                gn_value="http://crl3.digicert.com/ssca-sha2-g7.crl"
                            )
                        ]
                    ),
                    Common.CertificateExtension.DistributionPoint(
                        full_name=[
                            Common.GeneralName(
                                gn_type="uniformResourceIdentifier",
                                gn_value="http://crl4.digicert.com/ssca-sha2-g7.crl"
                            )
                        ]
                    )
                ],
                critical=False
            ),
            Common.CertificateExtension(
                extension_type=Common.CertificateExtension.ExtensionType.CERTIFICATEPOLICIES,
                certificate_policies=[
                    Common.CertificateExtension.CertificatePolicy(
                        policy_identifier="2.16.840.1.114412.1.1",
                        policy_qualifiers=["https://www.digicert.com/CPS"]
                    ),
                    Common.CertificateExtension.CertificatePolicy(
                        policy_identifier="2.23.140.1.2.2"
                    )
                ],
                critical=False
            ),
            Common.CertificateExtension(
                extension_type=Common.CertificateExtension.ExtensionType.AUTHORITYINFORMATIONACCESS,
                authority_information_access=[
                    Common.CertificateExtension.AuthorityInformationAccess(
                        access_method="OCSP",
                        access_location=Common.GeneralName(
                            gn_type="uniformResourceIdentifier",
                            gn_value="http://ocsp.digicert.com"
                        )
                    ),
                    Common.CertificateExtension.AuthorityInformationAccess(
                        access_method="caIssuers",
                        access_location=Common.GeneralName(
                            gn_type="uniformResourceIdentifier",
                            gn_value="http://cacerts.digicert.com/DigiCertSHA2SecureServerCA.crt"
                        )
                    )
                ],
                critical=False
            ),
            Common.CertificateExtension(
                extension_type=Common.CertificateExtension.ExtensionType.BASICCONSTRAINTS,
                basic_constraints=Common.CertificateExtension.BasicConstraints(
                    ca=False
                ),
                critical=False
            ),
            Common.CertificateExtension(
                extension_type=Common.CertificateExtension.ExtensionType.PRESIGNEDCERTIFICATETIMESTAMPS,
                signed_certificate_timestamps=[
                    Common.CertificateExtension.SignedCertificateTimestamp(
                        version=0,
                        log_id="f65c942fd1773022145418083094568ee34d131933bfdf0c2f200bcc4ef164e3",
                        timestamp="2020-10-23T19:31:49.000Z",
                        entry_type="PreCertificate"
                    ),
                    Common.CertificateExtension.SignedCertificateTimestamp(
                        version=0,
                        log_id="5cdc4392fee6ab4544b15e9ad456e61037fbd5fa47dca17394b25ee6f6c70eca",
                        timestamp="2020-10-23T19:31:49.000Z",
                        entry_type="PreCertificate"
                    )
                ],
                critical=False
            ),
            Common.CertificateExtension(
                extension_type=Common.CertificateExtension.ExtensionType.SIGNEDCERTIFICATETIMESTAMPS,
                signed_certificate_timestamps=[
                    Common.CertificateExtension.SignedCertificateTimestamp(
                        version=0,
                        log_id="f65c942fd1773022145418083094568ee34d131933bfdf0c2f200bcc4ef164e3",
                        timestamp="2020-10-23T19:31:49.000Z",
                        entry_type="X509Certificate"
                    ),
                    Common.CertificateExtension.SignedCertificateTimestamp(
                        version=0,
                        log_id="5cdc4392fee6ab4544b15e9ad456e61037fbd5fa47dca17394b25ee6f6c70eca",
                        timestamp="2020-10-23T19:31:49.000Z",
                        entry_type="X509Certificate"
                    )
                ],
                critical=False
            )
        ]
        certificate = Common.Certificate(
            subject_dn='CN=*.paloaltonetworks.com,O=Palo Alto Networks\\, Inc.,L=Santa Clara,ST=California,C=US',
            dbot_score=dbot_score,
            serial_number='19290688218337824112020565039390569720',
            issuer_dn='CN=DigiCert SHA2 Secure Server CA,O=DigiCert Inc,C=US',
            validity_not_before='2020-10-23T00:00:00.000Z',
            validity_not_after='2021-11-21T23:59:59.000Z',
            sha256='bc33cf76519f1ec5ae7f287f321df33a7afd4fd553f364cf3c753f91ba689f8d',
            sha1='2392ea5cd4c2a61e51547570634ef887ab1942e9',
            md5='22769ae413997b86da4a0934072d9ed0',
            publickey=Common.CertificatePublicKey(
                algorithm=Common.CertificatePublicKey.Algorithm.RSA,
                length=2048,
                modulus='00:00:00:00',
                exponent=65537
            ),
            spki_sha256='94b716aeda21cd661949cfbf3f55457a277da712cdce0ab31989a4f288fad9b9',
            signature_algorithm='sha256',
            signature='SIGNATURE',
            extensions=cert_extensions
        )

        results = CommandResults(
            outputs_key_field=None,
            outputs_prefix=None,
            outputs=None,
            indicators=[certificate]
        )

        CONTEXT_PATH = "Certificate(val.MD5 && val.MD5 == obj.MD5 || val.SHA1 && val.SHA1 == obj.SHA1 || " \
                       "val.SHA256 && val.SHA256 == obj.SHA256 || val.SHA512 && val.SHA512 == obj.SHA512)"

        assert results.to_context() == {
            'Type': EntryType.NOTE,
            'ContentsFormat': EntryFormat.JSON,
            'Contents': None,
            'HumanReadable': None,
            'EntryContext': {
                CONTEXT_PATH: [{
                    "SubjectDN": "CN=*.paloaltonetworks.com,O=Palo Alto Networks\\, Inc.,L=Santa Clara,ST=California,C=US",
                    "SubjectAlternativeName": [
                        {
                            "Type": "dNSName",
                            "Value": "*.paloaltonetworks.com"
                        },
                        {
                            "Type": "dNSName",
                            "Value": "paloaltonetworks.com"
                        }
                    ],
                    "Name": [
                        "*.paloaltonetworks.com",
                        "paloaltonetworks.com"
                    ],
                    "IssuerDN": "CN=DigiCert SHA2 Secure Server CA,O=DigiCert Inc,C=US",
                    "SerialNumber": "19290688218337824112020565039390569720",
                    "ValidityNotBefore": "2020-10-23T00:00:00.000Z",
                    "ValidityNotAfter": "2021-11-21T23:59:59.000Z",
                    "SHA256": "bc33cf76519f1ec5ae7f287f321df33a7afd4fd553f364cf3c753f91ba689f8d",
                    "SHA1": "2392ea5cd4c2a61e51547570634ef887ab1942e9",
                    "MD5": "22769ae413997b86da4a0934072d9ed0",
                    "PublicKey": {
                        "Algorithm": "RSA",
                        "Length": 2048,
                        "Modulus": "00:00:00:00",
                        "Exponent": 65537
                    },
                    "SPKISHA256": "94b716aeda21cd661949cfbf3f55457a277da712cdce0ab31989a4f288fad9b9",
                    "Signature": {
                        "Algorithm": "sha256",
                        "Signature": "SIGNATURE"
                    },
                    "Extension": [
                        {
                            "OID": "2.5.29.35",
                            "Name": "authorityKeyIdentifier",
                            "Critical": False,
                            "Value": {
                                "KeyIdentifier": "0f80611c823161d52f28e78d4638b42ce1c6d9e2"
                            }
                        },
                        {
                            "OID": "2.5.29.14",
                            "Name": "subjectKeyIdentifier",
                            "Critical": False,
                            "Value": {
                                "Digest": "b34972bb12121b8851cd5564ff9656dcbca3f288"
                            }
                        },
                        {
                            "OID": "2.5.29.17",
                            "Name": "subjectAltName",
                            "Critical": False,
                            "Value": [
                                {
                                    "Type": "dNSName",
                                    "Value": "*.paloaltonetworks.com"
                                },
                                {
                                    "Type": "dNSName",
                                    "Value": "paloaltonetworks.com"
                                }
                            ]
                        },
                        {
                            "OID": "2.5.29.15",
                            "Name": "keyUsage",
                            "Critical": True,
                            "Value": {
                                "DigitalSignature": True,
                                "KeyEncipherment": True
                            }
                        },
                        {
                            "OID": "2.5.29.37",
                            "Name": "extendedKeyUsage",
                            "Critical": False,
                            "Value": {
                                "Usages": [
                                    "serverAuth",
                                    "clientAuth"
                                ]
                            }
                        },
                        {
                            "OID": "2.5.29.31",
                            "Name": "cRLDistributionPoints",
                            "Critical": False,
                            "Value": [
                                {
                                    "FullName": [
                                        {
                                            "Type": "uniformResourceIdentifier",
                                            "Value": "http://crl3.digicert.com/ssca-sha2-g7.crl"
                                        }
                                    ]
                                },
                                {
                                    "FullName": [
                                        {
                                            "Type": "uniformResourceIdentifier",
                                            "Value": "http://crl4.digicert.com/ssca-sha2-g7.crl"
                                        }
                                    ]
                                }
                            ]
                        },
                        {
                            "OID": "2.5.29.32",
                            "Name": "certificatePolicies",
                            "Critical": False,
                            "Value": [
                                {
                                    "PolicyIdentifier": "2.16.840.1.114412.1.1",
                                    "PolicyQualifiers": [
                                        "https://www.digicert.com/CPS"
                                    ]
                                },
                                {
                                    "PolicyIdentifier": "2.23.140.1.2.2"
                                }
                            ]
                        },
                        {
                            "OID": "1.3.6.1.5.5.7.1.1",
                            "Name": "authorityInfoAccess",
                            "Critical": False,
                            "Value": [
                                {
                                    "AccessMethod": "OCSP",
                                    "AccessLocation": {
                                        "Type": "uniformResourceIdentifier",
                                        "Value": "http://ocsp.digicert.com"
                                    }
                                },
                                {
                                    "AccessMethod": "caIssuers",
                                    "AccessLocation": {
                                        "Type": "uniformResourceIdentifier",
                                        "Value": "http://cacerts.digicert.com/DigiCertSHA2SecureServerCA.crt"
                                    }
                                }
                            ]
                        },
                        {
                            "OID": "2.5.29.19",
                            "Name": "basicConstraints",
                            "Critical": False,
                            "Value": {
                                "CA": False
                            }
                        },
                        {
                            "OID": "1.3.6.1.4.1.11129.2.4.2",
                            "Name": "signedCertificateTimestampList",
                            "Critical": False,
                            "Value": [
                                {
                                    "Version": 0,
                                    "LogId": "f65c942fd1773022145418083094568ee34d131933bfdf0c2f200bcc4ef164e3",
                                    "Timestamp": "2020-10-23T19:31:49.000Z",
                                    "EntryType": "PreCertificate"
                                },
                                {
                                    "Version": 0,
                                    "LogId": "5cdc4392fee6ab4544b15e9ad456e61037fbd5fa47dca17394b25ee6f6c70eca",
                                    "Timestamp": "2020-10-23T19:31:49.000Z",
                                    "EntryType": "PreCertificate"
                                }
                            ]
                        },
                        {
                            "OID": "1.3.6.1.4.1.11129.2.4.5",
                            "Name": "signedCertificateTimestampList",
                            "Critical": False,
                            "Value": [
                                {
                                    "Version": 0,
                                    "LogId": "f65c942fd1773022145418083094568ee34d131933bfdf0c2f200bcc4ef164e3",
                                    "Timestamp": "2020-10-23T19:31:49.000Z",
                                    "EntryType": "X509Certificate"
                                },
                                {
                                    "Version": 0,
                                    "LogId": "5cdc4392fee6ab4544b15e9ad456e61037fbd5fa47dca17394b25ee6f6c70eca",
                                    "Timestamp": "2020-10-23T19:31:49.000Z",
                                    "EntryType": "X509Certificate"
                                }
                            ]
                        }
                    ]
                }],
                'DBotScore(val.Indicator && val.Indicator == obj.Indicator && '
                'val.Vendor == obj.Vendor && val.Type == obj.Type)': [{
                    "Indicator": "bc33cf76519f1ec5ae7f287f321df33a7afd4fd553f364cf3c753f91ba689f8d",
                    "Type": "certificate",
                    "Vendor": "Test",
                    "Score": 0
                }]
            },
            'IndicatorTimeline': [],
            'Relationships': [],
            'IgnoreAutoExtract': False,
            'Note': False
        }

    def test_create_external_reference(self):
        """
            Given:
                - A single ExternalReference object
            When
               - Running 'to_context' function
           Then
               - Verify that the context is as expected
       """
        from CommonServerPython import Common

        external_reference = Common.ExternalReference(
            source_name='test_source_name',
            source_id='test_source_id'
        )

        assert external_reference.to_context() == {
            'sourcename': 'test_source_name',
            'sourceid': 'test_source_id'
        }

    def test_create_attack_pattern(self):
        """
            Given:
                - A single AttackPattern indicator entry
            When
               - Creating a Common.AttackPattern object
           Then
               - The context created matches the data entry
       """
        from CommonServerPython import CommandResults, Common

        dbot_score = Common.DBotScore(
            indicator='test_stix_id',
            integration_name='Test',
            indicator_type=DBotScoreType.ATTACKPATTERN,
            score=Common.DBotScore.GOOD
        )

        attack_pattern = Common.AttackPattern(
            stix_id='test_stix_id',
            kill_chain_phases='test_kill_chain_phases',
            first_seen_by_source=None,
            description='test_description',
            operating_system_refs=None,
            publications='test_publications',
            mitre_id='test_mitre_id',
            tags=['tag1', 'tag2'],
            traffic_light_protocol='test_traffic_light_protocol',
            dbot_score=dbot_score,
            value='test_stix_id',
            community_notes=[Common.CommunityNotes(note='note', timestamp='2019-01-01T00:00:00')],
            external_references=None
        )

        results = CommandResults(
            outputs_key_field=None,
            outputs_prefix=None,
            outputs=None,
            indicators=[attack_pattern]
        )

        assert results.to_context() == {
            'Type': 1,
            'ContentsFormat': 'json',
            'Contents': None,
            'HumanReadable': None,
            'EntryContext': {
                'AttackPattern(val.value && val.value == obj.value)': [
                    {
                        'STIXID': 'test_stix_id',
                        'KillChainPhases': 'test_kill_chain_phases',
                        'FirstSeenBySource': None,
                        'OperatingSystemRefs': None,
                        'Publications': 'test_publications',
                        'MITREID': 'test_mitre_id',
                        'Value': 'test_stix_id',
                        'Tags': ['tag1', 'tag2'],
                        'Description': 'test_description',
                        'TrafficLightProtocol': 'test_traffic_light_protocol'
                    }
                ],
                'DBotScore(val.Indicator && val.Indicator == obj.Indicator &&'
                ' val.Vendor == obj.Vendor && val.Type == obj.Type)': [
                    {
                        'Indicator': 'test_stix_id',
                        'Type': 'attackpattern',
                        'Vendor': 'Test',
                        'Score': 1
                    }
                ]
            },
            'IndicatorTimeline': [],
            'IgnoreAutoExtract': False,
            'Note': False,
            'Relationships': []
        }

    def test_create_certificates(self):
        """
            Given:
                - A Certificates object
            When
               - Running 'to_context' function
           Then
               - Verify that the context is as expected
       """
        from CommonServerPython import Common

        certificates = Common.Certificates(
            issued_to='test_issued_to',
            issued_by='test_issued_by',
            valid_from='test_valid_from',
            valid_to='test_valid_to'
        )

        assert certificates.to_context() == {
            'issuedto': 'test_issued_to',
            'issuedby': 'test_issued_by',
            'validfrom': 'test_valid_from',
            'validto': 'test_valid_to'
        }

    def test_create_hash(self):
        """
            Given:
                - A single Hash object
            When
               - Running 'to_context' function
           Then
               - Verify that the context is as expected
       """
        from CommonServerPython import Common

        hash_object = Common.Hash(
            hash_type='test_hash_type',
            hash_value='test_hash_value'
        )

        assert hash_object.to_context() == {
            'type': 'test_hash_type',
            'value': 'test_hash_value',
        }

    def test_create_whois_record(self):
        """
            Given:
                - A single WhoisRecord object
            When
               - Running 'to_context' function
           Then
               - Verify that the context is as expected
       """
        from CommonServerPython import Common

        whois_record = Common.WhoisRecord(
            whois_record_type='test_whois_record_type',
            whois_record_value='test_whois_record_value',
            whois_record_date='test_whois_record_date',

        )

        assert whois_record.to_context() == {
            'key': 'test_whois_record_type',
            'value': 'test_whois_record_value',
            'date': 'test_whois_record_date'
        }

    def test_create_dns_record(self):
        """
            Given:
                - A single DNSRecord object
            When
               - Running 'to_context' function
           Then
               - Verify that the context is as expected
       """
        from CommonServerPython import Common

        dns_record = Common.DNSRecord(
            dns_record_type='test_dns_record_type',
            dns_ttl='test_dns_ttl',
            dns_record_data='test_dns_record_data',

        )

        assert dns_record.to_context() == {
            'type': 'test_dns_record_type',
            'ttl': 'test_dns_ttl',
            'data': 'test_dns_record_data'
        }

    def test_email_indicator_type(self, mocker):
        """
        Given:
            - a single email indicator entry
        When
           - creating an Common.EMAIL object
       Then
           - The context created matches the data entry
       """
        from CommonServerPython import Common, DBotScoreType
        mocker.patch.object(demisto, 'params', return_value={'insecure': True})
        dbot_score = Common.DBotScore(
            indicator='user@example.com',
            integration_name='Test',
            indicator_type=DBotScoreType.EMAIL,
            score=Common.DBotScore.GOOD
        )
        dbot_context = {'DBotScore(val.Indicator && val.Indicator == obj.Indicator && '
                        'val.Vendor == obj.Vendor && val.Type == obj.Type)':
                            {'Indicator': 'user@example.com', 'Type': 'email', 'Vendor': 'Test', 'Score': 1}}

        assert dbot_context == dbot_score.to_context()

        email_context = Common.EMAIL(
            domain='example.com',
            address='user@example.com',
            dbot_score=dbot_score,
            description='test',
            internal=True,
            stix_id='stix_id_test',
            tags=['tag1', 'tag2'],
            traffic_light_protocol='traffic_light_protocol_test'
        )
        assert email_context.to_context()[email_context.CONTEXT_PATH] == \
            {"Email": {'Address': 'user@example.com'},
             'Domain': 'example.com',
             'Description': 'test',
             'Internal': True,
             'STIXID': 'stix_id_test',
             'Tags': ['tag1', 'tag2'],
             'TrafficLightProtocol': 'traffic_light_protocol_test'}

    @pytest.mark.parametrize('item', [
        'CommunityNotes', 'Publications', 'ThreatTypes'
    ])
    def test_common_indicator_create_context_table(self, item):
        """
        Tests the functionality of the 'create_context_table' function.
            Given:
                Case a: A list containing CommunityNotes items.
                Case b: A list containing Publications items.
                Case c: A list containing ThreatTypes items.

            When:
                Running the 'create_context_table' function.

            Then:
                Case a: Verify that the output is a list of CommunityNotes context items as expected.
                Case b: Verify that the output is a list of Publications context items as expected.
                Case c: Verify that the output is a list of ThreatTypes context items as expected.
        """
        if item == 'CommunityNotes':
            community_notes1 = Common.CommunityNotes(note='note1', timestamp='time1')
            community_notes2 = Common.CommunityNotes(note='note2', timestamp='time2')
            items = [community_notes1, community_notes2]
            expected_output = [{'note': 'note1', 'timestamp': 'time1'}, {'note': 'note2', 'timestamp': 'time2'}]

        elif item == 'Publications':
            publications1 = Common.Publications(source='source1', title='title1', link='link1', timestamp='time1')
            publications2 = Common.Publications(source='source2', title='title2', link='link2', timestamp='time2')
            items = [publications1, publications2]
            expected_output = [{'source': 'source1', 'title': 'title1', 'link': 'link1', 'timestamp': 'time1'},
                               {'source': 'source2', 'title': 'title2', 'link': 'link2', 'timestamp': 'time2'}]

        elif item == 'ThreatTypes':
            threat_types1 = Common.ThreatTypes(threat_category='test1', threat_category_confidence='10')
            threat_types2 = Common.ThreatTypes(threat_category='test2', threat_category_confidence='20')
            items = [threat_types1, threat_types2]
            expected_output = [{'threatcategory': 'test1', 'threatcategoryconfidence': '10'},
                               {'threatcategory': 'test2', 'threatcategoryconfidence': '20'}]

        table = Common.Indicator.create_context_table(items)
        assert table == expected_output


class TestIndicatorsSearcher:
    def mock_search_after_output(self, fromDate='', toDate='', query='', size=0, value='', page=0, searchAfter='',
                                 populateFields=None):
        if not searchAfter:
            searchAfter = 0

        iocs = [{'value': 'mock{}'.format(searchAfter)}]

        if searchAfter < 6:
            searchAfter += 1

        else:
            # mock the end of indicators
            searchAfter = None

        if page and page >= 17:
            # checking a unique case when trying to reach a certain page and not all the indicators
            iocs = []
            searchAfter = None

        return {'searchAfter': searchAfter, 'iocs': iocs, 'total': 7}

    def mock_search_indicators_search_after(self, fromDate='', toDate='', query='', size=0, value='', page=0,
                                            searchAfter=None, populateFields=None):
        """
        Mocks search indicators returning different results for searchAfter value:
          - None: {searchAfter: 0, iocs: [...]}
          - 0-2: {searchAfter: i+1, iocs: [...]}
          - 3+: {searchAfter: None, iocs: []}

        total of 4 iocs available
        """
        search_after_options = (0, 1, 2)
        if searchAfter is None:
            search_after_value = search_after_options[0]
        else:
            if searchAfter in search_after_options:
                search_after_value = searchAfter + 1
            else:
                return {'searchAfter': None, 'iocs': [], "total": 0}
        iocs = [{'value': 'mock{}'.format(search_after_value)}]
        return {'searchAfter': search_after_value, 'iocs': iocs, 'total': 4}

    def test_search_indicators_by_search_after(self, mocker):
        """
        Given:
          - Searching indicators couple of times
          - Server version in equal or higher than 6.1.0
        When:
          - Mocking search indicators using the searchAfter parameter
        Then:
          - The search after param is rising
          - The page param is rising
        """
        from CommonServerPython import IndicatorsSearcher
        mocker.patch.object(demisto, 'searchIndicators', side_effect=self.mock_search_after_output)

        search_indicators_obj_search_after = IndicatorsSearcher()
        try:
            for n in range(5):
                search_indicators_obj_search_after.search_indicators_by_version()
        except Exception as e:
            print(e)

        assert search_indicators_obj_search_after._search_after_param == 5
        assert search_indicators_obj_search_after._page == 5

    def test_search_all_indicators_by_search_after(self, mocker):
        """
        Given:
          - Searching indicators couple of times
          - Server version in equal or higher than 6.1.0
        When:
          - Mocking search indicators using the searchAfter parameter until there are no more indicators
          so search_after is None
        Then:
          - The search after param is None
          - The page param is rising
        """
        from CommonServerPython import IndicatorsSearcher
        mocker.patch.object(demisto, 'searchIndicators', side_effect=self.mock_search_after_output)

        search_indicators_obj_search_after = IndicatorsSearcher()
        for n in range(7):
            search_indicators_obj_search_after.search_indicators_by_version()
        assert search_indicators_obj_search_after._search_after_param is None
        assert search_indicators_obj_search_after._page == 7

    def test_iterator__search_after(self, mocker):
        """
        Given:
          - Searching indicators from first page
          - Total available indicators == 7
          - Limit is set to 10
        When:
          - Searching indicators using iterator
          - search_after is supported
        Then:
          - Get 7 indicators
        """
        from CommonServerPython import IndicatorsSearcher
        mocker.patch.object(demisto, 'searchIndicators', side_effect=self.mock_search_indicators_search_after)
        search_indicators = IndicatorsSearcher(limit=10)
        results = []
        for res in search_indicators:
            results.append(res)
        assert len(results) == 4

    def test_iterator__research_flow(self, mocker):
        from CommonServerPython import IndicatorsSearcher
        mocker.patch.object(demisto, 'searchIndicators', side_effect=self.mock_search_indicators_search_after)
        # fetch first 3
        search_indicators = IndicatorsSearcher(limit=3)
        results = []
        for res in search_indicators:
            results.append(res)
        assert len(results) == 3
        # fetch 1 more (limit set to 2, but only 1 available)
        search_indicators.limit += 2
        results = []
        for res in search_indicators:
            results.append(res)
        assert len(results) == 1

    def test_search_indicators_with_sort(self, mocker):
        """
        Given:
          - Searching indicators with a custom sort parameter.
          - Mocking the searchIndicators function.
        When:
          - Calling the searchIndicators function with the custom sort parameter.
        Then:
          - Ensure that the sort parameter is set correctly.
          - Ensure that the searchIndicators function is called with the expected arguments.
        """
        from CommonServerPython import IndicatorsSearcher
        get_demisto_version._version = None  # clear cache between runs of the test
        mocker.patch.object(demisto, 'demistoVersion', return_value={'version': '6.6.0'})

        mocker.patch.object(demisto, 'searchIndicators')
        sort_param = [{"field": "created", "asc": False}]
        search_indicators_obj_search_after = IndicatorsSearcher(sort=sort_param)
        search_indicators_obj_search_after.search_indicators_by_version()
        expected_args = {'size': 100, 'sort': [{'asc': False, 'field': 'created'}]}
        assert search_indicators_obj_search_after._sort == sort_param
        demisto.searchIndicators.assert_called_once_with(**expected_args)


class TestAutoFocusKeyRetriever:
    def test_instantiate_class_with_param_key(self, mocker, clear_version_cache):
        """
        Given:
            - giving the api_key parameter
        When:
            - Mocking getAutoFocusApiKey
            - Mocking server version to be 6.2.0
        Then:
            - The Auto Focus API Key is the one given to the class
        """
        from CommonServerPython import AutoFocusKeyRetriever
        mocker.patch.object(demisto, 'getAutoFocusApiKey', return_value='test')
        mocker.patch.object(demisto, 'demistoVersion', return_value={'version': '6.2.0', 'buildNumber': '62000'})
        auto_focus_key_retriever = AutoFocusKeyRetriever(api_key='1234')
        assert auto_focus_key_retriever.key == '1234'

    def test_instantiate_class_without_param_key(self, mocker, clear_version_cache):
        """
        Given:
            - not giving the api_key parameter
        When:
            - Mocking getAutoFocusApiKey
            - Mocking server version to be 6.2.0
        Then:
            - The Auto Focus API Key is the one given by the getAutoFocusApiKey method
        """
        from CommonServerPython import AutoFocusKeyRetriever
        mocker.patch.object(demisto, 'getAutoFocusApiKey', return_value='test')
        mocker.patch.object(demisto, 'demistoVersion', return_value={'version': '6.2.0', 'buildNumber': '62000'})
        auto_focus_key_retriever = AutoFocusKeyRetriever(api_key='')
        assert auto_focus_key_retriever.key == 'test'


class TestEntityRelationship:
    """Global vars for all of the tests"""
    name = 'related-to'
    reverse_name = 'related-to'
    relationship_type = 'IndicatorToIndicator'
    entity_a = 'test1'
    entity_a_family = 'Indicator'
    entity_a_type = 'Domain'
    entity_b = 'test2'
    entity_b_family = 'Indicator'
    entity_b_type = 'Domain'
    source_reliability = 'F - Reliability cannot be judged'

    def test_entity_relations_context(self):
        """
        Given
        - an EntityRelationship object.

        When
        - running to_context function of the object

        Then
        - Validate that the expected context is created
        """
        from CommonServerPython import EntityRelationship
        relationship = EntityRelationship(name='related-to',
                                          relationship_type='IndicatorToIndicator',
                                          entity_a='test1',
                                          entity_a_family='Indicator',
                                          entity_a_type='Domain',
                                          entity_b='test2',
                                          entity_b_family='Indicator',
                                          entity_b_type='Domain',
                                          source_reliability='F - Reliability cannot be judged',
                                          brand='test')

        expected_context = {
            "Relationship": 'related-to',
            "EntityA": 'test1',
            "EntityAType": 'Domain',
            "EntityB": 'test2',
            "EntityBType": 'Domain',
        }
        assert relationship.to_context() == expected_context

    def test_entity_relations_to_entry(self):
        """
        Given
        - an EntityRelationship object.

        When
        - running to_entry function of the object

        Then
        - Validate that the expected context is created
        """
        from CommonServerPython import EntityRelationship
        relationship = EntityRelationship(name=TestEntityRelationship.name,
                                          relationship_type=TestEntityRelationship.relationship_type,
                                          entity_a=TestEntityRelationship.entity_a,
                                          entity_a_family=TestEntityRelationship.entity_a_family,
                                          entity_a_type=TestEntityRelationship.entity_a_type,
                                          entity_b=TestEntityRelationship.entity_b,
                                          entity_b_family=TestEntityRelationship.entity_b_family,
                                          entity_b_type=TestEntityRelationship.entity_b_type,
                                          source_reliability=TestEntityRelationship.source_reliability
                                          )

        expected_entry = {
            "name": TestEntityRelationship.name,
            "reverseName": TestEntityRelationship.reverse_name,
            "type": TestEntityRelationship.relationship_type,
            "entityA": TestEntityRelationship.entity_a,
            "entityAFamily": TestEntityRelationship.entity_a_family,
            "entityAType": TestEntityRelationship.entity_a_type,
            "entityB": TestEntityRelationship.entity_b,
            "entityBFamily": TestEntityRelationship.entity_b_family,
            "entityBType": TestEntityRelationship.entity_b_type,
            "fields": {},
            "reliability": TestEntityRelationship.source_reliability
        }
        assert relationship.to_entry() == expected_entry

    def test_entity_relations_to_indicator(self):
        """
        Given
        - an EntityRelationship object.

        When
        - running to_indicator function of the object

        Then
        - Validate that the expected context is created
        """
        from CommonServerPython import EntityRelationship
        relationship = EntityRelationship(name=TestEntityRelationship.name,
                                          relationship_type=TestEntityRelationship.relationship_type,
                                          entity_a=TestEntityRelationship.entity_a,
                                          entity_a_family=TestEntityRelationship.entity_a_family,
                                          entity_a_type=TestEntityRelationship.entity_a_type,
                                          entity_b=TestEntityRelationship.entity_b,
                                          entity_b_family=TestEntityRelationship.entity_b_family,
                                          entity_b_type=TestEntityRelationship.entity_b_type,
                                          )

        expected_to_indicator = {
            "name": TestEntityRelationship.name,
            "reverseName": TestEntityRelationship.reverse_name,
            "type": TestEntityRelationship.relationship_type,
            "entityA": TestEntityRelationship.entity_a,
            "entityAFamily": TestEntityRelationship.entity_a_family,
            "entityAType": TestEntityRelationship.entity_a_type,
            "entityB": TestEntityRelationship.entity_b,
            "entityBFamily": TestEntityRelationship.entity_b_family,
            "entityBType": TestEntityRelationship.entity_b_type,
            "fields": {},
        }
        assert relationship.to_indicator() == expected_to_indicator

    def test_invalid_name_init(self):
        """
        Given
        - an EntityRelation object which has a invalid relation name.

        When
        - Creating the EntityRelation object.

        Then
        - Validate a ValueError is raised.
        """
        from CommonServerPython import EntityRelationship
        try:
            EntityRelationship(name='ilegal',
                               relationship_type=TestEntityRelationship.relationship_type,
                               entity_a=TestEntityRelationship.entity_a,
                               entity_a_family=TestEntityRelationship.entity_a_family,
                               entity_a_type=TestEntityRelationship.entity_a_type,
                               entity_b=TestEntityRelationship.entity_b,
                               entity_b_family=TestEntityRelationship.entity_b_family,
                               entity_b_type=TestEntityRelationship.entity_b_type
                               )
        except ValueError as exception:
            assert "Invalid relationship: ilegal" in str(exception)

    def test_invalid_relation_type_init(self):
        """
        Given
        - an EntityRelation object which has a invalid relation type.

        When
        - Creating the EntityRelation object.

        Then
        - Validate a ValueError is raised.
        """
        from CommonServerPython import EntityRelationship
        try:
            EntityRelationship(name=TestEntityRelationship.name,
                               relationship_type='TestRelationshipType',
                               entity_a=TestEntityRelationship.entity_a,
                               entity_a_family=TestEntityRelationship.entity_a_family,
                               entity_a_type=TestEntityRelationship.entity_a_type,
                               entity_b=TestEntityRelationship.entity_b,
                               entity_b_family=TestEntityRelationship.entity_b_family,
                               entity_b_type=TestEntityRelationship.entity_b_type
                               )
        except ValueError as exception:
            assert "Invalid relationship type: TestRelationshipType" in str(exception)

    def test_invalid_a_family_init(self):
        """
        Given
        - an EntityRelation object which has a invalid family type of the source.

        When
        - Creating the EntityRelation object.

        Then
        - Validate a ValueError is raised.
        """
        from CommonServerPython import EntityRelationship
        try:
            EntityRelationship(name=TestEntityRelationship.name,
                               relationship_type=TestEntityRelationship.relationship_type,
                               entity_a=TestEntityRelationship.entity_a,
                               entity_a_family='IndicatorIlegal',
                               entity_a_type=TestEntityRelationship.entity_a_type,
                               entity_b=TestEntityRelationship.entity_b,
                               entity_b_family=TestEntityRelationship.entity_b_family,
                               entity_b_type=TestEntityRelationship.entity_b_type
                               )
        except ValueError as exception:
            assert "Invalid entity A Family type: IndicatorIlegal" in str(exception)

    def test_invalid_a_type_init(self):
        """
        Given
        - an EntityRelation object which has a invalid type of the source.

        When
        - Creating the EntityRelation object.

        Then
        - Validate a ValueError is raised.
        """
        from CommonServerPython import EntityRelationship
        try:
            EntityRelationship(name=TestEntityRelationship.name,
                               relationship_type=TestEntityRelationship.relationship_type,
                               entity_a=TestEntityRelationship.entity_a,
                               entity_a_family=TestEntityRelationship.entity_a_family,
                               entity_a_type='DomainTest',
                               entity_b=TestEntityRelationship.entity_b,
                               entity_b_family=TestEntityRelationship.entity_b_family,
                               entity_b_type=TestEntityRelationship.entity_b_type
                               )
        except ValueError as exception:
            assert "Invalid entity A type: DomainTest" in str(exception)

    def test_invalid_b_family_init(self):
        """
        Given
        - an EntityRelation object which has a invalid family type of the destination.

        When
        - Creating the EntityRelation object.

        Then
        - Validate a ValueError is raised.
        """
        from CommonServerPython import EntityRelationship
        try:
            EntityRelationship(name=TestEntityRelationship.name,
                               relationship_type=TestEntityRelationship.relationship_type,
                               entity_a=TestEntityRelationship.entity_a,
                               entity_a_family=TestEntityRelationship.entity_a_family,
                               entity_a_type=TestEntityRelationship.entity_a_type,
                               entity_b=TestEntityRelationship.entity_b,
                               entity_b_family='IndicatorIlegal',
                               entity_b_type=TestEntityRelationship.entity_b_type
                               )
        except ValueError as exception:
            assert "Invalid entity B Family type: IndicatorIlegal" in str(exception)

    def test_invalid_b_type_init(self):
        """
        Given
        - an EntityRelation object which has a invalid type of the destination.

        When
        - Creating the EntityRelation object.

        Then
        - Validate a ValueError is raised.
        """
        from CommonServerPython import EntityRelationship
        try:
            EntityRelationship(name=TestEntityRelationship.name,
                               relationship_type=TestEntityRelationship.relationship_type,
                               entity_a=TestEntityRelationship.entity_a,
                               entity_a_family=TestEntityRelationship.entity_a_family,
                               entity_a_type=TestEntityRelationship.entity_a_type,
                               entity_b=TestEntityRelationship.entity_b,
                               entity_b_family=TestEntityRelationship.entity_b_family,
                               entity_b_type='DomainTest'
                               )
        except ValueError as exception:
            assert "Invalid entity B type: DomainTest" in str(exception)


class TestSetAndGetLastRun:

    def test_get_last_run_in_6_2_when_get_last_run_has_results(self, mocker):
        """
        Given: 6.2.0 environment and getLastRun returns results
        When: Fetch indicators
        Then: Returning all indicators from demisto.getLastRun object
        """
        import demistomock as demisto
        from CommonServerPython import get_feed_last_run
        mocker.patch('CommonServerPython.get_demisto_version', return_value={"version": "6.2.0"})
        mocker.patch.object(demisto, 'getLastRun', return_value={1: "first indicator"})
        result = get_feed_last_run()
        assert result == {1: "first indicator"}

    def test_get_last_run_in_6_2_when_get_last_run_has_no_results(self, mocker):
        """
        Given: 6.2.0 environment and getLastRun and getIntegrationContext are empty
        When: Fetch indicators
        Then: function will return empty dict
        """
        import demistomock as demisto
        from CommonServerPython import get_feed_last_run
        mocker.patch('CommonServerPython.get_demisto_version', return_value={"version": "6.2.0"})
        mocker.patch.object(demisto, 'getIntegrationContext', return_value={})
        mocker.patch.object(demisto, 'getLastRun', return_value={})
        result = get_feed_last_run()
        assert result == {}

    def test_get_last_run_in_6_2_when_get_last_is_empty_and_get_integration_is_not(self, mocker):
        """
        Given: 6.2.0 environment and getLastRun is empty and getIntegrationContext has results.
        When: Fetch indicators
        Then: function will return empty dict
        """
        import demistomock as demisto
        from CommonServerPython import get_feed_last_run
        mocker.patch('CommonServerPython.get_demisto_version', return_value={"version": "6.2.0"})
        mocker.patch.object(demisto, 'getIntegrationContext', return_value={1: "first indicator"})
        mocker.patch.object(demisto, 'getLastRun', return_value={})
        set_last_run = mocker.patch.object(demisto, 'setLastRun', return_value={})
        set_integration_context = mocker.patch.object(demisto, 'setIntegrationContext', return_value={})
        result = get_feed_last_run()
        assert result == {1: "first indicator"}
        set_last_run.assert_called_with({1: "first indicator"})
        set_integration_context.assert_called_with({})

    def test_set_last_run_in_6_2(self, mocker):
        """
        Given: 6.2.0 environment
        When: Fetch indicators
        Then: Using demisto.setLastRun to save results
        """
        import demistomock as demisto
        from CommonServerPython import set_feed_last_run
        mocker.patch('CommonServerPython.get_demisto_version', return_value={"version": "6.2.0"})
        set_last_run = mocker.patch.object(demisto, 'setLastRun', return_value={})
        set_integration_context = mocker.patch.object(demisto, 'setIntegrationContext', return_value={})
        set_feed_last_run({1: "first indicator"})
        assert set_integration_context.called is False
        set_last_run.assert_called_with({1: "first indicator"})


class TestIsDemistoServerGE:
    @classmethod
    @pytest.fixture(scope='function', autouse=True)
    def clear_cache(cls):
        get_demisto_version._version = None

    def test_get_demisto_version(self, mocker):
        # verify expected server version and build returned in case Demisto class has attribute demistoVersion
        mocker.patch.object(
            demisto,
            'demistoVersion',
            return_value={
                'version': '5.0.0',
                'buildNumber': '50000'
            }
        )
        assert get_demisto_version() == {
            'version': '5.0.0',
            'buildNumber': '50000'
        }
        # call again to check cache
        assert get_demisto_version() == {
            'version': '5.0.0',
            'buildNumber': '50000'
        }
        # call count should be 1 as we cached
        assert demisto.demistoVersion.call_count == 1
        # test is_demisto_version_ge
        assert is_demisto_version_ge('5.0.0')
        assert is_demisto_version_ge('4.5.0')
        assert not is_demisto_version_ge('5.5.0')
        assert get_demisto_version_as_str() == '5.0.0-50000'

    def test_get_demisto_version_2(self, mocker):
        mocker.patch.object(
            demisto,
            'demistoVersion',
            return_value={
                'version': '6.10.0',
                'buildNumber': '50000'
            }
        )
        assert get_demisto_version() == {
            'version': '6.10.0',
            'buildNumber': '50000'
        }
        assert is_demisto_version_ge('6.5.0')
        assert is_demisto_version_ge('6.1.0')
        assert is_demisto_version_ge('6.5')
        assert not is_demisto_version_ge('7.0.0')

    def test_is_demisto_version_ge_4_5(self, mocker):
        get_version_patch = mocker.patch('CommonServerPython.get_demisto_version')
        get_version_patch.side_effect = AttributeError('simulate missing demistoVersion')
        assert not is_demisto_version_ge('5.0.0')
        assert not is_demisto_version_ge('6.0.0')
        with raises(AttributeError, match='simulate missing demistoVersion'):
            is_demisto_version_ge('4.5.0')

    def test_is_demisto_version_ge_dev_version(self, mocker):
        mocker.patch.object(
            demisto,
            'demistoVersion',
            return_value={
                'version': '6.0.0',
                'buildNumber': '50000'
            }
        )
        assert is_demisto_version_ge('6.0.0', '1-dev')

    @pytest.mark.parametrize('version, build', [
        ('6.0.0', '49999'),
        ('6.0.0', '50000'),
        ('6.0.0', '6'),  # Added with the fix of https://github.com/demisto/etc/issues/36876
        ('5.5.0', '50001')
    ])
    def test_is_demisto_version_build_ge(self, mocker, version, build):
        mocker.patch.object(
            demisto,
            'demistoVersion',
            return_value={
                'version': '6.0.0',
                'buildNumber': '50000'
            }
        )
        assert is_demisto_version_ge(version, build)

    @pytest.mark.parametrize('version, build', [
        ('6.0.0', '50001'),
        ('6.1.0', '49999')
    ])
    def test_is_demisto_version_build_ge_negative(self, mocker, version, build):
        mocker.patch.object(
            demisto,
            'demistoVersion',
            return_value={
                'version': '6.0.0',
                'buildNumber': '50000'
            }
        )
        assert not is_demisto_version_ge(version, build)


class TestDeterminePlatform:
    @classmethod
    @pytest.fixture(scope='function', autouse=True)
    def clear_cache(cls):
        get_demisto_version._version = None

    @pytest.mark.parametrize('demistoVersion, method', [
        ({'platform': 'xsoar', 'version': '6.5.0'}, is_xsoar),
        ({'platform': 'xsoar', 'version': '8.2.0'}, is_xsoar),
        ({'platform': 'xsoar_hosted', 'version': '6.5.0'}, is_xsoar),
        ({'platform': 'x2', 'version': '8.2.0'}, is_xsiam_or_xsoar_saas),
        ({'platform': 'xsoar', 'version': '8.2.0'}, is_xsiam_or_xsoar_saas),
        ({'platform': 'xsoar', 'version': '6.5.0'}, is_xsoar_on_prem),
        ({'platform': 'xsoar_hosted', 'version': '6.5.0'}, is_xsoar_hosted),
        ({'platform': 'xsoar', 'version': '8.2.0'}, is_xsoar_saas),
        ({'platform': 'x2', 'version': '8.2.0'}, is_xsiam),
    ])
    def test_determine_platform(self, mocker, demistoVersion, method):
        mocker.patch.object(demisto, 'demistoVersion', return_value=demistoVersion)
        assert method()


def test_smart_get_dict():
    d = {'t1': None, "t2": 1}
    # before we remove the dict will return null which is unexpected by a lot of users
    assert d.get('t1', 2) is None
    s = SmartGetDict(d)
    assert s.get('t1', 2) == 2
    assert s.get('t2') == 1
    assert s.get('t3') is None


class TestCustomIndicator:
    def test_custom_indicator_init_success(self):
        """
        Given: Data needed for creating a custom indicator
        When: Data is valid
        Then: Create a valid custom indicator
        """
        from CommonServerPython import Common, DBotScoreType
        dbot_score = Common.DBotScore(
            'test',
            DBotScoreType.CUSTOM,
            'VirusTotal',
            score=Common.DBotScore.BAD,
            malicious_description='malicious!'
        )
        indicator = Common.CustomIndicator('test', 'test_value', dbot_score, {'param': 'value'}, 'prefix')
        assert indicator.CONTEXT_PATH == 'prefix(val.value && val.value == obj.value)'
        assert indicator.param == 'value'
        assert indicator.value == 'test_value'

    def test_custom_indicator_init_existing_type(self):
        """
        Given: Data needed for creating a custom indicator
        When: Type already exists
        Then: raise a Value Error
        """
        with pytest.raises(ValueError):
            from CommonServerPython import Common, DBotScoreType
            dbot_score = Common.DBotScore(
                'test',
                DBotScoreType.CUSTOM,
                'VirusTotal',
                score=Common.DBotScore.BAD,
                malicious_description='malicious!'
            )
            Common.CustomIndicator('ip', 'test_value', dbot_score, {'param': 'value'}, 'prefix')

    def test_custom_indicator_init_no_prefix(self):
        """
        Given: Data needed for Custom indicator
        When: Prefix provided is None
        Then: Raise ValueError
        """
        with pytest.raises(ValueError):
            from CommonServerPython import Common, DBotScoreType
            dbot_score = Common.DBotScore(
                'test',
                DBotScoreType.CUSTOM,
                'VirusTotal',
                score=Common.DBotScore.BAD,
                malicious_description='malicious!'
            )
            Common.CustomIndicator('test', 'test_value', dbot_score, {'param': 'value'}, None)

    def test_custom_indicator_init_no_dbot_score(self):
        """
        Given: Data needed for Custom indicator
        When: Dbotscore is not a DBotScore object
        Then: Raise ValueError
        """
        with pytest.raises(ValueError):
            from CommonServerPython import Common
            dbot_score = ''
            Common.CustomIndicator('test', 'test_value', dbot_score, {'param': 'value'}, 'prefix')

    def test_custom_indicator_to_context(self):
        """
        Given: Data needed for Custom indicator
        When: there's a call to to_context
        Then: create a valid context
        """
        from CommonServerPython import Common, DBotScoreType
        dbot_score = Common.DBotScore(
            'test',
            DBotScoreType.CUSTOM,
            'VirusTotal',
            score=Common.DBotScore.BAD,
            malicious_description='malicious!'
        )
        indicator = Common.CustomIndicator('test', 'test_value', dbot_score, {'param': 'value'}, 'prefix')
        context = indicator.to_context()
        assert context['DBotScore(val.Indicator &&'
                       ' val.Indicator == obj.Indicator &&'
                       ' val.Vendor == obj.Vendor && val.Type == obj.Type)']['Indicator'] == 'test'
        assert context['prefix(val.value && val.value == obj.value)']['value'] == 'test_value'
        assert context['prefix(val.value && val.value == obj.value)']['param'] == 'value'

    def test_custom_indicator_no_params(self):
        """
        Given: Data needed for creating a custom indicator
        When: params are None
        Then: Raise an error
        """
        with pytest.raises(TypeError):
            from CommonServerPython import Common, DBotScoreType
            dbot_score = Common.DBotScore(
                'test',
                DBotScoreType.CUSTOM,
                'VirusTotal',
                score=Common.DBotScore.BAD,
                malicious_description='malicious!'
            )
            Common.CustomIndicator('test', 'test_value', dbot_score, None, 'prefix')

    def test_custom_indicator_no_value(self):
        """
        Given: Data needed for creating a custom indicator
        When: value is None
        Then: Raise an error
        """
        with pytest.raises(ValueError):
            from CommonServerPython import Common, DBotScoreType
            dbot_score = Common.DBotScore(
                'test',
                DBotScoreType.CUSTOM,
                'VirusTotal',
                score=Common.DBotScore.BAD,
                malicious_description='malicious!'
            )
            Common.CustomIndicator('test', None, dbot_score, {'param': 'value'}, 'prefix')


@pytest.mark.parametrize(
    "demistoUrls,expected_result",
    [({'server': 'https://localhost:8443:/acc_test_tenant'}, 'acc_test_tenant'),
     ({'server': 'https://localhost:8443'}, '')])
def test_get_tenant_name(mocker, demistoUrls, expected_result):
    """
        Given
        - demistoUrls dictionary
        When
        - Running on multi tenant mode
        - Running on single tenant mode
        Then
        - Return tenant account name if is multi tenant
    """
    from CommonServerPython import get_tenant_account_name
    mocker.patch.object(demisto, 'demistoUrls', return_value=demistoUrls)

    result = get_tenant_account_name()
    assert result == expected_result


IOCS = {'iocs': [{'id': '2323', 'value': 'google.com'},
                 {'id': '5942', 'value': '1.1.1.1'}]}


def test_indicators_value_to_clickable(mocker):
    from CommonServerPython import indicators_value_to_clickable
    from CommonServerPython import IndicatorsSearcher
    mocker.patch.object(IndicatorsSearcher, '__next__', side_effect=[IOCS, StopIteration])
    result = indicators_value_to_clickable(['1.1.1.1', 'google.com'])
    assert result.get('1.1.1.1') == '[1.1.1.1](#/indicator/5942)'
    assert result.get('google.com') == '[google.com](#/indicator/2323)'


def test_indicators_value_to_clickable_invalid(mocker):
    from CommonServerPython import indicators_value_to_clickable
    from CommonServerPython import IndicatorsSearcher
    mocker.patch.object(IndicatorsSearcher, '__next__', side_effect=[StopIteration])
    result = indicators_value_to_clickable(['8.8.8.8', 'abc.com'])
    assert not result
    result = indicators_value_to_clickable(None)
    assert not result


def test_arg_to_number():
    """
    Test if arg_to_number handles unicode object without failing.
    """
    from CommonServerPython import arg_to_number
    result = arg_to_number(u'1')
    assert result == 1


def test_get_message_threads_dump():
    from CommonServerPython import get_message_threads_dump
    result = str(get_message_threads_dump(None, None))
    assert ' Start Threads Dump ' in result
    assert ' End Threads Dump ' in result
    assert 'CommonServerPython.py' in result
    assert 'get_message_threads_dump' in result


def test_get_message_memory_dump():
    from CommonServerPython import get_message_memory_dump
    result = str(get_message_memory_dump(None, None))
    assert ' Start Variables Dump ' in result
    assert ' Start Local Vars ' in result
    assert ' End Local Vars ' in result
    assert ' Start Top ' in result
    assert ' Globals by Size ' in result
    assert ' End Top ' in result
    assert ' End Variables Dump ' in result


def test_shorten_string_for_printing():
    from CommonServerPython import shorten_string_for_printing
    assert shorten_string_for_printing(None, None) is None
    assert shorten_string_for_printing('1', 9) == '1'
    assert shorten_string_for_printing('123456789', 9) == '123456789'
    assert shorten_string_for_printing('1234567890', 9) == '123...890'
    assert shorten_string_for_printing('12345678901', 9) == '123...901'
    assert shorten_string_for_printing('123456789012', 9) == '123...012'

    assert shorten_string_for_printing('1234567890', 10) == '1234567890'
    assert shorten_string_for_printing('12345678901', 10) == '1234...901'
    assert shorten_string_for_printing('123456789012', 10) == '1234...012'


def test_get_size_of_object():
    from CommonServerPython import get_size_of_object

    class Object(object):
        pass

    level_3 = Object()
    level_3.key3 = 'val3'

    level_2 = Object()
    level_2.key2 = 'val2'
    level_2.child = level_3

    level_1 = Object()
    level_1.key1 = 'val1'
    level_1.child = level_2

    level_1_sys_size = sys.getsizeof(level_1)
    level_1_deep_size = get_size_of_object(level_1)

    # 3 levels, so shoulod be at least 3 times as large
    assert level_1_deep_size > 3 * level_1_sys_size


class TestSetAndGetLastMirrorRun:

    def test_get_last_mirror_run_in_6_6(self, mocker):
        """
        Given: 6.6.0 environment and getLastMirrorRun returns results
        When: Execute mirroring run
        Then: Returning demisto.getLastRun object
        """
        import demistomock as demisto
        from CommonServerPython import get_last_mirror_run
        mocker.patch('CommonServerPython.get_demisto_version', return_value={"version": "6.6.0"})
        mocker.patch.object(demisto, 'getLastMirrorRun', return_value={"lastMirrorRun": "2018-10-24T14:13:20+00:00"})
        result = get_last_mirror_run()
        assert result == {"lastMirrorRun": "2018-10-24T14:13:20+00:00"}

    def test_get_last_mirror_run_in_6_6_when_return_empty_results(self, mocker):
        """
        Given: 6.6.0 environment and getLastMirrorRun returns empty results
        When: Execute mirroring run
        Then: Returning demisto.getLastRun empty object
        """
        import demistomock as demisto
        from CommonServerPython import get_last_mirror_run
        mocker.patch('CommonServerPython.get_demisto_version', return_value={"version": "6.6.0"})
        mocker.patch.object(demisto, 'getLastMirrorRun', return_value={})
        result = get_last_mirror_run()
        assert result == {}

    def test_get_last_run_in_6_5(self, mocker):
        """
        Given: 6.5.0 environment and getLastMirrorRun returns results
        When: Execute mirroring run
        Then: Get a string which represent we can't use this function
        """
        import demistomock as demisto
        from CommonServerPython import get_last_mirror_run
        mocker.patch('CommonServerPython.get_demisto_version', return_value={"version": "6.5.0"})
        get_last_run = mocker.patch.object(demisto, 'getLastMirrorRun')
        with raises(DemistoException, match='You cannot use getLastMirrorRun as your version is below 6.6.0'):
            get_last_mirror_run()
            assert get_last_run.called is False

    def test_set_mirror_last_run_in_6_6(self, mocker):
        """
        Given: 6.6.0 environment
        When: Execute mirroring run
        Then: Using demisto.setLastMirrorRun to save results
        """
        import demistomock as demisto
        from CommonServerPython import set_last_mirror_run
        mocker.patch('CommonServerPython.get_demisto_version', return_value={"version": "6.6.0"})
        set_last_run = mocker.patch.object(demisto, 'setLastMirrorRun', return_value={})
        set_last_mirror_run({"lastMirrorRun": "2018-10-24T14:13:20+00:00"})
        set_last_run.assert_called_with({"lastMirrorRun": "2018-10-24T14:13:20+00:00"})

    def test_set_mirror_last_run_in_6_5(self, mocker):
        """
        Given: 6.5.0 environment
        When: Execute mirroring run
        Then: Don't use demisto.setLastMirrorRun
        """
        import demistomock as demisto
        from CommonServerPython import set_last_mirror_run
        mocker.patch('CommonServerPython.get_demisto_version', return_value={"version": "6.5.0"})
        set_last_run = mocker.patch.object(demisto, 'setLastMirrorRun', return_value={})
        with raises(DemistoException, match='You cannot use setLastMirrorRun as your version is below 6.6.0'):
            set_last_mirror_run({"lastMirrorRun": "2018-10-24T14:13:20+00:00"})
            assert set_last_run.called is False


class TestFetchWithLookBack:
    LAST_RUN = {}
    INCIDENTS = [
        {
            'incident_id': 1,
            'created': '2022-04-01T08:00:00'
        },
        {
            'incident_id': 2,
            'created': '2022-04-01T10:00:00'
        },
        {
            'incident_id': 3,
            'created': '2022-04-01T10:31:00'
        },
        {
            'incident_id': 4,
            'created': '2022-04-01T10:41:00'
        },
        {
            'incident_id': 5,
            'created': '2022-04-01T10:51:00'
        }
    ]

    NEW_INCIDENTS = [
        {
            'incident_id': 6,
            'created': '2022-04-01T10:11:00'
        },
        {
            'incident_id': 7,
            'created': '2022-04-01T10:35:00'
        },
        {
            'incident_id': 8,
            'created': '2022-04-01T10:37:00'
        }
    ]

    INCIDENTS_TIME_AWARE = [
        {
            'incident_id': incident.get('incident_id'),
            'created': incident.get('created') + 'Z'
        } for incident in INCIDENTS
    ]

    NEW_INCIDENTS_TIME_AWARE = [
        {
            'incident_id': incident.get('incident_id'),
            'created': incident.get('created') + 'Z'
        } for incident in NEW_INCIDENTS
    ]

    def example_fetch_incidents(self, time_aware=False):
        """
        An example fetch for testing
        """

        from CommonServerPython import get_fetch_run_time_range, filter_incidents_by_duplicates_and_limit, \
            update_last_run_object, arg_to_number
        date_format = '%Y-%m-%dT%H:%M:%S' + ('Z' if time_aware else '')
        incidents = []

        params = demisto.params()
        fetch_limit_param = params.get('limit')
        look_back = arg_to_number(params.get('look_back', 0))
        first_fetch = params.get('first_fetch')
        time_zone = params.get('time_zone', 0)

        last_run = demisto.getLastRun()
        fetch_limit = last_run.get('limit') or fetch_limit_param

        start_fetch_time, end_fetch_time = get_fetch_run_time_range(last_run=last_run, first_fetch=first_fetch,
                                                                    look_back=look_back, timezone=time_zone,
                                                                    date_format=date_format)

        query = self.build_query(start_fetch_time, end_fetch_time, fetch_limit)
        incidents_res = self.get_incidents_request(query, date_format)

        incidents = filter_incidents_by_duplicates_and_limit(incidents_res=incidents_res, last_run=last_run,
                                                             fetch_limit=fetch_limit_param, id_field='incident_id')

        last_run = update_last_run_object(last_run=last_run, incidents=incidents, fetch_limit=fetch_limit_param,
                                          start_fetch_time=start_fetch_time,
                                          end_fetch_time=end_fetch_time, look_back=look_back,
                                          created_time_field='created', id_field='incident_id', date_format=date_format)

        demisto.setLastRun(last_run)
        return incidents

    @staticmethod
    def build_query(start_time, end_time, limit, return_incidents_by_limit=True):
        query = {'from': start_time, 'to': end_time}
        if return_incidents_by_limit:
            query['limit'] = limit
        return query

    def get_incidents_request(self, query, date_format):
        time_aware = 'Z' in date_format
        source_incidents = self.INCIDENTS_TIME_AWARE if time_aware else self.INCIDENTS
        from_time = datetime.strptime(query['from'], date_format)
        incidents = [inc for inc in source_incidents if
                     datetime.strptime(inc['created'], date_format) > from_time]
        if query.get('limit') is not None:
            return incidents[:query['limit']]
        return incidents

    def set_last_run(self, new_last_run):
        self.LAST_RUN = new_last_run

    @pytest.mark.parametrize('params, result_phase1, result_phase2, expected_last_run', [
        ({'limit': 2, 'first_fetch': '40 minutes'}, [INCIDENTS[2], INCIDENTS[3]], [INCIDENTS[4]],
         {'limit': 2, 'time': INCIDENTS[3]['created'], 'found_incident_ids': {3: 1667482800, 4: 1667482800}}),
        ({'limit': 2, 'first_fetch': '40 minutes', 'look_back': None}, [INCIDENTS[2], INCIDENTS[3]], [INCIDENTS[4]],
         {'limit': 2, 'time': INCIDENTS[3]['created'], 'found_incident_ids': {3: 1667482800, 4: 1667482800}}),
        ({'limit': 3, 'first_fetch': '40 minutes'}, [INCIDENTS[2], INCIDENTS[3], INCIDENTS[4]], [],
         {'limit': 3, 'time': INCIDENTS[4]['created'], 'found_incident_ids': {3: 1667482800, 4: 1667482800, 5: 1667482800}}),
        ({'limit': 2, 'first_fetch': '2 hours'}, [INCIDENTS[1], INCIDENTS[2]], [INCIDENTS[3], INCIDENTS[4]],
         {'limit': 2, 'time': INCIDENTS[2]['created'], 'found_incident_ids': {2: 1667482800, 3: 1667482800}}),
        ({'limit': 3, 'first_fetch': '2 hours'}, [INCIDENTS[1], INCIDENTS[2], INCIDENTS[3]], [INCIDENTS[4]],
         {'limit': 3, 'time': INCIDENTS[3]['created'], 'found_incident_ids': {2: 1667482800, 3: 1667482800, 4: 1667482800}}),
        ({'limit': 2, 'first_fetch': '40 minutes'}, [INCIDENTS_TIME_AWARE[2], INCIDENTS_TIME_AWARE[3]],
         [INCIDENTS_TIME_AWARE[4]], {'limit': 2, 'time': INCIDENTS_TIME_AWARE[3]['created'],
                                     'found_incident_ids': {3: 1667482800, 4: 1667482800}}),
        ({'limit': 3, 'first_fetch': '40 minutes'}, [INCIDENTS_TIME_AWARE[2], INCIDENTS_TIME_AWARE[3], INCIDENTS_TIME_AWARE[4]],
         [],
         {'limit': 3, 'time': INCIDENTS_TIME_AWARE[4]['created'],
          'found_incident_ids': {3: 1667482800, 4: 1667482800, 5: 1667482800}}),
        ({'limit': 2, 'first_fetch': '2 hours'}, [INCIDENTS_TIME_AWARE[1], INCIDENTS_TIME_AWARE[2]], [INCIDENTS_TIME_AWARE[3],
                                                                                                      INCIDENTS_TIME_AWARE[4]],
         {'limit': 2, 'time': INCIDENTS_TIME_AWARE[2]['created'], 'found_incident_ids': {2: 1667482800, 3: 1667482800}}),
        ({'limit': 3, 'first_fetch': '2 hours'}, [INCIDENTS_TIME_AWARE[1], INCIDENTS_TIME_AWARE[2], INCIDENTS_TIME_AWARE[3]],
         [INCIDENTS_TIME_AWARE[4]],
         {'limit': 3, 'time': INCIDENTS_TIME_AWARE[3]['created'],
          'found_incident_ids': {2: 1667482800, 3: 1667482800, 4: 1667482800}}),
    ])
    @freeze_time("2022-11-03 13:40:00 UTC")
    def test_regular_fetch(self, mocker, params, result_phase1, result_phase2, expected_last_run):
        """
        Given:
        - Connfiguration fetch parameters (incidents limit and first fetch time)

        When:
        - Running the example fetch incidents

        Then:
        - Ensure the return incidents and LastRun object as expected
        """
        if sys.version_info.major == 2:
            # skip for python 2 - date
            assert True
            return
        time_aware = 'Z' in expected_last_run['time']

        self.LAST_RUN = {}

        mocker.patch.object(dateparser, 'parse', side_effect=self.mock_dateparser)
        mocker.patch.object(demisto, 'params', return_value=params)
        mocker.patch.object(demisto, 'getLastRun', return_value=self.LAST_RUN)
        mocker.patch.object(demisto, 'setLastRun', side_effect=self.set_last_run)

        # Run first fetch
        incidents_phase1 = self.example_fetch_incidents(time_aware)

        assert incidents_phase1 == result_phase1
        assert self.LAST_RUN == expected_last_run

        # Run second fetch
        mocker.patch.object(demisto, 'getLastRun', return_value=self.LAST_RUN)
        incidents_phase2 = self.example_fetch_incidents(time_aware)
        assert incidents_phase2 == result_phase2

    def mock_dateparser(self, date_string, settings):
        time_aware = isinstance(date_string, str) and 'Z' in date_string
        date_format = '%Y-%m-%dT%H:%M:%S' + ('Z' if time_aware else '')
        date_arr = date_string.split(' ')
        if len(date_arr) > 1 and date_arr[0].isdigit():
            return datetime(2022, 4, 1, 11, 0, 0) - timedelta(minutes=int(date_arr[0])) if date_arr[1] == 'minutes' \
                else datetime(2022, 4, 1, 11, 0, 0) - timedelta(hours=int(date_arr[0]))
        return datetime(2022, 4, 1, 11, 0, 0) - (
            datetime(2022, 4, 1, 11, 0, 0) - datetime.strptime(date_string, date_format))

    @pytest.mark.parametrize(
        'params, result_phase1, result_phase2, result_phase3, expected_last_run_phase1, expected_last_run_phase2, new_incidents, index',
        [
            (
                {'limit': 2, 'first_fetch': '50 minutes', 'look_back': 15}, [INCIDENTS[2], INCIDENTS[3]],
                [INCIDENTS[4]], [],
                {'found_incident_ids': {3: '', 4: ''}, 'limit': 4},
                {'found_incident_ids': {3: '', 4: '', 5: ''}, 'limit': 5},
                [NEW_INCIDENTS[0]], 2
            ),
            (
                {'limit': 2, 'first_fetch': '20 minutes', 'look_back': 30}, [INCIDENTS[2], INCIDENTS[3]],
                [NEW_INCIDENTS[1], NEW_INCIDENTS[2]], [INCIDENTS[4]],
                {'found_incident_ids': {3: '', 4: ''}, 'limit': 4},
                {'found_incident_ids': {3: '', 4: '', 7: '', 8: ''}, 'limit': 6},
                [NEW_INCIDENTS[1], NEW_INCIDENTS[2]], 3
            ),
            (
                {'limit': 3, 'first_fetch': '181 minutes', 'look_back': 15},
                [INCIDENTS[0], INCIDENTS[1], INCIDENTS[2]], [INCIDENTS[3], INCIDENTS[4]], [],
                {'found_incident_ids': {1: '', 2: '', 3: ''}, 'limit': 6},
                {'found_incident_ids': {1: '', 2: '', 3: '', 4: '', 5: ''}, 'limit': 8},
                [NEW_INCIDENTS[0]], 2
            ),
            (
                {'limit': 3, 'first_fetch': '181 minutes', 'look_back': 30 * 60},
                [INCIDENTS[0], INCIDENTS[1], INCIDENTS[2]], [NEW_INCIDENTS[0], INCIDENTS[3], INCIDENTS[4]], [],
                {'found_incident_ids': {1: '', 2: '', 3: ''}, 'limit': 6},
                {'found_incident_ids': {1: '', 2: '', 3: '', 4: '', 5: '', 6: ''}, 'limit': 9},
                [NEW_INCIDENTS[0]], 2
            ),

            (
                {'limit': 3, 'first_fetch': '20 minutes', 'look_back': 30},
                [INCIDENTS[2], INCIDENTS[3], INCIDENTS[4]], [NEW_INCIDENTS[1], NEW_INCIDENTS[2]], [],
                {'found_incident_ids': {3: '', 4: '', 5: ''}, 'limit': 6},
                {'found_incident_ids': {3: '', 4: '', 5: '', 7: '', 8: ''}, 'limit': 8},
                [NEW_INCIDENTS[1], NEW_INCIDENTS[2]], 3
            ),

            (
                {'limit': 2, 'first_fetch': '50 minutes', 'look_back': 15}, [INCIDENTS_TIME_AWARE[2], INCIDENTS_TIME_AWARE[3]],
                [INCIDENTS_TIME_AWARE[4]], [],
                {'found_incident_ids': {3: '', 4: ''}, 'limit': 4},
                {'found_incident_ids': {3: '', 4: '', 5: ''}, 'limit': 5},
                [NEW_INCIDENTS_TIME_AWARE[0]], 2
            ),
            (
                {'limit': 2, 'first_fetch': '20 minutes', 'look_back': 30}, [INCIDENTS_TIME_AWARE[2], INCIDENTS_TIME_AWARE[3]],
                [NEW_INCIDENTS_TIME_AWARE[1], NEW_INCIDENTS_TIME_AWARE[2]], [INCIDENTS_TIME_AWARE[4]],
                {'found_incident_ids': {3: '', 4: ''}, 'limit': 4},
                {'found_incident_ids': {3: '', 4: '', 7: '', 8: ''}, 'limit': 6},
                [NEW_INCIDENTS_TIME_AWARE[1], NEW_INCIDENTS_TIME_AWARE[2]], 3
            ),
            (
                {'limit': 3, 'first_fetch': '181 minutes', 'look_back': 15},
                [INCIDENTS_TIME_AWARE[0], INCIDENTS_TIME_AWARE[1], INCIDENTS_TIME_AWARE[2]], [INCIDENTS_TIME_AWARE[3],
                                                                                              INCIDENTS_TIME_AWARE[4]], [],
                {'found_incident_ids': {1: '', 2: '', 3: ''}, 'limit': 6},
                {'found_incident_ids': {1: '', 2: '', 3: '', 4: '', 5: ''}, 'limit': 8},
                [NEW_INCIDENTS_TIME_AWARE[0]], 2
            ),
            (
                {'limit': 3, 'first_fetch': '20 minutes', 'look_back': 30},
                [INCIDENTS_TIME_AWARE[2], INCIDENTS_TIME_AWARE[3], INCIDENTS_TIME_AWARE[4]],
                [NEW_INCIDENTS_TIME_AWARE[1], NEW_INCIDENTS_TIME_AWARE[2]], [],
                {'found_incident_ids': {3: '', 4: '', 5: ''}, 'limit': 6},
                {'found_incident_ids': {3: '', 4: '', 5: '', 7: '', 8: ''}, 'limit': 8},
                [NEW_INCIDENTS_TIME_AWARE[1], NEW_INCIDENTS_TIME_AWARE[2]], 3
            ),
        ])
    def test_fetch_with_look_back(self, mocker, params, result_phase1, result_phase2, result_phase3,
                                  expected_last_run_phase1, expected_last_run_phase2, new_incidents, index):
        """
        Given:
        - Connfiguration fetch parameters (incidents limit, first fetch time and look back)

        When:
        - Running the example fetch incidents and creating new incidents between fetch calles

        Then:
        - Ensure the return incidents and LastRun object as expected
        """
        if sys.version_info.major == 2:
            # skip for python 2 - date
            assert True
            return
        time_aware = 'Z' in result_phase1[0]['created']
        self.LAST_RUN = {}
        incidents = self.INCIDENTS_TIME_AWARE[:] if time_aware else self.INCIDENTS[:]

        mocker.patch.object(CommonServerPython, 'get_current_time', return_value=datetime(2022, 4, 1, 11, 0, 0))
        mocker.patch.object(dateparser, 'parse', side_effect=self.mock_dateparser)
        mocker.patch.object(demisto, 'params', return_value=params)
        mocker.patch.object(demisto, 'getLastRun', return_value=self.LAST_RUN)
        mocker.patch.object(demisto, 'setLastRun', side_effect=self.set_last_run)

        # Run first fetch
        incidents_phase1 = self.example_fetch_incidents(time_aware)

        assert incidents_phase1 == result_phase1
        assert self.LAST_RUN['limit'] == expected_last_run_phase1['limit']
        assert self.LAST_RUN['found_incident_ids'].keys() == expected_last_run_phase1['found_incident_ids'].keys()
        for inc in incidents_phase1:
            assert inc['incident_id'] in self.LAST_RUN['found_incident_ids']

        source_incidents = incidents[:index] + new_incidents + incidents[index:]
        if time_aware:
            self.INCIDENTS_TIME_AWARE = source_incidents
        else:
            self.INCIDENTS = source_incidents
        # Run second fetch
        mocker.patch.object(demisto, 'getLastRun', return_value=self.LAST_RUN)
        incidents_phase2 = self.example_fetch_incidents(time_aware)

        assert incidents_phase2 == result_phase2
        assert self.LAST_RUN['limit'] == expected_last_run_phase2['limit']
        assert self.LAST_RUN['found_incident_ids'].keys() == expected_last_run_phase2['found_incident_ids'].keys()

        assert incidents_phase2[-1]['created'] == self.LAST_RUN['time']

        for inc in incidents_phase2:
            assert inc['incident_id'] in self.LAST_RUN['found_incident_ids']

        # Run third fetch
        mocker.patch.object(demisto, 'getLastRun', return_value=self.LAST_RUN)
        incidents_phase3 = self.example_fetch_incidents(time_aware)

        assert incidents_phase3 == result_phase3

        # Remove new incidents from self.INCIDENTS
        if time_aware:
            self.INCIDENTS_TIME_AWARE = incidents
        else:
            self.INCIDENTS = incidents

    @pytest.mark.parametrize(
        'args1, expected_results1, args2, expected_results2, args3, expected_results3',
        [
            (
                {
                    'incidents': [
                        {'createAt': '2022-04-01T10:11:00', 'id': '1'},
                        {'createAt': '2022-04-01T10:12:00', 'id': '2'},
                        {'createAt': '2022-04-01T10:13:00', 'id': '3'}
                    ],
                    'fetch_limit': 3,
                    'start_fetch_time': '2022-04-01T10:11:00',
                    'end_fetch_time': '2022-04-05T10:11:00',
                    'look_back': 1,
                    'created_time_field': 'createAt',
                    'id_field': 'id',
                    'date_format': '%Y-%m-%dT%H:%M:%S',
                    'increase_last_run_time': True
                },
                {
                    'time': '2022-04-01T10:13:00',
                    'limit': 6,
                    'found_incident_ids': {'1': '', '2': '', '3': ''}
                },
                {
                    'incidents': [
                        {'createAt': '2022-04-02T10:11:00', 'id': '4'},
                        {'createAt': '2022-04-02T10:12:00', 'id': '5'},
                        {'createAt': '2022-04-02T10:13:00', 'id': '6'}
                    ],
                    'fetch_limit': 3,
                    'start_fetch_time': '2022-04-01T10:11:00',
                    'end_fetch_time': '2022-04-06T10:11:00',
                    'look_back': 1,
                    'created_time_field': 'createAt',
                    'id_field': 'id',
                    'date_format': '%Y-%m-%dT%H:%M:%S',
                    'increase_last_run_time': True
                },
                {
                    'time': '2022-04-02T10:13:00',
                    'limit': 9,
                    'found_incident_ids': {'1': '', '2': '', '3': '',
                                           '4': '', '5': '', '6': ''}
                },
                {
                    'incidents': [
                        {'createAt': '2022-04-03T10:11:00', 'id': '7'},
                        {'createAt': '2022-04-03T10:12:00', 'id': '8'},
                        {'createAt': '2022-04-03T10:13:00', 'id': '9'}
                    ],
                    'fetch_limit': 3,
                    'start_fetch_time': '2022-04-01T10:11:00',
                    'end_fetch_time': '2022-04-07T10:11:00',
                    'look_back': 1,
                    'created_time_field': 'createAt',
                    'id_field': 'id',
                    'date_format': '%Y-%m-%dT%H:%M:%S',
                    'increase_last_run_time': True
                },
                {
                    'time': '2022-04-03T10:13:00',
                    'limit': 9,
                    'found_incident_ids': {'1': '', '2': '', '3': '',
                                           '4': '', '5': '', '6': '',
                                           '7': '', '8': '', '9': ''}
                }
            ),
            (
                {
                    'incidents': [
                        {'createAt': '2022-04-01T10:11:00', 'id': '1'},
                        {'createAt': '2022-04-01T10:12:00', 'id': '2'},
                        {'createAt': '2022-04-01T10:13:00', 'id': '3'}
                    ],
                    'fetch_limit': 3,
                    'start_fetch_time': '2022-04-01T10:11:00',
                    'end_fetch_time': '2022-04-05T10:11:00',
                    'look_back': 1,
                    'created_time_field': 'createAt',
                    'id_field': 'id',
                    'date_format': '%Y-%m-%dT%H:%M:%S',
                    'increase_last_run_time': True
                },
                {
                    'time': '2022-04-01T10:13:00',
                    'limit': 6,
                    'found_incident_ids': {'1': '', '2': '', '3': ''}
                },
                {
                    'incidents': [
                        {'createAt': '2022-04-02T10:11:00', 'id': '4'},
                        {'createAt': '2022-04-02T10:12:00', 'id': '5'},
                    ],
                    'fetch_limit': 3,
                    'start_fetch_time': '2022-04-01T10:11:00',
                    'end_fetch_time': '2022-04-06T10:11:00',
                    'look_back': 1,
                    'created_time_field': 'createAt',
                    'id_field': 'id',
                    'date_format': '%Y-%m-%dT%H:%M:%S',
                    'increase_last_run_time': True
                },
                {
                    'time': '2022-04-02T10:12:00',
                    'limit': 8,
                    'found_incident_ids': {'4': '', '5': ''}
                },
                {
                    'incidents': [
                        {'createAt': '2022-04-03T10:11:00', 'id': '7'},
                        {'createAt': '2022-04-03T10:12:00', 'id': '8'},
                        {'createAt': '2022-04-03T10:13:00', 'id': '9'}
                    ],
                    'fetch_limit': 3,
                    'start_fetch_time': '2022-04-02T10:12:00',
                    'end_fetch_time': '2022-04-07T10:11:00',
                    'look_back': 1,
                    'created_time_field': 'createAt',
                    'id_field': 'id',
                    'date_format': '%Y-%m-%dT%H:%M:%S',
                    'increase_last_run_time': True
                },
                {
                    'time': '2022-04-03T10:13:00',
                    'limit': 8,
                    'found_incident_ids': {'4': '', '5': '',
                                           '7': '', '8': '', '9': ''}
                }
            ),
            (
                {
                    'incidents': [
                        {'createAt': '2022-04-01T10:11:00', 'id': '1'},
                        {'createAt': '2022-04-01T10:12:00', 'id': '2'},
                        {'createAt': '2022-04-01T10:13:00', 'id': '3'}
                    ],
                    'fetch_limit': 3,
                    'start_fetch_time': '2022-04-01T10:11:00',
                    'end_fetch_time': '2022-04-05T10:11:00',
                    'look_back': 1,
                    'created_time_field': 'createAt',
                    'id_field': 'id',
                    'date_format': '%Y-%m-%dT%H:%M:%S',
                    'increase_last_run_time': True
                },
                {
                    'time': '2022-04-01T10:13:00',
                    'limit': 6,
                    'found_incident_ids': {'1': '', '2': '', '3': ''}
                },
                {
                    'incidents': [],
                    'fetch_limit': 3,
                    'start_fetch_time': '2022-04-01T10:11:00',
                    'end_fetch_time': '2022-04-06T10:11:00',
                    'look_back': 1,
                    'created_time_field': 'createAt',
                    'id_field': 'id',
                    'date_format': '%Y-%m-%dT%H:%M:%S',
                    'increase_last_run_time': True
                },
                {
                    'time': '2022-04-06T10:11:00',
                    'limit': 3,
                    'found_incident_ids': {'1': '', '2': '', '3': ''}
                },
                {
                    'incidents': [],
                    'fetch_limit': 3,
                    'start_fetch_time': '2022-04-02T10:12:00',
                    'end_fetch_time': '2022-04-07T10:13:00',
                    'look_back': 1,
                    'created_time_field': 'createAt',
                    'id_field': 'id',
                    'date_format': '%Y-%m-%dT%H:%M:%S',
                    'increase_last_run_time': True
                },
                {
                    'time': '2022-04-07T10:13:00',
                    'limit': 3,
                    'found_incident_ids': {'1': '', '2': '', '3': ''}
                }
            )
        ]
    )
    def test_update_last_run_object(self, args1, expected_results1, args2, expected_results2, args3, expected_results3):

        from CommonServerPython import update_last_run_object

        args1.update({'last_run': {}})
        results = update_last_run_object(**args1)

        assert results.get('time') == expected_results1.get('time')
        assert results.get('limit') == expected_results1.get('limit')
        for id_ in results.get('found_incident_ids').keys():
            assert id_ in expected_results1.get('found_incident_ids')

        for id_ in results.get('found_incident_ids'):
            results['found_incident_ids'][id_] = results['found_incident_ids'][id_] - 200
        args2.update({'last_run': results})
        results = update_last_run_object(**args2)

        assert results.get('time') == expected_results2.get('time')
        assert results.get('limit') == expected_results2.get('limit')
        for id_ in results.get('found_incident_ids').keys():
            assert id_ in expected_results2.get('found_incident_ids')

        for id_ in results.get('found_incident_ids'):
            results['found_incident_ids'][id_] = results['found_incident_ids'][id_] - 200
        args3.update({'last_run': results})
        results = update_last_run_object(**args3)

        assert results.get('time') == expected_results3.get('time')
        assert results.get('limit') == expected_results3.get('limit')
        for id_ in results.get('found_incident_ids').keys():
            assert id_ in expected_results3.get('found_incident_ids')

    def test_lookback_with_offset_update_last_run(self):
        """
        Given:
            A last run

        When:
            Calling create_updated_last_run_object with a new offset to change

        Then:
            - The last run is updated with the new offset, and the start time remains as it was.
            - When the offset needs to be reset, the last time is the latest incident time and the offset resets
        """
        from CommonServerPython import create_updated_last_run_object
        last_time = "2022-04-07T10:13:00"
        last_run = {"time": last_time, "offset": 3}
        new_offset = 4
        new_last_run, _ = create_updated_last_run_object(last_run,
                                                         self.INCIDENTS,
                                                         fetch_limit=3,
                                                         look_back=1,
                                                         start_fetch_time=last_time,
                                                         end_fetch_time=datetime.now().isoformat(),
                                                         created_time_field="created",
                                                         new_offset=new_offset,
                                                         )
        # make sure that the start time is unchanged because of the offset, and the offset is updated
        assert new_last_run["offset"] == 4
        assert new_last_run["time"] == last_time

        last_run = {"time": last_time, "offset": new_offset}
        new_offset = 0
        new_last_run, _ = create_updated_last_run_object(last_run,
                                                         self.INCIDENTS,
                                                         fetch_limit=3,
                                                         look_back=1,
                                                         start_fetch_time=last_time,
                                                         end_fetch_time=datetime.now().isoformat(),
                                                         created_time_field="created",
                                                         new_offset=new_offset,
                                                         )
        assert new_last_run["offset"] == 0
        assert new_last_run["time"] == "2022-04-01T10:51:00"

    def test_calculate_new_offset(self):
        """
        Test that the new offset for the next run calculated correctly based on the old offset, number of incidents and total number of incidents.
        The first argument is the old offset, the second is number of incidents and the third is the total number of incidents returned.
        Given:
            old offset, number of incidents, total number of incidents (could be None)

        When:
            Calculating a new offset to the next run

        Then:
            Make sure that the new offset is correct
        """
        from CommonServerPython import calculate_new_offset
        assert calculate_new_offset(0, 2, 4) == 2
        assert calculate_new_offset(0, 2, 2) == 0
        assert calculate_new_offset(0, 2, 3) == 2
        assert calculate_new_offset(1, 2, 4) == 3
        assert calculate_new_offset(1, 2, 3) == 0
        assert calculate_new_offset(1, 2, None) == 3


class TestTracebackLineNumberAdgustment:
    @staticmethod
    def test_module_line_number_mapping():
        from CommonServerPython import _MODULES_LINE_MAPPING
        assert _MODULES_LINE_MAPPING['CommonServerPython']['start'] == 0

    @staticmethod
    def test_register_module_line_sanity():
        """
        Given:
            A module with a start and an end boundries.
        When:
            registering a module.
        Then:
            * module exists in the mapping with valid boundries.
        """
        import CommonServerPython
        CommonServerPython.register_module_line('Sanity', 'start', 5)
        CommonServerPython.register_module_line('Sanity', 'end', 50)
        assert CommonServerPython._MODULES_LINE_MAPPING['Sanity'] == {
            'start': 5,
            'start_wrapper': 5,
            'end': 50,
            'end_wrapper': 50,
        }

    @staticmethod
    def test_register_module_line_single_boundry():
        """
        Given:
            * A module with only an end boundry.
            * A module with only a start boundry.
        When:
            registering a module.
        Then:
            * both modules exists in the mapping.
            * the missing boundry is 0 for start and infinity for end.
        """
        import CommonServerPython
        CommonServerPython.register_module_line('NoStart', 'end', 4)
        CommonServerPython.register_module_line('NoEnd', 'start', 100)

        assert CommonServerPython._MODULES_LINE_MAPPING['NoStart'] == {
            'start': 0,
            'start_wrapper': 0,
            'end': 4,
            'end_wrapper': 4,
        }
        assert CommonServerPython._MODULES_LINE_MAPPING['NoEnd'] == {
            'start': 100,
            'start_wrapper': 100,
            'end': float('inf'),
            'end_wrapper': float('inf'),
        }

    @staticmethod
    def test_register_module_line_invalid_inputs():
        """
        Given:
            * invalid start_end flag.
            * invalid line number.
        When:
            registering a module.
        Then:
            function exits quietly
        """
        import CommonServerPython
        CommonServerPython.register_module_line('Cactus', 'statr', 5)
        CommonServerPython.register_module_line('Cactus', 'start', '5')
        CommonServerPython.register_module_line('Cactus', 'statr', -5)
        CommonServerPython.register_module_line('Cactus', 'statr', 0, -1)

    @staticmethod
    def test_fix_traceback_line_numbers():
        import CommonServerPython
        CommonServerPython._MODULES_LINE_MAPPING = {
            'CommonServerPython': {'start': 200, 'end': 865, 'end_wrapper': 900},
            'TestTracebackLines': {'start': 901, 'end': float('inf'), 'start_wrapper': 901},
            'TestingApiModule': {'start': 1004, 'end': 1032, 'start_wrapper': 1001, 'end_wrapper': 1033},
        }
        traceback = '''Traceback (most recent call last):
  File "<string>", line 1043, in <module>
  File "<string>", line 986, in main
  File "<string>", line 600, in func_wrapper
  File "<string>", line 1031, in api_module_call_script
  File "<string>", line 927, in call_func
Exception: WTF?!!!'''
        expected_traceback = '''Traceback (most recent call last):
  File "<TestTracebackLines>", line 110, in <module>
  File "<TestTracebackLines>", line 85, in main
  File "<CommonServerPython>", line 400, in func_wrapper
  File "<TestingApiModule>", line 27, in api_module_call_script
  File "<TestTracebackLines>", line 26, in call_func
Exception: WTF?!!!'''
        result = CommonServerPython.fix_traceback_line_numbers(traceback)
        assert result == expected_traceback


PACK_VERSION_INFO = [
    (
        {'context': {'IntegrationBrand': 'PaloAltoNetworks_PrismaCloudCompute'}, 'integration': True},
        ''
    ),
    (
        {'context': {'ScriptName': 'test-script'}, 'integration': False},
        ''
    ),
    (
        {},
        'test-pack'
    ),
    (
        {'context': {'IntegrationBrand': 'PagerDuty v2'}, 'integration': True},
        ''
    )
]


def get_pack_version_mock_internal_http_request(method, uri, body):
    if method == 'POST':
        if uri == '/contentpacks/marketplace/search':
            if 'integrationsQuery' in body:  # whether its an integration that needs to be searched
                integration_brand = demisto.callingContext.get('context', {}).get('IntegrationBrand')
                if integration_brand == 'PaloAltoNetworks_PrismaCloudCompute':
                    return {
                        'body': '{"packs":[{"currentVersion":"1.0.0","contentItems":'
                                '{"integration":[{"name":"Palo Alto Networks - Prisma Cloud Compute"}]}}]}'
                    }
                elif integration_brand == 'PagerDuty v2':
                    return {
                        'body': '{"packs":[{"currentVersion":"1.0.0","contentItems":'
                                '{"integration":[{"name":"PagerDuty v2"}]}}]}'
                    }
            elif 'automationQuery' in body:  # whether its a script/automation that needs to be searched
                return {
                    'body': '{"packs":[{"currentVersion":"1.0.0",'
                            '"contentItems":{"automation":[{"name":"test-script"}]}}]}'
                }
            else:  # whether its a pack that needs to be searched
                return {
                    'body': '{"packs":[{"currentVersion":"1.0.0","name":"test-pack"}]}'
                }
        if uri == '/settings/integration/search':
            # only used in an integration where the brand/name/id is not equal to the display name
            return {
                'body': '{"configurations":[{"id":"PaloAltoNetworks_PrismaCloudCompute",'
                        '"display":"Palo Alto Networks - Prisma Cloud Compute"}]}'
            }
    return {}


@pytest.mark.parametrize(
    'calling_context_mock, pack_name', PACK_VERSION_INFO
)
def test_get_pack_version(mocker, calling_context_mock, pack_name):
    """
    Given -
        Case1: an integration that its display name is not the same as the integration brand/name/id.
        Case2: a script/automation.
        Case3: a pack name.
        Case4: an integration that its display name is the same as the integration brand/name/id.

    When -
        executing the get_pack_version function.

    Then -
        Case1: the pack version of which the integration is a part of is returned.
        Case2: the pack version of which the script is a part of is returned.
        Case3: the pack version of the requested pack is returned.
        Case4: the pack version of which the integration is a part of is returned.
    """
    from CommonServerPython import get_pack_version
    mocker.patch('demistomock.callingContext', calling_context_mock)
    mocker.patch.object(demisto, 'internalHttpRequest', side_effect=get_pack_version_mock_internal_http_request)
    assert get_pack_version(pack_name=pack_name) == '1.0.0'


TEST_CREATE_INDICATOR_RESULT_WITH_DBOTSCOR_UNKNOWN = [
    (
        {'indicator': 'f4dad67d0f0a8e53d87fc9506e81b76e043294da77ae50ce4e8f0482127e7c12',
         'indicator_type': DBotScoreType.FILE, 'reliability': DBotScoreReliability.A},
        {'instance': Common.File, 'indicator_type': 'SHA256', 'reliability': 'A - Completely reliable'}
    ),
    (
        {'indicator': 'd26cec10398f2b10202d23c966022dce', 'indicator_type': DBotScoreType.FILE,
         'reliability': DBotScoreReliability.B},
        {'instance': Common.File, 'indicator_type': 'MD5', 'reliability': 'B - Usually reliable'}
    ),
    (
        {'indicator': 'd26cec10398f2b10202d23c966022dce', 'indicator_type': DBotScoreType.FILE,
         'reliability': DBotScoreReliability.B},
        {'instance': Common.File, 'indicator_type': 'MD5', 'reliability': 'B - Usually reliable',
         'integration_name': 'test'}
    ),
    (
        {'indicator': 'f4dad67d0f0a8e53d8*****937fc9506e81b76e043294da77ae50ce4e8f0482127e7c12',
         'indicator_type': DBotScoreType.FILE, 'reliability': DBotScoreReliability.A},
        {
            'error_message': 'This indicator -> f4dad67d0f0a8e53d8*****937fc9506e81b76e043294da77ae50ce4e8f0482127e7c12 is incorrect'}
    ),
    (
        {'indicator': '8.8.8.8', 'indicator_type': DBotScoreType.IP},
        {'instance': Common.IP, 'indicator_type': 'IP', 'reliability': None}
    ),
    (
        {'indicator': 'www.google.com', 'indicator_type': DBotScoreType.URL, 'reliability': DBotScoreReliability.A},
        {'instance': Common.URL, 'indicator_type': 'URL', 'reliability': 'A - Completely reliable'}
    ),
    (
        {'indicator': 'google.com', 'indicator_type': DBotScoreType.DOMAIN},
        {'instance': Common.Domain, 'indicator_type': 'DOMAIN', 'reliability': None}
    ),
    (
        {'indicator': 'test@test.com', 'indicator_type': DBotScoreType.ACCOUNT},
        {'instance': Common.Account, 'indicator_type': 'ACCOUNT', 'reliability': None}
    ),
    (
        {'indicator': 'test@test.com', 'indicator_type': DBotScoreType.CRYPTOCURRENCY, 'address_type': 'bitcoin'},
        {'instance': Common.Cryptocurrency, 'indicator_type': 'BITCOIN', 'reliability': None}
    ),
    (
        {'indicator': 'test@test.com', 'indicator_type': DBotScoreType.CERTIFICATE},
        {'instance': Common.Certificate, 'indicator_type': 'CERTIFICATE', 'reliability': None}
    ),
    (
        {'indicator': 'test@test.com', 'indicator_type': 'test', 'context_prefix': 'test'},
        {'instance': Common.CustomIndicator, 'indicator_type': 'TEST', 'reliability': None}
    ),
    (
        {'indicator': 'test@test.com', 'indicator_type': 'test'},
        {'error_message': 'Indicator type is invalid'}
    ),
    (
        {'indicator': 'test@test.com', 'indicator_type': DBotScoreType.CRYPTOCURRENCY},
        {'error_message': 'Missing address_type parameter'}
    ),
    (
        {'indicator': 'test@test.com', 'indicator_type': DBotScoreType.CVE},
        {'error_message': 'DBotScoreType.CVE is unsupported'}
    )
]


@pytest.mark.parametrize('args, expected', TEST_CREATE_INDICATOR_RESULT_WITH_DBOTSCOR_UNKNOWN)
def test_create_indicator_result_with_dbotscore_unknown(mocker, args, expected):
    from CommonServerPython import create_indicator_result_with_dbotscore_unknown

    if expected.get('integration_name'):
        mocker.patch('CommonServerPython.Common.DBotScore',
                     return_value=Common.DBotScore(indicator=args['indicator'],
                                                   indicator_type=args['indicator_type'],
                                                   score=0,
                                                   integration_name=expected['integration_name'],
                                                   reliability=args['reliability'],
                                                   message='No results found.'))
    try:
        results = create_indicator_result_with_dbotscore_unknown(**args)
    except ValueError as e:
        assert str(e) == expected['error_message']
        return

    assert expected['indicator_type'] in results.readable_output
    assert isinstance(results.indicator, expected['instance'])
    assert results.indicator.dbot_score.score == 0
    assert results.indicator.dbot_score.reliability == expected['reliability']
    assert results.indicator.dbot_score.message == 'No results found.'

    if expected.get('integration_name'):
        assert expected['integration_name'] in results.readable_output
    else:
        assert 'Results:' in results.readable_output


@pytest.mark.parametrize('content_format,outputs,expected_type', ((None, {}, 'json'),
                                                                  (None, 'foo', 'text'),
                                                                  (None, 1, 'text'),
                                                                  ('html', '', 'html'),
                                                                  ('html', {}, 'html')))
def test_content_type(content_format, outputs, expected_type):
    from CommonServerPython import CommandResults
    command_results = CommandResults(
        outputs=outputs,
        readable_output='human_readable',
        outputs_prefix='prefix',
        content_format=content_format,
    )
    assert command_results.to_context()['ContentsFormat'] == expected_type


class TestSendEventsToXSIAMTest:
    with open('test_data/events.json') as f:
        test_data = json.load(f)
    events_test_log_data = EVENTS_LOG_ERROR
    assets_test_log_data = ASSETS_LOG_ERROR
    orig_xsiam_file_size = 2 ** 20  # 1Mib

    @staticmethod
    def get_license_custom_field_mock(arg):
        if 'token' in arg:
            return "TOKEN"
        elif 'url' in arg:
            return "url"

    @pytest.mark.parametrize('data_use_case, data_type', [
        ('json_events', 'events'),
        ('text_list_events', 'events'),
        ('text_events', 'events'),
        ('cef_events', 'events'),
        ('json_zero_events', 'events'),
        ('big_event', 'events'),
        ('json_assets', 'assets'),
    ])
    def test_send_data_to_xsiam_positive(self, mocker, data_use_case, data_type):
        """
        Test for the fetch events and fetch assets function
        Given:
            Case a: a list containing dicts representing events.
            Case b: a list containing strings representing events.
            Case c: a string representing events (separated by a new line).
            Case d: a string representing events (separated by a new line).
            Case e: an empty list of events.
            Case f: a "big" event. a big event is bigger than XSIAM EVENT SIZE declared.
            Case g: a list containing dicts representing assets.
            ( currently the Ideal event size is 1 Mib)

        When:
            Case a: Calling the send_assets_to_xsiam function with no explicit data format specified.
            Case b: Calling the send_assets_to_xsiam function with no explicit data format specified.
            Case c: Calling the send_assets_to_xsiam function with no explicit data format specified.
            Case d: Calling the send_assets_to_xsiam function with a cef data format specification.
            Case e: Calling the send_assets_to_xsiam function with no explicit data format specified.
            Case f: Calling the send_assets_to_xsiam function with no explicit data format specified.
            Case g: Calling the send_assets_to_xsiam function with no explicit data format specified.

        Then ensure that:
            Case a:
                - The events data was compressed correctly
                - The data format was automatically identified as json.
                - The number of events reported to the module health equals to number of events sent to XSIAM - 2
            Case b:
                - The events data was compressed correctly
                - The data format was automatically identified as text.
                - The number of events reported to the module health equals to number of events sent to XSIAM - 2
            Case c:
                - The events data was compressed correctly
                - The data format was automatically identified as text.
                - The number of events reported to the module health equals to number of events sent to XSIAM - 2
            Case d:
                - The events data was compressed correctly
                - The data format remained as cef.
                - The number of events reported to the module health equals to number of events sent to XSIAM - 2
            Case e:
                - No request to XSIAM API was made.
                - The number of events reported to the module health - 0.
            Case f:
                - The events data was compressed correctly. Expecting to see that last chunk sent.
                - The data format remained as json.
                - The number of events reported to the module health - 2. For the last chunk.
            Case g:
                - The assets data was compressed correctly
                - The data format was automatically identified as json.
                - The number of assets reported to the module health equals to number of assets sent to XSIAM - 2
        """
        if not IS_PY3:
            return

        from CommonServerPython import BaseClient
        from requests import Response
        mocker.patch.object(demisto, 'getLicenseCustomField', side_effect=self.get_license_custom_field_mock)
        mocker.patch.object(demisto, 'updateModuleHealth')
        mocker.patch('time.time', return_value=123)

        api_response = Response()
        api_response.status_code = 200
        api_response._content = json.dumps({'error': 'false'}).encode('utf-8')

        _http_request_mock = mocker.patch.object(BaseClient, '_http_request', return_value=api_response)

        items = self.test_data[data_use_case][data_type]
        number_of_items = self.test_data[data_use_case]['number_of_events']  # pushed in each chunk.
        chunk_size = self.test_data[data_use_case].get('XSIAM_FILE_SIZE', self.orig_xsiam_file_size)
        data_format = self.test_data[data_use_case].get('format')
        send_data_to_xsiam(data=items, vendor='some vendor', product='some product', data_format=data_format,
                           chunk_size=chunk_size, data_type=data_type)

        if number_of_items:
            expected_format = self.test_data[data_use_case]['expected_format']
            expected_data = self.test_data[data_use_case]['expected_data']
            arguments_called = _http_request_mock.call_args[1]
            decompressed_data = gzip.decompress(arguments_called['data']).decode("utf-8")

            assert arguments_called['headers']['format'] == expected_format
            assert decompressed_data == expected_data
            assert arguments_called['headers']['collector-type'] == data_type
        else:
            assert _http_request_mock.call_count == 0
        if data_type == "events":
            demisto.updateModuleHealth.assert_called_with({'eventsPulled': number_of_items})
        elif data_type == "assets":
            demisto.updateModuleHealth.assert_called_with({'assetsPulled': number_of_items})
            assert arguments_called['headers']['snapshot-id'] == '123000'
            assert arguments_called['headers']['total-items-count'] == '2'

    @pytest.mark.parametrize('data_type, snapshot_id, items_count, expected', [
        ('assets', None, None, {'snapshot_id': '123000', 'items_count': '2'}),
        ('assets', '12345', 25, {'snapshot_id': '12345', 'items_count': '25'})
    ])
    def test_send_data_to_xsiam_custom_snapshot_id_and_items_count(self, mocker, data_type, snapshot_id, items_count, expected):
        """
        Test the send_data_to_xsiam with and without custom snapshot_id and items_count
        Given:
            Case a: no custom snapshot_id and items_count.
            Case b: custom snapshot_id and items_count.

        When:
            Case a: Calling the send_assets_to_xsiam function without custom snapshot_id and items_count.
            Case b: Calling the send_assets_to_xsiam function with custom snapshot_id and items_count.

        Then ensure that:
            Case a: The headers was set with the default data.
            Case b: The headers was set with the custom data
        """
        if not IS_PY3:
            return

        from CommonServerPython import BaseClient
        from requests import Response
        mocker.patch.object(demisto, 'getLicenseCustomField', side_effect=self.get_license_custom_field_mock)
        mocker.patch.object(demisto, 'updateModuleHealth')
        mocker.patch('time.time', return_value=123)

        api_response = Response()
        api_response.status_code = 200
        api_response._content = json.dumps({'error': 'false'}).encode('utf-8')

        _http_request_mock = mocker.patch.object(BaseClient, '_http_request', return_value=api_response)

        items = self.test_data['json_assets'][data_type]
        send_data_to_xsiam(data=items, vendor='some vendor', product='some product', data_type=data_type, snapshot_id=snapshot_id,
                           items_count=items_count)

        arguments_called = _http_request_mock.call_args[1]
        assert arguments_called['headers']['collector-type'] == data_type
        assert arguments_called['headers']['snapshot-id'] == expected['snapshot_id']
        assert arguments_called['headers']['total-items-count'] == expected['items_count']

    @pytest.mark.parametrize('error_msg, data_type', [(None, "events"), ({'error': 'error'}, "events"), ('', "events"),
                                                      ({'error': 'error'}, "assets")])
    def test_send_data_to_xsiam_error_handling(self, mocker, requests_mock, error_msg, data_type):
        """
        Given:
            case a: response type containing None
            case b: response type containing json
            case c: response type containing empty string

        When:
            calling the send_data_to_xsiam function

        Then:
            case a:
                - DemistoException is raised with the empty response message
                - Error log is created with the empty response message and status code of 403
                - Make sure only single api request was sent and that retry mechanism was not triggered
            case b:
                - DemistoException is raised with the Unauthorized[401] message
                - Error log is created with Unauthorized[401] message and status code of 401
                - Make sure only single api request was sent and that retry mechanism was not triggered
            case c:
                - DemistoException is raised with the empty response message
                - Error log is created with the empty response message and status code of 403
                - Make sure only single api request was sent and that retry mechanism was not triggered

        """
        if not IS_PY3:
            return

        mocker.patch.object(demisto, "params", return_value={"url": "www.test_url.com"})
        mocker.patch.object(demisto, "callingContext", {"context": {"IntegrationInstance": "test_integration_instance",
                                                                    "IntegrationBrand": "test_brand"}})
        mocker.patch('time.time', return_value=123)
        if isinstance(error_msg, dict):
            status_code = 401
            request_mocker = requests_mock.post(
                'https://api-url/logs/v1/xsiam', json=error_msg, status_code=status_code, reason='Unauthorized[401]'
            )
            expected_error_msg = 'Unauthorized[401]'
        else:
            status_code = 403
            request_mocker = requests_mock.post('https://api-url/logs/v1/xsiam', text=None, status_code=status_code)
            expected_error_msg = 'Received empty response from the server'

        mocker.patch.object(demisto, 'getLicenseCustomField', side_effect=self.get_license_custom_field_mock)
        mocker.patch.object(demisto, 'updateModuleHealth')
        error_log_mocker = mocker.patch.object(demisto, 'error')

        events = self.test_data['json_events']['events']
        expected_request_and_response_info = self.events_test_log_data if data_type == "events" else self.assets_test_log_data
        expected_error_header = 'Error sending new {data_type} into XSIAM.\n'.format(data_type=data_type)

        with pytest.raises(
            DemistoException,
            match=re.escape(expected_error_header + expected_error_msg),
        ):
            send_data_to_xsiam(data=events, vendor='some vendor', product='some product', data_type=data_type)

        # make sure the request was sent only once and retry mechanism was not triggered
        assert request_mocker.call_count == 1

        error_log_mocker.assert_called_with(
            expected_request_and_response_info.format(status_code=str(status_code), error_received=expected_error_msg))

    @pytest.mark.parametrize(
        'mocked_responses, expected_request_call_count, expected_error_log_count, should_succeed', [
            (
                [
                    (429, None), (429, None), (429, None)
                ],
                3,
                1,
                False
            ),
            (
                [
                    (401, None)
                ],
                1,
                1,
                False
            ),
            (
                [
                    (429, None), (429, None), (200, json.dumps({'error': 'false'}).encode('utf-8'))
                ],
                3,
                0,
                True
            ),
            (
                [
                    (429, None), (200, json.dumps({'error': 'false'}).encode('utf-8'))
                ],
                2,
                0,
                True
            ),
            (
                [
                    (200, json.dumps({'error': 'false'}).encode('utf-8'))
                ],
                1,
                0,
                True
            )
        ]
    )
    def test_retries_send_data_to_xsiam_rate_limit(
        self, mocker, mocked_responses, expected_request_call_count, expected_error_log_count, should_succeed
    ):
        """
        Given:
            case a: 3 responses indicating about api limit from xsiam (429)
            case b: 2 responses indicating about unauthorized access from xsiam (401)
            case c: 2 responses indicating about api limit from xsiam (429) and the third indicating about success
            case d: 1 response indicating about api limit from xsiam (429) and the second indicating about success
            case e: 1 response indicating about success from xsiam with no rate limit errors

        When:
            calling the send_data_to_xsiam function

        Then:
            case a:
                - DemistoException is raised
                - Error log is called 1 time
                - Make sure 3 api requests were sent by the retry mechanism
            case b:
                - DemistoException is raised
                - Error log is called 1 time
                - Make sure only 1 api request were sent by the retry mechanism
            case c:
                - Error log is not called at all
                - Make sure only 3 api requests were sent by the retry mechanism
            case d:
                - EError log is not called at all
                - Make sure only 2 api requests were sent by the retry mechanism
            case e:
                - Error log is not called at all
                - Make sure only 1 api request were sent by the retry mechanism

        """
        if not IS_PY3:
            return

        import requests
        mocked_responses_side_effect = []
        for status_code, text in mocked_responses:
            api_response = requests.Response()
            api_response.status_code = status_code
            api_response._content = text
            mocked_responses_side_effect.append(api_response)

        request_mock = mocker.patch.object(requests.Session, 'request', side_effect=mocked_responses_side_effect)

        mocker.patch.object(demisto, 'getLicenseCustomField', side_effect=self.get_license_custom_field_mock)
        mocker.patch.object(demisto, 'updateModuleHealth')
        error_mock = mocker.patch.object(demisto, 'error')

        events = self.test_data['json_events']['events']
        if should_succeed:
            send_data_to_xsiam(data=events, vendor='some vendor', product='some product')
        else:
            with pytest.raises(DemistoException):
                send_data_to_xsiam(data=events, vendor='some vendor', product='some product')

        assert error_mock.call_count == expected_error_log_count
        assert request_mock.call_count == expected_request_call_count


class TestIsMetricsSupportedByServer:
    @classmethod
    @pytest.fixture(scope='function', autouse=True)
    def clear_cache(cls):
        get_demisto_version._version = None

    def test_metrics_supported(self, mocker):
        """
        Given: An XSOAR server running version 6.8.0
        When: Testing that a server supports ExecutionMetrics
        Then: Assert that is_supported reports True
        """
        from CommonServerPython import ExecutionMetrics
        mocker.patch.object(
            demisto,
            'demistoVersion',
            return_value={
                'version': '6.8.0',
                'buildNumber': '50000'
            }
        )
        mock_metrics = ExecutionMetrics()

        # XSOAR version is 7.0.0 and should be supported. Assert that it is.
        assert mock_metrics.is_supported() is True

    def test_metrics_are_not_supported(self, mocker):
        """
        Given: An XSOAR server running version 1.0.0
        When: Testing that a server does not support ExecutionMetrics
        Then: Assert that is_supported reports False
        """
        from CommonServerPython import ExecutionMetrics

        # XSOAR version is not supported.
        mocker.patch.object(
            demisto,
            'demistoVersion',
            return_value={
                'version': '1.0.0',
                'buildNumber': '50000'
            }
        )
        mock_metrics = ExecutionMetrics()
        # XSOAR version is 1.0.0 and should not be supported. Assert that it isn't.
        assert mock_metrics.is_supported() is False


def test_collect_execution_metrics():
    """
    Given:
        An ExecutionMetrics object -
            Case 1 - Reports a successful metric
            Case 2 - Reports a quota error metric
            Case 3 - Reports multiple quota error metrics
    When:
        Case 1 - Testing that a success metric has been reported
        Case 2 - Testing that a quota metric has been reported
        Case 3 - Testing that multiple quota errors have been reported
    Then:
        Case 1 - Assert that there is one successful metric and that the entry is an ExecutionMetrics entry
        Case 2 - Assert that there is a quota error added to the metric report and is contained in the ExecutionMetrics entry
        Case 3 - Assert that there are 26 total quota errors that are contained in the ExecutionMetrics entry
    """
    from CommonServerPython import ExecutionMetrics

    mock_metrics = ExecutionMetrics()

    # Report Successful Metrics
    mock_metrics.success += 1

    # Collect Metrics
    collected_metrics = mock_metrics.metrics

    expected_command_results = {'APIExecutionMetrics': [{'APICallsCount': 1, 'Type': 'Successful'}],
                                'Contents': 'Metrics reported successfully.',
                                'ContentsFormat': 'text',
                                'EntryContext': {},
                                'HumanReadable': None,
                                'IgnoreAutoExtract': False,
                                'IndicatorTimeline': [],
                                'Note': False,
                                'Relationships': [],
                                'Type': 19}

    # Assert collected metrics are correct
    assert collected_metrics.to_context() == expected_command_results

    # Report Quota Error
    mock_metrics.quota_error += 1

    # Update Test Bank
    expected_command_results['APIExecutionMetrics'].append({'APICallsCount': 1, 'Type': 'QuotaError'})

    # Assert collected metrics are correct
    assert collected_metrics.to_context() == expected_command_results

    # Report multiple metrics
    mock_metrics.quota_error += 25

    # Update Test Bank
    expected_command_results['APIExecutionMetrics'][1]['APICallsCount'] = 26

    # Assert collected metrics are correct
    assert collected_metrics.to_context() == expected_command_results


def test_is_scheduled_command_retry(mocker):
    """
    Given:
        Test Case 1 - A command's metadata indicates it is scheduled.
        Test Case 2 - A command's metadata indicates it is not scheduled.
    When:
        Test Case 1 - Checking if a command is scheduled or not.
        Test Case 2 - Checking if a command is scheduled or not.
    Then:
        Test Case 1 - Assert the function returns True
        Test Case 2 - Assert the function returns False
    """
    from CommonServerPython import is_scheduled_command_retry

    mock_scheduled_command = {
        'polling': True,
        'pollingCommand': 'SomeCommand',
        'pollingArgs': {'some': 'args'},
        'timesRan': 0,
        'startDate': '5.4.2022',
        'endingDate': '1.2.2022'
    }

    mocker.patch.dict(demisto.callingContext, {'context': {'ParentEntry': mock_scheduled_command}})
    mocker.patch.object(CommonServerPython, 'get_integration_name', return_value='')

    # The run should be considered a scheduled command
    assert is_scheduled_command_retry() is True

    # Change run to not be a scheduled command
    mock_scheduled_command['polling'] = False

    # The run should not be considered a scheduled command
    assert is_scheduled_command_retry() is False


def test_append_metrics(mocker):
    """

    Given: CommandResults list and Execution_metrics object to be added to the list.
    When: Metrics need to be added after reputation commands ran.
    Then: Metrics added as the last object of the list.

    """
    mocker.patch.object(ExecutionMetrics, 'is_supported', return_value=True)
    metrics = ExecutionMetrics()
    results = []
    metrics.success += 1

    results = CommonServerPython.append_metrics(metrics, results)
    assert len(results) == 1


def test_convert_dict_values_bytes_to_str():
    """
    Given:
        Dictionary contains bytes objects

    When:
        Creating outputs for commands

    Then:
        assert all bytes objects have been converted to strings
    """

    input_dict = {'some_key': b'some_value',
                  'some_key1': [b'some_value'],
                  'some_key2': {'some_key': [b'some_value'],
                                'some_key1': b'some_value'}
                  }
    expected_output_dict = {'some_key': 'some_value',
                            'some_key1': ['some_value'],
                            'some_key2': {'some_key': ['some_value'],
                                          'some_key1': 'some_value'}
                            }
    actual_output = convert_dict_values_bytes_to_str(input_dict)
    assert actual_output == expected_output_dict


@pytest.mark.parametrize(
    'filename',
    ['/test', '\\test', ',test', ':test', 't/est.pdf', '../../test.xslx', '~test.png']
)
def test_is_valid_filename_faild(filename):
    """
    Given:
        Filename.
    When:
        Checking if the filename is invalid
    Then:
        Test - Assert the function returns Exception
    """
    assert is_filename_valid(filename=filename) is False


@pytest.mark.parametrize(
    'filename',
    ['test', 'test.txt', 'test.xslx', 'Test', 'טסט', 'test-test.pdf', 'test test.md']
)
def test_is_valid_filename(filename):
    """
    Given:
        Filename.
    When:
        Checking if the filename is invalid
    Then:
        Test - Assert the function does not raise an Exception
    """
    assert is_filename_valid(filename)


TEST_REPLACE_SPACES_IN_CREDENTIAL = [
    (
        'TEST test TEST', 'TEST test TEST'
    ),
    (
        '-----BEGIN SSH CERTIFICATE----- MIIF7z gdwZcx IENpdH -----END SSH CERTIFICATE-----',
        '-----BEGIN SSH CERTIFICATE-----\nMIIF7z\ngdwZcx\nIENpdH\n-----END SSH CERTIFICATE-----'
    ),
    (
        '-----BEGIN RSA PRIVATE KEY----- MIIF7z gdwZcx IENpdH -----END RSA PRIVATE KEY-----',
        '-----BEGIN RSA PRIVATE KEY-----\nMIIF7z\ngdwZcx\nIENpdH\n-----END RSA PRIVATE KEY-----'
    ),
    (
        '-----BEGIN RSA PRIVATE KEY----- MIIF7z gdwZcx IENpdH',
        '-----BEGIN RSA PRIVATE KEY----- MIIF7z gdwZcx IENpdH'
    ),
    (
        None, None
    ),
    (
        '', ''
    )
]


@pytest.mark.parametrize('credential, expected', TEST_REPLACE_SPACES_IN_CREDENTIAL)
def test_replace_spaces_in_credential(credential, expected):
    """
    Given:
        Credential with spaces.
    When:
        Running replace_spaces_in_credential function.
    Then:
        Test - Assert the function not returning as expected.
    """
    from CommonServerPython import replace_spaces_in_credential

    result = replace_spaces_in_credential(credential)
    assert result == expected


TEST_RESPONSE_TO_CONTEXT_DATA = [
    (
        {"id": "111"}, {"ID": "111"}, {}
    ),
    (
        {"test": [1]}, {"Test": [1]}, {}
    ),
    (
        {"test1": [{'test2': "val"}]}, {"Test1": [{'Test2': "val"}]}, {}
    ),
    (
        {"test1": {'test2': "val"}}, {"Test1": {'Test2': "val"}}, {}
    ),
    (
        [{"test1": {'test2': "val"}}], [{"Test1": {'Test2': "val"}}], {}
    ),
    (
        "test", "test", {}
    ),
    (
        {"test_func": "test"}, {"TestFunc": "test"}, {}
    ),
    (
        {"testid": "test"}, {"TestID": "test"}, {"testid": "TestID"}
    ),
    (
        {"testid": "test", "id": "test_id", "test": "test_val"}, {"TestID": "test", "ID": "test_id", "Test": "test_val"},
        {"testid": "TestID"}
    )
]


@pytest.mark.parametrize('response, expected_results, user_predefiend_keys', TEST_RESPONSE_TO_CONTEXT_DATA)
def test_response_to_context(response, expected_results, user_predefiend_keys):
    """
    Given:
        A response and user_predefiend_keys dict.
        Case 1: a response dict with a key "id".
        Case 2: a response dict with a list as a value.
        Case 3: a response dict with a list of dicts as a value.
        Case 4: a response dict with a dict as a value.
        Case 5: a response list.
        Case 6: a response string.
        Case 7: a response dict with a key with underscore.
        Case 8: a response dict and a user_predefiend_keys dict,
                where the key of the response dict is in the user_predefiend_keys dict.
        Case 9: a response dict with 3 keys and a user_predefiend_keys dict,
                where one key of the response dict is in the user_predefiend_keys dict.
                where one key of the response dict is in the predefined_keys dict.
                where one key of the response is not in any predefined dict.
    When:
        Running response_to_context function.
    Then:
        Test - Assert the function created the dict formatted succesfuly.
        Case 1: Should transfom key to "ID".
        Case 2: Should attempt to transform only the dict key.
        Case 3: Should attempt to transform only the dict inside the list.
        Case 4: Should attempt to transform both the given dict key and the keys of the nested dict.
        Case 5: Should modify the dict inside the list.
        Case 6: Should return the input as is.
        Case 7: Should remove the underscore and capitalize the first letters of both words.
        Case 8: Should change the key according to the user_predefiend_keys dict.
        Case 9: Should change the first key according to the user_predefiend_keys dict,
                the second key according to predefined_keys, and the third regularly.
    """
    assert response_to_context(response, user_predefiend_keys) == expected_results


class TestIsIntegrationCommandExecution:
    def test_with_script_exec(self, mocker):
        mocker.patch.object(demisto, 'callingContext', {'context': {'ExecutedCommands': [{'moduleBrand': 'Scripts'}]}})
        assert is_integration_command_execution() == False

    def test_with_integration_exec(self, mocker):
        mocker.patch.object(demisto, 'callingContext', {'context': {'ExecutedCommands': [{'moduleBrand': 'some-integration'}]}})
        assert is_integration_command_execution() == True

    data_test_problematic_cases = [
        None, 1, [], {}, {'context': {}}, {'context': {'ExecutedCommands': None}},
        {'context': {'ExecutedCommands': []}}, {'context': {'ExecutedCommands': [None]}},
        {'context': {'ExecutedCommands': [{}]}}
    ]

    @pytest.mark.parametrize('calling_context_mock', data_test_problematic_cases)
    def test_problematic_cases(self, mocker, calling_context_mock):
        mocker.patch.object(demisto, 'callingContext', calling_context_mock)
        assert is_integration_command_execution() == True


@pytest.mark.parametrize("timestamp_str, seconds_threshold, expected", [
    ("2019-01-01T00:00:00Z", 60, True),
    ("2022-01-01T00:00:00GMT+1", 60, True),
    ("2022-01-01T00:00:00Z", 60, False),
    ("invalid", 60, ValueError)
])
def test_has_passed_time_threshold__different_timestamps(timestamp_str, seconds_threshold, expected, mocker):
    """
    Given:
        A timestamp string and a seconds threshold.
    When:
        Running has_passed_time_threshold function.
    Then:
        Test - Assert the function returns the expected result.
        Case 1: The timestamp is in the past.
        Case 2: Though the timestamp appears identical, it is in a different timezone, so the time passed the threshold.
        Case 3: The timestamp did not pass the threshold.
        Case 4: The timestamp is invalid.
    """
    from CommonServerPython import has_passed_time_threshold
    mocker.patch('CommonServerPython.datetime', autospec=True)
    mocker.patch.object(CommonServerPython.datetime, 'now', return_value=datetime(2022, 1, 1, 0, 0, 0, tzinfo=pytz.utc))
    if expected == ValueError:
        with pytest.raises(expected) as e:
            has_passed_time_threshold(timestamp_str, seconds_threshold)
        assert str(e.value) == "Failed to parse timestamp: invalid"
    else:
        assert has_passed_time_threshold(timestamp_str, seconds_threshold) == expected


@pytest.mark.parametrize("indicator,expected_result", [
    ("e61fcc6a06420106fa6642ef833b9c38", "md5"),
    ("3fec1b14cea32bbcd97fad4507b06888", "md5"),
    ("e3b0c44298fc1c149afbf4c8996fb92427ae41e4649b934ca495991b7852b855", "sha256"),
    ("bb8098f4627441f6a29c31757c45339c74b2712b92783173df9ab58d47ae3bfa", "sha256"),
    ("193:iAklVz3fzvBk5oFblLPBN1iXf2bCRErwyN4aEbwyiNwyiQwNeDAi4XMG:iAklVzfzvBTFblLpN1iXOYpyuapyiWym", "ssdeep"),
    ("3:Wg8oEIjOH9+KS3qvRBTdRi690oVqzBUGyT0/n:Vx0HgKnTdE6eoVafY8", "ssdeep"),
    ("1ff8be1766d9e16b0b651f89001e8e7375c9e71f", "sha1"),
    ("6c5360d41bd2b14b1565f5b18e5c203cf512e493", "sha1"),
    (
        "eaf7542ade2c338d8d2cc76fcbf883e62c31336e60cb236f86ed66c8154ea9fb836fd88367880911529bdafed0e76cd34272123a4d656db61b120b95eaa3e069",
        "sha512"),
    (
        "a7c19471fb4f2b752024246c28a37127ea7475148c04ace743392334d0ecc4762baf30b892d6a24b335e1065b254166f905fc46cc3ba5dba89e757bb7023a211",
        "sha512"),
    ("@", None)
])
def test_detect_file_indicator_type(indicator, expected_result):
    """
    Given:
        An indicator string.
    When:
        Running detect_file_indicator_type function.
    Then:
        Test - Assert the function returns the expected result.
        Case 1: md5 indicator type.
        Case 2: sha256 indicator type.
        Case 3: ssdeep indicator type.
        Case 4: sha1 indicator type.
        Case 5: sha512 indicator type.
        Case 6: invalid type.
    """
    from CommonServerPython import detect_file_indicator_type
    assert detect_file_indicator_type(indicator) == expected_result


def test_create_clickable_url():
    """
    Given:
        One URL and one text.
    When:
        Running create_clickable_url function.
    Then:
        Assert the function returns the expected result.
            A URL with different text than the link.
    """
    from CommonServerPython import create_clickable_url
    assert create_clickable_url('https://example.com', 'click here') == '[click here](https://example.com)'


def test_create_clickable_url_one_url_without_text():
    """
    Given:
        One URL.
    When:
        Running create_clickable_url function.
    Then:
        Assert the function returns the expected result.
            A clickable URL with the same text as the link.
    """
    from CommonServerPython import create_clickable_url
    assert create_clickable_url('https://example.com', None) == '[https://example.com](https://example.com)'


def test_create_clickable_url_list_of_urls_with_list_of_text():
    """
    Given:
        A list of URLs and a list of texts.
    When:
        Running create_clickable_url function.
    Then:
        Assert the function returns the expected result.
            A list of URLs with different texts than the links.
    """
    from CommonServerPython import create_clickable_url
    expected = ['[click here1](https://example1.com)', '[click here2](https://example2.com)']
    assert create_clickable_url(['https://example1.com', 'https://example2.com'], ['click here1', 'click here2']) == expected


def test_create_clickable_url_list_of_urls_without_text():
    """
    Given:
        A list of URLs without text.
    When:
        Running create_clickable_url function.
    Then:
        Assert the function returns the expected result.
            A list URLs without texts as the links.
    """
    from CommonServerPython import create_clickable_url
    expected = ['[https://example1.com](https://example1.com)', '[https://example2.com](https://example2.com)']
    assert create_clickable_url(['https://example1.com', 'https://example2.com'], None) == expected


def test_create_clickable_test_wrong_text_value():
    """
    Given:
        A list of links and texts (not in teh same length).
    When:
        Running create_clickable_url function.
    Then:
        Assert the function returns the expected error.
    """
    from CommonServerPython import create_clickable_url
    with pytest.raises(AssertionError) as e:
        assert create_clickable_url(['https://example1.com', 'https://example2.com'], ['click here1'])

    assert e.type == AssertionError
    assert 'The URL list and the text list must be the same length.' in e.value.args


@pytest.mark.parametrize("request_log, expected_output", [
    (
        "send: b'GET /api/v1/users HTTP/1.1\\r\\nHost: example.com\\r\\nmy_authorization: Bearer token123\\r\\n'",
        "send: b'GET /api/v1/users HTTP/1.1\\r\\nHost: example.com\\r\\nmy_authorization: Bearer <XX_REPLACED>\\r\\n'"
    ),
    (
        "send: b'GET /api/v1/users HTTP/1.1\\r\\nHost: example.com\\r\\nSet_Cookie: session_id=123\\r\\n'",
        "send: b'GET /api/v1/users HTTP/1.1\\r\\nHost: example.com\\r\\nSet_Cookie: <XX_REPLACED>\\r\\n'"
    ),
    (
        "send: b'GET /api/v1/users HTTP/1.1\\r\\nHost: example.com\\r\\nAuthorization: token123\\r\\n'",
        "send: b'GET /api/v1/users HTTP/1.1\\r\\nHost: example.com\\r\\nAuthorization: <XX_REPLACED>\\r\\n'"
    ),
    (
        "GET /api/v1/users HTTP/1.1\\r\\nHost: example.com\\r\\nAuthorization: Bearer token123\\r\\n",
        "GET /api/v1/users HTTP/1.1\\r\\nHost: example.com\\r\\nAuthorization: Bearer <XX_REPLACED>\\r\\n"
    ),
    (
        "GET /api/v1/users HTTP/1.1\\r\\nHost: example.com\\r\\nAuthorization: JWT token123\\r\\n",
        "GET /api/v1/users HTTP/1.1\\r\\nHost: example.com\\r\\nAuthorization: JWT <XX_REPLACED>\\r\\n"
    ),
    (
        "send: b'GET /api/v1/users HTTP/1.1\\r\\nHost: example.com\\r\\nAuthorization: LOG token:signature=\\r\\n'",
        "send: b'GET /api/v1/users HTTP/1.1\\r\\nHost: example.com\\r\\nAuthorization: LOG <XX_REPLACED>\\r\\n'"
    ),
    (
        "send: b'GET /api/v1/users HTTP/1.1\\r\\nHost: example.com\\r\\n'",
        str("send: b'GET /api/v1/users HTTP/1.1\\r\\nHost: example.com\\r\\n'")
    ),
    (
        "send: b'GET /api/v1/users HTTP/1.1\\r\\nHost: example.com\\r\\apiKey: 1234\\r\\n'",
        "send: b'GET /api/v1/users HTTP/1.1\\r\\nHost: example.com\\r\\apiKey: <XX_REPLACED>\\r\\n'"
    ),
    (
        "send: b'GET /api/v1/users HTTP/1.1\\r\\nHost: example.com\\r\\credentials: {'good':'day'}\\r\\n'",
        "send: b'GET /api/v1/users HTTP/1.1\\r\\nHost: example.com\\r\\credentials: <XX_REPLACED>\\r\\n'"
    ),
    (
        "send: b'GET /api/v1/users HTTP/1.1\\r\\nHost: example.com\\r\\client_name: client\\r\\n'",
        "send: b'GET /api/v1/users HTTP/1.1\\r\\nHost: example.com\\r\\client_name: <XX_REPLACED>\\r\\n'"
    ),],
    ids=["Bearer", "Cookie", "Authorization", "Bearer", "JWT", "LOG prefix", "No change", "Key", "credential", "client"],)
def test_censor_request_logs(request_log, expected_output):
    """
    Given:
        A request log.
        case 1: A request log with a sensitive data under the 'Authorization' header, but the 'Authorization' is not capitalized and within a string.
        case 2: A request log with a sensitive data under the 'Cookie' header, but with a 'Set_Cookie' prefix.
        case 3: A request log with a sensitive data under the 'Authorization' header, but with no 'Bearer' prefix.
        case 4: A request log with a sensitive data under the 'Authorization' header, but with no 'send b' prefix at the beginning.
        case 5: A request log with no sensitive data.
        case 6: A request log with a sensitive data under the 'Authorization' header, with a "LOG" prefix (which used in cases 
                like HMAC signature authentication).
    When:
        Running censor_request_logs function.
    Then:
        Assert the function returns the exactly same log with the sensitive data masked. 
    """
    assert censor_request_logs(request_log) == expected_output


@pytest.mark.parametrize("request_log", [
    ('send: hello\n'),
    ('header: Authorization\n')
])
def test_logger_write__censor_request_logs_has_been_called(mocker, request_log):
    """
    Given:
        A request log that starts with 'send' or 'header' that may contains sensitive data.
    When:
        Running logger.write function when using debug-mode.
    Then:
        Assert the censor_request_logs function has been called.
    """
    mocker.patch.object(demisto, 'params', return_value={
        'credentials': {'password': 'my_password'},
    })
    mocker.patch.object(demisto, 'info')
    mocker.patch('CommonServerPython.is_debug_mode', return_value=True)
    mock_censor = mocker.patch('CommonServerPython.censor_request_logs')
    mocker.patch('CommonServerPython.IntegrationLogger.build_curl')
    ilog = IntegrationLogger()
    ilog.set_buffering(False)
    ilog.write(request_log)
    assert mock_censor.call_count == 1


def test_replace_send_preffix(mocker):
    """
    Given:
        - A string that contains 'send: b"' in it.
    When:
        - The write function is called to add this string to the logs.
    Then:
        - Verify that the text 'send: b"' has been replaced with "send: b'" to standardize the log format for easier log handling.
    """
    mocker.patch.object(demisto, 'params', return_value={
        'credentials': {'password': 'my_password'},
    })
    mocker.patch.object(demisto, 'info')
    mocker.patch('CommonServerPython.is_debug_mode', return_value=True)
    mock_censor = mocker.patch('CommonServerPython.censor_request_logs')
    mocker.patch('CommonServerPython.IntegrationLogger.build_curl')
    ilog = IntegrationLogger()
    ilog.set_buffering(False)
    ilog.write('send: b"hello\n')
    assert mock_censor.call_args[0][0] == "send: b\'hello"


@freeze_time(datetime(2024, 4, 10, 10, 0, 10))
def test_sleep_exceeds_ttl(mocker):
    """
   Given: a sleep duration exceeding the remaining TTL.

    When: The `sleep` method is called with that duration.

   Then:
    - A warning should be outputed indicating that the requested sleep exceeds the TTL.
  """
    mocker.patch.object(demisto, 'callingContext', {"context": {"runDuration": 5}})
    setattr(CommonServerPython, 'SAFE_SLEEP_START_TIME', datetime(2024, 4, 10, 10, 0, 0))  # Set stub in your_script

    with pytest.raises(ValueError) as excinfo:
        safe_sleep(duration_seconds=350)
    assert str(excinfo.value) == "Requested a sleep of 350 seconds, but time left until docker timeout is 300 seconds."


def test_sleep_not_supported(mocker):
    """
       Given: a sleep duration in not supported server version.

        When: The `sleep` method is called with that duration.

       Then:
        - A warning should be outputed indicating that the requested sleep exceeds the TTL.
        - Sleep the requested time.
      """
    mocker.patch.object(demisto, 'callingContext', {"context": {}})
    logger_mocker = mocker.patch.object(demisto, 'info')

    sleep_mocker = mocker.patch('time.sleep')

    safe_sleep(duration_seconds=50)

    # Verify sleep duration based on mocked time difference
    assert sleep_mocker.call_count == 1
    assert logger_mocker.call_args[0][0] == "Safe sleep is not supported in this server version, sleeping for the requested time."


def test_sleep_mocked_time(mocker):
    """
    Given:  a method using sleep.

   When:  The `sleep` method is called with a specific duration.

   Then:
    - The sleep duration should be based on the difference between the mocked time calls.
    - No exception should be raised if the sleep duration is within the remaining TTL based on mocked time.
    """

    mocker.patch.object(demisto, 'callingContext', {"context": {"runDuration": 5}})
    setattr(CommonServerPython, 'SAFE_SLEEP_START_TIME', datetime(2024, 4, 10, 10, 0, 0))  # Set stub in your_script
    sleep_mocker = mocker.patch('time.sleep')

    with freeze_time(datetime(2024, 4, 10, 10, 0, 10)):
        safe_sleep(duration_seconds=5)  # Sleep for 5 seconds

    # Advance mocked time by the sleep duration
    with freeze_time(datetime(2024, 4, 10, 10, 0, 25)):
        safe_sleep(duration_seconds=50)

    # Verify sleep duration based on mocked time difference
    assert sleep_mocker.call_count == 2


def test_get_server_config(mocker):
    mock_response = {
        'body': '{"sysConf":{"incident.closereasons":"CustomReason1, CustomReason 2, Foo","versn":40},"defaultMap":{}}\n',
        'headers': {
            'Content-Length': ['104'],
            'X-Xss-Protection': ['1; mode=block'],
            'X-Content-Type-Options': ['nosniff'],
            'Strict-Transport-Security': ['max-age=10886400000000000; includeSubDomains'],
            'Vary': ['Accept-Encoding'],
            'Server-Timing': ['7'],
            'Date': ['Wed, 03 Jul 2010 09:11:35 GMT'],
            'X-Frame-Options': ['DENY'],
            'Content-Type': ['application/json']
        },
        'status': '200 OK',
        'statusCode': 200
    }

    mocker.patch.object(demisto, 'internalHttpRequest', return_value=mock_response)
    server_config = get_server_config()
    assert server_config == {'incident.closereasons': 'CustomReason1, CustomReason 2, Foo', 'versn': 40}


@pytest.mark.skipif(not IS_PY3, reason='test not supported in py2')
def test_get_server_config_fail(mocker):
    mock_response = {
        'body': 'NOT A VALID JSON',
        'headers': {
            'Content-Length': ['104'],
            'X-Xss-Protection': ['1; mode=block'],
            'X-Content-Type-Options': ['nosniff'],
            'Strict-Transport-Security': ['max-age=10886400000000000; includeSubDomains'],
            'Vary': ['Accept-Encoding'],
            'Server-Timing': ['7'],
            'Date': ['Wed, 03 Jul 2010 09:11:35 GMT'],
            'X-Frame-Options': ['DENY'],
            'Content-Type': ['application/json']
        },
        'status': '200 OK',
        'statusCode': 200
    }

    mocker.patch.object(demisto, 'internalHttpRequest', return_value=mock_response)
    mocked_error = mocker.patch.object(demisto, 'error')
    assert get_server_config() == {}
    assert mocked_error.call_args[0][0] == 'Error decoding JSON: Expecting value: line 1 column 1 (char 0)'


@pytest.mark.parametrize('instance_name, expected_result',
                         [('instance_name1', 'engine_id'),
                          ('instance_name2', '')
                          ], ids=[
                              "Test-instanec-with-xsoar-engine-configures",
                              "Test-instanec-without-xsoar-engine-configures"
                         ])
def test_is_integration_instance_running_on_engine(mocker, instance_name, expected_result):
    """ Tests the 'is_integration_instance_running_on_engine' function's logic. 

        Given:  
                1. A name of an instance that has an engine configured (and relevant mocked responses).
                2. A name of an instance that doesn't have an engine configured (and relevant mocked responses).

        When:  
            - Running the 'is_integration_instance_running_on_engine' funcution. 

        Then:
            - Verify that: 
                1. The result is the engine's id. 
                2. The result is an empty string.
    """
    mock_response = {
        'body': """{"instances": [
            {"id": "1111", "name": "instance_name1", "engine": "engine_id"},
            {"id": "2222", "name": "instance_name2", "engine": ""}
        ]}""",
    }
    mocker.patch.object(demisto, 'internalHttpRequest', return_value=mock_response)
    mocker.patch.object(demisto, 'integrationInstance', return_value=instance_name)
    res = is_integration_instance_running_on_engine()
    assert res == expected_result


def test_get_engine_base_url(mocker):
    """ Tests the 'get_engine_base_url' function's logic. 

        Given:  
            - Mocked response of the internalHttpRequest call for the '/engines' endpoint, including 2 engines.
            - An id of an engine. 

        When:  
            - Running the 'is_integration_instance_running_on_engine' funcution. 

        Then:
            - Verify that base url of the given engine id was returened.

    """
    mock_response = {
        'body': """{"engines": [
            {"id": "1111", "baseUrl": "11.111.111.33:443"},
            {"id": "2222", "baseUrl": "11.111.111.44:443"}
        ]}""",
    }
    mocker.patch.object(demisto, 'internalHttpRequest', return_value=mock_response)
    res = get_engine_base_url('1111')
    assert res == '11.111.111.33:443'
    


@pytest.mark.parametrize('input_text, pattern, expected_output, call_count', [
    pytest.param('invalid_grant: java.security.SignatureException: Invalid signature for token: 1234',
                 r'(token:\s*)(\S+)', '1234', 1, id='Match token value'),
    pytest.param('invalid_grant: java.security.SignatureException: Invalid signature for token: 1234', r'(invalid_grant: java.security.SignatureException: Invalid signature for token: 1234)',
                 'invalid_grant: java.security.SignatureException: Invalid signature for token: 1234', 1, id='Match entire string')
])
def test_find_and_remove_sensitive_text__found_onc(input_text, pattern, expected_output, call_count, mocker):
    """
    Given:
    - Input text that includes sensitive information.
    When:
    - Invoking the `find_and_remove_sensitive_text` method with a regex pattern to search for sensitive information.
    Then:
    - Verify that the function responsible for removing sensitive information from the logs is called with the sensitive data as an argument.
    - Verify that the function is called the correct number of times.
    """
    input_text = 'invalid_grant: java.security.SignatureException: Invalid signature for token: 1234'
    mock_remove_from_logs = mocker.patch('CommonServerPython.add_sensitive_log_strs', return_value=None)
    find_and_remove_sensitive_text(input_text, pattern)

    assert mock_remove_from_logs.call_count == call_count
    assert mock_remove_from_logs.call_args[0][0] == expected_output


@pytest.mark.parametrize('pattern, expected_output, call_count', [
    pytest.param(r'n', ['n', 'n', 'n', 'n', 'n', 'n', 'n'], 7, id='Match character "n"'),
    pytest.param(r'(?i)invalid', ['invalid', 'Invalid'], 2, id='Match word "invalid" case insensitive')
])
def test_find_and_remove_sensitive_text__found_multiple(pattern, expected_output, call_count, mocker):
    """
    Given:
    - Input text that includes sensitive information.
    When:
    - Invoking the `find_and_remove_sensitive_text` method with a regex pattern to search for a sensitive information.
    Then:
        verify that the function responsible for removing sensitive information from the logs is called with the sensitive data as an argument.
        verify that the function is called the correct number of times.
    """
    input_text = 'invalid_grant: java.security.SignatureException: Invalid signature for token: 1234'
    mock_remove_from_logs = mocker.patch('CommonServerPython.add_sensitive_log_strs', return_value=None)
    find_and_remove_sensitive_text(input_text, pattern)
    assert mock_remove_from_logs.call_count == call_count
    for x in range(call_count):
        assert mock_remove_from_logs.call_args_list[x][0][0] == expected_output[x]


def test_find_and_remove_sensitive_text__not_found(mocker):
    """
    Given:
    - Input text that does not contain any sensitive information (e.g., no word following "token:").
    When:
    - Invoking the `find_and_remove_sensitive_text` method with a regex pattern to search for a sensitive information (the word following "token:").
    Then:
    - Ensure that the function does not remove anything from the logs.
    """

    input_text = 'invalid_grant: java.security.SignatureException: Invalid signature for text: 1234'
    mock_remove_from_logs = mocker.patch('CommonServerPython.add_sensitive_log_strs', return_value=None)
    find_and_remove_sensitive_text(input_text, r'(token:\s*)(\S+)')

    mock_remove_from_logs.assert_not_called()


def test_execute_polling_command(mocker):
    """
    Given:
    - A polling command that returns a war room entry with a polling command and polling args.
    When:
    - Calling the `execute_polling_command` funtion.
    Then:
    - Ensure that `demisto.executeCommand` is called until the war room entry indicates that polling is done (twice in this case).
    - Ensure that `demisto.executeCommand` is called with the correct command name and args.
    - Ensure that `CommandResults` matches the war room entries (namely the context output and human-readable output).
    """
    entries = []
    for i in [1, 2]:
        file_to_open = "test_data/polling_command_entry_{i}.json".format(i=i)
        with open(file_to_open) as f:
            entries.append(json.load(f))

    def mock_polling_command_entry(command_name, args):
        polling_arg = "action_id"
        if not polling_arg in args:
            return entries[0]
        else:
            return entries[1]

    mock_execute_command = mocker.patch.object(demisto, "executeCommand", side_effect=mock_polling_command_entry)
    
    command_name = "demo-polling-command"
    original_call_args = {"endpoint_id": "my_endpoint", "interval_in_seconds": 1}
    
    command_results = execute_polling_command(command_name, original_call_args)

    # Check that command has been executed twice
    assert mock_execute_command.call_count == 2

    # Check inputs of first execution (expect original args to be used)
    mock_first_call_inputs = mock_execute_command.call_args_list[0][0]
    assert mock_first_call_inputs[0] == command_name
    assert mock_first_call_inputs[1] == original_call_args
    
    # Check inputs of second execution (expect polling args to be used)
    mock_second_call_inputs = mock_execute_command.call_args_list[1][0]
    assert mock_second_call_inputs[0] == command_name
    assert mock_second_call_inputs[1] == entries[0][0]["Metadata"]["pollingArgs"]

    # Check outputs of first execution
    assert command_results[0].outputs == entries[0][0]["EntryContext"]
    assert command_results[0].readable_output == entries[0][0]["HumanReadable"]
    
    assert command_results[1].outputs == entries[1][0]["EntryContext"]
    assert command_results[1].readable_output == entries[1][0]["HumanReadable"]


def test_stringEscapeMD():
    """
    Given: A string with the char ~, that should be escaped.
    When: Using the function stringEscapeMD.
    Then: The special char is escaped.
    """
    st = "somethig~issue~"
    result = stringEscapeMD(st)
    assert result == "somethig\~issue\~"

def test_execute_polling_command(mocker):
    """
    Given:
    - A polling command that returns a war room entry with a polling command and polling args.
    When:
    - Calling the `execute_polling_command` funtion.
    Then:
    - Ensure that `demisto.executeCommand` is called until the war room entry indicates that polling is done (twice in this case).
    - Ensure that `demisto.executeCommand` is called with the correct command name and args.
    - Ensure that `CommandResults` matches the war room entries (namely the context output and human-readable output).
    """
    entries = []
    for i in [1, 2]:
        file_to_open = "test_data/polling_command_entry_{i}.json".format(i=i)
        with open(file_to_open) as f:
            entries.append(json.load(f))

    def mock_polling_command_entry(command_name, args):
        polling_arg = "action_id"
        if not polling_arg in args:
            return entries[0]
        else:
            return entries[1]

    mock_execute_command = mocker.patch.object(demisto, "executeCommand", side_effect=mock_polling_command_entry)
    
    command_name = "demo-polling-command"
    original_call_args = {"endpoint_id": "my_endpoint", "interval_in_seconds": 1}
    
    command_results = execute_polling_command(command_name, original_call_args)

    # Check that command has been executed twice
    assert mock_execute_command.call_count == 2

    # Check inputs of first execution (expect original args to be used)
    mock_first_call_inputs = mock_execute_command.call_args_list[0][0]
    assert mock_first_call_inputs[0] == command_name
    assert mock_first_call_inputs[1] == original_call_args
    
    # Check inputs of second execution (expect polling args to be used)
    mock_second_call_inputs = mock_execute_command.call_args_list[1][0]
    assert mock_second_call_inputs[0] == command_name
    assert mock_second_call_inputs[1] == entries[0][0]["Metadata"]["pollingArgs"]

    # Check outputs of first execution
    assert command_results[0].outputs == entries[0][0]["EntryContext"]
    assert command_results[0].readable_output == entries[0][0]["HumanReadable"]
    
    assert command_results[1].outputs == entries[1][0]["EntryContext"]
    assert command_results[1].readable_output == entries[1][0]["HumanReadable"]<|MERGE_RESOLUTION|>--- conflicted
+++ resolved
@@ -32,12 +32,8 @@
                                 response_to_context, is_integration_command_execution, is_xsiam_or_xsoar_saas, is_xsoar,
                                 is_xsoar_on_prem, is_xsoar_hosted, is_xsoar_saas, is_xsiam, send_data_to_xsiam,
                                 censor_request_logs, censor_request_logs, safe_sleep, get_server_config, b64_decode,
-<<<<<<< HEAD
-                                get_engine_base_url, is_integration_instance_running_on_engine, find_and_remove_sensitive_text, stringEscapeMD, execute_polling_command
-=======
                                 get_engine_base_url, is_integration_instance_running_on_engine, find_and_remove_sensitive_text, stringEscapeMD,
                                 execute_polling_command,
->>>>>>> 8d8b9890
                                 )
 
 EVENTS_LOG_ERROR = \
