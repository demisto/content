# -*- coding: utf-8 -*-
import copy
import gzip
import json
import os
import re
import sys
import urllib
import warnings

import dateparser
from freezegun import freeze_time
import pytest
import pytz
import requests
from pytest import raises, mark

import CommonServerPython
import demistomock as demisto
from CommonServerPython import xml2json, json2xml, entryTypes, formats, tableToMarkdown, underscoreToCamelCase, \
    flattenCell, date_to_timestamp, datetime, timedelta, camelize, pascalToSpace, argToList, \
    remove_nulls_from_dictionary, is_error, get_error, hash_djb2, fileResult, is_ip_valid, get_demisto_version, \
    IntegrationLogger, parse_date_string, IS_PY3, PY_VER_MINOR, DebugLogger, b64_encode, parse_date_range, \
    return_outputs, is_filename_valid, convert_dict_values_bytes_to_str, \
    argToBoolean, ipv4Regex, ipv4cidrRegex, ipv6cidrRegex, urlRegex, ipv6Regex, domainRegex, batch, FeedIndicatorType, \
    encode_string_results, safe_load_json, remove_empty_elements, aws_table_to_markdown, is_demisto_version_ge, \
    appendContext, auto_detect_indicator_type, handle_proxy, get_demisto_version_as_str, get_x_content_info_headers, \
    url_to_clickable_markdown, WarningsHandler, DemistoException, SmartGetDict, JsonTransformer, \
    remove_duplicates_from_list_arg, DBotScoreType, DBotScoreReliability, Common, send_events_to_xsiam, ExecutionMetrics, \
    response_to_context, is_integration_command_execution, is_xsiam_or_xsoar_saas, is_xsoar, is_xsoar_on_prem, \
<<<<<<< HEAD
    is_xsoar_hosted, is_xsoar_saas, is_xsiam

=======
    is_xsoar_hosted, is_xsoar_saas, is_xsiam, send_data_to_xsiam, censor_request_logs, censor_request_logs, safe_sleep

EVENTS_LOG_ERROR = \
    """Error sending new events into XSIAM.
Parameters used:
\tURL: https://api-url
\tHeaders: {{
        "authorization": "TOKEN",
        "format": "json",
        "product": "some product",
        "vendor": "some vendor",
        "content-encoding": "gzip",
        "collector-name": "test_brand",
        "instance-name": "test_integration_instance",
        "final-reporting-device": "www.test_url.com",
        "collector-type": "events"
}}

Response status code: {status_code}
Error received:
\t{error_received}"""

ASSETS_LOG_ERROR = \
    """Error sending new assets into XSIAM.
Parameters used:
\tURL: https://api-url
\tHeaders: {{
        "authorization": "TOKEN",
        "format": "json",
        "product": "some product",
        "vendor": "some vendor",
        "content-encoding": "gzip",
        "collector-name": "test_brand",
        "instance-name": "test_integration_instance",
        "final-reporting-device": "www.test_url.com",
        "collector-type": "assets",
        "snapshot-id": "123000",
        "total-items-count": "2"
}}

Response status code: {status_code}
Error received:
\t{error_received}"""
>>>>>>> 90cf3b88

try:
    from StringIO import StringIO
except ImportError:
    # Python 3
    from io import StringIO  # noqa

INFO = {'b': 1,
        'a': {
            'safd': 3,
            'b': [
                {'c': {'d': 432}, 'd': 2},
                {'c': {'f': 1}},
                {'b': 1234},
                {'c': {'d': 4567}},
                {'c': {'d': 11}},
                {'c': {'d': u'asdf'}}],
            'c': {'d': 10},
        }
        }


@pytest.fixture()
def clear_version_cache():
    """
    Clear the version cache at end of the test (in case we mocked demisto.serverVersion)
    """
    yield
    get_demisto_version._version = None


@pytest.fixture(autouse=True)
def handle_calling_context(mocker):
    mocker.patch.object(CommonServerPython, 'get_integration_name', return_value='Test')


def test_xml():
    import json

    xml = b"<work><employee><id>100</id><name>foo</name></employee><employee><id>200</id><name>goo</name>" \
          b"</employee></work>"
    jsonExpected = '{"work": {"employee": [{"id": "100", "name": "foo"}, {"id": "200", "name": "goo"}]}}'

    jsonActual = xml2json(xml)
    assert jsonActual == jsonExpected, "expected\n" + jsonExpected + "\n to equal \n" + jsonActual

    jsonDict = json.loads(jsonActual)
    assert jsonDict['work']['employee'][0]['id'] == "100", 'id of first employee must be 100'
    assert jsonDict['work']['employee'][1]['name'] == "goo", 'name of second employee must be goo'

    xmlActual = json2xml(jsonActual)
    assert xmlActual == xml, "expected:\n{}\nto equal:\n{}".format(xml, xmlActual)


def toEntry(table):
    return {

        'Type': entryTypes['note'],
        'Contents': table,
        'ContentsFormat': formats['table'],
        'ReadableContentsFormat': formats['markdown'],
        'HumanReadable': table
    }


def test_is_ip_valid():
    valid_ip_v6 = "FE80:0000:0000:0000:0202:B3FF:FE1E:8329"
    valid_ip_v6_b = "FE80::0202:B3FF:FE1E:8329"
    invalid_ip_v6 = "KKKK:0000:0000:0000:0202:B3FF:FE1E:8329"
    valid_ip_v4 = "10.10.10.10"
    invalid_ip_v4 = "10.10.10.9999"
    invalid_not_ip_with_ip_structure = "1.1.1.1.1.1.1.1.1.1.1.1.1.1.1"
    not_ip = "Demisto"
    assert not is_ip_valid(valid_ip_v6)
    assert is_ip_valid(valid_ip_v6, True)
    assert is_ip_valid(valid_ip_v6_b, True)
    assert not is_ip_valid(invalid_ip_v6, True)
    assert not is_ip_valid(not_ip, True)
    assert is_ip_valid(valid_ip_v4)
    assert not is_ip_valid(invalid_ip_v4)
    assert not is_ip_valid(invalid_not_ip_with_ip_structure)


DATA = [
    {
        'header_1': 'a1',
        'header_2': 'b1',
        'header_3': 'c1'
    },
    {
        'header_1': 'a2',
        'header_2': 'b2',
        'header_3': 'c2'
    },
    {
        'header_1': 'a3',
        'header_2': 'b3',
        'header_3': 'c3'
    }
]

TABLE_TO_MARKDOWN_ONLY_DATA_PACK = [
    (
        DATA,
        '''### tableToMarkdown test
|header_1|header_2|header_3|
|---|---|---|
| a1 | b1 | c1 |
| a2 | b2 | c2 |
| a3 | b3 | c3 |
'''
    ),
    (
        [
            {
                'header_1|with_pipe': 'a1',
                'header_2': 'b1',
            },
            {
                'header_1|with_pipe': 'a2',
                'header_2': 'b2',
            }
        ],
        '''### tableToMarkdown test
|header_1\\|with_pipe|header_2|
|---|---|
| a1 | b1 |
| a2 | b2 |
'''
    )
]

DATA_WITH_URLS = [(
    [
        {
            'header_1': 'a1',
            'url1': 'b1',
            'url2': 'c1'
        },
        {
            'header_1': 'a2',
            'url1': 'b2',
            'url2': 'c2'
        },
        {
            'header_1': 'a3',
            'url1': 'b3',
            'url2': 'c3'
        }
    ],
    '''### tableToMarkdown test
|header_1|url1|url2|
|---|---|---|
| a1 | [b1](b1) | [c1](c1) |
| a2 | [b2](b2) | [c2](c2) |
| a3 | [b3](b3) | [c3](c3) |
'''
)]

COMPLEX_DATA_WITH_URLS = [(
    [
        {'data':
         {'id': '1',
          'result':
          {'files':
           [
                          {
                              'filename': 'name',
                              'size': 0,
                              'url': 'url'
                          }
                          ]
           },
              'links': ['link']
          }
         },
        {'data':
         {'id': '2',
          'result':
          {'files':
           [
               {
                   'filename': 'name',
                   'size': 0,
                   'url': 'url'
               }
           ]
           },
              'links': ['link']
          }
         }
    ],
    [
        {'data':
         {'id': '1',
          'result':
          {'files':
           [
               {
                   'filename': 'name',
                   'size': 0,
                   'url': '[url](url)'
               }
           ]
           },
              'links': ['[link](link)']
          }
         },
        {'data':
         {'id': '2',
          'result':
          {'files':
           [
               {
                   'filename': 'name',
                   'size': 0,
                   'url': '[url](url)'
               }
           ]
           },
              'links': ['[link](link)']
          }
         }
    ])]


class TestTableToMarkdown:
    @pytest.mark.parametrize('data, expected_table', TABLE_TO_MARKDOWN_ONLY_DATA_PACK)
    def test_sanity(self, data, expected_table):
        """
        Given:
          - list of objects.
        When:
          - calling tableToMarkdown.
        Then:
          - return a valid table.
        """
        table = tableToMarkdown('tableToMarkdown test', data)

        assert table == expected_table

    @staticmethod
    def test_header_transform_underscoreToCamelCase():
        """
        Given:
          - list of objects.
          - an header transformer.
        When:
          - calling tableToMarkdown.
        Then:
          - return a valid table with updated headers.
        """
        # header transform
        table = tableToMarkdown('tableToMarkdown test with headerTransform', DATA,
                                headerTransform=underscoreToCamelCase)
        expected_table = (
            '### tableToMarkdown test with headerTransform\n'
            '|Header1|Header2|Header3|\n'
            '|---|---|---|\n'
            '| a1 | b1 | c1 |\n'
            '| a2 | b2 | c2 |\n'
            '| a3 | b3 | c3 |\n'
        )
        assert table == expected_table

    @staticmethod
    def test_multiline():
        """
        Given:
          - list of objects.
          - some values contains a new line and the "|" sign.
        When:
          - calling tableToMarkdown.
        Then:
          - return a valid table with "br" tags instead of new lines and escaped pipe sign.
        """
        data = copy.deepcopy(DATA)
        for i, d in enumerate(data):
            d['header_2'] = 'b%d.1\nb%d.2' % (i + 1, i + 1,)
            d['header_3'] = 'c%d|1' % (i + 1,)

        table = tableToMarkdown('tableToMarkdown test with multiline', data)
        expected_table = (
            '### tableToMarkdown test with multiline\n'
            '|header_1|header_2|header_3|\n'
            '|---|---|---|\n'
            '| a1 | b1.1<br>b1.2 | c1\|1 |\n'
            '| a2 | b2.1<br>b2.2 | c2\|1 |\n'
            '| a3 | b3.1<br>b3.2 | c3\|1 |\n'
        )
        assert table == expected_table

    @staticmethod
    def test_url():
        """
        Given:
          - list of objects.
          - some values contain a URL.
          - some values are missing.
        When:
          - calling tableToMarkdown.
        Then:
          - return a valid table.
        """
        data = copy.deepcopy(DATA)
        for d in data:
            d['header_2'] = None
            d['header_3'] = '[url](https:\\demisto.com)'
        table_url_missing_info = tableToMarkdown('tableToMarkdown test with url and missing info', data)
        expected_table_url_missing_info = (
            '### tableToMarkdown test with url and missing info\n'
            '|header_1|header_2|header_3|\n'
            '|---|---|---|\n'
            '| a1 |  | [url](https:\demisto.com) |\n'
            '| a2 |  | [url](https:\demisto.com) |\n'
            '| a3 |  | [url](https:\demisto.com) |\n'
        )
        assert table_url_missing_info == expected_table_url_missing_info

    @staticmethod
    def test_single_column():
        """
        Given:
          - list of objects.
          - a single header.
        When:
          - calling tableToMarkdown.
        Then:
          - return a valid column style table.
        """
        # single column table
        table_single_column = tableToMarkdown('tableToMarkdown test with single column', DATA, ['header_1'])
        expected_table_single_column = (
            '### tableToMarkdown test with single column\n'
            '|header_1|\n'
            '|---|\n'
            '| a1 |\n'
            '| a2 |\n'
            '| a3 |\n'
        )
        assert table_single_column == expected_table_single_column

    @staticmethod
    def test_list_values():
        """
        Given:
          - list of objects.
          - some values are lists.
        When:
          - calling tableToMarkdown.
        Then:
          - return a valid table where the list values are comma-separated and each item in a new line.
        """
        # list values
        data = copy.deepcopy(DATA)
        for i, d in enumerate(data):
            d['header_3'] = [i + 1, 'second item']
            d['header_2'] = 'hi'

        table_list_field = tableToMarkdown('tableToMarkdown test with list field', data)
        expected_table_list_field = (
            '### tableToMarkdown test with list field\n'
            '|header_1|header_2|header_3|\n'
            '|---|---|---|\n'
            '| a1 | hi | 1,<br>second item |\n'
            '| a2 | hi | 2,<br>second item |\n'
            '| a3 | hi | 3,<br>second item |\n'
        )
        assert table_list_field == expected_table_list_field

    @staticmethod
    def test_empty_fields():
        """
        Given:
          - list of objects.
          - all values are empty.
        When:
          - calling tableToMarkdown with removeNull=false.
          - calling tableToMarkdown with removeNull=true.
        Then:
          - return an empty table.
          - return a "no results" message.
        """
        data = [
            {
                'a': None,
                'b': None,
                'c': None,
            } for _ in range(3)
        ]
        table_all_none = tableToMarkdown('tableToMarkdown test with all none fields', data)
        expected_table_all_none = (
            '### tableToMarkdown test with all none fields\n'
            '|a|b|c|\n'
            '|---|---|---|\n'
            '|  |  |  |\n'
            '|  |  |  |\n'
            '|  |  |  |\n'
        )
        assert table_all_none == expected_table_all_none

        # all fields are empty - removed
        table_all_none2 = tableToMarkdown('tableToMarkdown test with all none fields2', data, removeNull=True)
        expected_table_all_none2 = '''### tableToMarkdown test with all none fields2
**No entries.**
'''
        assert table_all_none2 == expected_table_all_none2

    @staticmethod
    def test_header_not_on_first_object():
        """
        Given:
          - list of objects
          - list of headers with header that doesn't appear in the first object.
        When:
          - calling tableToMarkdown.
        Then:
          - return a valid table with the extra header.
        """
        # header not on first object
        data = copy.deepcopy(DATA)
        data[1]['extra_header'] = 'sample'
        table_extra_header = tableToMarkdown('tableToMarkdown test with extra header', data,
                                             headers=['header_1', 'header_2', 'extra_header'])
        expected_table_extra_header = (
            '### tableToMarkdown test with extra header\n'
            '|header_1|header_2|extra_header|\n'
            '|---|---|---|\n'
            '| a1 | b1 |  |\n'
            '| a2 | b2 | sample |\n'
            '| a3 | b3 |  |\n'
        )
        assert table_extra_header == expected_table_extra_header

    @staticmethod
    def test_no_header():
        """
        Given:
          - list of objects.
          - a list with non-existing headers.
        When:
          - calling tableToMarkdown.
        Then:
          - return a "no result" message.
        """
        # no header
        table_no_headers = tableToMarkdown('tableToMarkdown test with no headers', DATA,
                                           headers=['no', 'header', 'found'], removeNull=True)
        expected_table_no_headers = (
            '### tableToMarkdown test with no headers\n'
            '**No entries.**\n'
        )
        assert table_no_headers == expected_table_no_headers

    @staticmethod
    def test_dict_value():
        """
        Given:
          - list of objects.
          - some values are lists.
        When:
          - calling tableToMarkdown.
        Then:
          - return a valid table.
        """
        # dict value
        data = copy.deepcopy(DATA)
        data[1]['extra_header'] = {'sample': 'qwerty', 'sample2': '`asdf'}
        table_dict_record = tableToMarkdown('tableToMarkdown test with dict record', data,
                                            headers=['header_1', 'header_2', 'extra_header'])
        expected_dict_record = (
            '### tableToMarkdown test with dict record\n'
            '|header_1|header_2|extra_header|\n'
            '|---|---|---|\n'
            '| a1 | b1 |  |\n'
            '| a2 | b2 | sample: qwerty<br>sample2: \\`asdf |\n'
            '| a3 | b3 |  |\n'
        )
        assert table_dict_record == expected_dict_record

    @staticmethod
    def test_string_header():
        """
        Given:
          - list of objects.
          - a single header as a string.
        When:
          - calling tableToMarkdown.
        Then:
          - return a valid table.
        """
        # string header (instead of list)
        table_string_header = tableToMarkdown('tableToMarkdown string header', DATA, 'header_1')
        expected_string_header_tbl = (
            '### tableToMarkdown string header\n'
            '|header_1|\n'
            '|---|\n'
            '| a1 |\n'
            '| a2 |\n'
            '| a3 |\n'
        )
        assert table_string_header == expected_string_header_tbl

    @staticmethod
    def test_list_of_strings_instead_of_dict():
        """
        Given:
          - list of strings.
          - a single header as a list.
        When:
          - calling tableToMarkdown.
        Then:
          - return a valid table.
        """
        # list of string values instead of list of dict objects
        table_string_array = tableToMarkdown('tableToMarkdown test with string array', ['foo', 'bar', 'katz'],
                                             ['header_1'])
        expected_string_array_tbl = (
            '### tableToMarkdown test with string array\n'
            '|header_1|\n'
            '|---|\n'
            '| foo |\n'
            '| bar |\n'
            '| katz |\n'
        )
        assert table_string_array == expected_string_array_tbl

    @staticmethod
    def test_list_of_strings_instead_of_dict_and_string_header():
        """
        Given:
          - list of strings.
          - a single header as a string.
        When:
          - calling tableToMarkdown.
        Then:
          - return a valid table.
        """
        # combination: string header + string values list
        table_string_array_string_header = tableToMarkdown('tableToMarkdown test with string array and string header',
                                                           ['foo', 'bar', 'katz'], 'header_1')

        expected_string_array_string_header_tbl = (
            '### tableToMarkdown test with string array and string header\n'
            '|header_1|\n'
            '|---|\n'
            '| foo |\n'
            '| bar |\n'
            '| katz |\n'
        )

        assert table_string_array_string_header == expected_string_array_string_header_tbl

    @staticmethod
    def test_single_key_dict():
        # combination: string header + string values list
        table_single_key_dict = tableToMarkdown('tableToMarkdown test with single key dict',
                                                {'single': ['Arthur', 'Blob', 'Cactus']})
        expected_single_key_dict_tbl = (
            '### tableToMarkdown test with single key dict\n'
            '|single|\n'
            '|---|\n'
            '| Arthur |\n'
            '| Blob |\n'
            '| Cactus |\n'
        )
        assert table_single_key_dict == expected_single_key_dict_tbl

    @staticmethod
    def test_dict_with_special_character():
        """
        When:
          - calling tableToMarkdown.
        Given:
          - list of objects.
          - some values contain special characters.
        Then:
          - return a valid table.
        """
        data = {
            'header_1': u'foo',
            'header_2': [u'\xe2.rtf']
        }
        table_with_character = tableToMarkdown('tableToMarkdown test with special character', data)
        expected_string_with_special_character = '''### tableToMarkdown test with special character
|header_1|header_2|
|---|---|
| foo | â.rtf |
'''
        assert table_with_character == expected_string_with_special_character

    @staticmethod
    def test_title_with_special_character():
        """
        When:
          - calling tableToMarkdown.
        Given:
          - a title with a special character.
        Then:
          - return a valid table.
        """
        data = {
            'header_1': u'foo'
        }
        table_with_character = tableToMarkdown('tableToMarkdown test with special character Ù', data)
        expected_string_with_special_character = (
            '### tableToMarkdown test with special character Ù\n'
            '|header_1|\n'
            '|---|\n'
            '| foo |\n'
        )
        assert table_with_character == expected_string_with_special_character

    @pytest.mark.parametrize('data, expected_table', DATA_WITH_URLS)
    def test_clickable_url(self, data, expected_table):
        """
        Given:
          - list of objects.
          - some values are URLs.
        When:
          - calling tableToMarkdown.
        Then:
          - return a valid table with clickable URLs.
        """
        table = tableToMarkdown('tableToMarkdown test', data, url_keys=['url1', 'url2'])
        assert table == expected_table

    @staticmethod
    def test_keep_headers_list():
        """
        Given:
          - list of objects.
        When:
          - calling tableToMarkdown.
        Then:
          - return a valid table.
          - the given headers list is not modified.
        """
        headers = ['header_1', 'header_2']
        data = {
            'header_1': 'foo',
        }
        table = tableToMarkdown('tableToMarkdown test', data, removeNull=True, headers=headers)
        assert 'header_2' not in table
        assert headers == ['header_1', 'header_2']

    # Test fails locally because expected time is in UTC
    @staticmethod
    def test_date_fields_param():
        """
        Given:
          - List of objects with date fields in epoch format.
        When:
          - Calling tableToMarkdown with the given date fields.
        Then:
          - Return the date data in the markdown table in human-readable format.
        """
        data = [
            {
                "docker_image": "demisto/python3",
                "create_time": '1631521313466'
            },
            {
                "docker_image": "demisto/python2",
                "create_time": 1631521521466
            }
        ]

        table = tableToMarkdown('tableToMarkdown test', data, headers=["docker_image", "create_time"],
                                date_fields=['create_time'])

        expected_md_table = '''### tableToMarkdown test
|docker_image|create_time|
|---|---|
| demisto/python3 | 2021-09-13 08:21:53 |
| demisto/python2 | 2021-09-13 08:25:21 |
'''
        assert table == expected_md_table

    @staticmethod
    def test_with_json_transformers_default():
        """
        Given:
          - Nested json table.
        When:
          - Calling tableToMarkdown with `is_auto_transform_json` set to True.
        Then:
          - Parse the json table to the default format which supports nesting.
        """
        with open('test_data/nested_data_example.json') as f:
            nested_data_example = json.load(f)
        table = tableToMarkdown("tableToMarkdown test", nested_data_example,
                                headers=['name', 'changelog', 'nested'],
                                is_auto_json_transform=True)
        if IS_PY3:
            expected_table = """### tableToMarkdown test
|name|changelog|nested|
|---|---|---|
| Active Directory Query | **1.0.4**:<br>	***path***: <br>	***releaseNotes***: <br>#### Integrations<br>##### Active Directory Query v2<br>Fixed an issue where the ***ad-get-user*** command caused performance issues because the *limit* argument was not defined.<br><br>	***displayName***: 1.0.4 - R124496<br>	***released***: 2020-09-23T17:43:26Z<br>**1.0.5**:<br>	***path***: <br>	***releaseNotes***: <br>#### Integrations<br>##### Active Directory Query v2<br>- Fixed several typos.<br>- Updated the Docker image to: *demisto/ldap:1.0.0.11282*.<br><br>	***displayName***: 1.0.5 - 132259<br>	***released***: 2020-10-01T17:48:31Z<br>**1.0.6**:<br>	***path***: <br>	***releaseNotes***: <br>#### Integrations<br>##### Active Directory Query v2<br>- Fixed an issue where the DN parameter within query in the ***search-computer*** command was incorrect.<br>- Updated the Docker image to *demisto/ldap:1.0.0.12410*.<br><br>	***displayName***: 1.0.6 - 151676<br>	***released***: 2020-10-19T14:35:15Z | **item1**:<br>	***a***: 1<br>	***b***: 2<br>	***c***: 3<br>	***d***: 4 |
"""
        else:
            expected_table = u"""### tableToMarkdown test
|name|changelog|nested|
|---|---|---|
| Active Directory Query | **1.0.4**:<br>	***path***: <br>	***releaseNotes***: <br>#### Integrations<br>##### Active Directory Query v2<br>Fixed an issue where the ***ad-get-user*** command caused performance issues because the *limit* argument was not defined.<br><br>	***displayName***: 1.0.4 - R124496<br>	***released***: 2020-09-23T17:43:26Z<br>**1.0.5**:<br>	***path***: <br>	***releaseNotes***: <br>#### Integrations<br>##### Active Directory Query v2<br>- Fixed several typos.<br>- Updated the Docker image to: *demisto/ldap:1.0.0.11282*.<br><br>	***displayName***: 1.0.5 - 132259<br>	***released***: 2020-10-01T17:48:31Z<br>**1.0.6**:<br>	***path***: <br>	***releaseNotes***: <br>#### Integrations<br>##### Active Directory Query v2<br>- Fixed an issue where the DN parameter within query in the ***search-computer*** command was incorrect.<br>- Updated the Docker image to *demisto/ldap:1.0.0.12410*.<br><br>	***displayName***: 1.0.6 - 151676<br>	***released***: 2020-10-19T14:35:15Z | **item1**:<br>	***a***: 1<br>	***c***: 3<br>	***b***: 2<br>	***d***: 4 |
"""
        assert table == expected_table

    @staticmethod
    def test_with_json_transformer_simple():
        with open('test_data/simple_data_example.json') as f:
            simple_data_example = json.load(f)
        name_transformer = JsonTransformer(keys=['first', 'second'], is_nested=False)
        json_transformer_mapping = {'name': name_transformer}
        table = tableToMarkdown("tableToMarkdown test", simple_data_example,
                                json_transform_mapping=json_transformer_mapping)
        if IS_PY3:
            expected_table = """### tableToMarkdown test
|name|value|
|---|---|
| **first**:<br>	***a***: val<br>***second***: b | val1 |
| **first**:<br>	***a***: val2<br>***second***: d | val2 |
"""
        else:
            expected_table = u"""### tableToMarkdown test
|name|value|
|---|---|
| ***second***: b<br>**first**:<br>	***a***: val | val1 |
| ***second***: d<br>**first**:<br>	***a***: val2 | val2 |
"""
        assert expected_table == table

    @staticmethod
    def test_with_json_transformer_nested():
        """
        Given:
          - Nested json table.
        When:
          - Calling tableToMarkdown with JsonTransformer with only `keys` given.
        Then:
          - The header key which is transformed will parsed with the relevant keys.
        """

        with open('test_data/nested_data_example.json') as f:
            nested_data_example = json.load(f)
        changelog_transformer = JsonTransformer(keys=['releaseNotes', 'released'], is_nested=True)
        table_json_transformer = {'changelog': changelog_transformer}
        table = tableToMarkdown("tableToMarkdown test", nested_data_example, headers=['name', 'changelog'],
                                json_transform_mapping=table_json_transformer)
        expected_table = """### tableToMarkdown test
|name|changelog|
|---|---|
| Active Directory Query | **1.0.4**:<br>	***releaseNotes***: <br>#### Integrations<br>##### Active Directory Query v2<br>Fixed an issue where the ***ad-get-user*** command caused performance issues because the *limit* argument was not defined.<br><br>	***released***: 2020-09-23T17:43:26Z<br>**1.0.5**:<br>	***releaseNotes***: <br>#### Integrations<br>##### Active Directory Query v2<br>- Fixed several typos.<br>- Updated the Docker image to: *demisto/ldap:1.0.0.11282*.<br><br>	***released***: 2020-10-01T17:48:31Z<br>**1.0.6**:<br>	***releaseNotes***: <br>#### Integrations<br>##### Active Directory Query v2<br>- Fixed an issue where the DN parameter within query in the ***search-computer*** command was incorrect.<br>- Updated the Docker image to *demisto/ldap:1.0.0.12410*.<br><br>	***released***: 2020-10-19T14:35:15Z |
"""
        assert expected_table == table

    @staticmethod
    def test_with_json_transformer_nested_complex():
        """
        Given:
          - Double nested json table.
        When:
          - Calling tableToMarkdown with JsonTransformer with only `keys_lst` given and `is_nested` set to True.
        Then:
          - The header key which is transformed will parsed with the relevant keys.
        """
        with open('test_data/complex_nested_data_example.json') as f:
            complex_nested_data_example = json.load(f)
        changelog_transformer = JsonTransformer(keys=['releaseNotes', 'c'], is_nested=True)
        table_json_transformer = {'changelog': changelog_transformer}
        table = tableToMarkdown('tableToMarkdown test', complex_nested_data_example, headers=['name', 'changelog'],
                                json_transform_mapping=table_json_transformer)
        expected_table = """### tableToMarkdown test
|name|changelog|
|---|---|
| Active Directory Query | **1.0.4**:<br>	**path**:<br>		**a**:<br>			**b**:<br>				***c***: we should see this value<br>	***releaseNotes***: <br>#### Integrations<br>##### Active Directory Query v2<br>Fixed an issue where the ***ad-get-user*** command caused performance issues because the *limit* argument was not defined.<br><br>**1.0.5**:<br>	**path**:<br>		**a**:<br>			**b**:<br>				***c***: we should see this value<br>	***releaseNotes***: <br>#### Integrations<br>##### Active Directory Query v2<br>- Fixed several typos.<br>- Updated the Docker image to: *demisto/ldap:1.0.0.11282*.<br><br>**1.0.6**:<br>	**path**:<br>		**a**:<br>			**b**:<br>				***c***: we should see this value<br>	***releaseNotes***: <br>#### Integrations<br>##### Active Directory Query v2<br>- Fixed an issue where the DN parameter within query in the ***search-computer*** command was incorrect.<br>- Updated the Docker image to *demisto/ldap:1.0.0.12410*.<br> |
"""
        assert expected_table == table

    @staticmethod
    def test_with_json_transformer_func():
        """
        Given:
          - Double nested json table.
        When:
          - Calling tableToMarkdown with JsonTransformer set to custom function.
        Then:
          - The table constructed with the transforming function.
        """

        def changelog_to_str(json_input):
            return ', '.join(json_input.keys())

        with open('test_data/nested_data_example.json') as f:
            nested_data_example = json.load(f)
        changelog_transformer = JsonTransformer(func=changelog_to_str)
        table_json_transformer = {'changelog': changelog_transformer}
        table = tableToMarkdown("tableToMarkdown test", nested_data_example, headers=['name', 'changelog'],
                                json_transform_mapping=table_json_transformer)
        expected_table = """### tableToMarkdown test
|name|changelog|
|---|---|
| Active Directory Query | 1.0.4, 1.0.5, 1.0.6 |
"""
        assert expected_table == table

    @staticmethod
    def test_with_json_transform_list():
        """
        Given:
          - Nested json table with a list.
        When:
          - Calling tableToMarkdown with `is_auto_json_transform=True`.
        Then:
          - Create a markdown table with the list
        """
        with open('test_data/nested_data_in_list.json') as f:
            data_with_list = json.load(f)
        table = tableToMarkdown("tableToMarkdown test", data_with_list, is_auto_json_transform=True)
        if IS_PY3:
            expected_table = """### tableToMarkdown test
|Commands|Creation time|Hostname|Machine Action Id|MachineId|Status|
|---|---|---|---|---|---|
| **-**	***startTime***: null<br>	***endTime***: 2022-02-17T08:22:33.823Z<br>	***commandStatus***: Completed<br>	**errors**:<br>		***values***: error1, error2, error3<br>	**command**:<br>		***type***: GetFile<br>		**params**:<br>			**-**	***key***: Path<br>				***value***: test.txt<br>**-**	***startTime***: null<br>	***endTime***: 2022-02-17T08:22:33.823Z<br>	***commandStatus***: Completed<br>	**errors**:<br>		***values***: <br>	**command**:<br>		***type***: GetFile<br>		**params**:<br>			**-**	***key***: Path<br>				***value***: test222.txt | 2022-02-17T08:20:02.6180466Z | desktop-s2455r9 | 5b38733b-ed80-47be-b892-f2ffb52593fd | f70f9fe6b29cd9511652434919c6530618f06606 | Succeeded |
"""
        else:
            expected_table = u"""### tableToMarkdown test
|Commands|Creation time|Hostname|Machine Action Id|MachineId|Status|
|---|---|---|---|---|---|
| **-**	**command**:<br>		**params**:<br>			**-**	***value***: test.txt<br>				***key***: Path<br>		***type***: GetFile<br>	***endTime***: 2022-02-17T08:22:33.823Z<br>	***commandStatus***: Completed<br>	**errors**:<br>		***values***: error1, error2, error3<br>	***startTime***: null<br>**-**	**command**:<br>		**params**:<br>			**-**	***value***: test222.txt<br>				***key***: Path<br>		***type***: GetFile<br>	***endTime***: 2022-02-17T08:22:33.823Z<br>	***commandStatus***: Completed<br>	**errors**:<br>		***values***: <br>	***startTime***: null | 2022-02-17T08:20:02.6180466Z | desktop-s2455r9 | 5b38733b-ed80-47be-b892-f2ffb52593fd | f70f9fe6b29cd9511652434919c6530618f06606 | Succeeded |
"""
        assert expected_table == table

    @staticmethod
    def test_with_json_transform_list_keys():
        """
        Given:
          - Nested json table with a list.
        When:
          - Calling tableToMarkdown with `is_auto_json_transform=True`.
        Then:
          - Create a markdown table with the list only with given keys
        """
        with open('test_data/nested_data_in_list.json') as f:
            data_with_list = json.load(f)
        table = tableToMarkdown("tableToMarkdown test", data_with_list,
                                json_transform_mapping={'Commands': JsonTransformer(keys=('commandStatus', 'command'))})
        if IS_PY3:
            expected_table = """### tableToMarkdown test
|Commands|Creation time|Hostname|Machine Action Id|MachineId|Status|
|---|---|---|---|---|---|
| **-**	***commandStatus***: Completed<br>	**command**:<br>		***type***: GetFile<br>		**params**:<br>			**-**	***key***: Path<br>				***value***: test.txt<br>**-**	***commandStatus***: Completed<br>	**command**:<br>		***type***: GetFile<br>		**params**:<br>			**-**	***key***: Path<br>				***value***: test222.txt | 2022-02-17T08:20:02.6180466Z | desktop-s2455r9 | 5b38733b-ed80-47be-b892-f2ffb52593fd | f70f9fe6b29cd9511652434919c6530618f06606 | Succeeded |
"""
        else:
            expected_table = u"""### tableToMarkdown test
|Commands|Creation time|Hostname|Machine Action Id|MachineId|Status|
|---|---|---|---|---|---|
| **-**	**command**:<br>		**params**:<br>			**-**	***value***: test.txt<br>				***key***: Path<br>		***type***: GetFile<br>	***commandStatus***: Completed<br>**-**	**command**:<br>		**params**:<br>			**-**	***value***: test222.txt<br>				***key***: Path<br>		***type***: GetFile<br>	***commandStatus***: Completed | 2022-02-17T08:20:02.6180466Z | desktop-s2455r9 | 5b38733b-ed80-47be-b892-f2ffb52593fd | f70f9fe6b29cd9511652434919c6530618f06606 | Succeeded |
"""
        assert expected_table == table

    @staticmethod
    def test_no_given_headers_and_sort_headers():
        """
        Given:
            - A list of dictionaries.
        When:
            - Calling tableToMarkdown with no given headers and sort_headers=True by default.
        Then:
            - Validate that the table is sorted by the keys.
        """
        data = [{'c': 1, 'b': 2, 'a': 3}, {'c': 4, 'b': 5, 'a': 6}]
        table = tableToMarkdown("tableToMarkdown test", data)
        assert table == ('### tableToMarkdown test\n'
                         '|a|b|c|\n|---|---|---|\n'
                         '| 3 | 2 | 1 |\n'
                         '| 6 | 5 | 4 |\n')

    @staticmethod
    def test_no_given_headers_and_sort_headers_false():
        """
        Given:
            - A list of dictionaries.
        When:
            - Calling tableToMarkdown with no given headers and sort_headers=False.
        Then:
            - Python 3: Validate that the table is not sorted by the keys.
            - Python 2: Validate that the table is sorted by the keys.
        """
        data = [{'c': 1, 'b': 2, 'a': 3}, {'c': 4, 'b': 5, 'a': 6}]
        table = tableToMarkdown("tableToMarkdown test", data, sort_headers=False)

        if IS_PY3:
            expected_table_unsorted = ('### tableToMarkdown test\n'
                                       '|c|b|a|\n|---|---|---|\n'
                                       '| 1 | 2 | 3 |\n'
                                       '| 4 | 5 | 6 |\n')
            assert table == expected_table_unsorted
        else:  # in python 2 sort_headers=False is not working
            expected_table_sorted = ('### tableToMarkdown test\n'
                                     '|a|b|c|\n|---|---|---|\n'
                                     '| 3 | 2 | 1 |\n'
                                     '| 6 | 5 | 4 |\n')
            assert table == expected_table_sorted


@pytest.mark.parametrize('data, expected_data', COMPLEX_DATA_WITH_URLS)
def test_url_to_clickable_markdown(data, expected_data):
    table = url_to_clickable_markdown(data, url_keys=['url', 'links'])
    assert table == expected_data


def test_flatten_cell():
    # sanity
    utf8_to_flatten = b'abcdefghijklmnopqrstuvwxyz1234567890!'.decode('utf8')
    flatten_text = flattenCell(utf8_to_flatten)
    expected_string = 'abcdefghijklmnopqrstuvwxyz1234567890!'

    assert flatten_text == expected_string

    # list of uft8 and string to flatten
    str_a = b'abcdefghijklmnopqrstuvwxyz1234567890!'
    utf8_b = str_a.decode('utf8')
    list_to_flatten = [str_a, utf8_b]
    flatten_text2 = flattenCell(list_to_flatten)
    expected_flatten_string = 'abcdefghijklmnopqrstuvwxyz1234567890!,\nabcdefghijklmnopqrstuvwxyz1234567890!'

    assert flatten_text2 == expected_flatten_string

    # special character test
    special_char = u'会'
    list_of_special = [special_char, special_char]

    flattenCell(list_of_special)
    flattenCell(special_char)

    # dictionary test
    dict_to_flatten = {'first': u'会'}
    expected_flatten_dict = u'{\n    "first": "\u4f1a"\n}'
    assert flattenCell(dict_to_flatten) == expected_flatten_dict

    # datetime test
    datetime_value = datetime(2019, 9, 17, 6, 16, 39)
    dict_to_flatten = {'date': datetime_value}
    expected_flatten_dict = '{\n    "date": "2019-09-17 06:16:39"\n}'
    assert flattenCell(dict_to_flatten) == expected_flatten_dict


def test_hash_djb2():
    assert hash_djb2("test") == 2090756197, "Invalid value of hash_djb2"


def test_camelize():
    non_camalized = [{'chookity_bop': 'asdasd'}, {'ab_c': 'd e', 'fgh_ijk': 'lm', 'nop': 'qr_st'}]
    expected_output_upper_camel = [{'ChookityBop': 'asdasd'}, {'AbC': 'd e', 'Nop': 'qr_st', 'FghIjk': 'lm'}]
    expected_output_lower_camel = [{'chookityBop': 'asdasd'}, {'abC': 'd e', 'nop': 'qr_st', 'fghIjk': 'lm'}]
    assert camelize(non_camalized, '_') == expected_output_upper_camel
    assert camelize(non_camalized, '_', upper_camel=True) == expected_output_upper_camel
    assert camelize(non_camalized, '_', upper_camel=False) == expected_output_lower_camel

    non_camalized2 = {'ab_c': 'd e', 'fgh_ijk': 'lm', 'nop': 'qr_st'}
    expected_output2_upper_camel = {'AbC': 'd e', 'Nop': 'qr_st', 'FghIjk': 'lm'}
    expected_output2_lower_camel = {'abC': 'd e', 'nop': 'qr_st', 'fghIjk': 'lm'}
    assert camelize(non_camalized2, '_') == expected_output2_upper_camel
    assert camelize(non_camalized2, '_', upper_camel=True) == expected_output2_upper_camel
    assert camelize(non_camalized2, '_', upper_camel=False) == expected_output2_lower_camel


def test_camelize_string():
    from CommonServerPython import camelize_string
    non_camalized = ['chookity_bop', 'ab_c', 'fgh_ijk', 'nop']
    expected_output_upper_camel = ['ChookityBop', 'AbC', 'FghIjk', 'Nop']
    expected_output_lower_camel = ['chookityBop', 'abC', 'fghIjk', 'nop']
    for i in range(len(non_camalized)):
        assert camelize_string(non_camalized[i], '_') == expected_output_upper_camel[i]
        assert camelize_string(non_camalized[i], '_', upper_camel=True) == expected_output_upper_camel[i]
        assert camelize_string(non_camalized[i], '_', upper_camel=False) == expected_output_lower_camel[i]


def test_underscoreToCamelCase():
    from CommonServerPython import underscoreToCamelCase
    non_camalized = ['chookity_bop', 'ab_c', 'fgh_ijk', 'nop']
    expected_output_upper_camel = ['ChookityBop', 'AbC', 'FghIjk', 'Nop']
    expected_output_lower_camel = ['chookityBop', 'abC', 'fghIjk', 'nop']
    for i in range(len(non_camalized)):
        assert underscoreToCamelCase(non_camalized[i]) == expected_output_upper_camel[i]
        assert underscoreToCamelCase(non_camalized[i], upper_camel=True) == expected_output_upper_camel[i]
        assert underscoreToCamelCase(non_camalized[i], upper_camel=False) == expected_output_lower_camel[i]


# Note this test will fail when run locally (in pycharm/vscode) as it assumes the machine (docker image) has UTC timezone set
def test_date_to_timestamp():
    assert date_to_timestamp('2018-11-06T08:56:41') == 1541494601000
    assert date_to_timestamp(datetime.strptime('2018-11-06T08:56:41', "%Y-%m-%dT%H:%M:%S")) == 1541494601000


PASCAL_TO_SPACE_USE_CASES = [
    ('Validate', 'Validate'),
    ('validate', 'Validate'),
    ('TCP', 'TCP'),
    ('eventType', 'Event Type'),
    ('eventID', 'Event ID'),
    ('eventId', 'Event Id'),
    ('IPAddress', 'IP Address'),
    ('isDisabled', 'Is Disabled'),
    ('device-group', 'Device - Group'),
]


@pytest.mark.parametrize('s, expected', PASCAL_TO_SPACE_USE_CASES)
def test_pascalToSpace(s, expected):
    assert pascalToSpace(s) == expected, 'Error on {} != {}'.format(pascalToSpace(s), expected)


def test_safe_load_json():
    valid_json_str = '{"foo": "bar"}'
    expected_valid_json_result = {u'foo': u'bar'}
    assert expected_valid_json_result == safe_load_json(valid_json_str)


def test_remove_empty_elements():
    test_dict = {
        "foo": "bar",
        "baz": {},
        "empty": [],
        "nested_dict": {
            "empty_list": [],
            "hummus": "pita"
        },
        "nested_list": {
            "more_empty_list": []
        }
    }

    expected_result = {
        "foo": "bar",
        "nested_dict": {
            "hummus": "pita"
        }
    }
    assert expected_result == remove_empty_elements(test_dict)


@pytest.mark.parametrize('header,raw_input,expected_output', [
    ('AWS DynamoDB DescribeBackup', {
        'BackupDescription': {
            "Foo": "Bar",
            "Baz": "Bang",
            "TestKey": "TestValue"
        }
    }, '''### AWS DynamoDB DescribeBackup\n|Baz|Foo|TestKey|\n|---|---|---|\n| Bang | Bar | TestValue |\n'''),
    ('Empty Results', {'key': []}, '### Empty Results\n**No entries.**\n')
])
def test_aws_table_to_markdown(header, raw_input, expected_output):
    """
    Given
        - A header and a dict with two levels
        - A header and a dict with one key pointing to an empty list
    When
        - Creating a markdown table using the aws_table_to_markdown function
    Ensure
        - The header appears as a markdown header and the dictionary is translated to a markdown table
        - The header appears as a markdown header and "No entries" text appears instead of a markdown table"
    """
    assert aws_table_to_markdown(raw_input, header) == expected_output


def test_argToList(mocker):
    expected = ['a', 'b', 'c']
    test1 = ['a', 'b', 'c']
    test2 = 'a,b,c'
    test3 = '["a","b","c"]'
    test4 = 'a;b;c'
    test5 = 1
    test6 = '1'
    test7 = True
    test8 = [1, 2, 3]
    test9 = "[test.com]"

    results = [argToList(test1), argToList(test2), argToList(test2, ','), argToList(test3), argToList(test4, ';')]

    for result in results:
        assert expected == result, 'argToList test failed, {} is not equal to {}'.format(str(result), str(expected))
    mocker.patch.object(demisto, 'debug', return_value=None)
    assert argToList(test5) == [1]
    assert argToList(test5, transform=str) == ['1']
    assert argToList(test6) == ['1']
    assert argToList(test7) == [True]
    assert argToList(test8, transform=str) == ['1', '2', '3']
    assert argToList(test9) == ["[test.com]"]


@pytest.mark.parametrize('args, field, expected_output', [
    ({'ids': "1,2,3"}, 'ids', ["1", "2", "3"]),
    ({'ids': "1,2,1"}, 'ids', ["1", "2"]),
    ({'ids': ""}, 'ids', []),
    ({'ids': ""}, 'name', []),
])
def test_remove_duplicates_from_list_arg(args, field, expected_output):
    assert len(remove_duplicates_from_list_arg(args, field)) == len(expected_output)


def test_remove_nulls():
    temp_dictionary = {"a": "b", "c": 4, "e": [], "f": {}, "g": None, "h": "", "i": [1], "k": ()}
    expected_dictionary = {"a": "b", "c": 4, "i": [1]}

    remove_nulls_from_dictionary(temp_dictionary)

    assert expected_dictionary == temp_dictionary, \
        "remove_nulls_from_dictionary test failed, {} is not equal to {}".format(str(temp_dictionary),
                                                                                 str(expected_dictionary))


def test_is_error_true():
    execute_command_results = [
        {
            "Type": entryTypes["error"],
            "ContentsFormat": formats["text"],
            "Contents": "this is error message"
        }
    ]
    assert is_error(execute_command_results)


def test_is_error_none():
    assert not is_error(None)


def test_is_error_single_entry():
    execute_command_results = {
        "Type": entryTypes["error"],
        "ContentsFormat": formats["text"],
        "Contents": "this is error message"
    }

    assert is_error(execute_command_results)


def test_is_error_false():
    execute_command_results = [
        {
            "Type": entryTypes["note"],
            "ContentsFormat": formats["text"],
            "Contents": "this is regular note"
        }
    ]
    assert not is_error(execute_command_results)


def test_not_error_entry():
    execute_command_results = "invalid command results as string"
    assert not is_error(execute_command_results)


def test_get_error():
    execute_command_results = [
        {
            "Type": entryTypes["error"],
            "ContentsFormat": formats["text"],
            "Contents": "this is error message"
        }
    ]
    error = get_error(execute_command_results)
    assert error == "this is error message"


def test_get_error_single_entry():
    execute_command_results = {
        "Type": entryTypes["error"],
        "ContentsFormat": formats["text"],
        "Contents": "this is error message"
    }

    error = get_error(execute_command_results)
    assert error == "this is error message"


def test_get_error_need_raise_error_on_non_error_input():
    execute_command_results = [
        {
            "Type": entryTypes["note"],
            "ContentsFormat": formats["text"],
            "Contents": "this is not an error"
        }
    ]
    try:
        get_error(execute_command_results)
    except ValueError as exception:
        assert "execute_command_result has no error entry. before using get_error use is_error" in str(exception)
        return

    assert False


@mark.parametrize('data,data_expected,filename', [
    ("this is a test", b"this is a test", "test.txt"),
    ("this is a test", b"this is a test", "../../../test.txt"),
    (u"עברית", u"עברית".encode('utf-8'), "test.txt"),
    (b"binary data\x15\x00", b"binary data\x15\x00", "test.txt"),
])  # noqa: E124
def test_fileResult(mocker, request, data, data_expected, filename):
    mocker.patch.object(demisto, 'uniqueFile', return_value="test_file_result")
    mocker.patch.object(demisto, 'investigation', return_value={'id': '1'})
    file_name = "1_test_file_result"

    def cleanup():
        try:
            os.remove(file_name)
        except OSError:
            pass

    request.addfinalizer(cleanup)
    res = fileResult(filename, data)
    assert res['File'] == "test.txt"
    with open(file_name, 'rb') as f:
        assert f.read() == data_expected


# Error that always returns a unicode string to it's str representation
class SpecialErr(Exception):
    def __str__(self):
        return u"מיוחד"


def test_logger():
    from CommonServerPython import LOG
    LOG(u'€')
    LOG(Exception(u'€'))
    LOG(SpecialErr(12))


def test_logger_write(mocker):
    mocker.patch.object(demisto, 'params', return_value={
        'credentials': {'password': 'my_password'},
    })
    mocker.patch.object(demisto, 'info')
    ilog = IntegrationLogger()
    ilog.write("This is a test with my_password")
    ilog.print_log()
    # assert that the print doesn't contain my_password
    # call_args is tuple (args list, kwargs). we only need the args
    args = demisto.info.call_args[0]
    assert 'This is a test' in args[0]
    assert 'my_password' not in args[0]
    assert '<XX_REPLACED>' in args[0]


def test_logger_init_key_name(mocker):
    mocker.patch.object(demisto, 'params', return_value={
        'key': {'password': 'my_password'},
        'secret': 'my_secret'
    })
    mocker.patch.object(demisto, 'info')
    ilog = IntegrationLogger()
    ilog.write("This is a test with my_password and my_secret")
    ilog.print_log()
    # assert that the print doesn't contain my_password
    # call_args is tuple (args list, kwargs). we only need the args
    args = demisto.info.call_args[0]
    assert 'This is a test' in args[0]
    assert 'my_password' not in args[0]
    assert 'my_secret' not in args[0]
    assert '<XX_REPLACED>' in args[0]


def test_logger_replace_strs(mocker):
    mocker.patch.object(demisto, 'params', return_value={
        'apikey': 'my_apikey',
    })
    ilog = IntegrationLogger()
    ilog.add_replace_strs('special_str', 'ZAQ!@#$%&*', '')  # also check that empty string is not added by mistake
    ilog('my_apikey is special_str and b64: ' + b64_encode('my_apikey'))
    ilog('special chars like ZAQ!@#$%&* should be replaced even when url-encoded like ZAQ%21%40%23%24%25%26%2A')
    assert ('' not in ilog.replace_strs)
    assert ilog.messages[0] == '<XX_REPLACED> is <XX_REPLACED> and b64: <XX_REPLACED>'
    assert ilog.messages[1] == \
        'special chars like <XX_REPLACED> should be replaced even when url-encoded like <XX_REPLACED>'


TEST_SSH_KEY_ESC = '-----BEGIN OPENSSH PRIVATE KEY-----\\nb3BlbnNzaC1rZXktdjEAAAAABG5vbmUAAAAEbm9uZQAAAAAAAAABAAACFw' \
                   'AAAAdzc2gtcn\\n-----END OPENSSH PRIVATE KEY-----'

TEST_SSH_KEY = '-----BEGIN OPENSSH PRIVATE KEY-----\nb3BlbnNzaC1rZXktdjEAAAAABG5vbmUAAAAEbm9uZQAAAAAAAAABAAACFw' \
               'AAAAdzc2gtcn\n-----END OPENSSH PRIVATE KEY-----'

TEST_PASS_JSON_CHARS = 'json_chars'

SENSITIVE_PARAM = {
    'app': None,
    'authentication': {
        'credential': '',
        'credentials': {
            'id': '',
            'locked': False,
            'modified': '0001-01-01T00: 00: 00Z',
            'name': '',
            'password': 'cred_pass',
            'sortValues': None,
            'sshkey': TEST_SSH_KEY,
            'sshkeyEsc': TEST_SSH_KEY_ESC,
            'sshkeyPass': 'ssh_key_secret_pass',
            'user': '',
            'vaultInstanceId': '',
            'version': 0,
            'workgroup': ''
        },
        'identifier': 'admin',
        'password': 'ident_pass',
        'passwordChanged': False
    },
    'password': TEST_PASS_JSON_CHARS + '\\"',
}


def test_logger_replace_strs_credentials(mocker):
    mocker.patch.object(demisto, 'params', return_value=SENSITIVE_PARAM)
    basic_auth = b64_encode(
        '{}:{}'.format(SENSITIVE_PARAM['authentication']['identifier'], SENSITIVE_PARAM['authentication']['password']))
    ilog = IntegrationLogger()
    # log some secrets
    ilog('my cred pass: cred_pass. my ssh key: ssh_key_secret. my ssh key: {}.'
         'my ssh key: {}. my ssh pass: ssh_key_secret_pass. ident: ident_pass.'
         ' basic auth: {}'.format(TEST_SSH_KEY, TEST_SSH_KEY_ESC, basic_auth))

    for s in ('cred_pass', TEST_SSH_KEY, TEST_SSH_KEY_ESC, 'ssh_key_secret_pass', 'ident_pass', basic_auth):
        assert s not in ilog.messages[0]


def test_debug_logger_replace_strs(mocker):
    mocker.patch.object(demisto, 'params', return_value=SENSITIVE_PARAM)
    debug_logger = DebugLogger()
    debug_logger.int_logger.set_buffering(True)
    debug_logger.log_start_debug()
    msg = debug_logger.int_logger.messages[0]
    assert 'debug-mode started' in msg
    assert 'Params:' in msg
    for s in ('cred_pass', 'ssh_key_secret', 'ssh_key_secret_pass', 'ident_pass', TEST_SSH_KEY,
              TEST_SSH_KEY_ESC, TEST_PASS_JSON_CHARS):
        assert s not in msg


def test_add_sensitive_log_strs(mocker):
    """
    Given:
       - Debug mode command
    When
       - Adding sensitive strings to the log
    Then
       - Ensure that both LOG and _requests_logger mask the sensitive str
    """
    sensitive_str = '%%This_is_API_key%%'
    from CommonServerPython import add_sensitive_log_strs, LOG
    mocker.patch('CommonServerPython._requests_logger', DebugLogger())
    CommonServerPython._requests_logger.log_start_debug()
    add_sensitive_log_strs(sensitive_str)
    assert sensitive_str not in LOG(sensitive_str)
    assert sensitive_str not in CommonServerPython._requests_logger.int_logger(sensitive_str)


def test_build_curl_post_noproxy():
    """
    Given:
       - HTTP client log messages of POST query
       - Proxy is not used and insecure is not checked
    When
       - Building curl query
    Then
       - Ensure curl is generated as expected
    """
    ilog = IntegrationLogger()
    ilog.build_curl("send: b'POST /api HTTP/1.1\\r\\n"
                    "Host: demisto.com\\r\\n"
                    "User-Agent: python-requests/2.25.0\\r\\n"
                    "Accept-Encoding: gzip, deflate\r\n"
                    "Accept: */*\\r\\n"
                    "Connection: keep-alive\\r\\n"
                    "Authorization: TOKEN\\r\\n"
                    "Content-Length: 57\\r\\n"
                    "Content-Type: application/json\\r\\n\\r\\n'")
    ilog.build_curl("send: b'{\"data\": \"value\"}'")
    assert ilog.curl == [
        'curl -X POST https://demisto.com/api -H "Authorization: TOKEN" -H "Content-Type: application/json" '
        '--noproxy "*" -d \'{"data": "value"}\''
    ]


def test_build_curl_post_xml():
    """
    Given:
       - HTTP client log messages of POST query with XML body
       - Proxy is not used and insecure is not checked
    When
       - Building curl query
    Then
       - Ensure curl is generated as expected
    """
    ilog = IntegrationLogger()
    ilog.build_curl("send: b'POST /api HTTP/1.1\\r\\n"
                    "Host: demisto.com\\r\\n"
                    "User-Agent: python-requests/2.25.0\\r\\n"
                    "Accept-Encoding: gzip, deflate\r\n"
                    "Accept: */*\\r\\n"
                    "Connection: keep-alive\\r\\n"
                    "Authorization: TOKEN\\r\\n"
                    "Content-Length: 57\\r\\n"
                    "Content-Type: application/json\\r\\n\\r\\n'")
    ilog.build_curl("send: b'<?xml version=\"1.0\" encoding=\"utf-8\"?>'")
    assert ilog.curl == [
        'curl -X POST https://demisto.com/api -H "Authorization: TOKEN" -H "Content-Type: application/json" '
        '--noproxy "*" -d \'<?xml version="1.0" encoding="utf-8"?>\''
    ]


def test_build_curl_get_withproxy(mocker):
    """
    Given:
       - HTTP client log messages of GET query
       - Proxy used and insecure checked
    When
       - Building curl query
    Then
       - Ensure curl is generated as expected
    """
    mocker.patch.object(demisto, 'params', return_value={
        'proxy': True,
        'insecure': True
    })
    os.environ['https_proxy'] = 'http://proxy'
    ilog = IntegrationLogger()
    ilog.build_curl("send: b'GET /api HTTP/1.1\\r\\n"
                    "Host: demisto.com\\r\\n"
                    "User-Agent: python-requests/2.25.0\\r\\n"
                    "Accept-Encoding: gzip, deflate\r\n"
                    "Accept: */*\\r\\n"
                    "Connection: keep-alive\\r\\n"
                    "Authorization: TOKEN\\r\\n"
                    "Content-Length: 57\\r\\n"
                    "Content-Type: application/json\\r\\n\\r\\n'")
    ilog.build_curl("send: b'{\"data\": \"value\"}'")
    assert ilog.curl == [
        'curl -X GET https://demisto.com/api -H "Authorization: TOKEN" -H "Content-Type: application/json" '
        '--proxy http://proxy -k -d \'{"data": "value"}\''
    ]


def test_build_curl_multiple_queries():
    """
    Given:
       - HTTP client log messages of POST and GET queries
       - Proxy is not used and insecure is not checked
    When
       - Building curl query
    Then
       - Ensure two curl queries are generated as expected
    """
    ilog = IntegrationLogger()
    ilog.build_curl("send: b'POST /api/post HTTP/1.1\\r\\n"
                    "Host: demisto.com\\r\\n"
                    "User-Agent: python-requests/2.25.0\\r\\n"
                    "Accept-Encoding: gzip, deflate\r\n"
                    "Accept: */*\\r\\n"
                    "Connection: keep-alive\\r\\n"
                    "Authorization: TOKEN\\r\\n"
                    "Content-Length: 57\\r\\n"
                    "Content-Type: application/json\\r\\n\\r\\n'")
    ilog.build_curl("send: b'{\"postdata\": \"value\"}'")
    ilog.build_curl("send: b'GET /api/get HTTP/1.1\\r\\n"
                    "Host: demisto.com\\r\\n"
                    "User-Agent: python-requests/2.25.0\\r\\n"
                    "Accept-Encoding: gzip, deflate\r\n"
                    "Accept: */*\\r\\n"
                    "Connection: keep-alive\\r\\n"
                    "Authorization: TOKEN\\r\\n"
                    "Content-Length: 57\\r\\n"
                    "Content-Type: application/json\\r\\n\\r\\n'")
    ilog.build_curl("send: b'{\"getdata\": \"value\"}'")
    assert ilog.curl == [
        'curl -X POST https://demisto.com/api/post -H "Authorization: TOKEN" -H "Content-Type: application/json" '
        '--noproxy "*" -d \'{"postdata": "value"}\'',
        'curl -X GET https://demisto.com/api/get -H "Authorization: TOKEN" -H "Content-Type: application/json" '
        '--noproxy "*" -d \'{"getdata": "value"}\''
    ]


def test_is_mac_address():
    from CommonServerPython import is_mac_address

    mac_address_false = 'AA:BB:CC:00:11'
    mac_address_true = 'AA:BB:CC:00:11:22'

    assert (is_mac_address(mac_address_false) is False)
    assert (is_mac_address(mac_address_true))


def test_return_error_command(mocker):
    from CommonServerPython import return_error
    err_msg = "Testing unicode Ё"
    outputs = {'output': 'error'}
    expected_error = {
        'Type': entryTypes['error'],
        'ContentsFormat': formats['text'],
        'Contents': err_msg,
        "EntryContext": outputs
    }

    # Test command that is not fetch-incidents
    mocker.patch.object(demisto, 'command', return_value="test-command")
    mocker.patch.object(sys, 'exit')
    mocker.spy(demisto, 'results')
    return_error(err_msg, '', outputs)
    assert str(demisto.results.call_args) == "call({})".format(expected_error)


def test_return_error_fetch_incidents(mocker):
    from CommonServerPython import return_error
    err_msg = "Testing unicode Ё"

    # Test fetch-incidents
    mocker.patch.object(demisto, 'command', return_value="fetch-incidents")
    returned_error = False
    try:
        return_error(err_msg)
    except Exception as e:
        returned_error = True
        assert str(e) == err_msg
    assert returned_error


def test_return_error_fetch_credentials(mocker):
    from CommonServerPython import return_error
    err_msg = "Testing unicode Ё"

    # Test fetch-credentials
    mocker.patch.object(demisto, 'command', return_value="fetch-credentials")
    returned_error = False
    try:
        return_error(err_msg)
    except Exception as e:
        returned_error = True
        assert str(e) == err_msg
    assert returned_error


def test_return_error_fetch_indicators(mocker):
    from CommonServerPython import return_error
    err_msg = "Testing unicode Ё"

    # Test fetch-indicators
    mocker.patch.object(demisto, 'command', return_value="fetch-indicators")
    returned_error = False
    try:
        return_error(err_msg)
    except Exception as e:
        returned_error = True
        assert str(e) == err_msg
    assert returned_error


def test_return_error_long_running_execution(mocker):
    from CommonServerPython import return_error
    err_msg = "Testing unicode Ё"

    # Test long-running-execution
    mocker.patch.object(demisto, 'command', return_value="long-running-execution")
    returned_error = False
    try:
        return_error(err_msg)
    except Exception as e:
        returned_error = True
        assert str(e) == err_msg
    assert returned_error


def test_return_error_script(mocker, monkeypatch):
    from CommonServerPython import return_error
    mocker.patch.object(sys, 'exit')
    mocker.spy(demisto, 'results')
    monkeypatch.delattr(demisto, 'command')
    err_msg = "Testing unicode Ё"
    outputs = {'output': 'error'}
    expected_error = {
        'Type': entryTypes['error'],
        'ContentsFormat': formats['text'],
        'Contents': err_msg,
        "EntryContext": outputs
    }

    assert not hasattr(demisto, 'command')
    return_error(err_msg, '', outputs)
    assert str(demisto.results.call_args) == "call({})".format(expected_error)


def test_exception_in_return_error(mocker):
    from CommonServerPython import return_error, IntegrationLogger

    expected = {'EntryContext': None, 'Type': 4, 'ContentsFormat': 'text', 'Contents': 'Message'}
    mocker.patch.object(demisto, 'results')
    mocker.patch.object(IntegrationLogger, '__call__', return_value='Message')
    with raises(SystemExit, match='0'):
        return_error("Message", error=ValueError("Error!"))
    results = demisto.results.call_args[0][0]
    assert expected == results
    # IntegrationLogger = LOG (2 times if exception supplied)
    assert IntegrationLogger.__call__.call_count == 2


def test_return_error_get_modified_remote_data(mocker):
    from CommonServerPython import return_error
    mocker.patch.object(demisto, 'command', return_value='get-modified-remote-data')
    mocker.patch.object(demisto, 'results')
    err_msg = 'Test Error'
    with raises(SystemExit):
        return_error(err_msg)
    assert demisto.results.call_args[0][0]['Contents'] == 'skip update. error: ' + err_msg


def test_return_error_get_modified_remote_data_not_implemented(mocker):
    from CommonServerPython import return_error
    mocker.patch.object(demisto, 'command', return_value='get-modified-remote-data')
    mocker.patch.object(demisto, 'results')
    err_msg = 'Test Error'
    with raises(SystemExit):
        try:
            raise NotImplementedError('Command not implemented')
        except:
            return_error(err_msg)
    assert demisto.results.call_args[0][0]['Contents'] == err_msg


def test_indicator_type_by_server_version_6_2(mocker, clear_version_cache):
    """
    Given
    - demisto version mock set to 6.2

    When
    - demisto version mock set to 6.2

    Then
    - Return the STIX indicator type with the STIX prefix
    """
    mocker.patch.object(
        demisto,
        'demistoVersion',
        return_value={
            'version': '6.2.0',
        }
    )
    assert FeedIndicatorType.indicator_type_by_server_version("STIX Attack Pattern") == "Attack Pattern"


def test_assign_params():
    from CommonServerPython import assign_params
    res = assign_params(a='1', b=True, c=None, d='')
    assert res == {'a': '1', 'b': True}


class TestBuildDBotEntry(object):
    def test_build_dbot_entry(self):
        from CommonServerPython import build_dbot_entry
        res = build_dbot_entry('user@example.com', 'Email', 'Vendor', 1)
        assert res == {'DBotScore': {'Indicator': 'user@example.com', 'Type': 'email', 'Vendor': 'Vendor', 'Score': 1}}

    def test_build_dbot_entry_no_malicious(self):
        from CommonServerPython import build_dbot_entry
        res = build_dbot_entry('user@example.com', 'Email', 'Vendor', 3, build_malicious=False)
        assert res == {'DBotScore': {'Indicator': 'user@example.com', 'Type': 'email', 'Vendor': 'Vendor', 'Score': 3}}

    def test_build_dbot_entry_malicious(self):
        from CommonServerPython import build_dbot_entry, outputPaths
        res = build_dbot_entry('user@example.com', 'Email', 'Vendor', 3, 'Malicious email')

        assert res == {
            "DBotScore": {
                "Vendor": "Vendor",
                "Indicator": "user@example.com",
                "Score": 3,
                "Type": "email"
            },
            outputPaths['email']: {
                "Malicious": {
                    "Vendor": "Vendor",
                    "Description": "Malicious email"
                },
                "Address": "user@example.com"
            }
        }

    def test_build_malicious_dbot_entry_file(self):
        from CommonServerPython import build_malicious_dbot_entry, outputPaths
        res = build_malicious_dbot_entry('md5hash', 'MD5', 'Vendor', 'Google DNS')
        assert res == {
            outputPaths['file']:
                {"Malicious": {"Vendor": "Vendor", "Description": "Google DNS"}, "MD5": "md5hash"}}

    def test_build_malicious_dbot_entry(self):
        from CommonServerPython import build_malicious_dbot_entry, outputPaths
        res = build_malicious_dbot_entry('8.8.8.8', 'ip', 'Vendor', 'Google DNS')
        assert res == {outputPaths['ip']: {
            'Address': '8.8.8.8', 'Malicious': {'Vendor': 'Vendor', 'Description': 'Google DNS'}}}

    def test_build_malicious_dbot_entry_wrong_indicator_type(self):
        from CommonServerPython import build_malicious_dbot_entry, DemistoException
        with raises(DemistoException, match='Wrong indicator type'):
            build_malicious_dbot_entry('8.8.8.8', 'notindicator', 'Vendor', 'Google DNS')

    def test_illegal_dbot_score(self):
        from CommonServerPython import build_dbot_entry, DemistoException
        with raises(DemistoException, match='illegal DBot score'):
            build_dbot_entry('1', 'ip', 'Vendor', 8)

    def test_illegal_indicator_type(self):
        from CommonServerPython import build_dbot_entry, DemistoException
        with raises(DemistoException, match='illegal indicator type'):
            build_dbot_entry('1', 'NOTHING', 'Vendor', 2)

    def test_file_indicators(self):
        from CommonServerPython import build_dbot_entry, outputPaths
        res = build_dbot_entry('md5hash', 'md5', 'Vendor', 3)
        assert res == {
            "DBotScore": {
                "Indicator": "md5hash",
                "Type": "file",
                "Vendor": "Vendor",
                "Score": 3
            },
            outputPaths['file']: {
                "MD5": "md5hash",
                "Malicious": {
                    "Vendor": "Vendor",
                    "Description": None
                }
            }
        }


class TestCommandResults:
    @pytest.mark.parametrize('outputs, prefix', [([], None), ([], ''), ({}, '.')])
    def test_outputs_without_outputs_prefix(self, outputs, prefix):
        """
        Given
        - outputs as a list without output_prefix, or with a period output prefix.

        When
        - Returns results.

        Then
        - Validate a ValueError is raised.
        """
        from CommonServerPython import CommandResults
        with pytest.raises(ValueError, match='outputs_prefix'):
            CommandResults(outputs=outputs, outputs_prefix=prefix)

    def test_with_tags(self):
        from CommonServerPython import CommandResults
        command_results = CommandResults(tags=['tag1', 'tag2'])
        assert command_results.tags == ['tag1', 'tag2']
        assert command_results.to_context()['Tags'] == ['tag1', 'tag2']

    @pytest.mark.parametrize('output', [True, False])
    def test_with_boolean_output(self, output):
        from CommonServerPython import CommandResults
        command_results = CommandResults(
            outputs=output,
            outputs_prefix="BooleanOutput",
            readable_output="Boolean Output: {}".format(output),
        )
        assert command_results.to_context()['Contents'] == output

    def test_dbot_score_is_in_to_context_ip(self):
        """
        Given
        - IP indicator

        When
        - Creating a reputation

        Then
        - Validate the DBOT Score and IP output exists in entry context.
        """
        from CommonServerPython import Common, DBotScoreType, CommandResults
        indicator_id = '1.1.1.1'
        raw_response = {'id': indicator_id}
        indicator = Common.IP(
            indicator_id,
            dbot_score=Common.DBotScore(
                indicator_id,
                DBotScoreType.IP,
                'VirusTotal',
                score=Common.DBotScore.BAD,
                malicious_description='malicious!'
            )
        )
        entry_context = CommandResults(
            indicator=indicator,
            readable_output='Indicator!',
            outputs={'Indicator': raw_response},
            raw_response=raw_response
        ).to_context()['EntryContext']
        assert Common.DBotScore.CONTEXT_PATH in entry_context
        assert Common.IP.CONTEXT_PATH in entry_context

    def test_dbot_score_is_in_to_context_file(self):
        """
        Given
        - File indicator

        When
        - Creating a reputation

        Then
        - Validate the DBOT Score and File output exists in entry context.
        """
        from CommonServerPython import Common, DBotScoreType, CommandResults
        indicator_id = '63347f5d946164a23faca26b78a91e1c'
        raw_response = {'id': indicator_id}
        indicator = Common.File(
            md5=indicator_id,
            dbot_score=Common.DBotScore(
                indicator_id,
                DBotScoreType.FILE,
                'Indicator',
                score=Common.DBotScore.BAD,
                malicious_description='malicious!'
            )
        )
        entry_context = CommandResults(
            indicator=indicator,
            readable_output='output!',
            outputs={'Indicator': raw_response},
            raw_response=raw_response
        ).to_context()['EntryContext']
        assert Common.DBotScore.CONTEXT_PATH in entry_context
        assert Common.File.CONTEXT_PATH in entry_context

    def test_dbot_score_is_in_to_context_domain(self):
        """
        Given
        - domain indicator

        When
        - Creating a reputation

        Then
        - Validate the DBOT Score and File output exists in entry context.
        """
        from CommonServerPython import Common, DBotScoreType, CommandResults
        indicator_id = 'example.com'
        raw_response = {'id': indicator_id}
        indicator = Common.Domain(
            indicator_id,
            dbot_score=Common.DBotScore(
                indicator_id,
                DBotScoreType.DOMAIN,
                'VirusTotal',
                score=Common.DBotScore.BAD,
                malicious_description='malicious!'
            )
        )
        entry_context = CommandResults(
            indicator=indicator,
            readable_output='output!',
            outputs={'Indicator': raw_response},
            raw_response=raw_response
        ).to_context()['EntryContext']
        assert Common.DBotScore.CONTEXT_PATH in entry_context
        assert Common.Domain.CONTEXT_PATH in entry_context

    def test_dbot_score_is_in_to_context_url(self):
        """
        Given
        - url indicator

        When
        - Creating a reputation

        Then
        - Validate the DBOT Score and File output exists in entry context.
        """
        from CommonServerPython import Common, DBotScoreType, CommandResults
        indicator_id = 'https://example.com'
        raw_response = {'id': indicator_id}
        indicator = Common.URL(
            indicator_id,
            dbot_score=Common.DBotScore(
                indicator_id,
                DBotScoreType.URL,
                'VirusTotal',
                score=Common.DBotScore.BAD,
                malicious_description='malicious!'
            )
        )
        entry_context = CommandResults(
            indicator=indicator,
            readable_output='output!',
            outputs={'Indicator': raw_response},
            raw_response=raw_response
        ).to_context()['EntryContext']
        assert Common.DBotScore.CONTEXT_PATH in entry_context
        assert Common.URL.CONTEXT_PATH in entry_context

    def test_hashes_array_is_in_to_context_file(self):
        """
        Given
        - A File indicator.

        When
        - Creating a reputation with all existing hashes.

        Then
        - Verify that the hashes array exists in the entry context and includes all the hashes types and values.
        """
        from CommonServerPython import Common, DBotScoreType, CommandResults
        indicator_id = '63347f5d946164a23faca26b78a91e1c'
        raw_response = {'id': indicator_id}
        indicator = Common.File(
            md5=indicator_id,
            sha1='test_sha1',
            sha256='test_sha256',
            sha512='test_sha512',
            ssdeep='test_ssdeep',
            imphash='test_imphash',
            hashes=[Common.Hash('test_type1', 'test_value1'), Common.Hash('test_type2', 'test_value2')],
            dbot_score=Common.DBotScore(
                indicator_id,
                DBotScoreType.FILE,
                'Indicator',
                score=Common.DBotScore.BAD,
                malicious_description='malicious!'
            )
        )
        entry_context = CommandResults(
            indicator=indicator,
            readable_output='output!',
            outputs={'Indicator': raw_response},
            raw_response=raw_response
        ).to_context()['EntryContext']

        expected_hashes_array = [
            {'type': 'test_type1', 'value': 'test_value1'},
            {'type': 'test_type2', 'value': 'test_value2'},
            {'type': 'MD5', 'value': '63347f5d946164a23faca26b78a91e1c'},
            {'type': 'SHA1', 'value': 'test_sha1'},
            {'type': 'SHA256', 'value': 'test_sha256'},
            {'type': 'SHA512', 'value': 'test_sha512'},
            {'type': 'SSDeep', 'value': 'test_ssdeep'},
            {'type': 'Imphash', 'value': 'test_imphash'}
        ]

        assert entry_context[Common.File.CONTEXT_PATH][0].get('Hashes') == expected_hashes_array

    def test_multiple_outputs_keys(self):
        """
        Given
        - File has 3 unique keys. sha256, md5 and sha1

        When
        - creating CommandResults with outputs_key_field=[sha1, sha256, md5]

        Then
        - entrycontext DT expression contains all 3 unique fields
        """
        from CommonServerPython import CommandResults

        files = [
            {
                'sha256': '111',
                'sha1': '111',
                'md5': '111'
            },
            {
                'sha256': '222',
                'sha1': '222',
                'md5': '222'
            }
        ]
        results = CommandResults(outputs_prefix='File', outputs_key_field=['sha1', 'sha256', 'md5'], outputs=files)

        assert list(results.to_context()['EntryContext'].keys())[0] == \
            'File(val.sha1 && val.sha1 == obj.sha1 && val.sha256 && val.sha256 == obj.sha256 && val.md5 && val.md5 == obj.md5)'

    def test_output_prefix_includes_dt(self):
        """
        Given
        - Returning File with only outputs_prefix which includes DT in it
        - outputs key fields are not provided

        When
        - creating CommandResults

        Then
        - EntryContext key should contain only the outputs_prefix
        """
        from CommonServerPython import CommandResults

        files = [{"key": "value"}]  # if outputs is empty list, no results are returned
        results = CommandResults(outputs_prefix='File(val.sha1 == obj.sha1 && val.md5 == obj.md5)',
                                 outputs_key_field='', outputs=files)

        assert list(results.to_context()['EntryContext'].keys())[0] == \
            'File(val.sha1 == obj.sha1 && val.md5 == obj.md5)'

    @pytest.mark.parametrize('score, expected_readable',
                             [(CommonServerPython.Common.DBotScore.NONE, 'Unknown'),
                              (CommonServerPython.Common.DBotScore.GOOD, 'Good'),
                              (CommonServerPython.Common.DBotScore.SUSPICIOUS, 'Suspicious'),
                              (CommonServerPython.Common.DBotScore.BAD, 'Bad')])
    def test_dbot_readable(self, score, expected_readable):
        from CommonServerPython import Common, DBotScoreType
        dbot_score = Common.DBotScore(
            indicator='8.8.8.8',
            integration_name='Test',
            indicator_type=DBotScoreType.IP,
            score=score
        )
        assert dbot_score.to_readable() == expected_readable

    def test_dbot_readable_invalid(self):
        from CommonServerPython import Common, DBotScoreType
        dbot_score = Common.DBotScore(
            indicator='8.8.8.8',
            integration_name='Test',
            indicator_type=DBotScoreType.IP,
            score=0
        )
        dbot_score.score = 7
        assert dbot_score.to_readable() == 'Undefined'
        dbot_score.score = None
        assert dbot_score.to_readable() == 'Undefined'

    def test_readable_only_context(self):
        """
        Given:
        - Markdown entry to CommandResults

        When:
        - Returning results

        Then:
        - Validate HumanReadable exists
        """
        from CommonServerPython import CommandResults
        markdown = '## Something'
        context = CommandResults(readable_output=markdown).to_context()
        assert context.get('HumanReadable') == markdown

    def test_empty_outputs(self):
        """
        Given:
        - Outputs as None

        When:
        - Returning results

        Then:
        - Validate EntryContext key value

        """
        from CommonServerPython import CommandResults
        res = CommandResults(
            outputs_prefix='FoundIndicators',
            outputs_key_field='value',
            outputs=None
        )
        context = res.to_context()
        assert {} == context.get('EntryContext')

    def test_empty_list_outputs(self):
        """
        Given:
        - Outputs with empty list

        When:
        - Returning results

        Then:
        - Validate EntryContext key value

        """
        from CommonServerPython import CommandResults
        res = CommandResults(
            outputs_prefix='FoundIndicators',
            outputs_key_field='value',
            outputs=[]
        )
        context = res.to_context()
        assert {} == context.get('EntryContext')

    def test_return_command_results(self, clear_version_cache):
        from CommonServerPython import Common, CommandResults, EntryFormat, EntryType, DBotScoreType

        dbot_score = Common.DBotScore(
            indicator='8.8.8.8',
            integration_name='Test',
            indicator_type=DBotScoreType.IP,
            score=Common.DBotScore.GOOD,
            message='test comment'
        )

        ip = Common.IP(
            ip='8.8.8.8',
            dbot_score=dbot_score,
            asn='some asn',
            hostname='test.com',
            geo_country=None,
            geo_description=None,
            geo_latitude=None,
            geo_longitude=None,
            positive_engines=None,
            detection_engines=None
        )

        results = CommandResults(
            outputs_key_field=None,
            outputs_prefix=None,
            outputs=None,
            indicators=[ip]
        )

        assert results.to_context() == {
            'Type': EntryType.NOTE,
            'ContentsFormat': EntryFormat.JSON,
            'Contents': None,
            'HumanReadable': None,
            'EntryContext': {
                'IP(val.Address && val.Address == obj.Address)': [
                    {
                        'Address': '8.8.8.8',
                        'ASN': 'some asn',
                        'Hostname': 'test.com'
                    }
                ],
                'DBotScore(val.Indicator && val.Indicator == obj.Indicator && '
                'val.Vendor == obj.Vendor && val.Type == obj.Type)': [
                    {
                        'Indicator': '8.8.8.8',
                        'Vendor': 'Test',
                        'Score': 1,
                        'Type': 'ip',
                        'Message': 'test comment'
                    }
                ]
            },
            'IndicatorTimeline': [],
            'Relationships': [],
            'IgnoreAutoExtract': False,
            'Note': False
        }

    def test_multiple_indicators(self, clear_version_cache):
        from CommonServerPython import Common, CommandResults, EntryFormat, EntryType, DBotScoreType
        dbot_score1 = Common.DBotScore(
            indicator='8.8.8.8',
            integration_name='Test',
            indicator_type=DBotScoreType.IP,
            score=Common.DBotScore.GOOD
        )
        ip1 = Common.IP(
            ip='8.8.8.8',
            dbot_score=dbot_score1,
            asn='some asn',
            hostname='test.com',
            geo_country=None,
            geo_description=None,
            geo_latitude=None,
            geo_longitude=None,
            positive_engines=None,
            detection_engines=None
        )

        dbot_score2 = Common.DBotScore(
            indicator='5.5.5.5',
            integration_name='Test',
            indicator_type=DBotScoreType.IP,
            score=Common.DBotScore.GOOD
        )
        ip2 = Common.IP(
            ip='5.5.5.5',
            dbot_score=dbot_score2,
            asn='some asn',
            hostname='test.com',
            geo_country=None,
            geo_description=None,
            geo_latitude=None,
            geo_longitude=None,
            positive_engines=None,
            detection_engines=None
        )

        results = CommandResults(
            outputs_key_field=None,
            outputs_prefix=None,
            outputs=None,
            indicators=[ip1, ip2]
        )

        assert results.to_context() == {
            'Type': EntryType.NOTE,
            'ContentsFormat': EntryFormat.JSON,
            'Contents': None,
            'HumanReadable': None,
            'EntryContext': {
                'IP(val.Address && val.Address == obj.Address)': [
                    {
                        'Address': '8.8.8.8',
                        'ASN': 'some asn',
                        'Hostname': 'test.com'
                    },
                    {
                        'Address': '5.5.5.5',
                        'ASN': 'some asn',
                        'Hostname': 'test.com'
                    }
                ],
                'DBotScore(val.Indicator && val.Indicator == obj.Indicator && '
                'val.Vendor == obj.Vendor && val.Type == obj.Type)': [
                    {
                        'Indicator': '8.8.8.8',
                        'Vendor': 'Test',
                        'Score': 1,
                        'Type': 'ip'
                    },
                    {
                        'Indicator': '5.5.5.5',
                        'Vendor': 'Test',
                        'Score': 1,
                        'Type': 'ip'
                    }
                ]
            },
            'IndicatorTimeline': [],
            'Relationships': [],
            'IgnoreAutoExtract': False,
            'Note': False
        }

    def test_return_list_of_items(self, clear_version_cache):
        from CommonServerPython import CommandResults, EntryFormat, EntryType
        tickets = [
            {
                'ticket_id': 1,
                'title': 'foo'
            },
            {
                'ticket_id': 2,
                'title': 'goo'
            }
        ]
        results = CommandResults(
            outputs_prefix='Jira.Ticket',
            outputs_key_field='ticket_id',
            outputs=tickets
        )

        assert results.to_context() == {
            'Type': EntryType.NOTE,
            'ContentsFormat': EntryFormat.JSON,
            'Contents': tickets,
            'HumanReadable': tableToMarkdown('Results', tickets),
            'EntryContext': {
                'Jira.Ticket(val.ticket_id && val.ticket_id == obj.ticket_id)': tickets
            },
            'IndicatorTimeline': [],
            'Relationships': [],
            'IgnoreAutoExtract': False,
            'Note': False
        }

    def test_return_list_of_items_the_old_way(self):
        from CommonServerPython import CommandResults, EntryFormat, EntryType
        tickets = [
            {
                'ticket_id': 1,
                'title': 'foo'
            },
            {
                'ticket_id': 2,
                'title': 'goo'
            }
        ]
        results = CommandResults(
            outputs_prefix=None,
            outputs_key_field=None,
            outputs={
                'Jira.Ticket(val.ticket_id == obj.ticket_id)': tickets
            },
            raw_response=tickets
        )

        assert sorted(results.to_context()) == sorted({
            'Type': EntryType.NOTE,
            'ContentsFormat': EntryFormat.JSON,
            'Contents': tickets,
            'HumanReadable': None,
            'EntryContext': {
                'Jira.Ticket(val.ticket_id == obj.ticket_id)': tickets
            },
            'IndicatorTimeline': [],
            'Relationships': [],
            'IgnoreAutoExtract': False,
            'Note': False
        })

    def test_create_dbot_score_with_invalid_score(self):
        from CommonServerPython import Common, DBotScoreType

        try:
            Common.DBotScore(
                indicator='8.8.8.8',
                integration_name='Virus Total',
                score=100,
                indicator_type=DBotScoreType.IP
            )

            assert False
        except TypeError:
            assert True

    def test_create_dbot_score_with_invalid_reliability(self):
        """
        Given:
            -  an invalid reliability value.
        When
            - creating a DBotScore entry
        Then
            - an error should be raised
        """
        from CommonServerPython import Common, DBotScoreType

        try:
            Common.DBotScore(
                indicator='8.8.8.8',
                integration_name='Virus Total',
                score=0,
                indicator_type=DBotScoreType.IP,
                reliability='Not a reliability'
            )
            assert False
        except TypeError:
            assert True

    def test_create_dbot_score_with_valid_reliability(self):
        """
        Given:
            -  a valid reliability value
        When
            - creating a DBotScore entry
        Then
            - the proper entry is created
        """
        from CommonServerPython import Common, DBotScoreType, DBotScoreReliability, CommandResults

        dbot_score = Common.DBotScore(
            indicator='8.8.8.8',
            integration_name='Test',
            score=Common.DBotScore.GOOD,
            indicator_type=DBotScoreType.IP,
            reliability=DBotScoreReliability.B,
        )

        ip = Common.IP(
            ip='8.8.8.8',
            dbot_score=dbot_score,
        )

        results = CommandResults(
            indicator=ip,
        )

        assert results.to_context()['EntryContext'] == {
            'IP(val.Address && val.Address == obj.Address)': [
                {
                    'Address': '8.8.8.8'
                }
            ],
            'DBotScore(val.Indicator && val.Indicator == '
            'obj.Indicator && val.Vendor == obj.Vendor && val.Type == obj.Type)': [
                {
                    'Indicator': '8.8.8.8',
                    'Type': 'ip',
                    'Vendor': 'Test',
                    'Score': 1,
                    'Reliability': 'B - Usually reliable'
                }
            ]
        }

    def test_indicator_timeline_with_list_of_indicators(self):
        """
       Given:
           -  a list of an indicator
       When
           - creating an IndicatorTimeline object
           - creating a CommandResults objects using the IndicatorTimeline object
       Then
           - the IndicatorTimeline receives the appropriate category and message
       """
        from CommonServerPython import CommandResults, IndicatorsTimeline

        indicators = ['8.8.8.8']
        timeline = IndicatorsTimeline(indicators=indicators, category='test', message='message')

        results = CommandResults(
            outputs_prefix=None,
            outputs_key_field=None,
            outputs=None,
            raw_response=indicators,
            indicators_timeline=timeline
        )

        assert sorted(results.to_context().get('IndicatorTimeline')) == sorted([
            {'Value': '8.8.8.8', 'Category': 'test', 'Message': 'message'}
        ])

    def test_indicator_timeline_running_from_an_integration(self, mocker):
        """
       Given:
           -  a list of an indicator
       When
           - mocking the demisto.params()
           - creating an IndicatorTimeline object
           - creating a CommandResults objects using the IndicatorTimeline object
       Then
           - the IndicatorTimeline receives the appropriate category and message
       """
        from CommonServerPython import CommandResults, IndicatorsTimeline
        mocker.patch.object(demisto, 'params', return_value={'insecure': True})
        indicators = ['8.8.8.8']
        timeline = IndicatorsTimeline(indicators=indicators)

        results = CommandResults(
            outputs_prefix=None,
            outputs_key_field=None,
            outputs=None,
            raw_response=indicators,
            indicators_timeline=timeline
        )

        assert sorted(results.to_context().get('IndicatorTimeline')) == sorted([
            {'Value': '8.8.8.8', 'Category': 'Integration Update'}
        ])

    def test_single_indicator(self, mocker):
        """
        Given:
            - a single indicator
        When
           - mocking the demisto.params()
           - creating an Common.IP object
           - creating a CommandResults objects using the indicator member
       Then
           - The CommandResults.to_context() returns single result of standard output IP and DBotScore
       """
        from CommonServerPython import CommandResults, Common, DBotScoreType
        mocker.patch.object(demisto, 'params', return_value={'insecure': True})
        dbot_score = Common.DBotScore(
            indicator='8.8.8.8',
            integration_name='Test',
            indicator_type=DBotScoreType.IP,
            score=Common.DBotScore.GOOD
        )

        ip = Common.IP(
            ip='8.8.8.8',
            dbot_score=dbot_score
        )

        results = CommandResults(
            indicator=ip
        )

        assert results.to_context()['EntryContext'] == {
            'IP(val.Address && val.Address == obj.Address)': [
                {
                    'Address': '8.8.8.8'
                }
            ],
            'DBotScore(val.Indicator && val.Indicator == '
            'obj.Indicator && val.Vendor == obj.Vendor && val.Type == obj.Type)': [
                {
                    'Indicator': '8.8.8.8',
                    'Type': 'ip',
                    'Vendor': 'Test',
                    'Score': 1
                }
            ]
        }

    def test_single_indicator_with_indicators(self, mocker):
        """
        Given:
            - a single indicator and a list of indicators
        When
           - mocking the demisto.params()
           - creating an Common.IP object
           - creating a CommandResults objects using the indicator member AND indicators member
       Then
           - The CommandResults.__init__() should raise an ValueError with appropriate error
       """
        from CommonServerPython import CommandResults, Common, DBotScoreType
        mocker.patch.object(demisto, 'params', return_value={'insecure': True})
        dbot_score = Common.DBotScore(
            indicator='8.8.8.8',
            integration_name='Virus Total',
            indicator_type=DBotScoreType.IP,
            score=Common.DBotScore.GOOD
        )

        ip = Common.IP(
            ip='8.8.8.8',
            dbot_score=dbot_score
        )

        with pytest.raises(ValueError) as e:
            CommandResults(
                indicator=ip,
                indicators=[ip]
            )
        assert e.value.args[0] == 'indicators is DEPRECATED, use only indicator'

    def test_indicator_with_no_auto_extract(self):
        """
       Given:
           - a list of an indicator
           - ignore_auto_extract set to True
       When
           - creating a CommandResults object with an indicator
           - using Ignore Auto Extract

       Then
           - the IgnoreAutoExtract field is set to True
       """
        from CommonServerPython import CommandResults

        indicators = ['8.8.8.8']

        results = CommandResults(
            outputs_prefix=None,
            outputs_key_field=None,
            outputs=None,
            raw_response=indicators,
            indicators_timeline=None,
            ignore_auto_extract=True
        )

        assert results.to_context().get('IgnoreAutoExtract') is True

    def test_entry_as_note(self):
        """
        Given:
        - mark_as_note set to True

        When:
        - creating a CommandResults object

        Then:
        - the Note field is set to True
        """
        from CommonServerPython import CommandResults

        results = CommandResults(
            outputs_prefix='Test',
            outputs_key_field='value',
            outputs=None,
            mark_as_note=True
        )

        assert results.to_context().get('Note') is True

    def test_empty_readable_outputs(self):
        """
        Given:
        - Outputs as str
        - outputs_prefix is str
        - No readable_output

        When:
        - Returning results

        Then:
        - Validate generated readable_output

        """
        from CommonServerPython import CommandResults
        res = CommandResults(
            outputs="outputs_test",
            outputs_prefix="outputs_prefix_test"
        )
        context = res.to_context()
        assert "outputs_test" == context.get('HumanReadable')

<<<<<<< HEAD
=======
    def test_replace_existing(self):
        """
        Given:
        - replace_existing=True

        When:
        - Returning an object to context that needs to override it's key on each run.

        Then:
        - Return an object with the DT "(true)"
        """
        from CommonServerPython import CommandResults
        res = CommandResults(
            outputs="next_token",
            outputs_prefix="Path.To.Value",
            replace_existing=True
        )
        context = res.to_context()
        assert context["EntryContext"] == {"Path.To(true)": {"Value": "next_token"}}

    def test_replace_existing_not_nested(self):
        """
        Given:
        - replace_existing=True but outputs_prefix is not nested, i.e., does not have a period.

        When:
        - Returning an object to context that needs to override it's key on each run.

        Then:
        - Raise an errror.
        """
        from CommonServerPython import CommandResults
        res = CommandResults(
            outputs="next_token",
            outputs_prefix="PathToValue",
            replace_existing=True
        )
        with pytest.raises(DemistoException, match='outputs_prefix must be a nested path to replace an existing key.'):
            res.to_context()

>>>>>>> 90cf3b88

def test_http_request_ssl_ciphers_insecure():
    if IS_PY3 and PY_VER_MINOR >= 10:
        from CommonServerPython import BaseClient

        client = BaseClient('https://www.google.com', ok_codes=(200, 201), verify=False)
        adapter = client._session.adapters.get('https://')
        ssl_context = adapter.poolmanager.connection_pool_kw['ssl_context']
        ciphers_list = ssl_context.get_ciphers()

        assert len(ciphers_list) == 42
        assert next(cipher for cipher in ciphers_list if cipher['name'] == 'AES128-GCM-SHA256')
    else:
        assert True


class TestBaseClient:
    from CommonServerPython import BaseClient
    text = {"status": "ok"}
    client = BaseClient('http://example.com/api/v2/', ok_codes=(200, 201))

    RETRIES_POSITIVE_TEST = [
        'get',
        'put',
        'post'
    ]

    @pytest.mark.skip(reason="Test - too long, only manual")
    @pytest.mark.parametrize('method', RETRIES_POSITIVE_TEST)
    def test_http_requests_with_retry_sanity(self, method):
        """
            Given
            - A base client

            When
            - Making http request call with retries configured to a number higher then 0

            Then
            -  Ensure a successful request return response as expected
        """
        url = 'http://httpbin.org/{}'.format(method)
        res = self.client._http_request(method,
                                        '',
                                        full_url=url,
                                        retries=1,
                                        status_list_to_retry=[401])
        assert res['url'] == url

    RETRIES_NEGATIVE_TESTS_INPUT = [
        ('get', 400), ('get', 401), ('get', 500),
        ('put', 400), ('put', 401), ('put', 500),
        ('post', 400), ('post', 401), ('post', 500),
    ]

    @pytest.mark.skip(reason="Test - too long, only manual")
    @pytest.mark.parametrize('method, status', RETRIES_NEGATIVE_TESTS_INPUT)
    def test_http_requests_with_retry_negative_sanity(self, method, status):
        """
            Given
            - A base client

            When
            - Making http request call with retries configured to a number higher then 0

            Then
            -  An unsuccessful request returns a DemistoException regardless the bad status code.
        """
        from CommonServerPython import DemistoException
        with raises(DemistoException, match='{}'.format(status)):
            self.client._http_request(method,
                                      '',
                                      full_url='http://httpbin.org/status/{}'.format(status),
                                      retries=3,
                                      status_list_to_retry=[400, 401, 500])

    def test_http_request_json(self, requests_mock):
        requests_mock.get('http://example.com/api/v2/event', text=json.dumps(self.text))
        res = self.client._http_request('get', 'event')
        assert res == self.text

    def test_http_request_json_negative(self, requests_mock):
        from CommonServerPython import DemistoException
        text = 'notjson'
        requests_mock.get('http://example.com/api/v2/event', text=text)
        with raises(DemistoException, match="Failed to parse json") as exception:
            self.client._http_request('get', 'event')
        assert exception.value.res
        assert exception.value.res.text == text

    def test_http_request_text(self, requests_mock):
        requests_mock.get('http://example.com/api/v2/event', text=json.dumps(self.text))
        res = self.client._http_request('get', 'event', resp_type='text')
        assert res == json.dumps(self.text)

    def test_http_request_content(self, requests_mock):
        requests_mock.get('http://example.com/api/v2/event', content=str.encode(json.dumps(self.text)))
        res = self.client._http_request('get', 'event', resp_type='content')
        assert json.loads(res) == self.text

    def test_http_request_response(self, requests_mock):
        requests_mock.get('http://example.com/api/v2/event')
        res = self.client._http_request('get', 'event', resp_type='response')
        assert isinstance(res, requests.Response)

    def test_http_request_proxy_false(self):
        from CommonServerPython import BaseClient
        import requests_mock

        os.environ['http_proxy'] = 'http://testproxy:8899'
        os.environ['https_proxy'] = 'https://testproxy:8899'

        os.environ['REQUESTS_CA_BUNDLE'] = '/test1.pem'
        client = BaseClient('http://example.com/api/v2/', ok_codes=(200, 201), proxy=False, verify=True)

        with requests_mock.mock() as m:
            m.get('http://example.com/api/v2/event')

            res = client._http_request('get', 'event', resp_type='response')

            assert m.last_request.verify == '/test1.pem'
            assert not m.last_request.proxies
            assert m.called is True

    def test_http_request_proxy_true(self):
        from CommonServerPython import BaseClient
        import requests_mock

        os.environ['http_proxy'] = 'http://testproxy:8899'
        os.environ['https_proxy'] = 'https://testproxy:8899'

        os.environ['REQUESTS_CA_BUNDLE'] = '/test1.pem'
        client = BaseClient('http://example.com/api/v2/', ok_codes=(200, 201), proxy=True, verify=True)

        with requests_mock.mock() as m:
            m.get('http://example.com/api/v2/event')

            res = client._http_request('get', 'event', resp_type='response')

            assert m.last_request.verify == '/test1.pem'
            assert m.last_request.proxies == {
                'http': 'http://testproxy:8899',
                'https': 'https://testproxy:8899'
            }
            assert m.called is True

    def test_http_request_proxy_without_http_prefix(self):
        """
            Given
                - proxy param is set to true
                - proxy configs are without http/https prefix

            When
            - run an http get request

            Then
            -  the request will run and will use proxy configs that will include http:// prefix.
        """
        from CommonServerPython import BaseClient
        import requests_mock

        os.environ['http_proxy'] = 'testproxy:8899'
        os.environ['https_proxy'] = 'testproxy:8899'

        os.environ['REQUESTS_CA_BUNDLE'] = '/test1.pem'
        client = BaseClient('http://example.com/api/v2/', ok_codes=(200, 201), proxy=True, verify=True)

        with requests_mock.mock() as m:
            m.get('http://example.com/api/v2/event')

            res = client._http_request('get', 'event', resp_type='response')

            assert m.last_request.verify == '/test1.pem'
            assert m.last_request.proxies == {
                'http': 'http://testproxy:8899',
                'https': 'http://testproxy:8899'
            }
            assert m.called is True

    def test_http_request_proxy_empty_proxy(self):
        """
            Given
                - proxy param is set to true
                - proxy configs are empty

            When
            - run an http get request

            Then
            -  the request will run and will use empty proxy configs and will not add https prefixes
        """
        from CommonServerPython import BaseClient
        import requests_mock

        os.environ['http_proxy'] = ''
        os.environ['https_proxy'] = ''

        os.environ['REQUESTS_CA_BUNDLE'] = '/test1.pem'
        client = BaseClient('http://example.com/api/v2/', ok_codes=(200, 201), proxy=True, verify=True)

        with requests_mock.mock() as m:
            m.get('http://example.com/api/v2/event')

            res = client._http_request('get', 'event', resp_type='response')

            assert m.last_request.verify == '/test1.pem'
            assert m.last_request.proxies == {}
            assert m.called is True

    def test_http_request_verify_false(self):
        from CommonServerPython import BaseClient
        import requests_mock

        os.environ['REQUESTS_CA_BUNDLE'] = '/test1.pem'
        client = BaseClient('http://example.com/api/v2/', ok_codes=(200, 201), proxy=True, verify=False)

        with requests_mock.mock() as m:
            m.get('http://example.com/api/v2/event')

            res = client._http_request('get', 'event', resp_type='response')

            assert m.last_request.verify is False
            assert m.called is True

    def test_http_request_not_ok(self, requests_mock):
        from CommonServerPython import DemistoException
        requests_mock.get('http://example.com/api/v2/event', status_code=500)
        with raises(DemistoException, match="[500]"):
            self.client._http_request('get', 'event')

    def test_http_request_not_ok_but_ok(self, requests_mock):
        requests_mock.get('http://example.com/api/v2/event', status_code=500)
        res = self.client._http_request('get', 'event', resp_type='response', ok_codes=(500,))
        assert res.status_code == 500

    def test_http_request_not_ok_with_json(self, requests_mock):
        from CommonServerPython import DemistoException
        requests_mock.get('http://example.com/api/v2/event', status_code=500, content=str.encode(json.dumps(self.text)))
        with raises(DemistoException, match="Error in API call"):
            self.client._http_request('get', 'event')

    def test_http_request_not_ok_with_json_parsing(self, requests_mock):
        from CommonServerPython import DemistoException
        requests_mock.get('http://example.com/api/v2/event', status_code=500, content=str.encode(json.dumps(self.text)))
        with raises(DemistoException) as exception:
            self.client._http_request('get', 'event')
        message = str(exception.value)
        response_json_error = json.loads(message.split('\n')[1])
        assert response_json_error == self.text

    def test_http_request_timeout(self, requests_mock):
        from CommonServerPython import DemistoException
        requests_mock.get('http://example.com/api/v2/event', exc=requests.exceptions.ConnectTimeout)
        with raises(DemistoException, match="Connection Timeout Error"):
            self.client._http_request('get', 'event')

    def test_http_request_ssl_error(self, requests_mock):
        from CommonServerPython import DemistoException
        requests_mock.get('http://example.com/api/v2/event', exc=requests.exceptions.SSLError)
        with raises(DemistoException, match="SSL Certificate Verification Failed"):
            self.client._http_request('get', 'event', resp_type='response')

    def test_http_request_ssl_error_insecure(cls, requests_mock):
        requests_mock.get('http://example.com/api/v2/event', exc=requests.exceptions.SSLError('test ssl'))
        client = cls.BaseClient('http://example.com/api/v2/', ok_codes=(200, 201), verify=False)
        with raises(requests.exceptions.SSLError, match="^test ssl$"):
            client._http_request('get', 'event', resp_type='response')

    def test_http_request_proxy_error(self, requests_mock):
        from CommonServerPython import DemistoException
        requests_mock.get('http://example.com/api/v2/event', exc=requests.exceptions.ProxyError)
        with raises(DemistoException, match="Proxy Error"):
            self.client._http_request('get', 'event', resp_type='response')

    def test_http_request_connection_error_with_errno(self, requests_mock):
        from CommonServerPython import DemistoException
        err = requests.exceptions.ConnectionError()
        err.errno = 104
        err.strerror = "Connection reset by peer test"
        requests_mock.get('http://example.com/api/v2/event', exc=err)
        with raises(DemistoException, match="Error Number: \[104\]\\nMessage: Connection reset by peer test"):
            self.client._http_request('get', 'event', resp_type='response')

    def test_http_request_connection_error_without_errno(self, requests_mock):
        from CommonServerPython import DemistoException
        requests_mock.get('http://example.com/api/v2/event', exc=requests.exceptions.ConnectionError("Generic error"))
        with raises(DemistoException, match="Generic error"):
            self.client._http_request('get', 'event', resp_type='response')

    def test_text_exception_parsing(self, requests_mock):
        from CommonServerPython import DemistoException
        reason = 'Bad Request'
        text = 'additional text'
        requests_mock.get('http://example.com/api/v2/event',
                          status_code=400,
                          reason=reason,
                          text=text)
        with raises(DemistoException, match='- {}\n{}'.format(reason, text)):
            self.client._http_request('get', 'event', resp_type='text')

    def test_json_exception_parsing(self, requests_mock):
        from CommonServerPython import DemistoException
        reason = 'Bad Request'
        json_response = {'error': 'additional text'}
        requests_mock.get('http://example.com/api/v2/event',
                          status_code=400,
                          reason=reason,
                          json=json_response)
        with raises(DemistoException, match='- {}\n.*{}'.format(reason, json_response["error"])):
            self.client._http_request('get', 'event', resp_type='text')

    def test_exception_response_json_parsing_when_ok_code_is_invalid(self, requests_mock):
        from CommonServerPython import DemistoException
        json_response = {'error': 'additional text'}
        requests_mock.get('http://example.com/api/v2/event',
                          status_code=400,
                          json=json_response)
        try:
            self.client._http_request('get', 'event', ok_codes=(200,))
        except DemistoException as e:
            resp_json = e.res.json()
            assert e.res.status_code == 400
            assert resp_json.get('error') == 'additional text'

    def test_exception_response_text_parsing_when_ok_code_is_invalid(self, requests_mock):
        from CommonServerPython import DemistoException
        requests_mock.get('http://example.com/api/v2/event',
                          status_code=400,
                          text='{"error": "additional text"}')
        try:
            self.client._http_request('get', 'event', ok_codes=(200,))
        except DemistoException as e:
            resp_json = json.loads(e.res.text)
            assert e.res.status_code == 400
            assert resp_json.get('error') == 'additional text'

    def test_http_request_timeout_default(self, requests_mock):
        requests_mock.get('http://example.com/api/v2/event', text=json.dumps(self.text))
        self.client._http_request('get', 'event')
        assert requests_mock.last_request.timeout == self.client.REQUESTS_TIMEOUT

    def test_http_request_timeout_given_func(self, requests_mock):
        requests_mock.get('http://example.com/api/v2/event', text=json.dumps(self.text))
        timeout = 120
        self.client._http_request('get', 'event', timeout=timeout)
        assert requests_mock.last_request.timeout == timeout

    def test_http_request_timeout_given_class(self, requests_mock):
        from CommonServerPython import BaseClient
        requests_mock.get('http://example.com/api/v2/event', text=json.dumps(self.text))
        timeout = 44
        new_client = BaseClient('http://example.com/api/v2/', timeout=timeout)
        new_client._http_request('get', 'event')
        assert requests_mock.last_request.timeout == timeout

    def test_http_request_timeout_environ_system(self, requests_mock, mocker):
        from CommonServerPython import BaseClient
        requests_mock.get('http://example.com/api/v2/event', text=json.dumps(self.text))
        timeout = 10
        mocker.patch.dict(os.environ, {'REQUESTS_TIMEOUT': str(timeout)})
        new_client = BaseClient('http://example.com/api/v2/')
        new_client._http_request('get', 'event')
        assert requests_mock.last_request.timeout == timeout

    def test_http_request_timeout_environ_integration(self, requests_mock, mocker):
        requests_mock.get('http://example.com/api/v2/event', text=json.dumps(self.text))
        timeout = 180.1
        # integration name is set to Test in the fixture handle_calling_context
        mocker.patch.dict(os.environ, {'REQUESTS_TIMEOUT.Test': str(timeout)})
        from CommonServerPython import BaseClient
        new_client = BaseClient('http://example.com/api/v2/')
        new_client._http_request('get', 'event')
        assert requests_mock.last_request.timeout == timeout

    def test_http_request_timeout_environ_script(self, requests_mock, mocker):
        requests_mock.get('http://example.com/api/v2/event', text=json.dumps(self.text))
        timeout = 23.4
        script_name = 'TestScript'
        mocker.patch.dict(os.environ, {'REQUESTS_TIMEOUT.' + script_name: str(timeout)})
        mocker.patch.dict(demisto.callingContext, {'context': {'ScriptName': script_name}})
        mocker.patch.object(CommonServerPython, 'get_integration_name', return_value='')
        from CommonServerPython import BaseClient
        new_client = BaseClient('http://example.com/api/v2/')
        new_client._http_request('get', 'event')
        assert requests_mock.last_request.timeout == timeout

    def test_is_valid_ok_codes_empty(self):
        from requests import Response
        from CommonServerPython import BaseClient
        new_client = BaseClient('http://example.com/api/v2/')
        response = Response()
        response.status_code = 200
        assert new_client._is_status_code_valid(response, None)

    def test_is_valid_ok_codes_from_function(self):
        from requests import Response
        response = Response()
        response.status_code = 200
        assert self.client._is_status_code_valid(response, (200, 201))

    def test_is_valid_ok_codes_from_self(self):
        from requests import Response
        response = Response()
        response.status_code = 200
        assert self.client._is_status_code_valid(response, None)

    def test_is_valid_ok_codes_empty_false(self):
        from requests import Response
        response = Response()
        response.status_code = 400
        assert not self.client._is_status_code_valid(response, None)

    def test_is_valid_ok_codes_from_function_false(self):
        from requests import Response
        response = Response()
        response.status_code = 400
        assert not self.client._is_status_code_valid(response, (200, 201))

    def test_is_valid_ok_codes_from_self_false(self):
        from requests import Response
        response = Response()
        response.status_code = 400
        assert not self.client._is_status_code_valid(response)

    def test_http_request_params_parser_none(self, requests_mock):
        """
            Given
                - query params with spaces without specific quote function.

            When
                - Calling _https_request function.

            Then
                - Verify the spaces in the result is as expected.
        """
        mock_request = requests_mock.get('http://example.com/api/v2/', json={})
        from CommonServerPython import BaseClient
        mock_client = BaseClient('http://example.com/api/v2/')

        mock_client._http_request('get', params={'key': 'value with spaces'})

        assert mock_request.last_request.query == 'key=value+with+spaces'

<<<<<<< HEAD
=======
    def test_http_request_execution_metrics_success(cls, requests_mock):
        """
        Given: A BaseClient object
        When:
        - Calling _http_request function with metrics
        - A successful response.
        Then: Verify the successful execution metrics is incremented.
        """
        requests_mock.get('http://example.com/api/v2/event', text="success")
        client = cls.BaseClient('http://example.com/api/v2/', ok_codes=(200, 201), verify=False)
        client._http_request('get', 'event', resp_type='response', with_metrics=True)
        assert client.execution_metrics.success == 1

    def test_http_request_execution_metrics_success_but_polling_in_progress(cls, requests_mock):
        """
        Given: A BaseClient object
        When:
        - Calling _http_request function with metrics
        - A successful response.
        - Response is determined as polling in progress.
        Then: Verify the successful execution metrics is not incremented.
        """
        requests_mock.get('http://example.com/api/v2/event', text="success")
        client = cls.BaseClient('http://example.com/api/v2/', ok_codes=(200, 201), verify=False)
        client.is_polling_in_progress = lambda _: True
        client._http_request('get', 'event', resp_type='response', with_metrics=True)
        assert client.execution_metrics.success == 0

    def test_http_request_execution_metrics_timeout(cls, requests_mock):
        """
        Given: A BaseClient object
        When:
        - Calling _http_request function with metrics
        - A timeout error is returned.
        Then: Verify the timeout error execution metrics is incremented.
        """
        from CommonServerPython import DemistoException
        requests_mock.get('http://example.com/api/v2/event', exc=requests.exceptions.ConnectTimeout)
        client = cls.BaseClient('http://example.com/api/v2/', ok_codes=(200, 201), verify=False)
        with raises(DemistoException):
            client._http_request('get', 'event', resp_type='response', with_metrics=True)
        assert client.execution_metrics.timeout_error == 1

    def test_http_request_execution_metrics_ssl_error(cls, requests_mock):
        """
        Given: A BaseClient object
        When:
        - Calling _http_request function with metrics
        - An SSL error is returned.
        Then: Verify the ssl error execution metrics is incremented.
        """
        from CommonServerPython import DemistoException
        requests_mock.get('http://example.com/api/v2/event', exc=requests.exceptions.SSLError)
        client = cls.BaseClient('http://example.com/api/v2/', ok_codes=(200, 201))
        with raises(DemistoException):
            client._http_request('get', 'event', resp_type='response', with_metrics=True)
        assert client.execution_metrics.ssl_error == 1

    def test_http_request_execution_metrics_proxy_error(cls, requests_mock):
        """
        Given: A BaseClient object
        When:
        - Calling _http_request function with metrics
        - A proxy error is returned.
        Then: Verify the proxy error execution metrics is incremented.
        """
        from CommonServerPython import DemistoException
        requests_mock.get('http://example.com/api/v2/event', exc=requests.exceptions.ProxyError)
        client = cls.BaseClient('http://example.com/api/v2/', ok_codes=(200, 201), verify=False)
        with raises(DemistoException):
            client._http_request('get', 'event', resp_type='response', with_metrics=True)
        assert client.execution_metrics.proxy_error == 1

    def test_http_request_execution_metrics_connection_error(cls, requests_mock):
        """
        Given: A BaseClient object
        When:
        - Calling _http_request function with metrics
        - A connection error is returned.
        Then: Verify the connection error execution metrics is incremented.
        """
        from CommonServerPython import DemistoException
        requests_mock.get('http://example.com/api/v2/event', exc=requests.exceptions.ConnectionError)
        client = cls.BaseClient('http://example.com/api/v2/', ok_codes=(200, 201), verify=False)
        with raises(DemistoException):
            client._http_request('get', 'event', resp_type='response', with_metrics=True)
        assert client.execution_metrics.connection_error == 1

    def test_http_request_execution_metrics_retry_error(cls, requests_mock):
        """
        Given: A BaseClient object
        When:
        - Calling _http_request function with metrics
        - A retry error is returned.
        Then: Verify the retry error execution metrics is incremented.
        """
        from CommonServerPython import DemistoException
        requests_mock.get('http://example.com/api/v2/event', exc=requests.exceptions.RetryError)
        client = cls.BaseClient('http://example.com/api/v2/', ok_codes=(200, 201), verify=False)
        with raises(DemistoException):
            client._http_request('get', 'event', resp_type='response', with_metrics=True)
        assert client.execution_metrics.retry_error == 1

    def test_http_request_execution_metrics_auth_error(cls, requests_mock):
        """
        Given: A BaseClient object
        When:
        - Calling _http_request function with metrics
        - An auth error (401 status code) is returned.
        Then: Verify the auth error execution metrics is incremented.
        """
        from CommonServerPython import DemistoException
        requests_mock.get('http://example.com/api/v2/event', status_code=401, text="err")
        client = cls.BaseClient('http://example.com/api/v2/', ok_codes=(200, 201), verify=False)
        with raises(DemistoException, match="Error in API call"):
            client._http_request('get', 'event', with_metrics=True)
        assert client.execution_metrics.auth_error == 1

    def test_http_request_execution_metrics_quota_error(cls, requests_mock):
        """
        Given: A BaseClient object
        When:
        - Calling _http_request function with metrics
        - A quota error (429 status code) is returned.
        Then: Verify the quota error execution metrics is incremented.
        """
        from CommonServerPython import DemistoException
        requests_mock.get('http://example.com/api/v2/event', status_code=429, text="err")
        client = cls.BaseClient('http://example.com/api/v2/', ok_codes=(200, 201), verify=False)
        with raises(DemistoException, match="Error in API call"):
            client._http_request('get', 'event', with_metrics=True)
        assert client.execution_metrics.quota_error == 1

    def test_http_request_execution_metrics_service_error(cls, requests_mock):
        """
        Given: A BaseClient object
        When:
        - Calling _http_request function with metrics
        - A service error (500 status code) is returned.
        Then: Verify the service error execution metrics is incremented.
        """
        from CommonServerPython import DemistoException
        requests_mock.get('http://example.com/api/v2/event', status_code=500, text="err")
        client = cls.BaseClient('http://example.com/api/v2/', ok_codes=(200, 201), verify=False)
        with raises(DemistoException, match="Error in API call"):
            client._http_request('get', 'event', with_metrics=True)
        assert client.execution_metrics.service_error == 1

    def test_http_request_execution_metrics_general_error(cls, requests_mock):
        """
        Given: A BaseClient object
        When:
        - Calling _http_request function with metrics
        - A general error (400 status code) is returned.
        Then: Verify the general error execution metrics is incremented.
        """
        from CommonServerPython import DemistoException
        requests_mock.get('http://example.com/api/v2/event', status_code=400, text="err")
        client = cls.BaseClient('http://example.com/api/v2/', ok_codes=(200, 201), verify=False)
        with raises(DemistoException, match="Error in API call"):
            client._http_request('get', 'event', with_metrics=True)
        assert client.execution_metrics.general_error == 1

    def test_http_request_execution_metrics_not_found_error_but_ok(cls, requests_mock):
        """
        Given: A BaseClient object
        When:
        - Calling _http_request function with metrics
        - A not found error (404 status code) is returned.
        - 404 is considered ok
        Then: Verify the success execution metrics is incremented, and not the general error metrics.
        """
        requests_mock.get('http://example.com/api/v2/event', status_code=404, text="err")
        client = cls.BaseClient('http://example.com/api/v2/', ok_codes=(200, 201, 404), verify=False)
        res = client._http_request('get', 'event', resp_type='response', with_metrics=True)
        assert res.status_code == 404
        assert client.execution_metrics.success == 1
        assert client.execution_metrics.general_error == 0

    def test_http_request_execution_metrics_results(cls, requests_mock, mocker):
        """
        Given: A BaseClient object
        When:
        - Calling _http_request function with metrics
        - An general error is returned
        - The client object is then deleted
        Then: Verify an execution metrics entry is sent to demisto.results() accordingly.
        """
        from CommonServerPython import DemistoException, EntryType, ErrorTypes
        requests_mock.get('http://example.com/api/v2/event', status_code=400, text="err")
        demisto_results_mock = mocker.patch.object(demisto, 'results')
        client = cls.BaseClient('http://example.com/api/v2/', ok_codes=(200, 201), verify=False)
        with raises(DemistoException, match="Error in API call"):
            client._http_request('get', 'event', with_metrics=True)
        del client
        demisto_results_mock.assert_called_once
        entry = demisto_results_mock.call_args[0][0]
        assert entry["Type"] == EntryType.EXECUTION_METRICS
        assert entry["APIExecutionMetrics"] == [{
            "Type": ErrorTypes.GENERAL_ERROR,
            "APICallsCount": 1,
        }]

    def test_http_request_no_execution_metrics_results(cls, requests_mock, mocker):
        """
        Given: A BaseClient object
        When:
        - Calling _http_request function without metrics
        - An general error is returned
        - The client object is then deleted
        Then: Verify demisto.results() is not called.
        """
        from CommonServerPython import DemistoException
        requests_mock.get('http://example.com/api/v2/event', status_code=400, text="err")
        demisto_results_mock = mocker.patch.object(demisto, 'results')
        client = cls.BaseClient('http://example.com/api/v2/', ok_codes=(200, 201), verify=False)
        with raises(DemistoException, match="Error in API call"):
            client._http_request('get', 'event')
        del client
        demisto_results_mock.assert_not_called

    def test_base_client_subclass_without_execution_metrics_initialized(self):
        """
        Given: A BaseClient object and a subclass of it that does not initialize execution_metrics
        When: deleting the client object
        Then: Ensure the deletion does not raise any exception
        """
        from CommonServerPython import BaseClient

        class Client(BaseClient):
            def __init__(self):
                pass

        client = Client()
        del client

>>>>>>> 90cf3b88
    @pytest.mark.skipif(not IS_PY3, reason='test not supported in py2')
    def test_http_request_params_parser_quote(self, requests_mock):
        """
            Given
                - query params with spaces with specific quote function.

            When
                - Calling _https_request function.

            Then
                - Verify the spaces in the result is as expected.
        """
        mock_request = requests_mock.get('http://example.com/api/v2/', json={})
        from CommonServerPython import BaseClient
        mock_client = BaseClient('http://example.com/api/v2/')

        mock_client._http_request('get', params={'key': 'value with spaces'}, params_parser=urllib.parse.quote)

        assert mock_request.last_request.query == 'key=value%20with%20spaces'


def test_parse_date_string():
    # test unconverted data remains: Z
    assert parse_date_string('2019-09-17T06:16:39Z') == datetime(2019, 9, 17, 6, 16, 39)

    # test unconverted data remains: .22Z
    assert parse_date_string('2019-09-17T06:16:39.22Z') == datetime(2019, 9, 17, 6, 16, 39, 220000)

    # test time data without ms does not match format with ms
    assert parse_date_string('2019-09-17T06:16:39Z', '%Y-%m-%dT%H:%M:%S.%f') == datetime(2019, 9, 17, 6, 16, 39)

    # test time data with timezone Z does not match format with timezone +05:00
    assert parse_date_string('2019-09-17T06:16:39Z', '%Y-%m-%dT%H:%M:%S+05:00') == datetime(2019, 9, 17, 6, 16, 39)

    # test time data with timezone +05:00 does not match format with timezone Z
    assert parse_date_string('2019-09-17T06:16:39+05:00', '%Y-%m-%dT%H:%M:%SZ') == datetime(2019, 9, 17, 6, 16, 39)

    # test time data with timezone -05:00 and with ms does not match format with timezone +02:00 without ms
    assert parse_date_string(
        '2019-09-17T06:16:39.4040+05:00', '%Y-%m-%dT%H:%M:%S+02:00'
    ) == datetime(2019, 9, 17, 6, 16, 39, 404000)


def test_override_print(mocker):
    mocker.patch.object(demisto, 'info')
    int_logger = IntegrationLogger()
    int_logger.set_buffering(False)
    int_logger.print_override("test", "this")
    assert demisto.info.call_count == 1
    assert demisto.info.call_args[0][0] == "test this"
    demisto.info.reset_mock()
    int_logger.print_override("test", "this", file=sys.stderr)
    assert demisto.info.call_count == 1
    assert demisto.info.call_args[0][0] == "test this"
    buf = StringIO()
    # test writing to custom file (not stdout/stderr)
    int_logger.print_override("test", "this", file=buf)
    assert buf.getvalue() == 'test this\n'


def test_http_client_debug(mocker):
    if not IS_PY3:
        pytest.skip("test not supported in py2")
        return
    mocker.patch.object(demisto, 'info')
    debug_log = DebugLogger()
    from http.client import HTTPConnection
    HTTPConnection.debuglevel = 1
    # not using 'with' because its not compatible with all python versions
    con = HTTPConnection("google.com")
    con.request('GET', '/')
    with con.getresponse() as r:
        r.read()
    con.close()
    assert demisto.info.call_count > 5
    assert debug_log is not None


def test_http_client_debug_int_logger_sensitive_query_params(mocker):
    if not IS_PY3:
        pytest.skip("test not supported in py2")
        return
    mocker.patch.object(demisto, 'params', return_value={'APIKey': 'dummy'})
    mocker.patch.object(demisto, 'info')
    debug_log = DebugLogger()
    from http.client import HTTPConnection
    HTTPConnection.debuglevel = 1
    con = HTTPConnection("google.com")
    con.request('GET', '?apikey=dummy')
    # not using 'with' because its not compatible with all python versions
    with con.getresponse() as r:
        r.read()
    con.close()
    assert debug_log
    for arg in demisto.info.call_args_list:
        assert 'dummy' not in arg[0][0]
        if 'apikey' in arg[0][0]:
            assert 'apikey=<XX_REPLACED>' in arg[0][0]


class TestParseDateRange:
    @staticmethod
    @freeze_time("2024-01-15 17:00:00 UTC")
    def test_utc_time_sanity():
        utc_now = datetime.utcnow()
        utc_start_time, utc_end_time = parse_date_range('2 days', utc=True)
        # testing UTC date time and range of 2 days
        assert utc_now.replace(microsecond=0) == utc_end_time.replace(microsecond=0)
        assert abs(utc_start_time - utc_end_time).days == 2

    @staticmethod
    @freeze_time("2024-01-15 17:00:00 UTC")
    def test_local_time_sanity():
        local_now = datetime.now()
        local_start_time, local_end_time = parse_date_range('73 minutes', utc=False)
        # testing local datetime and range of 73 minutes
        assert local_now.replace(microsecond=0) == local_end_time.replace(microsecond=0)
        assert abs(local_start_time - local_end_time).seconds / 60 == 73

    @staticmethod
    @freeze_time("2024-01-15 17:00:00 UTC")
    def test_with_trailing_spaces():
        utc_now = datetime.utcnow()
        utc_start_time, utc_end_time = parse_date_range('2 days   ', utc=True)
        # testing UTC date time and range of 2 days
        assert utc_now.replace(microsecond=0) == utc_end_time.replace(microsecond=0)
        assert abs(utc_start_time - utc_end_time).days == 2

    @staticmethod
    @freeze_time("2022-11-03 13:40:00 UTC")
    def test_case_insensitive():
        utc_now = datetime.utcnow()
        utc_start_time, utc_end_time = parse_date_range('2 Days', utc=True)
        # testing UTC date time and range of 2 days
        assert utc_now.replace(microsecond=0) == utc_end_time.replace(microsecond=0)
        assert abs(utc_start_time - utc_end_time).days == 2

    @staticmethod
    @freeze_time("2024-01-15 17:00:00 UTC")
    def test_error__invalid_input_format(mocker):
        mocker.patch.object(sys, 'exit', side_effect=Exception('mock exit'))
        demisto_results = mocker.spy(demisto, 'results')

        try:
            parse_date_range('2 Days ago', utc=True)
        except Exception as exp:
            assert str(exp) == 'mock exit'
        results = demisto.results.call_args[0][0]
        assert 'date_range must be "number date_range_unit"' in results['Contents']

    @staticmethod
    @freeze_time("2024-01-15 17:00:00 UTC")
    def test_error__invalid_time_value_not_a_number(mocker):
        mocker.patch.object(sys, 'exit', side_effect=Exception('mock exit'))
        demisto_results = mocker.spy(demisto, 'results')

        try:
            parse_date_range('ten Days', utc=True)
        except Exception as exp:
            assert str(exp) == 'mock exit'
        results = demisto.results.call_args[0][0]
        assert 'The time value is invalid' in results['Contents']

    @staticmethod
    @freeze_time("2024-01-15 17:00:00 UTC")
    def test_error__invalid_time_value_not_an_integer(mocker):
        mocker.patch.object(sys, 'exit', side_effect=Exception('mock exit'))
        demisto_results = mocker.spy(demisto, 'results')

        try:
            parse_date_range('1.5 Days', utc=True)
        except Exception as exp:
            assert str(exp) == 'mock exit'
        results = demisto.results.call_args[0][0]
        assert 'The time value is invalid' in results['Contents']

    @staticmethod
    @freeze_time("2024-01-15 17:00:00 UTC")
    def test_error__invalid_time_unit(mocker):
        mocker.patch.object(sys, 'exit', side_effect=Exception('mock exit'))
        demisto_results = mocker.spy(demisto, 'results')

        try:
            parse_date_range('2 nights', utc=True)
        except Exception as exp:
            assert str(exp) == 'mock exit'
        results = demisto.results.call_args[0][0]
        assert 'The unit of date_range is invalid' in results['Contents']


def test_encode_string_results():
    s = "test"
    assert s == encode_string_results(s)
    s2 = u"בדיקה"
    if IS_PY3:
        res = str(s2)
    else:
        res = s2.encode("utf8")
    assert encode_string_results(s2) == res
    not_string = [1, 2, 3]
    assert not_string == encode_string_results(not_string)


class TestReturnOutputs:
    def test_return_outputs(self, mocker):
        mocker.patch.object(demisto, 'results')
        md = 'md'
        outputs = {'Event': 1}
        raw_response = {'event': 1}
        return_outputs(md, outputs, raw_response)
        results = demisto.results.call_args[0][0]
        assert len(demisto.results.call_args[0]) == 1
        assert demisto.results.call_count == 1
        assert raw_response == results['Contents']
        assert 'json' == results['ContentsFormat']
        assert outputs == results['EntryContext']
        assert md == results['HumanReadable']

    def test_return_outputs_only_md(self, mocker):
        mocker.patch.object(demisto, 'results')
        md = 'md'
        return_outputs(md)
        results = demisto.results.call_args[0][0]
        assert len(demisto.results.call_args[0]) == 1
        assert demisto.results.call_count == 1
        assert md == results['HumanReadable']
        assert 'text' == results['ContentsFormat']

    def test_return_outputs_raw_none(self, mocker):
        mocker.patch.object(demisto, 'results')
        md = 'md'
        outputs = {'Event': 1}
        return_outputs(md, outputs, None)
        results = demisto.results.call_args[0][0]
        assert len(demisto.results.call_args[0]) == 1
        assert demisto.results.call_count == 1
        assert outputs == results['Contents']
        assert 'json' == results['ContentsFormat']
        assert outputs == results['EntryContext']
        assert md == results['HumanReadable']

    def test_return_outputs_timeline(self, mocker):
        mocker.patch.object(demisto, 'results')
        md = 'md'
        outputs = {'Event': 1}
        raw_response = {'event': 1}
        timeline = [{'Value': 'blah', 'Message': 'test', 'Category': 'test'}]
        return_outputs(md, outputs, raw_response, timeline)
        results = demisto.results.call_args[0][0]
        assert len(demisto.results.call_args[0]) == 1
        assert demisto.results.call_count == 1
        assert raw_response == results['Contents']
        assert 'json' == results['ContentsFormat']
        assert outputs == results['EntryContext']
        assert md == results['HumanReadable']
        assert timeline == results['IndicatorTimeline']

    def test_return_outputs_timeline_without_category(self, mocker):
        mocker.patch.object(demisto, 'results')
        md = 'md'
        outputs = {'Event': 1}
        raw_response = {'event': 1}
        timeline = [{'Value': 'blah', 'Message': 'test'}]
        return_outputs(md, outputs, raw_response, timeline)
        results = demisto.results.call_args[0][0]
        assert len(demisto.results.call_args[0]) == 1
        assert demisto.results.call_count == 1
        assert raw_response == results['Contents']
        assert 'json' == results['ContentsFormat']
        assert outputs == results['EntryContext']
        assert md == results['HumanReadable']
        assert 'Category' in results['IndicatorTimeline'][0].keys()
        assert results['IndicatorTimeline'][0]['Category'] == 'Integration Update'

    def test_return_outputs_ignore_auto_extract(self, mocker):
        mocker.patch.object(demisto, 'results')
        md = 'md'
        outputs = {'Event': 1}
        raw_response = {'event': 1}
        ignore_auto_extract = True
        return_outputs(md, outputs, raw_response, ignore_auto_extract=ignore_auto_extract)
        results = demisto.results.call_args[0][0]
        assert len(demisto.results.call_args[0]) == 1
        assert demisto.results.call_count == 1
        assert raw_response == results['Contents']
        assert 'json' == results['ContentsFormat']
        assert outputs == results['EntryContext']
        assert md == results['HumanReadable']
        assert ignore_auto_extract == results['IgnoreAutoExtract']

    def test_return_outputs_text_raw_response(self, mocker):
        mocker.patch.object(demisto, 'results')
        md = 'md'
        raw_response = 'string'
        return_outputs(md, raw_response=raw_response)
        results = demisto.results.call_args[0][0]
        assert len(demisto.results.call_args[0]) == 1
        assert demisto.results.call_count == 1
        assert raw_response == results['Contents']
        assert 'text' == results['ContentsFormat']


def test_argToBoolean():
    assert argToBoolean('true') is True
    assert argToBoolean('yes') is True
    assert argToBoolean('TrUe') is True
    assert argToBoolean(True) is True

    assert argToBoolean('false') is False
    assert argToBoolean('no') is False
    assert argToBoolean(False) is False


batch_params = [
    # full batch case
    ([1, 2, 3], 1, [[1], [2], [3]]),
    # empty case
    ([], 1, []),
    # out of index case
    ([1, 2, 3], 5, [[1, 2, 3]]),
    # out of index in end with batches
    ([1, 2, 3, 4, 5], 2, [[1, 2], [3, 4], [5]]),
    ([1] * 100, 2, [[1, 1]] * 50)
]


@pytest.mark.parametrize('iterable, sz, expected', batch_params)
def test_batch(iterable, sz, expected):
    for i, item in enumerate(batch(iterable, sz)):
        assert expected[i] == item


regexes_test = [
    (ipv4Regex, '192.168.1.1', True),
    (ipv4Regex, '192.168.1.1:8080', True),
    (ipv4Regex, '192.168.1.1/24', False),
    (ipv4Regex, '192.168.a.1', False),
    (ipv4Regex, '192.168..1.1', False),
    (ipv4Regex, '192.256.1.1', False),
    (ipv4Regex, '192.256.1.1.1', False),
    (ipv4Regex, '192.168.1.1/12', False),
    (ipv4Regex, '', False),
    (ipv4cidrRegex, '192.168.1.1/32', True),
    (ipv4cidrRegex, '192.168.1.1.1/30', False),
    (ipv4cidrRegex, '192.168.1.b/30', False),
    (ipv4cidrRegex, '192.168.1.12/381', False),
    (ipv6Regex, '2001:db8:a0b:12f0::1', True),
    (ipv6Regex, '2001:db8:a0b:12f0::1/11', False),
    (ipv6Regex, '2001:db8:a0b:12f0::1::1', False),
    (ipv6Regex, '2001:db8:a0b:12f0::98aa5', False),
    (ipv6cidrRegex, '2001:db8:a0b:12f0::1/64', True),
    (ipv6cidrRegex, '2001:db8:a0b:12f0::1/256', False),
    (ipv6cidrRegex, '2001:db8:a0b:12f0::1::1/25', False),
    (ipv6cidrRegex, '2001:db8:a0b:12f0::1aaasds::1/1', False)
]


@pytest.mark.parametrize('pattern, string, expected', regexes_test)
def test_regexes(pattern, string, expected):
    # (str, str, bool) -> None
    # emulates re.fullmatch from py3.4
    assert expected is bool(re.match("(?:" + pattern + r")\Z", string))


IP_TO_INDICATOR_TYPE_PACK = [
    ('192.168.1.1', FeedIndicatorType.IP),
    ('192.168.1.1:8080', FeedIndicatorType.IP),
    ('192.168.1.1/32', FeedIndicatorType.CIDR),
    ('2001:db8:a0b:12f0::1', FeedIndicatorType.IPv6),
    ('2001:db8:a0b:12f0::1/64', FeedIndicatorType.IPv6CIDR),
]


@pytest.mark.parametrize('ip, indicator_type', IP_TO_INDICATOR_TYPE_PACK)
def test_ip_to_indicator(ip, indicator_type):
    assert FeedIndicatorType.ip_to_indicator_type(ip) is indicator_type


data_test_b64_encode = [
    (u'test', 'dGVzdA=='),
    ('test', 'dGVzdA=='),
    (b'test', 'dGVzdA=='),
    ('', ''),
    ('%', 'JQ=='),
    (u'§', 'wqc='),
    (u'§t`e§s`t§', 'wqd0YGXCp3NgdMKn'),
]


@pytest.mark.parametrize('_input, expected_output', data_test_b64_encode)
def test_b64_encode(_input, expected_output):
    output = b64_encode(_input)
    assert output == expected_output, 'b64_encode({}) returns: {} instead: {}'.format(_input, output, expected_output)


def test_traceback_in_return_error_debug_mode_on(mocker):
    mocker.patch.object(demisto, 'command', return_value="test-command")
    mocker.spy(demisto, 'results')
    mocker.patch('CommonServerPython.is_debug_mode', return_value=True)
    from CommonServerPython import return_error

    try:
        raise Exception("This is a test string")
    except Exception:
        with pytest.raises(SystemExit):
            return_error("some text")

    assert "This is a test string" in str(demisto.results.call_args)
    assert "Traceback" in str(demisto.results.call_args)
    assert "some text" in str(demisto.results.call_args)


def test_traceback_in_return_error_debug_mode_off(mocker):
    mocker.patch.object(demisto, 'command', return_value="test-command")
    mocker.spy(demisto, 'results')
    mocker.patch('CommonServerPython.is_debug_mode', return_value=False)
    from CommonServerPython import return_error

    try:
        raise Exception("This is a test string")
    except Exception:
        with pytest.raises(SystemExit):
            return_error("some text")

    assert "This is a test string" not in str(demisto.results.call_args)
    assert "Traceback" not in str(demisto.results.call_args)
    assert "some text" in str(demisto.results.call_args)


# append_context unit test
CONTEXT_MOCK = {
    'str_key': 'str_value',
    'dict_key': {
        'key1': 'val1',
        'key2': 'val2'
    },
    'int_key': 1,
    'list_key_str': ['val1', 'val2'],
    'list_key_list': ['val1', 'val2'],
    'list_key_dict': ['val1', 'val2']
}

UPDATED_CONTEXT = {
    'str_key': 'str_data,str_value',
    'dict_key': {
        'key1': 'val1',
        'key2': 'val2',
        'data_key': 'data_val'
    },
    'int_key': [1, 2],
    'list_key_str': ['val1', 'val2', 'str_data'],
    'list_key_list': ['val1', 'val2', 'val1', 'val2'],
    'list_key_dict': ['val1', 'val2', {'data_key': 'data_val'}]
}
UPDATED_CONTEXT_WITH_LIST = {
    'dict_key': [{
        'key1': 'val1',
        'key2': 'val2',
        'key3': 'val3'
    }],
    'int_key': [1, 2],
    'list_key_str': ['val1', 'val2', 'str_data'],
    'list_key_list': ['val1', 'val2', 'val1', 'val2'],
    'list_key_dict': ['val1', 'val2', {'data_key': 'data_val'}]
}

DATA_MOCK_STRING = "str_data"
DATA_MOCK_LIST = ['val1', 'val2']
DATA_MOCK_LIST_OF_DICT = [{'key3': 'val3'}]
DATA_MOCK_DICT = {
    'data_key': 'data_val'
}
DATA_MOCK_INT = 2

STR_KEY = "str_key"
DICT_KEY = "dict_key"

APPEND_CONTEXT_INPUT = [
    (CONTEXT_MOCK, DATA_MOCK_STRING, STR_KEY, "key = {}, val = {}".format(STR_KEY, UPDATED_CONTEXT[STR_KEY])),
    (CONTEXT_MOCK, DATA_MOCK_LIST, STR_KEY, "TypeError"),
    (CONTEXT_MOCK, DATA_MOCK_DICT, STR_KEY, "TypeError"),

    (CONTEXT_MOCK, DATA_MOCK_STRING, DICT_KEY, "TypeError"),
    (CONTEXT_MOCK, DATA_MOCK_LIST, DICT_KEY, "TypeError"),
    (CONTEXT_MOCK, DATA_MOCK_LIST_OF_DICT, DICT_KEY, "key = {}, val = {}".format(DICT_KEY, UPDATED_CONTEXT_WITH_LIST[DICT_KEY])),
    (CONTEXT_MOCK, DATA_MOCK_DICT, DICT_KEY, "key = {}, val = {}".format(DICT_KEY, UPDATED_CONTEXT[DICT_KEY])),

    (CONTEXT_MOCK, DATA_MOCK_STRING, 'list_key_str',
     "key = {}, val = {}".format('list_key_str', UPDATED_CONTEXT['list_key_str'])),
    (CONTEXT_MOCK, DATA_MOCK_LIST, 'list_key_list',
     "key = {}, val = {}".format('list_key_list', UPDATED_CONTEXT['list_key_list'])),
    (CONTEXT_MOCK, DATA_MOCK_DICT, 'list_key_dict',
     "key = {}, val = {}".format('list_key_dict', UPDATED_CONTEXT['list_key_dict'])),

    (CONTEXT_MOCK, DATA_MOCK_INT, 'int_key', "key = {}, val = {}".format('int_key', UPDATED_CONTEXT['int_key'])),
]


def get_set_context(key, val):
    from CommonServerPython import return_error
    return_error("key = {}, val = {}".format(key, val))


@pytest.mark.parametrize('context_mock, data_mock, key, expected_answer', APPEND_CONTEXT_INPUT)
def test_append_context(mocker, context_mock, data_mock, key, expected_answer):
    from CommonServerPython import demisto
    mocker.patch.object(demisto, 'get', return_value=context_mock.get(key))
    mocker.patch.object(demisto, 'setContext', side_effect=get_set_context)
    mocker.patch.object(demisto, 'results')

    if "TypeError" not in expected_answer:
        with raises(SystemExit, match='0'):
            appendContext(key, data_mock)
            assert expected_answer in demisto.results.call_args[0][0]['Contents']

    else:
        with raises(TypeError) as e:
            appendContext(key, data_mock)
            assert expected_answer in e.value


INDICATOR_VALUE_AND_TYPE = [
    ('3fec1b14cea32bbcd97fad4507b06888', "File"),
    ('1c8893f75089a27ca6a8d49801d7aa6b64ea0c6167fe8b1becfe9bc13f47bdc1', 'File'),
    ('castaneda-thornton.com', 'Domain'),
    ('192.0.0.1', 'IP'),
    ('test@gmail.com', 'Email'),
    ('test@Demisto.com', 'Email'),
    ('Test@demisto.com', 'Email'),
    ('TEST@demisto.com', 'Email'),
    ('TEST@Demisto.com', 'Email'),
    ('TEST@DEMISTO.Com', 'Email'),
    ('TesT@DEMISTO.Com', 'Email'),
    ('TesT@DemisTO.Com', 'Email'),
    ('TesT@DeMisTo.CoM', 'Email'),
    ('TEST@DEMISTO.COM', 'Email'),
    ('e775eb1250137c0b83d4e7c4549c71d6f10cae4e708ebf0b5c4613cbd1e91087', 'File'),
    ('test@yahoo.com', 'Email'),
    ('http://test.com', 'URL'),
    ('11.111.11.11/11', 'CIDR'),
    ('CVE-0000-0000', 'CVE'),
    ('dbot@demisto.works', 'Email'),
    ('dummy@recipient.com', 'Email'),
    ('bruce.wayne@pharmtech.zz', 'Email'),
    ('joe@gmail.com', 'Email'),
    ('koko@demisto.com', 'Email'),
    ('42a5e275559a1651b3df8e15d3f5912499f0f2d3d1523959c56fc5aea6371e59', 'File'),
    ('10676cf66244cfa91567fbc1a937f4cb19438338b35b69d4bcc2cf0d3a44af5e', 'File'),
    ('52483514f07eb14570142f6927b77deb7b4da99f', 'File'),
    ('c8092abd8d581750c0530fa1fc8d8318', 'File'),
    ('fe80:0000:0000:0000:91ba:7558:26d3:acde', 'IPv6'),
    ('fd60:e22:f1b9::2', 'IPv6'),
    ('2001:db8:0000:0000:0000:0000:0000:0000', 'IPv6'),
    ('112.126.94.107', 'IP'),
    ('a', None),
    ('*castaneda-thornton.com', 'DomainGlob'),
    (
        '53e6baa124f54462786f1122e98e38ff1be3de82fe2a96b1849a8637043fd847eec7e0f53307bddf7a066565292d500c36c941f1f3bb9dcac807b2f4a0bfce1b',
        'File'),
    ('1[.]1[.]1[.]1', 'IP'),
    ('test[@]test.com', 'Email'),
    ('https[:]//www[.]test[.]com/abc', 'URL'),
    ('test[.]com', 'Domain'),
    ('https://192.168.1.1:8080', 'URL'),
]


@pytest.mark.parametrize('indicator_value, indicatory_type', INDICATOR_VALUE_AND_TYPE)
def test_auto_detect_indicator_type(indicator_value, indicatory_type):
    """
        Given
            - Indicator value
            - Indicator type

        When
        - Trying to detect the type of an indicator.

        Then
        -  Run the auto_detect_indicator_type and validate that the indicator type the function returns is as expected.
    """
    if sys.version_info.major == 3 and sys.version_info.minor == 8:
        assert auto_detect_indicator_type(indicator_value) == indicatory_type
    else:
        try:
            auto_detect_indicator_type(indicator_value)
        except Exception as e:
            assert str(e) == "Missing tldextract module, In order to use the auto detect function please" \
                             " use a docker image with it installed such as: demisto/jmespath"


def test_auto_detect_indicator_type_tldextract(mocker):
    """
        Given
            tldextract version is lower than 3.0.0

        When
            Trying to detect the type of an indicator.

        Then
            Run the auto_detect_indicator_type and validate that tldextract using `cache_file` arg and not `cache_dir`
    """
    if sys.version_info.major == 3 and sys.version_info.minor >= 8:
        import tldextract as tlde
        tlde.__version__ = '2.2.7'

        mocker.patch.object(tlde, 'TLDExtract')

        auto_detect_indicator_type('8')

        res = tlde.TLDExtract.call_args
        assert 'cache_file' in res[1].keys()


VALID_DOMAIN_INDICATORS = ['www.static.attackiqtes.com',
                           'test.com',
                           'www.testö.com',
                           'hxxps://path.test.com/check',
                           'https%3A%2F%2Ftwitter.com%2FPhilipsBeLux&data=02|01||cb2462dc8640484baf7608d638d2a698|1a407a2d7675'
                           '4d178692b3ac285306e4|0|0|636758874714819880&sdata=dnJiphWFhnAKsk5Ps0bj0p%2FvXVo8TpidtGZcW6t8lDQ%3'
                           'D&reserved=0%3E%5bcid:image003.gif@01CF4D7F.1DF62650%5d%3C',
                           'https://emea01.safelinks.protection.outlook.com/',
                           'good.good']


@pytest.mark.parametrize('indicator_value', VALID_DOMAIN_INDICATORS)
def test_valid_domain_indicator_types(indicator_value):
    """
    Given
    - Valid Domain indicators.
    When
    - Trying to match those indicators with the Domain regex.
    Then
    - The indicators are classified as Domain indicators.
    """
    assert re.match(domainRegex, indicator_value)


INVALID_DOMAIN_INDICATORS = ['aaa.2234',
                             '1.1.1.1',
                             'ba7816bf8f01cfea414140de5dae2223b00361a396177a9cb410ff61f20015ad',
                             '1.1',
                             '2001 : db8: 3333 : 4444 : 5555',
                             'test..com',
                             'test/com',
                             '3.21.32.65/path']


@pytest.mark.parametrize('indicator_value', INVALID_DOMAIN_INDICATORS)
def test_invalid_domain_indicator_types(indicator_value):
    """
    Given
    - invalid Domain indicators.
    When
    - Trying to match those indicators with the Domain regex.
    Then
    - The indicators are not classified as Domain indicators.
    """
    assert not re.match(domainRegex, indicator_value)


VALID_URL_INDICATORS = [
    '3.21.32.65/path',
    '19.117.63.253:28/other/path',
    '19.117.63.253:28/path',
    '1.1.1.1/7/server/somestring/something.php?fjjasjkfhsjasofds=sjhfhdsfhasld',
    'flake8.pycqa.org/en/latest',
    '2001:db8:85a3:8d3:1319:8a2e:370:7348/path/path',
    '2001:db8:85a3:8d3:1319:8a2e:370:7348/32/path/path',
    'https://google.com/sdlfdshfkle3247239elkxszmcdfdstgk4e5pt0/path/path/oatdsfk/sdfjjdf',
    'www.google.com/path',
    'wwW.GooGle.com/path',
    '2001:db8:85a3:8d3:1319:8a2e:370:7348/65/path/path',
    '2001:db8:3333:4444:5555:6666:7777:8888/32/path/path',
    '2001:db8:85a3:8d3:1319:8a2e:370:7348/h',
    '1.1.1.1/7/server',
    "1.1.1.1/32/path",
    'https://evil.tld/evil.html',
    'www.evil.tld/evil.aspx',
    'sftp://69.254.57.79:5001/path',
    'sftp://75.26.0.1/path',
    'www.evil.tld/resource',
    'hxxps://google[.]com:443/path',
    'http://xn--e1v2i3l4.tld/evilagain.aspx',
    'www.evil.tld:443/path/to/resource.html',
    'WWW.evil.tld:443/path/to/resource.html',
    'wWw.Evil.tld:443/path/to/resource.html',
    'Https://wWw.Evil.tld:443/path/to/resource.html',
    'https://1.2.3.4/path/to/resource.html',
    'HTTPS://1.2.3.4/path/to/resource.html',
    '1.2.3.4/path',
    '1.2.3.4/path/to/resource.html',
    'http://1.2.3.4:8080/resource.html',
    'HTTP://1.2.3.4:80/path',
    'ftp://foo.bar/resource',
    'FTP://foo.bar/resource',
    'ftps://foo.bar/resource',
    'ftps://foo.bar/Resource',
    '5.6.7.8/fdsfs',
    'https://serverName.com/deepLinkAction.do?userName=peter%40nable%2Ecom&password=Hello',
    'http://serverName.org/deepLinkAction.do?userName=peter%40nable%2Ecom&password=Hello',
    'https://1.1.1.1/deepLinkAction.do?userName=peter%40nable%2Ecom&password=Hello',
    'https://google.com/deepLinkAction.do?userName=peter%40nable%2Ecom&password=Hello',
    'www.google.com/deepLinkAction.do?userName=peter%40nable%2Ecom&password=Hello',
    'https://xsoar.pan.dev/docs/welcome',
    '5.6.7.8/user/',
    'http://www.example.com/and%26here.html',
    'https://0.0.0.1/path',
    'hxxp://0[x]455e8c6f/0s19ef206s18s2f2s567s49a8s91f7s4s19fd61a',  # defanged hexa-decimal IP.
    'hxxp://0x325e5c7f/34823jdsasjfd/asdsafgf/324',  # hexa-decimal IP.
    'hxxps://0xAB268DC1:8080/path',
    'hxxps://0xAB268DC1/p',
    'hxxps://0xAB268DC1/32',
    'http://www.google[.]com:8080/path',
    'http://www[.]google.com:8080/path',
    'www[.]google.com:8080/path',
    'www.google[.]com:8080/path',
    'google[.]com/path',
    'google[.]com:443/path',
    'hXXps://1.1.1.1[.]edu/path',
    '2001:db8:85a3:8d3:1319:8a2e:370:7348/80',
    '2001:0db8:0001:0000:0000:0ab9:C0A8:0102/resource.html',
    '2251:dbc:8fa3:8d3:1f19:8a2e:370:7348/80',
    'https[:]//www.test.com/test',  # defanged colon sign
    "hxxp[:]//1[.]1[.]1[.]1/test[.]php",  # Defanged URL with ip as a domain
    "hxxp[:]//test[.]com/test[.]php",  # Defanged URL with a file extension
<<<<<<< HEAD
=======
    "https://test.com/a/b/c-d-e",  # hyphen in the path
>>>>>>> 90cf3b88
]


@pytest.mark.parametrize('indicator_value', VALID_URL_INDICATORS)
def test_valid_url_indicator_types(indicator_value):
    """
    Given
    - Valid URL indicators.
    When
    - Trying to match those indicators with the URL regex.
    Then
    - The indicators are classified as URL indicators.
    """
    regex_match = re.match(urlRegex, indicator_value)
    assert regex_match.group(0) == indicator_value


INVALID_URL_INDICATORS = [
    'www.google.com',
    'one.two.three.four.com',
    'one.two.three.com',
    'test',
    'httn://bla.com/path',
    'google.com*',
    '1.1.1.1',
    'path/path',
    '1.1.1.1:111112243245/path',
    '3.4.6.92:8080:/test',
    '1.1.1.1:4lll/',
    'flake8.pycqa.org',
    'google.com',
    'HTTPS://dsdffd.c',  # not valid tld
    'https://test',
    'ftp://test',
    'ftps:test',
    'a.a.a.a',
    'b.b.b',
    'https:/1.1.1.1.1/path',
    'wwww.test',
    'help.test.com',
    'help-test/com',
    'fnvfdsbf/path',
    '65.23.7.2',
    'k.f.a.f',
    'test/test/test/test',
    '',
    'somestring',
    'dsjfshjdfgkjldsh32423123^^&*#@$#@$@!#4',
    'aaa/1.1.1.1/path',
    'domain*com/1.1.1.1/path',
    'http:1.1.1.1/path',
    'kfer93420932/path/path',
    '1.1.1.1.1/24',
    '2.2.2.2.2/3sad',
    'http://fdsfesd',
    'http://fdsfesd:8080',  # no tld
    'FTP://Google.',
    'https://www.',
    '1.1.1.1.1/path',
    '2.2.2.2.2/3sad',
    'HTTPS://1.1.1.1..1.1.1.1/path',
    'https://1.1.1.1.1.1.1.1.1.1.1/path',
    '1.1.1.1 .1/path',
    '   test.com',
    'test .com.domain',
    'hxxps://0xAB26:8080/path',  # must be 8 hexa-decimal chars
    'hxxps://34543645356432234e:8080/path',  # too large integer IP
    'https://35.12.5677.143423:443',  # invalid IP address
    'https://4578.2436.1254.7423',  # invalid octal address (must be numbers between 0-7)
    'https://4578.2436.1254.7423:443/p',
    'FTP://foo hXXps://1.1.1.1[.]edu/path',
    'https://216.58.199.78:12345fdsf',
    'https://www.216.58.199.78:sfsdg'
]


@pytest.mark.parametrize('indicator_value', INVALID_URL_INDICATORS)
def test_invalid_url_indicator_types(indicator_value):
    """
    Given
    - invalid URL indicators.
    When
    - Trying to match those indicators with the URL regex.
    Then
    - The indicators are not classified as URL indicators.
    """
    assert not re.match(urlRegex, indicator_value)


def test_handle_proxy(mocker):
    os.environ['REQUESTS_CA_BUNDLE'] = '/test1.pem'
    mocker.patch.object(demisto, 'params', return_value={'insecure': True})
    handle_proxy()
    assert os.getenv('REQUESTS_CA_BUNDLE') is None
    os.environ['REQUESTS_CA_BUNDLE'] = '/test2.pem'
    mocker.patch.object(demisto, 'params', return_value={})
    handle_proxy()
    assert os.environ['REQUESTS_CA_BUNDLE'] == '/test2.pem'  # make sure no change
    mocker.patch.object(demisto, 'params', return_value={'unsecure': True})
    handle_proxy()
    assert os.getenv('REQUESTS_CA_BUNDLE') is None


def test_handle_proxy_without_http_prefix():
    """
        Given
            proxy is configured in environment vars without http/https prefixes

        When
            run handle_proxy()

        Then
            the function will return proxies with http:// prefix
    """
    os.environ['HTTP_PROXY'] = 'testproxy:8899'
    os.environ['HTTPS_PROXY'] = 'testproxy:8899'
    proxies = handle_proxy(checkbox_default_value=True)
    assert proxies['http'] == 'http://testproxy:8899'
    assert proxies['https'] == 'http://testproxy:8899'


def test_handle_proxy_with_http_prefix():
    """
        Given
            proxy is configured in environment vars with http/https prefixes

        When
            run handle_proxy()

        Then
            the function will return proxies unchanged
    """
    os.environ['HTTP_PROXY'] = 'http://testproxy:8899'
    os.environ['HTTPS_PROXY'] = 'https://testproxy:8899'
    proxies = handle_proxy(checkbox_default_value=True)
    assert proxies['http'] == 'http://testproxy:8899'
    assert proxies['https'] == 'https://testproxy:8899'


def test_handle_proxy_with_socks5_prefix():
    """
        Given
            proxy is configured in environment vars with socks5 (socks proxy) prefixes

        When
            run handle_proxy()

        Then
            the function will return proxies unchanged
    """
    os.environ['HTTP_PROXY'] = 'socks5://testproxy:8899'
    os.environ['HTTPS_PROXY'] = 'socks5://testproxy:8899'
    proxies = handle_proxy(checkbox_default_value=True)
    assert proxies['http'] == 'socks5://testproxy:8899'
    assert proxies['https'] == 'socks5://testproxy:8899'


@pytest.mark.parametrize(argnames="dict_obj, keys, expected, default_return_value",
                         argvalues=[
                             ({'a': '1'}, ['a'], '1', None),
                             ({'a': {'b': '2'}}, ['a', 'b'], '2', None),
                             ({'a': {'b': '2'}}, ['a', 'c'], 'test', 'test'),
                         ])
def test_safe_get(dict_obj, keys, expected, default_return_value):
    from CommonServerPython import dict_safe_get
    assert expected == dict_safe_get(dict_object=dict_obj,
                                     keys=keys,
                                     default_return_value=default_return_value)


MIRRORS = '''
   [{
     "channel_id":"GKQ86DVPH",
     "channel_name": "incident-681",
     "channel_topic": "incident-681",
     "investigation_id":"681",
     "mirror_type":"all",
     "mirror_direction":"both",
     "mirror_to":"group",
     "auto_close":true,
     "mirrored":true
  },
  {
     "channel_id":"GKB19PA3V",
     "channel_name": "group2",
     "channel_topic": "cooltopic",
     "investigation_id":"684",
     "mirror_type":"all",
     "mirror_direction":"both",
     "mirror_to":"group",
     "auto_close":true,
     "mirrored":true
  },
  {
     "channel_id":"GKB19PA3V",
     "channel_name": "group2",
     "channel_topic": "cooltopic",
     "investigation_id":"692",
     "mirror_type":"all",
     "mirror_direction":"both",
     "mirror_to":"group",
     "auto_close":true,
     "mirrored":true
  },
  {
     "channel_id":"GKNEJU4P9",
     "channel_name": "group3",
     "channel_topic": "incident-713",
     "investigation_id":"713",
     "mirror_type":"all",
     "mirror_direction":"both",
     "mirror_to":"group",
     "auto_close":true,
     "mirrored":true
  },
  {
     "channel_id":"GL8GHC0LV",
     "channel_name": "group5",
     "channel_topic": "incident-734",
     "investigation_id":"734",
     "mirror_type":"all",
     "mirror_direction":"both",
     "mirror_to":"group",
     "auto_close":true,
     "mirrored":true
  }]
'''

CONVERSATIONS = '''[{
    "id": "C012AB3CD",
    "name": "general",
    "is_channel": true,
    "is_group": false,
    "is_im": false,
    "created": 1449252889,
    "creator": "U012A3CDE",
    "is_archived": false,
    "is_general": true,
    "unlinked": 0,
    "name_normalized": "general",
    "is_shared": false,
    "is_ext_shared": false,
    "is_org_shared": false,
    "pending_shared": [],
    "is_pending_ext_shared": false,
    "is_member": true,
    "is_private": false,
    "is_mpim": false,
    "topic": {
        "value": "Company-wide announcements and work-based matters",
        "creator": "",
        "last_set": 0
    },
    "purpose": {
        "value": "This channel is for team-wide communication and announcements. All team members are in this channel.",
        "creator": "",
        "last_set": 0
    },
    "previous_names": [],
    "num_members": 4
},
{
    "id": "C061EG9T2",
    "name": "random",
    "is_channel": true,
    "is_group": false,
    "is_im": false,
    "created": 1449252889,
    "creator": "U061F7AUR",
    "is_archived": false,
    "is_general": false,
    "unlinked": 0,
    "name_normalized": "random",
    "is_shared": false,
    "is_ext_shared": false,
    "is_org_shared": false,
    "pending_shared": [],
    "is_pending_ext_shared": false,
    "is_member": true,
    "is_private": false,
    "is_mpim": false,
    "topic": {
        "value": "Non-work banter and water cooler conversation",
        "creator": "",
        "last_set": 0
    },
    "purpose": {
        "value": "A place for non-work-related flimflam.",
        "creator": "",
        "last_set": 0
    },
    "previous_names": [],
    "num_members": 4
}]'''

OBJECTS_TO_KEYS = {
    'mirrors': 'investigation_id',
    'questions': 'entitlement',
    'users': 'id'
}


def set_integration_context_versioned(integration_context, version=-1, sync=False):
    global INTEGRATION_CONTEXT_VERSIONED

    try:
        if not INTEGRATION_CONTEXT_VERSIONED:
            INTEGRATION_CONTEXT_VERSIONED = {'context': '{}', 'version': 0}
    except NameError:
        INTEGRATION_CONTEXT_VERSIONED = {'context': '{}', 'version': 0}

    current_version = INTEGRATION_CONTEXT_VERSIONED['version']
    if version != -1 and version <= current_version:
        raise ValueError('DB Insert version {} does not match version {}'.format(current_version, version))

    INTEGRATION_CONTEXT_VERSIONED = {'context': integration_context, 'version': current_version + 1}


def get_integration_context_versioned(refresh=False):
    return INTEGRATION_CONTEXT_VERSIONED


def test_merge_lists():
    from CommonServerPython import merge_lists

    # Set
    original = [{'id': '1', 'updated': 'n'}, {'id': '2', 'updated': 'n'}, {'id': '11', 'updated': 'n'}]
    updated = [{'id': '1', 'updated': 'y'}, {'id': '3', 'updated': 'y'}, {'id': '11', 'updated': 'n', 'remove': True}]
    expected = [{'id': '1', 'updated': 'y'}, {'id': '2', 'updated': 'n'}, {'id': '3', 'updated': 'y'}]

    # Arrange
    result = merge_lists(original, updated, 'id')

    # Assert
    assert len(result) == len(expected)
    for obj in result:
        assert obj in expected


def test_update_context_merge(mocker):
    import CommonServerPython

    # Set
    set_integration_context_versioned({
        'mirrors': MIRRORS,
        'conversations': CONVERSATIONS
    })

    mocker.patch.object(demisto, 'getIntegrationContextVersioned', return_value=get_integration_context_versioned())
    mocker.patch.object(demisto, 'setIntegrationContextVersioned', side_effecet=set_integration_context_versioned)
    mocker.patch.object(CommonServerPython, 'is_versioned_context_available', return_value=True)

    new_mirror = {
        'channel_id': 'new_group',
        'channel_name': 'incident-999',
        'channel_topic': 'incident-999',
        'investigation_id': '999',
        'mirror_type': 'all',
        'mirror_direction': 'both',
        'mirror_to': 'group',
        'auto_close': True,
        'mirrored': False
    }

    mirrors = json.loads(MIRRORS)
    mirrors.extend([new_mirror])

    # Arrange
    context, version = CommonServerPython.update_integration_context({'mirrors': [new_mirror]}, OBJECTS_TO_KEYS, True)
    new_mirrors = json.loads(context['mirrors'])

    # Assert
    assert len(mirrors) == len(new_mirrors)
    for mirror in mirrors:
        assert mirror in new_mirrors

    assert version == get_integration_context_versioned()['version']


def test_update_context_no_merge(mocker):
    import CommonServerPython

    # Set
    set_integration_context_versioned({
        'mirrors': MIRRORS,
        'conversations': CONVERSATIONS
    })

    mocker.patch.object(demisto, 'getIntegrationContextVersioned', return_value=get_integration_context_versioned())
    mocker.patch.object(demisto, 'setIntegrationContextVersioned', side_effecet=set_integration_context_versioned)
    mocker.patch.object(CommonServerPython, 'is_versioned_context_available', return_value=True)

    new_conversation = {
        'id': 'A0123456',
        'name': 'general'
    }

    conversations = json.loads(CONVERSATIONS)
    conversations.extend([new_conversation])

    # Arrange
    context, version = CommonServerPython.update_integration_context({'conversations': conversations}, OBJECTS_TO_KEYS,
                                                                     True)
    new_conversations = json.loads(context['conversations'])

    # Assert
    assert conversations == new_conversations
    assert version == get_integration_context_versioned()['version']


@pytest.mark.parametrize('versioned_available', [True, False])
def test_get_latest_integration_context(mocker, versioned_available):
    import CommonServerPython

    # Set
    set_integration_context_versioned({
        'mirrors': MIRRORS,
        'conversations': CONVERSATIONS
    })

    mocker.patch.object(demisto, 'getIntegrationContextVersioned', return_value=get_integration_context_versioned())
    mocker.patch.object(demisto, 'setIntegrationContextVersioned', side_effecet=set_integration_context_versioned)
    mocker.patch.object(CommonServerPython, 'is_versioned_context_available', return_value=versioned_available)
    mocker.patch.object(demisto, 'getIntegrationContext',
                        return_value={'mirrors': MIRRORS, 'conversations': CONVERSATIONS})

    # Arrange
    context, ver = CommonServerPython.get_integration_context_with_version(True)

    # Assert
    assert context == get_integration_context_versioned()['context']
    assert ver == get_integration_context_versioned()['version'] if versioned_available else -1


def test_set_latest_integration_context(mocker):
    import CommonServerPython

    # Set
    set_integration_context_versioned({
        'mirrors': MIRRORS,
        'conversations': CONVERSATIONS,
    })

    mocker.patch.object(demisto, 'getIntegrationContextVersioned', return_value=get_integration_context_versioned())
    mocker.patch.object(demisto, 'setIntegrationContextVersioned', side_effecet=set_integration_context_versioned)
    int_context = get_integration_context_versioned()
    mocker.patch.object(CommonServerPython, 'update_integration_context',
                        side_effect=[(int_context['context'], int_context['version']),
                                     (int_context['context'], int_context['version'] + 1)])
    mocker.patch.object(CommonServerPython, 'set_integration_context', side_effect=[ValueError, int_context['context']])

    # Arrange
    CommonServerPython.set_to_integration_context_with_retries({}, OBJECTS_TO_KEYS)
    int_context_calls = CommonServerPython.set_integration_context.call_count
    int_context_args_1 = CommonServerPython.set_integration_context.call_args_list[0][0]
    int_context_args_2 = CommonServerPython.set_integration_context.call_args_list[1][0]

    # Assert
    assert int_context_calls == 2
    assert int_context_args_1 == (int_context['context'], True, int_context['version'])
    assert int_context_args_2 == (int_context['context'], True, int_context['version'] + 1)


def test_set_latest_integration_context_es(mocker):
    import CommonServerPython

    # Set
    mocker.patch.object(demisto, 'getIntegrationContextVersioned', return_value=get_integration_context_versioned())
    mocker.patch.object(demisto, 'setIntegrationContextVersioned', side_effecet=set_integration_context_versioned)
    es_inv_context_version_first = {'version': 5, 'sequenceNumber': 807, 'primaryTerm': 1}
    es_inv_context_version_second = {'version': 7, 'sequenceNumber': 831, 'primaryTerm': 1}
    mocker.patch.object(CommonServerPython, 'update_integration_context',
                        side_effect=[({}, es_inv_context_version_first),
                                     ({}, es_inv_context_version_second)])
    mocker.patch.object(CommonServerPython, 'set_integration_context', side_effect=[ValueError, {}])

    # Arrange
    CommonServerPython.set_to_integration_context_with_retries({})
    int_context_calls = CommonServerPython.set_integration_context.call_count
    int_context_args_1 = CommonServerPython.set_integration_context.call_args_list[0][0]
    int_context_args_2 = CommonServerPython.set_integration_context.call_args_list[1][0]

    # Assert
    assert int_context_calls == 2
    assert int_context_args_1[1:] == (True, es_inv_context_version_first)
    assert int_context_args_2[1:] == (True, es_inv_context_version_second)


def test_set_latest_integration_context_fail(mocker):
    import CommonServerPython

    # Set
    set_integration_context_versioned({
        'mirrors': MIRRORS,
        'conversations': CONVERSATIONS,
    })

    mocker.patch.object(demisto, 'getIntegrationContextVersioned', return_value=get_integration_context_versioned())
    mocker.patch.object(demisto, 'setIntegrationContextVersioned', side_effecet=set_integration_context_versioned)
    int_context = get_integration_context_versioned()
    mocker.patch.object(CommonServerPython, 'update_integration_context', return_value=(
        int_context['context'], int_context['version']
    ))
    mocker.patch.object(CommonServerPython, 'set_integration_context', side_effect=ValueError)

    # Arrange
    with pytest.raises(Exception):
        CommonServerPython.set_to_integration_context_with_retries({}, OBJECTS_TO_KEYS)

    int_context_calls = CommonServerPython.set_integration_context.call_count

    # Assert
    assert int_context_calls == CommonServerPython.CONTEXT_UPDATE_RETRY_TIMES


def test_get_x_content_info_headers(mocker):
    test_license = 'TEST_LICENSE_ID'
    test_brand = 'TEST_BRAND'
    mocker.patch.object(
        demisto,
        'getLicenseID',
        return_value=test_license
    )
    mocker.patch.object(
        demisto,
        'callingContext',
        new_callable=mocker.PropertyMock(return_value={'context': {
            'IntegrationBrand': test_brand,
            'IntegrationInstance': 'TEST_INSTANCE',
        }})
    )
    headers = get_x_content_info_headers()
    assert headers['X-Content-LicenseID'] == test_license
    assert headers['X-Content-Name'] == test_brand


def test_script_return_results_execution_metrics_command_results(mocker):
    """
    Given:
      - List of CommandResult and dicts that contains an execution metrics entry
      - The command currently running is a script
    When:
      - Calling return_results()
    Then:
      - demisto.results() is called 1 time (without the execution metrics entry)
    """
    from CommonServerPython import CommandResults, return_results
    mocker.patch.object(demisto, 'callingContext', {'context': {'ExecutedCommands': [{'moduleBrand': 'Scripts'}]}})
    demisto_results_mock = mocker.patch.object(demisto, 'results')
    mock_command_results = [
        CommandResults(outputs_prefix='Mock', outputs={'MockContext': 0}, entry_type=19),
        CommandResults(outputs_prefix='Mock', outputs={'MockContext': 1}),
        {'MockContext': 1, "Type": 19},
        {'MockContext': 1, "Type": 1},
    ]
    return_results(mock_command_results)
    for call_args in demisto_results_mock.call_args_list:
        for args in call_args.args:
            if isinstance(args, list):
                for arg in args:
                    assert arg["Type"] != 19
            else:
                assert args["Type"] != 19
    assert demisto_results_mock.call_count == 2


def test_integration_return_results_execution_metrics_command_results(mocker):
    """
    Given:
      - List of CommandResult and dicts that contains an execution metrics entry
      - The command currently running is an integration command
    When:
      - Calling return_results()
    Then:
      - demisto.results() is called 3 times (with the execution metrics entry included)
    """
    from CommonServerPython import CommandResults, return_results
    mocker.patch.object(demisto, 'callingContext', {'context': {'ExecutedCommands': [{'moduleBrand': 'integration'}]}})
    demisto_results_mock = mocker.patch.object(demisto, 'results')
    mock_command_results = [
        CommandResults(outputs_prefix='Mock', outputs={'MockContext': 0}, entry_type=19),
        CommandResults(outputs_prefix='Mock', outputs={'MockContext': 1}),
        {'MockContext': 1, "Type": 19},
        {'MockContext': 1, "Type": 19},
    ]
    return_results(mock_command_results)
    execution_metrics_entry_found = False
    for call_args in demisto_results_mock.call_args_list:
        if execution_metrics_entry_found:
            break
        for args in call_args.args:
            if execution_metrics_entry_found:
                break
            execution_metrics_entry_found = args["Type"] != 19

    assert execution_metrics_entry_found
    assert demisto_results_mock.call_count == 3


def test_return_results_multiple_command_results(mocker):
    """
    Given:
      - List of 2 CommandResult
    When:
      - Calling return_results()
    Then:
      - demisto.results() is called 2 times (with the list items)
    """
    from CommonServerPython import CommandResults, return_results
    demisto_results_mock = mocker.patch.object(demisto, 'results')
    mock_command_results = []
    for i in range(2):
        mock_output = {'MockContext': i}
        mock_command_results.append(CommandResults(outputs_prefix='Mock', outputs=mock_output))
    return_results(mock_command_results)
    assert demisto_results_mock.call_count == 2


def test_return_results_multiple_dict_results(mocker):
    """
    Given:
      - List of 2 dictionaries
    When:
      - Calling return_results()
    Then:
      - demisto.results() is called 1 time (with the list as an argument)
    """
    from CommonServerPython import return_results
    demisto_results_mock = mocker.patch.object(demisto, 'results')
    mock_command_results = [{'MockContext': 0}, {'MockContext': 1}]
    return_results(mock_command_results)
    args, _ = demisto_results_mock.call_args_list[0]
    assert demisto_results_mock.call_count == 1
    assert [{'MockContext': 0}, {'MockContext': 1}] in args


def test_return_results_mixed_results(mocker):
    """
    Given:
      - List containing a CommandResult object and two dictionaries (representing a demisto result entries)
    When:
      - Calling return_results()
    Then:
      - Assert that demisto.results() is called 2 times .
      - Assert that the first call was with the CommandResult object.
      - Assert that the second call was with the two demisto results dicts.
    """
    from CommonServerPython import CommandResults, return_results
    demisto_results_mock = mocker.patch.object(demisto, 'results')
    mock_command_results_object = CommandResults(outputs_prefix='Mock', outputs={'MockContext': 0})
    mock_demisto_results_entry = [{'MockContext': 1}, {'MockContext': 2}]
    return_results([mock_command_results_object] + mock_demisto_results_entry)

    assert demisto_results_mock.call_count == 2
    assert demisto_results_mock.call_args_list[0][0][0] == mock_command_results_object.to_context()
    assert demisto_results_mock.call_args_list[1][0][0] == mock_demisto_results_entry


class TestExecuteCommand:
    @staticmethod
    def test_sanity(mocker):
        """
        Given:
            - A successful command with a single entry as output.
        When:
            - Calling execute_command.
        Then:
            - Assert that only the Contents value is returned.
        """
        from CommonServerPython import execute_command, EntryType
        demisto_execute_mock = mocker.patch.object(demisto, 'executeCommand',
                                                   return_value=[{'Type': EntryType.NOTE,
                                                                  'Contents': {'hello': 'world'}}])
        res = execute_command('command', {'arg1': 'value'})
        execute_command_args = demisto_execute_mock.call_args_list[0][0]
        assert demisto_execute_mock.call_count == 1
        assert execute_command_args[0] == 'command'
        assert execute_command_args[1] == {'arg1': 'value'}
        assert res == {'hello': 'world'}

    @staticmethod
    def test_multiple_results(mocker):
        """
        Given:
            - A successful command with several entries as output.
        When:
            - Calling execute_command.
        Then:
            - Assert that the "Contents" values of all entries are returned.
        """
        from CommonServerPython import execute_command, EntryType
        entries = [
            {'Type': EntryType.NOTE, 'Contents': {'hello': 'world'}},
            {'Type': EntryType.NOTE, 'Context': 'no contents here'},
            {'Type': EntryType.NOTE, 'Contents': {'entry': '2'}},
        ]
        demisto_execute_mock = mocker.patch.object(demisto, 'executeCommand',
                                                   return_value=entries)
        res = execute_command('command', {'arg1': 'value'})
        assert demisto_execute_mock.call_count == 1
        assert isinstance(res, list)
        assert len(res) == 3
        assert res[0] == {'hello': 'world'}
        assert res[1] == {}
        assert res[2] == {'entry': '2'}

    @staticmethod
    def test_raw_results(mocker):
        """
        Given:
            - A successful command with several entries as output.
        When:
            - Calling execute_command.
        Then:
            - Assert that the entire entries are returned.
        """
        from CommonServerPython import execute_command, EntryType
        entries = [
            {'Type': EntryType.NOTE, 'Contents': {'hello': 'world'}},
            {'Type': EntryType.NOTE, 'Context': 'no contents here'},
            'text',
            1337,
        ]
        demisto_execute_mock = mocker.patch.object(demisto, 'executeCommand',
                                                   return_value=entries)
        res = execute_command('command', {'arg1': 'value'}, extract_contents=False)
        assert demisto_execute_mock.call_count == 1
        assert isinstance(res, list)
        assert len(res) == 4
        assert res[0] == {'Type': EntryType.NOTE, 'Contents': {'hello': 'world'}}
        assert res[1] == {'Type': EntryType.NOTE, 'Context': 'no contents here'}
        assert res[2] == 'text'
        assert res[3] == 1337

    @staticmethod
    def test_failure(mocker):
        """
        Given:
            - A command that fails.
        When:
            - Calling execute_command.
        Then:
            - Assert that DemistoException is raised with the original error.
        """
        from CommonServerPython import execute_command, EntryType
        error_entries = [
            {'Type': EntryType.ERROR, 'Contents': 'error number 1'},
            {'Type': EntryType.ERROR, 'Contents': 'error number 2'},
        ]

        demisto_execute_mock = mocker.patch.object(demisto, 'executeCommand', return_value=error_entries)

        with raises(DemistoException, match='Failed to execute'):
            execute_command('bad', {'arg1': 'value'})

        assert demisto_execute_mock.call_count == 1

    @staticmethod
    def test_failure_integration(monkeypatch):
        from CommonServerPython import execute_command
        monkeypatch.delattr(demisto, 'executeCommand')

        with raises(DemistoException, match=r'Cannot run demisto.executeCommand\(\) from integrations.'):
            execute_command('bad', {'arg1': 'value'})

    @staticmethod
    def test_multiple_results_fail_on_error_false(mocker):
        """
        Given:
            - A successful command with several entries as output.
            - fail_on_error set to False.
        When:
            - Calling execute_command.
        Then:
            - Assert that the status of the execution is True for successful run.
            - Assert that the "Contents" values of all entries are returned.
        """
        from CommonServerPython import execute_command, EntryType
        entries = [
            {'Type': EntryType.NOTE, 'Contents': {'hello': 'world'}},
            {'Type': EntryType.NOTE, 'Context': 'no contents here'},
            {'Type': EntryType.NOTE, 'Contents': {'entry': '2'}},
        ]
        demisto_execute_mock = mocker.patch.object(demisto, 'executeCommand',
                                                   return_value=entries)
        status, res = execute_command('command', {'arg1': 'value'}, fail_on_error=False)
        assert demisto_execute_mock.call_count == 1
        assert isinstance(res, list)
        assert len(res) == 3
        assert status
        assert res[0] == {'hello': 'world'}
        assert res[1] == {}
        assert res[2] == {'entry': '2'}

    @staticmethod
    def test_raw_results_fail_on_error_false(mocker):
        """
        Given:
            - A successful command with several entries as output.
            - fail_on_error set to False.
        When:
            - Calling execute_command.
        Then:
            - Assert that the status of the execution is True for successful run.
            - Assert that the entire entries are returned.
        """
        from CommonServerPython import execute_command, EntryType
        entries = [
            {'Type': EntryType.NOTE, 'Contents': {'hello': 'world'}},
            {'Type': EntryType.NOTE, 'Context': 'no contents here'},
            'text',
            1337,
        ]
        demisto_execute_mock = mocker.patch.object(demisto, 'executeCommand',
                                                   return_value=entries)
        status, res = execute_command('command', {'arg1': 'value'}, extract_contents=False, fail_on_error=False)
        assert demisto_execute_mock.call_count == 1
        assert isinstance(res, list)
        assert len(res) == 4
        assert status
        assert res[0] == {'Type': EntryType.NOTE, 'Contents': {'hello': 'world'}}
        assert res[1] == {'Type': EntryType.NOTE, 'Context': 'no contents here'}
        assert res[2] == 'text'
        assert res[3] == 1337

    @staticmethod
    def test_failure_fail_on_error_false(mocker):
        """
        Given:
            - A command that fails.
            - fail_on_error set to False.
        When:
            - Calling execute_command.
        Then:
            - Assert that the status of the execution is False for failed run.
            - Assert that the original errors are returned as a value, and not to the war-room.
        """
        from CommonServerPython import execute_command, EntryType
        error_entries = [
            {'Type': EntryType.ERROR, 'Contents': 'error number 1'},
            {'Type': EntryType.NOTE, 'Contents': 'not an error'},
            {'Type': EntryType.ERROR, 'Contents': 'error number 2'},
        ]
        demisto_execute_mock = mocker.patch.object(demisto, 'executeCommand',
                                                   return_value=error_entries)
        demisto_results_mock = mocker.patch.object(demisto, 'results')

        status, error_text = execute_command('bad', {'arg1': 'value'}, fail_on_error=False)

        assert demisto_execute_mock.call_count == 1
        assert demisto_results_mock.call_count == 0
        assert not status
        assert 'error number 1' in error_text
        assert 'error number 2' in error_text
        assert 'not an error' not in error_text


class TestExecuteCommandsMultipleResults:

    @staticmethod
    def test_sanity(mocker):
        """
        Given:
            - A successful command with a single entry as output.
        When:
            - Calling execute_commands.
        Then:
            - Assert that only the Contents value is returned.
        """
        from CommonServerPython import CommandRunner, EntryType
        demisto_execute_mock = mocker.patch.object(demisto, 'executeCommand',
                                                   return_value=[{'Type': EntryType.NOTE,
                                                                  'ModuleName': 'module',
                                                                  'Brand': 'brand',
                                                                  'Contents': {'hello': 'world'}}])
        command_executer = CommandRunner.Command(commands='command', args_lst={'arg1': 'value'})
        results, errors = CommandRunner.execute_commands(command_executer)
        execute_command_args = demisto_execute_mock.call_args_list[0][0]
        assert demisto_execute_mock.call_count == 1
        assert execute_command_args[0] == 'command'
        assert execute_command_args[1] == {'arg1': 'value'}
        assert isinstance(results, list)
        assert isinstance(errors, list)
        assert len(results) == 1
        assert results[0].brand == 'brand'
        assert results[0].instance == 'module'
        assert results[0].result == {'hello': 'world'}
        assert not errors

    @staticmethod
    def test_multiple_results(mocker):
        """
        Given:
            - A successful command with several entries as output.
        When:
            - Calling execute_commands.
        Then:
            - Assert that the "Contents" values of all entries are returned.
        """
        from CommonServerPython import CommandRunner, EntryType
        entries = [
            {'Type': EntryType.NOTE, 'Contents': {'hello': 'world'}},
            {'Type': EntryType.NOTE, 'Context': 'no contents here'},
            {'Type': EntryType.NOTE, 'Contents': {'entry': '2'}},
            {'Type': EntryType.NOTE, 'Context': 'Content is `None`', 'Contents': None}
        ]
        demisto_execute_mock = mocker.patch.object(demisto, 'executeCommand',
                                                   return_value=entries)
        command_executer = CommandRunner.Command(commands='command', args_lst={'arg1': 'value'})
        results, errors = CommandRunner.execute_commands(command_executer)
        assert demisto_execute_mock.call_count == 1
        assert isinstance(results, list)
        assert isinstance(errors, list)
        assert not errors
        assert len(results) == 4
        assert results[0].result == {'hello': 'world'}
        assert results[1].result == {}
        assert results[2].result == {'entry': '2'}
        assert results[3].result == {}

    @staticmethod
    def test_raw_results(mocker):
        """
        Given:
            - A successful command with several entries as output.
        When:
            - Calling execute_commands.
        Then:
            - Assert that the entire entries are returned.
        """
        from CommonServerPython import EntryType, CommandRunner
        entries = [
            {'Type': EntryType.NOTE, 'Contents': {'hello': 'world'}},
            {'Type': EntryType.NOTE, 'Context': 'no contents here'},
            'text',
            1337,
        ]
        demisto_execute_mock = mocker.patch.object(demisto, 'executeCommand',
                                                   return_value=entries)
        command_executer = CommandRunner.Command(commands='command', args_lst={'arg1': 'value'})
        results, errors = CommandRunner.execute_commands(command_executer, extract_contents=False)
        assert demisto_execute_mock.call_count == 1
        assert isinstance(results, list)
        assert isinstance(errors, list)
        assert not errors
        assert len(results) == 4
        assert results[0].result == {'Type': EntryType.NOTE, 'Contents': {'hello': 'world'}}
        assert results[1].result == {'Type': EntryType.NOTE, 'Context': 'no contents here'}
        assert results[2].result == 'text'
        assert results[3].result == 1337
        assert results[2].brand == results[2].instance == results[3].brand == results[3].instance == 'Unknown'

    @staticmethod
    def test_with_errors(mocker):
        """
        Given:
            - A command that sometimes fails and sometimes not.
        When:
            - Calling execute_command.
        Then:
            - Assert that the results list and the errors list returned as should've been
        """
        from CommonServerPython import CommandRunner, EntryType
        entries = [
            {'Type': EntryType.ERROR, 'Contents': 'error number 1'},
            {'Type': EntryType.NOTE, 'Contents': 'not an error'},
            {'Type': EntryType.ERROR, 'Contents': 'error number 2'}
        ]

        def execute_command_mock(command, args):
            if command == 'unsupported':
                raise ValueError("Command is not supported")
            return entries

        demisto_execute_mock = mocker.patch.object(demisto, 'executeCommand',
                                                   side_effect=execute_command_mock)
        command_executer = CommandRunner.Command(commands=['command', 'unsupported'],
                                                 args_lst=[{'arg1': 'value'}, {}])

        results, errors = CommandRunner.execute_commands(command_executer)

        # validate that errors were found and the unsupported is ignored
        assert demisto_execute_mock.call_count == 2
        assert isinstance(results, list)
        assert isinstance(errors, list)
        assert len(results) == 1
        assert len(errors) == 2
        assert errors[0].result == 'error number 1'
        assert errors[1].result == 'error number 2'
        assert results[0].result == 'not an error'

    @staticmethod
    def get_result_for_multiple_commands_helper(command, args):
        from CommonServerPython import EntryType
        return [{'Type': EntryType.NOTE,
                 'ModuleName': list(args.keys())[0],
                 'Brand': command,
                 'Contents': {'hello': list(args.values())[0]}},
                ]

    @staticmethod
    def test_multiple_commands(mocker):
        """
        Given:
            - List of commands and list of args.
        When:
            - Calling execute_commands with multiple commands to get multiple results.
        Then:
            - Assert that the results list and the errors list returned as should've been
        """
        from CommonServerPython import CommandRunner
        demisto_execute_mock = mocker.patch.object(demisto,
                                                   'executeCommand',
                                                   side_effect=TestExecuteCommandsMultipleResults.get_result_for_multiple_commands_helper)
        command_executer = CommandRunner.Command(commands=['command1', 'command2'],
                                                 args_lst=[{'arg1': 'value1'},
                                                           {'arg2': 'value2'}])

        results, errors = CommandRunner.execute_commands(command_executer)
        assert demisto_execute_mock.call_count == 2
        assert isinstance(results, list)
        assert isinstance(errors, list)
        assert len(results) == 2
        assert results[0].brand == 'command1'
        assert results[0].instance == 'arg1'
        assert results[0].result == {'hello': 'value1'}
        assert results[1].brand == 'command2'
        assert results[1].instance == 'arg2'
        assert results[1].result == {'hello': 'value2'}
        assert not errors

    @staticmethod
    def test_invalid_args():
        """
        Given:
            - List of commands and list of args which is invalid
        When:
            - Calling execute_commands.
        Then:
            - Assert that error is given.
        """
        from CommonServerPython import CommandRunner
        with pytest.raises(DemistoException):
            CommandRunner.execute_commands(
                CommandRunner.Command(commands=['command'],
                                      args_lst=[{'arg': 'val'}, {'arg': 'val'}]))
        with pytest.raises(DemistoException):
            CommandRunner.execute_commands(
                CommandRunner.Command(commands=['command', 'command1'],
                                      args_lst=[{'arg': 'val'}]))

    @staticmethod
    def test_using_brand_instance(mocker):
        """
        Given:
            - Provide instance and brand to command wrapper
        When:
            - Calling execute_commands
        Then:
            - Assert that the `demisto.executeCommand` runned with `using` and `using-brand`.
        """
        from CommonServerPython import CommandRunner
        executer_with_brand = CommandRunner.Command(brand='my brand',
                                                    instance='my instance',
                                                    commands='command',
                                                    args_lst={'arg': 'val'})
        demisto_execute_mock = mocker.patch.object(demisto, 'executeCommand')
        CommandRunner.execute_commands(executer_with_brand)
        assert demisto_execute_mock.called
        args_for_execute_command = demisto_execute_mock.call_args_list[0][0][1]
        assert 'using-brand' in args_for_execute_command
        assert 'using' in args_for_execute_command
        assert args_for_execute_command['using-brand'] == 'my brand'
        assert args_for_execute_command['using'] == 'my instance'


class TestGetResultsWrapper:
    NUM_EXECUTE_COMMAND_CALLED = 0

    @staticmethod
    def execute_command_mock(command_executer, extract_contents):
        from CommonServerPython import CommandRunner
        TestGetResultsWrapper.NUM_EXECUTE_COMMAND_CALLED += 1
        results, errors = [], []

        for command, args in zip(command_executer.commands, command_executer.args_lst):
            result_wrapper = CommandRunner.Result(command=command,
                                                  args=args,
                                                  brand='my-brand{}'.format(
                                                      TestGetResultsWrapper.NUM_EXECUTE_COMMAND_CALLED),
                                                  instance='instance',
                                                  result='Command did not succeeded' if command == 'error-command' else {
                                                      'Contents': 'Good',
                                                      'HumanReadable': 'Good'})
            if command == 'error-command':
                errors.append(result_wrapper)
            elif command != 'unsupported-command':
                results.append(result_wrapper)
        return results, errors

    @staticmethod
    def test_get_wrapper_results(mocker):
        """
        Given:
            - List of CommandWrappers.
        When:
            - Calling get_wrapper_results to give generic results
        Then:
            - Assert that the "good" results are returned, and the summary includes the errors.
            - Assert that the unsupported command is ignored.
        """
        from CommonServerPython import CommandRunner, CommandResults
        command_wrappers = [CommandRunner.Command(brand='my-brand1', commands='my-command', args_lst={'arg': 'val'}),
                            CommandRunner.Command(brand='my-brand2', commands=['command1', 'command2'],
                                                  args_lst=[{'arg1': 'val1'}, {'arg2': 'val2'}]),
                            CommandRunner.Command(brand='my-brand3', commands='error-command',
                                                  args_lst={'bad_arg': 'bad_val'}),
                            CommandRunner.Command(brand='brand-no-exist', commands='unsupported-command',
                                                  args_lst={'arg': 'val'})]
        mocker.patch.object(CommandRunner, 'execute_commands',
                            side_effect=TestGetResultsWrapper.execute_command_mock)
        results = CommandRunner.run_commands_with_summary(command_wrappers)
        assert len(results) == 4  # 1 error (brand3)
        assert results[:-1] == [{'Contents': 'Good', 'HumanReadable': '***my-brand1 (instance)***\nGood'},
                                {'Contents': 'Good', 'HumanReadable': '***my-brand2 (instance)***\nGood'},
                                {'Contents': 'Good', 'HumanReadable': '***my-brand2 (instance)***\nGood'}]

        assert isinstance(results[-1], CommandResults)
        if IS_PY3:
            md_summary = """### Results Summary
|Instance|Command|Result|Comment|
|---|---|---|---|
| ***my-brand1***: instance | ***command***: my-command<br>**args**:<br>	***arg***: val | Success | Good |
| ***my-brand2***: instance | ***command***: command1<br>**args**:<br>	***arg1***: val1 | Success | Good |
| ***my-brand2***: instance | ***command***: command2<br>**args**:<br>	***arg2***: val2 | Success | Good |
| ***my-brand3***: instance | ***command***: error-command<br>**args**:<br>	***bad_arg***: bad_val | Error | Command did not succeeded |
"""
        else:
            md_summary = u"""### Results Summary
|Instance|Command|Result|Comment|
|---|---|---|---|
| ***my-brand1***: instance | **args**:<br>	***arg***: val<br>***command***: my-command | Success | Good |
| ***my-brand2***: instance | **args**:<br>	***arg1***: val1<br>***command***: command1 | Success | Good |
| ***my-brand2***: instance | **args**:<br>	***arg2***: val2<br>***command***: command2 | Success | Good |
| ***my-brand3***: instance | **args**:<br>	***bad_arg***: bad_val<br>***command***: error-command | Error | Command did not succeeded |
"""
        assert results[-1].readable_output == md_summary

    @staticmethod
    def test_get_wrapper_results_error(mocker):
        """
        Given:
            - List of CommandWrappers, which all of them returns errors or ignored
        When:
            - Calling get_wrapper_results to give generic results
        Then:
            - Assert that error returned.
        """
        from CommonServerPython import CommandRunner
        command_wrappers = [CommandRunner.Command(brand='my-brand1',
                                                  commands='error-command',
                                                  args_lst={'arg': 'val'}),
                            CommandRunner.Command(brand='my-brand2',
                                                  commands='error-command',
                                                  args_lst={'bad_arg': 'bad_val'}),
                            CommandRunner.Command(brand='brand-no-exist',
                                                  commands='unsupported-command',
                                                  args_lst={'arg': 'val'}),
                            ]
        mocker.patch.object(CommandRunner, 'execute_commands',
                            side_effect=TestGetResultsWrapper.execute_command_mock)
        with pytest.raises(DemistoException) as e:
            CommandRunner.run_commands_with_summary(command_wrappers)
            assert 'Command did not succeeded' in e.value
            assert 'Script failed. The following errors were encountered:' in e.value


def test_arg_to_int__valid_numbers():
    """
    Given
        valid numbers
    When
        converting them to int
    Then
        ensure proper int returned
    """
    from CommonServerPython import arg_to_number

    result = arg_to_number(
        arg='5',
        arg_name='foo')

    assert result == 5

    result = arg_to_number(
        arg='2.0',
        arg_name='foo')

    assert result == 2

    result = arg_to_number(
        arg=3,
        arg_name='foo')

    assert result == 3

    result = arg_to_number(
        arg=4,
        arg_name='foo',
        required=True)

    assert result == 4

    result = arg_to_number(
        arg=5,
        required=True)

    assert result == 5


def test_arg_to_int__invalid_numbers():
    """
    Given
        invalid numbers
    When
        converting them to int
    Then
        raise ValueError
    """
    from CommonServerPython import arg_to_number

    try:
        arg_to_number(
            arg='aa',
            arg_name='foo')

        assert False

    except ValueError as e:
        assert 'Invalid number' in str(e)


def test_arg_to_int_required():
    """
    Given
        argument foo which with value None

    When
        converting the arg to number via required flag as True

    Then
        ensure ValueError raised
    """
    from CommonServerPython import arg_to_number

    # required set to false
    result = arg_to_number(
        arg=None,
        arg_name='foo',
        required=False)

    assert result is None

    try:
        arg_to_number(
            arg=None,
            arg_name='foo',
            required=True)

        assert False

    except ValueError as e:
        assert 'Missing' in str(e)

    try:
        arg_to_number(
            arg='',
            arg_name='foo',
            required=True)

        assert False

    except ValueError as e:
        assert 'Missing' in str(e)

    try:
        arg_to_number(arg='goo')

        assert False

    except ValueError as e:
        assert '"goo" is not a valid number' in str(e)


def test_arg_to_timestamp_valid_inputs():
    """
    Given
        valid dates provided

    When
        converting dates into timestamp

    Then
        ensure returned int which represents timestamp in milliseconds
    """
    if sys.version_info.major == 2:
        # skip for python 2 - date
        assert True
        return

    from CommonServerPython import arg_to_datetime
    from datetime import datetime, timezone

    # hard coded date
    result = arg_to_datetime(
        arg='2020-11-10T21:43:43Z',
        arg_name='foo'
    )

    assert result == datetime(2020, 11, 10, 21, 43, 43, tzinfo=timezone.utc)

    # relative dates also work
    result = arg_to_datetime(
        arg='2 hours ago',
        arg_name='foo'
    )

    assert result > datetime(2020, 11, 10, 21, 43, 43)

    # relative dates also work
    result = arg_to_datetime(
        arg=1581982463,
        arg_name='foo'
    )

    assert int(result.timestamp()) == 1581982463

    result = arg_to_datetime(
        arg='2 hours ago'
    )

    assert result > datetime(2020, 11, 10, 21, 43, 43)


def test_arg_to_timestamp_invalid_inputs():
    """
    Given
        invalid date like 'aaaa' or '2010-32-01'

    When
        when converting date to timestamp

    Then
        ensure ValueError is raised
    """
    from CommonServerPython import arg_to_datetime
    if sys.version_info.major == 2:
        # skip for python 2 - date
        assert True
        return

    try:
        arg_to_datetime(
            arg=None,
            arg_name='foo',
            required=True)

        assert False

    except ValueError as e:
        assert 'Missing' in str(e)

    try:
        arg_to_datetime(
            arg='aaaa',
            arg_name='foo')

        assert False

    except ValueError as e:
        assert 'Invalid date' in str(e)

    try:
        arg_to_datetime(
            arg='2010-32-01',
            arg_name='foo')

        assert False

    except ValueError as e:
        assert 'Invalid date' in str(e)

    try:
        arg_to_datetime(
            arg='2010-32-01')

        assert False

    except ValueError as e:
        assert '"2010-32-01" is not a valid date' in str(e)


def test_warnings_handler(mocker):
    mocker.patch.object(demisto, 'info')
    # need to initialize WarningsHandler as pytest over-rides the handler
    with pytest.warns(RuntimeWarning) as r:
        warnings.warn("without handler", RuntimeWarning)
        handler = WarningsHandler()  # noqa
        warnings.warn("This is a test", RuntimeWarning)
        assert len(r) == 1
        assert str(r[0].message) == "without handler"

    # call_args is tuple (args list, kwargs). we only need the args
    msg = demisto.info.call_args[0][0]
    assert 'This is a test' in msg
    assert 'python warning' in msg


def test_get_schedule_metadata():
    """
        Given
            - case 1: no parent entry
            - case 2: parent entry with schedule metadata
            - case 3: parent entry without schedule metadata

        When
            querying the schedule metadata

        Then
            ensure scheduled_metadata is returned correctly
            - case 1: no data (empty dict)
            - case 2: schedule metadata with all details
            - case 3: empty schedule metadata (dict with polling: false)
    """
    from CommonServerPython import get_schedule_metadata

    # case 1
    context = {'ParentEntry': None}
    actual_scheduled_metadata = get_schedule_metadata(context=context)
    assert actual_scheduled_metadata == {}

    # case 2
    parent_entry = {
        'polling': True,
        'pollingCommand': 'foo',
        'pollingArgs': {'name': 'foo'},
        'timesRan': 5,
        'startDate': '2021-04-28T14:20:56.03728+03:00',
        'endingDate': '2021-04-28T14:25:35.976244+03:00'
    }
    context = {
        'ParentEntry': parent_entry
    }
    actual_scheduled_metadata = get_schedule_metadata(context=context)
    assert actual_scheduled_metadata.get('is_polling') is True
    assert actual_scheduled_metadata.get('polling_command') == parent_entry.get('pollingCommand')
    assert actual_scheduled_metadata.get('polling_args') == parent_entry.get('pollingArgs')
    assert actual_scheduled_metadata.get('times_ran') == (parent_entry.get('timesRan') + 1)
    assert actual_scheduled_metadata.get('startDate') == parent_entry.get('start_date')
    assert actual_scheduled_metadata.get('startDate') == parent_entry.get('start_date')

    # case 3
    parent_entry = {
        'polling': False
    }
    context = {
        'ParentEntry': parent_entry
    }
    actual_scheduled_metadata = get_schedule_metadata(context=context)
    assert actual_scheduled_metadata == {'is_polling': False, 'times_ran': 1}


class TestCommonTypes:
    def test_create_ip(self):
        """
            Given:
                - A single IP indicator entry
            When
               - Creating a Common.IP object
           Then
               - The context created matches the data entry
       """
        from CommonServerPython import CommandResults, Common, DBotScoreType

        dbot_score = Common.DBotScore(
            indicator='8.8.8.8',
            integration_name='Test',
            indicator_type=DBotScoreType.IP,
            score=Common.DBotScore.GOOD
        )

        ip = Common.IP(
            ip='8.8.8.8',
            dbot_score=dbot_score,
            asn='some asn',
            hostname='test.com',
            geo_country='geo_country',
            geo_description='geo_description',
            geo_latitude='geo_latitude',
            geo_longitude='geo_longitude',
            positive_engines=5,
            detection_engines=10,
            as_owner=None,
            region='region',
            port='port',
            internal=None,
            updated_date=None,
            registrar_abuse_name='Mr Registrar',
            registrar_abuse_address='Registrar Address',
            registrar_abuse_country='Registrar Country',
            registrar_abuse_network='Registrar Network',
            registrar_abuse_phone=None,
            registrar_abuse_email='registrar@test.com',
            campaign='campaign',
            traffic_light_protocol='traffic_light_protocol',
            threat_types=[Common.ThreatTypes(threat_category='threat_category',
                                             threat_category_confidence='threat_category_confidence')],
            community_notes=[Common.CommunityNotes(note='note', timestamp='2019-01-01T00:00:00')],
            publications=[Common.Publications(title='title', source='source', timestamp='2019-01-01T00:00:00',
                                              link='link')],
            organization_name='Some Organization',
            organization_type='Organization type',
            feed_related_indicators=None,
            tags=['tag1', 'tag2'],
            malware_family=['malware_family1', 'malware_family2'],
            relationships=None,
            blocked=False,
            description='description test',
            stix_id='stix_id',
            whois_records=[Common.WhoisRecord('test_key', 'test_value', 'test_date')],
        )

        results = CommandResults(
            outputs_key_field=None,
            outputs_prefix=None,
            outputs=None,
            indicators=[ip]
        )

        assert results.to_context() == {
            'Type': 1,
            'ContentsFormat': 'json',
            'Contents': None,
            'HumanReadable': None,
            'EntryContext': {
                'IP(val.Address && val.Address == obj.Address)': [
                    {'Address': '8.8.8.8',
                     'ASN': 'some asn',
                     'Region': 'region',
                     'Port': 'port',
                     'STIXID': 'stix_id',
                     'Registrar': {
                         'Abuse': {
                             'Name': 'Mr Registrar',
                             'Address': 'Registrar Address',
                             'Country': 'Registrar Country',
                             'Network': 'Registrar Network',
                             'Email': 'registrar@test.com'
                         }
                     },
                     'Campaign': 'campaign',
                     'Description': 'description test',
                     'TrafficLightProtocol': 'traffic_light_protocol',
                     'CommunityNotes': [{'note': 'note', 'timestamp': '2019-01-01T00:00:00'}],
                     'Publications': [
                         {
                             'source': 'source',
                             'title': 'title',
                             'link': 'link',
                             'timestamp': '2019-01-01T00:00:00'
                         }
                     ],
                     'ThreatTypes': [
                         {'threatcategory': 'threat_category',
                          'threatcategoryconfidence': 'threat_category_confidence'}
                     ],
                     'WhoisRecords': [{'key': 'test_key', 'value': 'test_value', 'date': 'test_date'}],
                     'Hostname': 'test.com',
                     'Geo': {
                         'Location': 'geo_latitude:geo_longitude',
                         'Country': 'geo_country',
                         'Description': 'geo_description'
                     },
                     'Organization': {
                         'Name': 'Some Organization',
                         'Type': 'Organization type'
                     },
                     'DetectionEngines': 10,
                     'PositiveDetections': 5,
                     'Tags': ['tag1', 'tag2'],
                     'MalwareFamily': ['malware_family1', 'malware_family2']
                     }
                ],
                'DBotScore(val.Indicator && val.Indicator == obj.Indicator && '
                'val.Vendor == obj.Vendor && val.Type == obj.Type)': [
                    {'Indicator': '8.8.8.8',
                     'Type': 'ip',
                     'Vendor': 'Test',
                     'Score': 1
                     }
                ]
            },
            'IndicatorTimeline': [],
            'IgnoreAutoExtract': False,
            'Note': False,
            'Relationships': [],
        }

    def test_create_domain(self):
        """
            Given:
                - A single Domain indicator entry
            When
               - Creating a Common.Domain object
           Then
               - The context created matches the data entry
       """
        from CommonServerPython import CommandResults, Common, DBotScoreType

        dbot_score = Common.DBotScore(
            indicator='somedomain.com',
            integration_name='Test',
            indicator_type=DBotScoreType.DOMAIN,
            score=Common.DBotScore.GOOD
        )

        domain = Common.Domain(
            domain='somedomain.com',
            dbot_score=dbot_score,
            dns='dns.somedomain',
            detection_engines=10,
            positive_detections=5,
            organization='Some Organization',
            admin_phone='18000000',
            admin_email='admin@test.com',

            registrant_name='Mr Registrant',

            registrar_name='Mr Registrar',
            registrar_abuse_email='registrar@test.com',
            creation_date='2019-01-01T00:00:00',
            updated_date='2019-01-02T00:00:00',
            expiration_date=None,
            domain_status='ACTIVE',
            name_servers=[
                'PNS31.CLOUDNS.NET',
                'PNS32.CLOUDNS.NET'
            ],
            sub_domains=[
                'sub-domain1.somedomain.com',
                'sub-domain2.somedomain.com',
                'sub-domain3.somedomain.com'
            ],
            tags=['tag1', 'tag2'],
            malware_family=['malware_family1', 'malware_family2'],
            feed_related_indicators=[Common.FeedRelatedIndicators(
                value='8.8.8.8',
                indicator_type="IP",
                description='test'
            )],
            domain_idn_name='domain_idn_name',
            port='port',
            internal="False",
            category='category',
            campaign='campaign',
            traffic_light_protocol='traffic_light_protocol',
            threat_types=[Common.ThreatTypes(threat_category='threat_category',
                                             threat_category_confidence='threat_category_confidence')],
            community_notes=[Common.CommunityNotes(note='note', timestamp='2019-01-01T00:00:00')],
            publications=[Common.Publications(title='title', source='source', timestamp='2019-01-01T00:00:00',
                                              link='link')],
            geo_location='geo_location',
            geo_country='geo_country',
            geo_description='geo_description',
            tech_country='tech_country',
            tech_name='tech_name',
            tech_organization='tech_organization',
            tech_email='tech_email',
            billing='billing',
            whois_records=[Common.WhoisRecord('test_key', 'test_value', 'test_date')],
            description='test_description',
            stix_id='test_stix_id',
            blocked=True,
            certificates=[Common.Certificates('test_issuedto', 'test_issuedby', 'test_validfrom', 'test_validto')],
            dns_records=[Common.DNSRecord('test_type', 'test_ttl', 'test_data')]
        )

        results = CommandResults(
            outputs_key_field=None,
            outputs_prefix=None,
            outputs=None,
            indicators=[domain]
        )

        assert results.to_context() == {
            'Type': 1,
            'ContentsFormat': 'json',
            'Contents': None,
            'HumanReadable': None,
            'EntryContext': {
                'Domain(val.Name && val.Name == obj.Name)': [
                    {
                        'Name': 'somedomain.com',
                        'DNS': 'dns.somedomain',
                        'DetectionEngines': 10,
                        'PositiveDetections': 5,
                        'Registrar': {'Name': 'Mr Registrar', 'AbuseEmail': 'registrar@test.com', 'AbusePhone': None},
                        'Registrant': {'Name': 'Mr Registrant', 'Email': None, 'Phone': None, 'Country': None},
                        'Admin': {'Name': None, 'Email': 'admin@test.com', 'Phone': '18000000', 'Country': None},
                        'Organization': 'Some Organization',
                        'Subdomains': ['sub-domain1.somedomain.com', 'sub-domain2.somedomain.com',
                                       'sub-domain3.somedomain.com'], 'DomainStatus': 'ACTIVE',
                        'CreationDate': '2019-01-01T00:00:00',
                        'UpdatedDate': '2019-01-02T00:00:00',
                        'NameServers': ['PNS31.CLOUDNS.NET', 'PNS32.CLOUDNS.NET'],
                        'Tags': ['tag1', 'tag2'],
                        'FeedRelatedIndicators': [{'value': '8.8.8.8', 'type': 'IP', 'description': 'test'}],
                        'WhoisRecords': [{'key': 'test_key', 'value': 'test_value', 'date': 'test_date'}],
                        'MalwareFamily': ['malware_family1', 'malware_family2'], 'DomainIDNName': 'domain_idn_name',
                        'Port': 'port',
                        'Internal': 'False',
                        'Category': 'category',
                        'Campaign': 'campaign',
                        'TrafficLightProtocol': 'traffic_light_protocol',
                        'ThreatTypes': [{'threatcategory': 'threat_category',
                                         'threatcategoryconfidence': 'threat_category_confidence'}],
                        'CommunityNotes': [{'note': 'note', 'timestamp': '2019-01-01T00:00:00'}],
                        'Publications': [{'source': 'source', 'title': 'title', 'link': 'link',
                                          'timestamp': '2019-01-01T00:00:00'}],
                        'Geo': {'Location': 'geo_location', 'Country': 'geo_country', 'Description': 'geo_description'},
                        'Tech': {'Country': 'tech_country', 'Name': 'tech_name', 'Organization': 'tech_organization',
                                 'Email': 'tech_email'},
                        'Billing': 'billing',
                        'WHOIS': {
                            'Registrar': {'Name': 'Mr Registrar', 'AbuseEmail': 'registrar@test.com',
                                          'AbusePhone': None},
                            'Registrant': {'Name': 'Mr Registrant', 'Email': None, 'Phone': None, 'Country': None},
                            'Admin': {'Name': None, 'Email': 'admin@test.com', 'Phone': '18000000', 'Country': None},
                            'DomainStatus': 'ACTIVE',
                            'CreationDate': '2019-01-01T00:00:00',
                            'UpdatedDate': '2019-01-02T00:00:00',
                            'NameServers': ['PNS31.CLOUDNS.NET', 'PNS32.CLOUDNS.NET']
                        },
                        'DNSRecords': [{'type': 'test_type', 'ttl': 'test_ttl', 'data': 'test_data'}],
                        'STIXID': 'test_stix_id',
                        'Description': 'test_description',
                        'Blocked': True,
                        'Certificates': [{'issuedto': 'test_issuedto', 'issuedby': 'test_issuedby',
                                          'validfrom': 'test_validfrom', 'validto': 'test_validto'}]
                    }
                ],
                'DBotScore(val.Indicator && val.Indicator == obj.Indicator &&'
                ' val.Vendor == obj.Vendor && val.Type == obj.Type)': [
                    {'Indicator': 'somedomain.com', 'Type': 'domain', 'Vendor': 'Test', 'Score': 1}
                ]
            },
            'IndicatorTimeline': [],
            'IgnoreAutoExtract': False,
            'Note': False,
            'Relationships': [],
        }

    def test_create_url(self):
        """
            Given:
                - A single URL indicator entry
            When
               - Creating a Common.URL object
           Then
               - The context created matches the data entry
       """
        from CommonServerPython import CommandResults, Common, DBotScoreType

        dbot_score = Common.DBotScore(
            indicator='https://somedomain.com',
            integration_name='Test',
            indicator_type=DBotScoreType.URL,
            score=Common.DBotScore.GOOD
        )

        url = Common.URL(
            url='https://somedomain.com',
            dbot_score=dbot_score,
            positive_detections=5,
            detection_engines=10,
            category='test_category',
            feed_related_indicators=None,
            tags=['tag1', 'tag2'],
            malware_family=['malware_family1', 'malware_family2'],
            port='port',
            internal=None,
            campaign='test_campaign',
            traffic_light_protocol='test_traffic_light_protocol',
            threat_types=[Common.ThreatTypes(threat_category='threat_category',
                                             threat_category_confidence='threat_category_confidence')],
            asn='test_asn',
            as_owner='test_as_owner',
            geo_country='test_geo_country',
            organization='test_organization',
            community_notes=[Common.CommunityNotes(note='note', timestamp='2019-01-01T00:00:00')],
            publications=[Common.Publications(title='title', source='source', timestamp='2019-01-01T00:00:00',
                                              link='link')],
            relationships=None,
            blocked=True,
            certificates=None,
            description='description test',
            stix_id='stix_id',
        )

        results = CommandResults(
            outputs_key_field=None,
            outputs_prefix=None,
            outputs=None,
            indicators=[url]
        )

        assert results.to_context() == {
            'Type': 1,
            'ContentsFormat': 'json',
            'Contents': None,
            'HumanReadable': None,
            'EntryContext': {
                'URL(val.Data && val.Data == obj.Data)': [
                    {
                        'Data': 'https://somedomain.com',
                        'Blocked': True,
                        'Description': 'description test',
                        'STIXID': 'stix_id',
                        'DetectionEngines': 10,
                        'PositiveDetections': 5,
                        'Category': 'test_category',
                        'Tags': ['tag1', 'tag2'],
                        'MalwareFamily': ['malware_family1', 'malware_family2'],
                        'Port': 'port',
                        'Campaign': 'test_campaign',
                        'TrafficLightProtocol': 'test_traffic_light_protocol',
                        'ThreatTypes': [
                            {
                                'threatcategory': 'threat_category',
                                'threatcategoryconfidence': 'threat_category_confidence'
                            }
                        ],
                        'ASN': 'test_asn',
                        'ASOwner': 'test_as_owner',
                        'Geo': {'Country': 'test_geo_country'},
                        'Organization': 'test_organization',
                        'CommunityNotes': [{'note': 'note', 'timestamp': '2019-01-01T00:00:00'}],
                        'Publications': [
                            {'source': 'source',
                             'title': 'title',
                             'link': 'link',
                             'timestamp': '2019-01-01T00:00:00'
                             }
                        ]
                    }
                ],
                'DBotScore(val.Indicator && val.Indicator == obj.Indicator &&'
                ' val.Vendor == obj.Vendor && val.Type == obj.Type)': [
                    {
                        'Indicator': 'https://somedomain.com',
                        'Type': 'url',
                        'Vendor': 'Test',
                        'Score': 1
                    }
                ]
            },
            'IndicatorTimeline': [],
            'IgnoreAutoExtract': False,
            'Note': False,
            'Relationships': []
        }

    def test_create_file(self):
        """
            Given:
                - A single File indicator entry
            When
               - Creating a Common.File object
           Then
               - The context created matches the data entry
       """
        from CommonServerPython import CommandResults, Common, DBotScoreType

        indicator_id = '63347f5d946164a23faca26b78a91e1c'

        dbot_score = Common.DBotScore(
            indicator=indicator_id,
            integration_name='Test',
            indicator_type=DBotScoreType.FILE,
            score=Common.DBotScore.BAD,
            malicious_description='malicious!'
        )

        file = Common.File(
            md5=indicator_id,
            sha1='test_sha1',
            sha256='test_sha256',
            sha512='test_sha512',
            ssdeep='test_ssdeep',
            imphash='test_imphash',
            name='test_name',
            entry_id='test_entry_id',
            size=1000,
            dbot_score=dbot_score,
            extension='test_extension',
            file_type='test_file_type',
            hostname='test_hostname',
            path=None,
            company=None,
            product_name=None,
            digital_signature__publisher=None,
            signature=None,
            actor='test_actor',
            tags=['tag1', 'tag2'],
            feed_related_indicators=None,
            malware_family=['malware_family1', 'malware_family2'],
            quarantined=None,
            campaign='test_campaign',
            associated_file_names=None,
            traffic_light_protocol='traffic_light_protocol',
            organization='test_organization',
            community_notes=[Common.CommunityNotes(note='note', timestamp='2019-01-01T00:00:00')],
            publications=[Common.Publications(title='title', source='source', timestamp='2019-01-01T00:00:00',
                                              link='link')],
            threat_types=[Common.ThreatTypes(threat_category='threat_category',
                                             threat_category_confidence='threat_category_confidence')],
            behaviors=None,
            relationships=None,
            creation_date='test_creation_date',
            description='test_description',
            hashes=None,
            stix_id='test_stix_id'
        )

        results = CommandResults(
            outputs_key_field=None,
            outputs_prefix=None,
            outputs=None,
            indicators=[file]
        )

        assert results.to_context() == {
            'Type': 1,
            'ContentsFormat': 'json',
            'Contents': None,
            'HumanReadable': None,
            'EntryContext': {
                'File(val.MD5 && val.MD5 == obj.MD5 || val.SHA1 && val.SHA1 == obj.SHA1 || val.SHA256 &&'
                ' val.SHA256 == obj.SHA256 || val.SHA512 && val.SHA512 == obj.SHA512 || val.CRC32 &&'
                ' val.CRC32 == obj.CRC32 || val.CTPH && val.CTPH == obj.CTPH || val.SSDeep &&'
                ' val.SSDeep == obj.SSDeep)': [
                    {'Hashes': [{'type': 'MD5', 'value': '63347f5d946164a23faca26b78a91e1c'},
                                {'type': 'SHA1', 'value': 'test_sha1'}, {'type': 'SHA256', 'value': 'test_sha256'},
                                {'type': 'SHA512', 'value': 'test_sha512'}, {'type': 'SSDeep', 'value': 'test_ssdeep'},
                                {'type': 'Imphash', 'value': 'test_imphash'}],
                     'Name': 'test_name',
                     'EntryID': 'test_entry_id',
                     'Size': 1000,
                     'MD5': '63347f5d946164a23faca26b78a91e1c',
                     'SHA1': 'test_sha1',
                     'SHA256': 'test_sha256',
                     'SHA512': 'test_sha512',
                     'SSDeep': 'test_ssdeep',
                     'Extension': 'test_extension',
                     'Type': 'test_file_type',
                     'Hostname': 'test_hostname',
                     'Actor': 'test_actor',
                     'Tags': ['tag1', 'tag2'],
                     'MalwareFamily': ['malware_family1', 'malware_family2'],
                     'Campaign': 'test_campaign',
                     'TrafficLightProtocol': 'traffic_light_protocol',
                     'CommunityNotes': [{'note': 'note', 'timestamp': '2019-01-01T00:00:00'}], 'Publications': [
                        {'source': 'source', 'title': 'title', 'link': 'link', 'timestamp': '2019-01-01T00:00:00'}],
                     'ThreatTypes': [{'threatcategory': 'threat_category',
                                      'threatcategoryconfidence': 'threat_category_confidence'}],
                     'Imphash': 'test_imphash',
                     'Organization': 'test_organization',
                     'Malicious': {'Vendor': 'Test', 'Description': 'malicious!'}
                     }
                ],
                'DBotScore(val.Indicator && val.Indicator == obj.Indicator &&'
                ' val.Vendor == obj.Vendor && val.Type == obj.Type)': [
                    {'Indicator': '63347f5d946164a23faca26b78a91e1c',
                     'Type': 'file',
                     'Vendor': 'Test',
                     'Score': 3}
                ]
            },
            'IndicatorTimeline': [],
            'IgnoreAutoExtract': False,
            'Note': False,
            'Relationships': []
        }

    def test_create_cve(self):
        """
            Given:
                - A single CVE indicator entry
            When
               - Creating a Common.CVE object
           Then
               - The context created matches the data entry
       """
        from CommonServerPython import CommandResults, Common

        cve = Common.CVE(
            id='CVE-2015-1653',
            cvss='10.0',
            published='2022-04-28T13:16:54+00:00',
            modified='2022-04-31T13:16:54+00:00',
            description='test_description',
            relationships=None,
            stix_id='test_stix_id',
            cvss_version='test_cvss_version',
            cvss_score=10,
            cvss_vector='test_cvss_vector',
            cvss_table='test_cvss_table',
            community_notes=[Common.CommunityNotes(note='note', timestamp='2019-01-01T00:00:00')],
            tags=['tag1', 'tag2'],
            traffic_light_protocol='traffic_light_protocol'
        )

        results = CommandResults(
            outputs_key_field=None,
            outputs_prefix=None,
            outputs=None,
            indicators=[cve]
        )

        assert results.to_context() == {
            'Type': 1,
            'ContentsFormat': 'json',
            'Contents': None,
            'HumanReadable': None,
            'EntryContext': {
                'CVE(val.ID && val.ID == obj.ID)': [
                    {
                        'ID': 'CVE-2015-1653',
                        'CVSS': {
                            'Score': '10.0',
                            'Version': 'test_cvss_version',
                            'Vector': 'test_cvss_vector',
                            'Table': 'test_cvss_table'
                        },
                        'Published': '2022-04-28T13:16:54+00:00',
                        'Modified': '2022-04-31T13:16:54+00:00',
                        'Description': 'test_description',
                        'STIXID': 'test_stix_id',
                        'CommunityNotes': [{'note': 'note', 'timestamp': '2019-01-01T00:00:00'}],
                        'Tags': ['tag1', 'tag2'],
                        'TrafficLightProtocol': 'traffic_light_protocol'
                    }
                ],
                'DBotScore(val.Indicator && val.Indicator == obj.Indicator &&'
                ' val.Vendor == obj.Vendor && val.Type == obj.Type)': [
                    {'Indicator': 'CVE-2015-1653',
                     'Type': 'cve',
                     'Vendor': None,
                     'Score': 0
                     }
                ]
            },
            'IndicatorTimeline': [],
            'IgnoreAutoExtract': False,
            'Note': False,
            'Relationships': []
        }

    def test_create_account(self):
        """
            Given:
                - A single Account indicator entry
            When
               - Creating a Common.Account object
           Then
               - The context created matches the data entry
       """
        from CommonServerPython import CommandResults, Common

        dbot_score = Common.DBotScore(
            indicator='test_account_id',
            integration_name='Test',
            indicator_type=DBotScoreType.ACCOUNT,
            score=Common.DBotScore.GOOD
        )

        account = Common.Account(
            id='test_account_id',
            type='test_account_type',
            username='test_username',
            display_name='test_display_name',
            groups=None,
            domain=None,
            email_address='user@test.com',
            telephone_number=None,
            office='test_office',
            job_title='test_job_title',
            department='test_department',
            country='test_country',
            state='test_state',
            city='test_city',
            street='test_street',
            is_enabled=None,
            dbot_score=dbot_score,
            relationships=None,
            blocked=True,
            community_notes=[Common.CommunityNotes(note='note', timestamp='2019-01-01T00:00:00')],
            creation_date='test_creation_date',
            description='test_description',
            stix_id='test_stix_id',
            tags=['tag1', 'tag2'],
            traffic_light_protocol='traffic_light_protocol',
            user_id='test_user_id'
        )

        results = CommandResults(
            outputs_key_field=None,
            outputs_prefix=None,
            outputs=None,
            indicators=[account]
        )

        assert results.to_context() == {
            'Type': 1,
            'ContentsFormat': 'json',
            'Contents': None,
            'HumanReadable': None,
            'EntryContext': {
                'Account(val.id && val.id == obj.id)': [
                    {'Id': 'test_account_id',
                     'Type': 'test_account_type',
                     'Blocked': True,
                     'CreationDate': 'test_creation_date',
                     'City': 'test_city',
                     'CommunityNotes': [{'note': 'note', 'timestamp': '2019-01-01T00:00:00'}],
                     'Country': 'test_country',
                     'Department': 'test_department',
                     'Description': 'test_description',
                     'DisplayName': 'test_display_name',
                     'Email': {
                         'Address': 'user@test.com'
                     },
                     'JobTitle': 'test_job_title',
                     'Office': 'test_office',
                     'State': 'test_state',
                     'StixId': 'test_stix_id',
                     'Street': 'test_street',
                     'Tags': ['tag1', 'tag2'],
                     'TrafficLightProtocol': 'traffic_light_protocol',
                     'UserId': 'test_user_id',
                     'Username': 'test_username'
                     }
                ],
                'DBotScore(val.Indicator && val.Indicator == obj.Indicator &&'
                ' val.Vendor == obj.Vendor && val.Type == obj.Type)': [
                    {
                        'Indicator': 'test_account_id',
                        'Type': 'account',
                        'Vendor': 'Test',
                        'Score': 1
                    }
                ]
            },
            'IndicatorTimeline': [],
            'IgnoreAutoExtract': False,
            'Note': False,
            'Relationships': []
        }

    def test_create_certificate(self):
        """
        Given:
            -  an X509 Certificate with its properties
        When
            - creating a CommandResults with the Certificate Standard Context
        Then
            - the proper output Context is created
        """
        from CommonServerPython import CommandResults, Common, EntryType, EntryFormat, DBotScoreType

        dbot_score = Common.DBotScore(
            indicator='bc33cf76519f1ec5ae7f287f321df33a7afd4fd553f364cf3c753f91ba689f8d',
            integration_name='Test',
            indicator_type=DBotScoreType.CERTIFICATE,
            score=Common.DBotScore.NONE
        )

        cert_extensions = [
            Common.CertificateExtension(
                extension_type=Common.CertificateExtension.ExtensionType.AUTHORITYKEYIDENTIFIER,
                authority_key_identifier=Common.CertificateExtension.AuthorityKeyIdentifier(
                    key_identifier="0f80611c823161d52f28e78d4638b42ce1c6d9e2"
                ),
                critical=False
            ),
            Common.CertificateExtension(
                extension_type=Common.CertificateExtension.ExtensionType.SUBJECTKEYIDENTIFIER,
                digest="b34972bb12121b8851cd5564ff9656dcbca3f288",
                critical=False
            ),
            Common.CertificateExtension(
                extension_type=Common.CertificateExtension.ExtensionType.SUBJECTALTERNATIVENAME,
                subject_alternative_names=[
                    Common.GeneralName(
                        gn_type="dNSName",
                        gn_value="*.paloaltonetworks.com"
                    ),
                    Common.GeneralName(
                        gn_type="dNSName",
                        gn_value="paloaltonetworks.com"
                    )
                ],
                critical=False
            ),
            Common.CertificateExtension(
                extension_type=Common.CertificateExtension.ExtensionType.KEYUSAGE,
                digital_signature=True,
                key_encipherment=True,
                critical=True
            ),
            Common.CertificateExtension(
                extension_type=Common.CertificateExtension.ExtensionType.EXTENDEDKEYUSAGE,
                usages=[
                    "serverAuth",
                    "clientAuth"
                ],
                critical=False
            ),
            Common.CertificateExtension(
                extension_type=Common.CertificateExtension.ExtensionType.CRLDISTRIBUTIONPOINTS,
                distribution_points=[
                    Common.CertificateExtension.DistributionPoint(
                        full_name=[
                            Common.GeneralName(
                                gn_type="uniformResourceIdentifier",
                                gn_value="http://crl3.digicert.com/ssca-sha2-g7.crl"
                            )
                        ]
                    ),
                    Common.CertificateExtension.DistributionPoint(
                        full_name=[
                            Common.GeneralName(
                                gn_type="uniformResourceIdentifier",
                                gn_value="http://crl4.digicert.com/ssca-sha2-g7.crl"
                            )
                        ]
                    )
                ],
                critical=False
            ),
            Common.CertificateExtension(
                extension_type=Common.CertificateExtension.ExtensionType.CERTIFICATEPOLICIES,
                certificate_policies=[
                    Common.CertificateExtension.CertificatePolicy(
                        policy_identifier="2.16.840.1.114412.1.1",
                        policy_qualifiers=["https://www.digicert.com/CPS"]
                    ),
                    Common.CertificateExtension.CertificatePolicy(
                        policy_identifier="2.23.140.1.2.2"
                    )
                ],
                critical=False
            ),
            Common.CertificateExtension(
                extension_type=Common.CertificateExtension.ExtensionType.AUTHORITYINFORMATIONACCESS,
                authority_information_access=[
                    Common.CertificateExtension.AuthorityInformationAccess(
                        access_method="OCSP",
                        access_location=Common.GeneralName(
                            gn_type="uniformResourceIdentifier",
                            gn_value="http://ocsp.digicert.com"
                        )
                    ),
                    Common.CertificateExtension.AuthorityInformationAccess(
                        access_method="caIssuers",
                        access_location=Common.GeneralName(
                            gn_type="uniformResourceIdentifier",
                            gn_value="http://cacerts.digicert.com/DigiCertSHA2SecureServerCA.crt"
                        )
                    )
                ],
                critical=False
            ),
            Common.CertificateExtension(
                extension_type=Common.CertificateExtension.ExtensionType.BASICCONSTRAINTS,
                basic_constraints=Common.CertificateExtension.BasicConstraints(
                    ca=False
                ),
                critical=False
            ),
            Common.CertificateExtension(
                extension_type=Common.CertificateExtension.ExtensionType.PRESIGNEDCERTIFICATETIMESTAMPS,
                signed_certificate_timestamps=[
                    Common.CertificateExtension.SignedCertificateTimestamp(
                        version=0,
                        log_id="f65c942fd1773022145418083094568ee34d131933bfdf0c2f200bcc4ef164e3",
                        timestamp="2020-10-23T19:31:49.000Z",
                        entry_type="PreCertificate"
                    ),
                    Common.CertificateExtension.SignedCertificateTimestamp(
                        version=0,
                        log_id="5cdc4392fee6ab4544b15e9ad456e61037fbd5fa47dca17394b25ee6f6c70eca",
                        timestamp="2020-10-23T19:31:49.000Z",
                        entry_type="PreCertificate"
                    )
                ],
                critical=False
            ),
            Common.CertificateExtension(
                extension_type=Common.CertificateExtension.ExtensionType.SIGNEDCERTIFICATETIMESTAMPS,
                signed_certificate_timestamps=[
                    Common.CertificateExtension.SignedCertificateTimestamp(
                        version=0,
                        log_id="f65c942fd1773022145418083094568ee34d131933bfdf0c2f200bcc4ef164e3",
                        timestamp="2020-10-23T19:31:49.000Z",
                        entry_type="X509Certificate"
                    ),
                    Common.CertificateExtension.SignedCertificateTimestamp(
                        version=0,
                        log_id="5cdc4392fee6ab4544b15e9ad456e61037fbd5fa47dca17394b25ee6f6c70eca",
                        timestamp="2020-10-23T19:31:49.000Z",
                        entry_type="X509Certificate"
                    )
                ],
                critical=False
            )
        ]
        certificate = Common.Certificate(
            subject_dn='CN=*.paloaltonetworks.com,O=Palo Alto Networks\\, Inc.,L=Santa Clara,ST=California,C=US',
            dbot_score=dbot_score,
            serial_number='19290688218337824112020565039390569720',
            issuer_dn='CN=DigiCert SHA2 Secure Server CA,O=DigiCert Inc,C=US',
            validity_not_before='2020-10-23T00:00:00.000Z',
            validity_not_after='2021-11-21T23:59:59.000Z',
            sha256='bc33cf76519f1ec5ae7f287f321df33a7afd4fd553f364cf3c753f91ba689f8d',
            sha1='2392ea5cd4c2a61e51547570634ef887ab1942e9',
            md5='22769ae413997b86da4a0934072d9ed0',
            publickey=Common.CertificatePublicKey(
                algorithm=Common.CertificatePublicKey.Algorithm.RSA,
                length=2048,
                modulus='00:00:00:00',
                exponent=65537
            ),
            spki_sha256='94b716aeda21cd661949cfbf3f55457a277da712cdce0ab31989a4f288fad9b9',
            signature_algorithm='sha256',
            signature='SIGNATURE',
            extensions=cert_extensions
        )

        results = CommandResults(
            outputs_key_field=None,
            outputs_prefix=None,
            outputs=None,
            indicators=[certificate]
        )

        CONTEXT_PATH = "Certificate(val.MD5 && val.MD5 == obj.MD5 || val.SHA1 && val.SHA1 == obj.SHA1 || " \
                       "val.SHA256 && val.SHA256 == obj.SHA256 || val.SHA512 && val.SHA512 == obj.SHA512)"

        assert results.to_context() == {
            'Type': EntryType.NOTE,
            'ContentsFormat': EntryFormat.JSON,
            'Contents': None,
            'HumanReadable': None,
            'EntryContext': {
                CONTEXT_PATH: [{
                    "SubjectDN": "CN=*.paloaltonetworks.com,O=Palo Alto Networks\\, Inc.,L=Santa Clara,ST=California,C=US",
                    "SubjectAlternativeName": [
                        {
                            "Type": "dNSName",
                            "Value": "*.paloaltonetworks.com"
                        },
                        {
                            "Type": "dNSName",
                            "Value": "paloaltonetworks.com"
                        }
                    ],
                    "Name": [
                        "*.paloaltonetworks.com",
                        "paloaltonetworks.com"
                    ],
                    "IssuerDN": "CN=DigiCert SHA2 Secure Server CA,O=DigiCert Inc,C=US",
                    "SerialNumber": "19290688218337824112020565039390569720",
                    "ValidityNotBefore": "2020-10-23T00:00:00.000Z",
                    "ValidityNotAfter": "2021-11-21T23:59:59.000Z",
                    "SHA256": "bc33cf76519f1ec5ae7f287f321df33a7afd4fd553f364cf3c753f91ba689f8d",
                    "SHA1": "2392ea5cd4c2a61e51547570634ef887ab1942e9",
                    "MD5": "22769ae413997b86da4a0934072d9ed0",
                    "PublicKey": {
                        "Algorithm": "RSA",
                        "Length": 2048,
                        "Modulus": "00:00:00:00",
                        "Exponent": 65537
                    },
                    "SPKISHA256": "94b716aeda21cd661949cfbf3f55457a277da712cdce0ab31989a4f288fad9b9",
                    "Signature": {
                        "Algorithm": "sha256",
                        "Signature": "SIGNATURE"
                    },
                    "Extension": [
                        {
                            "OID": "2.5.29.35",
                            "Name": "authorityKeyIdentifier",
                            "Critical": False,
                            "Value": {
                                "KeyIdentifier": "0f80611c823161d52f28e78d4638b42ce1c6d9e2"
                            }
                        },
                        {
                            "OID": "2.5.29.14",
                            "Name": "subjectKeyIdentifier",
                            "Critical": False,
                            "Value": {
                                "Digest": "b34972bb12121b8851cd5564ff9656dcbca3f288"
                            }
                        },
                        {
                            "OID": "2.5.29.17",
                            "Name": "subjectAltName",
                            "Critical": False,
                            "Value": [
                                {
                                    "Type": "dNSName",
                                    "Value": "*.paloaltonetworks.com"
                                },
                                {
                                    "Type": "dNSName",
                                    "Value": "paloaltonetworks.com"
                                }
                            ]
                        },
                        {
                            "OID": "2.5.29.15",
                            "Name": "keyUsage",
                            "Critical": True,
                            "Value": {
                                "DigitalSignature": True,
                                "KeyEncipherment": True
                            }
                        },
                        {
                            "OID": "2.5.29.37",
                            "Name": "extendedKeyUsage",
                            "Critical": False,
                            "Value": {
                                "Usages": [
                                    "serverAuth",
                                    "clientAuth"
                                ]
                            }
                        },
                        {
                            "OID": "2.5.29.31",
                            "Name": "cRLDistributionPoints",
                            "Critical": False,
                            "Value": [
                                {
                                    "FullName": [
                                        {
                                            "Type": "uniformResourceIdentifier",
                                            "Value": "http://crl3.digicert.com/ssca-sha2-g7.crl"
                                        }
                                    ]
                                },
                                {
                                    "FullName": [
                                        {
                                            "Type": "uniformResourceIdentifier",
                                            "Value": "http://crl4.digicert.com/ssca-sha2-g7.crl"
                                        }
                                    ]
                                }
                            ]
                        },
                        {
                            "OID": "2.5.29.32",
                            "Name": "certificatePolicies",
                            "Critical": False,
                            "Value": [
                                {
                                    "PolicyIdentifier": "2.16.840.1.114412.1.1",
                                    "PolicyQualifiers": [
                                        "https://www.digicert.com/CPS"
                                    ]
                                },
                                {
                                    "PolicyIdentifier": "2.23.140.1.2.2"
                                }
                            ]
                        },
                        {
                            "OID": "1.3.6.1.5.5.7.1.1",
                            "Name": "authorityInfoAccess",
                            "Critical": False,
                            "Value": [
                                {
                                    "AccessMethod": "OCSP",
                                    "AccessLocation": {
                                        "Type": "uniformResourceIdentifier",
                                        "Value": "http://ocsp.digicert.com"
                                    }
                                },
                                {
                                    "AccessMethod": "caIssuers",
                                    "AccessLocation": {
                                        "Type": "uniformResourceIdentifier",
                                        "Value": "http://cacerts.digicert.com/DigiCertSHA2SecureServerCA.crt"
                                    }
                                }
                            ]
                        },
                        {
                            "OID": "2.5.29.19",
                            "Name": "basicConstraints",
                            "Critical": False,
                            "Value": {
                                "CA": False
                            }
                        },
                        {
                            "OID": "1.3.6.1.4.1.11129.2.4.2",
                            "Name": "signedCertificateTimestampList",
                            "Critical": False,
                            "Value": [
                                {
                                    "Version": 0,
                                    "LogId": "f65c942fd1773022145418083094568ee34d131933bfdf0c2f200bcc4ef164e3",
                                    "Timestamp": "2020-10-23T19:31:49.000Z",
                                    "EntryType": "PreCertificate"
                                },
                                {
                                    "Version": 0,
                                    "LogId": "5cdc4392fee6ab4544b15e9ad456e61037fbd5fa47dca17394b25ee6f6c70eca",
                                    "Timestamp": "2020-10-23T19:31:49.000Z",
                                    "EntryType": "PreCertificate"
                                }
                            ]
                        },
                        {
                            "OID": "1.3.6.1.4.1.11129.2.4.5",
                            "Name": "signedCertificateTimestampList",
                            "Critical": False,
                            "Value": [
                                {
                                    "Version": 0,
                                    "LogId": "f65c942fd1773022145418083094568ee34d131933bfdf0c2f200bcc4ef164e3",
                                    "Timestamp": "2020-10-23T19:31:49.000Z",
                                    "EntryType": "X509Certificate"
                                },
                                {
                                    "Version": 0,
                                    "LogId": "5cdc4392fee6ab4544b15e9ad456e61037fbd5fa47dca17394b25ee6f6c70eca",
                                    "Timestamp": "2020-10-23T19:31:49.000Z",
                                    "EntryType": "X509Certificate"
                                }
                            ]
                        }
                    ]
                }],
                'DBotScore(val.Indicator && val.Indicator == obj.Indicator && '
                'val.Vendor == obj.Vendor && val.Type == obj.Type)': [{
                    "Indicator": "bc33cf76519f1ec5ae7f287f321df33a7afd4fd553f364cf3c753f91ba689f8d",
                    "Type": "certificate",
                    "Vendor": "Test",
                    "Score": 0
                }]
            },
            'IndicatorTimeline': [],
            'Relationships': [],
            'IgnoreAutoExtract': False,
            'Note': False
        }

    def test_create_external_reference(self):
        """
            Given:
                - A single ExternalReference object
            When
               - Running 'to_context' function
           Then
               - Verify that the context is as expected
       """
        from CommonServerPython import Common

        external_reference = Common.ExternalReference(
            source_name='test_source_name',
            source_id='test_source_id'
        )

        assert external_reference.to_context() == {
            'sourcename': 'test_source_name',
            'sourceid': 'test_source_id'
        }

    def test_create_attack_pattern(self):
        """
            Given:
                - A single AttackPattern indicator entry
            When
               - Creating a Common.AttackPattern object
           Then
               - The context created matches the data entry
       """
        from CommonServerPython import CommandResults, Common

        dbot_score = Common.DBotScore(
            indicator='test_stix_id',
            integration_name='Test',
            indicator_type=DBotScoreType.ATTACKPATTERN,
            score=Common.DBotScore.GOOD
        )

        attack_pattern = Common.AttackPattern(
            stix_id='test_stix_id',
            kill_chain_phases='test_kill_chain_phases',
            first_seen_by_source=None,
            description='test_description',
            operating_system_refs=None,
            publications='test_publications',
            mitre_id='test_mitre_id',
            tags=['tag1', 'tag2'],
            traffic_light_protocol='test_traffic_light_protocol',
            dbot_score=dbot_score,
            value='test_stix_id',
            community_notes=[Common.CommunityNotes(note='note', timestamp='2019-01-01T00:00:00')],
            external_references=None
        )

        results = CommandResults(
            outputs_key_field=None,
            outputs_prefix=None,
            outputs=None,
            indicators=[attack_pattern]
        )

        assert results.to_context() == {
            'Type': 1,
            'ContentsFormat': 'json',
            'Contents': None,
            'HumanReadable': None,
            'EntryContext': {
                'AttackPattern(val.value && val.value == obj.value)': [
                    {
                        'STIXID': 'test_stix_id',
                        'KillChainPhases': 'test_kill_chain_phases',
                        'FirstSeenBySource': None,
                        'OperatingSystemRefs': None,
                        'Publications': 'test_publications',
                        'MITREID': 'test_mitre_id',
                        'Value': 'test_stix_id',
                        'Tags': ['tag1', 'tag2'],
                        'Description': 'test_description',
                        'TrafficLightProtocol': 'test_traffic_light_protocol'
                    }
                ],
                'DBotScore(val.Indicator && val.Indicator == obj.Indicator &&'
                ' val.Vendor == obj.Vendor && val.Type == obj.Type)': [
                    {
                        'Indicator': 'test_stix_id',
                        'Type': 'attackpattern',
                        'Vendor': 'Test',
                        'Score': 1
                    }
                ]
            },
            'IndicatorTimeline': [],
            'IgnoreAutoExtract': False,
            'Note': False,
            'Relationships': []
        }

    def test_create_certificates(self):
        """
            Given:
                - A Certificates object
            When
               - Running 'to_context' function
           Then
               - Verify that the context is as expected
       """
        from CommonServerPython import Common

        certificates = Common.Certificates(
            issued_to='test_issued_to',
            issued_by='test_issued_by',
            valid_from='test_valid_from',
            valid_to='test_valid_to'
        )

        assert certificates.to_context() == {
            'issuedto': 'test_issued_to',
            'issuedby': 'test_issued_by',
            'validfrom': 'test_valid_from',
            'validto': 'test_valid_to'
        }

    def test_create_hash(self):
        """
            Given:
                - A single Hash object
            When
               - Running 'to_context' function
           Then
               - Verify that the context is as expected
       """
        from CommonServerPython import Common

        hash_object = Common.Hash(
            hash_type='test_hash_type',
            hash_value='test_hash_value'
        )

        assert hash_object.to_context() == {
            'type': 'test_hash_type',
            'value': 'test_hash_value',
        }

    def test_create_whois_record(self):
        """
            Given:
                - A single WhoisRecord object
            When
               - Running 'to_context' function
           Then
               - Verify that the context is as expected
       """
        from CommonServerPython import Common

        whois_record = Common.WhoisRecord(
            whois_record_type='test_whois_record_type',
            whois_record_value='test_whois_record_value',
            whois_record_date='test_whois_record_date',

        )

        assert whois_record.to_context() == {
            'key': 'test_whois_record_type',
            'value': 'test_whois_record_value',
            'date': 'test_whois_record_date'
        }

    def test_create_dns_record(self):
        """
            Given:
                - A single DNSRecord object
            When
               - Running 'to_context' function
           Then
               - Verify that the context is as expected
       """
        from CommonServerPython import Common

        dns_record = Common.DNSRecord(
            dns_record_type='test_dns_record_type',
            dns_ttl='test_dns_ttl',
            dns_record_data='test_dns_record_data',

        )

        assert dns_record.to_context() == {
            'type': 'test_dns_record_type',
            'ttl': 'test_dns_ttl',
            'data': 'test_dns_record_data'
        }

    def test_email_indicator_type(self, mocker):
        """
        Given:
            - a single email indicator entry
        When
           - creating an Common.EMAIL object
       Then
           - The context created matches the data entry
       """
        from CommonServerPython import Common, DBotScoreType
        mocker.patch.object(demisto, 'params', return_value={'insecure': True})
        dbot_score = Common.DBotScore(
            indicator='user@example.com',
            integration_name='Test',
            indicator_type=DBotScoreType.EMAIL,
            score=Common.DBotScore.GOOD
        )
        dbot_context = {'DBotScore(val.Indicator && val.Indicator == obj.Indicator && '
                        'val.Vendor == obj.Vendor && val.Type == obj.Type)':
                            {'Indicator': 'user@example.com', 'Type': 'email', 'Vendor': 'Test', 'Score': 1}}

        assert dbot_context == dbot_score.to_context()

        email_context = Common.EMAIL(
            domain='example.com',
            address='user@example.com',
            dbot_score=dbot_score,
            description='test',
            internal=True,
            stix_id='stix_id_test',
            tags=['tag1', 'tag2'],
            traffic_light_protocol='traffic_light_protocol_test'
        )
        assert email_context.to_context()[email_context.CONTEXT_PATH] == \
            {'Address': 'user@example.com',
             'Domain': 'example.com',
                'Description': 'test',
                'Internal': True,
                'STIXID': 'stix_id_test',
                'Tags': ['tag1', 'tag2'],
                'TrafficLightProtocol': 'traffic_light_protocol_test'}

    @pytest.mark.parametrize('item', [
        'CommunityNotes', 'Publications', 'ThreatTypes'
    ])
    def test_common_indicator_create_context_table(self, item):
        """
        Tests the functionality of the 'create_context_table' function.
            Given:
                Case a: A list containing CommunityNotes items.
                Case b: A list containing Publications items.
                Case c: A list containing ThreatTypes items.

            When:
                Running the 'create_context_table' function.

            Then:
                Case a: Verify that the output is a list of CommunityNotes context items as expected.
                Case b: Verify that the output is a list of Publications context items as expected.
                Case c: Verify that the output is a list of ThreatTypes context items as expected.
        """
        if item == 'CommunityNotes':
            community_notes1 = Common.CommunityNotes(note='note1', timestamp='time1')
            community_notes2 = Common.CommunityNotes(note='note2', timestamp='time2')
            items = [community_notes1, community_notes2]
            expected_output = [{'note': 'note1', 'timestamp': 'time1'}, {'note': 'note2', 'timestamp': 'time2'}]

        elif item == 'Publications':
            publications1 = Common.Publications(source='source1', title='title1', link='link1', timestamp='time1')
            publications2 = Common.Publications(source='source2', title='title2', link='link2', timestamp='time2')
            items = [publications1, publications2]
            expected_output = [{'source': 'source1', 'title': 'title1', 'link': 'link1', 'timestamp': 'time1'},
                               {'source': 'source2', 'title': 'title2', 'link': 'link2', 'timestamp': 'time2'}]

        elif item == 'ThreatTypes':
            threat_types1 = Common.ThreatTypes(threat_category='test1', threat_category_confidence='10')
            threat_types2 = Common.ThreatTypes(threat_category='test2', threat_category_confidence='20')
            items = [threat_types1, threat_types2]
            expected_output = [{'threatcategory': 'test1', 'threatcategoryconfidence': '10'},
                               {'threatcategory': 'test2', 'threatcategoryconfidence': '20'}]

        table = Common.Indicator.create_context_table(items)
        assert table == expected_output


class TestIndicatorsSearcher:
    def mock_search_after_output(self, fromDate='', toDate='', query='', size=0, value='', page=0, searchAfter='',
                                 populateFields=None):
        if not searchAfter:
            searchAfter = 0

        iocs = [{'value': 'mock{}'.format(searchAfter)}]

        if searchAfter < 6:
            searchAfter += 1

        else:
            # mock the end of indicators
            searchAfter = None

        if page and page >= 17:
            # checking a unique case when trying to reach a certain page and not all the indicators
            iocs = []
            searchAfter = None

        return {'searchAfter': searchAfter, 'iocs': iocs, 'total': 7}

    def mock_search_indicators_search_after(self, fromDate='', toDate='', query='', size=0, value='', page=0,
                                            searchAfter=None, populateFields=None):
        """
        Mocks search indicators returning different results for searchAfter value:
          - None: {searchAfter: 0, iocs: [...]}
          - 0-2: {searchAfter: i+1, iocs: [...]}
          - 3+: {searchAfter: None, iocs: []}

        total of 4 iocs available
        """
        search_after_options = (0, 1, 2)
        if searchAfter is None:
            search_after_value = search_after_options[0]
        else:
            if searchAfter in search_after_options:
                search_after_value = searchAfter + 1
            else:
                return {'searchAfter': None, 'iocs': [], "total": 0}
        iocs = [{'value': 'mock{}'.format(search_after_value)}]
        return {'searchAfter': search_after_value, 'iocs': iocs, 'total': 4}

    def test_search_indicators_by_search_after(self, mocker):
        """
        Given:
          - Searching indicators couple of times
          - Server version in equal or higher than 6.1.0
        When:
          - Mocking search indicators using the searchAfter parameter
        Then:
          - The search after param is rising
          - The page param is rising
        """
        from CommonServerPython import IndicatorsSearcher
        mocker.patch.object(demisto, 'searchIndicators', side_effect=self.mock_search_after_output)

        search_indicators_obj_search_after = IndicatorsSearcher()
        try:
            for n in range(5):
                search_indicators_obj_search_after.search_indicators_by_version()
        except Exception as e:
            print(e)

        assert search_indicators_obj_search_after._search_after_param == 5
        assert search_indicators_obj_search_after._page == 5

    def test_search_all_indicators_by_search_after(self, mocker):
        """
        Given:
          - Searching indicators couple of times
          - Server version in equal or higher than 6.1.0
        When:
          - Mocking search indicators using the searchAfter parameter until there are no more indicators
          so search_after is None
        Then:
          - The search after param is None
          - The page param is rising
        """
        from CommonServerPython import IndicatorsSearcher
        mocker.patch.object(demisto, 'searchIndicators', side_effect=self.mock_search_after_output)

        search_indicators_obj_search_after = IndicatorsSearcher()
        for n in range(7):
            search_indicators_obj_search_after.search_indicators_by_version()
        assert search_indicators_obj_search_after._search_after_param is None
        assert search_indicators_obj_search_after._page == 7

    def test_iterator__search_after(self, mocker):
        """
        Given:
          - Searching indicators from first page
          - Total available indicators == 7
          - Limit is set to 10
        When:
          - Searching indicators using iterator
          - search_after is supported
        Then:
          - Get 7 indicators
        """
        from CommonServerPython import IndicatorsSearcher
        mocker.patch.object(demisto, 'searchIndicators', side_effect=self.mock_search_indicators_search_after)
        search_indicators = IndicatorsSearcher(limit=10)
        results = []
        for res in search_indicators:
            results.append(res)
        assert len(results) == 4

    def test_iterator__research_flow(self, mocker):
        from CommonServerPython import IndicatorsSearcher
        mocker.patch.object(demisto, 'searchIndicators', side_effect=self.mock_search_indicators_search_after)
        # fetch first 3
        search_indicators = IndicatorsSearcher(limit=3)
        results = []
        for res in search_indicators:
            results.append(res)
        assert len(results) == 3
        # fetch 1 more (limit set to 2, but only 1 available)
        search_indicators.limit += 2
        results = []
        for res in search_indicators:
            results.append(res)
        assert len(results) == 1

    def test_search_indicators_with_sort(self, mocker):
        """
        Given:
          - Searching indicators with a custom sort parameter.
          - Mocking the searchIndicators function.
        When:
          - Calling the searchIndicators function with the custom sort parameter.
        Then:
          - Ensure that the sort parameter is set correctly.
          - Ensure that the searchIndicators function is called with the expected arguments.
        """
        from CommonServerPython import IndicatorsSearcher
        get_demisto_version._version = None  # clear cache between runs of the test
        mocker.patch.object(demisto, 'demistoVersion', return_value={'version': '6.6.0'})

        mocker.patch.object(demisto, 'searchIndicators')
        sort_param = [{"field": "created", "asc": False}]
        search_indicators_obj_search_after = IndicatorsSearcher(sort=sort_param)
        search_indicators_obj_search_after.search_indicators_by_version()
        expected_args = {'size': 100, 'sort': [{'asc': False, 'field': 'created'}]}
        assert search_indicators_obj_search_after._sort == sort_param
        demisto.searchIndicators.assert_called_once_with(**expected_args)

<<<<<<< HEAD

=======
>>>>>>> 90cf3b88

class TestAutoFocusKeyRetriever:
    def test_instantiate_class_with_param_key(self, mocker, clear_version_cache):
        """
        Given:
            - giving the api_key parameter
        When:
            - Mocking getAutoFocusApiKey
            - Mocking server version to be 6.2.0
        Then:
            - The Auto Focus API Key is the one given to the class
        """
        from CommonServerPython import AutoFocusKeyRetriever
        mocker.patch.object(demisto, 'getAutoFocusApiKey', return_value='test')
        mocker.patch.object(demisto, 'demistoVersion', return_value={'version': '6.2.0', 'buildNumber': '62000'})
        auto_focus_key_retriever = AutoFocusKeyRetriever(api_key='1234')
        assert auto_focus_key_retriever.key == '1234'

<<<<<<< HEAD

=======
>>>>>>> 90cf3b88
    def test_instantiate_class_without_param_key(self, mocker, clear_version_cache):
        """
        Given:
            - not giving the api_key parameter
        When:
            - Mocking getAutoFocusApiKey
            - Mocking server version to be 6.2.0
        Then:
            - The Auto Focus API Key is the one given by the getAutoFocusApiKey method
        """
        from CommonServerPython import AutoFocusKeyRetriever
        mocker.patch.object(demisto, 'getAutoFocusApiKey', return_value='test')
        mocker.patch.object(demisto, 'demistoVersion', return_value={'version': '6.2.0', 'buildNumber': '62000'})
        auto_focus_key_retriever = AutoFocusKeyRetriever(api_key='')
        assert auto_focus_key_retriever.key == 'test'


class TestEntityRelationship:
    """Global vars for all of the tests"""
    name = 'related-to'
    reverse_name = 'related-to'
    relationship_type = 'IndicatorToIndicator'
    entity_a = 'test1'
    entity_a_family = 'Indicator'
    entity_a_type = 'Domain'
    entity_b = 'test2'
    entity_b_family = 'Indicator'
    entity_b_type = 'Domain'
    source_reliability = 'F - Reliability cannot be judged'

    def test_entity_relations_context(self):
        """
        Given
        - an EntityRelationship object.

        When
        - running to_context function of the object

        Then
        - Validate that the expected context is created
        """
        from CommonServerPython import EntityRelationship
        relationship = EntityRelationship(name='related-to',
                                          relationship_type='IndicatorToIndicator',
                                          entity_a='test1',
                                          entity_a_family='Indicator',
                                          entity_a_type='Domain',
                                          entity_b='test2',
                                          entity_b_family='Indicator',
                                          entity_b_type='Domain',
                                          source_reliability='F - Reliability cannot be judged',
                                          brand='test')

        expected_context = {
            "Relationship": 'related-to',
            "EntityA": 'test1',
            "EntityAType": 'Domain',
            "EntityB": 'test2',
            "EntityBType": 'Domain',
        }
        assert relationship.to_context() == expected_context

    def test_entity_relations_to_entry(self):
        """
        Given
        - an EntityRelationship object.

        When
        - running to_entry function of the object

        Then
        - Validate that the expected context is created
        """
        from CommonServerPython import EntityRelationship
        relationship = EntityRelationship(name=TestEntityRelationship.name,
                                          relationship_type=TestEntityRelationship.relationship_type,
                                          entity_a=TestEntityRelationship.entity_a,
                                          entity_a_family=TestEntityRelationship.entity_a_family,
                                          entity_a_type=TestEntityRelationship.entity_a_type,
                                          entity_b=TestEntityRelationship.entity_b,
                                          entity_b_family=TestEntityRelationship.entity_b_family,
                                          entity_b_type=TestEntityRelationship.entity_b_type,
                                          source_reliability=TestEntityRelationship.source_reliability
                                          )

        expected_entry = {
            "name": TestEntityRelationship.name,
            "reverseName": TestEntityRelationship.reverse_name,
            "type": TestEntityRelationship.relationship_type,
            "entityA": TestEntityRelationship.entity_a,
            "entityAFamily": TestEntityRelationship.entity_a_family,
            "entityAType": TestEntityRelationship.entity_a_type,
            "entityB": TestEntityRelationship.entity_b,
            "entityBFamily": TestEntityRelationship.entity_b_family,
            "entityBType": TestEntityRelationship.entity_b_type,
            "fields": {},
            "reliability": TestEntityRelationship.source_reliability
        }
        assert relationship.to_entry() == expected_entry

    def test_entity_relations_to_indicator(self):
        """
        Given
        - an EntityRelationship object.

        When
        - running to_indicator function of the object

        Then
        - Validate that the expected context is created
        """
        from CommonServerPython import EntityRelationship
        relationship = EntityRelationship(name=TestEntityRelationship.name,
                                          relationship_type=TestEntityRelationship.relationship_type,
                                          entity_a=TestEntityRelationship.entity_a,
                                          entity_a_family=TestEntityRelationship.entity_a_family,
                                          entity_a_type=TestEntityRelationship.entity_a_type,
                                          entity_b=TestEntityRelationship.entity_b,
                                          entity_b_family=TestEntityRelationship.entity_b_family,
                                          entity_b_type=TestEntityRelationship.entity_b_type,
                                          )

        expected_to_indicator = {
            "name": TestEntityRelationship.name,
            "reverseName": TestEntityRelationship.reverse_name,
            "type": TestEntityRelationship.relationship_type,
            "entityA": TestEntityRelationship.entity_a,
            "entityAFamily": TestEntityRelationship.entity_a_family,
            "entityAType": TestEntityRelationship.entity_a_type,
            "entityB": TestEntityRelationship.entity_b,
            "entityBFamily": TestEntityRelationship.entity_b_family,
            "entityBType": TestEntityRelationship.entity_b_type,
            "fields": {},
        }
        assert relationship.to_indicator() == expected_to_indicator

    def test_invalid_name_init(self):
        """
        Given
        - an EntityRelation object which has a invalid relation name.

        When
        - Creating the EntityRelation object.

        Then
        - Validate a ValueError is raised.
        """
        from CommonServerPython import EntityRelationship
        try:
            EntityRelationship(name='ilegal',
                               relationship_type=TestEntityRelationship.relationship_type,
                               entity_a=TestEntityRelationship.entity_a,
                               entity_a_family=TestEntityRelationship.entity_a_family,
                               entity_a_type=TestEntityRelationship.entity_a_type,
                               entity_b=TestEntityRelationship.entity_b,
                               entity_b_family=TestEntityRelationship.entity_b_family,
                               entity_b_type=TestEntityRelationship.entity_b_type
                               )
        except ValueError as exception:
            assert "Invalid relationship: ilegal" in str(exception)

    def test_invalid_relation_type_init(self):
        """
        Given
        - an EntityRelation object which has a invalid relation type.

        When
        - Creating the EntityRelation object.

        Then
        - Validate a ValueError is raised.
        """
        from CommonServerPython import EntityRelationship
        try:
            EntityRelationship(name=TestEntityRelationship.name,
                               relationship_type='TestRelationshipType',
                               entity_a=TestEntityRelationship.entity_a,
                               entity_a_family=TestEntityRelationship.entity_a_family,
                               entity_a_type=TestEntityRelationship.entity_a_type,
                               entity_b=TestEntityRelationship.entity_b,
                               entity_b_family=TestEntityRelationship.entity_b_family,
                               entity_b_type=TestEntityRelationship.entity_b_type
                               )
        except ValueError as exception:
            assert "Invalid relationship type: TestRelationshipType" in str(exception)

    def test_invalid_a_family_init(self):
        """
        Given
        - an EntityRelation object which has a invalid family type of the source.

        When
        - Creating the EntityRelation object.

        Then
        - Validate a ValueError is raised.
        """
        from CommonServerPython import EntityRelationship
        try:
            EntityRelationship(name=TestEntityRelationship.name,
                               relationship_type=TestEntityRelationship.relationship_type,
                               entity_a=TestEntityRelationship.entity_a,
                               entity_a_family='IndicatorIlegal',
                               entity_a_type=TestEntityRelationship.entity_a_type,
                               entity_b=TestEntityRelationship.entity_b,
                               entity_b_family=TestEntityRelationship.entity_b_family,
                               entity_b_type=TestEntityRelationship.entity_b_type
                               )
        except ValueError as exception:
            assert "Invalid entity A Family type: IndicatorIlegal" in str(exception)

    def test_invalid_a_type_init(self):
        """
        Given
        - an EntityRelation object which has a invalid type of the source.

        When
        - Creating the EntityRelation object.

        Then
        - Validate a ValueError is raised.
        """
        from CommonServerPython import EntityRelationship
        try:
            EntityRelationship(name=TestEntityRelationship.name,
                               relationship_type=TestEntityRelationship.relationship_type,
                               entity_a=TestEntityRelationship.entity_a,
                               entity_a_family=TestEntityRelationship.entity_a_family,
                               entity_a_type='DomainTest',
                               entity_b=TestEntityRelationship.entity_b,
                               entity_b_family=TestEntityRelationship.entity_b_family,
                               entity_b_type=TestEntityRelationship.entity_b_type
                               )
        except ValueError as exception:
            assert "Invalid entity A type: DomainTest" in str(exception)

    def test_invalid_b_family_init(self):
        """
        Given
        - an EntityRelation object which has a invalid family type of the destination.

        When
        - Creating the EntityRelation object.

        Then
        - Validate a ValueError is raised.
        """
        from CommonServerPython import EntityRelationship
        try:
            EntityRelationship(name=TestEntityRelationship.name,
                               relationship_type=TestEntityRelationship.relationship_type,
                               entity_a=TestEntityRelationship.entity_a,
                               entity_a_family=TestEntityRelationship.entity_a_family,
                               entity_a_type=TestEntityRelationship.entity_a_type,
                               entity_b=TestEntityRelationship.entity_b,
                               entity_b_family='IndicatorIlegal',
                               entity_b_type=TestEntityRelationship.entity_b_type
                               )
        except ValueError as exception:
            assert "Invalid entity B Family type: IndicatorIlegal" in str(exception)

    def test_invalid_b_type_init(self):
        """
        Given
        - an EntityRelation object which has a invalid type of the destination.

        When
        - Creating the EntityRelation object.

        Then
        - Validate a ValueError is raised.
        """
        from CommonServerPython import EntityRelationship
        try:
            EntityRelationship(name=TestEntityRelationship.name,
                               relationship_type=TestEntityRelationship.relationship_type,
                               entity_a=TestEntityRelationship.entity_a,
                               entity_a_family=TestEntityRelationship.entity_a_family,
                               entity_a_type=TestEntityRelationship.entity_a_type,
                               entity_b=TestEntityRelationship.entity_b,
                               entity_b_family=TestEntityRelationship.entity_b_family,
                               entity_b_type='DomainTest'
                               )
        except ValueError as exception:
            assert "Invalid entity B type: DomainTest" in str(exception)


class TestSetAndGetLastRun:

    def test_get_last_run_in_6_2_when_get_last_run_has_results(self, mocker):
        """
        Given: 6.2.0 environment and getLastRun returns results
        When: Fetch indicators
        Then: Returning all indicators from demisto.getLastRun object
        """
        import demistomock as demisto
        from CommonServerPython import get_feed_last_run
        mocker.patch('CommonServerPython.get_demisto_version', return_value={"version": "6.2.0"})
        mocker.patch.object(demisto, 'getLastRun', return_value={1: "first indicator"})
        result = get_feed_last_run()
        assert result == {1: "first indicator"}

<<<<<<< HEAD

=======
>>>>>>> 90cf3b88
    def test_get_last_run_in_6_2_when_get_last_run_has_no_results(self, mocker):
        """
        Given: 6.2.0 environment and getLastRun and getIntegrationContext are empty
        When: Fetch indicators
        Then: function will return empty dict
        """
        import demistomock as demisto
        from CommonServerPython import get_feed_last_run
        mocker.patch('CommonServerPython.get_demisto_version', return_value={"version": "6.2.0"})
        mocker.patch.object(demisto, 'getIntegrationContext', return_value={})
        mocker.patch.object(demisto, 'getLastRun', return_value={})
        result = get_feed_last_run()
        assert result == {}

    def test_get_last_run_in_6_2_when_get_last_is_empty_and_get_integration_is_not(self, mocker):
        """
        Given: 6.2.0 environment and getLastRun is empty and getIntegrationContext has results.
        When: Fetch indicators
        Then: function will return empty dict
        """
        import demistomock as demisto
        from CommonServerPython import get_feed_last_run
        mocker.patch('CommonServerPython.get_demisto_version', return_value={"version": "6.2.0"})
        mocker.patch.object(demisto, 'getIntegrationContext', return_value={1: "first indicator"})
        mocker.patch.object(demisto, 'getLastRun', return_value={})
        set_last_run = mocker.patch.object(demisto, 'setLastRun', return_value={})
        set_integration_context = mocker.patch.object(demisto, 'setIntegrationContext', return_value={})
        result = get_feed_last_run()
        assert result == {1: "first indicator"}
        set_last_run.assert_called_with({1: "first indicator"})
        set_integration_context.assert_called_with({})

    def test_set_last_run_in_6_2(self, mocker):
        """
        Given: 6.2.0 environment
        When: Fetch indicators
        Then: Using demisto.setLastRun to save results
        """
        import demistomock as demisto
        from CommonServerPython import set_feed_last_run
        mocker.patch('CommonServerPython.get_demisto_version', return_value={"version": "6.2.0"})
        set_last_run = mocker.patch.object(demisto, 'setLastRun', return_value={})
        set_integration_context = mocker.patch.object(demisto, 'setIntegrationContext', return_value={})
        set_feed_last_run({1: "first indicator"})
        assert set_integration_context.called is False
        set_last_run.assert_called_with({1: "first indicator"})


class TestIsDemistoServerGE:
    @classmethod
    @pytest.fixture(scope='function', autouse=True)
    def clear_cache(cls):
        get_demisto_version._version = None

    def test_get_demisto_version(self, mocker):
        # verify expected server version and build returned in case Demisto class has attribute demistoVersion
        mocker.patch.object(
            demisto,
            'demistoVersion',
            return_value={
                'version': '5.0.0',
                'buildNumber': '50000'
            }
        )
        assert get_demisto_version() == {
            'version': '5.0.0',
            'buildNumber': '50000'
        }
        # call again to check cache
        assert get_demisto_version() == {
            'version': '5.0.0',
            'buildNumber': '50000'
        }
        # call count should be 1 as we cached
        assert demisto.demistoVersion.call_count == 1
        # test is_demisto_version_ge
        assert is_demisto_version_ge('5.0.0')
        assert is_demisto_version_ge('4.5.0')
        assert not is_demisto_version_ge('5.5.0')
        assert get_demisto_version_as_str() == '5.0.0-50000'

    def test_get_demisto_version_2(self, mocker):
        mocker.patch.object(
            demisto,
            'demistoVersion',
            return_value={
                'version': '6.10.0',
                'buildNumber': '50000'
            }
        )
        assert get_demisto_version() == {
            'version': '6.10.0',
            'buildNumber': '50000'
        }
        assert is_demisto_version_ge('6.5.0')
        assert is_demisto_version_ge('6.1.0')
        assert is_demisto_version_ge('6.5')
        assert not is_demisto_version_ge('7.0.0')

    def test_is_demisto_version_ge_4_5(self, mocker):
        get_version_patch = mocker.patch('CommonServerPython.get_demisto_version')
        get_version_patch.side_effect = AttributeError('simulate missing demistoVersion')
        assert not is_demisto_version_ge('5.0.0')
        assert not is_demisto_version_ge('6.0.0')
        with raises(AttributeError, match='simulate missing demistoVersion'):
            is_demisto_version_ge('4.5.0')

    def test_is_demisto_version_ge_dev_version(self, mocker):
        mocker.patch.object(
            demisto,
            'demistoVersion',
            return_value={
                'version': '6.0.0',
                'buildNumber': '50000'
            }
        )
        assert is_demisto_version_ge('6.0.0', '1-dev')

    @pytest.mark.parametrize('version, build', [
        ('6.0.0', '49999'),
        ('6.0.0', '50000'),
        ('6.0.0', '6'),  # Added with the fix of https://github.com/demisto/etc/issues/36876
        ('5.5.0', '50001')
    ])
    def test_is_demisto_version_build_ge(self, mocker, version, build):
        mocker.patch.object(
            demisto,
            'demistoVersion',
            return_value={
                'version': '6.0.0',
                'buildNumber': '50000'
            }
        )
        assert is_demisto_version_ge(version, build)

    @pytest.mark.parametrize('version, build', [
        ('6.0.0', '50001'),
        ('6.1.0', '49999')
    ])
    def test_is_demisto_version_build_ge_negative(self, mocker, version, build):
        mocker.patch.object(
            demisto,
            'demistoVersion',
            return_value={
                'version': '6.0.0',
                'buildNumber': '50000'
            }
        )
        assert not is_demisto_version_ge(version, build)


class TestDeterminePlatform:
    @classmethod
    @pytest.fixture(scope='function', autouse=True)
    def clear_cache(cls):
        get_demisto_version._version = None

    @pytest.mark.parametrize('demistoVersion, method', [
        ({'platform': 'xsoar', 'version': '6.5.0'}, is_xsoar),
        ({'platform': 'xsoar', 'version': '8.2.0'}, is_xsoar),
        ({'platform': 'xsoar_hosted', 'version': '6.5.0'}, is_xsoar),
        ({'platform': 'x2', 'version': '8.2.0'}, is_xsiam_or_xsoar_saas),
        ({'platform': 'xsoar', 'version': '8.2.0'}, is_xsiam_or_xsoar_saas),
        ({'platform': 'xsoar', 'version': '6.5.0'}, is_xsoar_on_prem),
        ({'platform': 'xsoar_hosted', 'version': '6.5.0'}, is_xsoar_hosted),
        ({'platform': 'xsoar', 'version': '8.2.0'}, is_xsoar_saas),
        ({'platform': 'x2', 'version': '8.2.0'}, is_xsiam),
    ])
    def test_determine_platform(self, mocker, demistoVersion, method):
        mocker.patch.object(demisto, 'demistoVersion', return_value=demistoVersion)
        assert method()


def test_smart_get_dict():
    d = {'t1': None, "t2": 1}
    # before we remove the dict will return null which is unexpected by a lot of users
    assert d.get('t1', 2) is None
    s = SmartGetDict(d)
    assert s.get('t1', 2) == 2
    assert s.get('t2') == 1
    assert s.get('t3') is None


class TestCustomIndicator:
    def test_custom_indicator_init_success(self):
        """
        Given: Data needed for creating a custom indicator
        When: Data is valid
        Then: Create a valid custom indicator
        """
        from CommonServerPython import Common, DBotScoreType
        dbot_score = Common.DBotScore(
            'test',
            DBotScoreType.CUSTOM,
            'VirusTotal',
            score=Common.DBotScore.BAD,
            malicious_description='malicious!'
        )
        indicator = Common.CustomIndicator('test', 'test_value', dbot_score, {'param': 'value'}, 'prefix')
        assert indicator.CONTEXT_PATH == 'prefix(val.value && val.value == obj.value)'
        assert indicator.param == 'value'
        assert indicator.value == 'test_value'

    def test_custom_indicator_init_existing_type(self):
        """
        Given: Data needed for creating a custom indicator
        When: Type already exists
        Then: raise a Value Error
        """
        with pytest.raises(ValueError):
            from CommonServerPython import Common, DBotScoreType
            dbot_score = Common.DBotScore(
                'test',
                DBotScoreType.CUSTOM,
                'VirusTotal',
                score=Common.DBotScore.BAD,
                malicious_description='malicious!'
            )
            Common.CustomIndicator('ip', 'test_value', dbot_score, {'param': 'value'}, 'prefix')

    def test_custom_indicator_init_no_prefix(self):
        """
        Given: Data needed for Custom indicator
        When: Prefix provided is None
        Then: Raise ValueError
        """
        with pytest.raises(ValueError):
            from CommonServerPython import Common, DBotScoreType
            dbot_score = Common.DBotScore(
                'test',
                DBotScoreType.CUSTOM,
                'VirusTotal',
                score=Common.DBotScore.BAD,
                malicious_description='malicious!'
            )
            Common.CustomIndicator('test', 'test_value', dbot_score, {'param': 'value'}, None)

    def test_custom_indicator_init_no_dbot_score(self):
        """
        Given: Data needed for Custom indicator
        When: Dbotscore is not a DBotScore object
        Then: Raise ValueError
        """
        with pytest.raises(ValueError):
            from CommonServerPython import Common
            dbot_score = ''
            Common.CustomIndicator('test', 'test_value', dbot_score, {'param': 'value'}, 'prefix')

    def test_custom_indicator_to_context(self):
        """
        Given: Data needed for Custom indicator
        When: there's a call to to_context
        Then: create a valid context
        """
        from CommonServerPython import Common, DBotScoreType
        dbot_score = Common.DBotScore(
            'test',
            DBotScoreType.CUSTOM,
            'VirusTotal',
            score=Common.DBotScore.BAD,
            malicious_description='malicious!'
        )
        indicator = Common.CustomIndicator('test', 'test_value', dbot_score, {'param': 'value'}, 'prefix')
        context = indicator.to_context()
        assert context['DBotScore(val.Indicator &&'
                       ' val.Indicator == obj.Indicator &&'
                       ' val.Vendor == obj.Vendor && val.Type == obj.Type)']['Indicator'] == 'test'
        assert context['prefix(val.value && val.value == obj.value)']['value'] == 'test_value'
        assert context['prefix(val.value && val.value == obj.value)']['param'] == 'value'

    def test_custom_indicator_no_params(self):
        """
        Given: Data needed for creating a custom indicator
        When: params are None
        Then: Raise an error
        """
        with pytest.raises(TypeError):
            from CommonServerPython import Common, DBotScoreType
            dbot_score = Common.DBotScore(
                'test',
                DBotScoreType.CUSTOM,
                'VirusTotal',
                score=Common.DBotScore.BAD,
                malicious_description='malicious!'
            )
            Common.CustomIndicator('test', 'test_value', dbot_score, None, 'prefix')

    def test_custom_indicator_no_value(self):
        """
        Given: Data needed for creating a custom indicator
        When: value is None
        Then: Raise an error
        """
        with pytest.raises(ValueError):
            from CommonServerPython import Common, DBotScoreType
            dbot_score = Common.DBotScore(
                'test',
                DBotScoreType.CUSTOM,
                'VirusTotal',
                score=Common.DBotScore.BAD,
                malicious_description='malicious!'
            )
            Common.CustomIndicator('test', None, dbot_score, {'param': 'value'}, 'prefix')


@pytest.mark.parametrize(
    "demistoUrls,expected_result",
    [({'server': 'https://localhost:8443:/acc_test_tenant'}, 'acc_test_tenant'),
     ({'server': 'https://localhost:8443'}, '')])
def test_get_tenant_name(mocker, demistoUrls, expected_result):
    """
        Given
        - demistoUrls dictionary
        When
        - Running on multi tenant mode
        - Running on single tenant mode
        Then
        - Return tenant account name if is multi tenant
    """
    from CommonServerPython import get_tenant_account_name
    mocker.patch.object(demisto, 'demistoUrls', return_value=demistoUrls)

    result = get_tenant_account_name()
    assert result == expected_result


IOCS = {'iocs': [{'id': '2323', 'value': 'google.com'},
                 {'id': '5942', 'value': '1.1.1.1'}]}


def test_indicators_value_to_clickable(mocker):
    from CommonServerPython import indicators_value_to_clickable
    from CommonServerPython import IndicatorsSearcher
    mocker.patch.object(IndicatorsSearcher, '__next__', side_effect=[IOCS, StopIteration])
    result = indicators_value_to_clickable(['1.1.1.1', 'google.com'])
    assert result.get('1.1.1.1') == '[1.1.1.1](#/indicator/5942)'
    assert result.get('google.com') == '[google.com](#/indicator/2323)'


def test_indicators_value_to_clickable_invalid(mocker):
    from CommonServerPython import indicators_value_to_clickable
    from CommonServerPython import IndicatorsSearcher
    mocker.patch.object(IndicatorsSearcher, '__next__', side_effect=[StopIteration])
    result = indicators_value_to_clickable(['8.8.8.8', 'abc.com'])
    assert not result
    result = indicators_value_to_clickable(None)
    assert not result


def test_arg_to_number():
    """
    Test if arg_to_number handles unicode object without failing.
    """
    from CommonServerPython import arg_to_number
    result = arg_to_number(u'1')
    assert result == 1


def test_get_message_threads_dump():
    from CommonServerPython import get_message_threads_dump
    result = str(get_message_threads_dump(None, None))
    assert ' Start Threads Dump ' in result
    assert ' End Threads Dump ' in result
    assert 'CommonServerPython.py' in result
    assert 'get_message_threads_dump' in result


def test_get_message_memory_dump():
    from CommonServerPython import get_message_memory_dump
    result = str(get_message_memory_dump(None, None))
    assert ' Start Variables Dump ' in result
    assert ' Start Local Vars ' in result
    assert ' End Local Vars ' in result
    assert ' Start Top ' in result
    assert ' Globals by Size ' in result
    assert ' End Top ' in result
    assert ' End Variables Dump ' in result


def test_shorten_string_for_printing():
    from CommonServerPython import shorten_string_for_printing
    assert shorten_string_for_printing(None, None) is None
    assert shorten_string_for_printing('1', 9) == '1'
    assert shorten_string_for_printing('123456789', 9) == '123456789'
    assert shorten_string_for_printing('1234567890', 9) == '123...890'
    assert shorten_string_for_printing('12345678901', 9) == '123...901'
    assert shorten_string_for_printing('123456789012', 9) == '123...012'

    assert shorten_string_for_printing('1234567890', 10) == '1234567890'
    assert shorten_string_for_printing('12345678901', 10) == '1234...901'
    assert shorten_string_for_printing('123456789012', 10) == '1234...012'


def test_get_size_of_object():
    from CommonServerPython import get_size_of_object

    class Object(object):
        pass

    level_3 = Object()
    level_3.key3 = 'val3'

    level_2 = Object()
    level_2.key2 = 'val2'
    level_2.child = level_3

    level_1 = Object()
    level_1.key1 = 'val1'
    level_1.child = level_2

    level_1_sys_size = sys.getsizeof(level_1)
    level_1_deep_size = get_size_of_object(level_1)

    # 3 levels, so shoulod be at least 3 times as large
    assert level_1_deep_size > 3 * level_1_sys_size


class TestSetAndGetLastMirrorRun:

    def test_get_last_mirror_run_in_6_6(self, mocker):
        """
        Given: 6.6.0 environment and getLastMirrorRun returns results
        When: Execute mirroring run
        Then: Returning demisto.getLastRun object
        """
        import demistomock as demisto
        from CommonServerPython import get_last_mirror_run
        mocker.patch('CommonServerPython.get_demisto_version', return_value={"version": "6.6.0"})
        mocker.patch.object(demisto, 'getLastMirrorRun', return_value={"lastMirrorRun": "2018-10-24T14:13:20+00:00"})
        result = get_last_mirror_run()
        assert result == {"lastMirrorRun": "2018-10-24T14:13:20+00:00"}

    def test_get_last_mirror_run_in_6_6_when_return_empty_results(self, mocker):
        """
        Given: 6.6.0 environment and getLastMirrorRun returns empty results
        When: Execute mirroring run
        Then: Returning demisto.getLastRun empty object
        """
        import demistomock as demisto
        from CommonServerPython import get_last_mirror_run
        mocker.patch('CommonServerPython.get_demisto_version', return_value={"version": "6.6.0"})
        mocker.patch.object(demisto, 'getLastMirrorRun', return_value={})
        result = get_last_mirror_run()
        assert result == {}

    def test_get_last_run_in_6_5(self, mocker):
        """
        Given: 6.5.0 environment and getLastMirrorRun returns results
        When: Execute mirroring run
        Then: Get a string which represent we can't use this function
        """
        import demistomock as demisto
        from CommonServerPython import get_last_mirror_run
        mocker.patch('CommonServerPython.get_demisto_version', return_value={"version": "6.5.0"})
        get_last_run = mocker.patch.object(demisto, 'getLastMirrorRun')
        with raises(DemistoException, match='You cannot use getLastMirrorRun as your version is below 6.6.0'):
            get_last_mirror_run()
            assert get_last_run.called is False

    def test_set_mirror_last_run_in_6_6(self, mocker):
        """
        Given: 6.6.0 environment
        When: Execute mirroring run
        Then: Using demisto.setLastMirrorRun to save results
        """
        import demistomock as demisto
        from CommonServerPython import set_last_mirror_run
        mocker.patch('CommonServerPython.get_demisto_version', return_value={"version": "6.6.0"})
        set_last_run = mocker.patch.object(demisto, 'setLastMirrorRun', return_value={})
        set_last_mirror_run({"lastMirrorRun": "2018-10-24T14:13:20+00:00"})
        set_last_run.assert_called_with({"lastMirrorRun": "2018-10-24T14:13:20+00:00"})

    def test_set_mirror_last_run_in_6_5(self, mocker):
        """
        Given: 6.5.0 environment
        When: Execute mirroring run
        Then: Don't use demisto.setLastMirrorRun
        """
        import demistomock as demisto
        from CommonServerPython import set_last_mirror_run
        mocker.patch('CommonServerPython.get_demisto_version', return_value={"version": "6.5.0"})
        set_last_run = mocker.patch.object(demisto, 'setLastMirrorRun', return_value={})
        with raises(DemistoException, match='You cannot use setLastMirrorRun as your version is below 6.6.0'):
            set_last_mirror_run({"lastMirrorRun": "2018-10-24T14:13:20+00:00"})
            assert set_last_run.called is False


class TestFetchWithLookBack:
    LAST_RUN = {}
    INCIDENTS = [
        {
            'incident_id': 1,
            'created': '2022-04-01T08:00:00'
        },
        {
            'incident_id': 2,
            'created': '2022-04-01T10:00:00'
        },
        {
            'incident_id': 3,
            'created': '2022-04-01T10:31:00'
        },
        {
            'incident_id': 4,
            'created': '2022-04-01T10:41:00'
        },
        {
            'incident_id': 5,
            'created': '2022-04-01T10:51:00'
        }
    ]

    NEW_INCIDENTS = [
        {
            'incident_id': 6,
            'created': '2022-04-01T10:11:00'
        },
        {
            'incident_id': 7,
            'created': '2022-04-01T10:35:00'
        },
        {
            'incident_id': 8,
            'created': '2022-04-01T10:37:00'
        }
    ]

    INCIDENTS_TIME_AWARE = [
        {
            'incident_id': incident.get('incident_id'),
            'created': incident.get('created') + 'Z'
        } for incident in INCIDENTS
    ]

    NEW_INCIDENTS_TIME_AWARE = [
        {
            'incident_id': incident.get('incident_id'),
            'created': incident.get('created') + 'Z'
        } for incident in NEW_INCIDENTS
    ]

    def example_fetch_incidents(self, time_aware=False):
        """
        An example fetch for testing
        """

        from CommonServerPython import get_fetch_run_time_range, filter_incidents_by_duplicates_and_limit, \
            update_last_run_object, arg_to_number
        date_format = '%Y-%m-%dT%H:%M:%S' + ('Z' if time_aware else '')
        incidents = []

        params = demisto.params()
        fetch_limit_param = params.get('limit')
        look_back = arg_to_number(params.get('look_back', 0))
        first_fetch = params.get('first_fetch')
        time_zone = params.get('time_zone', 0)

        last_run = demisto.getLastRun()
        fetch_limit = last_run.get('limit') or fetch_limit_param

        start_fetch_time, end_fetch_time = get_fetch_run_time_range(last_run=last_run, first_fetch=first_fetch,
                                                                    look_back=look_back, timezone=time_zone,
                                                                    date_format=date_format)

        query = self.build_query(start_fetch_time, end_fetch_time, fetch_limit)
        incidents_res = self.get_incidents_request(query, date_format)

        incidents = filter_incidents_by_duplicates_and_limit(incidents_res=incidents_res, last_run=last_run,
                                                             fetch_limit=fetch_limit_param, id_field='incident_id')

        last_run = update_last_run_object(last_run=last_run, incidents=incidents, fetch_limit=fetch_limit_param,
                                          start_fetch_time=start_fetch_time,
                                          end_fetch_time=end_fetch_time, look_back=look_back,
                                          created_time_field='created', id_field='incident_id', date_format=date_format)

        demisto.setLastRun(last_run)
        return incidents

    @staticmethod
    def build_query(start_time, end_time, limit, return_incidents_by_limit=True):
        query = {'from': start_time, 'to': end_time}
        if return_incidents_by_limit:
            query['limit'] = limit
        return query

    def get_incidents_request(self, query, date_format):
        time_aware = 'Z' in date_format
        source_incidents = self.INCIDENTS_TIME_AWARE if time_aware else self.INCIDENTS
        from_time = datetime.strptime(query['from'], date_format)
        incidents = [inc for inc in source_incidents if
                     datetime.strptime(inc['created'], date_format) > from_time]
        if query.get('limit') is not None:
            return incidents[:query['limit']]
        return incidents

    def set_last_run(self, new_last_run):
        self.LAST_RUN = new_last_run

    @pytest.mark.parametrize('params, result_phase1, result_phase2, expected_last_run', [
        ({'limit': 2, 'first_fetch': '40 minutes'}, [INCIDENTS[2], INCIDENTS[3]], [INCIDENTS[4]],
         {'limit': 2, 'time': INCIDENTS[3]['created'], 'found_incident_ids': {3: 1667482800, 4: 1667482800}}),
        ({'limit': 2, 'first_fetch': '40 minutes', 'look_back': None}, [INCIDENTS[2], INCIDENTS[3]], [INCIDENTS[4]],
         {'limit': 2, 'time': INCIDENTS[3]['created'], 'found_incident_ids': {3: 1667482800, 4: 1667482800}}),
        ({'limit': 3, 'first_fetch': '40 minutes'}, [INCIDENTS[2], INCIDENTS[3], INCIDENTS[4]], [],
         {'limit': 3, 'time': INCIDENTS[4]['created'], 'found_incident_ids': {3: 1667482800, 4: 1667482800, 5: 1667482800}}),
        ({'limit': 2, 'first_fetch': '2 hours'}, [INCIDENTS[1], INCIDENTS[2]], [INCIDENTS[3], INCIDENTS[4]],
         {'limit': 2, 'time': INCIDENTS[2]['created'], 'found_incident_ids': {2: 1667482800, 3: 1667482800}}),
        ({'limit': 3, 'first_fetch': '2 hours'}, [INCIDENTS[1], INCIDENTS[2], INCIDENTS[3]], [INCIDENTS[4]],
         {'limit': 3, 'time': INCIDENTS[3]['created'], 'found_incident_ids': {2: 1667482800, 3: 1667482800, 4: 1667482800}}),
        ({'limit': 2, 'first_fetch': '40 minutes'}, [INCIDENTS_TIME_AWARE[2], INCIDENTS_TIME_AWARE[3]],
         [INCIDENTS_TIME_AWARE[4]], {'limit': 2, 'time': INCIDENTS_TIME_AWARE[3]['created'],
                                     'found_incident_ids': {3: 1667482800, 4: 1667482800}}),
<<<<<<< HEAD
        ({'limit': 3, 'first_fetch': '40 minutes'}, [INCIDENTS_TIME_AWARE[2], INCIDENTS_TIME_AWARE[3], INCIDENTS_TIME_AWARE[4]], [],
         {'limit': 3, 'time': INCIDENTS_TIME_AWARE[4]['created'], 'found_incident_ids': {3: 1667482800, 4: 1667482800, 5: 1667482800}}),
=======
        ({'limit': 3, 'first_fetch': '40 minutes'}, [INCIDENTS_TIME_AWARE[2], INCIDENTS_TIME_AWARE[3], INCIDENTS_TIME_AWARE[4]],
         [],
         {'limit': 3, 'time': INCIDENTS_TIME_AWARE[4]['created'],
          'found_incident_ids': {3: 1667482800, 4: 1667482800, 5: 1667482800}}),
>>>>>>> 90cf3b88
        ({'limit': 2, 'first_fetch': '2 hours'}, [INCIDENTS_TIME_AWARE[1], INCIDENTS_TIME_AWARE[2]], [INCIDENTS_TIME_AWARE[3],
                                                                                                      INCIDENTS_TIME_AWARE[4]],
         {'limit': 2, 'time': INCIDENTS_TIME_AWARE[2]['created'], 'found_incident_ids': {2: 1667482800, 3: 1667482800}}),
        ({'limit': 3, 'first_fetch': '2 hours'}, [INCIDENTS_TIME_AWARE[1], INCIDENTS_TIME_AWARE[2], INCIDENTS_TIME_AWARE[3]],
         [INCIDENTS_TIME_AWARE[4]],
<<<<<<< HEAD
         {'limit': 3, 'time': INCIDENTS_TIME_AWARE[3]['created'], 'found_incident_ids': {2: 1667482800, 3: 1667482800, 4: 1667482800}}),
=======
         {'limit': 3, 'time': INCIDENTS_TIME_AWARE[3]['created'],
          'found_incident_ids': {2: 1667482800, 3: 1667482800, 4: 1667482800}}),
>>>>>>> 90cf3b88
    ])
    @freeze_time("2022-11-03 13:40:00 UTC")
    def test_regular_fetch(self, mocker, params, result_phase1, result_phase2, expected_last_run):
        """
        Given:
        - Connfiguration fetch parameters (incidents limit and first fetch time)

        When:
        - Running the example fetch incidents

        Then:
        - Ensure the return incidents and LastRun object as expected
        """
        if sys.version_info.major == 2:
            # skip for python 2 - date
            assert True
            return
        time_aware = 'Z' in expected_last_run['time']

        self.LAST_RUN = {}

        mocker.patch.object(dateparser, 'parse', side_effect=self.mock_dateparser)
        mocker.patch.object(demisto, 'params', return_value=params)
        mocker.patch.object(demisto, 'getLastRun', return_value=self.LAST_RUN)
        mocker.patch.object(demisto, 'setLastRun', side_effect=self.set_last_run)

        # Run first fetch
        incidents_phase1 = self.example_fetch_incidents(time_aware)

        assert incidents_phase1 == result_phase1
        assert self.LAST_RUN == expected_last_run

        # Run second fetch
        mocker.patch.object(demisto, 'getLastRun', return_value=self.LAST_RUN)
        incidents_phase2 = self.example_fetch_incidents(time_aware)
        assert incidents_phase2 == result_phase2

    def mock_dateparser(self, date_string, settings):
        time_aware = isinstance(date_string, str) and 'Z' in date_string
        date_format = '%Y-%m-%dT%H:%M:%S' + ('Z' if time_aware else '')
        date_arr = date_string.split(' ')
        if len(date_arr) > 1 and date_arr[0].isdigit():
            return datetime(2022, 4, 1, 11, 0, 0) - timedelta(minutes=int(date_arr[0])) if date_arr[1] == 'minutes' \
                else datetime(2022, 4, 1, 11, 0, 0) - timedelta(hours=int(date_arr[0]))
        return datetime(2022, 4, 1, 11, 0, 0) - (
            datetime(2022, 4, 1, 11, 0, 0) - datetime.strptime(date_string, date_format))

    @pytest.mark.parametrize(
        'params, result_phase1, result_phase2, result_phase3, expected_last_run_phase1, expected_last_run_phase2, new_incidents, index',
        [
            (
<<<<<<< HEAD
                    {'limit': 2, 'first_fetch': '50 minutes', 'look_back': 15}, [INCIDENTS[2], INCIDENTS[3]],
                    [INCIDENTS[4]], [],
                    {'found_incident_ids': {3: '', 4: ''}, 'limit': 4},
                    {'found_incident_ids': {3: '', 4: '', 5: ''}, 'limit': 5},
                    [NEW_INCIDENTS[0]], 2
=======
                {'limit': 2, 'first_fetch': '50 minutes', 'look_back': 15}, [INCIDENTS[2], INCIDENTS[3]],
                [INCIDENTS[4]], [],
                {'found_incident_ids': {3: '', 4: ''}, 'limit': 4},
                {'found_incident_ids': {3: '', 4: '', 5: ''}, 'limit': 5},
                [NEW_INCIDENTS[0]], 2
            ),
            (
                {'limit': 2, 'first_fetch': '20 minutes', 'look_back': 30}, [INCIDENTS[2], INCIDENTS[3]],
                [NEW_INCIDENTS[1], NEW_INCIDENTS[2]], [INCIDENTS[4]],
                {'found_incident_ids': {3: '', 4: ''}, 'limit': 4},
                {'found_incident_ids': {3: '', 4: '', 7: '', 8: ''}, 'limit': 6},
                [NEW_INCIDENTS[1], NEW_INCIDENTS[2]], 3
>>>>>>> 90cf3b88
            ),
            (
                {'limit': 3, 'first_fetch': '181 minutes', 'look_back': 15},
                [INCIDENTS[0], INCIDENTS[1], INCIDENTS[2]], [INCIDENTS[3], INCIDENTS[4]], [],
                {'found_incident_ids': {1: '', 2: '', 3: ''}, 'limit': 6},
                {'found_incident_ids': {1: '', 2: '', 3: '', 4: '', 5: ''}, 'limit': 8},
                [NEW_INCIDENTS[0]], 2
            ),
            (
<<<<<<< HEAD
                    {'limit': 3, 'first_fetch': '181 minutes', 'look_back': 15},
                    [INCIDENTS[0], INCIDENTS[1], INCIDENTS[2]], [INCIDENTS[3], INCIDENTS[4]], [],
                    {'found_incident_ids': {1: '', 2: '', 3: ''}, 'limit': 6},
                    {'found_incident_ids': {1: '', 2: '', 3: '', 4: '', 5: ''}, 'limit': 8},
                    [NEW_INCIDENTS[0]], 2
            ),
            (
                    {'limit': 3, 'first_fetch': '181 minutes', 'look_back': 30*60},
                    [INCIDENTS[0], INCIDENTS[1], INCIDENTS[2]], [NEW_INCIDENTS[0], INCIDENTS[3], INCIDENTS[4]], [],
                    {'found_incident_ids': {1: '', 2: '', 3: ''}, 'limit': 6},
                    {'found_incident_ids': {1: '', 2: '', 3: '', 4: '', 5: '', 6: ''}, 'limit': 9},
                    [NEW_INCIDENTS[0]], 2
            ),

            (
                    {'limit': 3, 'first_fetch': '20 minutes', 'look_back': 30},
                    [INCIDENTS[2], INCIDENTS[3], INCIDENTS[4]], [NEW_INCIDENTS[1], NEW_INCIDENTS[2]], [],
                    {'found_incident_ids': {3: '', 4: '', 5: ''}, 'limit': 6},
                    {'found_incident_ids': {3: '', 4: '', 5: '', 7: '', 8: ''}, 'limit': 8},
                    [NEW_INCIDENTS[1], NEW_INCIDENTS[2]], 3
            ),

            (
                    {'limit': 2, 'first_fetch': '50 minutes', 'look_back': 15}, [INCIDENTS_TIME_AWARE[2], INCIDENTS_TIME_AWARE[3]],
                    [INCIDENTS_TIME_AWARE[4]], [],
                    {'found_incident_ids': {3: '', 4: ''}, 'limit': 4},
                    {'found_incident_ids': {3: '', 4: '', 5: ''}, 'limit': 5},
                    [NEW_INCIDENTS_TIME_AWARE[0]], 2
=======
                {'limit': 3, 'first_fetch': '181 minutes', 'look_back': 30 * 60},
                [INCIDENTS[0], INCIDENTS[1], INCIDENTS[2]], [NEW_INCIDENTS[0], INCIDENTS[3], INCIDENTS[4]], [],
                {'found_incident_ids': {1: '', 2: '', 3: ''}, 'limit': 6},
                {'found_incident_ids': {1: '', 2: '', 3: '', 4: '', 5: '', 6: ''}, 'limit': 9},
                [NEW_INCIDENTS[0]], 2
            ),

            (
                {'limit': 3, 'first_fetch': '20 minutes', 'look_back': 30},
                [INCIDENTS[2], INCIDENTS[3], INCIDENTS[4]], [NEW_INCIDENTS[1], NEW_INCIDENTS[2]], [],
                {'found_incident_ids': {3: '', 4: '', 5: ''}, 'limit': 6},
                {'found_incident_ids': {3: '', 4: '', 5: '', 7: '', 8: ''}, 'limit': 8},
                [NEW_INCIDENTS[1], NEW_INCIDENTS[2]], 3
            ),

            (
                {'limit': 2, 'first_fetch': '50 minutes', 'look_back': 15}, [INCIDENTS_TIME_AWARE[2], INCIDENTS_TIME_AWARE[3]],
                [INCIDENTS_TIME_AWARE[4]], [],
                {'found_incident_ids': {3: '', 4: ''}, 'limit': 4},
                {'found_incident_ids': {3: '', 4: '', 5: ''}, 'limit': 5},
                [NEW_INCIDENTS_TIME_AWARE[0]], 2
>>>>>>> 90cf3b88
            ),
            (
                {'limit': 2, 'first_fetch': '20 minutes', 'look_back': 30}, [INCIDENTS_TIME_AWARE[2], INCIDENTS_TIME_AWARE[3]],
                [NEW_INCIDENTS_TIME_AWARE[1], NEW_INCIDENTS_TIME_AWARE[2]], [INCIDENTS_TIME_AWARE[4]],
                {'found_incident_ids': {3: '', 4: ''}, 'limit': 4},
                {'found_incident_ids': {3: '', 4: '', 7: '', 8: ''}, 'limit': 6},
                [NEW_INCIDENTS_TIME_AWARE[1], NEW_INCIDENTS_TIME_AWARE[2]], 3
            ),
            (
<<<<<<< HEAD
                    {'limit': 3, 'first_fetch': '181 minutes', 'look_back': 15},
                    [INCIDENTS_TIME_AWARE[0], INCIDENTS_TIME_AWARE[1], INCIDENTS_TIME_AWARE[2]], [INCIDENTS_TIME_AWARE[3],
                                                                                                  INCIDENTS_TIME_AWARE[4]], [],
                    {'found_incident_ids': {1: '', 2: '', 3: ''}, 'limit': 6},
                    {'found_incident_ids': {1: '', 2: '', 3: '', 4: '', 5: ''}, 'limit': 8},
                    [NEW_INCIDENTS_TIME_AWARE[0]], 2
            ),
            (
                    {'limit': 3, 'first_fetch': '20 minutes', 'look_back': 30},
                    [INCIDENTS_TIME_AWARE[2], INCIDENTS_TIME_AWARE[3], INCIDENTS_TIME_AWARE[4]],
                    [NEW_INCIDENTS_TIME_AWARE[1], NEW_INCIDENTS_TIME_AWARE[2]], [],
                    {'found_incident_ids': {3: '', 4: '', 5: ''}, 'limit': 6},
                    {'found_incident_ids': {3: '', 4: '', 5: '', 7: '', 8: ''}, 'limit': 8},
                    [NEW_INCIDENTS_TIME_AWARE[1], NEW_INCIDENTS_TIME_AWARE[2]], 3
=======
                {'limit': 3, 'first_fetch': '181 minutes', 'look_back': 15},
                [INCIDENTS_TIME_AWARE[0], INCIDENTS_TIME_AWARE[1], INCIDENTS_TIME_AWARE[2]], [INCIDENTS_TIME_AWARE[3],
                                                                                              INCIDENTS_TIME_AWARE[4]], [],
                {'found_incident_ids': {1: '', 2: '', 3: ''}, 'limit': 6},
                {'found_incident_ids': {1: '', 2: '', 3: '', 4: '', 5: ''}, 'limit': 8},
                [NEW_INCIDENTS_TIME_AWARE[0]], 2
            ),
            (
                {'limit': 3, 'first_fetch': '20 minutes', 'look_back': 30},
                [INCIDENTS_TIME_AWARE[2], INCIDENTS_TIME_AWARE[3], INCIDENTS_TIME_AWARE[4]],
                [NEW_INCIDENTS_TIME_AWARE[1], NEW_INCIDENTS_TIME_AWARE[2]], [],
                {'found_incident_ids': {3: '', 4: '', 5: ''}, 'limit': 6},
                {'found_incident_ids': {3: '', 4: '', 5: '', 7: '', 8: ''}, 'limit': 8},
                [NEW_INCIDENTS_TIME_AWARE[1], NEW_INCIDENTS_TIME_AWARE[2]], 3
>>>>>>> 90cf3b88
            ),
        ])
    def test_fetch_with_look_back(self, mocker, params, result_phase1, result_phase2, result_phase3,
                                  expected_last_run_phase1, expected_last_run_phase2, new_incidents, index):
        """
        Given:
        - Connfiguration fetch parameters (incidents limit, first fetch time and look back)

        When:
        - Running the example fetch incidents and creating new incidents between fetch calles

        Then:
        - Ensure the return incidents and LastRun object as expected
        """
        if sys.version_info.major == 2:
            # skip for python 2 - date
            assert True
            return
        time_aware = 'Z' in result_phase1[0]['created']
        self.LAST_RUN = {}
        incidents = self.INCIDENTS_TIME_AWARE[:] if time_aware else self.INCIDENTS[:]

        mocker.patch.object(CommonServerPython, 'get_current_time', return_value=datetime(2022, 4, 1, 11, 0, 0))
        mocker.patch.object(dateparser, 'parse', side_effect=self.mock_dateparser)
        mocker.patch.object(demisto, 'params', return_value=params)
        mocker.patch.object(demisto, 'getLastRun', return_value=self.LAST_RUN)
        mocker.patch.object(demisto, 'setLastRun', side_effect=self.set_last_run)

        # Run first fetch
        incidents_phase1 = self.example_fetch_incidents(time_aware)

        assert incidents_phase1 == result_phase1
        assert self.LAST_RUN['limit'] == expected_last_run_phase1['limit']
        assert self.LAST_RUN['found_incident_ids'].keys() == expected_last_run_phase1['found_incident_ids'].keys()
        for inc in incidents_phase1:
            assert inc['incident_id'] in self.LAST_RUN['found_incident_ids']

        source_incidents = incidents[:index] + new_incidents + incidents[index:]
        if time_aware:
            self.INCIDENTS_TIME_AWARE = source_incidents
        else:
            self.INCIDENTS = source_incidents
        # Run second fetch
        mocker.patch.object(demisto, 'getLastRun', return_value=self.LAST_RUN)
        incidents_phase2 = self.example_fetch_incidents(time_aware)

        assert incidents_phase2 == result_phase2
        assert self.LAST_RUN['limit'] == expected_last_run_phase2['limit']
        assert self.LAST_RUN['found_incident_ids'].keys() == expected_last_run_phase2['found_incident_ids'].keys()

        assert incidents_phase2[-1]['created'] == self.LAST_RUN['time']

        for inc in incidents_phase2:
            assert inc['incident_id'] in self.LAST_RUN['found_incident_ids']

        # Run third fetch
        mocker.patch.object(demisto, 'getLastRun', return_value=self.LAST_RUN)
        incidents_phase3 = self.example_fetch_incidents(time_aware)

        assert incidents_phase3 == result_phase3

        # Remove new incidents from self.INCIDENTS
        if time_aware:
            self.INCIDENTS_TIME_AWARE = incidents
        else:
            self.INCIDENTS = incidents

    @pytest.mark.parametrize(
        'args1, expected_results1, args2, expected_results2, args3, expected_results3',
        [
            (
                {
                    'incidents': [
                        {'createAt': '2022-04-01T10:11:00', 'id': '1'},
                        {'createAt': '2022-04-01T10:12:00', 'id': '2'},
                        {'createAt': '2022-04-01T10:13:00', 'id': '3'}
                    ],
                    'fetch_limit': 3,
                    'start_fetch_time': '2022-04-01T10:11:00',
                    'end_fetch_time': '2022-04-05T10:11:00',
                    'look_back': 1,
                    'created_time_field': 'createAt',
                    'id_field': 'id',
                    'date_format': '%Y-%m-%dT%H:%M:%S',
                    'increase_last_run_time': True
                },
                {
                    'time': '2022-04-01T10:13:00',
                    'limit': 6,
                    'found_incident_ids': {'1': '', '2': '', '3': ''}
                },
                {
                    'incidents': [
                        {'createAt': '2022-04-02T10:11:00', 'id': '4'},
                        {'createAt': '2022-04-02T10:12:00', 'id': '5'},
                        {'createAt': '2022-04-02T10:13:00', 'id': '6'}
                    ],
                    'fetch_limit': 3,
                    'start_fetch_time': '2022-04-01T10:11:00',
                    'end_fetch_time': '2022-04-06T10:11:00',
                    'look_back': 1,
                    'created_time_field': 'createAt',
                    'id_field': 'id',
                    'date_format': '%Y-%m-%dT%H:%M:%S',
                    'increase_last_run_time': True
                },
                {
                    'time': '2022-04-02T10:13:00',
                    'limit': 9,
                    'found_incident_ids': {'1': '', '2': '', '3': '',
                                           '4': '', '5': '', '6': ''}
                },
                {
                    'incidents': [
                        {'createAt': '2022-04-03T10:11:00', 'id': '7'},
                        {'createAt': '2022-04-03T10:12:00', 'id': '8'},
                        {'createAt': '2022-04-03T10:13:00', 'id': '9'}
                    ],
                    'fetch_limit': 3,
                    'start_fetch_time': '2022-04-01T10:11:00',
                    'end_fetch_time': '2022-04-07T10:11:00',
                    'look_back': 1,
                    'created_time_field': 'createAt',
                    'id_field': 'id',
                    'date_format': '%Y-%m-%dT%H:%M:%S',
                    'increase_last_run_time': True
                },
                {
                    'time': '2022-04-03T10:13:00',
                    'limit': 9,
                    'found_incident_ids': {'1': '', '2': '', '3': '',
                                           '4': '', '5': '', '6': '',
                                           '7': '', '8': '', '9': ''}
                }
            ),
            (
                {
                    'incidents': [
                        {'createAt': '2022-04-01T10:11:00', 'id': '1'},
                        {'createAt': '2022-04-01T10:12:00', 'id': '2'},
                        {'createAt': '2022-04-01T10:13:00', 'id': '3'}
                    ],
                    'fetch_limit': 3,
                    'start_fetch_time': '2022-04-01T10:11:00',
                    'end_fetch_time': '2022-04-05T10:11:00',
                    'look_back': 1,
                    'created_time_field': 'createAt',
                    'id_field': 'id',
                    'date_format': '%Y-%m-%dT%H:%M:%S',
                    'increase_last_run_time': True
                },
                {
                    'time': '2022-04-01T10:13:00',
                    'limit': 6,
                    'found_incident_ids': {'1': '', '2': '', '3': ''}
                },
                {
                    'incidents': [
                        {'createAt': '2022-04-02T10:11:00', 'id': '4'},
                        {'createAt': '2022-04-02T10:12:00', 'id': '5'},
                    ],
                    'fetch_limit': 3,
                    'start_fetch_time': '2022-04-01T10:11:00',
                    'end_fetch_time': '2022-04-06T10:11:00',
                    'look_back': 1,
                    'created_time_field': 'createAt',
                    'id_field': 'id',
                    'date_format': '%Y-%m-%dT%H:%M:%S',
                    'increase_last_run_time': True
                },
                {
                    'time': '2022-04-02T10:12:00',
                    'limit': 8,
                    'found_incident_ids': {'4': '', '5': ''}
                },
                {
                    'incidents': [
                        {'createAt': '2022-04-03T10:11:00', 'id': '7'},
                        {'createAt': '2022-04-03T10:12:00', 'id': '8'},
                        {'createAt': '2022-04-03T10:13:00', 'id': '9'}
                    ],
                    'fetch_limit': 3,
                    'start_fetch_time': '2022-04-02T10:12:00',
                    'end_fetch_time': '2022-04-07T10:11:00',
                    'look_back': 1,
                    'created_time_field': 'createAt',
                    'id_field': 'id',
                    'date_format': '%Y-%m-%dT%H:%M:%S',
                    'increase_last_run_time': True
                },
                {
                    'time': '2022-04-03T10:13:00',
                    'limit': 8,
                    'found_incident_ids': {'4': '', '5': '',
                                           '7': '', '8': '', '9': ''}
                }
            ),
            (
                {
                    'incidents': [
                        {'createAt': '2022-04-01T10:11:00', 'id': '1'},
                        {'createAt': '2022-04-01T10:12:00', 'id': '2'},
                        {'createAt': '2022-04-01T10:13:00', 'id': '3'}
                    ],
                    'fetch_limit': 3,
                    'start_fetch_time': '2022-04-01T10:11:00',
                    'end_fetch_time': '2022-04-05T10:11:00',
                    'look_back': 1,
                    'created_time_field': 'createAt',
                    'id_field': 'id',
                    'date_format': '%Y-%m-%dT%H:%M:%S',
                    'increase_last_run_time': True
                },
                {
                    'time': '2022-04-01T10:13:00',
                    'limit': 6,
                    'found_incident_ids': {'1': '', '2': '', '3': ''}
                },
                {
                    'incidents': [],
                    'fetch_limit': 3,
                    'start_fetch_time': '2022-04-01T10:11:00',
                    'end_fetch_time': '2022-04-06T10:11:00',
                    'look_back': 1,
                    'created_time_field': 'createAt',
                    'id_field': 'id',
                    'date_format': '%Y-%m-%dT%H:%M:%S',
                    'increase_last_run_time': True
                },
                {
                    'time': '2022-04-06T10:11:00',
                    'limit': 3,
                    'found_incident_ids': {'1': '', '2': '', '3': ''}
                },
                {
                    'incidents': [],
                    'fetch_limit': 3,
                    'start_fetch_time': '2022-04-02T10:12:00',
                    'end_fetch_time': '2022-04-07T10:13:00',
                    'look_back': 1,
                    'created_time_field': 'createAt',
                    'id_field': 'id',
                    'date_format': '%Y-%m-%dT%H:%M:%S',
                    'increase_last_run_time': True
                },
                {
                    'time': '2022-04-07T10:13:00',
                    'limit': 3,
                    'found_incident_ids': {'1': '', '2': '', '3': ''}
                }
            )
        ]
    )
    def test_update_last_run_object(self, args1, expected_results1, args2, expected_results2, args3, expected_results3):

        from CommonServerPython import update_last_run_object

        args1.update({'last_run': {}})
        results = update_last_run_object(**args1)

        assert results.get('time') == expected_results1.get('time')
        assert results.get('limit') == expected_results1.get('limit')
        for id_ in results.get('found_incident_ids').keys():
            assert id_ in expected_results1.get('found_incident_ids')

        for id_ in results.get('found_incident_ids'):
            results['found_incident_ids'][id_] = results['found_incident_ids'][id_] - 200
        args2.update({'last_run': results})
        results = update_last_run_object(**args2)

        assert results.get('time') == expected_results2.get('time')
        assert results.get('limit') == expected_results2.get('limit')
        for id_ in results.get('found_incident_ids').keys():
            assert id_ in expected_results2.get('found_incident_ids')

        for id_ in results.get('found_incident_ids'):
            results['found_incident_ids'][id_] = results['found_incident_ids'][id_] - 200
        args3.update({'last_run': results})
        results = update_last_run_object(**args3)

        assert results.get('time') == expected_results3.get('time')
        assert results.get('limit') == expected_results3.get('limit')
        for id_ in results.get('found_incident_ids').keys():
            assert id_ in expected_results3.get('found_incident_ids')
<<<<<<< HEAD
    
=======

>>>>>>> 90cf3b88
    def test_lookback_with_offset_update_last_run(self):
        """
        Given:
            A last run
<<<<<<< HEAD
        
        When:
            Calling create_updated_last_run_object with a new offset to change
            
=======

        When:
            Calling create_updated_last_run_object with a new offset to change

>>>>>>> 90cf3b88
        Then:
            - The last run is updated with the new offset, and the start time remains as it was.
            - When the offset needs to be reset, the last time is the latest incident time and the offset resets
        """
        from CommonServerPython import create_updated_last_run_object
        last_time = "2022-04-07T10:13:00"
        last_run = {"time": last_time, "offset": 3}
        new_offset = 4
        new_last_run, _ = create_updated_last_run_object(last_run,
                                                         self.INCIDENTS,
                                                         fetch_limit=3,
                                                         look_back=1,
                                                         start_fetch_time=last_time,
                                                         end_fetch_time=datetime.now().isoformat(),
                                                         created_time_field="created",
                                                         new_offset=new_offset,
                                                         )
        # make sure that the start time is unchanged because of the offset, and the offset is updated
        assert new_last_run["offset"] == 4
        assert new_last_run["time"] == last_time
<<<<<<< HEAD
        
=======

>>>>>>> 90cf3b88
        last_run = {"time": last_time, "offset": new_offset}
        new_offset = 0
        new_last_run, _ = create_updated_last_run_object(last_run,
                                                         self.INCIDENTS,
                                                         fetch_limit=3,
                                                         look_back=1,
                                                         start_fetch_time=last_time,
                                                         end_fetch_time=datetime.now().isoformat(),
                                                         created_time_field="created",
                                                         new_offset=new_offset,
                                                         )
        assert new_last_run["offset"] == 0
        assert new_last_run["time"] == "2022-04-01T10:51:00"
<<<<<<< HEAD
        
=======

>>>>>>> 90cf3b88
    def test_calculate_new_offset(self):
        """
        Test that the new offset for the next run calculated correctly based on the old offset, number of incidents and total number of incidents.
        The first argument is the old offset, the second is number of incidents and the third is the total number of incidents returned.
        Given:
            old offset, number of incidents, total number of incidents (could be None)
<<<<<<< HEAD
        
        When:
            Calculating a new offset to the next run
            
=======

        When:
            Calculating a new offset to the next run

>>>>>>> 90cf3b88
        Then:
            Make sure that the new offset is correct
        """
        from CommonServerPython import calculate_new_offset
        assert calculate_new_offset(0, 2, 4) == 2
        assert calculate_new_offset(0, 2, 2) == 0
        assert calculate_new_offset(0, 2, 3) == 2
        assert calculate_new_offset(1, 2, 4) == 3
        assert calculate_new_offset(1, 2, 3) == 0
        assert calculate_new_offset(1, 2, None) == 3

<<<<<<< HEAD




=======
>>>>>>> 90cf3b88

class TestTracebackLineNumberAdgustment:
    @staticmethod
    def test_module_line_number_mapping():
        from CommonServerPython import _MODULES_LINE_MAPPING
        assert _MODULES_LINE_MAPPING['CommonServerPython']['start'] == 0

    @staticmethod
    def test_register_module_line_sanity():
        """
        Given:
            A module with a start and an end boundries.
        When:
            registering a module.
        Then:
            * module exists in the mapping with valid boundries.
        """
        import CommonServerPython
        CommonServerPython.register_module_line('Sanity', 'start', 5)
        CommonServerPython.register_module_line('Sanity', 'end', 50)
        assert CommonServerPython._MODULES_LINE_MAPPING['Sanity'] == {
            'start': 5,
            'start_wrapper': 5,
            'end': 50,
            'end_wrapper': 50,
        }

    @staticmethod
    def test_register_module_line_single_boundry():
        """
        Given:
            * A module with only an end boundry.
            * A module with only a start boundry.
        When:
            registering a module.
        Then:
            * both modules exists in the mapping.
            * the missing boundry is 0 for start and infinity for end.
        """
        import CommonServerPython
        CommonServerPython.register_module_line('NoStart', 'end', 4)
        CommonServerPython.register_module_line('NoEnd', 'start', 100)

        assert CommonServerPython._MODULES_LINE_MAPPING['NoStart'] == {
            'start': 0,
            'start_wrapper': 0,
            'end': 4,
            'end_wrapper': 4,
        }
        assert CommonServerPython._MODULES_LINE_MAPPING['NoEnd'] == {
            'start': 100,
            'start_wrapper': 100,
            'end': float('inf'),
            'end_wrapper': float('inf'),
        }

    @staticmethod
    def test_register_module_line_invalid_inputs():
        """
        Given:
            * invalid start_end flag.
            * invalid line number.
        When:
            registering a module.
        Then:
            function exits quietly
        """
        import CommonServerPython
        CommonServerPython.register_module_line('Cactus', 'statr', 5)
        CommonServerPython.register_module_line('Cactus', 'start', '5')
        CommonServerPython.register_module_line('Cactus', 'statr', -5)
        CommonServerPython.register_module_line('Cactus', 'statr', 0, -1)

    @staticmethod
    def test_fix_traceback_line_numbers():
        import CommonServerPython
        CommonServerPython._MODULES_LINE_MAPPING = {
            'CommonServerPython': {'start': 200, 'end': 865, 'end_wrapper': 900},
            'TestTracebackLines': {'start': 901, 'end': float('inf'), 'start_wrapper': 901},
            'TestingApiModule': {'start': 1004, 'end': 1032, 'start_wrapper': 1001, 'end_wrapper': 1033},
        }
        traceback = '''Traceback (most recent call last):
  File "<string>", line 1043, in <module>
  File "<string>", line 986, in main
  File "<string>", line 600, in func_wrapper
  File "<string>", line 1031, in api_module_call_script
  File "<string>", line 927, in call_func
Exception: WTF?!!!'''
        expected_traceback = '''Traceback (most recent call last):
  File "<TestTracebackLines>", line 110, in <module>
  File "<TestTracebackLines>", line 85, in main
  File "<CommonServerPython>", line 400, in func_wrapper
  File "<TestingApiModule>", line 27, in api_module_call_script
  File "<TestTracebackLines>", line 26, in call_func
Exception: WTF?!!!'''
        result = CommonServerPython.fix_traceback_line_numbers(traceback)
        assert result == expected_traceback


PACK_VERSION_INFO = [
    (
        {'context': {'IntegrationBrand': 'PaloAltoNetworks_PrismaCloudCompute'}, 'integration': True},
        ''
    ),
    (
        {'context': {'ScriptName': 'test-script'}, 'integration': False},
        ''
    ),
    (
        {},
        'test-pack'
    ),
    (
        {'context': {'IntegrationBrand': 'PagerDuty v2'}, 'integration': True},
        ''
    )
]


def get_pack_version_mock_internal_http_request(method, uri, body):
    if method == 'POST':
        if uri == '/contentpacks/marketplace/search':
            if 'integrationsQuery' in body:  # whether its an integration that needs to be searched
                integration_brand = demisto.callingContext.get('context', {}).get('IntegrationBrand')
                if integration_brand == 'PaloAltoNetworks_PrismaCloudCompute':
                    return {
                        'body': '{"packs":[{"currentVersion":"1.0.0","contentItems":'
                                '{"integration":[{"name":"Palo Alto Networks - Prisma Cloud Compute"}]}}]}'
                    }
                elif integration_brand == 'PagerDuty v2':
                    return {
                        'body': '{"packs":[{"currentVersion":"1.0.0","contentItems":'
                                '{"integration":[{"name":"PagerDuty v2"}]}}]}'
                    }
            elif 'automationQuery' in body:  # whether its a script/automation that needs to be searched
                return {
                    'body': '{"packs":[{"currentVersion":"1.0.0",'
                            '"contentItems":{"automation":[{"name":"test-script"}]}}]}'
                }
            else:  # whether its a pack that needs to be searched
                return {
                    'body': '{"packs":[{"currentVersion":"1.0.0","name":"test-pack"}]}'
                }
        if uri == '/settings/integration/search':
            # only used in an integration where the brand/name/id is not equal to the display name
            return {
                'body': '{"configurations":[{"id":"PaloAltoNetworks_PrismaCloudCompute",'
                        '"display":"Palo Alto Networks - Prisma Cloud Compute"}]}'
            }
    return {}


@pytest.mark.parametrize(
    'calling_context_mock, pack_name', PACK_VERSION_INFO
)
def test_get_pack_version(mocker, calling_context_mock, pack_name):
    """
    Given -
        Case1: an integration that its display name is not the same as the integration brand/name/id.
        Case2: a script/automation.
        Case3: a pack name.
        Case4: an integration that its display name is the same as the integration brand/name/id.

    When -
        executing the get_pack_version function.

    Then -
        Case1: the pack version of which the integration is a part of is returned.
        Case2: the pack version of which the script is a part of is returned.
        Case3: the pack version of the requested pack is returned.
        Case4: the pack version of which the integration is a part of is returned.
    """
    from CommonServerPython import get_pack_version
    mocker.patch('demistomock.callingContext', calling_context_mock)
    mocker.patch.object(demisto, 'internalHttpRequest', side_effect=get_pack_version_mock_internal_http_request)
    assert get_pack_version(pack_name=pack_name) == '1.0.0'


TEST_CREATE_INDICATOR_RESULT_WITH_DBOTSCOR_UNKNOWN = [
    (
        {'indicator': 'f4dad67d0f0a8e53d87fc9506e81b76e043294da77ae50ce4e8f0482127e7c12',
         'indicator_type': DBotScoreType.FILE, 'reliability': DBotScoreReliability.A},
        {'instance': Common.File, 'indicator_type': 'SHA256', 'reliability': 'A - Completely reliable'}
    ),
    (
        {'indicator': 'd26cec10398f2b10202d23c966022dce', 'indicator_type': DBotScoreType.FILE,
         'reliability': DBotScoreReliability.B},
        {'instance': Common.File, 'indicator_type': 'MD5', 'reliability': 'B - Usually reliable'}
    ),
    (
        {'indicator': 'd26cec10398f2b10202d23c966022dce', 'indicator_type': DBotScoreType.FILE,
         'reliability': DBotScoreReliability.B},
        {'instance': Common.File, 'indicator_type': 'MD5', 'reliability': 'B - Usually reliable',
         'integration_name': 'test'}
    ),
    (
        {'indicator': 'f4dad67d0f0a8e53d8*****937fc9506e81b76e043294da77ae50ce4e8f0482127e7c12',
         'indicator_type': DBotScoreType.FILE, 'reliability': DBotScoreReliability.A},
        {
            'error_message': 'This indicator -> f4dad67d0f0a8e53d8*****937fc9506e81b76e043294da77ae50ce4e8f0482127e7c12 is incorrect'}
    ),
    (
        {'indicator': '8.8.8.8', 'indicator_type': DBotScoreType.IP},
        {'instance': Common.IP, 'indicator_type': 'IP', 'reliability': None}
    ),
    (
        {'indicator': 'www.google.com', 'indicator_type': DBotScoreType.URL, 'reliability': DBotScoreReliability.A},
        {'instance': Common.URL, 'indicator_type': 'URL', 'reliability': 'A - Completely reliable'}
    ),
    (
        {'indicator': 'google.com', 'indicator_type': DBotScoreType.DOMAIN},
        {'instance': Common.Domain, 'indicator_type': 'DOMAIN', 'reliability': None}
    ),
    (
        {'indicator': 'test@test.com', 'indicator_type': DBotScoreType.ACCOUNT},
        {'instance': Common.Account, 'indicator_type': 'ACCOUNT', 'reliability': None}
    ),
    (
        {'indicator': 'test@test.com', 'indicator_type': DBotScoreType.CRYPTOCURRENCY, 'address_type': 'bitcoin'},
        {'instance': Common.Cryptocurrency, 'indicator_type': 'BITCOIN', 'reliability': None}
    ),
    (
        {'indicator': 'test@test.com', 'indicator_type': DBotScoreType.CERTIFICATE},
        {'instance': Common.Certificate, 'indicator_type': 'CERTIFICATE', 'reliability': None}
    ),
    (
        {'indicator': 'test@test.com', 'indicator_type': 'test', 'context_prefix': 'test'},
        {'instance': Common.CustomIndicator, 'indicator_type': 'TEST', 'reliability': None}
    ),
    (
        {'indicator': 'test@test.com', 'indicator_type': 'test'},
        {'error_message': 'Indicator type is invalid'}
    ),
    (
        {'indicator': 'test@test.com', 'indicator_type': DBotScoreType.CRYPTOCURRENCY},
        {'error_message': 'Missing address_type parameter'}
    ),
    (
        {'indicator': 'test@test.com', 'indicator_type': DBotScoreType.CVE},
        {'error_message': 'DBotScoreType.CVE is unsupported'}
    )
]


@pytest.mark.parametrize('args, expected', TEST_CREATE_INDICATOR_RESULT_WITH_DBOTSCOR_UNKNOWN)
def test_create_indicator_result_with_dbotscore_unknown(mocker, args, expected):
    from CommonServerPython import create_indicator_result_with_dbotscore_unknown

    if expected.get('integration_name'):
        mocker.patch('CommonServerPython.Common.DBotScore',
                     return_value=Common.DBotScore(indicator=args['indicator'],
                                                   indicator_type=args['indicator_type'],
                                                   score=0,
                                                   integration_name=expected['integration_name'],
                                                   reliability=args['reliability'],
                                                   message='No results found.'))
    try:
        results = create_indicator_result_with_dbotscore_unknown(**args)
    except ValueError as e:
        assert str(e) == expected['error_message']
        return

    assert expected['indicator_type'] in results.readable_output
    assert isinstance(results.indicator, expected['instance'])
    assert results.indicator.dbot_score.score == 0
    assert results.indicator.dbot_score.reliability == expected['reliability']
    assert results.indicator.dbot_score.message == 'No results found.'

    if expected.get('integration_name'):
        assert expected['integration_name'] in results.readable_output
    else:
        assert 'Results:' in results.readable_output


@pytest.mark.parametrize('content_format,outputs,expected_type', ((None, {}, 'json'),
                                                                  (None, 'foo', 'text'),
                                                                  (None, 1, 'text'),
                                                                  ('html', '', 'html'),
                                                                  ('html', {}, 'html')))
def test_content_type(content_format, outputs, expected_type):
    from CommonServerPython import CommandResults
    command_results = CommandResults(
        outputs=outputs,
        readable_output='human_readable',
        outputs_prefix='prefix',
        content_format=content_format,
    )
    assert command_results.to_context()['ContentsFormat'] == expected_type


class TestSendEventsToXSIAMTest:
<<<<<<< HEAD
    from test_data.send_events_to_xsiam_data import events_dict, log_error
    test_data = events_dict
    test_log_data = log_error
=======
    with open('test_data/events.json') as f:
        test_data = json.load(f)
    events_test_log_data = EVENTS_LOG_ERROR
    assets_test_log_data = ASSETS_LOG_ERROR
>>>>>>> 90cf3b88
    orig_xsiam_file_size = 2 ** 20  # 1Mib

    @staticmethod
    def get_license_custom_field_mock(arg):
        if 'token' in arg:
            return "TOKEN"
        elif 'url' in arg:
            return "url"

<<<<<<< HEAD

    @pytest.mark.parametrize('events_use_case', [
        'json_events', 'text_list_events', 'text_events', 'cef_events', 'json_zero_events', 'big_event'
=======
    @pytest.mark.parametrize('data_use_case, data_type', [
        ('json_events', 'events'),
        ('text_list_events', 'events'),
        ('text_events', 'events'),
        ('cef_events', 'events'),
        ('json_zero_events', 'events'),
        ('big_event', 'events'),
        ('json_assets', 'assets'),
>>>>>>> 90cf3b88
    ])
    def test_send_data_to_xsiam_positive(self, mocker, data_use_case, data_type):
        """
<<<<<<< HEAD
        Test for the fetch events function
=======
        Test for the fetch events and fetch assets function
>>>>>>> 90cf3b88
        Given:
            Case a: a list containing dicts representing events.
            Case b: a list containing strings representing events.
            Case c: a string representing events (separated by a new line).
            Case d: a string representing events (separated by a new line).
            Case e: an empty list of events.
            Case f: a "big" event. a big event is bigger than XSIAM EVENT SIZE declared.
<<<<<<< HEAD
            ( currently the Ideal event size is 1 Mib)

        When:
            Case a: Calling the send_events_to_xsiam function with no explicit data format specified.
            Case b: Calling the send_events_to_xsiam function with no explicit data format specified.
            Case c: Calling the send_events_to_xsiam function with no explicit data format specified.
            Case d: Calling the send_events_to_xsiam function with a cef data format specification.
            Case e: Calling the send_events_to_xsiam function with no explicit data format specified.
            Case f: Calling the send_events_to_xsiam function with no explicit data format specified.
=======
            Case g: a list containing dicts representing assets.
            ( currently the Ideal event size is 1 Mib)

        When:
            Case a: Calling the send_assets_to_xsiam function with no explicit data format specified.
            Case b: Calling the send_assets_to_xsiam function with no explicit data format specified.
            Case c: Calling the send_assets_to_xsiam function with no explicit data format specified.
            Case d: Calling the send_assets_to_xsiam function with a cef data format specification.
            Case e: Calling the send_assets_to_xsiam function with no explicit data format specified.
            Case f: Calling the send_assets_to_xsiam function with no explicit data format specified.
            Case g: Calling the send_assets_to_xsiam function with no explicit data format specified.
>>>>>>> 90cf3b88

        Then ensure that:
            Case a:
                - The events data was compressed correctly
                - The data format was automatically identified as json.
                - The number of events reported to the module health equals to number of events sent to XSIAM - 2
            Case b:
                - The events data was compressed correctly
                - The data format was automatically identified as text.
                - The number of events reported to the module health equals to number of events sent to XSIAM - 2
            Case c:
                - The events data was compressed correctly
                - The data format was automatically identified as text.
                - The number of events reported to the module health equals to number of events sent to XSIAM - 2
            Case d:
                - The events data was compressed correctly
                - The data format remained as cef.
                - The number of events reported to the module health equals to number of events sent to XSIAM - 2
            Case e:
                - No request to XSIAM API was made.
                - The number of events reported to the module health - 0.
            Case f:
                - The events data was compressed correctly. Expecting to see that last chunk sent.
                - The data format remained as json.
                - The number of events reported to the module health - 2. For the last chunk.
<<<<<<< HEAD
=======
            Case g:
                - The assets data was compressed correctly
                - The data format was automatically identified as json.
                - The number of assets reported to the module health equals to number of assets sent to XSIAM - 2
>>>>>>> 90cf3b88
        """
        if not IS_PY3:
            return

        from CommonServerPython import BaseClient
        from requests import Response
        mocker.patch.object(demisto, 'getLicenseCustomField', side_effect=self.get_license_custom_field_mock)
        mocker.patch.object(demisto, 'updateModuleHealth')
<<<<<<< HEAD

        api_response = Response()
        api_response.status_code = 200
        api_response._content = json.dumps({'error': 'false'}).encode('utf-8')

        _http_request_mock = mocker.patch.object(BaseClient, '_http_request', return_value=api_response)

        events = self.test_data[events_use_case]['events']
        number_of_events = self.test_data[events_use_case]['number_of_events']  # pushed in each chunk.
        chunk_size = self.test_data[events_use_case].get('XSIAM_FILE_SIZE', self.orig_xsiam_file_size)
        data_format = self.test_data[events_use_case].get('format')
        send_events_to_xsiam(events=events, vendor='some vendor', product='some product', data_format=data_format,
                             chunk_size=chunk_size)
=======
        mocker.patch('time.time', return_value=123)

        api_response = Response()
        api_response.status_code = 200
        api_response._content = json.dumps({'error': 'false'}).encode('utf-8')

        _http_request_mock = mocker.patch.object(BaseClient, '_http_request', return_value=api_response)
>>>>>>> 90cf3b88

        items = self.test_data[data_use_case][data_type]
        number_of_items = self.test_data[data_use_case]['number_of_events']  # pushed in each chunk.
        chunk_size = self.test_data[data_use_case].get('XSIAM_FILE_SIZE', self.orig_xsiam_file_size)
        data_format = self.test_data[data_use_case].get('format')
        send_data_to_xsiam(data=items, vendor='some vendor', product='some product', data_format=data_format,
                           chunk_size=chunk_size, data_type=data_type)

        if number_of_items:
            expected_format = self.test_data[data_use_case]['expected_format']
            expected_data = self.test_data[data_use_case]['expected_data']
            arguments_called = _http_request_mock.call_args[1]
            decompressed_data = gzip.decompress(arguments_called['data']).decode("utf-8")

            assert arguments_called['headers']['format'] == expected_format
            assert decompressed_data == expected_data
            assert arguments_called['headers']['collector-type'] == data_type
        else:
            assert _http_request_mock.call_count == 0
        if data_type == "events":
            demisto.updateModuleHealth.assert_called_with({'eventsPulled': number_of_items})
        elif data_type == "assets":
            demisto.updateModuleHealth.assert_called_with({'assetsPulled': number_of_items})
            assert arguments_called['headers']['snapshot-id'] == '123000'
            assert arguments_called['headers']['total-items-count'] == '2'

    @pytest.mark.parametrize('error_msg, data_type', [(None, "events"), ({'error': 'error'}, "events"), ('', "events"),
                                                      ({'error': 'error'}, "assets")])
    def test_send_data_to_xsiam_error_handling(self, mocker, requests_mock, error_msg, data_type):
        """
        Given:
            case a: response type containing None
            case b: response type containing json
            case c: response type containing empty string

        When:
            calling the send_data_to_xsiam function

        Then:
            case a:
                - DemistoException is raised with the empty response message
                - Error log is created with the empty response message and status code of 403
                - Make sure only single api request was sent and that retry mechanism was not triggered
            case b:
                - DemistoException is raised with the Unauthorized[401] message
                - Error log is created with Unauthorized[401] message and status code of 401
                - Make sure only single api request was sent and that retry mechanism was not triggered
            case c:
                - DemistoException is raised with the empty response message
                - Error log is created with the empty response message and status code of 403
                - Make sure only single api request was sent and that retry mechanism was not triggered

        """
        if not IS_PY3:
            return

        mocker.patch.object(demisto, "params", return_value={"url": "www.test_url.com"})
        mocker.patch.object(demisto, "callingContext", {"context": {"IntegrationInstance": "test_integration_instance",
                                                                    "IntegrationBrand": "test_brand"}})
        mocker.patch('time.time', return_value=123)
        if isinstance(error_msg, dict):
            status_code = 401
            request_mocker = requests_mock.post(
                'https://api-url/logs/v1/xsiam', json=error_msg, status_code=status_code, reason='Unauthorized[401]'
            )
            expected_error_msg = 'Unauthorized[401]'
        else:
            status_code = 403
            request_mocker = requests_mock.post('https://api-url/logs/v1/xsiam', text=None, status_code=status_code)
            expected_error_msg = 'Received empty response from the server'

        mocker.patch.object(demisto, 'getLicenseCustomField', side_effect=self.get_license_custom_field_mock)
        mocker.patch.object(demisto, 'updateModuleHealth')
        error_log_mocker = mocker.patch.object(demisto, 'error')

        events = self.test_data['json_events']['events']
        expected_request_and_response_info = self.events_test_log_data if data_type == "events" else self.assets_test_log_data
        expected_error_header = 'Error sending new {data_type} into XSIAM.\n'.format(data_type=data_type)

        with pytest.raises(
            DemistoException,
            match=re.escape(expected_error_header + expected_error_msg),
        ):
            send_data_to_xsiam(data=events, vendor='some vendor', product='some product', data_type=data_type)

        # make sure the request was sent only once and retry mechanism was not triggered
        assert request_mocker.call_count == 1

        # make sure the request was sent only once and retry mechanism was not triggered
        assert request_mocker.call_count == 1

        error_log_mocker.assert_called_with(
            expected_request_and_response_info.format(status_code=str(status_code), error_received=expected_error_msg))

    @pytest.mark.parametrize(
        'mocked_responses, expected_request_call_count, expected_error_log_count, should_succeed', [
            (
                [
                    (429, None), (429, None), (429, None)
                ],
                3,
                1,
                False
            ),
            (
                [
                    (401, None)
                ],
                1,
                1,
                False
            ),
            (
                [
                    (429, None), (429, None), (200, json.dumps({'error': 'false'}).encode('utf-8'))
                ],
                3,
                0,
                True
            ),
            (
                [
                    (429, None), (200, json.dumps({'error': 'false'}).encode('utf-8'))
                ],
                2,
                0,
                True
            ),
            (
                [
                    (200, json.dumps({'error': 'false'}).encode('utf-8'))
                ],
                1,
                0,
                True
            )
        ]
    )
<<<<<<< HEAD
    def test_retries_send_events_to_xsiam_rate_limit(
=======
    def test_retries_send_data_to_xsiam_rate_limit(
>>>>>>> 90cf3b88
        self, mocker, mocked_responses, expected_request_call_count, expected_error_log_count, should_succeed
    ):
        """
        Given:
            case a: 3 responses indicating about api limit from xsiam (429)
            case b: 2 responses indicating about unauthorized access from xsiam (401)
            case c: 2 responses indicating about api limit from xsiam (429) and the third indicating about success
            case d: 1 response indicating about api limit from xsiam (429) and the second indicating about success
            case e: 1 response indicating about success from xsiam with no rate limit errors

        When:
<<<<<<< HEAD
            calling the send_events_to_xsiam function
=======
            calling the send_data_to_xsiam function
>>>>>>> 90cf3b88

        Then:
            case a:
                - DemistoException is raised
                - Error log is called 1 time
                - Make sure 3 api requests were sent by the retry mechanism
            case b:
                - DemistoException is raised
                - Error log is called 1 time
                - Make sure only 1 api request were sent by the retry mechanism
            case c:
                - Error log is not called at all
                - Make sure only 3 api requests were sent by the retry mechanism
            case d:
                - EError log is not called at all
                - Make sure only 2 api requests were sent by the retry mechanism
            case e:
                - Error log is not called at all
                - Make sure only 1 api request were sent by the retry mechanism

        """
        if not IS_PY3:
            return

        import requests
        mocked_responses_side_effect = []
        for status_code, text in mocked_responses:
            api_response = requests.Response()
            api_response.status_code = status_code
            api_response._content = text
            mocked_responses_side_effect.append(api_response)

        request_mock = mocker.patch.object(requests.Session, 'request', side_effect=mocked_responses_side_effect)

        mocker.patch.object(demisto, 'getLicenseCustomField', side_effect=self.get_license_custom_field_mock)
        mocker.patch.object(demisto, 'updateModuleHealth')
        error_mock = mocker.patch.object(demisto, 'error')

        events = self.test_data['json_events']['events']
        if should_succeed:
<<<<<<< HEAD
            send_events_to_xsiam(events=events, vendor='some vendor', product='some product')
        else:
            with pytest.raises(DemistoException):
                send_events_to_xsiam(events=events, vendor='some vendor', product='some product')
=======
            send_data_to_xsiam(data=events, vendor='some vendor', product='some product')
        else:
            with pytest.raises(DemistoException):
                send_data_to_xsiam(data=events, vendor='some vendor', product='some product')
>>>>>>> 90cf3b88

        assert error_mock.call_count == expected_error_log_count
        assert request_mock.call_count == expected_request_call_count


class TestIsMetricsSupportedByServer:
    @classmethod
    @pytest.fixture(scope='function', autouse=True)
    def clear_cache(cls):
        get_demisto_version._version = None

    def test_metrics_supported(self, mocker):
        """
        Given: An XSOAR server running version 6.8.0
        When: Testing that a server supports ExecutionMetrics
        Then: Assert that is_supported reports True
        """
        from CommonServerPython import ExecutionMetrics
        mocker.patch.object(
            demisto,
            'demistoVersion',
            return_value={
                'version': '6.8.0',
                'buildNumber': '50000'
            }
        )
        mock_metrics = ExecutionMetrics()

        # XSOAR version is 7.0.0 and should be supported. Assert that it is.
        assert mock_metrics.is_supported() is True

    def test_metrics_are_not_supported(self, mocker):
        """
        Given: An XSOAR server running version 1.0.0
        When: Testing that a server does not support ExecutionMetrics
        Then: Assert that is_supported reports False
        """
        from CommonServerPython import ExecutionMetrics

        # XSOAR version is not supported.
        mocker.patch.object(
            demisto,
            'demistoVersion',
            return_value={
                'version': '1.0.0',
                'buildNumber': '50000'
            }
        )
        mock_metrics = ExecutionMetrics()
        # XSOAR version is 1.0.0 and should not be supported. Assert that it isn't.
        assert mock_metrics.is_supported() is False


def test_collect_execution_metrics():
    """
    Given:
        An ExecutionMetrics object -
            Case 1 - Reports a successful metric
            Case 2 - Reports a quota error metric
            Case 3 - Reports multiple quota error metrics
    When:
        Case 1 - Testing that a success metric has been reported
        Case 2 - Testing that a quota metric has been reported
        Case 3 - Testing that multiple quota errors have been reported
    Then:
        Case 1 - Assert that there is one successful metric and that the entry is an ExecutionMetrics entry
        Case 2 - Assert that there is a quota error added to the metric report and is contained in the ExecutionMetrics entry
        Case 3 - Assert that there are 26 total quota errors that are contained in the ExecutionMetrics entry
    """
    from CommonServerPython import ExecutionMetrics

    mock_metrics = ExecutionMetrics()

    # Report Successful Metrics
    mock_metrics.success += 1

    # Collect Metrics
    collected_metrics = mock_metrics.metrics

    expected_command_results = {'APIExecutionMetrics': [{'APICallsCount': 1, 'Type': 'Successful'}],
                                'Contents': 'Metrics reported successfully.',
                                'ContentsFormat': 'text',
                                'EntryContext': {},
                                'HumanReadable': None,
                                'IgnoreAutoExtract': False,
                                'IndicatorTimeline': [],
                                'Note': False,
                                'Relationships': [],
                                'Type': 19}

    # Assert collected metrics are correct
    assert collected_metrics.to_context() == expected_command_results

    # Report Quota Error
    mock_metrics.quota_error += 1

    # Update Test Bank
    expected_command_results['APIExecutionMetrics'].append({'APICallsCount': 1, 'Type': 'QuotaError'})

    # Assert collected metrics are correct
    assert collected_metrics.to_context() == expected_command_results

    # Report multiple metrics
    mock_metrics.quota_error += 25

    # Update Test Bank
    expected_command_results['APIExecutionMetrics'][1]['APICallsCount'] = 26

    # Assert collected metrics are correct
    assert collected_metrics.to_context() == expected_command_results


def test_is_scheduled_command_retry(mocker):
    """
    Given:
        Test Case 1 - A command's metadata indicates it is scheduled.
        Test Case 2 - A command's metadata indicates it is not scheduled.
    When:
        Test Case 1 - Checking if a command is scheduled or not.
        Test Case 2 - Checking if a command is scheduled or not.
    Then:
        Test Case 1 - Assert the function returns True
        Test Case 2 - Assert the function returns False
    """
    from CommonServerPython import is_scheduled_command_retry

    mock_scheduled_command = {
        'polling': True,
        'pollingCommand': 'SomeCommand',
        'pollingArgs': {'some': 'args'},
        'timesRan': 0,
        'startDate': '5.4.2022',
        'endingDate': '1.2.2022'
    }

    mocker.patch.dict(demisto.callingContext, {'context': {'ParentEntry': mock_scheduled_command}})
    mocker.patch.object(CommonServerPython, 'get_integration_name', return_value='')

    # The run should be considered a scheduled command
    assert is_scheduled_command_retry() is True

    # Change run to not be a scheduled command
    mock_scheduled_command['polling'] = False

    # The run should not be considered a scheduled command
    assert is_scheduled_command_retry() is False


def test_append_metrics(mocker):
    """

    Given: CommandResults list and Execution_metrics object to be added to the list.
    When: Metrics need to be added after reputation commands ran.
    Then: Metrics added as the last object of the list.

    """
    mocker.patch.object(ExecutionMetrics, 'is_supported', return_value=True)
    metrics = ExecutionMetrics()
    results = []
    metrics.success += 1

    results = CommonServerPython.append_metrics(metrics, results)
    assert len(results) == 1


def test_convert_dict_values_bytes_to_str():
    """
    Given:
        Dictionary contains bytes objects

    When:
        Creating outputs for commands

    Then:
        assert all bytes objects have been converted to strings
    """

    input_dict = {'some_key': b'some_value',
                  'some_key1': [b'some_value'],
                  'some_key2': {'some_key': [b'some_value'],
                                'some_key1': b'some_value'}
                  }
    expected_output_dict = {'some_key': 'some_value',
                            'some_key1': ['some_value'],
                            'some_key2': {'some_key': ['some_value'],
                                          'some_key1': 'some_value'}
                            }
    actual_output = convert_dict_values_bytes_to_str(input_dict)
    assert actual_output == expected_output_dict


@pytest.mark.parametrize(
    'filename',
    ['/test', '\\test', ',test', ':test', 't/est.pdf', '../../test.xslx', '~test.png']
)
def test_is_valid_filename_faild(filename):
    """
    Given:
        Filename.
    When:
        Checking if the filename is invalid
    Then:
        Test - Assert the function returns Exception
    """
    assert is_filename_valid(filename=filename) is False


@pytest.mark.parametrize(
    'filename',
    ['test', 'test.txt', 'test.xslx', 'Test', 'טסט', 'test-test.pdf', 'test test.md']
)
def test_is_valid_filename(filename):
    """
    Given:
        Filename.
    When:
        Checking if the filename is invalid
    Then:
        Test - Assert the function does not raise an Exception
    """
    assert is_filename_valid(filename)


TEST_REPLACE_SPACES_IN_CREDENTIAL = [
    (
        'TEST test TEST', 'TEST test TEST'
    ),
    (
        '-----BEGIN SSH CERTIFICATE----- MIIF7z gdwZcx IENpdH -----END SSH CERTIFICATE-----',
        '-----BEGIN SSH CERTIFICATE-----\nMIIF7z\ngdwZcx\nIENpdH\n-----END SSH CERTIFICATE-----'
    ),
    (
        '-----BEGIN RSA PRIVATE KEY----- MIIF7z gdwZcx IENpdH -----END RSA PRIVATE KEY-----',
        '-----BEGIN RSA PRIVATE KEY-----\nMIIF7z\ngdwZcx\nIENpdH\n-----END RSA PRIVATE KEY-----'
    ),
    (
        '-----BEGIN RSA PRIVATE KEY----- MIIF7z gdwZcx IENpdH',
        '-----BEGIN RSA PRIVATE KEY----- MIIF7z gdwZcx IENpdH'
    ),
    (
        None, None
    ),
    (
        '', ''
    )
]


@pytest.mark.parametrize('credential, expected', TEST_REPLACE_SPACES_IN_CREDENTIAL)
def test_replace_spaces_in_credential(credential, expected):
    """
    Given:
        Credential with spaces.
    When:
        Running replace_spaces_in_credential function.
    Then:
        Test - Assert the function not returning as expected.
    """
    from CommonServerPython import replace_spaces_in_credential

    result = replace_spaces_in_credential(credential)
    assert result == expected


TEST_RESPONSE_TO_CONTEXT_DATA = [
    (
        {"id": "111"}, {"ID": "111"}, {}
    ),
    (
        {"test": [1]}, {"Test": [1]}, {}
    ),
    (
        {"test1": [{'test2': "val"}]}, {"Test1": [{'Test2': "val"}]}, {}
    ),
    (
        {"test1": {'test2': "val"}}, {"Test1": {'Test2': "val"}}, {}
    ),
    (
        [{"test1": {'test2': "val"}}], [{"Test1": {'Test2': "val"}}], {}
    ),
    (
        "test", "test", {}
    ),
    (
        {"test_func": "test"}, {"TestFunc": "test"}, {}
    ),
    (
        {"testid": "test"}, {"TestID": "test"}, {"testid": "TestID"}
    ),
    (
        {"testid": "test", "id": "test_id", "test": "test_val"}, {"TestID": "test", "ID": "test_id", "Test": "test_val"},
        {"testid": "TestID"}
    )
]


@pytest.mark.parametrize('response, expected_results, user_predefiend_keys', TEST_RESPONSE_TO_CONTEXT_DATA)
def test_response_to_context(response, expected_results, user_predefiend_keys):
    """
    Given:
        A response and user_predefiend_keys dict.
        Case 1: a response dict with a key "id".
        Case 2: a response dict with a list as a value.
        Case 3: a response dict with a list of dicts as a value.
        Case 4: a response dict with a dict as a value.
        Case 5: a response list.
        Case 6: a response string.
        Case 7: a response dict with a key with underscore.
        Case 8: a response dict and a user_predefiend_keys dict,
                where the key of the response dict is in the user_predefiend_keys dict.
        Case 9: a response dict with 3 keys and a user_predefiend_keys dict,
                where one key of the response dict is in the user_predefiend_keys dict.
                where one key of the response dict is in the predefined_keys dict.
                where one key of the response is not in any predefined dict.
    When:
        Running response_to_context function.
    Then:
        Test - Assert the function created the dict formatted succesfuly.
        Case 1: Should transfom key to "ID".
        Case 2: Should attempt to transform only the dict key.
        Case 3: Should attempt to transform only the dict inside the list.
        Case 4: Should attempt to transform both the given dict key and the keys of the nested dict.
        Case 5: Should modify the dict inside the list.
        Case 6: Should return the input as is.
        Case 7: Should remove the underscore and capitalize the first letters of both words.
        Case 8: Should change the key according to the user_predefiend_keys dict.
        Case 9: Should change the first key according to the user_predefiend_keys dict,
                the second key according to predefined_keys, and the third regularly.
    """
    assert response_to_context(response, user_predefiend_keys) == expected_results


class TestIsIntegrationCommandExecution:
    def test_with_script_exec(self, mocker):
        mocker.patch.object(demisto, 'callingContext', {'context': {'ExecutedCommands': [{'moduleBrand': 'Scripts'}]}})
        assert is_integration_command_execution() == False

    def test_with_integration_exec(self, mocker):
        mocker.patch.object(demisto, 'callingContext', {'context': {'ExecutedCommands': [{'moduleBrand': 'some-integration'}]}})
        assert is_integration_command_execution() == True
<<<<<<< HEAD
=======

>>>>>>> 90cf3b88
    data_test_problematic_cases = [
        None, 1, [], {}, {'context': {}}, {'context': {'ExecutedCommands': None}},
        {'context': {'ExecutedCommands': []}}, {'context': {'ExecutedCommands': [None]}},
        {'context': {'ExecutedCommands': [{}]}}
    ]

    @pytest.mark.parametrize('calling_context_mock', data_test_problematic_cases)
    def test_problematic_cases(self, mocker, calling_context_mock):
        mocker.patch.object(demisto, 'callingContext', calling_context_mock)
        assert is_integration_command_execution() == True
<<<<<<< HEAD
        
=======


@pytest.mark.parametrize("timestamp_str, seconds_threshold, expected", [
    ("2019-01-01T00:00:00Z", 60, True),
    ("2022-01-01T00:00:00GMT+1", 60, True),
    ("2022-01-01T00:00:00Z", 60, False),
    ("invalid", 60, ValueError)
])
def test_has_passed_time_threshold__different_timestamps(timestamp_str, seconds_threshold, expected, mocker):
    """
    Given:
        A timestamp string and a seconds threshold.
    When:
        Running has_passed_time_threshold function.
    Then:
        Test - Assert the function returns the expected result.
        Case 1: The timestamp is in the past.
        Case 2: Though the timestamp appears identical, it is in a different timezone, so the time passed the threshold.
        Case 3: The timestamp did not pass the threshold.
        Case 4: The timestamp is invalid.
    """
    from CommonServerPython import has_passed_time_threshold
    mocker.patch('CommonServerPython.datetime', autospec=True)
    mocker.patch.object(CommonServerPython.datetime, 'now', return_value=datetime(2022, 1, 1, 0, 0, 0, tzinfo=pytz.utc))
    if expected == ValueError:
        with pytest.raises(expected) as e:
            has_passed_time_threshold(timestamp_str, seconds_threshold)
        assert str(e.value) == "Failed to parse timestamp: invalid"
    else:
        assert has_passed_time_threshold(timestamp_str, seconds_threshold) == expected


@pytest.mark.parametrize("indicator,expected_result", [
    ("e61fcc6a06420106fa6642ef833b9c38", "md5"),
    ("3fec1b14cea32bbcd97fad4507b06888", "md5"),
    ("e3b0c44298fc1c149afbf4c8996fb92427ae41e4649b934ca495991b7852b855", "sha256"),
    ("bb8098f4627441f6a29c31757c45339c74b2712b92783173df9ab58d47ae3bfa", "sha256"),
    ("193:iAklVz3fzvBk5oFblLPBN1iXf2bCRErwyN4aEbwyiNwyiQwNeDAi4XMG:iAklVzfzvBTFblLpN1iXOYpyuapyiWym", "ssdeep"),
    ("3:Wg8oEIjOH9+KS3qvRBTdRi690oVqzBUGyT0/n:Vx0HgKnTdE6eoVafY8", "ssdeep"),
    ("1ff8be1766d9e16b0b651f89001e8e7375c9e71f", "sha1"),
    ("6c5360d41bd2b14b1565f5b18e5c203cf512e493", "sha1"),
    (
        "eaf7542ade2c338d8d2cc76fcbf883e62c31336e60cb236f86ed66c8154ea9fb836fd88367880911529bdafed0e76cd34272123a4d656db61b120b95eaa3e069",
        "sha512"),
    (
        "a7c19471fb4f2b752024246c28a37127ea7475148c04ace743392334d0ecc4762baf30b892d6a24b335e1065b254166f905fc46cc3ba5dba89e757bb7023a211",
        "sha512"),
    ("@", None)
])
def test_detect_file_indicator_type(indicator, expected_result):
    """
    Given:
        An indicator string.
    When:
        Running detect_file_indicator_type function.
    Then:
        Test - Assert the function returns the expected result.
        Case 1: md5 indicator type.
        Case 2: sha256 indicator type.
        Case 3: ssdeep indicator type.
        Case 4: sha1 indicator type.
        Case 5: sha512 indicator type.
        Case 6: invalid type.
    """
    from CommonServerPython import detect_file_indicator_type
    assert detect_file_indicator_type(indicator) == expected_result


def test_create_clickable_url():
    """
    Given:
        One URL and one text.
    When:
        Running create_clickable_url function.
    Then:
        Assert the function returns the expected result.
            A URL with different text than the link.
    """
    from CommonServerPython import create_clickable_url
    assert create_clickable_url('https://example.com', 'click here') == '[click here](https://example.com)'


def test_create_clickable_url_one_url_without_text():
    """
    Given:
        One URL.
    When:
        Running create_clickable_url function.
    Then:
        Assert the function returns the expected result.
            A clickable URL with the same text as the link.
    """
    from CommonServerPython import create_clickable_url
    assert create_clickable_url('https://example.com', None) == '[https://example.com](https://example.com)'


def test_create_clickable_url_list_of_urls_with_list_of_text():
    """
    Given:
        A list of URLs and a list of texts.
    When:
        Running create_clickable_url function.
    Then:
        Assert the function returns the expected result.
            A list of URLs with different texts than the links.
    """
    from CommonServerPython import create_clickable_url
    expected = ['[click here1](https://example1.com)', '[click here2](https://example2.com)']
    assert create_clickable_url(['https://example1.com', 'https://example2.com'], ['click here1', 'click here2']) == expected


def test_create_clickable_url_list_of_urls_without_text():
    """
    Given:
        A list of URLs without text.
    When:
        Running create_clickable_url function.
    Then:
        Assert the function returns the expected result.
            A list URLs without texts as the links.
    """
    from CommonServerPython import create_clickable_url
    expected = ['[https://example1.com](https://example1.com)', '[https://example2.com](https://example2.com)']
    assert create_clickable_url(['https://example1.com', 'https://example2.com'], None) == expected


def test_create_clickable_test_wrong_text_value():
    """
    Given:
        A list of links and texts (not in teh same length).
    When:
        Running create_clickable_url function.
    Then:
        Assert the function returns the expected error.
    """
    from CommonServerPython import create_clickable_url
    with pytest.raises(AssertionError) as e:
        assert create_clickable_url(['https://example1.com', 'https://example2.com'], ['click here1'])

    assert e.type == AssertionError
    assert 'The URL list and the text list must be the same length.' in e.value.args


@pytest.mark.parametrize("request_log, expected_output", [
    (
        "send: b'GET /api/v1/users HTTP/1.1\\r\\nHost: example.com\\r\\nmy_authorization: Bearer token123\\r\\n'",
        "send: b'GET /api/v1/users HTTP/1.1\\r\\nHost: example.com\\r\\nmy_authorization: Bearer <XX_REPLACED>\\r\\n'"
    ),
    (
        "send: b'GET /api/v1/users HTTP/1.1\\r\\nHost: example.com\\r\\nSet_Cookie: session_id=123\\r\\n'",
        "send: b'GET /api/v1/users HTTP/1.1\\r\\nHost: example.com\\r\\nSet_Cookie: <XX_REPLACED>\\r\\n'"
    ),
    (
        "send: b'GET /api/v1/users HTTP/1.1\\r\\nHost: example.com\\r\\nAuthorization: token123\\r\\n'",
        "send: b'GET /api/v1/users HTTP/1.1\\r\\nHost: example.com\\r\\nAuthorization: <XX_REPLACED>\\r\\n'"
    ),
    (
        "GET /api/v1/users HTTP/1.1\\r\\nHost: example.com\\r\\nAuthorization: Bearer token123\\r\\n",
        "GET /api/v1/users HTTP/1.1\\r\\nHost: example.com\\r\\nAuthorization: Bearer <XX_REPLACED>\\r\\n"
    ),
    (
        "send: b'GET /api/v1/users HTTP/1.1\\r\\nHost: example.com\\r\\n'",
        str("send: b'GET /api/v1/users HTTP/1.1\\r\\nHost: example.com\\r\\n'")
    ),
])
def test_censor_request_logs(request_log, expected_output):
    """
    Given:
        A request log.
        case 1: A request log with a sensitive data under the 'Authorization' header, but the 'Authorization' is not capitalized and within a string.
        case 2: A request log with a sensitive data under the 'Cookie' header, but with a 'Set_Cookie' prefix.
        case 3: A request log with a sensitive data under the 'Authorization' header, but with no 'Bearer' prefix.
        case 4: A request log with a sensitive data under the 'Authorization' header, but with no 'send b' prefix at the beginning.
        case 5: A request log with no sensitive data.
    When:
        Running censor_request_logs function.
    Then:
        Assert the function returns the exactly same log with the sensitive data masked. 
    """
    assert censor_request_logs(request_log) == expected_output


@pytest.mark.parametrize("request_log", [
    ('send: hello\n'),
    ('header: Authorization\n')
])
def test_logger_write__censor_request_logs_has_been_called(mocker, request_log):
    """
    Given:
        A request log that starts with 'send' or 'header' that may contains sensitive data.
    When:
        Running logger.write function when using debug-mode.
    Then:
        Assert the censor_request_logs function has been called.
    """
    mocker.patch.object(demisto, 'params', return_value={
        'credentials': {'password': 'my_password'},
    })
    mocker.patch.object(demisto, 'info')
    mocker.patch('CommonServerPython.is_debug_mode', return_value=True)
    mock_censor = mocker.patch('CommonServerPython.censor_request_logs')
    mocker.patch('CommonServerPython.IntegrationLogger.build_curl')
    ilog = IntegrationLogger()
    ilog.set_buffering(False)
    ilog.write(request_log)
    assert mock_censor.call_count == 1


def test_replace_send_preffix(mocker):
    """
    Given:
        - A string that contains 'send: b"' in it.
    When:
        - The write function is called to add this string to the logs.
    Then:
        - Verify that the text 'send: b"' has been replaced with "send: b'" to standardize the log format for easier log handling.
    """
    mocker.patch.object(demisto, 'params', return_value={
        'credentials': {'password': 'my_password'},
    })
    mocker.patch.object(demisto, 'info')
    mocker.patch('CommonServerPython.is_debug_mode', return_value=True)
    mock_censor = mocker.patch('CommonServerPython.censor_request_logs')
    mocker.patch('CommonServerPython.IntegrationLogger.build_curl')
    ilog = IntegrationLogger()
    ilog.set_buffering(False)
    ilog.write('send: b"hello\n')
    assert mock_censor.call_args[0][0] == "send: b\'hello"


@freeze_time(datetime(2024, 4, 10, 10, 0, 10))
def test_sleep_exceeds_ttl(mocker):
    """
   Given: a sleep duration exceeding the remaining TTL.

    When: The `sleep` method is called with that duration.

   Then:
    - A warning should be outputed indicating that the requested sleep exceeds the TTL.
  """
    mocker.patch.object(demisto, 'callingContext', {"context": {"runDuration": 5}})
    setattr(CommonServerPython, 'SAFE_SLEEP_START_TIME', datetime(2024, 4, 10, 10, 0, 0))  # Set stub in your_script

    with pytest.raises(ValueError) as excinfo:
        safe_sleep(duration_seconds=350)
    assert str(excinfo.value) == "Requested a sleep of 350 seconds, but time left until docker timeout is 300 seconds."


def test_sleep_not_supported(mocker):
    """
       Given: a sleep duration in not supported server version.

        When: The `sleep` method is called with that duration.

       Then:
        - A warning should be outputed indicating that the requested sleep exceeds the TTL.
        - Sleep the requested time.
      """
    mocker.patch.object(demisto, 'callingContext', {"context": {}})
    logger_mocker = mocker.patch.object(demisto, 'info')

    sleep_mocker = mocker.patch('time.sleep')

    safe_sleep(duration_seconds=50)

    # Verify sleep duration based on mocked time difference
    assert sleep_mocker.call_count == 1
    assert logger_mocker.call_args[0][0] == "Safe sleep is not supported in this server version, sleeping for the requested time."


def test_sleep_mocked_time(mocker):
    """
    Given:  a method using sleep.

   When:  The `sleep` method is called with a specific duration.

   Then:
    - The sleep duration should be based on the difference between the mocked time calls.
    - No exception should be raised if the sleep duration is within the remaining TTL based on mocked time.
    """

    mocker.patch.object(demisto, 'callingContext', {"context": {"runDuration": 5}})
    setattr(CommonServerPython, 'SAFE_SLEEP_START_TIME', datetime(2024, 4, 10, 10, 0, 0))  # Set stub in your_script
    sleep_mocker = mocker.patch('time.sleep')

    with freeze_time(datetime(2024, 4, 10, 10, 0, 10)):
        safe_sleep(duration_seconds=5)  # Sleep for 5 seconds

    # Advance mocked time by the sleep duration
    with freeze_time(datetime(2024, 4, 10, 10, 0, 25)):
        safe_sleep(duration_seconds=50)

    # Verify sleep duration based on mocked time difference
    assert sleep_mocker.call_count == 2
>>>>>>> 90cf3b88
<|MERGE_RESOLUTION|>--- conflicted
+++ resolved
@@ -28,10 +28,6 @@
     url_to_clickable_markdown, WarningsHandler, DemistoException, SmartGetDict, JsonTransformer, \
     remove_duplicates_from_list_arg, DBotScoreType, DBotScoreReliability, Common, send_events_to_xsiam, ExecutionMetrics, \
     response_to_context, is_integration_command_execution, is_xsiam_or_xsoar_saas, is_xsoar, is_xsoar_on_prem, \
-<<<<<<< HEAD
-    is_xsoar_hosted, is_xsoar_saas, is_xsiam
-
-=======
     is_xsoar_hosted, is_xsoar_saas, is_xsiam, send_data_to_xsiam, censor_request_logs, censor_request_logs, safe_sleep
 
 EVENTS_LOG_ERROR = \
@@ -75,7 +71,6 @@
 Response status code: {status_code}
 Error received:
 \t{error_received}"""
->>>>>>> 90cf3b88
 
 try:
     from StringIO import StringIO
@@ -2666,8 +2661,6 @@
         context = res.to_context()
         assert "outputs_test" == context.get('HumanReadable')
 
-<<<<<<< HEAD
-=======
     def test_replace_existing(self):
         """
         Given:
@@ -2708,7 +2701,6 @@
         with pytest.raises(DemistoException, match='outputs_prefix must be a nested path to replace an existing key.'):
             res.to_context()
 
->>>>>>> 90cf3b88
 
 def test_http_request_ssl_ciphers_insecure():
     if IS_PY3 and PY_VER_MINOR >= 10:
@@ -3151,8 +3143,6 @@
 
         assert mock_request.last_request.query == 'key=value+with+spaces'
 
-<<<<<<< HEAD
-=======
     def test_http_request_execution_metrics_success(cls, requests_mock):
         """
         Given: A BaseClient object
@@ -3389,7 +3379,6 @@
         client = Client()
         del client
 
->>>>>>> 90cf3b88
     @pytest.mark.skipif(not IS_PY3, reason='test not supported in py2')
     def test_http_request_params_parser_quote(self, requests_mock):
         """
@@ -4115,10 +4104,7 @@
     'https[:]//www.test.com/test',  # defanged colon sign
     "hxxp[:]//1[.]1[.]1[.]1/test[.]php",  # Defanged URL with ip as a domain
     "hxxp[:]//test[.]com/test[.]php",  # Defanged URL with a file extension
-<<<<<<< HEAD
-=======
     "https://test.com/a/b/c-d-e",  # hyphen in the path
->>>>>>> 90cf3b88
 ]
 
 
@@ -7116,10 +7102,6 @@
         assert search_indicators_obj_search_after._sort == sort_param
         demisto.searchIndicators.assert_called_once_with(**expected_args)
 
-<<<<<<< HEAD
-
-=======
->>>>>>> 90cf3b88
 
 class TestAutoFocusKeyRetriever:
     def test_instantiate_class_with_param_key(self, mocker, clear_version_cache):
@@ -7138,10 +7120,6 @@
         auto_focus_key_retriever = AutoFocusKeyRetriever(api_key='1234')
         assert auto_focus_key_retriever.key == '1234'
 
-<<<<<<< HEAD
-
-=======
->>>>>>> 90cf3b88
     def test_instantiate_class_without_param_key(self, mocker, clear_version_cache):
         """
         Given:
@@ -7444,10 +7422,6 @@
         result = get_feed_last_run()
         assert result == {1: "first indicator"}
 
-<<<<<<< HEAD
-
-=======
->>>>>>> 90cf3b88
     def test_get_last_run_in_6_2_when_get_last_run_has_no_results(self, mocker):
         """
         Given: 6.2.0 environment and getLastRun and getIntegrationContext are empty
@@ -8060,26 +8034,17 @@
         ({'limit': 2, 'first_fetch': '40 minutes'}, [INCIDENTS_TIME_AWARE[2], INCIDENTS_TIME_AWARE[3]],
          [INCIDENTS_TIME_AWARE[4]], {'limit': 2, 'time': INCIDENTS_TIME_AWARE[3]['created'],
                                      'found_incident_ids': {3: 1667482800, 4: 1667482800}}),
-<<<<<<< HEAD
-        ({'limit': 3, 'first_fetch': '40 minutes'}, [INCIDENTS_TIME_AWARE[2], INCIDENTS_TIME_AWARE[3], INCIDENTS_TIME_AWARE[4]], [],
-         {'limit': 3, 'time': INCIDENTS_TIME_AWARE[4]['created'], 'found_incident_ids': {3: 1667482800, 4: 1667482800, 5: 1667482800}}),
-=======
         ({'limit': 3, 'first_fetch': '40 minutes'}, [INCIDENTS_TIME_AWARE[2], INCIDENTS_TIME_AWARE[3], INCIDENTS_TIME_AWARE[4]],
          [],
          {'limit': 3, 'time': INCIDENTS_TIME_AWARE[4]['created'],
           'found_incident_ids': {3: 1667482800, 4: 1667482800, 5: 1667482800}}),
->>>>>>> 90cf3b88
         ({'limit': 2, 'first_fetch': '2 hours'}, [INCIDENTS_TIME_AWARE[1], INCIDENTS_TIME_AWARE[2]], [INCIDENTS_TIME_AWARE[3],
                                                                                                       INCIDENTS_TIME_AWARE[4]],
          {'limit': 2, 'time': INCIDENTS_TIME_AWARE[2]['created'], 'found_incident_ids': {2: 1667482800, 3: 1667482800}}),
         ({'limit': 3, 'first_fetch': '2 hours'}, [INCIDENTS_TIME_AWARE[1], INCIDENTS_TIME_AWARE[2], INCIDENTS_TIME_AWARE[3]],
          [INCIDENTS_TIME_AWARE[4]],
-<<<<<<< HEAD
-         {'limit': 3, 'time': INCIDENTS_TIME_AWARE[3]['created'], 'found_incident_ids': {2: 1667482800, 3: 1667482800, 4: 1667482800}}),
-=======
          {'limit': 3, 'time': INCIDENTS_TIME_AWARE[3]['created'],
           'found_incident_ids': {2: 1667482800, 3: 1667482800, 4: 1667482800}}),
->>>>>>> 90cf3b88
     ])
     @freeze_time("2022-11-03 13:40:00 UTC")
     def test_regular_fetch(self, mocker, params, result_phase1, result_phase2, expected_last_run):
@@ -8131,13 +8096,6 @@
         'params, result_phase1, result_phase2, result_phase3, expected_last_run_phase1, expected_last_run_phase2, new_incidents, index',
         [
             (
-<<<<<<< HEAD
-                    {'limit': 2, 'first_fetch': '50 minutes', 'look_back': 15}, [INCIDENTS[2], INCIDENTS[3]],
-                    [INCIDENTS[4]], [],
-                    {'found_incident_ids': {3: '', 4: ''}, 'limit': 4},
-                    {'found_incident_ids': {3: '', 4: '', 5: ''}, 'limit': 5},
-                    [NEW_INCIDENTS[0]], 2
-=======
                 {'limit': 2, 'first_fetch': '50 minutes', 'look_back': 15}, [INCIDENTS[2], INCIDENTS[3]],
                 [INCIDENTS[4]], [],
                 {'found_incident_ids': {3: '', 4: ''}, 'limit': 4},
@@ -8150,7 +8108,6 @@
                 {'found_incident_ids': {3: '', 4: ''}, 'limit': 4},
                 {'found_incident_ids': {3: '', 4: '', 7: '', 8: ''}, 'limit': 6},
                 [NEW_INCIDENTS[1], NEW_INCIDENTS[2]], 3
->>>>>>> 90cf3b88
             ),
             (
                 {'limit': 3, 'first_fetch': '181 minutes', 'look_back': 15},
@@ -8159,37 +8116,8 @@
                 {'found_incident_ids': {1: '', 2: '', 3: '', 4: '', 5: ''}, 'limit': 8},
                 [NEW_INCIDENTS[0]], 2
             ),
+
             (
-<<<<<<< HEAD
-                    {'limit': 3, 'first_fetch': '181 minutes', 'look_back': 15},
-                    [INCIDENTS[0], INCIDENTS[1], INCIDENTS[2]], [INCIDENTS[3], INCIDENTS[4]], [],
-                    {'found_incident_ids': {1: '', 2: '', 3: ''}, 'limit': 6},
-                    {'found_incident_ids': {1: '', 2: '', 3: '', 4: '', 5: ''}, 'limit': 8},
-                    [NEW_INCIDENTS[0]], 2
-            ),
-            (
-                    {'limit': 3, 'first_fetch': '181 minutes', 'look_back': 30*60},
-                    [INCIDENTS[0], INCIDENTS[1], INCIDENTS[2]], [NEW_INCIDENTS[0], INCIDENTS[3], INCIDENTS[4]], [],
-                    {'found_incident_ids': {1: '', 2: '', 3: ''}, 'limit': 6},
-                    {'found_incident_ids': {1: '', 2: '', 3: '', 4: '', 5: '', 6: ''}, 'limit': 9},
-                    [NEW_INCIDENTS[0]], 2
-            ),
-
-            (
-                    {'limit': 3, 'first_fetch': '20 minutes', 'look_back': 30},
-                    [INCIDENTS[2], INCIDENTS[3], INCIDENTS[4]], [NEW_INCIDENTS[1], NEW_INCIDENTS[2]], [],
-                    {'found_incident_ids': {3: '', 4: '', 5: ''}, 'limit': 6},
-                    {'found_incident_ids': {3: '', 4: '', 5: '', 7: '', 8: ''}, 'limit': 8},
-                    [NEW_INCIDENTS[1], NEW_INCIDENTS[2]], 3
-            ),
-
-            (
-                    {'limit': 2, 'first_fetch': '50 minutes', 'look_back': 15}, [INCIDENTS_TIME_AWARE[2], INCIDENTS_TIME_AWARE[3]],
-                    [INCIDENTS_TIME_AWARE[4]], [],
-                    {'found_incident_ids': {3: '', 4: ''}, 'limit': 4},
-                    {'found_incident_ids': {3: '', 4: '', 5: ''}, 'limit': 5},
-                    [NEW_INCIDENTS_TIME_AWARE[0]], 2
-=======
                 {'limit': 3, 'first_fetch': '181 minutes', 'look_back': 30 * 60},
                 [INCIDENTS[0], INCIDENTS[1], INCIDENTS[2]], [NEW_INCIDENTS[0], INCIDENTS[3], INCIDENTS[4]], [],
                 {'found_incident_ids': {1: '', 2: '', 3: ''}, 'limit': 6},
@@ -8211,7 +8139,6 @@
                 {'found_incident_ids': {3: '', 4: ''}, 'limit': 4},
                 {'found_incident_ids': {3: '', 4: '', 5: ''}, 'limit': 5},
                 [NEW_INCIDENTS_TIME_AWARE[0]], 2
->>>>>>> 90cf3b88
             ),
             (
                 {'limit': 2, 'first_fetch': '20 minutes', 'look_back': 30}, [INCIDENTS_TIME_AWARE[2], INCIDENTS_TIME_AWARE[3]],
@@ -8221,22 +8148,6 @@
                 [NEW_INCIDENTS_TIME_AWARE[1], NEW_INCIDENTS_TIME_AWARE[2]], 3
             ),
             (
-<<<<<<< HEAD
-                    {'limit': 3, 'first_fetch': '181 minutes', 'look_back': 15},
-                    [INCIDENTS_TIME_AWARE[0], INCIDENTS_TIME_AWARE[1], INCIDENTS_TIME_AWARE[2]], [INCIDENTS_TIME_AWARE[3],
-                                                                                                  INCIDENTS_TIME_AWARE[4]], [],
-                    {'found_incident_ids': {1: '', 2: '', 3: ''}, 'limit': 6},
-                    {'found_incident_ids': {1: '', 2: '', 3: '', 4: '', 5: ''}, 'limit': 8},
-                    [NEW_INCIDENTS_TIME_AWARE[0]], 2
-            ),
-            (
-                    {'limit': 3, 'first_fetch': '20 minutes', 'look_back': 30},
-                    [INCIDENTS_TIME_AWARE[2], INCIDENTS_TIME_AWARE[3], INCIDENTS_TIME_AWARE[4]],
-                    [NEW_INCIDENTS_TIME_AWARE[1], NEW_INCIDENTS_TIME_AWARE[2]], [],
-                    {'found_incident_ids': {3: '', 4: '', 5: ''}, 'limit': 6},
-                    {'found_incident_ids': {3: '', 4: '', 5: '', 7: '', 8: ''}, 'limit': 8},
-                    [NEW_INCIDENTS_TIME_AWARE[1], NEW_INCIDENTS_TIME_AWARE[2]], 3
-=======
                 {'limit': 3, 'first_fetch': '181 minutes', 'look_back': 15},
                 [INCIDENTS_TIME_AWARE[0], INCIDENTS_TIME_AWARE[1], INCIDENTS_TIME_AWARE[2]], [INCIDENTS_TIME_AWARE[3],
                                                                                               INCIDENTS_TIME_AWARE[4]], [],
@@ -8251,7 +8162,6 @@
                 {'found_incident_ids': {3: '', 4: '', 5: ''}, 'limit': 6},
                 {'found_incident_ids': {3: '', 4: '', 5: '', 7: '', 8: ''}, 'limit': 8},
                 [NEW_INCIDENTS_TIME_AWARE[1], NEW_INCIDENTS_TIME_AWARE[2]], 3
->>>>>>> 90cf3b88
             ),
         ])
     def test_fetch_with_look_back(self, mocker, params, result_phase1, result_phase2, result_phase3,
@@ -8536,26 +8446,15 @@
         assert results.get('limit') == expected_results3.get('limit')
         for id_ in results.get('found_incident_ids').keys():
             assert id_ in expected_results3.get('found_incident_ids')
-<<<<<<< HEAD
-    
-=======
-
->>>>>>> 90cf3b88
+
     def test_lookback_with_offset_update_last_run(self):
         """
         Given:
             A last run
-<<<<<<< HEAD
-        
+
         When:
             Calling create_updated_last_run_object with a new offset to change
-            
-=======
-
-        When:
-            Calling create_updated_last_run_object with a new offset to change
-
->>>>>>> 90cf3b88
+
         Then:
             - The last run is updated with the new offset, and the start time remains as it was.
             - When the offset needs to be reset, the last time is the latest incident time and the offset resets
@@ -8576,11 +8475,7 @@
         # make sure that the start time is unchanged because of the offset, and the offset is updated
         assert new_last_run["offset"] == 4
         assert new_last_run["time"] == last_time
-<<<<<<< HEAD
-        
-=======
-
->>>>>>> 90cf3b88
+
         last_run = {"time": last_time, "offset": new_offset}
         new_offset = 0
         new_last_run, _ = create_updated_last_run_object(last_run,
@@ -8594,28 +8489,17 @@
                                                          )
         assert new_last_run["offset"] == 0
         assert new_last_run["time"] == "2022-04-01T10:51:00"
-<<<<<<< HEAD
-        
-=======
-
->>>>>>> 90cf3b88
+
     def test_calculate_new_offset(self):
         """
         Test that the new offset for the next run calculated correctly based on the old offset, number of incidents and total number of incidents.
         The first argument is the old offset, the second is number of incidents and the third is the total number of incidents returned.
         Given:
             old offset, number of incidents, total number of incidents (could be None)
-<<<<<<< HEAD
-        
+
         When:
             Calculating a new offset to the next run
-            
-=======
-
-        When:
-            Calculating a new offset to the next run
-
->>>>>>> 90cf3b88
+
         Then:
             Make sure that the new offset is correct
         """
@@ -8627,13 +8511,6 @@
         assert calculate_new_offset(1, 2, 3) == 0
         assert calculate_new_offset(1, 2, None) == 3
 
-<<<<<<< HEAD
-
-
-
-
-=======
->>>>>>> 90cf3b88
 
 class TestTracebackLineNumberAdgustment:
     @staticmethod
@@ -8925,16 +8802,10 @@
 
 
 class TestSendEventsToXSIAMTest:
-<<<<<<< HEAD
-    from test_data.send_events_to_xsiam_data import events_dict, log_error
-    test_data = events_dict
-    test_log_data = log_error
-=======
     with open('test_data/events.json') as f:
         test_data = json.load(f)
     events_test_log_data = EVENTS_LOG_ERROR
     assets_test_log_data = ASSETS_LOG_ERROR
->>>>>>> 90cf3b88
     orig_xsiam_file_size = 2 ** 20  # 1Mib
 
     @staticmethod
@@ -8944,11 +8815,6 @@
         elif 'url' in arg:
             return "url"
 
-<<<<<<< HEAD
-
-    @pytest.mark.parametrize('events_use_case', [
-        'json_events', 'text_list_events', 'text_events', 'cef_events', 'json_zero_events', 'big_event'
-=======
     @pytest.mark.parametrize('data_use_case, data_type', [
         ('json_events', 'events'),
         ('text_list_events', 'events'),
@@ -8957,15 +8823,10 @@
         ('json_zero_events', 'events'),
         ('big_event', 'events'),
         ('json_assets', 'assets'),
->>>>>>> 90cf3b88
     ])
     def test_send_data_to_xsiam_positive(self, mocker, data_use_case, data_type):
         """
-<<<<<<< HEAD
-        Test for the fetch events function
-=======
         Test for the fetch events and fetch assets function
->>>>>>> 90cf3b88
         Given:
             Case a: a list containing dicts representing events.
             Case b: a list containing strings representing events.
@@ -8973,17 +8834,6 @@
             Case d: a string representing events (separated by a new line).
             Case e: an empty list of events.
             Case f: a "big" event. a big event is bigger than XSIAM EVENT SIZE declared.
-<<<<<<< HEAD
-            ( currently the Ideal event size is 1 Mib)
-
-        When:
-            Case a: Calling the send_events_to_xsiam function with no explicit data format specified.
-            Case b: Calling the send_events_to_xsiam function with no explicit data format specified.
-            Case c: Calling the send_events_to_xsiam function with no explicit data format specified.
-            Case d: Calling the send_events_to_xsiam function with a cef data format specification.
-            Case e: Calling the send_events_to_xsiam function with no explicit data format specified.
-            Case f: Calling the send_events_to_xsiam function with no explicit data format specified.
-=======
             Case g: a list containing dicts representing assets.
             ( currently the Ideal event size is 1 Mib)
 
@@ -8995,7 +8845,6 @@
             Case e: Calling the send_assets_to_xsiam function with no explicit data format specified.
             Case f: Calling the send_assets_to_xsiam function with no explicit data format specified.
             Case g: Calling the send_assets_to_xsiam function with no explicit data format specified.
->>>>>>> 90cf3b88
 
         Then ensure that:
             Case a:
@@ -9021,13 +8870,10 @@
                 - The events data was compressed correctly. Expecting to see that last chunk sent.
                 - The data format remained as json.
                 - The number of events reported to the module health - 2. For the last chunk.
-<<<<<<< HEAD
-=======
             Case g:
                 - The assets data was compressed correctly
                 - The data format was automatically identified as json.
                 - The number of assets reported to the module health equals to number of assets sent to XSIAM - 2
->>>>>>> 90cf3b88
         """
         if not IS_PY3:
             return
@@ -9036,29 +8882,13 @@
         from requests import Response
         mocker.patch.object(demisto, 'getLicenseCustomField', side_effect=self.get_license_custom_field_mock)
         mocker.patch.object(demisto, 'updateModuleHealth')
-<<<<<<< HEAD
+        mocker.patch('time.time', return_value=123)
 
         api_response = Response()
         api_response.status_code = 200
         api_response._content = json.dumps({'error': 'false'}).encode('utf-8')
 
         _http_request_mock = mocker.patch.object(BaseClient, '_http_request', return_value=api_response)
-
-        events = self.test_data[events_use_case]['events']
-        number_of_events = self.test_data[events_use_case]['number_of_events']  # pushed in each chunk.
-        chunk_size = self.test_data[events_use_case].get('XSIAM_FILE_SIZE', self.orig_xsiam_file_size)
-        data_format = self.test_data[events_use_case].get('format')
-        send_events_to_xsiam(events=events, vendor='some vendor', product='some product', data_format=data_format,
-                             chunk_size=chunk_size)
-=======
-        mocker.patch('time.time', return_value=123)
-
-        api_response = Response()
-        api_response.status_code = 200
-        api_response._content = json.dumps({'error': 'false'}).encode('utf-8')
-
-        _http_request_mock = mocker.patch.object(BaseClient, '_http_request', return_value=api_response)
->>>>>>> 90cf3b88
 
         items = self.test_data[data_use_case][data_type]
         number_of_items = self.test_data[data_use_case]['number_of_events']  # pushed in each chunk.
@@ -9197,11 +9027,7 @@
             )
         ]
     )
-<<<<<<< HEAD
-    def test_retries_send_events_to_xsiam_rate_limit(
-=======
     def test_retries_send_data_to_xsiam_rate_limit(
->>>>>>> 90cf3b88
         self, mocker, mocked_responses, expected_request_call_count, expected_error_log_count, should_succeed
     ):
         """
@@ -9213,11 +9039,7 @@
             case e: 1 response indicating about success from xsiam with no rate limit errors
 
         When:
-<<<<<<< HEAD
-            calling the send_events_to_xsiam function
-=======
             calling the send_data_to_xsiam function
->>>>>>> 90cf3b88
 
         Then:
             case a:
@@ -9258,17 +9080,10 @@
 
         events = self.test_data['json_events']['events']
         if should_succeed:
-<<<<<<< HEAD
-            send_events_to_xsiam(events=events, vendor='some vendor', product='some product')
-        else:
-            with pytest.raises(DemistoException):
-                send_events_to_xsiam(events=events, vendor='some vendor', product='some product')
-=======
             send_data_to_xsiam(data=events, vendor='some vendor', product='some product')
         else:
             with pytest.raises(DemistoException):
                 send_data_to_xsiam(data=events, vendor='some vendor', product='some product')
->>>>>>> 90cf3b88
 
         assert error_mock.call_count == expected_error_log_count
         assert request_mock.call_count == expected_request_call_count
@@ -9609,10 +9424,7 @@
     def test_with_integration_exec(self, mocker):
         mocker.patch.object(demisto, 'callingContext', {'context': {'ExecutedCommands': [{'moduleBrand': 'some-integration'}]}})
         assert is_integration_command_execution() == True
-<<<<<<< HEAD
-=======
-
->>>>>>> 90cf3b88
+
     data_test_problematic_cases = [
         None, 1, [], {}, {'context': {}}, {'context': {'ExecutedCommands': None}},
         {'context': {'ExecutedCommands': []}}, {'context': {'ExecutedCommands': [None]}},
@@ -9623,9 +9435,6 @@
     def test_problematic_cases(self, mocker, calling_context_mock):
         mocker.patch.object(demisto, 'callingContext', calling_context_mock)
         assert is_integration_command_execution() == True
-<<<<<<< HEAD
-        
-=======
 
 
 @pytest.mark.parametrize("timestamp_str, seconds_threshold, expected", [
@@ -9919,5 +9728,4 @@
         safe_sleep(duration_seconds=50)
 
     # Verify sleep duration based on mocked time difference
-    assert sleep_mocker.call_count == 2
->>>>>>> 90cf3b88
+    assert sleep_mocker.call_count == 2