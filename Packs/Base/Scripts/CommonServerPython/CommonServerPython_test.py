# -*- coding: utf-8 -*-
import demistomock as demisto
import copy
import json
import re
import os
import sys
import requests
from pytest import raises, mark
import pytest

from CommonServerPython import xml2json, json2xml, entryTypes, formats, tableToMarkdown, underscoreToCamelCase, \
    flattenCell, date_to_timestamp, datetime, camelize, pascalToSpace, argToList, \
    remove_nulls_from_dictionary, is_error, get_error, hash_djb2, fileResult, is_ip_valid, get_demisto_version, \
    IntegrationLogger, parse_date_string, IS_PY3, DebugLogger, b64_encode, parse_date_range, return_outputs, \
    argToBoolean, ipv4Regex, ipv4cidrRegex, ipv6cidrRegex, ipv6Regex, batch, FeedIndicatorType, \
    encode_string_results, safe_load_json, remove_empty_elements, aws_table_to_markdown, is_demisto_version_ge, \
    appendContext, auto_detect_indicator_type, handle_proxy

try:
    from StringIO import StringIO
except ImportError:
    # Python 3
    from io import StringIO  # noqa

INFO = {'b': 1,
        'a': {
            'safd': 3,
            'b': [
                {'c': {'d': 432}, 'd': 2},
                {'c': {'f': 1}},
                {'b': 1234},
                {'c': {'d': 4567}},
                {'c': {'d': 11}},
                {'c': {'d': u'asdf'}}],
            'c': {'d': 10},
        }
        }


@pytest.fixture()
def clear_version_cache():
    """
    Clear the version cache at end of the test (in case we mocked demisto.serverVersion)
    """
    yield
    get_demisto_version._version = None


def test_xml():
    import json

    xml = b"<work><employee><id>100</id><name>foo</name></employee><employee><id>200</id><name>goo</name>" \
          b"</employee></work>"
    jsonExpected = '{"work": {"employee": [{"id": "100", "name": "foo"}, {"id": "200", "name": "goo"}]}}'

    jsonActual = xml2json(xml)
    assert jsonActual == jsonExpected, "expected\n" + jsonExpected + "\n to equal \n" + jsonActual

    jsonDict = json.loads(jsonActual)
    assert jsonDict['work']['employee'][0]['id'] == "100", 'id of first employee must be 100'
    assert jsonDict['work']['employee'][1]['name'] == "goo", 'name of second employee must be goo'

    xmlActual = json2xml(jsonActual)
    assert xmlActual == xml, "expected:\n{}\nto equal:\n{}".format(xml, xmlActual)


def toEntry(table):
    return {

        'Type': entryTypes['note'],
        'Contents': table,
        'ContentsFormat': formats['table'],
        'ReadableContentsFormat': formats['markdown'],
        'HumanReadable': table
    }


DATA = [
    {
        'header_1': 'a1',
        'header_2': 'b1',
        'header_3': 'c1'
    },
    {
        'header_1': 'a2',
        'header_2': 'b2',
        'header_3': 'c2'
    },
    {
        'header_1': 'a3',
        'header_2': 'b3',
        'header_3': 'c3'
    },
]


def test_tbl_to_md_only_data():
    # sanity
    table = tableToMarkdown('tableToMarkdown test', DATA)
    expected_table = '''### tableToMarkdown test
|header_1|header_2|header_3|
|---|---|---|
| a1 | b1 | c1 |
| a2 | b2 | c2 |
| a3 | b3 | c3 |
'''
    assert table == expected_table


def test_tbl_to_md_header_transform_underscoreToCamelCase():
    # header transform
    table = tableToMarkdown('tableToMarkdown test with headerTransform', DATA,
                            headerTransform=underscoreToCamelCase)
    expected_table = '''### tableToMarkdown test with headerTransform
|Header1|Header2|Header3|
|---|---|---|
| a1 | b1 | c1 |
| a2 | b2 | c2 |
| a3 | b3 | c3 |
'''
    assert table == expected_table


def test_tbl_to_md_multiline():
    # escaping characters: multiline + md-chars
    data = copy.deepcopy(DATA)
    for i, d in enumerate(data):
        d['header_2'] = 'b%d.1\nb%d.2' % (i + 1, i + 1,)
        d['header_3'] = 'c%d|1' % (i + 1,)

    table = tableToMarkdown('tableToMarkdown test with multiline', data)
    expected_table = '''### tableToMarkdown test with multiline
|header_1|header_2|header_3|
|---|---|---|
| a1 | b1.1<br>b1.2 | c1\|1 |
| a2 | b2.1<br>b2.2 | c2\|1 |
| a3 | b3.1<br>b3.2 | c3\|1 |
'''
    assert table == expected_table


def test_tbl_to_md_url():
    # url + empty data
    data = copy.deepcopy(DATA)
    for i, d in enumerate(data):
        d['header_3'] = '[url](https:\\demisto.com)'
        d['header_2'] = None
    table_url_missing_info = tableToMarkdown('tableToMarkdown test with url and missing info', data)
    expected_table_url_missing_info = '''### tableToMarkdown test with url and missing info
|header_1|header_2|header_3|
|---|---|---|
| a1 |  | [url](https:\\demisto.com) |
| a2 |  | [url](https:\\demisto.com) |
| a3 |  | [url](https:\\demisto.com) |
'''
    assert table_url_missing_info == expected_table_url_missing_info


def test_tbl_to_md_single_column():
    # single column table
    table_single_column = tableToMarkdown('tableToMarkdown test with single column', DATA, ['header_1'])
    expected_table_single_column = '''### tableToMarkdown test with single column
|header_1|
|---|
| a1 |
| a2 |
| a3 |
'''
    assert table_single_column == expected_table_single_column


def test_is_ip_valid():
    valid_ip_v6 = "FE80:0000:0000:0000:0202:B3FF:FE1E:8329"
    valid_ip_v6_b = "FE80::0202:B3FF:FE1E:8329"
    invalid_ip_v6 = "KKKK:0000:0000:0000:0202:B3FF:FE1E:8329"
    valid_ip_v4 = "10.10.10.10"
    invalid_ip_v4 = "10.10.10.9999"
    invalid_not_ip_with_ip_structure = "1.1.1.1.1.1.1.1.1.1.1.1.1.1.1"
    not_ip = "Demisto"
    assert not is_ip_valid(valid_ip_v6)
    assert is_ip_valid(valid_ip_v6, True)
    assert is_ip_valid(valid_ip_v6_b, True)
    assert not is_ip_valid(invalid_ip_v6, True)
    assert not is_ip_valid(not_ip, True)
    assert is_ip_valid(valid_ip_v4)
    assert not is_ip_valid(invalid_ip_v4)
    assert not is_ip_valid(invalid_not_ip_with_ip_structure)


def test_tbl_to_md_list_values():
    # list values
    data = copy.deepcopy(DATA)
    for i, d in enumerate(data):
        d['header_3'] = [i + 1, 'second item']
        d['header_2'] = 'hi'

    table_list_field = tableToMarkdown('tableToMarkdown test with list field', data)
    expected_table_list_field = '''### tableToMarkdown test with list field
|header_1|header_2|header_3|
|---|---|---|
| a1 | hi | 1,<br>second item |
| a2 | hi | 2,<br>second item |
| a3 | hi | 3,<br>second item |
'''
    assert table_list_field == expected_table_list_field


def test_tbl_to_md_empty_fields():
    # all fields are empty
    data = [
        {
            'a': None,
            'b': None,
            'c': None,
        } for _ in range(3)
    ]
    table_all_none = tableToMarkdown('tableToMarkdown test with all none fields', data)
    expected_table_all_none = '''### tableToMarkdown test with all none fields
|a|b|c|
|---|---|---|
|  |  |  |
|  |  |  |
|  |  |  |
'''
    assert table_all_none == expected_table_all_none

    # all fields are empty - removed
    table_all_none2 = tableToMarkdown('tableToMarkdown test with all none fields2', data, removeNull=True)
    expected_table_all_none2 = '''### tableToMarkdown test with all none fields2
**No entries.**
'''
    assert table_all_none2 == expected_table_all_none2


def test_tbl_to_md_header_not_on_first_object():
    # header not on first object
    data = copy.deepcopy(DATA)
    data[1]['extra_header'] = 'sample'
    table_extra_header = tableToMarkdown('tableToMarkdown test with extra header', data,
                                         headers=['header_1', 'header_2', 'extra_header'])
    expected_table_extra_header = '''### tableToMarkdown test with extra header
|header_1|header_2|extra_header|
|---|---|---|
| a1 | b1 |  |
| a2 | b2 | sample |
| a3 | b3 |  |
'''
    assert table_extra_header == expected_table_extra_header


def test_tbl_to_md_no_header():
    # no header
    table_no_headers = tableToMarkdown('tableToMarkdown test with no headers', DATA,
                                       headers=['no', 'header', 'found'], removeNull=True)
    expected_table_no_headers = '''### tableToMarkdown test with no headers
**No entries.**
'''
    assert table_no_headers == expected_table_no_headers


def test_tbl_to_md_dict_value():
    # dict value
    data = copy.deepcopy(DATA)
    data[1]['extra_header'] = {'sample': 'qwerty', 'sample2': 'asdf'}
    table_dict_record = tableToMarkdown('tableToMarkdown test with dict record', data,
                                        headers=['header_1', 'header_2', 'extra_header'])
    expected_dict_record = '''### tableToMarkdown test with dict record
|header_1|header_2|extra_header|
|---|---|---|
| a1 | b1 |  |
| a2 | b2 | sample: qwerty<br>sample2: asdf |
| a3 | b3 |  |
'''
    assert table_dict_record == expected_dict_record


def test_tbl_to_md_string_header():
    # string header (instead of list)
    table_string_header = tableToMarkdown('tableToMarkdown string header', DATA, 'header_1')
    expected_string_header_tbl = '''### tableToMarkdown string header
|header_1|
|---|
| a1 |
| a2 |
| a3 |
'''
    assert table_string_header == expected_string_header_tbl


def test_tbl_to_md_list_of_strings_instead_of_dict():
    # list of string values instead of list of dict objects
    table_string_array = tableToMarkdown('tableToMarkdown test with string array', ['foo', 'bar', 'katz'], ['header_1'])
    expected_string_array_tbl = '''### tableToMarkdown test with string array
|header_1|
|---|
| foo |
| bar |
| katz |
'''
    assert table_string_array == expected_string_array_tbl


def test_tbl_to_md_list_of_strings_instead_of_dict_and_string_header():
    # combination: string header + string values list
    table_string_array_string_header = tableToMarkdown('tableToMarkdown test with string array and string header',
                                                       ['foo', 'bar', 'katz'], 'header_1')
    expected_string_array_string_header_tbl = '''### tableToMarkdown test with string array and string header
|header_1|
|---|
| foo |
| bar |
| katz |
'''
    assert table_string_array_string_header == expected_string_array_string_header_tbl


def test_tbl_to_md_dict_with_special_character():
    data = {
        'header_1': u'foo',
        'header_2': [u'\xe2.rtf']
    }
    table_with_character = tableToMarkdown('tableToMarkdown test with special character', data)
    expected_string_with_special_character = '''### tableToMarkdown test with special character
|header_1|header_2|
|---|---|
| foo | â.rtf |
'''
    assert table_with_character == expected_string_with_special_character


def test_tbl_to_md_header_with_special_character():
    data = {
        'header_1': u'foo'
    }
    table_with_character = tableToMarkdown('tableToMarkdown test with special character Ù', data)
    expected_string_with_special_character = '''### tableToMarkdown test with special character Ù
|header_1|
|---|
| foo |
'''
    assert table_with_character == expected_string_with_special_character


def test_flatten_cell():
    # sanity
    utf8_to_flatten = b'abcdefghijklmnopqrstuvwxyz1234567890!'.decode('utf8')
    flatten_text = flattenCell(utf8_to_flatten)
    expected_string = 'abcdefghijklmnopqrstuvwxyz1234567890!'

    assert flatten_text == expected_string

    # list of uft8 and string to flatten
    str_a = b'abcdefghijklmnopqrstuvwxyz1234567890!'
    utf8_b = str_a.decode('utf8')
    list_to_flatten = [str_a, utf8_b]
    flatten_text2 = flattenCell(list_to_flatten)
    expected_flatten_string = 'abcdefghijklmnopqrstuvwxyz1234567890!,\nabcdefghijklmnopqrstuvwxyz1234567890!'

    assert flatten_text2 == expected_flatten_string

    # special character test
    special_char = u'会'
    list_of_special = [special_char, special_char]

    flattenCell(list_of_special)
    flattenCell(special_char)

    # dictionary test
    dict_to_flatten = {'first': u'会'}
    expected_flatten_dict = u'{\n    "first": "\u4f1a"\n}'
    assert flattenCell(dict_to_flatten) == expected_flatten_dict


def test_hash_djb2():
    assert hash_djb2("test") == 2090756197, "Invalid value of hash_djb2"


def test_camelize():
    non_camalized = [{'chookity_bop': 'asdasd'}, {'ab_c': 'd e', 'fgh_ijk': 'lm', 'nop': 'qr_st'}]
    expected_output = [{'ChookityBop': 'asdasd'}, {'AbC': 'd e', 'Nop': 'qr_st', 'FghIjk': 'lm'}]
    assert camelize(non_camalized, '_') == expected_output

    non_camalized2 = {'ab_c': 'd e', 'fgh_ijk': 'lm', 'nop': 'qr_st'}
    expected_output2 = {'AbC': 'd e', 'Nop': 'qr_st', 'FghIjk': 'lm'}
    assert camelize(non_camalized2, '_') == expected_output2


# Note this test will fail when run locally (in pycharm/vscode) as it assumes the machine (docker image) has UTC timezone set
def test_date_to_timestamp():
    assert date_to_timestamp('2018-11-06T08:56:41') == 1541494601000
    assert date_to_timestamp(datetime.strptime('2018-11-06T08:56:41', "%Y-%m-%dT%H:%M:%S")) == 1541494601000


def test_pascalToSpace():
    use_cases = [
        ('Validate', 'Validate'),
        ('validate', 'Validate'),
        ('TCP', 'TCP'),
        ('eventType', 'Event Type'),
        ('eventID', 'Event ID'),
        ('eventId', 'Event Id'),
        ('IPAddress', 'IP Address'),
    ]
    for s, expected in use_cases:
        assert pascalToSpace(s) == expected, 'Error on {} != {}'.format(pascalToSpace(s), expected)


def test_safe_load_json():
    valid_json_str = '{"foo": "bar"}'
    expected_valid_json_result = {u'foo': u'bar'}
    assert expected_valid_json_result == safe_load_json(valid_json_str)


def test_remove_empty_elements():
    test_dict = {
        "foo": "bar",
        "baz": {},
        "empty": [],
        "nested_dict": {
            "empty_list": [],
            "hummus": "pita"
        },
        "nested_list": {
            "more_empty_list": []
        }
    }

    expected_result = {
        "foo": "bar",
        "nested_dict": {
            "hummus": "pita"
        }
    }
    assert expected_result == remove_empty_elements(test_dict)


def test_aws_table_to_markdown():
    header = "AWS DynamoDB DescribeBackup"
    raw_input = {
        'BackupDescription': {
            "Foo": "Bar",
            "Baz": "Bang",
            "TestKey": "TestValue"
        }
    }
    expected_output = '''### AWS DynamoDB DescribeBackup
|Baz|Foo|TestKey|
|---|---|---|
| Bang | Bar | TestValue |
'''

    assert expected_output == aws_table_to_markdown(raw_input, header)


def test_argToList():
    expected = ['a', 'b', 'c']
    test1 = ['a', 'b', 'c']
    test2 = 'a,b,c'
    test3 = '["a","b","c"]'
    test4 = 'a;b;c'

    results = [argToList(test1), argToList(test2), argToList(test2, ','), argToList(test3), argToList(test4, ';')]

    for result in results:
        assert expected == result, 'argToList test failed, {} is not equal to {}'.format(str(result), str(expected))


def test_remove_nulls():
    temp_dictionary = {"a": "b", "c": 4, "e": [], "f": {}, "g": None, "h": "", "i": [1], "k": ()}
    expected_dictionary = {"a": "b", "c": 4, "i": [1]}

    remove_nulls_from_dictionary(temp_dictionary)

    assert expected_dictionary == temp_dictionary, \
        "remove_nulls_from_dictionary test failed, {} is not equal to {}".format(str(temp_dictionary),
                                                                                 str(expected_dictionary))


def test_is_error_true():
    execute_command_results = [
        {
            "Type": entryTypes["error"],
            "ContentsFormat": formats["text"],
            "Contents": "this is error message"
        }
    ]
    assert is_error(execute_command_results)


def test_is_error_none():
    assert not is_error(None)


def test_is_error_single_entry():
    execute_command_results = {
        "Type": entryTypes["error"],
        "ContentsFormat": formats["text"],
        "Contents": "this is error message"
    }

    assert is_error(execute_command_results)


def test_is_error_false():
    execute_command_results = [
        {
            "Type": entryTypes["note"],
            "ContentsFormat": formats["text"],
            "Contents": "this is regular note"
        }
    ]
    assert not is_error(execute_command_results)


def test_not_error_entry():
    execute_command_results = "invalid command results as string"
    assert not is_error(execute_command_results)


def test_get_error():
    execute_command_results = [
        {
            "Type": entryTypes["error"],
            "ContentsFormat": formats["text"],
            "Contents": "this is error message"
        }
    ]
    error = get_error(execute_command_results)
    assert error == "this is error message"


def test_get_error_single_entry():
    execute_command_results = {
        "Type": entryTypes["error"],
        "ContentsFormat": formats["text"],
        "Contents": "this is error message"
    }

    error = get_error(execute_command_results)
    assert error == "this is error message"


def test_get_error_need_raise_error_on_non_error_input():
    execute_command_results = [
        {
            "Type": entryTypes["note"],
            "ContentsFormat": formats["text"],
            "Contents": "this is not an error"
        }
    ]
    try:
        get_error(execute_command_results)
    except ValueError as exception:
        assert "execute_command_result has no error entry. before using get_error use is_error" in str(exception)
        return

    assert False


@mark.parametrize('data,data_expected', [
    ("this is a test", b"this is a test"),
    (u"עברית", u"עברית".encode('utf-8')),
    (b"binary data\x15\x00", b"binary data\x15\x00"),
])  # noqa: E124
def test_fileResult(mocker, request, data, data_expected):
    mocker.patch.object(demisto, 'uniqueFile', return_value="test_file_result")
    mocker.patch.object(demisto, 'investigation', return_value={'id': '1'})
    file_name = "1_test_file_result"

    def cleanup():
        try:
            os.remove(file_name)
        except OSError:
            pass

    request.addfinalizer(cleanup)
    res = fileResult("test.txt", data)
    assert res['File'] == "test.txt"
    with open(file_name, 'rb') as f:
        assert f.read() == data_expected


# Error that always returns a unicode string to it's str representation
class SpecialErr(Exception):
    def __str__(self):
        return u"מיוחד"


def test_logger():
    from CommonServerPython import LOG
    LOG(u'€')
    LOG(Exception(u'€'))
    LOG(SpecialErr(12))


def test_logger_write(mocker):
    mocker.patch.object(demisto, 'params', return_value={
        'credentials': {'password': 'my_password'},
    })
    mocker.patch.object(demisto, 'info')
    ilog = IntegrationLogger()
    ilog.write("This is a test with my_password")
    ilog.print_log()
    # assert that the print doesn't contain my_password
    # call_args is tuple (args list, kwargs). we only need the args
    args = demisto.info.call_args[0]
    assert 'This is a test' in args[0]
    assert 'my_password' not in args[0]
    assert '<XX_REPLACED>' in args[0]


def test_logger_init_key_name(mocker):
    mocker.patch.object(demisto, 'params', return_value={
        'key': {'password': 'my_password'},
        'secret': 'my_secret'
    })
    mocker.patch.object(demisto, 'info')
    ilog = IntegrationLogger()
    ilog.write("This is a test with my_password and my_secret")
    ilog.print_log()
    # assert that the print doesn't contain my_password
    # call_args is tuple (args list, kwargs). we only need the args
    args = demisto.info.call_args[0]
    assert 'This is a test' in args[0]
    assert 'my_password' not in args[0]
    assert 'my_secret' not in args[0]
    assert '<XX_REPLACED>' in args[0]


def test_logger_replace_strs(mocker):
    mocker.patch.object(demisto, 'params', return_value={
        'apikey': 'my_apikey',
    })
    ilog = IntegrationLogger()
    ilog.add_replace_strs('special_str', '')  # also check that empty string is not added by mistake
    ilog('my_apikey is special_str and b64: ' + b64_encode('my_apikey'))
    assert ('' not in ilog.replace_strs)
    assert ilog.messages[0] == '<XX_REPLACED> is <XX_REPLACED> and b64: <XX_REPLACED>'


SENSITIVE_PARAM = {
    'app': None,
    'authentication': {
        'credential': '',
        'credentials': {
            'id': '',
            'locked': False,
            'modified': '0001-01-01T00: 00: 00Z',
            'name': '',
            'password': 'cred_pass',
            'sortValues': None,
            'sshkey': 'ssh_key_secret',
            'sshkeyPass': 'ssh_key_secret_pass',
            'user': '',
            'vaultInstanceId': '',
            'version': 0,
            'workgroup': ''
        },
        'identifier': 'admin',
        'password': 'ident_pass',
        'passwordChanged': False
    },
}


def test_logger_replace_strs_credentials(mocker):
    mocker.patch.object(demisto, 'params', return_value=SENSITIVE_PARAM)
    ilog = IntegrationLogger()
    # log some secrets
    ilog('my cred pass: cred_pass. my ssh key: ssh_key_secret. my ssh pass: ssh_key_secret_pass. ident: ident_pass:')
    for s in ('cred_pass', 'ssh_key_secret', 'ssh_key_secret_pass', 'ident_pass'):
        assert s not in ilog.messages[0]


def test_debug_logger_replace_strs(mocker):
    mocker.patch.object(demisto, 'params', return_value=SENSITIVE_PARAM)
    debug_logger = DebugLogger()
    debug_logger.int_logger.set_buffering(True)
    debug_logger.log_start_debug()
    msg = debug_logger.int_logger.messages[0]
    assert 'debug-mode started' in msg
    assert 'Params:' in msg
    for s in ('cred_pass', 'ssh_key_secret', 'ssh_key_secret_pass', 'ident_pass'):
        assert s not in msg


def test_is_mac_address():
    from CommonServerPython import is_mac_address

    mac_address_false = 'AA:BB:CC:00:11'
    mac_address_true = 'AA:BB:CC:00:11:22'

    assert (is_mac_address(mac_address_false) is False)
    assert (is_mac_address(mac_address_true))


def test_return_error_command(mocker):
    from CommonServerPython import return_error
    err_msg = "Testing unicode Ё"
    outputs = {'output': 'error'}
    expected_error = {
        'Type': entryTypes['error'],
        'ContentsFormat': formats['text'],
        'Contents': err_msg,
        "EntryContext": outputs
    }

    # Test command that is not fetch-incidents
    mocker.patch.object(demisto, 'command', return_value="test-command")
    mocker.patch.object(sys, 'exit')
    mocker.spy(demisto, 'results')
    return_error(err_msg, '', outputs)
    assert str(demisto.results.call_args) == "call({})".format(expected_error)


def test_return_error_fetch_incidents(mocker):
    from CommonServerPython import return_error
    err_msg = "Testing unicode Ё"

    # Test fetch-incidents
    mocker.patch.object(demisto, 'command', return_value="fetch-incidents")
    returned_error = False
    try:
        return_error(err_msg)
    except Exception as e:
        returned_error = True
        assert str(e) == err_msg
    assert returned_error


def test_return_error_fetch_indicators(mocker):
    from CommonServerPython import return_error
    err_msg = "Testing unicode Ё"

    # Test fetch-indicators
    mocker.patch.object(demisto, 'command', return_value="fetch-indicators")
    returned_error = False
    try:
        return_error(err_msg)
    except Exception as e:
        returned_error = True
        assert str(e) == err_msg
    assert returned_error


def test_return_error_long_running_execution(mocker):
    from CommonServerPython import return_error
    err_msg = "Testing unicode Ё"

    # Test long-running-execution
    mocker.patch.object(demisto, 'command', return_value="long-running-execution")
    returned_error = False
    try:
        return_error(err_msg)
    except Exception as e:
        returned_error = True
        assert str(e) == err_msg
    assert returned_error


def test_return_error_script(mocker, monkeypatch):
    from CommonServerPython import return_error
    mocker.patch.object(sys, 'exit')
    mocker.spy(demisto, 'results')
    monkeypatch.delattr(demisto, 'command')
    err_msg = "Testing unicode Ё"
    outputs = {'output': 'error'}
    expected_error = {
        'Type': entryTypes['error'],
        'ContentsFormat': formats['text'],
        'Contents': err_msg,
        "EntryContext": outputs
    }

    assert not hasattr(demisto, 'command')
    return_error(err_msg, '', outputs)
    assert str(demisto.results.call_args) == "call({})".format(expected_error)


def test_exception_in_return_error(mocker):
    from CommonServerPython import return_error, IntegrationLogger

    expected = {'EntryContext': None, 'Type': 4, 'ContentsFormat': 'text', 'Contents': 'Message'}
    mocker.patch.object(demisto, 'results')
    mocker.patch.object(IntegrationLogger, '__call__')
    with raises(SystemExit, match='0'):
        return_error("Message", error=ValueError("Error!"))
    results = demisto.results.call_args[0][0]
    assert expected == results
    # IntegrationLogger = LOG (2 times if exception supplied)
    assert IntegrationLogger.__call__.call_count == 2


def test_get_demisto_version(mocker, clear_version_cache):
    # verify expected server version and build returned in case Demisto class has attribute demistoVersion
    mocker.patch.object(
        demisto,
        'demistoVersion',
        return_value={
            'version': '5.0.0',
            'buildNumber': '50000'
        }
    )
    assert get_demisto_version() == {
        'version': '5.0.0',
        'buildNumber': '50000'
    }
    # call again to check cache
    assert get_demisto_version() == {
        'version': '5.0.0',
        'buildNumber': '50000'
    }
    # call count should be 1 as we cached
    assert demisto.demistoVersion.call_count == 1
    # test is_demisto_version_ge
    assert is_demisto_version_ge('5.0.0')
    assert is_demisto_version_ge('4.5.0')
    assert not is_demisto_version_ge('5.5.0')


def test_is_demisto_version_ge_4_5(mocker, clear_version_cache):
    get_version_patch = mocker.patch('CommonServerPython.get_demisto_version')
    get_version_patch.side_effect = AttributeError('simulate missing demistoVersion')
    assert not is_demisto_version_ge('5.0.0')
    assert not is_demisto_version_ge('6.0.0')
    with raises(AttributeError, match='simulate missing demistoVersion'):
        is_demisto_version_ge('4.5.0')


def test_assign_params():
    from CommonServerPython import assign_params
    res = assign_params(a='1', b=True, c=None, d='')
    assert res == {'a': '1', 'b': True}


class TestBuildDBotEntry(object):
    def test_build_dbot_entry(self):
        from CommonServerPython import build_dbot_entry
        res = build_dbot_entry('user@example.com', 'Email', 'Vendor', 1)
        assert res == {'DBotScore': {'Indicator': 'user@example.com', 'Type': 'email', 'Vendor': 'Vendor', 'Score': 1}}

    def test_build_dbot_entry_no_malicious(self):
        from CommonServerPython import build_dbot_entry
        res = build_dbot_entry('user@example.com', 'Email', 'Vendor', 3, build_malicious=False)
        assert res == {'DBotScore': {'Indicator': 'user@example.com', 'Type': 'email', 'Vendor': 'Vendor', 'Score': 3}}

    def test_build_dbot_entry_malicious(self):
        from CommonServerPython import build_dbot_entry, outputPaths
        res = build_dbot_entry('user@example.com', 'Email', 'Vendor', 3, 'Malicious email')

        assert res == {
            "DBotScore": {
                "Vendor": "Vendor",
                "Indicator": "user@example.com",
                "Score": 3,
                "Type": "email"
            },
            outputPaths['email']: {
                "Malicious": {
                    "Vendor": "Vendor",
                    "Description": "Malicious email"
                },
                "Address": "user@example.com"
            }
        }

    def test_build_malicious_dbot_entry_file(self):
        from CommonServerPython import build_malicious_dbot_entry, outputPaths
        res = build_malicious_dbot_entry('md5hash', 'MD5', 'Vendor', 'Google DNS')
        assert res == {
            outputPaths['file']:
                {"Malicious": {"Vendor": "Vendor", "Description": "Google DNS"}, "MD5": "md5hash"}}

    def test_build_malicious_dbot_entry(self):
        from CommonServerPython import build_malicious_dbot_entry, outputPaths
        res = build_malicious_dbot_entry('8.8.8.8', 'ip', 'Vendor', 'Google DNS')
        assert res == {outputPaths['ip']: {
            'Address': '8.8.8.8', 'Malicious': {'Vendor': 'Vendor', 'Description': 'Google DNS'}}}

    def test_build_malicious_dbot_entry_wrong_indicator_type(self):
        from CommonServerPython import build_malicious_dbot_entry, DemistoException
        with raises(DemistoException, match='Wrong indicator type'):
            build_malicious_dbot_entry('8.8.8.8', 'notindicator', 'Vendor', 'Google DNS')

    def test_illegal_dbot_score(self):
        from CommonServerPython import build_dbot_entry, DemistoException
        with raises(DemistoException, match='illegal DBot score'):
            build_dbot_entry('1', 'ip', 'Vendor', 8)

    def test_illegal_indicator_type(self):
        from CommonServerPython import build_dbot_entry, DemistoException
        with raises(DemistoException, match='illegal indicator type'):
            build_dbot_entry('1', 'NOTHING', 'Vendor', 2)

    def test_file_indicators(self):
        from CommonServerPython import build_dbot_entry, outputPaths
        res = build_dbot_entry('md5hash', 'md5', 'Vendor', 3)
        assert res == {
            "DBotScore": {
                "Indicator": "md5hash",
                "Type": "file",
                "Vendor": "Vendor",
                "Score": 3
            },
            outputPaths['file']: {
                "MD5": "md5hash",
                "Malicious": {
                    "Vendor": "Vendor",
                    "Description": None
                }
            }
        }


class TestCommandResults:
<<<<<<< HEAD
    def test_return_command_results(self, clear_version_cache):
=======
    def test_readable_only_context(self):
        """
        Given:
        - Markdown entry to CommandResults

        When:
        - Returning results

        Then:
        - Validate HumanReadable exists
        """
        from CommonServerPython import CommandResults
        markdown = '## Something'
        context = CommandResults(readable_output=markdown).to_context()
        assert context.get('HumanReadable') == markdown

    def test_empty_outputs(self):
        """
        Given:
        - Empty outputs

        When:
        - Returning results

        Then:
        - Validate EntryContext key value

        """
        from CommonServerPython import CommandResults
        res = CommandResults(
            outputs_prefix='FoundIndicators',
            outputs_key_field='value',
            outputs=[]
        )
        context = res.to_context()
        assert {'FoundIndicators(val.value == obj.value)': []} == context.get('EntryContext')

    def test_return_command_results(self):
>>>>>>> aec95eb3
        from CommonServerPython import Common, CommandResults, EntryFormat, EntryType, DBotScoreType

        dbot_score = Common.DBotScore(
            indicator='8.8.8.8',
            integration_name='Virus Total',
            indicator_type=DBotScoreType.IP,
            score=Common.DBotScore.GOOD
        )

        ip = Common.IP(
            ip='8.8.8.8',
            dbot_score=dbot_score,
            asn='some asn',
            hostname='test.com',
            geo_country=None,
            geo_description=None,
            geo_latitude=None,
            geo_longitude=None,
            positive_engines=None,
            detection_engines=None
        )

        results = CommandResults(
            outputs_key_field=None,
            outputs_prefix=None,
            outputs=None,
            indicators=[ip]
        )

        assert results.to_context() == {
            'Type': EntryType.NOTE,
            'ContentsFormat': EntryFormat.JSON,
            'Contents': None,
            'HumanReadable': None,
            'EntryContext': {
                'IP(val.Address && val.Address == obj.Address)': [
                    {
                        'Address': '8.8.8.8',
                        'ASN': 'some asn',
                        'Hostname': 'test.com'
                    }
                ],
                'DBotScore(val.Indicator && val.Indicator == obj.Indicator && '
                'val.Vendor == obj.Vendor && val.Type == obj.Type)': [
                    {
                        'Indicator': '8.8.8.8',
                        'Vendor': 'Virus Total',
                        'Score': 1,
                        'Type': 'ip'
                    }
                ]
            }
        }

    def test_multiple_indicators(self, clear_version_cache):
        from CommonServerPython import Common, CommandResults, EntryFormat, EntryType, DBotScoreType
        dbot_score1 = Common.DBotScore(
            indicator='8.8.8.8',
            integration_name='Virus Total',
            indicator_type=DBotScoreType.IP,
            score=Common.DBotScore.GOOD
        )
        ip1 = Common.IP(
            ip='8.8.8.8',
            dbot_score=dbot_score1,
            asn='some asn',
            hostname='test.com',
            geo_country=None,
            geo_description=None,
            geo_latitude=None,
            geo_longitude=None,
            positive_engines=None,
            detection_engines=None
        )

        dbot_score2 = Common.DBotScore(
            indicator='5.5.5.5',
            integration_name='Virus Total',
            indicator_type=DBotScoreType.IP,
            score=Common.DBotScore.GOOD
        )
        ip2 = Common.IP(
            ip='5.5.5.5',
            dbot_score=dbot_score2,
            asn='some asn',
            hostname='test.com',
            geo_country=None,
            geo_description=None,
            geo_latitude=None,
            geo_longitude=None,
            positive_engines=None,
            detection_engines=None
        )

        results = CommandResults(
            outputs_key_field=None,
            outputs_prefix=None,
            outputs=None,
            indicators=[ip1, ip2]
        )

        assert results.to_context() == {
            'Type': EntryType.NOTE,
            'ContentsFormat': EntryFormat.JSON,
            'Contents': None,
            'HumanReadable': None,
            'EntryContext': {
                'IP(val.Address && val.Address == obj.Address)': [
                    {
                        'Address': '8.8.8.8',
                        'ASN': 'some asn',
                        'Hostname': 'test.com'
                    },
                    {
                        'Address': '5.5.5.5',
                        'ASN': 'some asn',
                        'Hostname': 'test.com'
                    }
                ],
                'DBotScore(val.Indicator && val.Indicator == obj.Indicator && '
                'val.Vendor == obj.Vendor && val.Type == obj.Type)': [
                    {
                        'Indicator': '8.8.8.8',
                        'Vendor': 'Virus Total',
                        'Score': 1,
                        'Type': 'ip'
                    },
                    {
                        'Indicator': '5.5.5.5',
                        'Vendor': 'Virus Total',
                        'Score': 1,
                        'Type': 'ip'
                    }
                ]
            }
        }

    def test_return_list_of_items(self, clear_version_cache):
        from CommonServerPython import CommandResults, EntryFormat, EntryType
        tickets = [
            {
                'ticket_id': 1,
                'title': 'foo'
            },
            {
                'ticket_id': 2,
                'title': 'goo'
            }
        ]
        results = CommandResults(
            outputs_prefix='Jira.Ticket',
            outputs_key_field='ticket_id',
            outputs=tickets
        )

        assert results.to_context() == {
            'Type': EntryType.NOTE,
            'ContentsFormat': EntryFormat.JSON,
            'Contents': tickets,
            'HumanReadable': tableToMarkdown('Results', tickets),
            'EntryContext': {
                'Jira.Ticket(val.ticket_id == obj.ticket_id)': tickets
            }
        }

    def test_return_list_of_items_the_old_way(self):
        from CommonServerPython import CommandResults, EntryFormat, EntryType
        tickets = [
            {
                'ticket_id': 1,
                'title': 'foo'
            },
            {
                'ticket_id': 2,
                'title': 'goo'
            }
        ]
        results = CommandResults(
            outputs_prefix=None,
            outputs_key_field=None,
            outputs={
                'Jira.Ticket(val.ticket_id == obj.ticket_id)': tickets
            },
            raw_response=tickets
        )

        assert sorted(results.to_context()) == sorted({
            'Type': EntryType.NOTE,
            'ContentsFormat': EntryFormat.JSON,
            'Contents': tickets,
            'HumanReadable': None,
            'EntryContext': {
                'Jira.Ticket(val.ticket_id == obj.ticket_id)': tickets
            }
        })

    def test_create_dbot_score_with_invalid_score(self):
        from CommonServerPython import Common, DBotScoreType

        try:
            Common.DBotScore(
                indicator='8.8.8.8',
                integration_name='Virus Total',
                score=100,
                indicator_type=DBotScoreType.IP
            )

            assert False
        except TypeError:
            assert True

    def test_create_domain(self):
        from CommonServerPython import CommandResults, Common, EntryType, EntryFormat, DBotScoreType

        dbot_score = Common.DBotScore(
            indicator='somedomain.com',
            integration_name='Virus Total',
            indicator_type=DBotScoreType.DOMAIN,
            score=Common.DBotScore.GOOD
        )

        domain = Common.Domain(
            domain='somedomain.com',
            dbot_score=dbot_score,
            dns='dns.somedomain',
            detection_engines=10,
            positive_detections=5,
            organization='Some Organization',
            admin_phone='18000000',
            admin_email='admin@test.com',

            registrant_name='Mr Registrant',

            registrar_name='Mr Registrar',
            registrar_abuse_email='registrar@test.com',
            creation_date='2019-01-01T00:00:00',
            updated_date='2019-01-02T00:00:00',
            expiration_date=None,
            domain_status='ACTIVE',
            name_servers=[
                'PNS31.CLOUDNS.NET',
                'PNS32.CLOUDNS.NET'
            ],
            sub_domains=[
                'sub-domain1.somedomain.com',
                'sub-domain2.somedomain.com',
                'sub-domain3.somedomain.com'
            ]
        )

        results = CommandResults(
            outputs_key_field=None,
            outputs_prefix=None,
            outputs=None,
            indicators=[domain]
        )

        assert results.to_context() == {
            'Type': EntryType.NOTE,
            'ContentsFormat': EntryFormat.JSON,
            'Contents': None,
            'HumanReadable': None,
            'EntryContext': {
                'Domain(val.Name && val.Name == obj.Name)': [
                    {
                        "Name": "somedomain.com",
                        "DNS": "dns.somedomain",
                        "DetectionEngines": 10,
                        "PositiveDetections": 5,
                        "Registrar": {
                            "Name": "Mr Registrar",
                            "AbuseEmail": "registrar@test.com",
                            "AbusePhone": None
                        },
                        "Registrant": {
                            "Name": "Mr Registrant",
                            "Email": None,
                            "Phone": None,
                            "Country": None
                        },
                        "Admin": {
                            "Name": None,
                            "Email": "admin@test.com",
                            "Phone": "18000000",
                            "Country": None
                        },
                        "Organization": "Some Organization",
                        "Subdomains": [
                            "sub-domain1.somedomain.com",
                            "sub-domain2.somedomain.com",
                            "sub-domain3.somedomain.com"
                        ],
                        "DomainStatus": "ACTIVE",
                        "CreationDate": "2019-01-01T00:00:00",
                        "UpdatedDate": "2019-01-02T00:00:00",
                        "NameServers": [
                            "PNS31.CLOUDNS.NET",
                            "PNS32.CLOUDNS.NET"
                        ],
                        "WHOIS": {
                            "Registrar": {
                                "Name": "Mr Registrar",
                                "AbuseEmail": "registrar@test.com",
                                "AbusePhone": None
                            },
                            "Registrant": {
                                "Name": "Mr Registrant",
                                "Email": None,
                                "Phone": None,
                                "Country": None
                            },
                            "Admin": {
                                "Name": None,
                                "Email": "admin@test.com",
                                "Phone": "18000000",
                                "Country": None
                            },
                            "DomainStatus": "ACTIVE",
                            "CreationDate": "2019-01-01T00:00:00",
                            "UpdatedDate": "2019-01-02T00:00:00",
                            "NameServers": [
                                "PNS31.CLOUDNS.NET",
                                "PNS32.CLOUDNS.NET"
                            ]
                        }
                    }
                ],
                'DBotScore(val.Indicator && val.Indicator == obj.Indicator && '
                'val.Vendor == obj.Vendor && val.Type == obj.Type)': [
                    {
                        'Indicator': 'somedomain.com',
                        'Vendor': 'Virus Total',
                        'Score': 1,
                        'Type': 'domain'
                    }
                ]
            }
        }


class TestBaseClient:
    from CommonServerPython import BaseClient
    text = {"status": "ok"}
    client = BaseClient('http://example.com/api/v2/', ok_codes=(200, 201))

    RETRIES_POSITIVE_TEST = [
        'get',
        'put',
        'post'
    ]

    @pytest.mark.skip(reason="Test - too long, only manual")
    @pytest.mark.parametrize('method', RETRIES_POSITIVE_TEST)
    def test_http_requests_with_retry_sanity(self, method):
        """
            Given
            - A base client

            When
            - Making http request call with retries configured to a number higher then 0

            Then
            -  Ensure a successful request return response as expected
        """
        url = 'http://httpbin.org/{}'.format(method)
        res = self.client._http_request(method,
                                        '',
                                        full_url=url,
                                        retries=1,
                                        status_list_to_retry=[401])
        assert res['url'] == url

    RETRIES_NEGATIVE_TESTS_INPUT = [
        ('get', 400), ('get', 401), ('get', 500),
        ('put', 400), ('put', 401), ('put', 500),
        ('post', 400), ('post', 401), ('post', 500),
    ]

    @pytest.mark.skip(reason="Test - too long, only manual")
    @pytest.mark.parametrize('method, status', RETRIES_NEGATIVE_TESTS_INPUT)
    def test_http_requests_with_retry_negative_sanity(self, method, status):
        """
            Given
            - A base client

            When
            - Making http request call with retries configured to a number higher then 0

            Then
            -  An unsuccessful request returns a DemistoException regardless the bad status code.
        """
        from CommonServerPython import DemistoException
        with raises(DemistoException, match='{}'.format(status)):
            self.client._http_request(method,
                                      '',
                                      full_url='http://httpbin.org/status/{}'.format(status),
                                      retries=3,
                                      status_list_to_retry=[400, 401, 500])

    def test_http_request_json(self, requests_mock):
        requests_mock.get('http://example.com/api/v2/event', text=json.dumps(self.text))
        res = self.client._http_request('get', 'event')
        assert res == self.text

    def test_http_request_json_negative(self, requests_mock):
        from CommonServerPython import DemistoException
        requests_mock.get('http://example.com/api/v2/event', text='notjson')
        with raises(DemistoException, match="Failed to parse json"):
            self.client._http_request('get', 'event')

    def test_http_request_text(self, requests_mock):
        requests_mock.get('http://example.com/api/v2/event', text=json.dumps(self.text))
        res = self.client._http_request('get', 'event', resp_type='text')
        assert res == json.dumps(self.text)

    def test_http_request_content(self, requests_mock):
        requests_mock.get('http://example.com/api/v2/event', content=str.encode(json.dumps(self.text)))
        res = self.client._http_request('get', 'event', resp_type='content')
        assert json.loads(res) == self.text

    def test_http_request_response(self, requests_mock):
        requests_mock.get('http://example.com/api/v2/event')
        res = self.client._http_request('get', 'event', resp_type='response')
        assert isinstance(res, requests.Response)

    def test_http_request_not_ok(self, requests_mock):
        from CommonServerPython import DemistoException
        requests_mock.get('http://example.com/api/v2/event', status_code=500)
        with raises(DemistoException, match="[500]"):
            self.client._http_request('get', 'event')

    def test_http_request_not_ok_but_ok(self, requests_mock):
        requests_mock.get('http://example.com/api/v2/event', status_code=500)
        res = self.client._http_request('get', 'event', resp_type='response', ok_codes=(500,))
        assert res.status_code == 500

    def test_http_request_not_ok_with_json(self, requests_mock):
        from CommonServerPython import DemistoException
        requests_mock.get('http://example.com/api/v2/event', status_code=500, content=str.encode(json.dumps(self.text)))
        with raises(DemistoException, match="Error in API call"):
            self.client._http_request('get', 'event')

    def test_http_request_not_ok_with_json_parsing(self, requests_mock):
        from CommonServerPython import DemistoException
        requests_mock.get('http://example.com/api/v2/event', status_code=500, content=str.encode(json.dumps(self.text)))
        with raises(DemistoException) as exception:
            self.client._http_request('get', 'event')
        message = str(exception.value)
        response_json_error = json.loads(message.split('\n')[1])
        assert response_json_error == self.text

    def test_http_request_timeout(self, requests_mock):
        from CommonServerPython import DemistoException
        requests_mock.get('http://example.com/api/v2/event', exc=requests.exceptions.ConnectTimeout)
        with raises(DemistoException, match="Connection Timeout Error"):
            self.client._http_request('get', 'event')

    def test_http_request_ssl_error(self, requests_mock):
        from CommonServerPython import DemistoException
        requests_mock.get('http://example.com/api/v2/event', exc=requests.exceptions.SSLError)
        with raises(DemistoException, match="SSL Certificate Verification Failed"):
            self.client._http_request('get', 'event', resp_type='response')

    def test_http_request_proxy_error(self, requests_mock):
        from CommonServerPython import DemistoException
        requests_mock.get('http://example.com/api/v2/event', exc=requests.exceptions.ProxyError)
        with raises(DemistoException, match="Proxy Error"):
            self.client._http_request('get', 'event', resp_type='response')

    def test_http_request_connection_error(self, requests_mock):
        from CommonServerPython import DemistoException
        requests_mock.get('http://example.com/api/v2/event', exc=requests.exceptions.ConnectionError)
        with raises(DemistoException, match="Verify that the server URL parameter"):
            self.client._http_request('get', 'event', resp_type='response')

    def test_text_exception_parsing(self, requests_mock):
        from CommonServerPython import DemistoException
        reason = 'Bad Request'
        text = 'additional text'
        requests_mock.get('http://example.com/api/v2/event',
                          status_code=400,
                          reason=reason,
                          text=text)
        with raises(DemistoException, match='- {}\n{}'.format(reason, text)):
            self.client._http_request('get', 'event', resp_type='text')

    def test_json_exception_parsing(self, requests_mock):
        from CommonServerPython import DemistoException
        reason = 'Bad Request'
        json_response = {'error': 'additional text'}
        requests_mock.get('http://example.com/api/v2/event',
                          status_code=400,
                          reason=reason,
                          json=json_response)
        with raises(DemistoException, match='- {}\n.*{}'.format(reason, json_response["error"])):
            self.client._http_request('get', 'event', resp_type='text')

    def test_is_valid_ok_codes_empty(self):
        from requests import Response
        from CommonServerPython import BaseClient
        new_client = BaseClient('http://example.com/api/v2/')
        response = Response()
        response.status_code = 200
        assert new_client._is_status_code_valid(response, None)

    def test_is_valid_ok_codes_from_function(self):
        from requests import Response
        response = Response()
        response.status_code = 200
        assert self.client._is_status_code_valid(response, (200, 201))

    def test_is_valid_ok_codes_from_self(self):
        from requests import Response
        response = Response()
        response.status_code = 200
        assert self.client._is_status_code_valid(response, None)

    def test_is_valid_ok_codes_empty_false(self):
        from requests import Response
        response = Response()
        response.status_code = 400
        assert not self.client._is_status_code_valid(response, None)

    def test_is_valid_ok_codes_from_function_false(self):
        from requests import Response
        response = Response()
        response.status_code = 400
        assert not self.client._is_status_code_valid(response, (200, 201))

    def test_is_valid_ok_codes_from_self_false(self):
        from requests import Response
        response = Response()
        response.status_code = 400
        assert not self.client._is_status_code_valid(response)


def test_parse_date_string():
    # test unconverted data remains: Z
    assert parse_date_string('2019-09-17T06:16:39Z') == datetime(2019, 9, 17, 6, 16, 39)

    # test unconverted data remains: .22Z
    assert parse_date_string('2019-09-17T06:16:39.22Z') == datetime(2019, 9, 17, 6, 16, 39, 220000)

    # test time data without ms does not match format with ms
    assert parse_date_string('2019-09-17T06:16:39Z', '%Y-%m-%dT%H:%M:%S.%f') == datetime(2019, 9, 17, 6, 16, 39)

    # test time data with timezone Z does not match format with timezone +05:00
    assert parse_date_string('2019-09-17T06:16:39Z', '%Y-%m-%dT%H:%M:%S+05:00') == datetime(2019, 9, 17, 6, 16, 39)

    # test time data with timezone +05:00 does not match format with timezone Z
    assert parse_date_string('2019-09-17T06:16:39+05:00', '%Y-%m-%dT%H:%M:%SZ') == datetime(2019, 9, 17, 6, 16, 39)

    # test time data with timezone -05:00 and with ms does not match format with timezone +02:00 without ms
    assert parse_date_string(
        '2019-09-17T06:16:39.4040+05:00', '%Y-%m-%dT%H:%M:%S+02:00'
    ) == datetime(2019, 9, 17, 6, 16, 39, 404000)


def test_override_print(mocker):
    mocker.patch.object(demisto, 'info')
    int_logger = IntegrationLogger()
    int_logger.set_buffering(False)
    int_logger.print_override("test", "this")
    assert demisto.info.call_count == 1
    assert demisto.info.call_args[0][0] == "test this"
    demisto.info.reset_mock()
    int_logger.print_override("test", "this", file=sys.stderr)
    assert demisto.info.call_count == 1
    assert demisto.info.call_args[0][0] == "test this"
    buf = StringIO()
    # test writing to custom file (not stdout/stderr)
    int_logger.print_override("test", "this", file=buf)
    assert buf.getvalue() == 'test this\n'


def test_http_client_debug(mocker):
    if not IS_PY3:
        pytest.skip("test not supported in py2")
        return
    mocker.patch.object(demisto, 'info')
    debug_log = DebugLogger()
    from http.client import HTTPConnection
    HTTPConnection.debuglevel = 1
    con = HTTPConnection("google.com")
    con.request('GET', '/')
    r = con.getresponse()
    r.read()
    assert demisto.info.call_count > 5
    assert debug_log is not None


def test_parse_date_range():
    utc_now = datetime.utcnow()
    utc_start_time, utc_end_time = parse_date_range('2 days', utc=True)
    # testing UTC date time and range of 2 days
    assert utc_now.replace(microsecond=0) == utc_end_time.replace(microsecond=0)
    assert abs(utc_start_time - utc_end_time).days == 2

    local_now = datetime.now()
    local_start_time, local_end_time = parse_date_range('73 minutes', utc=False)
    # testing local datetime and range of 73 minutes
    assert local_now.replace(microsecond=0) == local_end_time.replace(microsecond=0)
    assert abs(local_start_time - local_end_time).seconds / 60 == 73


def test_encode_string_results():
    s = "test"
    assert s == encode_string_results(s)
    s2 = u"בדיקה"
    if IS_PY3:
        res = str(s2)
    else:
        res = s2.encode("utf8")
    assert encode_string_results(s2) == res
    not_string = [1, 2, 3]
    assert not_string == encode_string_results(not_string)


class TestReturnOutputs:
    def test_return_outputs(self, mocker):
        mocker.patch.object(demisto, 'results')
        md = 'md'
        outputs = {'Event': 1}
        raw_response = {'event': 1}
        return_outputs(md, outputs, raw_response)
        results = demisto.results.call_args[0][0]
        assert len(demisto.results.call_args[0]) == 1
        assert demisto.results.call_count == 1
        assert raw_response == results['Contents']
        assert outputs == results['EntryContext']
        assert md == results['HumanReadable']

    def test_return_outputs_only_md(self, mocker):
        mocker.patch.object(demisto, 'results')
        md = 'md'
        return_outputs(md)
        results = demisto.results.call_args[0][0]
        assert len(demisto.results.call_args[0]) == 1
        assert demisto.results.call_count == 1
        assert md == results['HumanReadable']
        assert 'text' == results['ContentsFormat']

    def test_return_outputs_raw_none(self, mocker):
        mocker.patch.object(demisto, 'results')
        md = 'md'
        outputs = {'Event': 1}
        return_outputs(md, outputs, None)
        results = demisto.results.call_args[0][0]
        assert len(demisto.results.call_args[0]) == 1
        assert demisto.results.call_count == 1
        assert outputs == results['Contents']
        assert outputs == results['EntryContext']
        assert md == results['HumanReadable']

    def test_return_outputs_timeline(self, mocker):
        mocker.patch.object(demisto, 'results')
        md = 'md'
        outputs = {'Event': 1}
        raw_response = {'event': 1}
        timeline = [{'Value': 'blah', 'Message': 'test', 'Category': 'test'}]
        return_outputs(md, outputs, raw_response, timeline)
        results = demisto.results.call_args[0][0]
        assert len(demisto.results.call_args[0]) == 1
        assert demisto.results.call_count == 1
        assert raw_response == results['Contents']
        assert outputs == results['EntryContext']
        assert md == results['HumanReadable']
        assert timeline == results['IndicatorTimeline']

    def test_return_outputs_timeline_without_category(self, mocker):
        mocker.patch.object(demisto, 'results')
        md = 'md'
        outputs = {'Event': 1}
        raw_response = {'event': 1}
        timeline = [{'Value': 'blah', 'Message': 'test'}]
        return_outputs(md, outputs, raw_response, timeline)
        results = demisto.results.call_args[0][0]
        assert len(demisto.results.call_args[0]) == 1
        assert demisto.results.call_count == 1
        assert raw_response == results['Contents']
        assert outputs == results['EntryContext']
        assert md == results['HumanReadable']
        assert 'Category' in results['IndicatorTimeline'][0].keys()
        assert results['IndicatorTimeline'][0]['Category'] == 'Integration Update'

    def test_return_outputs_ignore_auto_extract(self, mocker):
        mocker.patch.object(demisto, 'results')
        md = 'md'
        outputs = {'Event': 1}
        raw_response = {'event': 1}
        ignore_auto_extract = True
        return_outputs(md, outputs, raw_response, ignore_auto_extract=ignore_auto_extract)
        results = demisto.results.call_args[0][0]
        assert len(demisto.results.call_args[0]) == 1
        assert demisto.results.call_count == 1
        assert raw_response == results['Contents']
        assert outputs == results['EntryContext']
        assert md == results['HumanReadable']
        assert ignore_auto_extract == results['IgnoreAutoExtract']


def test_argToBoolean():
    assert argToBoolean('true') is True
    assert argToBoolean('yes') is True
    assert argToBoolean('TrUe') is True
    assert argToBoolean(True) is True

    assert argToBoolean('false') is False
    assert argToBoolean('no') is False
    assert argToBoolean(False) is False


batch_params = [
    # full batch case
    ([1, 2, 3], 1, [[1], [2], [3]]),
    # empty case
    ([], 1, []),
    # out of index case
    ([1, 2, 3], 5, [[1, 2, 3]]),
    # out of index in end with batches
    ([1, 2, 3, 4, 5], 2, [[1, 2], [3, 4], [5]]),
    ([1] * 100, 2, [[1, 1]] * 50)
]


@pytest.mark.parametrize('iterable, sz, expected', batch_params)
def test_batch(iterable, sz, expected):
    for i, item in enumerate(batch(iterable, sz)):
        assert expected[i] == item


regexes_test = [
    (ipv4Regex, '192.168.1.1', True),
    (ipv4Regex, '192.168.1.1/24', False),
    (ipv4Regex, '192.168.a.1', False),
    (ipv4Regex, '192.168..1.1', False),
    (ipv4Regex, '192.256.1.1', False),
    (ipv4Regex, '192.256.1.1.1', False),
    (ipv4cidrRegex, '192.168.1.1/32', True),
    (ipv4cidrRegex, '192.168.1.1.1/30', False),
    (ipv4cidrRegex, '192.168.1.b/30', False),
    (ipv4cidrRegex, '192.168.1.12/381', False),
    (ipv6Regex, '2001:db8:a0b:12f0::1', True),
    (ipv6Regex, '2001:db8:a0b:12f0::1/11', False),
    (ipv6Regex, '2001:db8:a0b:12f0::1::1', False),
    (ipv6Regex, '2001:db8:a0b:12f0::98aa5', False),
    (ipv6cidrRegex, '2001:db8:a0b:12f0::1/64', True),
    (ipv6cidrRegex, '2001:db8:a0b:12f0::1/256', False),
    (ipv6cidrRegex, '2001:db8:a0b:12f0::1::1/25', False),
    (ipv6cidrRegex, '2001:db8:a0b:12f0::1aaasds::1/1', False)
]


@pytest.mark.parametrize('pattern, string, expected', regexes_test)
def test_regexes(pattern, string, expected):
    # (str, str, bool) -> None
    # emulates re.fullmatch from py3.4
    assert expected is bool(re.match("(?:" + pattern + r")\Z", string))


IP_TO_INDICATOR_TYPE_PACK = [
    ('192.168.1.1', FeedIndicatorType.IP),
    ('192.168.1.1/32', FeedIndicatorType.CIDR),
    ('2001:db8:a0b:12f0::1', FeedIndicatorType.IPv6),
    ('2001:db8:a0b:12f0::1/64', FeedIndicatorType.IPv6CIDR),
]


@pytest.mark.parametrize('ip, indicator_type', IP_TO_INDICATOR_TYPE_PACK)
def test_ip_to_indicator(ip, indicator_type):
    assert FeedIndicatorType.ip_to_indicator_type(ip) is indicator_type


data_test_b64_encode = [
    (u'test', 'dGVzdA=='),
    ('test', 'dGVzdA=='),
    (b'test', 'dGVzdA=='),
    ('', ''),
    ('%', 'JQ=='),
    (u'§', 'wqc='),
    (u'§t`e§s`t§', 'wqd0YGXCp3NgdMKn'),
]


@pytest.mark.parametrize('_input, expected_output', data_test_b64_encode)
def test_b64_encode(_input, expected_output):
    output = b64_encode(_input)
    assert output == expected_output, 'b64_encode({}) returns: {} instead: {}'.format(_input, output, expected_output)


def test_traceback_in_return_error_debug_mode_on(mocker):
    mocker.patch.object(demisto, 'command', return_value="test-command")
    mocker.spy(demisto, 'results')
    mocker.patch('CommonServerPython.is_debug_mode', return_value=True)
    from CommonServerPython import return_error

    try:
        raise Exception("This is a test string")
    except Exception:
        with pytest.raises(SystemExit):
            return_error("some text")

    assert "This is a test string" in str(demisto.results.call_args)
    assert "Traceback" in str(demisto.results.call_args)
    assert "some text" in str(demisto.results.call_args)


def test_traceback_in_return_error_debug_mode_off(mocker):
    mocker.patch.object(demisto, 'command', return_value="test-command")
    mocker.spy(demisto, 'results')
    mocker.patch('CommonServerPython.is_debug_mode', return_value=False)
    from CommonServerPython import return_error

    try:
        raise Exception("This is a test string")
    except Exception:
        with pytest.raises(SystemExit):
            return_error("some text")

    assert "This is a test string" not in str(demisto.results.call_args)
    assert "Traceback" not in str(demisto.results.call_args)
    assert "some text" in str(demisto.results.call_args)


# append_context unit test
CONTEXT_MOCK = {
    'str_key': 'str_value',
    'dict_key': {
        'key1': 'val1',
        'key2': 'val2'
    },
    'int_key': 1,
    'list_key_str': ['val1', 'val2'],
    'list_key_list': ['val1', 'val2'],
    'list_key_dict': ['val1', 'val2']
}

UPDATED_CONTEXT = {
    'str_key': 'str_data,str_value',
    'dict_key': {
        'key1': 'val1',
        'key2': 'val2',
        'data_key': 'data_val'
    },
    'int_key': [1, 2],
    'list_key_str': ['val1', 'val2', 'str_data'],
    'list_key_list': ['val1', 'val2', 'val1', 'val2'],
    'list_key_dict': ['val1', 'val2', {'data_key': 'data_val'}]
}

DATA_MOCK_STRING = "str_data"
DATA_MOCK_LIST = ['val1', 'val2']
DATA_MOCK_DICT = {
    'data_key': 'data_val'
}
DATA_MOCK_INT = 2

STR_KEY = "str_key"
DICT_KEY = "dict_key"

APPEND_CONTEXT_INPUT = [
    (CONTEXT_MOCK, DATA_MOCK_STRING, STR_KEY, "key = {}, val = {}".format(STR_KEY, UPDATED_CONTEXT[STR_KEY])),
    (CONTEXT_MOCK, DATA_MOCK_LIST, STR_KEY, "TypeError"),
    (CONTEXT_MOCK, DATA_MOCK_DICT, STR_KEY, "TypeError"),

    (CONTEXT_MOCK, DATA_MOCK_STRING, DICT_KEY, "TypeError"),
    (CONTEXT_MOCK, DATA_MOCK_LIST, DICT_KEY, "TypeError"),
    (CONTEXT_MOCK, DATA_MOCK_DICT, DICT_KEY, "key = {}, val = {}".format(DICT_KEY, UPDATED_CONTEXT[DICT_KEY])),

    (CONTEXT_MOCK, DATA_MOCK_STRING, 'list_key_str',
     "key = {}, val = {}".format('list_key_str', UPDATED_CONTEXT['list_key_str'])),
    (CONTEXT_MOCK, DATA_MOCK_LIST, 'list_key_list',
     "key = {}, val = {}".format('list_key_list', UPDATED_CONTEXT['list_key_list'])),
    (CONTEXT_MOCK, DATA_MOCK_DICT, 'list_key_dict',
     "key = {}, val = {}".format('list_key_dict', UPDATED_CONTEXT['list_key_dict'])),

    (CONTEXT_MOCK, DATA_MOCK_INT, 'int_key', "key = {}, val = {}".format('int_key', UPDATED_CONTEXT['int_key'])),
]


def get_set_context(key, val):
    from CommonServerPython import return_error
    return_error("key = {}, val = {}".format(key, val))


@pytest.mark.parametrize('context_mock, data_mock, key, expected_answer', APPEND_CONTEXT_INPUT)
def test_append_context(mocker, context_mock, data_mock, key, expected_answer):
    from CommonServerPython import demisto
    mocker.patch.object(demisto, 'get', return_value=context_mock.get(key))
    mocker.patch.object(demisto, 'setContext', side_effect=get_set_context)
    mocker.patch.object(demisto, 'results')

    if "TypeError" not in expected_answer:
        with raises(SystemExit, match='0'):
            appendContext(key, data_mock)
            assert expected_answer in demisto.results.call_args[0][0]['Contents']

    else:
        with raises(TypeError) as e:
            appendContext(key, data_mock)
            assert expected_answer in e.value


INDICATOR_VALUE_AND_TYPE = [
    ('3fec1b14cea32bbcd97fad4507b06888', "File"),
    ('1c8893f75089a27ca6a8d49801d7aa6b64ea0c6167fe8b1becfe9bc13f47bdc1', 'File'),
    ('castaneda-thornton.com', 'Domain'),
    ('192.0.0.1', 'IP'),
    ('test@gmail.com', 'Email'),
    ('e775eb1250137c0b83d4e7c4549c71d6f10cae4e708ebf0b5c4613cbd1e91087', 'File'),
    ('test@yahoo.com', 'Email'),
    ('http://test.com', 'URL'),
    ('11.111.11.11/11', 'CIDR'),
    ('CVE-0000-0000', 'CVE'),
    ('dbot@demisto.works', 'Email'),
    ('37b6d02m-63e0-495e-kk92-7c21511adc7a@SB2APC01FT091.outlook.com', 'Email'),
    ('dummy@recipient.com', 'Email'),
    ('image003.gif@01CF4D7F.1DF62650', 'Email'),
    ('bruce.wayne@pharmtech.zz', 'Email'),
    ('joe@gmail.com', 'Email'),
    ('koko@demisto.com', 'Email'),
    ('42a5e275559a1651b3df8e15d3f5912499f0f2d3d1523959c56fc5aea6371e59', 'File'),
    ('10676cf66244cfa91567fbc1a937f4cb19438338b35b69d4bcc2cf0d3a44af5e', 'File'),
    ('52483514f07eb14570142f6927b77deb7b4da99f', 'File'),
    ('c8092abd8d581750c0530fa1fc8d8318', 'File'),
    ('fe80:0000:0000:0000:91ba:7558:26d3:acde', 'IPv6'),
    ('fd60:e22:f1b9::2', 'IPv6'),
    ('2001:db8:0000:0000:0000:0000:0000:0000', 'IPv6'),
    ('112.126.94.107', 'IP'),
    ('a', None),
    ('*castaneda-thornton.com', 'DomainGlob')
]


@pytest.mark.parametrize('indicator_value, indicatory_type', INDICATOR_VALUE_AND_TYPE)
def test_auto_detect_indicator_type(indicator_value, indicatory_type):
    """
        Given
            - Indicator value
            - Indicator type

        When
        - Trying to detect the type of an indicator.

        Then
        -  Run the auto_detect_indicator_type and validate that the indicator type the function returns is as expected.
    """
    if sys.version_info.major == 3 and sys.version_info.minor == 8:
        assert auto_detect_indicator_type(indicator_value) == indicatory_type
    else:
        try:
            auto_detect_indicator_type(indicator_value)
        except Exception as e:
            assert str(e) == "Missing tldextract module, In order to use the auto detect function please" \
                             " use a docker image with it installed such as: demisto/jmespath"


def test_handle_proxy(mocker):
    os.environ['REQUESTS_CA_BUNDLE'] = '/test1.pem'
    mocker.patch.object(demisto, 'params', return_value={'insecure': True})
    handle_proxy()
    assert os.getenv('REQUESTS_CA_BUNDLE') is None
    os.environ['REQUESTS_CA_BUNDLE'] = '/test2.pem'
    mocker.patch.object(demisto, 'params', return_value={})
    handle_proxy()
    assert os.environ['REQUESTS_CA_BUNDLE'] == '/test2.pem'  # make sure no change
    mocker.patch.object(demisto, 'params', return_value={'unsecure': True})
    handle_proxy()
    assert os.getenv('REQUESTS_CA_BUNDLE') is None


@pytest.mark.parametrize(argnames="dict_obj, keys, expected, default_return_value",
                         argvalues=[
                             ({'a': '1'}, ['a'], '1', None),
                             ({'a': {'b': '2'}}, ['a', 'b'], '2', None),
                             ({'a': {'b': '2'}}, ['a', 'c'], 'test', 'test'),
                         ])
def test_safe_get(dict_obj, keys, expected, default_return_value):
    from CommonServerPython import dict_safe_get
    assert expected == dict_safe_get(dict_object=dict_obj,
                                     keys=keys,
                                     default_return_value=default_return_value)<|MERGE_RESOLUTION|>--- conflicted
+++ resolved
@@ -459,11 +459,18 @@
     test2 = 'a,b,c'
     test3 = '["a","b","c"]'
     test4 = 'a;b;c'
+    test5 = 1
+    test6 = '1'
+    test7 = True
 
     results = [argToList(test1), argToList(test2), argToList(test2, ','), argToList(test3), argToList(test4, ';')]
 
     for result in results:
         assert expected == result, 'argToList test failed, {} is not equal to {}'.format(str(result), str(expected))
+
+    assert argToList(test5) == [1]
+    assert argToList(test6) == ['1']
+    assert argToList(test7) == [True]
 
 
 def test_remove_nulls():
@@ -914,9 +921,6 @@
 
 
 class TestCommandResults:
-<<<<<<< HEAD
-    def test_return_command_results(self, clear_version_cache):
-=======
     def test_readable_only_context(self):
         """
         Given:
@@ -954,8 +958,7 @@
         context = res.to_context()
         assert {'FoundIndicators(val.value == obj.value)': []} == context.get('EntryContext')
 
-    def test_return_command_results(self):
->>>>>>> aec95eb3
+    def test_return_command_results(self, clear_version_cache):
         from CommonServerPython import Common, CommandResults, EntryFormat, EntryType, DBotScoreType
 
         dbot_score = Common.DBotScore(
