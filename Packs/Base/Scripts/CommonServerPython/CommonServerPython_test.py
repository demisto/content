--- conflicted
+++ resolved
@@ -85,21 +85,21 @@
 
 
 def test_is_ip_valid():
-    valid_ip_v6 = "FE80:0000:0000:0000:0202:B3FF:FE1E:8329"
-    valid_ip_v6_b = "FE80::0202:B3FF:FE1E:8329"
-    invalid_ip_v6 = "KKKK:0000:0000:0000:0202:B3FF:FE1E:8329"
-    valid_ip_v4 = "10.10.10.10"
-    invalid_ip_v4 = "10.10.10.9999"
-    invalid_not_ip_with_ip_structure = "1.1.1.1.1.1.1.1.1.1.1.1.1.1.1"
-    not_ip = "Demisto"
-    assert not is_ip_valid(valid_ip_v6)
-    assert is_ip_valid(valid_ip_v6, True)
-    assert is_ip_valid(valid_ip_v6_b, True)
-    assert not is_ip_valid(invalid_ip_v6, True)
-    assert not is_ip_valid(not_ip, True)
-    assert is_ip_valid(valid_ip_v4)
-    assert not is_ip_valid(invalid_ip_v4)
-    assert not is_ip_valid(invalid_not_ip_with_ip_structure)
+        valid_ip_v6 = "FE80:0000:0000:0000:0202:B3FF:FE1E:8329"
+        valid_ip_v6_b = "FE80::0202:B3FF:FE1E:8329"
+        invalid_ip_v6 = "KKKK:0000:0000:0000:0202:B3FF:FE1E:8329"
+        valid_ip_v4 = "10.10.10.10"
+        invalid_ip_v4 = "10.10.10.9999"
+        invalid_not_ip_with_ip_structure = "1.1.1.1.1.1.1.1.1.1.1.1.1.1.1"
+        not_ip = "Demisto"
+        assert not is_ip_valid(valid_ip_v6)
+        assert is_ip_valid(valid_ip_v6, True)
+        assert is_ip_valid(valid_ip_v6_b, True)
+        assert not is_ip_valid(invalid_ip_v6, True)
+        assert not is_ip_valid(not_ip, True)
+        assert is_ip_valid(valid_ip_v4)
+        assert not is_ip_valid(invalid_ip_v4)
+        assert not is_ip_valid(invalid_not_ip_with_ip_structure)
 
 
 DATA = [
@@ -5823,12 +5823,6 @@
     assert result == expected_result
 
 
-<<<<<<< HEAD
-def changelog_to_str(dct):
-    ####
-    string = dct.get('cascsa').get('ascascas')
-    return string
-=======
 IOCS = {'iocs': [{'id': '2323', 'value': 'google.com'},
                  {'id': '5942', 'value': '1.1.1.1'}]}
 
@@ -5851,4 +5845,3 @@
     result = indicators_value_to_clickable(None)
     assert not result
 
->>>>>>> 9352bac4
