# -*- coding: utf-8 -*-
import demistomock as demisto
import copy
import json
import re
import os
import sys
import requests
from pytest import raises, mark
import pytest
import warnings

from CommonServerPython import xml2json, json2xml, entryTypes, formats, tableToMarkdown, underscoreToCamelCase, \
    flattenCell, date_to_timestamp, datetime, camelize, pascalToSpace, argToList, \
    remove_nulls_from_dictionary, is_error, get_error, hash_djb2, fileResult, is_ip_valid, get_demisto_version, \
    IntegrationLogger, parse_date_string, IS_PY3, DebugLogger, b64_encode, parse_date_range, return_outputs, \
    argToBoolean, ipv4Regex, ipv4cidrRegex, ipv6cidrRegex, ipv6Regex, batch, FeedIndicatorType, \
    encode_string_results, safe_load_json, remove_empty_elements, aws_table_to_markdown, is_demisto_version_ge, \
    appendContext, auto_detect_indicator_type, handle_proxy, get_demisto_version_as_str, get_x_content_info_headers, \
    url_to_clickable_markdown, WarningsHandler, DemistoException

try:
    from StringIO import StringIO
except ImportError:
    # Python 3
    from io import StringIO  # noqa

INFO = {'b': 1,
        'a': {
            'safd': 3,
            'b': [
                {'c': {'d': 432}, 'd': 2},
                {'c': {'f': 1}},
                {'b': 1234},
                {'c': {'d': 4567}},
                {'c': {'d': 11}},
                {'c': {'d': u'asdf'}}],
            'c': {'d': 10},
        }
        }

@pytest.fixture()
def clear_version_cache():
    """
    Clear the version cache at end of the test (in case we mocked demisto.serverVersion)
    """
    yield
    get_demisto_version._version = None


def test_xml():
    import json

    xml = b"<work><employee><id>100</id><name>foo</name></employee><employee><id>200</id><name>goo</name>" \
          b"</employee></work>"
    jsonExpected = '{"work": {"employee": [{"id": "100", "name": "foo"}, {"id": "200", "name": "goo"}]}}'

    jsonActual = xml2json(xml)
    assert jsonActual == jsonExpected, "expected\n" + jsonExpected + "\n to equal \n" + jsonActual

    jsonDict = json.loads(jsonActual)
    assert jsonDict['work']['employee'][0]['id'] == "100", 'id of first employee must be 100'
    assert jsonDict['work']['employee'][1]['name'] == "goo", 'name of second employee must be goo'

    xmlActual = json2xml(jsonActual)
    assert xmlActual == xml, "expected:\n{}\nto equal:\n{}".format(xml, xmlActual)


def toEntry(table):
    return {

        'Type': entryTypes['note'],
        'Contents': table,
        'ContentsFormat': formats['table'],
        'ReadableContentsFormat': formats['markdown'],
        'HumanReadable': table
    }


DATA = [
    {
        'header_1': 'a1',
        'header_2': 'b1',
        'header_3': 'c1'
    },
    {
        'header_1': 'a2',
        'header_2': 'b2',
        'header_3': 'c2'
    },
    {
        'header_1': 'a3',
        'header_2': 'b3',
        'header_3': 'c3'
    }
]

TABLE_TO_MARKDOWN_ONLY_DATA_PACK = [
    (
        DATA,
        '''### tableToMarkdown test
|header_1|header_2|header_3|
|---|---|---|
| a1 | b1 | c1 |
| a2 | b2 | c2 |
| a3 | b3 | c3 |
'''
    ),
    (
        [
            {
                'header_1|with_pipe': 'a1',
                'header_2': 'b1',
            },
            {
                'header_1|with_pipe': 'a2',
                'header_2': 'b2',
            }
        ],
        '''### tableToMarkdown test
|header_1\\|with_pipe|header_2|
|---|---|
| a1 | b1 |
| a2 | b2 |
'''
    )
]

DATA_WITH_URLS =  [(
        [
            {
            'header_1': 'a1',
            'url1': 'b1',
            'url2': 'c1'
            },
            {
            'header_1': 'a2',
            'url1': 'b2',
            'url2': 'c2'
            },
            {
            'header_1': 'a3',
            'url1': 'b3',
            'url2': 'c3'
            }
        ],
'''### tableToMarkdown test
|header_1|url1|url2|
|---|---|---|
| a1 | [b1](b1) | [c1](c1) |
| a2 | [b2](b2) | [c2](c2) |
| a3 | [b3](b3) | [c3](c3) |
'''
    )]

COMPLEX_DATA_WITH_URLS = [(
    [
    {'data':
         {'id': '1',
          'result':
              {'files':
                  [
                      {
                          'filename': 'name',
                          'size': 0,
                          'url': 'url'
                      }
                  ]
              },
          'links': ['link']
          }
     },
    {'data':
        {'id': '2',
            'result':
            {'files':
               [
                   {
                       'filename': 'name',
                       'size': 0,
                       'url': 'url'
                    }
               ]
            },
            'links': ['link']
         }
     }
],
    [
    {'data':
         {'id': '1',
          'result':
              {'files':
                  [
                      {
                          'filename': 'name',
                          'size': 0,
                          'url': '[url](url)'
                      }
                  ]
              },
          'links': ['[link](link)']
          }
     },
    {'data':
        {'id': '2',
            'result':
            {'files':
               [
                   {
                       'filename': 'name',
                       'size': 0,
                       'url': '[url](url)'
                    }
               ]
            },
            'links': ['[link](link)']
         }
     }
])]


@pytest.mark.parametrize('data, expected_table', TABLE_TO_MARKDOWN_ONLY_DATA_PACK)
def test_tbl_to_md_only_data(data, expected_table):
    # sanity
    table = tableToMarkdown('tableToMarkdown test', data)

    assert table == expected_table


def test_tbl_to_md_header_transform_underscoreToCamelCase():
    # header transform
    table = tableToMarkdown('tableToMarkdown test with headerTransform', DATA,
                            headerTransform=underscoreToCamelCase)
    expected_table = '''### tableToMarkdown test with headerTransform
|Header1|Header2|Header3|
|---|---|---|
| a1 | b1 | c1 |
| a2 | b2 | c2 |
| a3 | b3 | c3 |
'''
    assert table == expected_table


def test_tbl_to_md_multiline():
    # escaping characters: multiline + md-chars
    data = copy.deepcopy(DATA)
    for i, d in enumerate(data):
        d['header_2'] = 'b%d.1\nb%d.2' % (i + 1, i + 1,)
        d['header_3'] = 'c%d|1' % (i + 1,)

    table = tableToMarkdown('tableToMarkdown test with multiline', data)
    expected_table = '''### tableToMarkdown test with multiline
|header_1|header_2|header_3|
|---|---|---|
| a1 | b1.1<br>b1.2 | c1\\|1 |
| a2 | b2.1<br>b2.2 | c2\\|1 |
| a3 | b3.1<br>b3.2 | c3\\|1 |
'''
    assert table == expected_table


def test_tbl_to_md_url():
    # url + empty data
    data = copy.deepcopy(DATA)
    for i, d in enumerate(data):
        d['header_3'] = '[url](https:\\demisto.com)'
        d['header_2'] = None
    table_url_missing_info = tableToMarkdown('tableToMarkdown test with url and missing info', data)
    expected_table_url_missing_info = '''### tableToMarkdown test with url and missing info
|header_1|header_2|header_3|
|---|---|---|
| a1 |  | [url](https:\\demisto.com) |
| a2 |  | [url](https:\\demisto.com) |
| a3 |  | [url](https:\\demisto.com) |
'''
    assert table_url_missing_info == expected_table_url_missing_info


def test_tbl_to_md_single_column():
    # single column table
    table_single_column = tableToMarkdown('tableToMarkdown test with single column', DATA, ['header_1'])
    expected_table_single_column = '''### tableToMarkdown test with single column
|header_1|
|---|
| a1 |
| a2 |
| a3 |
'''
    assert table_single_column == expected_table_single_column


def test_is_ip_valid():
    valid_ip_v6 = "FE80:0000:0000:0000:0202:B3FF:FE1E:8329"
    valid_ip_v6_b = "FE80::0202:B3FF:FE1E:8329"
    invalid_ip_v6 = "KKKK:0000:0000:0000:0202:B3FF:FE1E:8329"
    valid_ip_v4 = "10.10.10.10"
    invalid_ip_v4 = "10.10.10.9999"
    invalid_not_ip_with_ip_structure = "1.1.1.1.1.1.1.1.1.1.1.1.1.1.1"
    not_ip = "Demisto"
    assert not is_ip_valid(valid_ip_v6)
    assert is_ip_valid(valid_ip_v6, True)
    assert is_ip_valid(valid_ip_v6_b, True)
    assert not is_ip_valid(invalid_ip_v6, True)
    assert not is_ip_valid(not_ip, True)
    assert is_ip_valid(valid_ip_v4)
    assert not is_ip_valid(invalid_ip_v4)
    assert not is_ip_valid(invalid_not_ip_with_ip_structure)


def test_tbl_to_md_list_values():
    # list values
    data = copy.deepcopy(DATA)
    for i, d in enumerate(data):
        d['header_3'] = [i + 1, 'second item']
        d['header_2'] = 'hi'

    table_list_field = tableToMarkdown('tableToMarkdown test with list field', data)
    expected_table_list_field = '''### tableToMarkdown test with list field
|header_1|header_2|header_3|
|---|---|---|
| a1 | hi | 1,<br>second item |
| a2 | hi | 2,<br>second item |
| a3 | hi | 3,<br>second item |
'''
    assert table_list_field == expected_table_list_field


def test_tbl_to_md_empty_fields():
    # all fields are empty
    data = [
        {
            'a': None,
            'b': None,
            'c': None,
        } for _ in range(3)
    ]
    table_all_none = tableToMarkdown('tableToMarkdown test with all none fields', data)
    expected_table_all_none = '''### tableToMarkdown test with all none fields
|a|b|c|
|---|---|---|
|  |  |  |
|  |  |  |
|  |  |  |
'''
    assert table_all_none == expected_table_all_none

    # all fields are empty - removed
    table_all_none2 = tableToMarkdown('tableToMarkdown test with all none fields2', data, removeNull=True)
    expected_table_all_none2 = '''### tableToMarkdown test with all none fields2
**No entries.**
'''
    assert table_all_none2 == expected_table_all_none2


def test_tbl_to_md_header_not_on_first_object():
    # header not on first object
    data = copy.deepcopy(DATA)
    data[1]['extra_header'] = 'sample'
    table_extra_header = tableToMarkdown('tableToMarkdown test with extra header', data,
                                         headers=['header_1', 'header_2', 'extra_header'])
    expected_table_extra_header = '''### tableToMarkdown test with extra header
|header_1|header_2|extra_header|
|---|---|---|
| a1 | b1 |  |
| a2 | b2 | sample |
| a3 | b3 |  |
'''
    assert table_extra_header == expected_table_extra_header


def test_tbl_to_md_no_header():
    # no header
    table_no_headers = tableToMarkdown('tableToMarkdown test with no headers', DATA,
                                       headers=['no', 'header', 'found'], removeNull=True)
    expected_table_no_headers = '''### tableToMarkdown test with no headers
**No entries.**
'''
    assert table_no_headers == expected_table_no_headers


def test_tbl_to_md_dict_value():
    # dict value
    data = copy.deepcopy(DATA)
    data[1]['extra_header'] = {'sample': 'qwerty', 'sample2': 'asdf'}
    table_dict_record = tableToMarkdown('tableToMarkdown test with dict record', data,
                                        headers=['header_1', 'header_2', 'extra_header'])
    expected_dict_record = '''### tableToMarkdown test with dict record
|header_1|header_2|extra_header|
|---|---|---|
| a1 | b1 |  |
| a2 | b2 | sample: qwerty<br>sample2: asdf |
| a3 | b3 |  |
'''
    assert table_dict_record == expected_dict_record


def test_tbl_to_md_string_header():
    # string header (instead of list)
    table_string_header = tableToMarkdown('tableToMarkdown string header', DATA, 'header_1')
    expected_string_header_tbl = '''### tableToMarkdown string header
|header_1|
|---|
| a1 |
| a2 |
| a3 |
'''
    assert table_string_header == expected_string_header_tbl


def test_tbl_to_md_list_of_strings_instead_of_dict():
    # list of string values instead of list of dict objects
    table_string_array = tableToMarkdown('tableToMarkdown test with string array', ['foo', 'bar', 'katz'], ['header_1'])
    expected_string_array_tbl = '''### tableToMarkdown test with string array
|header_1|
|---|
| foo |
| bar |
| katz |
'''
    assert table_string_array == expected_string_array_tbl


def test_tbl_to_md_list_of_strings_instead_of_dict_and_string_header():
    # combination: string header + string values list
    table_string_array_string_header = tableToMarkdown('tableToMarkdown test with string array and string header',
                                                       ['foo', 'bar', 'katz'], 'header_1')
    expected_string_array_string_header_tbl = '''### tableToMarkdown test with string array and string header
|header_1|
|---|
| foo |
| bar |
| katz |
'''
    assert table_string_array_string_header == expected_string_array_string_header_tbl


def test_tbl_to_md_dict_with_special_character():
    data = {
        'header_1': u'foo',
        'header_2': [u'\xe2.rtf']
    }
    table_with_character = tableToMarkdown('tableToMarkdown test with special character', data)
    expected_string_with_special_character = '''### tableToMarkdown test with special character
|header_1|header_2|
|---|---|
| foo | â.rtf |
'''
    assert table_with_character == expected_string_with_special_character


def test_tbl_to_md_header_with_special_character():
    data = {
        'header_1': u'foo'
    }
    table_with_character = tableToMarkdown('tableToMarkdown test with special character Ù', data)
    expected_string_with_special_character = '''### tableToMarkdown test with special character Ù
|header_1|
|---|
| foo |
'''
    assert table_with_character == expected_string_with_special_character


@pytest.mark.parametrize('data, expected_table', DATA_WITH_URLS)
def test_tbl_to_md_clickable_url(data, expected_table):
    table = tableToMarkdown('tableToMarkdown test', data, url_keys=['url1', 'url2'])
    assert table == expected_table


def test_tbl_keep_headers_list():
    headers = ['header_1', 'header_2']
    data = {
        'header_1': 'foo'
    }
    table = tableToMarkdown('tableToMarkdown test', data, removeNull=True, headers=headers)
    assert 'header_2' not in table
    assert headers == ['header_1', 'header_2']


@pytest.mark.parametrize('data, expected_data', COMPLEX_DATA_WITH_URLS)
def test_url_to_clickable_markdown(data, expected_data):
    table = url_to_clickable_markdown(data, url_keys=['url', 'links'])
    assert table == expected_data


def test_flatten_cell():
    # sanity
    utf8_to_flatten = b'abcdefghijklmnopqrstuvwxyz1234567890!'.decode('utf8')
    flatten_text = flattenCell(utf8_to_flatten)
    expected_string = 'abcdefghijklmnopqrstuvwxyz1234567890!'

    assert flatten_text == expected_string

    # list of uft8 and string to flatten
    str_a = b'abcdefghijklmnopqrstuvwxyz1234567890!'
    utf8_b = str_a.decode('utf8')
    list_to_flatten = [str_a, utf8_b]
    flatten_text2 = flattenCell(list_to_flatten)
    expected_flatten_string = 'abcdefghijklmnopqrstuvwxyz1234567890!,\nabcdefghijklmnopqrstuvwxyz1234567890!'

    assert flatten_text2 == expected_flatten_string

    # special character test
    special_char = u'会'
    list_of_special = [special_char, special_char]

    flattenCell(list_of_special)
    flattenCell(special_char)

    # dictionary test
    dict_to_flatten = {'first': u'会'}
    expected_flatten_dict = u'{\n    "first": "\u4f1a"\n}'
    assert flattenCell(dict_to_flatten) == expected_flatten_dict


def test_hash_djb2():
    assert hash_djb2("test") == 2090756197, "Invalid value of hash_djb2"


def test_camelize():
    non_camalized = [{'chookity_bop': 'asdasd'}, {'ab_c': 'd e', 'fgh_ijk': 'lm', 'nop': 'qr_st'}]
    expected_output_upper_camel = [{'ChookityBop': 'asdasd'}, {'AbC': 'd e', 'Nop': 'qr_st', 'FghIjk': 'lm'}]
    expected_output_lower_camel = [{'chookityBop': 'asdasd'}, {'abC': 'd e', 'nop': 'qr_st', 'fghIjk': 'lm'}]
    assert camelize(non_camalized, '_') == expected_output_upper_camel
    assert camelize(non_camalized, '_', upper_camel=True) == expected_output_upper_camel
    assert camelize(non_camalized, '_', upper_camel=False) == expected_output_lower_camel

    non_camalized2 = {'ab_c': 'd e', 'fgh_ijk': 'lm', 'nop': 'qr_st'}
    expected_output2_upper_camel = {'AbC': 'd e', 'Nop': 'qr_st', 'FghIjk': 'lm'}
    expected_output2_lower_camel = {'abC': 'd e', 'nop': 'qr_st', 'fghIjk': 'lm'}
    assert camelize(non_camalized2, '_') == expected_output2_upper_camel
    assert camelize(non_camalized2, '_', upper_camel=True) == expected_output2_upper_camel
    assert camelize(non_camalized2, '_', upper_camel=False) == expected_output2_lower_camel


def test_camelize_string():
    from CommonServerPython import camelize_string
    non_camalized = ['chookity_bop', 'ab_c', 'fgh_ijk', 'nop']
    expected_output_upper_camel = ['ChookityBop', 'AbC', 'FghIjk', 'Nop']
    expected_output_lower_camel = ['chookityBop', 'abC', 'fghIjk', 'nop']
    for i in range(len(non_camalized)):
        assert camelize_string(non_camalized[i], '_') == expected_output_upper_camel[i]
        assert camelize_string(non_camalized[i], '_', upper_camel=True) == expected_output_upper_camel[i]
        assert camelize_string(non_camalized[i], '_', upper_camel=False) == expected_output_lower_camel[i]


def test_underscoreToCamelCase():
    from CommonServerPython import underscoreToCamelCase
    non_camalized = ['chookity_bop', 'ab_c', 'fgh_ijk', 'nop']
    expected_output_upper_camel = ['ChookityBop', 'AbC', 'FghIjk', 'Nop']
    expected_output_lower_camel = ['chookityBop', 'abC', 'fghIjk', 'nop']
    for i in range(len(non_camalized)):
        assert underscoreToCamelCase(non_camalized[i]) == expected_output_upper_camel[i]
        assert underscoreToCamelCase(non_camalized[i], upper_camel=True) == expected_output_upper_camel[i]
        assert underscoreToCamelCase(non_camalized[i], upper_camel=False) == expected_output_lower_camel[i]


# Note this test will fail when run locally (in pycharm/vscode) as it assumes the machine (docker image) has UTC timezone set
def test_date_to_timestamp():
    assert date_to_timestamp('2018-11-06T08:56:41') == 1541494601000
    assert date_to_timestamp(datetime.strptime('2018-11-06T08:56:41', "%Y-%m-%dT%H:%M:%S")) == 1541494601000


def test_pascalToSpace():
    use_cases = [
        ('Validate', 'Validate'),
        ('validate', 'Validate'),
        ('TCP', 'TCP'),
        ('eventType', 'Event Type'),
        ('eventID', 'Event ID'),
        ('eventId', 'Event Id'),
        ('IPAddress', 'IP Address'),
    ]
    for s, expected in use_cases:
        assert pascalToSpace(s) == expected, 'Error on {} != {}'.format(pascalToSpace(s), expected)


def test_safe_load_json():
    valid_json_str = '{"foo": "bar"}'
    expected_valid_json_result = {u'foo': u'bar'}
    assert expected_valid_json_result == safe_load_json(valid_json_str)


def test_remove_empty_elements():
    test_dict = {
        "foo": "bar",
        "baz": {},
        "empty": [],
        "nested_dict": {
            "empty_list": [],
            "hummus": "pita"
        },
        "nested_list": {
            "more_empty_list": []
        }
    }

    expected_result = {
        "foo": "bar",
        "nested_dict": {
            "hummus": "pita"
        }
    }
    assert expected_result == remove_empty_elements(test_dict)


@pytest.mark.parametrize('header,raw_input,expected_output', [
    ('AWS DynamoDB DescribeBackup', {
        'BackupDescription': {
            "Foo": "Bar",
            "Baz": "Bang",
            "TestKey": "TestValue"
        }
    }, '''### AWS DynamoDB DescribeBackup\n|Baz|Foo|TestKey|\n|---|---|---|\n| Bang | Bar | TestValue |\n'''),
    ('Empty Results', {'key': []}, '### Empty Results\n**No entries.**\n')
])
def test_aws_table_to_markdown(header, raw_input, expected_output):
    """
    Given
        - A header and a dict with two levels
        - A header and a dict with one key pointing to an empty list
    When
        - Creating a markdown table using the aws_table_to_markdown function
    Ensure
        - The header appears as a markdown header and the dictionary is translated to a markdown table
        - The header appears as a markdown header and "No entries" text appears instead of a markdown table"
    """
    assert aws_table_to_markdown(raw_input, header) == expected_output


def test_argToList():
    expected = ['a', 'b', 'c']
    test1 = ['a', 'b', 'c']
    test2 = 'a,b,c'
    test3 = '["a","b","c"]'
    test4 = 'a;b;c'
    test5 = 1
    test6 = '1'
    test7 = True

    results = [argToList(test1), argToList(test2), argToList(test2, ','), argToList(test3), argToList(test4, ';')]

    for result in results:
        assert expected == result, 'argToList test failed, {} is not equal to {}'.format(str(result), str(expected))

    assert argToList(test5) == [1]
    assert argToList(test6) == ['1']
    assert argToList(test7) == [True]


def test_remove_nulls():
    temp_dictionary = {"a": "b", "c": 4, "e": [], "f": {}, "g": None, "h": "", "i": [1], "k": ()}
    expected_dictionary = {"a": "b", "c": 4, "i": [1]}

    remove_nulls_from_dictionary(temp_dictionary)

    assert expected_dictionary == temp_dictionary, \
        "remove_nulls_from_dictionary test failed, {} is not equal to {}".format(str(temp_dictionary),
                                                                                 str(expected_dictionary))


def test_is_error_true():
    execute_command_results = [
        {
            "Type": entryTypes["error"],
            "ContentsFormat": formats["text"],
            "Contents": "this is error message"
        }
    ]
    assert is_error(execute_command_results)


def test_is_error_none():
    assert not is_error(None)


def test_is_error_single_entry():
    execute_command_results = {
        "Type": entryTypes["error"],
        "ContentsFormat": formats["text"],
        "Contents": "this is error message"
    }

    assert is_error(execute_command_results)


def test_is_error_false():
    execute_command_results = [
        {
            "Type": entryTypes["note"],
            "ContentsFormat": formats["text"],
            "Contents": "this is regular note"
        }
    ]
    assert not is_error(execute_command_results)


def test_not_error_entry():
    execute_command_results = "invalid command results as string"
    assert not is_error(execute_command_results)


def test_get_error():
    execute_command_results = [
        {
            "Type": entryTypes["error"],
            "ContentsFormat": formats["text"],
            "Contents": "this is error message"
        }
    ]
    error = get_error(execute_command_results)
    assert error == "this is error message"


def test_get_error_single_entry():
    execute_command_results = {
        "Type": entryTypes["error"],
        "ContentsFormat": formats["text"],
        "Contents": "this is error message"
    }

    error = get_error(execute_command_results)
    assert error == "this is error message"


def test_get_error_need_raise_error_on_non_error_input():
    execute_command_results = [
        {
            "Type": entryTypes["note"],
            "ContentsFormat": formats["text"],
            "Contents": "this is not an error"
        }
    ]
    try:
        get_error(execute_command_results)
    except ValueError as exception:
        assert "execute_command_result has no error entry. before using get_error use is_error" in str(exception)
        return

    assert False


@mark.parametrize('data,data_expected', [
    ("this is a test", b"this is a test"),
    (u"עברית", u"עברית".encode('utf-8')),
    (b"binary data\x15\x00", b"binary data\x15\x00"),
])  # noqa: E124
def test_fileResult(mocker, request, data, data_expected):
    mocker.patch.object(demisto, 'uniqueFile', return_value="test_file_result")
    mocker.patch.object(demisto, 'investigation', return_value={'id': '1'})
    file_name = "1_test_file_result"

    def cleanup():
        try:
            os.remove(file_name)
        except OSError:
            pass

    request.addfinalizer(cleanup)
    res = fileResult("test.txt", data)
    assert res['File'] == "test.txt"
    with open(file_name, 'rb') as f:
        assert f.read() == data_expected


# Error that always returns a unicode string to it's str representation
class SpecialErr(Exception):
    def __str__(self):
        return u"מיוחד"


def test_logger():
    from CommonServerPython import LOG
    LOG(u'€')
    LOG(Exception(u'€'))
    LOG(SpecialErr(12))


def test_logger_write(mocker):
    mocker.patch.object(demisto, 'params', return_value={
        'credentials': {'password': 'my_password'},
    })
    mocker.patch.object(demisto, 'info')
    ilog = IntegrationLogger()
    ilog.write("This is a test with my_password")
    ilog.print_log()
    # assert that the print doesn't contain my_password
    # call_args is tuple (args list, kwargs). we only need the args
    args = demisto.info.call_args[0]
    assert 'This is a test' in args[0]
    assert 'my_password' not in args[0]
    assert '<XX_REPLACED>' in args[0]


def test_logger_init_key_name(mocker):
    mocker.patch.object(demisto, 'params', return_value={
        'key': {'password': 'my_password'},
        'secret': 'my_secret'
    })
    mocker.patch.object(demisto, 'info')
    ilog = IntegrationLogger()
    ilog.write("This is a test with my_password and my_secret")
    ilog.print_log()
    # assert that the print doesn't contain my_password
    # call_args is tuple (args list, kwargs). we only need the args
    args = demisto.info.call_args[0]
    assert 'This is a test' in args[0]
    assert 'my_password' not in args[0]
    assert 'my_secret' not in args[0]
    assert '<XX_REPLACED>' in args[0]


def test_logger_replace_strs(mocker):
    mocker.patch.object(demisto, 'params', return_value={
        'apikey': 'my_apikey',
    })
    ilog = IntegrationLogger()
    ilog.add_replace_strs('special_str', '')  # also check that empty string is not added by mistake
    ilog('my_apikey is special_str and b64: ' + b64_encode('my_apikey'))
    assert ('' not in ilog.replace_strs)
    assert ilog.messages[0] == '<XX_REPLACED> is <XX_REPLACED> and b64: <XX_REPLACED>'


TEST_SSH_KEY_ESC = '-----BEGIN OPENSSH PRIVATE KEY-----\\nb3BlbnNzaC1rZXktdjEAAAAABG5vbmUAAAAEbm9uZQAAAAAAAAABAAACFw' \
                   'AAAAdzc2gtcn\\n-----END OPENSSH PRIVATE KEY-----'

TEST_SSH_KEY = '-----BEGIN OPENSSH PRIVATE KEY-----\nb3BlbnNzaC1rZXktdjEAAAAABG5vbmUAAAAEbm9uZQAAAAAAAAABAAACFw' \
               'AAAAdzc2gtcn\n-----END OPENSSH PRIVATE KEY-----'

SENSITIVE_PARAM = {
    'app': None,
    'authentication': {
        'credential': '',
        'credentials': {
            'id': '',
            'locked': False,
            'modified': '0001-01-01T00: 00: 00Z',
            'name': '',
            'password': 'cred_pass',
            'sortValues': None,
            'sshkey': TEST_SSH_KEY,
            'sshkeyEsc': TEST_SSH_KEY_ESC,
            'sshkeyPass': 'ssh_key_secret_pass',
            'user': '',
            'vaultInstanceId': '',
            'version': 0,
            'workgroup': ''
        },
        'identifier': 'admin',
        'password': 'ident_pass',
        'passwordChanged': False
    },
}


def test_logger_replace_strs_credentials(mocker):
    mocker.patch.object(demisto, 'params', return_value=SENSITIVE_PARAM)
    basic_auth = b64_encode('{}:{}'.format(SENSITIVE_PARAM['authentication']['identifier'], SENSITIVE_PARAM['authentication']['password']))
    ilog = IntegrationLogger()
    # log some secrets
    ilog('my cred pass: cred_pass. my ssh key: ssh_key_secret. my ssh key: {}.'
         'my ssh key: {}. my ssh pass: ssh_key_secret_pass. ident: ident_pass.'
         ' basic auth: {}'.format(TEST_SSH_KEY, TEST_SSH_KEY_ESC, basic_auth))

    for s in ('cred_pass', TEST_SSH_KEY, TEST_SSH_KEY_ESC, 'ssh_key_secret_pass', 'ident_pass', basic_auth):
        assert s not in ilog.messages[0]


def test_debug_logger_replace_strs(mocker):
    mocker.patch.object(demisto, 'params', return_value=SENSITIVE_PARAM)
    debug_logger = DebugLogger()
    debug_logger.int_logger.set_buffering(True)
    debug_logger.log_start_debug()
    msg = debug_logger.int_logger.messages[0]
    assert 'debug-mode started' in msg
    assert 'Params:' in msg
    for s in ('cred_pass', 'ssh_key_secret', 'ssh_key_secret_pass', 'ident_pass', TEST_SSH_KEY, TEST_SSH_KEY_ESC):
        assert s not in msg


def test_build_curl_post_noproxy():
    """
    Given:
       - HTTP client log messages of POST query
       - Proxy is not used and insecure is not checked
    When
       - Building curl query
    Then
       - Ensure curl is generated as expected
    """
    ilog = IntegrationLogger()
    ilog.build_curl("send: b'POST /api HTTP/1.1\\r\\n"
                    "Host: demisto.com\\r\\n"
                    "User-Agent: python-requests/2.25.0\\r\\n"
                    "Accept-Encoding: gzip, deflate\r\n"
                    "Accept: */*\\r\\n"
                    "Connection: keep-alive\\r\\n"
                    "Authorization: TOKEN\\r\\n"
                    "Content-Length: 57\\r\\n"
                    "Content-Type: application/json\\r\\n\\r\\n'")
    ilog.build_curl("send: b'{\"data\": \"value\"}'")
    assert ilog.curl == [
        'curl -X POST https://demisto.com/api -H "Authorization: TOKEN" -H "Content-Type: application/json" '
        '--noproxy "*" -d \'{"data": "value"}\''
    ]


def test_build_curl_post_xml():
    """
    Given:
       - HTTP client log messages of POST query with XML body
       - Proxy is not used and insecure is not checked
    When
       - Building curl query
    Then
       - Ensure curl is generated as expected
    """
    ilog = IntegrationLogger()
    ilog.build_curl("send: b'POST /api HTTP/1.1\\r\\n"
                    "Host: demisto.com\\r\\n"
                    "User-Agent: python-requests/2.25.0\\r\\n"
                    "Accept-Encoding: gzip, deflate\r\n"
                    "Accept: */*\\r\\n"
                    "Connection: keep-alive\\r\\n"
                    "Authorization: TOKEN\\r\\n"
                    "Content-Length: 57\\r\\n"
                    "Content-Type: application/json\\r\\n\\r\\n'")
    ilog.build_curl("send: b'<?xml version=\"1.0\" encoding=\"utf-8\"?>'")
    assert ilog.curl == [
        'curl -X POST https://demisto.com/api -H "Authorization: TOKEN" -H "Content-Type: application/json" '
        '--noproxy "*" -d \'<?xml version="1.0" encoding="utf-8"?>\''
    ]


def test_build_curl_get_withproxy(mocker):
    """
    Given:
       - HTTP client log messages of GET query
       - Proxy used and insecure checked
    When
       - Building curl query
    Then
       - Ensure curl is generated as expected
    """
    mocker.patch.object(demisto, 'params', return_value={
        'proxy': True,
        'insecure': True
    })
    os.environ['https_proxy'] = 'http://proxy'
    ilog = IntegrationLogger()
    ilog.build_curl("send: b'GET /api HTTP/1.1\\r\\n"
                    "Host: demisto.com\\r\\n"
                    "User-Agent: python-requests/2.25.0\\r\\n"
                    "Accept-Encoding: gzip, deflate\r\n"
                    "Accept: */*\\r\\n"
                    "Connection: keep-alive\\r\\n"
                    "Authorization: TOKEN\\r\\n"
                    "Content-Length: 57\\r\\n"
                    "Content-Type: application/json\\r\\n\\r\\n'")
    ilog.build_curl("send: b'{\"data\": \"value\"}'")
    assert ilog.curl == [
        'curl -X GET https://demisto.com/api -H "Authorization: TOKEN" -H "Content-Type: application/json" '
        '--proxy http://proxy -k -d \'{"data": "value"}\''
    ]


def test_build_curl_multiple_queries():
    """
    Given:
       - HTTP client log messages of POST and GET queries
       - Proxy is not used and insecure is not checked
    When
       - Building curl query
    Then
       - Ensure two curl queries are generated as expected
    """
    ilog = IntegrationLogger()
    ilog.build_curl("send: b'POST /api/post HTTP/1.1\\r\\n"
                    "Host: demisto.com\\r\\n"
                    "User-Agent: python-requests/2.25.0\\r\\n"
                    "Accept-Encoding: gzip, deflate\r\n"
                    "Accept: */*\\r\\n"
                    "Connection: keep-alive\\r\\n"
                    "Authorization: TOKEN\\r\\n"
                    "Content-Length: 57\\r\\n"
                    "Content-Type: application/json\\r\\n\\r\\n'")
    ilog.build_curl("send: b'{\"postdata\": \"value\"}'")
    ilog.build_curl("send: b'GET /api/get HTTP/1.1\\r\\n"
                    "Host: demisto.com\\r\\n"
                    "User-Agent: python-requests/2.25.0\\r\\n"
                    "Accept-Encoding: gzip, deflate\r\n"
                    "Accept: */*\\r\\n"
                    "Connection: keep-alive\\r\\n"
                    "Authorization: TOKEN\\r\\n"
                    "Content-Length: 57\\r\\n"
                    "Content-Type: application/json\\r\\n\\r\\n'")
    ilog.build_curl("send: b'{\"getdata\": \"value\"}'")
    assert ilog.curl == [
        'curl -X POST https://demisto.com/api/post -H "Authorization: TOKEN" -H "Content-Type: application/json" '
        '--noproxy "*" -d \'{"postdata": "value"}\'',
        'curl -X GET https://demisto.com/api/get -H "Authorization: TOKEN" -H "Content-Type: application/json" '
        '--noproxy "*" -d \'{"getdata": "value"}\''
    ]


def test_is_mac_address():
    from CommonServerPython import is_mac_address

    mac_address_false = 'AA:BB:CC:00:11'
    mac_address_true = 'AA:BB:CC:00:11:22'

    assert (is_mac_address(mac_address_false) is False)
    assert (is_mac_address(mac_address_true))


def test_return_error_command(mocker):
    from CommonServerPython import return_error
    err_msg = "Testing unicode Ё"
    outputs = {'output': 'error'}
    expected_error = {
        'Type': entryTypes['error'],
        'ContentsFormat': formats['text'],
        'Contents': err_msg,
        "EntryContext": outputs
    }

    # Test command that is not fetch-incidents
    mocker.patch.object(demisto, 'command', return_value="test-command")
    mocker.patch.object(sys, 'exit')
    mocker.spy(demisto, 'results')
    return_error(err_msg, '', outputs)
    assert str(demisto.results.call_args) == "call({})".format(expected_error)


def test_return_error_fetch_incidents(mocker):
    from CommonServerPython import return_error
    err_msg = "Testing unicode Ё"

    # Test fetch-incidents
    mocker.patch.object(demisto, 'command', return_value="fetch-incidents")
    returned_error = False
    try:
        return_error(err_msg)
    except Exception as e:
        returned_error = True
        assert str(e) == err_msg
    assert returned_error


def test_return_error_fetch_credentials(mocker):
    from CommonServerPython import return_error
    err_msg = "Testing unicode Ё"

    # Test fetch-credentials
    mocker.patch.object(demisto, 'command', return_value="fetch-credentials")
    returned_error = False
    try:
        return_error(err_msg)
    except Exception as e:
        returned_error = True
        assert str(e) == err_msg
    assert returned_error


def test_return_error_fetch_indicators(mocker):
    from CommonServerPython import return_error
    err_msg = "Testing unicode Ё"

    # Test fetch-indicators
    mocker.patch.object(demisto, 'command', return_value="fetch-indicators")
    returned_error = False
    try:
        return_error(err_msg)
    except Exception as e:
        returned_error = True
        assert str(e) == err_msg
    assert returned_error


def test_return_error_long_running_execution(mocker):
    from CommonServerPython import return_error
    err_msg = "Testing unicode Ё"

    # Test long-running-execution
    mocker.patch.object(demisto, 'command', return_value="long-running-execution")
    returned_error = False
    try:
        return_error(err_msg)
    except Exception as e:
        returned_error = True
        assert str(e) == err_msg
    assert returned_error


def test_return_error_script(mocker, monkeypatch):
    from CommonServerPython import return_error
    mocker.patch.object(sys, 'exit')
    mocker.spy(demisto, 'results')
    monkeypatch.delattr(demisto, 'command')
    err_msg = "Testing unicode Ё"
    outputs = {'output': 'error'}
    expected_error = {
        'Type': entryTypes['error'],
        'ContentsFormat': formats['text'],
        'Contents': err_msg,
        "EntryContext": outputs
    }

    assert not hasattr(demisto, 'command')
    return_error(err_msg, '', outputs)
    assert str(demisto.results.call_args) == "call({})".format(expected_error)


def test_exception_in_return_error(mocker):
    from CommonServerPython import return_error, IntegrationLogger

    expected = {'EntryContext': None, 'Type': 4, 'ContentsFormat': 'text', 'Contents': 'Message'}
    mocker.patch.object(demisto, 'results')
    mocker.patch.object(IntegrationLogger, '__call__', return_value='Message')
    with raises(SystemExit, match='0'):
        return_error("Message", error=ValueError("Error!"))
    results = demisto.results.call_args[0][0]
    assert expected == results
    # IntegrationLogger = LOG (2 times if exception supplied)
    assert IntegrationLogger.__call__.call_count == 2


def test_return_error_get_modified_remote_data(mocker):
    from CommonServerPython import return_error
    mocker.patch.object(demisto, 'command', return_value='get-modified-remote-data')
    mocker.patch.object(demisto, 'results')
    err_msg = 'Test Error'
    with raises(SystemExit):
        return_error(err_msg)
    assert demisto.results.call_args[0][0]['Contents'] == 'skip update. error: ' + err_msg


def test_return_error_get_modified_remote_data_not_implemented(mocker):
    from CommonServerPython import return_error
    mocker.patch.object(demisto, 'command', return_value='get-modified-remote-data')
    mocker.patch.object(demisto, 'results')
    err_msg = 'Test Error'
    with raises(SystemExit):
        try:
            raise NotImplementedError('Command not implemented')
        except:
            return_error(err_msg)
    assert demisto.results.call_args[0][0]['Contents'] == err_msg


<<<<<<< HEAD
=======
def test_get_demisto_version(mocker, clear_version_cache):
    # verify expected server version and build returned in case Demisto class has attribute demistoVersion
    mocker.patch.object(
        demisto,
        'demistoVersion',
        return_value={
            'version': '5.0.0',
            'buildNumber': '50000'
        }
    )
    assert get_demisto_version() == {
        'version': '5.0.0',
        'buildNumber': '50000'
    }
    # call again to check cache
    assert get_demisto_version() == {
        'version': '5.0.0',
        'buildNumber': '50000'
    }
    # call count should be 1 as we cached
    assert demisto.demistoVersion.call_count == 1
    # test is_demisto_version_ge
    assert is_demisto_version_ge('5.0.0')
    assert is_demisto_version_ge('4.5.0')
    assert not is_demisto_version_ge('5.5.0')
    assert get_demisto_version_as_str() == '5.0.0-50000'


def test_is_demisto_version_ge_4_5(mocker, clear_version_cache):
    get_version_patch = mocker.patch('CommonServerPython.get_demisto_version')
    get_version_patch.side_effect = AttributeError('simulate missing demistoVersion')
    assert not is_demisto_version_ge('5.0.0')
    assert not is_demisto_version_ge('6.0.0')
    with raises(AttributeError, match='simulate missing demistoVersion'):
        is_demisto_version_ge('4.5.0')


def test_is_demisto_version_build_ge(mocker):
    mocker.patch.object(
        demisto,
        'demistoVersion',
        return_value={
            'version': '6.0.0',
            'buildNumber': '50000'
        }
    )
    assert is_demisto_version_ge('6.0.0', '49999')
    assert is_demisto_version_ge('6.0.0', '50000')
    assert is_demisto_version_ge('6.0.0', '6')  # Added with the fix of https://github.com/demisto/etc/issues/36876
    assert not is_demisto_version_ge('6.0.0', '50001')
    assert not is_demisto_version_ge('6.1.0', '49999')
    assert not is_demisto_version_ge('5.5.0', '50001')


def test_indicator_type_by_server_version_under_6_1(mocker, clear_version_cache):
    """
    Given
    - demisto version mock under 6.2

    When
    - demisto version mock under 6.2

    Then
    - Do not remove the STIX indicator type prefix.
    """
    mocker.patch.object(
        demisto,
        'demistoVersion',
        return_value={
            'version': '6.1.0',
        }
    )
    assert FeedIndicatorType.indicator_type_by_server_version("STIX Attack Pattern") == "STIX Attack Pattern"


def test_indicator_type_by_server_version_6_2(mocker, clear_version_cache):
    """
    Given
    - demisto version mock set to 6.2

    When
    - demisto version mock set to 6.2

    Then
    - Return the STIX indicator type with the STIX prefix
    """
    mocker.patch.object(
        demisto,
        'demistoVersion',
        return_value={
            'version': '6.2.0',
        }
    )
    assert FeedIndicatorType.indicator_type_by_server_version("STIX Attack Pattern") == "Attack Pattern"


>>>>>>> 8c9a5573
def test_assign_params():
    from CommonServerPython import assign_params
    res = assign_params(a='1', b=True, c=None, d='')
    assert res == {'a': '1', 'b': True}


class TestBuildDBotEntry(object):
    def test_build_dbot_entry(self):
        from CommonServerPython import build_dbot_entry
        res = build_dbot_entry('user@example.com', 'Email', 'Vendor', 1)
        assert res == {'DBotScore': {'Indicator': 'user@example.com', 'Type': 'email', 'Vendor': 'Vendor', 'Score': 1}}

    def test_build_dbot_entry_no_malicious(self):
        from CommonServerPython import build_dbot_entry
        res = build_dbot_entry('user@example.com', 'Email', 'Vendor', 3, build_malicious=False)
        assert res == {'DBotScore': {'Indicator': 'user@example.com', 'Type': 'email', 'Vendor': 'Vendor', 'Score': 3}}

    def test_build_dbot_entry_malicious(self):
        from CommonServerPython import build_dbot_entry, outputPaths
        res = build_dbot_entry('user@example.com', 'Email', 'Vendor', 3, 'Malicious email')

        assert res == {
            "DBotScore": {
                "Vendor": "Vendor",
                "Indicator": "user@example.com",
                "Score": 3,
                "Type": "email"
            },
            outputPaths['email']: {
                "Malicious": {
                    "Vendor": "Vendor",
                    "Description": "Malicious email"
                },
                "Address": "user@example.com"
            }
        }

    def test_build_malicious_dbot_entry_file(self):
        from CommonServerPython import build_malicious_dbot_entry, outputPaths
        res = build_malicious_dbot_entry('md5hash', 'MD5', 'Vendor', 'Google DNS')
        assert res == {
            outputPaths['file']:
                {"Malicious": {"Vendor": "Vendor", "Description": "Google DNS"}, "MD5": "md5hash"}}

    def test_build_malicious_dbot_entry(self):
        from CommonServerPython import build_malicious_dbot_entry, outputPaths
        res = build_malicious_dbot_entry('8.8.8.8', 'ip', 'Vendor', 'Google DNS')
        assert res == {outputPaths['ip']: {
            'Address': '8.8.8.8', 'Malicious': {'Vendor': 'Vendor', 'Description': 'Google DNS'}}}

    def test_build_malicious_dbot_entry_wrong_indicator_type(self):
        from CommonServerPython import build_malicious_dbot_entry, DemistoException
        with raises(DemistoException, match='Wrong indicator type'):
            build_malicious_dbot_entry('8.8.8.8', 'notindicator', 'Vendor', 'Google DNS')

    def test_illegal_dbot_score(self):
        from CommonServerPython import build_dbot_entry, DemistoException
        with raises(DemistoException, match='illegal DBot score'):
            build_dbot_entry('1', 'ip', 'Vendor', 8)

    def test_illegal_indicator_type(self):
        from CommonServerPython import build_dbot_entry, DemistoException
        with raises(DemistoException, match='illegal indicator type'):
            build_dbot_entry('1', 'NOTHING', 'Vendor', 2)

    def test_file_indicators(self):
        from CommonServerPython import build_dbot_entry, outputPaths
        res = build_dbot_entry('md5hash', 'md5', 'Vendor', 3)
        assert res == {
            "DBotScore": {
                "Indicator": "md5hash",
                "Type": "file",
                "Vendor": "Vendor",
                "Score": 3
            },
            outputPaths['file']: {
                "MD5": "md5hash",
                "Malicious": {
                    "Vendor": "Vendor",
                    "Description": None
                }
            }
        }


class TestCommandResults:
    def test_outputs_without_outputs_prefix(self):
        """
        Given
        - outputs as a list without output_prefix

        When
        - Returins results

        Then
        - Validate a ValueError is raised.
        """
        from CommonServerPython import CommandResults
        with pytest.raises(ValueError, match='outputs_prefix'):
            CommandResults(outputs=[])

    def test_dbot_score_is_in_to_context_ip(self):
        """
        Given
        - IP indicator

        When
        - Creating a reputation

        Then
        - Validate the DBOT Score and IP output exists in entry context.
        """
        from CommonServerPython import Common, DBotScoreType, CommandResults
        indicator_id = '1.1.1.1'
        raw_response = {'id': indicator_id}
        indicator = Common.IP(
            indicator_id,
            dbot_score=Common.DBotScore(
                indicator_id,
                DBotScoreType.IP,
                'VirusTotal',
                score=Common.DBotScore.BAD,
                malicious_description='malicious!'
            )
        )
        entry_context = CommandResults(
            indicator=indicator,
            readable_output='Indicator!',
            outputs={'Indicator': raw_response},
            raw_response=raw_response
        ).to_context()['EntryContext']
        assert Common.DBotScore.CONTEXT_PATH in entry_context
        assert Common.IP.CONTEXT_PATH in entry_context

    def test_dbot_score_is_in_to_context_file(self):
        """
        Given
        - File indicator

        When
        - Creating a reputation

        Then
        - Validate the DBOT Score and File output exists in entry context.
        """
        from CommonServerPython import Common, DBotScoreType, CommandResults
        indicator_id = '63347f5d946164a23faca26b78a91e1c'
        raw_response = {'id': indicator_id}
        indicator = Common.File(
            md5=indicator_id,
            dbot_score=Common.DBotScore(
                indicator_id,
                DBotScoreType.FILE,
                'Indicator',
                score=Common.DBotScore.BAD,
                malicious_description='malicious!'
            )
        )
        entry_context = CommandResults(
            indicator=indicator,
            readable_output='output!',
            outputs={'Indicator': raw_response},
            raw_response=raw_response
        ).to_context()['EntryContext']
        assert Common.DBotScore.CONTEXT_PATH in entry_context
        assert Common.File.CONTEXT_PATH in entry_context

    def test_dbot_score_is_in_to_context_domain(self):
        """
        Given
        - domain indicator

        When
        - Creating a reputation

        Then
        - Validate the DBOT Score and File output exists in entry context.
        """
        from CommonServerPython import Common, DBotScoreType, CommandResults
        indicator_id = 'example.com'
        raw_response = {'id': indicator_id}
        indicator = Common.Domain(
            indicator_id,
            dbot_score=Common.DBotScore(
                indicator_id,
                DBotScoreType.DOMAIN,
                'VirusTotal',
                score=Common.DBotScore.BAD,
                malicious_description='malicious!'
            )
        )
        entry_context = CommandResults(
            indicator=indicator,
            readable_output='output!',
            outputs={'Indicator': raw_response},
            raw_response=raw_response
        ).to_context()['EntryContext']
        assert Common.DBotScore.CONTEXT_PATH in entry_context
        assert Common.Domain.CONTEXT_PATH in entry_context

    def test_dbot_score_is_in_to_context_url(self):
        """
        Given
        - domain indicator

        When
        - Creating a reputation

        Then
        - Validate the DBOT Score and File output exists in entry context.
        """
        from CommonServerPython import Common, DBotScoreType, CommandResults
        indicator_id = 'https://example.com'
        raw_response = {'id': indicator_id}
        indicator = Common.URL(
            indicator_id,
            dbot_score=Common.DBotScore(
                indicator_id,
                DBotScoreType.URL,
                'VirusTotal',
                score=Common.DBotScore.BAD,
                malicious_description='malicious!'
            )
        )
        entry_context = CommandResults(
            indicator=indicator,
            readable_output='output!',
            outputs={'Indicator': raw_response},
            raw_response=raw_response
        ).to_context()['EntryContext']
        assert Common.DBotScore.CONTEXT_PATH in entry_context
        assert Common.URL.CONTEXT_PATH in entry_context

    def test_multiple_outputs_keys(self):
        """
        Given
        - File has 3 unique keys. sha256, md5 and sha1

        When
        - creating CommandResults with outputs_key_field=[sha1, sha256, md5]

        Then
        - entrycontext DT expression contains all 3 unique fields
        """
        from CommonServerPython import CommandResults

        files = [
            {
                'sha256': '111',
                'sha1': '111',
                'md5': '111'
            },
            {
                'sha256': '222',
                'sha1': '222',
                'md5': '222'
            }
        ]
        results = CommandResults(outputs_prefix='File', outputs_key_field=['sha1', 'sha256', 'md5'], outputs=files)

        assert list(results.to_context()['EntryContext'].keys())[0] == \
               'File(val.sha1 && val.sha1 == obj.sha1 && val.sha256 && val.sha256 == obj.sha256 && val.md5 && val.md5 == obj.md5)'

    def test_output_prefix_includes_dt(self):
        """
        Given
        - Returning File with only outputs_prefix which includes DT in it
        - outputs key fields are not provided

        When
        - creating CommandResults

        Then
        - EntryContext key should contain only the outputs_prefix
        """
        from CommonServerPython import CommandResults

        files = [{"key": "value"}]  # if outputs is empty list, no results are returned
        results = CommandResults(outputs_prefix='File(val.sha1 == obj.sha1 && val.md5 == obj.md5)',
                                 outputs_key_field='', outputs=files)

        assert list(results.to_context()['EntryContext'].keys())[0] == \
               'File(val.sha1 == obj.sha1 && val.md5 == obj.md5)'

    def test_readable_only_context(self):
        """
        Given:
        - Markdown entry to CommandResults

        When:
        - Returning results

        Then:
        - Validate HumanReadable exists
        """
        from CommonServerPython import CommandResults
        markdown = '## Something'
        context = CommandResults(readable_output=markdown).to_context()
        assert context.get('HumanReadable') == markdown

    def test_empty_outputs(self):
        """
        Given:
        - Outputs as None

        When:
        - Returning results

        Then:
        - Validate EntryContext key value

        """
        from CommonServerPython import CommandResults
        res = CommandResults(
            outputs_prefix='FoundIndicators',
            outputs_key_field='value',
            outputs=None
        )
        context = res.to_context()
        assert {} == context.get('EntryContext')

    def test_empty_list_outputs(self):
        """
        Given:
        - Outputs with empty list

        When:
        - Returning results

        Then:
        - Validate EntryContext key value

        """
        from CommonServerPython import CommandResults
        res = CommandResults(
            outputs_prefix='FoundIndicators',
            outputs_key_field='value',
            outputs=[]
        )
        context = res.to_context()
        assert {} == context.get('EntryContext')

    def test_return_command_results(self, clear_version_cache):
        from CommonServerPython import Common, CommandResults, EntryFormat, EntryType, DBotScoreType

        dbot_score = Common.DBotScore(
            indicator='8.8.8.8',
            integration_name='Virus Total',
            indicator_type=DBotScoreType.IP,
            score=Common.DBotScore.GOOD
        )

        ip = Common.IP(
            ip='8.8.8.8',
            dbot_score=dbot_score,
            asn='some asn',
            hostname='test.com',
            geo_country=None,
            geo_description=None,
            geo_latitude=None,
            geo_longitude=None,
            positive_engines=None,
            detection_engines=None
        )

        results = CommandResults(
            outputs_key_field=None,
            outputs_prefix=None,
            outputs=None,
            indicators=[ip]
        )

        assert results.to_context() == {
            'Type': EntryType.NOTE,
            'ContentsFormat': EntryFormat.JSON,
            'Contents': None,
            'HumanReadable': None,
            'EntryContext': {
                'IP(val.Address && val.Address == obj.Address)': [
                    {
                        'Address': '8.8.8.8',
                        'ASN': 'some asn',
                        'Hostname': 'test.com'
                    }
                ],
                'DBotScore(val.Indicator && val.Indicator == obj.Indicator && '
                'val.Vendor == obj.Vendor && val.Type == obj.Type)': [
                    {
                        'Indicator': '8.8.8.8',
                        'Vendor': 'Virus Total',
                        'Score': 1,
                        'Type': 'ip'
                    }
                ]
            },
            'IndicatorTimeline': [],
            'Relationships': [],
            'IgnoreAutoExtract': False,
            'Note': False
        }

    def test_multiple_indicators(self, clear_version_cache):
        from CommonServerPython import Common, CommandResults, EntryFormat, EntryType, DBotScoreType
        dbot_score1 = Common.DBotScore(
            indicator='8.8.8.8',
            integration_name='Virus Total',
            indicator_type=DBotScoreType.IP,
            score=Common.DBotScore.GOOD
        )
        ip1 = Common.IP(
            ip='8.8.8.8',
            dbot_score=dbot_score1,
            asn='some asn',
            hostname='test.com',
            geo_country=None,
            geo_description=None,
            geo_latitude=None,
            geo_longitude=None,
            positive_engines=None,
            detection_engines=None
        )

        dbot_score2 = Common.DBotScore(
            indicator='5.5.5.5',
            integration_name='Virus Total',
            indicator_type=DBotScoreType.IP,
            score=Common.DBotScore.GOOD
        )
        ip2 = Common.IP(
            ip='5.5.5.5',
            dbot_score=dbot_score2,
            asn='some asn',
            hostname='test.com',
            geo_country=None,
            geo_description=None,
            geo_latitude=None,
            geo_longitude=None,
            positive_engines=None,
            detection_engines=None
        )

        results = CommandResults(
            outputs_key_field=None,
            outputs_prefix=None,
            outputs=None,
            indicators=[ip1, ip2]
        )

        assert results.to_context() == {
            'Type': EntryType.NOTE,
            'ContentsFormat': EntryFormat.JSON,
            'Contents': None,
            'HumanReadable': None,
            'EntryContext': {
                'IP(val.Address && val.Address == obj.Address)': [
                    {
                        'Address': '8.8.8.8',
                        'ASN': 'some asn',
                        'Hostname': 'test.com'
                    },
                    {
                        'Address': '5.5.5.5',
                        'ASN': 'some asn',
                        'Hostname': 'test.com'
                    }
                ],
                'DBotScore(val.Indicator && val.Indicator == obj.Indicator && '
                'val.Vendor == obj.Vendor && val.Type == obj.Type)': [
                    {
                        'Indicator': '8.8.8.8',
                        'Vendor': 'Virus Total',
                        'Score': 1,
                        'Type': 'ip'
                    },
                    {
                        'Indicator': '5.5.5.5',
                        'Vendor': 'Virus Total',
                        'Score': 1,
                        'Type': 'ip'
                    }
                ]
            },
            'IndicatorTimeline': [],
            'Relationships': [],
            'IgnoreAutoExtract': False,
            'Note': False
        }

    def test_return_list_of_items(self, clear_version_cache):
        from CommonServerPython import CommandResults, EntryFormat, EntryType
        tickets = [
            {
                'ticket_id': 1,
                'title': 'foo'
            },
            {
                'ticket_id': 2,
                'title': 'goo'
            }
        ]
        results = CommandResults(
            outputs_prefix='Jira.Ticket',
            outputs_key_field='ticket_id',
            outputs=tickets
        )

        assert results.to_context() == {
            'Type': EntryType.NOTE,
            'ContentsFormat': EntryFormat.JSON,
            'Contents': tickets,
            'HumanReadable': tableToMarkdown('Results', tickets),
            'EntryContext': {
                'Jira.Ticket(val.ticket_id && val.ticket_id == obj.ticket_id)': tickets
            },
            'IndicatorTimeline': [],
            'Relationships': [],
            'IgnoreAutoExtract': False,
            'Note': False
        }

    def test_return_list_of_items_the_old_way(self):
        from CommonServerPython import CommandResults, EntryFormat, EntryType
        tickets = [
            {
                'ticket_id': 1,
                'title': 'foo'
            },
            {
                'ticket_id': 2,
                'title': 'goo'
            }
        ]
        results = CommandResults(
            outputs_prefix=None,
            outputs_key_field=None,
            outputs={
                'Jira.Ticket(val.ticket_id == obj.ticket_id)': tickets
            },
            raw_response=tickets
        )

        assert sorted(results.to_context()) == sorted({
            'Type': EntryType.NOTE,
            'ContentsFormat': EntryFormat.JSON,
            'Contents': tickets,
            'HumanReadable': None,
            'EntryContext': {
                'Jira.Ticket(val.ticket_id == obj.ticket_id)': tickets
            },
            'IndicatorTimeline': [],
            'Relationships': [],
            'IgnoreAutoExtract': False,
            'Note': False
        })

    def test_create_dbot_score_with_invalid_score(self):
        from CommonServerPython import Common, DBotScoreType

        try:
            Common.DBotScore(
                indicator='8.8.8.8',
                integration_name='Virus Total',
                score=100,
                indicator_type=DBotScoreType.IP
            )

            assert False
        except TypeError:
            assert True

    def test_create_dbot_score_with_invalid_reliability(self):
        """
        Given:
            -  an invalid reliability value.
        When
            - creating a DBotScore entry
        Then
            - an error should be raised
        """
        from CommonServerPython import Common, DBotScoreType

        try:
            Common.DBotScore(
                indicator='8.8.8.8',
                integration_name='Virus Total',
                score=0,
                indicator_type=DBotScoreType.IP,
                reliability='Not a reliability'
            )
            assert False
        except TypeError:
            assert True

    def test_create_dbot_score_with_valid_reliability(self):
        """
        Given:
            -  a valid reliability value
        When
            - creating a DBotScore entry
        Then
            - the proper entry is created
        """
        from CommonServerPython import Common, DBotScoreType, DBotScoreReliability, CommandResults

        dbot_score = Common.DBotScore(
            indicator='8.8.8.8',
            integration_name='Virus Total',
            score=Common.DBotScore.GOOD,
            indicator_type=DBotScoreType.IP,
            reliability=DBotScoreReliability.B,
        )

        ip = Common.IP(
            ip='8.8.8.8',
            dbot_score=dbot_score,
        )

        results = CommandResults(
            indicator=ip,
        )

        assert results.to_context()['EntryContext'] == {
            'IP(val.Address && val.Address == obj.Address)': [
                {
                    'Address': '8.8.8.8'
                }
            ],
            'DBotScore(val.Indicator && val.Indicator == '
            'obj.Indicator && val.Vendor == obj.Vendor && val.Type == obj.Type)': [
                {
                    'Indicator': '8.8.8.8',
                    'Type': 'ip',
                    'Vendor': 'Virus Total',
                    'Score': 1,
                    'Reliability': 'B - Usually reliable'
                }
            ]
        }

    def test_indicator_timeline_with_list_of_indicators(self):
        """
       Given:
           -  a list of an indicator
       When
           - creating an IndicatorTimeline object
           - creating a CommandResults objects using the IndicatorTimeline object
       Then
           - the IndicatorTimeline receives the appropriate category and message
       """
        from CommonServerPython import CommandResults, IndicatorsTimeline

        indicators = ['8.8.8.8']
        timeline = IndicatorsTimeline(indicators=indicators, category='test', message='message')

        results = CommandResults(
            outputs_prefix=None,
            outputs_key_field=None,
            outputs=None,
            raw_response=indicators,
            indicators_timeline=timeline
        )

        assert sorted(results.to_context().get('IndicatorTimeline')) == sorted([
            {'Value': '8.8.8.8', 'Category': 'test', 'Message': 'message'}
        ])

    def test_indicator_timeline_running_from_an_integration(self, mocker):
        """
       Given:
           -  a list of an indicator
       When
           - mocking the demisto.params()
           - creating an IndicatorTimeline object
           - creating a CommandResults objects using the IndicatorTimeline object
       Then
           - the IndicatorTimeline receives the appropriate category and message
       """
        from CommonServerPython import CommandResults, IndicatorsTimeline
        mocker.patch.object(demisto, 'params', return_value={'insecure': True})
        indicators = ['8.8.8.8']
        timeline = IndicatorsTimeline(indicators=indicators)

        results = CommandResults(
            outputs_prefix=None,
            outputs_key_field=None,
            outputs=None,
            raw_response=indicators,
            indicators_timeline=timeline
        )

        assert sorted(results.to_context().get('IndicatorTimeline')) == sorted([
            {'Value': '8.8.8.8', 'Category': 'Integration Update'}
        ])

    def test_single_indicator(self, mocker):
        """
        Given:
            - a single indicator
        When
           - mocking the demisto.params()
           - creating an Common.IP object
           - creating a CommandResults objects using the indicator member
       Then
           - The CommandResults.to_context() returns single result of standard output IP and DBotScore
       """
        from CommonServerPython import CommandResults, Common, DBotScoreType
        mocker.patch.object(demisto, 'params', return_value={'insecure': True})
        dbot_score = Common.DBotScore(
            indicator='8.8.8.8',
            integration_name='Virus Total',
            indicator_type=DBotScoreType.IP,
            score=Common.DBotScore.GOOD
        )

        ip = Common.IP(
            ip='8.8.8.8',
            dbot_score=dbot_score
        )

        results = CommandResults(
            indicator=ip
        )

        assert results.to_context()['EntryContext'] == {
            'IP(val.Address && val.Address == obj.Address)': [
                {
                    'Address': '8.8.8.8'
                }
            ],
            'DBotScore(val.Indicator && val.Indicator == '
            'obj.Indicator && val.Vendor == obj.Vendor && val.Type == obj.Type)': [
                {
                    'Indicator': '8.8.8.8',
                    'Type': 'ip',
                    'Vendor': 'Virus Total',
                    'Score': 1
                }
            ]
        }

    def test_single_indicator_with_indicators(self, mocker):
        """
        Given:
            - a single indicator and a list of indicators
        When
           - mocking the demisto.params()
           - creating an Common.IP object
           - creating a CommandResults objects using the indicator member AND indicators member
       Then
           - The CommandResults.__init__() should raise an ValueError with appropriate error
       """
        from CommonServerPython import CommandResults, Common, DBotScoreType
        mocker.patch.object(demisto, 'params', return_value={'insecure': True})
        dbot_score = Common.DBotScore(
            indicator='8.8.8.8',
            integration_name='Virus Total',
            indicator_type=DBotScoreType.IP,
            score=Common.DBotScore.GOOD
        )

        ip = Common.IP(
            ip='8.8.8.8',
            dbot_score=dbot_score
        )

        with pytest.raises(ValueError) as e:
            CommandResults(
                indicator=ip,
                indicators=[ip]
            )
        assert e.value.args[0] == 'indicators is DEPRECATED, use only indicator'

    def test_indicator_with_no_auto_extract(self):
        """
       Given:
           - a list of an indicator
           - ignore_auto_extract set to True
       When
           - creating a CommandResults object with an indicator
           - using Ignore Auto Extract

       Then
           - the IgnoreAutoExtract field is set to True
       """
        from CommonServerPython import CommandResults

        indicators = ['8.8.8.8']

        results = CommandResults(
            outputs_prefix=None,
            outputs_key_field=None,
            outputs=None,
            raw_response=indicators,
            indicators_timeline=None,
            ignore_auto_extract=True
        )

        assert results.to_context().get('IgnoreAutoExtract') is True

    def test_entry_as_note(self):
        """
        Given:
        - mark_as_note set to True

        When:
        - creating a CommandResults object

        Then:
        - the Note field is set to True
        """
        from CommonServerPython import CommandResults

        results = CommandResults(
            outputs_prefix='Test',
            outputs_key_field='value',
            outputs=None,
            mark_as_note=True
        )

        assert results.to_context().get('Note') is True


class TestBaseClient:
    from CommonServerPython import BaseClient
    text = {"status": "ok"}
    client = BaseClient('http://example.com/api/v2/', ok_codes=(200, 201))

    RETRIES_POSITIVE_TEST = [
        'get',
        'put',
        'post'
    ]

    @pytest.mark.skip(reason="Test - too long, only manual")
    @pytest.mark.parametrize('method', RETRIES_POSITIVE_TEST)
    def test_http_requests_with_retry_sanity(self, method):
        """
            Given
            - A base client

            When
            - Making http request call with retries configured to a number higher then 0

            Then
            -  Ensure a successful request return response as expected
        """
        url = 'http://httpbin.org/{}'.format(method)
        res = self.client._http_request(method,
                                        '',
                                        full_url=url,
                                        retries=1,
                                        status_list_to_retry=[401])
        assert res['url'] == url

    RETRIES_NEGATIVE_TESTS_INPUT = [
        ('get', 400), ('get', 401), ('get', 500),
        ('put', 400), ('put', 401), ('put', 500),
        ('post', 400), ('post', 401), ('post', 500),
    ]

    @pytest.mark.skip(reason="Test - too long, only manual")
    @pytest.mark.parametrize('method, status', RETRIES_NEGATIVE_TESTS_INPUT)
    def test_http_requests_with_retry_negative_sanity(self, method, status):
        """
            Given
            - A base client

            When
            - Making http request call with retries configured to a number higher then 0

            Then
            -  An unsuccessful request returns a DemistoException regardless the bad status code.
        """
        from CommonServerPython import DemistoException
        with raises(DemistoException, match='{}'.format(status)):
            self.client._http_request(method,
                                      '',
                                      full_url='http://httpbin.org/status/{}'.format(status),
                                      retries=3,
                                      status_list_to_retry=[400, 401, 500])

    def test_http_request_json(self, requests_mock):
        requests_mock.get('http://example.com/api/v2/event', text=json.dumps(self.text))
        res = self.client._http_request('get', 'event')
        assert res == self.text

    def test_http_request_json_negative(self, requests_mock):
        from CommonServerPython import DemistoException
        requests_mock.get('http://example.com/api/v2/event', text='notjson')
        with raises(DemistoException, match="Failed to parse json"):
            self.client._http_request('get', 'event')

    def test_http_request_text(self, requests_mock):
        requests_mock.get('http://example.com/api/v2/event', text=json.dumps(self.text))
        res = self.client._http_request('get', 'event', resp_type='text')
        assert res == json.dumps(self.text)

    def test_http_request_content(self, requests_mock):
        requests_mock.get('http://example.com/api/v2/event', content=str.encode(json.dumps(self.text)))
        res = self.client._http_request('get', 'event', resp_type='content')
        assert json.loads(res) == self.text

    def test_http_request_response(self, requests_mock):
        requests_mock.get('http://example.com/api/v2/event')
        res = self.client._http_request('get', 'event', resp_type='response')
        assert isinstance(res, requests.Response)

    def test_http_request_proxy_false(self):
        from CommonServerPython import BaseClient
        import requests_mock

        os.environ['http_proxy'] = 'http://testproxy:8899'
        os.environ['https_proxy'] = 'https://testproxy:8899'

        os.environ['REQUESTS_CA_BUNDLE'] = '/test1.pem'
        client = BaseClient('http://example.com/api/v2/', ok_codes=(200, 201), proxy=False, verify=True)

        with requests_mock.mock() as m:
            m.get('http://example.com/api/v2/event')

            res = client._http_request('get', 'event', resp_type='response')

            assert m.last_request.verify == '/test1.pem'
            assert not m.last_request.proxies
            assert m.called is True

    def test_http_request_proxy_true(self):
        from CommonServerPython import BaseClient
        import requests_mock

        os.environ['http_proxy'] = 'http://testproxy:8899'
        os.environ['https_proxy'] = 'https://testproxy:8899'

        os.environ['REQUESTS_CA_BUNDLE'] = '/test1.pem'
        client = BaseClient('http://example.com/api/v2/', ok_codes=(200, 201), proxy=True, verify=True)

        with requests_mock.mock() as m:
            m.get('http://example.com/api/v2/event')

            res = client._http_request('get', 'event', resp_type='response')

            assert m.last_request.verify == '/test1.pem'
            assert m.last_request.proxies == {
                'http': 'http://testproxy:8899',
                'https': 'https://testproxy:8899'
            }
            assert m.called is True

    def test_http_request_verify_false(self):
        from CommonServerPython import BaseClient
        import requests_mock

        os.environ['REQUESTS_CA_BUNDLE'] = '/test1.pem'
        client = BaseClient('http://example.com/api/v2/', ok_codes=(200, 201), proxy=True, verify=False)

        with requests_mock.mock() as m:
            m.get('http://example.com/api/v2/event')

            res = client._http_request('get', 'event', resp_type='response')

            assert m.last_request.verify is False
            assert m.called is True

    def test_http_request_not_ok(self, requests_mock):
        from CommonServerPython import DemistoException
        requests_mock.get('http://example.com/api/v2/event', status_code=500)
        with raises(DemistoException, match="[500]"):
            self.client._http_request('get', 'event')

    def test_http_request_not_ok_but_ok(self, requests_mock):
        requests_mock.get('http://example.com/api/v2/event', status_code=500)
        res = self.client._http_request('get', 'event', resp_type='response', ok_codes=(500,))
        assert res.status_code == 500

    def test_http_request_not_ok_with_json(self, requests_mock):
        from CommonServerPython import DemistoException
        requests_mock.get('http://example.com/api/v2/event', status_code=500, content=str.encode(json.dumps(self.text)))
        with raises(DemistoException, match="Error in API call"):
            self.client._http_request('get', 'event')

    def test_http_request_not_ok_with_json_parsing(self, requests_mock):
        from CommonServerPython import DemistoException
        requests_mock.get('http://example.com/api/v2/event', status_code=500, content=str.encode(json.dumps(self.text)))
        with raises(DemistoException) as exception:
            self.client._http_request('get', 'event')
        message = str(exception.value)
        response_json_error = json.loads(message.split('\n')[1])
        assert response_json_error == self.text

    def test_http_request_timeout(self, requests_mock):
        from CommonServerPython import DemistoException
        requests_mock.get('http://example.com/api/v2/event', exc=requests.exceptions.ConnectTimeout)
        with raises(DemistoException, match="Connection Timeout Error"):
            self.client._http_request('get', 'event')

    def test_http_request_ssl_error(self, requests_mock):
        from CommonServerPython import DemistoException
        requests_mock.get('http://example.com/api/v2/event', exc=requests.exceptions.SSLError)
        with raises(DemistoException, match="SSL Certificate Verification Failed"):
            self.client._http_request('get', 'event', resp_type='response')

    def test_http_request_ssl_error_insecure(cls, requests_mock):
        requests_mock.get('http://example.com/api/v2/event', exc=requests.exceptions.SSLError('test ssl'))
        client = cls.BaseClient('http://example.com/api/v2/', ok_codes=(200, 201), verify=False)
        with raises(requests.exceptions.SSLError, match="^test ssl$"):
            client._http_request('get', 'event', resp_type='response')

    def test_http_request_proxy_error(self, requests_mock):
        from CommonServerPython import DemistoException
        requests_mock.get('http://example.com/api/v2/event', exc=requests.exceptions.ProxyError)
        with raises(DemistoException, match="Proxy Error"):
            self.client._http_request('get', 'event', resp_type='response')

    def test_http_request_connection_error(self, requests_mock):
        from CommonServerPython import DemistoException
        requests_mock.get('http://example.com/api/v2/event', exc=requests.exceptions.ConnectionError)
        with raises(DemistoException, match="Verify that the server URL parameter"):
            self.client._http_request('get', 'event', resp_type='response')

    def test_text_exception_parsing(self, requests_mock):
        from CommonServerPython import DemistoException
        reason = 'Bad Request'
        text = 'additional text'
        requests_mock.get('http://example.com/api/v2/event',
                          status_code=400,
                          reason=reason,
                          text=text)
        with raises(DemistoException, match='- {}\n{}'.format(reason, text)):
            self.client._http_request('get', 'event', resp_type='text')

    def test_json_exception_parsing(self, requests_mock):
        from CommonServerPython import DemistoException
        reason = 'Bad Request'
        json_response = {'error': 'additional text'}
        requests_mock.get('http://example.com/api/v2/event',
                          status_code=400,
                          reason=reason,
                          json=json_response)
        with raises(DemistoException, match='- {}\n.*{}'.format(reason, json_response["error"])):
            self.client._http_request('get', 'event', resp_type='text')

    def test_exception_response_json_parsing_when_ok_code_is_invalid(self, requests_mock):
        from CommonServerPython import DemistoException
        json_response = {'error': 'additional text'}
        requests_mock.get('http://example.com/api/v2/event',
                          status_code=400,
                          json=json_response)
        try:
            self.client._http_request('get', 'event', ok_codes=(200,))
        except DemistoException as e:
            resp_json = e.res.json()
            assert e.res.status_code == 400
            assert resp_json.get('error') == 'additional text'

    def test_exception_response_text_parsing_when_ok_code_is_invalid(self, requests_mock):
        from CommonServerPython import DemistoException
        requests_mock.get('http://example.com/api/v2/event',
                          status_code=400,
                          text='{"error": "additional text"}')
        try:
            self.client._http_request('get', 'event', ok_codes=(200,))
        except DemistoException as e:
            resp_json = json.loads(e.res.text)
            assert e.res.status_code == 400
            assert resp_json.get('error') == 'additional text'

    def test_is_valid_ok_codes_empty(self):
        from requests import Response
        from CommonServerPython import BaseClient
        new_client = BaseClient('http://example.com/api/v2/')
        response = Response()
        response.status_code = 200
        assert new_client._is_status_code_valid(response, None)

    def test_is_valid_ok_codes_from_function(self):
        from requests import Response
        response = Response()
        response.status_code = 200
        assert self.client._is_status_code_valid(response, (200, 201))

    def test_is_valid_ok_codes_from_self(self):
        from requests import Response
        response = Response()
        response.status_code = 200
        assert self.client._is_status_code_valid(response, None)

    def test_is_valid_ok_codes_empty_false(self):
        from requests import Response
        response = Response()
        response.status_code = 400
        assert not self.client._is_status_code_valid(response, None)

    def test_is_valid_ok_codes_from_function_false(self):
        from requests import Response
        response = Response()
        response.status_code = 400
        assert not self.client._is_status_code_valid(response, (200, 201))

    def test_is_valid_ok_codes_from_self_false(self):
        from requests import Response
        response = Response()
        response.status_code = 400
        assert not self.client._is_status_code_valid(response)


def test_parse_date_string():
    # test unconverted data remains: Z
    assert parse_date_string('2019-09-17T06:16:39Z') == datetime(2019, 9, 17, 6, 16, 39)

    # test unconverted data remains: .22Z
    assert parse_date_string('2019-09-17T06:16:39.22Z') == datetime(2019, 9, 17, 6, 16, 39, 220000)

    # test time data without ms does not match format with ms
    assert parse_date_string('2019-09-17T06:16:39Z', '%Y-%m-%dT%H:%M:%S.%f') == datetime(2019, 9, 17, 6, 16, 39)

    # test time data with timezone Z does not match format with timezone +05:00
    assert parse_date_string('2019-09-17T06:16:39Z', '%Y-%m-%dT%H:%M:%S+05:00') == datetime(2019, 9, 17, 6, 16, 39)

    # test time data with timezone +05:00 does not match format with timezone Z
    assert parse_date_string('2019-09-17T06:16:39+05:00', '%Y-%m-%dT%H:%M:%SZ') == datetime(2019, 9, 17, 6, 16, 39)

    # test time data with timezone -05:00 and with ms does not match format with timezone +02:00 without ms
    assert parse_date_string(
        '2019-09-17T06:16:39.4040+05:00', '%Y-%m-%dT%H:%M:%S+02:00'
    ) == datetime(2019, 9, 17, 6, 16, 39, 404000)


def test_override_print(mocker):
    mocker.patch.object(demisto, 'info')
    int_logger = IntegrationLogger()
    int_logger.set_buffering(False)
    int_logger.print_override("test", "this")
    assert demisto.info.call_count == 1
    assert demisto.info.call_args[0][0] == "test this"
    demisto.info.reset_mock()
    int_logger.print_override("test", "this", file=sys.stderr)
    assert demisto.info.call_count == 1
    assert demisto.info.call_args[0][0] == "test this"
    buf = StringIO()
    # test writing to custom file (not stdout/stderr)
    int_logger.print_override("test", "this", file=buf)
    assert buf.getvalue() == 'test this\n'


def test_http_client_debug(mocker):
    if not IS_PY3:
        pytest.skip("test not supported in py2")
        return
    mocker.patch.object(demisto, 'info')
    debug_log = DebugLogger()
    from http.client import HTTPConnection
    HTTPConnection.debuglevel = 1
    con = HTTPConnection("google.com")
    con.request('GET', '/')
    r = con.getresponse()
    r.read()
    assert demisto.info.call_count > 5
    assert debug_log is not None


def test_http_client_debug_int_logger_sensitive_query_params(mocker):
    if not IS_PY3:
        pytest.skip("test not supported in py2")
        return
    mocker.patch.object(demisto, 'params', return_value={'APIKey': 'dummy'})
    mocker.patch.object(demisto, 'info')
    debug_log = DebugLogger()
    from http.client import HTTPConnection
    HTTPConnection.debuglevel = 1
    con = HTTPConnection("google.com")
    con.request('GET', '?apikey=dummy')
    r = con.getresponse()
    r.read()
    assert debug_log
    for arg in demisto.info.call_args_list:
        assert 'dummy' not in arg[0][0]
        if 'apikey' in arg[0][0]:
            assert 'apikey=<XX_REPLACED>' in arg[0][0]


class TestParseDateRange:
    @staticmethod
    def test_utc_time_sanity():
        utc_now = datetime.utcnow()
        utc_start_time, utc_end_time = parse_date_range('2 days', utc=True)
        # testing UTC date time and range of 2 days
        assert utc_now.replace(microsecond=0) == utc_end_time.replace(microsecond=0)
        assert abs(utc_start_time - utc_end_time).days == 2

    @staticmethod
    def test_local_time_sanity():
        local_now = datetime.now()
        local_start_time, local_end_time = parse_date_range('73 minutes', utc=False)
        # testing local datetime and range of 73 minutes
        assert local_now.replace(microsecond=0) == local_end_time.replace(microsecond=0)
        assert abs(local_start_time - local_end_time).seconds / 60 == 73

    @staticmethod
    def test_with_trailing_spaces():
        utc_now = datetime.utcnow()
        utc_start_time, utc_end_time = parse_date_range('2 days   ', utc=True)
        # testing UTC date time and range of 2 days
        assert utc_now.replace(microsecond=0) == utc_end_time.replace(microsecond=0)
        assert abs(utc_start_time - utc_end_time).days == 2

    @staticmethod
    def test_case_insensitive():
        utc_now = datetime.utcnow()
        utc_start_time, utc_end_time = parse_date_range('2 Days', utc=True)
        # testing UTC date time and range of 2 days
        assert utc_now.replace(microsecond=0) == utc_end_time.replace(microsecond=0)
        assert abs(utc_start_time - utc_end_time).days == 2

    @staticmethod
    def test_error__invalid_input_format(mocker):
        mocker.patch.object(sys, 'exit', side_effect=Exception('mock exit'))
        demisto_results = mocker.spy(demisto, 'results')

        try:
            parse_date_range('2 Days ago', utc=True)
        except Exception as exp:
            assert str(exp) == 'mock exit'
        results = demisto.results.call_args[0][0]
        assert 'date_range must be "number date_range_unit"' in results['Contents']

    @staticmethod
    def test_error__invalid_time_value_not_a_number(mocker):
        mocker.patch.object(sys, 'exit', side_effect=Exception('mock exit'))
        demisto_results = mocker.spy(demisto, 'results')

        try:
            parse_date_range('ten Days', utc=True)
        except Exception as exp:
            assert str(exp) == 'mock exit'
        results = demisto.results.call_args[0][0]
        assert 'The time value is invalid' in results['Contents']

    @staticmethod
    def test_error__invalid_time_value_not_an_integer(mocker):
        mocker.patch.object(sys, 'exit', side_effect=Exception('mock exit'))
        demisto_results = mocker.spy(demisto, 'results')

        try:
            parse_date_range('1.5 Days', utc=True)
        except Exception as exp:
            assert str(exp) == 'mock exit'
        results = demisto.results.call_args[0][0]
        assert 'The time value is invalid' in results['Contents']

    @staticmethod
    def test_error__invalid_time_unit(mocker):
        mocker.patch.object(sys, 'exit', side_effect=Exception('mock exit'))
        demisto_results = mocker.spy(demisto, 'results')

        try:
            parse_date_range('2 nights', utc=True)
        except Exception as exp:
            assert str(exp) == 'mock exit'
        results = demisto.results.call_args[0][0]
        assert 'The unit of date_range is invalid' in results['Contents']


def test_encode_string_results():
    s = "test"
    assert s == encode_string_results(s)
    s2 = u"בדיקה"
    if IS_PY3:
        res = str(s2)
    else:
        res = s2.encode("utf8")
    assert encode_string_results(s2) == res
    not_string = [1, 2, 3]
    assert not_string == encode_string_results(not_string)


class TestReturnOutputs:
    def test_return_outputs(self, mocker):
        mocker.patch.object(demisto, 'results')
        md = 'md'
        outputs = {'Event': 1}
        raw_response = {'event': 1}
        return_outputs(md, outputs, raw_response)
        results = demisto.results.call_args[0][0]
        assert len(demisto.results.call_args[0]) == 1
        assert demisto.results.call_count == 1
        assert raw_response == results['Contents']
        assert 'json' == results['ContentsFormat']
        assert outputs == results['EntryContext']
        assert md == results['HumanReadable']

    def test_return_outputs_only_md(self, mocker):
        mocker.patch.object(demisto, 'results')
        md = 'md'
        return_outputs(md)
        results = demisto.results.call_args[0][0]
        assert len(demisto.results.call_args[0]) == 1
        assert demisto.results.call_count == 1
        assert md == results['HumanReadable']
        assert 'text' == results['ContentsFormat']

    def test_return_outputs_raw_none(self, mocker):
        mocker.patch.object(demisto, 'results')
        md = 'md'
        outputs = {'Event': 1}
        return_outputs(md, outputs, None)
        results = demisto.results.call_args[0][0]
        assert len(demisto.results.call_args[0]) == 1
        assert demisto.results.call_count == 1
        assert outputs == results['Contents']
        assert 'json' == results['ContentsFormat']
        assert outputs == results['EntryContext']
        assert md == results['HumanReadable']

    def test_return_outputs_timeline(self, mocker):
        mocker.patch.object(demisto, 'results')
        md = 'md'
        outputs = {'Event': 1}
        raw_response = {'event': 1}
        timeline = [{'Value': 'blah', 'Message': 'test', 'Category': 'test'}]
        return_outputs(md, outputs, raw_response, timeline)
        results = demisto.results.call_args[0][0]
        assert len(demisto.results.call_args[0]) == 1
        assert demisto.results.call_count == 1
        assert raw_response == results['Contents']
        assert 'json' == results['ContentsFormat']
        assert outputs == results['EntryContext']
        assert md == results['HumanReadable']
        assert timeline == results['IndicatorTimeline']

    def test_return_outputs_timeline_without_category(self, mocker):
        mocker.patch.object(demisto, 'results')
        md = 'md'
        outputs = {'Event': 1}
        raw_response = {'event': 1}
        timeline = [{'Value': 'blah', 'Message': 'test'}]
        return_outputs(md, outputs, raw_response, timeline)
        results = demisto.results.call_args[0][0]
        assert len(demisto.results.call_args[0]) == 1
        assert demisto.results.call_count == 1
        assert raw_response == results['Contents']
        assert 'json' == results['ContentsFormat']
        assert outputs == results['EntryContext']
        assert md == results['HumanReadable']
        assert 'Category' in results['IndicatorTimeline'][0].keys()
        assert results['IndicatorTimeline'][0]['Category'] == 'Integration Update'

    def test_return_outputs_ignore_auto_extract(self, mocker):
        mocker.patch.object(demisto, 'results')
        md = 'md'
        outputs = {'Event': 1}
        raw_response = {'event': 1}
        ignore_auto_extract = True
        return_outputs(md, outputs, raw_response, ignore_auto_extract=ignore_auto_extract)
        results = demisto.results.call_args[0][0]
        assert len(demisto.results.call_args[0]) == 1
        assert demisto.results.call_count == 1
        assert raw_response == results['Contents']
        assert 'json' == results['ContentsFormat']
        assert outputs == results['EntryContext']
        assert md == results['HumanReadable']
        assert ignore_auto_extract == results['IgnoreAutoExtract']

    def test_return_outputs_text_raw_response(self, mocker):
        mocker.patch.object(demisto, 'results')
        md = 'md'
        raw_response = 'string'
        return_outputs(md, raw_response=raw_response)
        results = demisto.results.call_args[0][0]
        assert len(demisto.results.call_args[0]) == 1
        assert demisto.results.call_count == 1
        assert raw_response == results['Contents']
        assert 'text' == results['ContentsFormat']


def test_argToBoolean():
    assert argToBoolean('true') is True
    assert argToBoolean('yes') is True
    assert argToBoolean('TrUe') is True
    assert argToBoolean(True) is True

    assert argToBoolean('false') is False
    assert argToBoolean('no') is False
    assert argToBoolean(False) is False


batch_params = [
    # full batch case
    ([1, 2, 3], 1, [[1], [2], [3]]),
    # empty case
    ([], 1, []),
    # out of index case
    ([1, 2, 3], 5, [[1, 2, 3]]),
    # out of index in end with batches
    ([1, 2, 3, 4, 5], 2, [[1, 2], [3, 4], [5]]),
    ([1] * 100, 2, [[1, 1]] * 50)
]


@pytest.mark.parametrize('iterable, sz, expected', batch_params)
def test_batch(iterable, sz, expected):
    for i, item in enumerate(batch(iterable, sz)):
        assert expected[i] == item


regexes_test = [
    (ipv4Regex, '192.168.1.1', True),
    (ipv4Regex, '192.168.1.1/24', False),
    (ipv4Regex, '192.168.a.1', False),
    (ipv4Regex, '192.168..1.1', False),
    (ipv4Regex, '192.256.1.1', False),
    (ipv4Regex, '192.256.1.1.1', False),
    (ipv4cidrRegex, '192.168.1.1/32', True),
    (ipv4cidrRegex, '192.168.1.1.1/30', False),
    (ipv4cidrRegex, '192.168.1.b/30', False),
    (ipv4cidrRegex, '192.168.1.12/381', False),
    (ipv6Regex, '2001:db8:a0b:12f0::1', True),
    (ipv6Regex, '2001:db8:a0b:12f0::1/11', False),
    (ipv6Regex, '2001:db8:a0b:12f0::1::1', False),
    (ipv6Regex, '2001:db8:a0b:12f0::98aa5', False),
    (ipv6cidrRegex, '2001:db8:a0b:12f0::1/64', True),
    (ipv6cidrRegex, '2001:db8:a0b:12f0::1/256', False),
    (ipv6cidrRegex, '2001:db8:a0b:12f0::1::1/25', False),
    (ipv6cidrRegex, '2001:db8:a0b:12f0::1aaasds::1/1', False)
]


@pytest.mark.parametrize('pattern, string, expected', regexes_test)
def test_regexes(pattern, string, expected):
    # (str, str, bool) -> None
    # emulates re.fullmatch from py3.4
    assert expected is bool(re.match("(?:" + pattern + r")\Z", string))


IP_TO_INDICATOR_TYPE_PACK = [
    ('192.168.1.1', FeedIndicatorType.IP),
    ('192.168.1.1/32', FeedIndicatorType.CIDR),
    ('2001:db8:a0b:12f0::1', FeedIndicatorType.IPv6),
    ('2001:db8:a0b:12f0::1/64', FeedIndicatorType.IPv6CIDR),
]


@pytest.mark.parametrize('ip, indicator_type', IP_TO_INDICATOR_TYPE_PACK)
def test_ip_to_indicator(ip, indicator_type):
    assert FeedIndicatorType.ip_to_indicator_type(ip) is indicator_type


data_test_b64_encode = [
    (u'test', 'dGVzdA=='),
    ('test', 'dGVzdA=='),
    (b'test', 'dGVzdA=='),
    ('', ''),
    ('%', 'JQ=='),
    (u'§', 'wqc='),
    (u'§t`e§s`t§', 'wqd0YGXCp3NgdMKn'),
]


@pytest.mark.parametrize('_input, expected_output', data_test_b64_encode)
def test_b64_encode(_input, expected_output):
    output = b64_encode(_input)
    assert output == expected_output, 'b64_encode({}) returns: {} instead: {}'.format(_input, output, expected_output)


def test_traceback_in_return_error_debug_mode_on(mocker):
    mocker.patch.object(demisto, 'command', return_value="test-command")
    mocker.spy(demisto, 'results')
    mocker.patch('CommonServerPython.is_debug_mode', return_value=True)
    from CommonServerPython import return_error

    try:
        raise Exception("This is a test string")
    except Exception:
        with pytest.raises(SystemExit):
            return_error("some text")

    assert "This is a test string" in str(demisto.results.call_args)
    assert "Traceback" in str(demisto.results.call_args)
    assert "some text" in str(demisto.results.call_args)


def test_traceback_in_return_error_debug_mode_off(mocker):
    mocker.patch.object(demisto, 'command', return_value="test-command")
    mocker.spy(demisto, 'results')
    mocker.patch('CommonServerPython.is_debug_mode', return_value=False)
    from CommonServerPython import return_error

    try:
        raise Exception("This is a test string")
    except Exception:
        with pytest.raises(SystemExit):
            return_error("some text")

    assert "This is a test string" not in str(demisto.results.call_args)
    assert "Traceback" not in str(demisto.results.call_args)
    assert "some text" in str(demisto.results.call_args)


# append_context unit test
CONTEXT_MOCK = {
    'str_key': 'str_value',
    'dict_key': {
        'key1': 'val1',
        'key2': 'val2'
    },
    'int_key': 1,
    'list_key_str': ['val1', 'val2'],
    'list_key_list': ['val1', 'val2'],
    'list_key_dict': ['val1', 'val2']
}

UPDATED_CONTEXT = {
    'str_key': 'str_data,str_value',
    'dict_key': {
        'key1': 'val1',
        'key2': 'val2',
        'data_key': 'data_val'
    },
    'int_key': [1, 2],
    'list_key_str': ['val1', 'val2', 'str_data'],
    'list_key_list': ['val1', 'val2', 'val1', 'val2'],
    'list_key_dict': ['val1', 'val2', {'data_key': 'data_val'}]
}

DATA_MOCK_STRING = "str_data"
DATA_MOCK_LIST = ['val1', 'val2']
DATA_MOCK_DICT = {
    'data_key': 'data_val'
}
DATA_MOCK_INT = 2

STR_KEY = "str_key"
DICT_KEY = "dict_key"

APPEND_CONTEXT_INPUT = [
    (CONTEXT_MOCK, DATA_MOCK_STRING, STR_KEY, "key = {}, val = {}".format(STR_KEY, UPDATED_CONTEXT[STR_KEY])),
    (CONTEXT_MOCK, DATA_MOCK_LIST, STR_KEY, "TypeError"),
    (CONTEXT_MOCK, DATA_MOCK_DICT, STR_KEY, "TypeError"),

    (CONTEXT_MOCK, DATA_MOCK_STRING, DICT_KEY, "TypeError"),
    (CONTEXT_MOCK, DATA_MOCK_LIST, DICT_KEY, "TypeError"),
    (CONTEXT_MOCK, DATA_MOCK_DICT, DICT_KEY, "key = {}, val = {}".format(DICT_KEY, UPDATED_CONTEXT[DICT_KEY])),

    (CONTEXT_MOCK, DATA_MOCK_STRING, 'list_key_str',
     "key = {}, val = {}".format('list_key_str', UPDATED_CONTEXT['list_key_str'])),
    (CONTEXT_MOCK, DATA_MOCK_LIST, 'list_key_list',
     "key = {}, val = {}".format('list_key_list', UPDATED_CONTEXT['list_key_list'])),
    (CONTEXT_MOCK, DATA_MOCK_DICT, 'list_key_dict',
     "key = {}, val = {}".format('list_key_dict', UPDATED_CONTEXT['list_key_dict'])),

    (CONTEXT_MOCK, DATA_MOCK_INT, 'int_key', "key = {}, val = {}".format('int_key', UPDATED_CONTEXT['int_key'])),
]


def get_set_context(key, val):
    from CommonServerPython import return_error
    return_error("key = {}, val = {}".format(key, val))


@pytest.mark.parametrize('context_mock, data_mock, key, expected_answer', APPEND_CONTEXT_INPUT)
def test_append_context(mocker, context_mock, data_mock, key, expected_answer):
    from CommonServerPython import demisto
    mocker.patch.object(demisto, 'get', return_value=context_mock.get(key))
    mocker.patch.object(demisto, 'setContext', side_effect=get_set_context)
    mocker.patch.object(demisto, 'results')

    if "TypeError" not in expected_answer:
        with raises(SystemExit, match='0'):
            appendContext(key, data_mock)
            assert expected_answer in demisto.results.call_args[0][0]['Contents']

    else:
        with raises(TypeError) as e:
            appendContext(key, data_mock)
            assert expected_answer in e.value


INDICATOR_VALUE_AND_TYPE = [
    ('3fec1b14cea32bbcd97fad4507b06888', "File"),
    ('1c8893f75089a27ca6a8d49801d7aa6b64ea0c6167fe8b1becfe9bc13f47bdc1', 'File'),
    ('castaneda-thornton.com', 'Domain'),
    ('192.0.0.1', 'IP'),
    ('test@gmail.com', 'Email'),
    ('e775eb1250137c0b83d4e7c4549c71d6f10cae4e708ebf0b5c4613cbd1e91087', 'File'),
    ('test@yahoo.com', 'Email'),
    ('http://test.com', 'URL'),
    ('11.111.11.11/11', 'CIDR'),
    ('CVE-0000-0000', 'CVE'),
    ('dbot@demisto.works', 'Email'),
    ('37b6d02m-63e0-495e-kk92-7c21511adc7a@SB2APC01FT091.outlook.com', 'Email'),
    ('dummy@recipient.com', 'Email'),
    ('image003.gif@01CF4D7F.1DF62650', 'Email'),
    ('bruce.wayne@pharmtech.zz', 'Email'),
    ('joe@gmail.com', 'Email'),
    ('koko@demisto.com', 'Email'),
    ('42a5e275559a1651b3df8e15d3f5912499f0f2d3d1523959c56fc5aea6371e59', 'File'),
    ('10676cf66244cfa91567fbc1a937f4cb19438338b35b69d4bcc2cf0d3a44af5e', 'File'),
    ('52483514f07eb14570142f6927b77deb7b4da99f', 'File'),
    ('c8092abd8d581750c0530fa1fc8d8318', 'File'),
    ('fe80:0000:0000:0000:91ba:7558:26d3:acde', 'IPv6'),
    ('fd60:e22:f1b9::2', 'IPv6'),
    ('2001:db8:0000:0000:0000:0000:0000:0000', 'IPv6'),
    ('112.126.94.107', 'IP'),
    ('a', None),
    ('*castaneda-thornton.com', 'DomainGlob'),
    (
        '53e6baa124f54462786f1122e98e38ff1be3de82fe2a96b1849a8637043fd847eec7e0f53307bddf7a066565292d500c36c941f1f3bb9dcac807b2f4a0bfce1b',
        'File')
]


@pytest.mark.parametrize('indicator_value, indicatory_type', INDICATOR_VALUE_AND_TYPE)
def test_auto_detect_indicator_type(indicator_value, indicatory_type):
    """
        Given
            - Indicator value
            - Indicator type

        When
        - Trying to detect the type of an indicator.

        Then
        -  Run the auto_detect_indicator_type and validate that the indicator type the function returns is as expected.
    """
    if sys.version_info.major == 3 and sys.version_info.minor == 8:
        assert auto_detect_indicator_type(indicator_value) == indicatory_type
    else:
        try:
            auto_detect_indicator_type(indicator_value)
        except Exception as e:
            assert str(e) == "Missing tldextract module, In order to use the auto detect function please" \
                             " use a docker image with it installed such as: demisto/jmespath"


def test_handle_proxy(mocker):
    os.environ['REQUESTS_CA_BUNDLE'] = '/test1.pem'
    mocker.patch.object(demisto, 'params', return_value={'insecure': True})
    handle_proxy()
    assert os.getenv('REQUESTS_CA_BUNDLE') is None
    os.environ['REQUESTS_CA_BUNDLE'] = '/test2.pem'
    mocker.patch.object(demisto, 'params', return_value={})
    handle_proxy()
    assert os.environ['REQUESTS_CA_BUNDLE'] == '/test2.pem'  # make sure no change
    mocker.patch.object(demisto, 'params', return_value={'unsecure': True})
    handle_proxy()
    assert os.getenv('REQUESTS_CA_BUNDLE') is None


@pytest.mark.parametrize(argnames="dict_obj, keys, expected, default_return_value",
                         argvalues=[
                             ({'a': '1'}, ['a'], '1', None),
                             ({'a': {'b': '2'}}, ['a', 'b'], '2', None),
                             ({'a': {'b': '2'}}, ['a', 'c'], 'test', 'test'),
                         ])
def test_safe_get(dict_obj, keys, expected, default_return_value):
    from CommonServerPython import dict_safe_get
    assert expected == dict_safe_get(dict_object=dict_obj,
                                     keys=keys,
                                     default_return_value=default_return_value)


MIRRORS = '''
   [{
     "channel_id":"GKQ86DVPH",
     "channel_name": "incident-681",
     "channel_topic": "incident-681",
     "investigation_id":"681",
     "mirror_type":"all",
     "mirror_direction":"both",
     "mirror_to":"group",
     "auto_close":true,
     "mirrored":true
  },
  {
     "channel_id":"GKB19PA3V",
     "channel_name": "group2",
     "channel_topic": "cooltopic",
     "investigation_id":"684",
     "mirror_type":"all",
     "mirror_direction":"both",
     "mirror_to":"group",
     "auto_close":true,
     "mirrored":true
  },
  {
     "channel_id":"GKB19PA3V",
     "channel_name": "group2",
     "channel_topic": "cooltopic",
     "investigation_id":"692",
     "mirror_type":"all",
     "mirror_direction":"both",
     "mirror_to":"group",
     "auto_close":true,
     "mirrored":true
  },
  {
     "channel_id":"GKNEJU4P9",
     "channel_name": "group3",
     "channel_topic": "incident-713",
     "investigation_id":"713",
     "mirror_type":"all",
     "mirror_direction":"both",
     "mirror_to":"group",
     "auto_close":true,
     "mirrored":true
  },
  {
     "channel_id":"GL8GHC0LV",
     "channel_name": "group5",
     "channel_topic": "incident-734",
     "investigation_id":"734",
     "mirror_type":"all",
     "mirror_direction":"both",
     "mirror_to":"group",
     "auto_close":true,
     "mirrored":true
  }]
'''

CONVERSATIONS = '''[{
    "id": "C012AB3CD",
    "name": "general",
    "is_channel": true,
    "is_group": false,
    "is_im": false,
    "created": 1449252889,
    "creator": "U012A3CDE",
    "is_archived": false,
    "is_general": true,
    "unlinked": 0,
    "name_normalized": "general",
    "is_shared": false,
    "is_ext_shared": false,
    "is_org_shared": false,
    "pending_shared": [],
    "is_pending_ext_shared": false,
    "is_member": true,
    "is_private": false,
    "is_mpim": false,
    "topic": {
        "value": "Company-wide announcements and work-based matters",
        "creator": "",
        "last_set": 0
    },
    "purpose": {
        "value": "This channel is for team-wide communication and announcements. All team members are in this channel.",
        "creator": "",
        "last_set": 0
    },
    "previous_names": [],
    "num_members": 4
},
{
    "id": "C061EG9T2",
    "name": "random",
    "is_channel": true,
    "is_group": false,
    "is_im": false,
    "created": 1449252889,
    "creator": "U061F7AUR",
    "is_archived": false,
    "is_general": false,
    "unlinked": 0,
    "name_normalized": "random",
    "is_shared": false,
    "is_ext_shared": false,
    "is_org_shared": false,
    "pending_shared": [],
    "is_pending_ext_shared": false,
    "is_member": true,
    "is_private": false,
    "is_mpim": false,
    "topic": {
        "value": "Non-work banter and water cooler conversation",
        "creator": "",
        "last_set": 0
    },
    "purpose": {
        "value": "A place for non-work-related flimflam.",
        "creator": "",
        "last_set": 0
    },
    "previous_names": [],
    "num_members": 4
}]'''

OBJECTS_TO_KEYS = {
    'mirrors': 'investigation_id',
    'questions': 'entitlement',
    'users': 'id'
}


def set_integration_context_versioned(integration_context, version=-1, sync=False):
    global INTEGRATION_CONTEXT_VERSIONED

    try:
        if not INTEGRATION_CONTEXT_VERSIONED:
            INTEGRATION_CONTEXT_VERSIONED = {'context': '{}', 'version': 0}
    except NameError:
        INTEGRATION_CONTEXT_VERSIONED = {'context': '{}', 'version': 0}

    current_version = INTEGRATION_CONTEXT_VERSIONED['version']
    if version != -1 and version <= current_version:
        raise ValueError('DB Insert version {} does not match version {}'.format(current_version, version))

    INTEGRATION_CONTEXT_VERSIONED = {'context': integration_context, 'version': current_version + 1}


def get_integration_context_versioned(refresh=False):
    return INTEGRATION_CONTEXT_VERSIONED


def test_merge_lists():
    from CommonServerPython import merge_lists

    # Set
    original = [{'id': '1', 'updated': 'n'}, {'id': '2', 'updated': 'n'}, {'id': '11', 'updated': 'n'}]
    updated = [{'id': '1', 'updated': 'y'}, {'id': '3', 'updated': 'y'}, {'id': '11', 'updated': 'n', 'remove': True}]
    expected = [{'id': '1', 'updated': 'y'}, {'id': '2', 'updated': 'n'}, {'id': '3', 'updated': 'y'}]

    # Arrange
    result = merge_lists(original, updated, 'id')

    # Assert
    assert len(result) == len(expected)
    for obj in result:
        assert obj in expected


@pytest.mark.parametrize('version, expected',
                         [
                             ({'version': '5.5.0'}, False),
                             ({'version': '6.0.0'}, True),
                         ]
                         )
def test_is_versioned_context_available(mocker, version, expected):
    from CommonServerPython import is_versioned_context_available
    # Set
    mocker.patch.object(demisto, 'demistoVersion', return_value=version)

    # Arrange
    result = is_versioned_context_available()
    get_demisto_version._version = None

    # Assert
    assert expected == result


def test_update_context_merge(mocker):
    import CommonServerPython

    # Set
    set_integration_context_versioned({
        'mirrors': MIRRORS,
        'conversations': CONVERSATIONS
    })

    mocker.patch.object(demisto, 'getIntegrationContextVersioned', return_value=get_integration_context_versioned())
    mocker.patch.object(demisto, 'setIntegrationContextVersioned', side_effecet=set_integration_context_versioned)
    mocker.patch.object(CommonServerPython, 'is_versioned_context_available', return_value=True)

    new_mirror = {
        'channel_id': 'new_group',
        'channel_name': 'incident-999',
        'channel_topic': 'incident-999',
        'investigation_id': '999',
        'mirror_type': 'all',
        'mirror_direction': 'both',
        'mirror_to': 'group',
        'auto_close': True,
        'mirrored': False
    }

    mirrors = json.loads(MIRRORS)
    mirrors.extend([new_mirror])

    # Arrange
    context, version = CommonServerPython.update_integration_context({'mirrors': [new_mirror]}, OBJECTS_TO_KEYS, True)
    new_mirrors = json.loads(context['mirrors'])

    # Assert
    assert len(mirrors) == len(new_mirrors)
    for mirror in mirrors:
        assert mirror in new_mirrors

    assert version == get_integration_context_versioned()['version']


def test_update_context_no_merge(mocker):
    import CommonServerPython

    # Set
    set_integration_context_versioned({
        'mirrors': MIRRORS,
        'conversations': CONVERSATIONS
    })

    mocker.patch.object(demisto, 'getIntegrationContextVersioned', return_value=get_integration_context_versioned())
    mocker.patch.object(demisto, 'setIntegrationContextVersioned', side_effecet=set_integration_context_versioned)
    mocker.patch.object(CommonServerPython, 'is_versioned_context_available', return_value=True)

    new_conversation = {
        'id': 'A0123456',
        'name': 'general'
    }

    conversations = json.loads(CONVERSATIONS)
    conversations.extend([new_conversation])

    # Arrange
    context, version = CommonServerPython.update_integration_context({'conversations': conversations}, OBJECTS_TO_KEYS,
                                                                     True)
    new_conversations = json.loads(context['conversations'])

    # Assert
    assert conversations == new_conversations
    assert version == get_integration_context_versioned()['version']


@pytest.mark.parametrize('versioned_available', [True, False])
def test_get_latest_integration_context(mocker, versioned_available):
    import CommonServerPython

    # Set
    set_integration_context_versioned({
        'mirrors': MIRRORS,
        'conversations': CONVERSATIONS
    })

    mocker.patch.object(demisto, 'getIntegrationContextVersioned', return_value=get_integration_context_versioned())
    mocker.patch.object(demisto, 'setIntegrationContextVersioned', side_effecet=set_integration_context_versioned)
    mocker.patch.object(CommonServerPython, 'is_versioned_context_available', return_value=versioned_available)
    mocker.patch.object(demisto, 'getIntegrationContext',
                        return_value={'mirrors': MIRRORS, 'conversations': CONVERSATIONS})

    # Arrange
    context, ver = CommonServerPython.get_integration_context_with_version(True)

    # Assert
    assert context == get_integration_context_versioned()['context']
    assert ver == get_integration_context_versioned()['version'] if versioned_available else -1


def test_set_latest_integration_context(mocker):
    import CommonServerPython

    # Set
    set_integration_context_versioned({
        'mirrors': MIRRORS,
        'conversations': CONVERSATIONS,
    })

    mocker.patch.object(demisto, 'getIntegrationContextVersioned', return_value=get_integration_context_versioned())
    mocker.patch.object(demisto, 'setIntegrationContextVersioned', side_effecet=set_integration_context_versioned)
    int_context = get_integration_context_versioned()
    mocker.patch.object(CommonServerPython, 'update_integration_context',
                        side_effect=[(int_context['context'], int_context['version']),
                                     (int_context['context'], int_context['version'] + 1)])
    mocker.patch.object(CommonServerPython, 'set_integration_context', side_effect=[ValueError, int_context['context']])

    # Arrange
    CommonServerPython.set_to_integration_context_with_retries({}, OBJECTS_TO_KEYS)
    int_context_calls = CommonServerPython.set_integration_context.call_count
    int_context_args_1 = CommonServerPython.set_integration_context.call_args_list[0][0]
    int_context_args_2 = CommonServerPython.set_integration_context.call_args_list[1][0]

    # Assert
    assert int_context_calls == 2
    assert int_context_args_1 == (int_context['context'], True, int_context['version'])
    assert int_context_args_2 == (int_context['context'], True, int_context['version'] + 1)


def test_set_latest_integration_context_es(mocker):
    import CommonServerPython

    # Set
    mocker.patch.object(demisto, 'getIntegrationContextVersioned', return_value=get_integration_context_versioned())
    mocker.patch.object(demisto, 'setIntegrationContextVersioned', side_effecet=set_integration_context_versioned)
    es_inv_context_version_first = {'version': 5, 'sequenceNumber': 807, 'primaryTerm': 1}
    es_inv_context_version_second = {'version': 7, 'sequenceNumber': 831, 'primaryTerm': 1}
    mocker.patch.object(CommonServerPython, 'update_integration_context',
                        side_effect=[({}, es_inv_context_version_first),
                                     ({}, es_inv_context_version_second)])
    mocker.patch.object(CommonServerPython, 'set_integration_context', side_effect=[ValueError, {}])

    # Arrange
    CommonServerPython.set_to_integration_context_with_retries({})
    int_context_calls = CommonServerPython.set_integration_context.call_count
    int_context_args_1 = CommonServerPython.set_integration_context.call_args_list[0][0]
    int_context_args_2 = CommonServerPython.set_integration_context.call_args_list[1][0]

    # Assert
    assert int_context_calls == 2
    assert int_context_args_1[1:] == (True, es_inv_context_version_first)
    assert int_context_args_2[1:] == (True, es_inv_context_version_second)


def test_set_latest_integration_context_fail(mocker):
    import CommonServerPython

    # Set
    set_integration_context_versioned({
        'mirrors': MIRRORS,
        'conversations': CONVERSATIONS,
    })

    mocker.patch.object(demisto, 'getIntegrationContextVersioned', return_value=get_integration_context_versioned())
    mocker.patch.object(demisto, 'setIntegrationContextVersioned', side_effecet=set_integration_context_versioned)
    int_context = get_integration_context_versioned()
    mocker.patch.object(CommonServerPython, 'update_integration_context', return_value=(
        int_context['context'], int_context['version']
    ))
    mocker.patch.object(CommonServerPython, 'set_integration_context', side_effect=ValueError)

    # Arrange
    with pytest.raises(Exception):
        CommonServerPython.set_to_integration_context_with_retries({}, OBJECTS_TO_KEYS)

    int_context_calls = CommonServerPython.set_integration_context.call_count

    # Assert
    assert int_context_calls == CommonServerPython.CONTEXT_UPDATE_RETRY_TIMES


def test_get_x_content_info_headers(mocker):
    test_license = 'TEST_LICENSE_ID'
    test_brand = 'TEST_BRAND'
    mocker.patch.object(
        demisto,
        'getLicenseID',
        return_value=test_license
    )
    mocker.patch.object(
        demisto,
        'callingContext',
        new_callable=mocker.PropertyMock(return_value={'context': {
            'IntegrationBrand': test_brand,
            'IntegrationInstance': 'TEST_INSTANCE',
        }})
    )
    headers = get_x_content_info_headers()
    assert headers['X-Content-LicenseID'] == test_license
    assert headers['X-Content-Name'] == test_brand


def test_return_results_multiple_command_results(mocker):
    """
    Given:
      - List of 2 CommandResult
    When:
      - Calling return_results()
    Then:
      - demisto.results() is called 2 times (with the list items)
    """
    from CommonServerPython import CommandResults, return_results
    demisto_results_mock = mocker.patch.object(demisto, 'results')
    mock_command_results = []
    for i in range(2):
        mock_output = {'MockContext': i}
        mock_command_results.append(CommandResults(outputs_prefix='Mock', outputs=mock_output))
    return_results(mock_command_results)
    assert demisto_results_mock.call_count == 2


def test_return_results_multiple_dict_results(mocker):
    """
    Given:
      - List of 2 dictionaries
    When:
      - Calling return_results()
    Then:
      - demisto.results() is called 1 time (with the list as an argument)
    """
    from CommonServerPython import return_results
    demisto_results_mock = mocker.patch.object(demisto, 'results')
    mock_command_results = [{'MockContext': 0}, {'MockContext': 1}]
    return_results(mock_command_results)
    args, _ = demisto_results_mock.call_args_list[0]
    assert demisto_results_mock.call_count == 1
    assert [{'MockContext': 0}, {'MockContext': 1}] in args


def test_return_results_mixed_results(mocker):
    """
    Given:
      - List containing a CommandResult object and two dictionaries (representing a demisto result entries)
    When:
      - Calling return_results()
    Then:
      - Assert that demisto.results() is called 2 times .
      - Assert that the first call was with the CommandResult object.
      - Assert that the second call was with the two demisto results dicts.
    """
    from CommonServerPython import CommandResults, return_results
    demisto_results_mock = mocker.patch.object(demisto, 'results')
    mock_command_results_object = CommandResults(outputs_prefix='Mock', outputs={'MockContext': 0})
    mock_demisto_results_entry = [{'MockContext': 1}, {'MockContext': 2}]
    return_results([mock_command_results_object] + mock_demisto_results_entry)

    assert demisto_results_mock.call_count == 2
    assert demisto_results_mock.call_args_list[0][0][0] == mock_command_results_object.to_context()
    assert demisto_results_mock.call_args_list[1][0][0] == mock_demisto_results_entry


def test_arg_to_int__valid_numbers():
    """
    Given
        valid numbers
    When
        converting them to int
    Then
        ensure proper int returned
    """
    from CommonServerPython import arg_to_number

    result = arg_to_number(
        arg='5',
        arg_name='foo')

    assert result == 5

    result = arg_to_number(
        arg='2.0',
        arg_name='foo')

    assert result == 2

    result = arg_to_number(
        arg=3,
        arg_name='foo')

    assert result == 3

    result = arg_to_number(
        arg=4,
        arg_name='foo',
        required=True)

    assert result == 4

    result = arg_to_number(
        arg=5,
        required=True)

    assert result == 5


def test_arg_to_int__invalid_numbers():
    """
    Given
        invalid numbers
    When
        converting them to int
    Then
        raise ValueError
    """
    from CommonServerPython import arg_to_number

    try:
        arg_to_number(
            arg='aa',
            arg_name='foo')

        assert False

    except ValueError as e:
        assert 'Invalid number' in str(e)


def test_arg_to_int_required():
    """
    Given
        argument foo which with value None

    When
        converting the arg to number via required flag as True

    Then
        ensure ValueError raised
    """
    from CommonServerPython import arg_to_number

    # required set to false
    result = arg_to_number(
        arg=None,
        arg_name='foo',
        required=False)

    assert result is None

    try:
        arg_to_number(
            arg=None,
            arg_name='foo',
            required=True)

        assert False

    except ValueError as e:
        assert 'Missing' in str(e)

    try:
        arg_to_number(
            arg='',
            arg_name='foo',
            required=True)

        assert False

    except ValueError as e:
        assert 'Missing' in str(e)

    try:
        arg_to_number(arg='goo')

        assert False

    except ValueError as e:
        assert '"goo" is not a valid number' in str(e)


def test_arg_to_timestamp_valid_inputs():
    """
    Given
        valid dates provided

    When
        converting dates into timestamp

    Then
        ensure returned int which represents timestamp in milliseconds
    """
    if sys.version_info.major == 2:
        # skip for python 2 - date
        assert True
        return

    from CommonServerPython import arg_to_datetime
    from datetime import datetime, timezone

    # hard coded date
    result = arg_to_datetime(
        arg='2020-11-10T21:43:43Z',
        arg_name='foo'
    )

    assert result == datetime(2020, 11, 10, 21, 43, 43, tzinfo=timezone.utc)

    # relative dates also work
    result = arg_to_datetime(
        arg='2 hours ago',
        arg_name='foo'
    )

    assert result > datetime(2020, 11, 10, 21, 43, 43)

    # relative dates also work
    result = arg_to_datetime(
        arg=1581982463,
        arg_name='foo'
    )

    assert int(result.timestamp()) == 1581982463

    result = arg_to_datetime(
        arg='2 hours ago'
    )

    assert result > datetime(2020, 11, 10, 21, 43, 43)


def test_arg_to_timestamp_invalid_inputs():
    """
    Given
        invalid date like 'aaaa' or '2010-32-01'

    When
        when converting date to timestamp

    Then
        ensure ValueError is raised
    """
    from CommonServerPython import arg_to_datetime
    if sys.version_info.major == 2:
        # skip for python 2 - date
        assert True
        return

    try:
        arg_to_datetime(
            arg=None,
            arg_name='foo',
            required=True)

        assert False

    except ValueError as e:
        assert 'Missing' in str(e)

    try:
        arg_to_datetime(
            arg='aaaa',
            arg_name='foo')

        assert False

    except ValueError as e:
        assert 'Invalid date' in str(e)

    try:
        arg_to_datetime(
            arg='2010-32-01',
            arg_name='foo')

        assert False

    except ValueError as e:
        assert 'Invalid date' in str(e)

    try:
        arg_to_datetime(
            arg='2010-32-01')

        assert False

    except ValueError as e:
        assert '"2010-32-01" is not a valid date' in str(e)


def test_warnings_handler(mocker):
    mocker.patch.object(demisto, 'info')
    # need to initialize WarningsHandler as pytest over-rides the handler
    handler = WarningsHandler()  # noqa
    warnings.warn("This is a test", RuntimeWarning)
    # call_args is tuple (args list, kwargs). we only need the args
    msg = demisto.info.call_args[0][0]
    assert 'This is a test' in msg
    assert 'python warning' in msg

def test_get_schedule_metadata():
    """
        Given
            - case 1: no parent entry
            - case 2: parent entry with schedule metadata
            - case 3: parent entry without schedule metadata

        When
            querying the schedule metadata

        Then
            ensure scheduled_metadata is returned correctly
            - case 1: no data (empty dict)
            - case 2: schedule metadata with all details
            - case 3: empty schedule metadata (dict with polling: false)
    """
    from CommonServerPython import get_schedule_metadata

    # case 1
    context = {'ParentEntry': None}
    actual_scheduled_metadata = get_schedule_metadata(context=context)
    assert actual_scheduled_metadata == {}

    # case 2
    parent_entry = {
        'polling': True,
        'pollingCommand': 'foo',
        'pollingArgs': {'name': 'foo'},
        'timesRan': 5,
        'startDate': '2021-04-28T14:20:56.03728+03:00',
        'endingDate': '2021-04-28T14:25:35.976244+03:00'
    }
    context = {
        'ParentEntry': parent_entry
    }
    actual_scheduled_metadata = get_schedule_metadata(context=context)
    assert actual_scheduled_metadata.get('is_polling') is True
    assert actual_scheduled_metadata.get('polling_command') == parent_entry.get('pollingCommand')
    assert actual_scheduled_metadata.get('polling_args') == parent_entry.get('pollingArgs')
    assert actual_scheduled_metadata.get('times_ran') == (parent_entry.get('timesRan') + 1)
    assert actual_scheduled_metadata.get('startDate') == parent_entry.get('start_date')
    assert actual_scheduled_metadata.get('startDate') == parent_entry.get('start_date')

    # case 3
    parent_entry = {
        'polling': False
    }
    context = {
        'ParentEntry': parent_entry
    }
    actual_scheduled_metadata = get_schedule_metadata(context=context)
    assert actual_scheduled_metadata == {'is_polling': False, 'times_ran': 1}


class TestCommonTypes:
    def test_create_domain(self):
        from CommonServerPython import CommandResults, Common, EntryType, EntryFormat, DBotScoreType

        dbot_score = Common.DBotScore(
            indicator='somedomain.com',
            integration_name='Virus Total',
            indicator_type=DBotScoreType.DOMAIN,
            score=Common.DBotScore.GOOD
        )

        domain = Common.Domain(
            domain='somedomain.com',
            dbot_score=dbot_score,
            dns='dns.somedomain',
            detection_engines=10,
            positive_detections=5,
            organization='Some Organization',
            admin_phone='18000000',
            admin_email='admin@test.com',

            registrant_name='Mr Registrant',

            registrar_name='Mr Registrar',
            registrar_abuse_email='registrar@test.com',
            creation_date='2019-01-01T00:00:00',
            updated_date='2019-01-02T00:00:00',
            expiration_date=None,
            domain_status='ACTIVE',
            name_servers=[
                'PNS31.CLOUDNS.NET',
                'PNS32.CLOUDNS.NET'
            ],
            sub_domains=[
                'sub-domain1.somedomain.com',
                'sub-domain2.somedomain.com',
                'sub-domain3.somedomain.com'
            ],
            tags=['tag1', 'tag2'],
            malware_family=['malware_family1', 'malware_family2'],
            feed_related_indicators=[Common.FeedRelatedIndicators(
                value='8.8.8.8',
                indicator_type="IP",
                description='test'
            )],
            domain_idn_name='domain_idn_name',
            port='port',
            internal="False",
            category='category',
            campaign='campaign',
            traffic_light_protocol='traffic_light_protocol',
            threat_types=[Common.ThreatTypes(threat_category='threat_category',
                                             threat_category_confidence='threat_category_confidence')],
            community_notes=[Common.CommunityNotes(note='note', timestamp='2019-01-01T00:00:00')],
            publications=[Common.Publications(title='title', source='source', timestamp='2019-01-01T00:00:00',
                                              link='link')],
            geo_location='geo_location',
            geo_country='geo_country',
            geo_description='geo_description',
            tech_country='tech_country',
            tech_name='tech_name',
            tech_organization='tech_organization',
            tech_email='tech_email',
            billing='billing'
        )

        results = CommandResults(
            outputs_key_field=None,
            outputs_prefix=None,
            outputs=None,
            indicators=[domain]
        )

        assert results.to_context() == {
            'Type': 1,
            'ContentsFormat': 'json',
            'Contents': None,
            'HumanReadable': None,
            'EntryContext': {
                'Domain(val.Name && val.Name == obj.Name)': [
                    {
                        "Name": "somedomain.com",
                        "DNS": "dns.somedomain",
                        "DetectionEngines": 10,
                        "PositiveDetections": 5,
                        "Registrar": {
                            "Name": "Mr Registrar",
                            "AbuseEmail": "registrar@test.com",
                            "AbusePhone": None
                        },
                        "Registrant": {
                            "Name": "Mr Registrant",
                            "Email": None,
                            "Phone": None,
                            "Country": None
                        },
                        "Admin": {
                            "Name": None,
                            "Email": "admin@test.com",
                            "Phone": "18000000",
                            "Country": None
                        },
                        "Organization": "Some Organization",
                        "Subdomains": [
                            "sub-domain1.somedomain.com",
                            "sub-domain2.somedomain.com",
                            "sub-domain3.somedomain.com"
                        ],
                        "DomainStatus": "ACTIVE",
                        "CreationDate": "2019-01-01T00:00:00",
                        "UpdatedDate": "2019-01-02T00:00:00",
                        "NameServers": [
                            "PNS31.CLOUDNS.NET",
                            "PNS32.CLOUDNS.NET"
                        ],
                        "Tags": ["tag1", "tag2"],
                        "FeedRelatedIndicators": [{"value": "8.8.8.8", "type": "IP", "description": "test"}],
                        "MalwareFamily": ["malware_family1", "malware_family2"],
                        "DomainIDNName": "domain_idn_name",
                        "Port": "port",
                        "Internal": "False",
                        "Category": "category",
                        "Campaign": "campaign",
                        "TrafficLightProtocol": "traffic_light_protocol",
                        "ThreatTypes": [{
                            "threatcategory": "threat_category",
                            "threatcategoryconfidence": "threat_category_confidence"
                        }],
                        "CommunityNotes": [{
                            "note": "note",
                            "timestamp": "2019-01-01T00:00:00"
                        }],
                        "Publications": [{
                            "source": "source",
                            "title": "title",
                            "link": "link",
                            "timestamp": "2019-01-01T00:00:00"
                        }],
                        "Geo": {
                            "Location": "geo_location",
                            "Country": "geo_country",
                            "Description": "geo_description"
                        },
                        "Tech": {
                            "Country": "tech_country",
                            "Name": "tech_name",
                            "Organization": "tech_organization",
                            "Email": "tech_email"
                        },
                        "Billing": "billing",
                        "WHOIS": {
                            "Registrar": {
                                "Name": "Mr Registrar",
                                "AbuseEmail": "registrar@test.com",
                                "AbusePhone": None
                            },
                            "Registrant": {
                                "Name": "Mr Registrant",
                                "Email": None,
                                "Phone": None,
                                "Country": None
                            },
                            "Admin": {
                                "Name": None,
                                "Email": "admin@test.com",
                                "Phone": "18000000",
                                "Country": None
                            },
                            "DomainStatus": "ACTIVE",
                            "CreationDate": "2019-01-01T00:00:00",
                            "UpdatedDate": "2019-01-02T00:00:00",
                            "NameServers": [
                                "PNS31.CLOUDNS.NET",
                                "PNS32.CLOUDNS.NET"
                            ]
                        }
                    }
                ],
                'DBotScore(val.Indicator && val.Indicator == obj.Indicator && '
                'val.Vendor == obj.Vendor && val.Type == obj.Type)': [
                    {
                        'Indicator': 'somedomain.com',
                        'Type': 'domain',
                        'Vendor': 'Virus Total',
                        'Score': 1
                    }
                ]
            },
            'IndicatorTimeline': [],
            'IgnoreAutoExtract': False,
            'Note': False,
            'Relationships': []
        }

    def test_create_certificate(self):
        """
        Given:
            -  an X509 Certificate with its properties
        When
            - creating a CommandResults with the Certificate Standard Context
        Then
            - the proper output Context is created
        """
        from CommonServerPython import CommandResults, Common, EntryType, EntryFormat, DBotScoreType

        dbot_score = Common.DBotScore(
            indicator='bc33cf76519f1ec5ae7f287f321df33a7afd4fd553f364cf3c753f91ba689f8d',
            integration_name='test',
            indicator_type=DBotScoreType.CERTIFICATE,
            score=Common.DBotScore.NONE
        )

        cert_extensions = [
            Common.CertificateExtension(
                extension_type=Common.CertificateExtension.ExtensionType.AUTHORITYKEYIDENTIFIER,
                authority_key_identifier=Common.CertificateExtension.AuthorityKeyIdentifier(
                    key_identifier="0f80611c823161d52f28e78d4638b42ce1c6d9e2"
                ),
                critical=False
            ),
            Common.CertificateExtension(
                extension_type=Common.CertificateExtension.ExtensionType.SUBJECTKEYIDENTIFIER,
                digest="b34972bb12121b8851cd5564ff9656dcbca3f288",
                critical=False
            ),
            Common.CertificateExtension(
                extension_type=Common.CertificateExtension.ExtensionType.SUBJECTALTERNATIVENAME,
                subject_alternative_names=[
                    Common.GeneralName(
                        gn_type="dNSName",
                        gn_value="*.paloaltonetworks.com"
                    ),
                    Common.GeneralName(
                        gn_type="dNSName",
                        gn_value="paloaltonetworks.com"
                    )
                ],
                critical=False
            ),
            Common.CertificateExtension(
                extension_type=Common.CertificateExtension.ExtensionType.KEYUSAGE,
                digital_signature=True,
                key_encipherment=True,
                critical=True
            ),
            Common.CertificateExtension(
                extension_type=Common.CertificateExtension.ExtensionType.EXTENDEDKEYUSAGE,
                usages=[
                    "serverAuth",
                    "clientAuth"
                ],
                critical=False
            ),
            Common.CertificateExtension(
                extension_type=Common.CertificateExtension.ExtensionType.CRLDISTRIBUTIONPOINTS,
                distribution_points=[
                    Common.CertificateExtension.DistributionPoint(
                        full_name=[
                            Common.GeneralName(
                                gn_type="uniformResourceIdentifier",
                                gn_value="http://crl3.digicert.com/ssca-sha2-g7.crl"
                            )
                        ]
                    ),
                    Common.CertificateExtension.DistributionPoint(
                        full_name=[
                            Common.GeneralName(
                                gn_type="uniformResourceIdentifier",
                                gn_value="http://crl4.digicert.com/ssca-sha2-g7.crl"
                            )
                        ]
                    )
                ],
                critical=False
            ),
            Common.CertificateExtension(
                extension_type=Common.CertificateExtension.ExtensionType.CERTIFICATEPOLICIES,
                certificate_policies=[
                    Common.CertificateExtension.CertificatePolicy(
                        policy_identifier="2.16.840.1.114412.1.1",
                        policy_qualifiers=["https://www.digicert.com/CPS"]
                    ),
                    Common.CertificateExtension.CertificatePolicy(
                        policy_identifier="2.23.140.1.2.2"
                    )
                ],
                critical=False
            ),
            Common.CertificateExtension(
                extension_type=Common.CertificateExtension.ExtensionType.AUTHORITYINFORMATIONACCESS,
                authority_information_access=[
                    Common.CertificateExtension.AuthorityInformationAccess(
                        access_method="OCSP",
                        access_location=Common.GeneralName(
                            gn_type="uniformResourceIdentifier",
                            gn_value="http://ocsp.digicert.com"
                        )
                    ),
                    Common.CertificateExtension.AuthorityInformationAccess(
                        access_method="caIssuers",
                        access_location=Common.GeneralName(
                            gn_type="uniformResourceIdentifier",
                            gn_value="http://cacerts.digicert.com/DigiCertSHA2SecureServerCA.crt"
                        )
                    )
                ],
                critical=False
            ),
            Common.CertificateExtension(
                extension_type=Common.CertificateExtension.ExtensionType.BASICCONSTRAINTS,
                basic_constraints=Common.CertificateExtension.BasicConstraints(
                    ca=False
                ),
                critical=False
            ),
            Common.CertificateExtension(
                extension_type=Common.CertificateExtension.ExtensionType.PRESIGNEDCERTIFICATETIMESTAMPS,
                signed_certificate_timestamps=[
                    Common.CertificateExtension.SignedCertificateTimestamp(
                        version=0,
                        log_id="f65c942fd1773022145418083094568ee34d131933bfdf0c2f200bcc4ef164e3",
                        timestamp="2020-10-23T19:31:49.000Z",
                        entry_type="PreCertificate"
                    ),
                    Common.CertificateExtension.SignedCertificateTimestamp(
                        version=0,
                        log_id="5cdc4392fee6ab4544b15e9ad456e61037fbd5fa47dca17394b25ee6f6c70eca",
                        timestamp="2020-10-23T19:31:49.000Z",
                        entry_type="PreCertificate"
                    )
                ],
                critical=False
            ),
            Common.CertificateExtension(
                extension_type=Common.CertificateExtension.ExtensionType.SIGNEDCERTIFICATETIMESTAMPS,
                signed_certificate_timestamps=[
                    Common.CertificateExtension.SignedCertificateTimestamp(
                        version=0,
                        log_id="f65c942fd1773022145418083094568ee34d131933bfdf0c2f200bcc4ef164e3",
                        timestamp="2020-10-23T19:31:49.000Z",
                        entry_type="X509Certificate"
                    ),
                    Common.CertificateExtension.SignedCertificateTimestamp(
                        version=0,
                        log_id="5cdc4392fee6ab4544b15e9ad456e61037fbd5fa47dca17394b25ee6f6c70eca",
                        timestamp="2020-10-23T19:31:49.000Z",
                        entry_type="X509Certificate"
                    )
                ],
                critical=False
            )
        ]
        certificate = Common.Certificate(
            subject_dn='CN=*.paloaltonetworks.com,O=Palo Alto Networks\\, Inc.,L=Santa Clara,ST=California,C=US',
            dbot_score=dbot_score,
            serial_number='19290688218337824112020565039390569720',
            issuer_dn='CN=DigiCert SHA2 Secure Server CA,O=DigiCert Inc,C=US',
            validity_not_before='2020-10-23T00:00:00.000Z',
            validity_not_after='2021-11-21T23:59:59.000Z',
            sha256='bc33cf76519f1ec5ae7f287f321df33a7afd4fd553f364cf3c753f91ba689f8d',
            sha1='2392ea5cd4c2a61e51547570634ef887ab1942e9',
            md5='22769ae413997b86da4a0934072d9ed0',
            publickey=Common.CertificatePublicKey(
                algorithm=Common.CertificatePublicKey.Algorithm.RSA,
                length=2048,
                modulus='00:00:00:00',
                exponent=65537
            ),
            spki_sha256='94b716aeda21cd661949cfbf3f55457a277da712cdce0ab31989a4f288fad9b9',
            signature_algorithm='sha256',
            signature='SIGNATURE',
            extensions=cert_extensions
        )

        results = CommandResults(
            outputs_key_field=None,
            outputs_prefix=None,
            outputs=None,
            indicators=[certificate]
        )

        CONTEXT_PATH = "Certificate(val.MD5 && val.MD5 == obj.MD5 || val.SHA1 && val.SHA1 == obj.SHA1 || " \
                       "val.SHA256 && val.SHA256 == obj.SHA256 || val.SHA512 && val.SHA512 == obj.SHA512)"

        assert results.to_context() == {
            'Type': EntryType.NOTE,
            'ContentsFormat': EntryFormat.JSON,
            'Contents': None,
            'HumanReadable': None,
            'EntryContext': {
                CONTEXT_PATH: [{
                    "SubjectDN": "CN=*.paloaltonetworks.com,O=Palo Alto Networks\\, Inc.,L=Santa Clara,ST=California,C=US",
                    "SubjectAlternativeName": [
                        {
                            "Type": "dNSName",
                            "Value": "*.paloaltonetworks.com"
                        },
                        {
                            "Type": "dNSName",
                            "Value": "paloaltonetworks.com"
                        }
                    ],
                    "Name": [
                        "*.paloaltonetworks.com",
                        "paloaltonetworks.com"
                    ],
                    "IssuerDN": "CN=DigiCert SHA2 Secure Server CA,O=DigiCert Inc,C=US",
                    "SerialNumber": "19290688218337824112020565039390569720",
                    "ValidityNotBefore": "2020-10-23T00:00:00.000Z",
                    "ValidityNotAfter": "2021-11-21T23:59:59.000Z",
                    "SHA256": "bc33cf76519f1ec5ae7f287f321df33a7afd4fd553f364cf3c753f91ba689f8d",
                    "SHA1": "2392ea5cd4c2a61e51547570634ef887ab1942e9",
                    "MD5": "22769ae413997b86da4a0934072d9ed0",
                    "PublicKey": {
                        "Algorithm": "RSA",
                        "Length": 2048,
                        "Modulus": "00:00:00:00",
                        "Exponent": 65537
                    },
                    "SPKISHA256": "94b716aeda21cd661949cfbf3f55457a277da712cdce0ab31989a4f288fad9b9",
                    "Signature": {
                        "Algorithm": "sha256",
                        "Signature": "SIGNATURE"
                    },
                    "Extension": [
                        {
                            "OID": "2.5.29.35",
                            "Name": "authorityKeyIdentifier",
                            "Critical": False,
                            "Value": {
                                "KeyIdentifier": "0f80611c823161d52f28e78d4638b42ce1c6d9e2"
                            }
                        },
                        {
                            "OID": "2.5.29.14",
                            "Name": "subjectKeyIdentifier",
                            "Critical": False,
                            "Value": {
                                "Digest": "b34972bb12121b8851cd5564ff9656dcbca3f288"
                            }
                        },
                        {
                            "OID": "2.5.29.17",
                            "Name": "subjectAltName",
                            "Critical": False,
                            "Value": [
                                {
                                    "Type": "dNSName",
                                    "Value": "*.paloaltonetworks.com"
                                },
                                {
                                    "Type": "dNSName",
                                    "Value": "paloaltonetworks.com"
                                }
                            ]
                        },
                        {
                            "OID": "2.5.29.15",
                            "Name": "keyUsage",
                            "Critical": True,
                            "Value": {
                                "DigitalSignature": True,
                                "KeyEncipherment": True
                            }
                        },
                        {
                            "OID": "2.5.29.37",
                            "Name": "extendedKeyUsage",
                            "Critical": False,
                            "Value": {
                                "Usages": [
                                    "serverAuth",
                                    "clientAuth"
                                ]
                            }
                        },
                        {
                            "OID": "2.5.29.31",
                            "Name": "cRLDistributionPoints",
                            "Critical": False,
                            "Value": [
                                {
                                    "FullName": [
                                        {
                                            "Type": "uniformResourceIdentifier",
                                            "Value": "http://crl3.digicert.com/ssca-sha2-g7.crl"
                                        }
                                    ]
                                },
                                {
                                    "FullName": [
                                        {
                                            "Type": "uniformResourceIdentifier",
                                            "Value": "http://crl4.digicert.com/ssca-sha2-g7.crl"
                                        }
                                    ]
                                }
                            ]
                        },
                        {
                            "OID": "2.5.29.32",
                            "Name": "certificatePolicies",
                            "Critical": False,
                            "Value": [
                                {
                                    "PolicyIdentifier": "2.16.840.1.114412.1.1",
                                    "PolicyQualifiers": [
                                        "https://www.digicert.com/CPS"
                                    ]
                                },
                                {
                                    "PolicyIdentifier": "2.23.140.1.2.2"
                                }
                            ]
                        },
                        {
                            "OID": "1.3.6.1.5.5.7.1.1",
                            "Name": "authorityInfoAccess",
                            "Critical": False,
                            "Value": [
                                {
                                    "AccessMethod": "OCSP",
                                    "AccessLocation": {
                                        "Type": "uniformResourceIdentifier",
                                        "Value": "http://ocsp.digicert.com"
                                    }
                                },
                                {
                                    "AccessMethod": "caIssuers",
                                    "AccessLocation": {
                                        "Type": "uniformResourceIdentifier",
                                        "Value": "http://cacerts.digicert.com/DigiCertSHA2SecureServerCA.crt"
                                    }
                                }
                            ]
                        },
                        {
                            "OID": "2.5.29.19",
                            "Name": "basicConstraints",
                            "Critical": False,
                            "Value": {
                                "CA": False
                            }
                        },
                        {
                            "OID": "1.3.6.1.4.1.11129.2.4.2",
                            "Name": "signedCertificateTimestampList",
                            "Critical": False,
                            "Value": [
                                {
                                    "Version": 0,
                                    "LogId": "f65c942fd1773022145418083094568ee34d131933bfdf0c2f200bcc4ef164e3",
                                    "Timestamp": "2020-10-23T19:31:49.000Z",
                                    "EntryType": "PreCertificate"
                                },
                                {
                                    "Version": 0,
                                    "LogId": "5cdc4392fee6ab4544b15e9ad456e61037fbd5fa47dca17394b25ee6f6c70eca",
                                    "Timestamp": "2020-10-23T19:31:49.000Z",
                                    "EntryType": "PreCertificate"
                                }
                            ]
                        },
                        {
                            "OID": "1.3.6.1.4.1.11129.2.4.5",
                            "Name": "signedCertificateTimestampList",
                            "Critical": False,
                            "Value": [
                                {
                                    "Version": 0,
                                    "LogId": "f65c942fd1773022145418083094568ee34d131933bfdf0c2f200bcc4ef164e3",
                                    "Timestamp": "2020-10-23T19:31:49.000Z",
                                    "EntryType": "X509Certificate"
                                },
                                {
                                    "Version": 0,
                                    "LogId": "5cdc4392fee6ab4544b15e9ad456e61037fbd5fa47dca17394b25ee6f6c70eca",
                                    "Timestamp": "2020-10-23T19:31:49.000Z",
                                    "EntryType": "X509Certificate"
                                }
                            ]
                        }
                    ]
                }],
                'DBotScore(val.Indicator && val.Indicator == obj.Indicator && '
                'val.Vendor == obj.Vendor && val.Type == obj.Type)': [{
                    "Indicator": "bc33cf76519f1ec5ae7f287f321df33a7afd4fd553f364cf3c753f91ba689f8d",
                    "Type": "certificate",
                    "Vendor": "test",
                    "Score": 0
                }]
            },
            'IndicatorTimeline': [],
            'Relationships': [],
            'IgnoreAutoExtract': False,
            'Note': False
        }

    def test_email_indicator_type(self, mocker):
        """
        Given:
            - a single email indicator entry
        When
           - creating an Common.EMAIL object
       Then
           - The context created matches the data entry
       """
        from CommonServerPython import Common, DBotScoreType
        mocker.patch.object(demisto, 'params', return_value={'insecure': True})
        dbot_score = Common.DBotScore(
            indicator='user@example.com',
            integration_name='Test',
            indicator_type=DBotScoreType.EMAIL,
            score=Common.DBotScore.GOOD
        )
        dbot_context = {'DBotScore(val.Indicator && val.Indicator == obj.Indicator && '
                   'val.Vendor == obj.Vendor && val.Type == obj.Type)':
                       {'Indicator': 'user@example.com', 'Type': 'email', 'Vendor': 'Test', 'Score': 1}}

        assert dbot_context == dbot_score.to_context()

        email_context = Common.EMAIL(
            domain='example.com',
            address='user@example.com',
            dbot_score=dbot_score
        )
        assert email_context.to_context()[email_context.CONTEXT_PATH] == {'Address': 'user@example.com', 'Domain': 'example.com'}


class TestIndicatorsSearcher:
    def mock_search_after_output(self, fromDate='', toDate='', query='', size=0, value='', page=0, searchAfter='',
                                 populateFields=None):
        if not searchAfter:
            searchAfter = 0

        if searchAfter < 6:
            searchAfter += 1

        else:
            # mock the end of indicators
            searchAfter = None

        if page == 17:
            # checking a unique case when trying to reach a certain page and not all the indicators
            searchAfter = 200

        return {'searchAfter': searchAfter}

    def test_search_indicators_by_page(self, mocker):
        """
        Given:
          - Searching indicators couple of times
          - Server version in less than 6.1.0
        When:
          - Mocking search indicators using paging
        Then:
          - The page number is rising
          - The searchAfter param is null
        """
        from CommonServerPython import IndicatorsSearcher
        mocker.patch.object(demisto, 'searchIndicators', return_value={})

        search_indicators_obj_paging = IndicatorsSearcher()
        search_indicators_obj_paging._can_use_search_after = False

        for n in range(5):
            search_indicators_obj_paging.search_indicators_by_version()

        assert search_indicators_obj_paging._page == 5
        assert not search_indicators_obj_paging._search_after_param

    def test_search_indicators_by_search_after(self, mocker):
        """
        Given:
          - Searching indicators couple of times
          - Server version in equal or higher than 6.1.0
        When:
          - Mocking search indicators using the searchAfter parameter
        Then:
          - The search after param is rising
          - The page param is 0
        """
        from CommonServerPython import IndicatorsSearcher
        mocker.patch.object(demisto, 'searchIndicators', side_effect=self.mock_search_after_output)

        search_indicators_obj_search_after = IndicatorsSearcher()
        search_indicators_obj_search_after._can_use_search_after = True
        try:
            for n in range(5):
                search_indicators_obj_search_after.search_indicators_by_version()
        except Exception as e:
            print(e)

        assert search_indicators_obj_search_after._search_after_param == 5
        assert search_indicators_obj_search_after._page == 0

    def test_search_all_indicators_by_search_after(self, mocker):
        """
        Given:
          - Searching indicators couple of times
          - Server version in equal or higher than 6.1.0
        When:
          - Mocking search indicators using the searchAfter parameter until there are no more indicators
          so search_after is None
        Then:
          - The search after param is None
          - The page param is 0
        """
        from CommonServerPython import IndicatorsSearcher
        mocker.patch.object(demisto, 'searchIndicators', side_effect=self.mock_search_after_output)

        search_indicators_obj_search_after = IndicatorsSearcher()
        search_indicators_obj_search_after._can_use_search_after = True
        for n in range(7):
            search_indicators_obj_search_after.search_indicators_by_version()
        assert search_indicators_obj_search_after._search_after_param == None
        assert search_indicators_obj_search_after._page == 0

    def test_search_indicators_in_certain_page(self, mocker):
        """
        Given:
          - Searching indicators in a specific page that is mot 0
          - Server version in equal or higher than 6.1.0
        When:
          - Mocking search indicators in this specific page
          so search_after is None
        Then:
          - The search after param is not None
          - The page param is 0
        """
        from CommonServerPython import IndicatorsSearcher
        mocker.patch.object(demisto, 'searchIndicators', side_effect=self.mock_search_after_output)

        res = search_indicators_obj_search_after = IndicatorsSearcher(page=17)
        search_indicators_obj_search_after._can_use_search_after = True
        search_indicators_obj_search_after.search_indicators_by_version()

        assert search_indicators_obj_search_after._search_after_param == 200
        assert search_indicators_obj_search_after._page == 17


class TestAutoFocusKeyRetriever:
    def test_instantiate_class_with_param_key(self, mocker, clear_version_cache):
        """
        Given:
            - giving the api_key parameter
        When:
            - Mocking getAutoFocusApiKey
            - Mocking server version to be 6.2.0
        Then:
            - The Auto Focus API Key is the one given to the class
        """
        from CommonServerPython import AutoFocusKeyRetriever
        mocker.patch.object(demisto, 'getAutoFocusApiKey', return_value='test')
        mocker.patch.object(demisto, 'demistoVersion', return_value={'version': '6.2.0', 'buildNumber': '62000'})
        auto_focus_key_retriever = AutoFocusKeyRetriever(api_key='1234')
        assert auto_focus_key_retriever.key == '1234'

    def test_instantiate_class_pre_6_2_failed(self, mocker, clear_version_cache):
        """
        Given:
            - not giving the api_key parameter
        When:
            - Mocking getAutoFocusApiKey
            - Mocking server version to be 6.1.0
        Then:
            - Validate an exception with appropriate error message is raised.
        """
        from CommonServerPython import AutoFocusKeyRetriever
        mocker.patch.object(demisto, 'getAutoFocusApiKey', return_value='test')
        mocker.patch.object(demisto, 'demistoVersion', return_value={'version': '6.1.0', 'buildNumber': '61000'})
        with raises(DemistoException, match='For versions earlier than 6.2.0, configure an API Key.'):
            AutoFocusKeyRetriever(api_key='')

    def test_instantiate_class_without_param_key(self, mocker, clear_version_cache):
        """
        Given:
            - not giving the api_key parameter
        When:
            - Mocking getAutoFocusApiKey
            - Mocking server version to be 6.2.0
        Then:
            - The Auto Focus API Key is the one given by the getAutoFocusApiKey method
        """
        from CommonServerPython import AutoFocusKeyRetriever
        mocker.patch.object(demisto, 'getAutoFocusApiKey', return_value='test')
        mocker.patch.object(demisto, 'demistoVersion', return_value={'version': '6.2.0', 'buildNumber': '62000'})
        auto_focus_key_retriever = AutoFocusKeyRetriever(api_key='')
        assert auto_focus_key_retriever.key == 'test'


class TestEntityRelationship:
    """Global vars for all of the tests"""
    name = 'related-to'
    reverse_name = 'related-to'
    relationship_type = 'IndicatorToIndicator'
    entity_a = 'test1'
    entity_a_family = 'Indicator'
    entity_a_type = 'Domain'
    entity_b = 'test2'
    entity_b_family = 'Indicator'
    entity_b_type = 'Domain'
    source_reliability = 'F - Reliability cannot be judged'

    def test_entity_relations_context(self):
        """
        Given
        - an EntityRelationship object.

        When
        - running to_context function of the object

        Then
        - Validate that the expected context is created
        """
        from CommonServerPython import EntityRelationship
        relationship = EntityRelationship(name='related-to',
                                          relationship_type='IndicatorToIndicator',
                                          entity_a='test1',
                                          entity_a_family='Indicator',
                                          entity_a_type='Domain',
                                          entity_b='test2',
                                          entity_b_family='Indicator',
                                          entity_b_type='Domain',
                                          source_reliability='F - Reliability cannot be judged',
                                          brand='test')

        expected_context = {
            "Relationship": 'related-to',
            "EntityA": 'test1',
            "EntityAType": 'Domain',
            "EntityB": 'test2',
            "EntityBType": 'Domain',
        }
        assert relationship.to_context() == expected_context

    def test_entity_relations_to_entry(self):
        """
        Given
        - an EntityRelationship object.

        When
        - running to_entry function of the object

        Then
        - Validate that the expected context is created
        """
        from CommonServerPython import EntityRelationship
        relationship = EntityRelationship(name=TestEntityRelationship.name,
                                          relationship_type=TestEntityRelationship.relationship_type,
                                          entity_a=TestEntityRelationship.entity_a,
                                          entity_a_family=TestEntityRelationship.entity_a_family,
                                          entity_a_type=TestEntityRelationship.entity_a_type,
                                          entity_b=TestEntityRelationship.entity_b,
                                          entity_b_family=TestEntityRelationship.entity_b_family,
                                          entity_b_type=TestEntityRelationship.entity_b_type,
                                          source_reliability=TestEntityRelationship.source_reliability
                                          )

        expected_entry = {
            "name": TestEntityRelationship.name,
            "reverseName": TestEntityRelationship.reverse_name,
            "type": TestEntityRelationship.relationship_type,
            "entityA": TestEntityRelationship.entity_a,
            "entityAFamily": TestEntityRelationship.entity_a_family,
            "entityAType": TestEntityRelationship.entity_a_type,
            "entityB": TestEntityRelationship.entity_b,
            "entityBFamily": TestEntityRelationship.entity_b_family,
            "entityBType": TestEntityRelationship.entity_b_type,
            "fields": {},
            "reliability": TestEntityRelationship.source_reliability
        }
        assert relationship.to_entry() == expected_entry

    def test_entity_relations_to_indicator(self):
        """
        Given
        - an EntityRelationship object.

        When
        - running to_indicator function of the object

        Then
        - Validate that the expected context is created
        """
        from CommonServerPython import EntityRelationship
        relationship = EntityRelationship(name=TestEntityRelationship.name,
                                          relationship_type=TestEntityRelationship.relationship_type,
                                          entity_a=TestEntityRelationship.entity_a,
                                          entity_a_family=TestEntityRelationship.entity_a_family,
                                          entity_a_type=TestEntityRelationship.entity_a_type,
                                          entity_b=TestEntityRelationship.entity_b,
                                          entity_b_family=TestEntityRelationship.entity_b_family,
                                          entity_b_type=TestEntityRelationship.entity_b_type,
                                          )

        expected_to_indicator = {
            "name": TestEntityRelationship.name,
            "reverseName": TestEntityRelationship.reverse_name,
            "type": TestEntityRelationship.relationship_type,
            "entityA": TestEntityRelationship.entity_a,
            "entityAFamily": TestEntityRelationship.entity_a_family,
            "entityAType": TestEntityRelationship.entity_a_type,
            "entityB": TestEntityRelationship.entity_b,
            "entityBFamily": TestEntityRelationship.entity_b_family,
            "entityBType": TestEntityRelationship.entity_b_type,
            "fields": {},
        }
        assert relationship.to_indicator() == expected_to_indicator

    def test_invalid_name_init(self):
        """
        Given
        - an EntityRelation object which has a invalid relation name.

        When
        - Creating the EntityRelation object.

        Then
        - Validate a ValueError is raised.
        """
        from CommonServerPython import EntityRelationship
        try:
            EntityRelationship(name='ilegal',
                               relationship_type=TestEntityRelationship.relationship_type,
                               entity_a=TestEntityRelationship.entity_a,
                               entity_a_family=TestEntityRelationship.entity_a_family,
                               entity_a_type=TestEntityRelationship.entity_a_type,
                               entity_b=TestEntityRelationship.entity_b,
                               entity_b_family=TestEntityRelationship.entity_b_family,
                               entity_b_type=TestEntityRelationship.entity_b_type
                               )
        except ValueError as exception:
            assert "Invalid relationship: ilegal" in str(exception)

    def test_invalid_relation_type_init(self):
        """
        Given
        - an EntityRelation object which has a invalid relation type.

        When
        - Creating the EntityRelation object.

        Then
        - Validate a ValueError is raised.
        """
        from CommonServerPython import EntityRelationship
        try:
            EntityRelationship(name=TestEntityRelationship.name,
                               relationship_type='TestRelationshipType',
                               entity_a=TestEntityRelationship.entity_a,
                               entity_a_family=TestEntityRelationship.entity_a_family,
                               entity_a_type=TestEntityRelationship.entity_a_type,
                               entity_b=TestEntityRelationship.entity_b,
                               entity_b_family=TestEntityRelationship.entity_b_family,
                               entity_b_type=TestEntityRelationship.entity_b_type
                               )
        except ValueError as exception:
            assert "Invalid relationship type: TestRelationshipType" in str(exception)

    def test_invalid_a_family_init(self):
        """
        Given
        - an EntityRelation object which has a invalid family type of the source.

        When
        - Creating the EntityRelation object.

        Then
        - Validate a ValueError is raised.
        """
        from CommonServerPython import EntityRelationship
        try:
            EntityRelationship(name=TestEntityRelationship.name,
                               relationship_type=TestEntityRelationship.relationship_type,
                               entity_a=TestEntityRelationship.entity_a,
                               entity_a_family='IndicatorIlegal',
                               entity_a_type=TestEntityRelationship.entity_a_type,
                               entity_b=TestEntityRelationship.entity_b,
                               entity_b_family=TestEntityRelationship.entity_b_family,
                               entity_b_type=TestEntityRelationship.entity_b_type
                               )
        except ValueError as exception:
            assert "Invalid entity A Family type: IndicatorIlegal" in str(exception)

    def test_invalid_a_type_init(self):
        """
        Given
        - an EntityRelation object which has a invalid type of the source.

        When
        - Creating the EntityRelation object.

        Then
        - Validate a ValueError is raised.
        """
        from CommonServerPython import EntityRelationship
        try:
            EntityRelationship(name=TestEntityRelationship.name,
                               relationship_type=TestEntityRelationship.relationship_type,
                               entity_a=TestEntityRelationship.entity_a,
                               entity_a_family=TestEntityRelationship.entity_a_family,
                               entity_a_type='DomainTest',
                               entity_b=TestEntityRelationship.entity_b,
                               entity_b_family=TestEntityRelationship.entity_b_family,
                               entity_b_type=TestEntityRelationship.entity_b_type
                               )
        except ValueError as exception:
            assert "Invalid entity A type: DomainTest" in str(exception)

    def test_invalid_b_family_init(self):
        """
        Given
        - an EntityRelation object which has a invalid family type of the destination.

        When
        - Creating the EntityRelation object.

        Then
        - Validate a ValueError is raised.
        """
        from CommonServerPython import EntityRelationship
        try:
            EntityRelationship(name=TestEntityRelationship.name,
                               relationship_type=TestEntityRelationship.relationship_type,
                               entity_a=TestEntityRelationship.entity_a,
                               entity_a_family=TestEntityRelationship.entity_a_family,
                               entity_a_type=TestEntityRelationship.entity_a_type,
                               entity_b=TestEntityRelationship.entity_b,
                               entity_b_family='IndicatorIlegal',
                               entity_b_type=TestEntityRelationship.entity_b_type
                               )
        except ValueError as exception:
            assert "Invalid entity B Family type: IndicatorIlegal" in str(exception)

    def test_invalid_b_type_init(self):
        """
        Given
        - an EntityRelation object which has a invalid type of the destination.

        When
        - Creating the EntityRelation object.

        Then
        - Validate a ValueError is raised.
        """
        from CommonServerPython import EntityRelationship
        try:
            EntityRelationship(name=TestEntityRelationship.name,
                               relationship_type=TestEntityRelationship.relationship_type,
                               entity_a=TestEntityRelationship.entity_a,
                               entity_a_family=TestEntityRelationship.entity_a_family,
                               entity_a_type=TestEntityRelationship.entity_a_type,
                               entity_b=TestEntityRelationship.entity_b,
                               entity_b_family=TestEntityRelationship.entity_b_family,
                               entity_b_type='DomainTest'
                               )
        except ValueError as exception:
            assert "Invalid entity B type: DomainTest" in str(exception)


class TestIsDemistoServerGE:
    @classmethod
    @pytest.fixture(scope='function', autouse=True)
    def clear_cache(cls):
        get_demisto_version._version = None

    def test_get_demisto_version(self, mocker):
        # verify expected server version and build returned in case Demisto class has attribute demistoVersion
        mocker.patch.object(
            demisto,
            'demistoVersion',
            return_value={
                'version': '5.0.0',
                'buildNumber': '50000'
            }
        )
        assert get_demisto_version() == {
            'version': '5.0.0',
            'buildNumber': '50000'
        }
        # call again to check cache
        assert get_demisto_version() == {
            'version': '5.0.0',
            'buildNumber': '50000'
        }
        # call count should be 1 as we cached
        assert demisto.demistoVersion.call_count == 1
        # test is_demisto_version_ge
        assert is_demisto_version_ge('5.0.0')
        assert is_demisto_version_ge('4.5.0')
        assert not is_demisto_version_ge('5.5.0')
        assert get_demisto_version_as_str() == '5.0.0-50000'

    def test_is_demisto_version_ge_4_5(self, mocker):
        get_version_patch = mocker.patch('CommonServerPython.get_demisto_version')
        get_version_patch.side_effect = AttributeError('simulate missing demistoVersion')
        assert not is_demisto_version_ge('5.0.0')
        assert not is_demisto_version_ge('6.0.0')
        with raises(AttributeError, match='simulate missing demistoVersion'):
            is_demisto_version_ge('4.5.0')

    def test_is_demisto_version_ge_dev_version(self, mocker):
        mocker.patch.object(
            demisto,
            'demistoVersion',
            return_value={
                'version': '6.0.0',
                'buildNumber': '50000'
            }
        )
        assert is_demisto_version_ge('6.0.0', '1-dev')

    @pytest.mark.parametrize('version, build', [
        ('6.0.0', '49999'),
        ('6.0.0', '50000'),
        ('6.0.0', '6'),  # Added with the fix of https://github.com/demisto/etc/issues/36876
        ('5.5.0', '50001')
    ])
    def test_is_demisto_version_build_ge(self, mocker, version, build):
        mocker.patch.object(
            demisto,
            'demistoVersion',
            return_value={
                'version': '6.0.0',
                'buildNumber': '50000'
            }
        )
        assert is_demisto_version_ge(version, build)

    @pytest.mark.parametrize('version, build', [
        ('6.0.0', '50001'),
        ('6.1.0', '49999')
    ])
    def test_is_demisto_version_build_ge_negative(self, mocker, version, build):
        mocker.patch.object(
            demisto,
            'demistoVersion',
            return_value={
                'version': '6.0.0',
                'buildNumber': '50000'
            }
        )
        assert not is_demisto_version_ge(version, build)<|MERGE_RESOLUTION|>--- conflicted
+++ resolved
@@ -1149,62 +1149,6 @@
     assert demisto.results.call_args[0][0]['Contents'] == err_msg
 
 
-<<<<<<< HEAD
-=======
-def test_get_demisto_version(mocker, clear_version_cache):
-    # verify expected server version and build returned in case Demisto class has attribute demistoVersion
-    mocker.patch.object(
-        demisto,
-        'demistoVersion',
-        return_value={
-            'version': '5.0.0',
-            'buildNumber': '50000'
-        }
-    )
-    assert get_demisto_version() == {
-        'version': '5.0.0',
-        'buildNumber': '50000'
-    }
-    # call again to check cache
-    assert get_demisto_version() == {
-        'version': '5.0.0',
-        'buildNumber': '50000'
-    }
-    # call count should be 1 as we cached
-    assert demisto.demistoVersion.call_count == 1
-    # test is_demisto_version_ge
-    assert is_demisto_version_ge('5.0.0')
-    assert is_demisto_version_ge('4.5.0')
-    assert not is_demisto_version_ge('5.5.0')
-    assert get_demisto_version_as_str() == '5.0.0-50000'
-
-
-def test_is_demisto_version_ge_4_5(mocker, clear_version_cache):
-    get_version_patch = mocker.patch('CommonServerPython.get_demisto_version')
-    get_version_patch.side_effect = AttributeError('simulate missing demistoVersion')
-    assert not is_demisto_version_ge('5.0.0')
-    assert not is_demisto_version_ge('6.0.0')
-    with raises(AttributeError, match='simulate missing demistoVersion'):
-        is_demisto_version_ge('4.5.0')
-
-
-def test_is_demisto_version_build_ge(mocker):
-    mocker.patch.object(
-        demisto,
-        'demistoVersion',
-        return_value={
-            'version': '6.0.0',
-            'buildNumber': '50000'
-        }
-    )
-    assert is_demisto_version_ge('6.0.0', '49999')
-    assert is_demisto_version_ge('6.0.0', '50000')
-    assert is_demisto_version_ge('6.0.0', '6')  # Added with the fix of https://github.com/demisto/etc/issues/36876
-    assert not is_demisto_version_ge('6.0.0', '50001')
-    assert not is_demisto_version_ge('6.1.0', '49999')
-    assert not is_demisto_version_ge('5.5.0', '50001')
-
-
 def test_indicator_type_by_server_version_under_6_1(mocker, clear_version_cache):
     """
     Given
@@ -1247,7 +1191,6 @@
     assert FeedIndicatorType.indicator_type_by_server_version("STIX Attack Pattern") == "Attack Pattern"
 
 
->>>>>>> 8c9a5573
 def test_assign_params():
     from CommonServerPython import assign_params
     res = assign_params(a='1', b=True, c=None, d='')
@@ -3586,6 +3529,7 @@
     msg = demisto.info.call_args[0][0]
     assert 'This is a test' in msg
     assert 'python warning' in msg
+
 
 def test_get_schedule_metadata():
     """
