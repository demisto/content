--- conflicted
+++ resolved
@@ -32,13 +32,8 @@
                                 response_to_context, is_integration_command_execution, is_xsiam_or_xsoar_saas, is_xsoar,
                                 is_xsoar_on_prem, is_xsoar_hosted, is_xsoar_saas, is_xsiam, send_data_to_xsiam,
                                 censor_request_logs, censor_request_logs, safe_sleep, get_server_config, b64_decode,
-<<<<<<< HEAD
-                                get_engine_base_url, is_integration_instance_running_on_engine, find_and_remove_sensitive_text,
-                                stringEscapeMD,  get_pack_version
-=======
                                 get_engine_base_url, is_integration_instance_running_on_engine, find_and_remove_sensitive_text, stringEscapeMD,
-                                execute_polling_command,
->>>>>>> 79ef01e7
+                                execute_polling_command, get_pack_version,
                                 )
 
 EVENTS_LOG_ERROR = \
@@ -10048,10 +10043,10 @@
             return entries[1]
 
     mock_execute_command = mocker.patch.object(demisto, "executeCommand", side_effect=mock_polling_command_entry)
-    
+
     command_name = "demo-polling-command"
     original_call_args = {"endpoint_id": "my_endpoint", "interval_in_seconds": 1}
-    
+
     command_results = execute_polling_command(command_name, original_call_args)
 
     # Check that command has been executed twice
@@ -10061,7 +10056,7 @@
     mock_first_call_inputs = mock_execute_command.call_args_list[0][0]
     assert mock_first_call_inputs[0] == command_name
     assert mock_first_call_inputs[1] == original_call_args
-    
+
     # Check inputs of second execution (expect polling args to be used)
     mock_second_call_inputs = mock_execute_command.call_args_list[1][0]
     assert mock_second_call_inputs[0] == command_name
@@ -10070,7 +10065,7 @@
     # Check outputs of first execution
     assert command_results[0].outputs == entries[0][0]["EntryContext"]
     assert command_results[0].readable_output == entries[0][0]["HumanReadable"]
-    
+
     assert command_results[1].outputs == entries[1][0]["EntryContext"]
     assert command_results[1].readable_output == entries[1][0]["HumanReadable"]
 
