# -*- coding: utf-8 -*-
import gzip
import demistomock as demisto
import copy
import json
import re
import os
import sys
import requests
from pytest import raises, mark
import pytest
import warnings

from CommonServerPython import xml2json, json2xml, entryTypes, formats, tableToMarkdown, underscoreToCamelCase, \
    flattenCell, date_to_timestamp, datetime, timedelta, camelize, pascalToSpace, argToList, \
    remove_nulls_from_dictionary, is_error, get_error, hash_djb2, fileResult, is_ip_valid, get_demisto_version, \
    IntegrationLogger, parse_date_string, IS_PY3, PY_VER_MINOR, DebugLogger, b64_encode, parse_date_range, return_outputs, \
    argToBoolean, ipv4Regex, ipv4cidrRegex, ipv6cidrRegex, urlRegex, ipv6Regex, batch, FeedIndicatorType, \
    encode_string_results, safe_load_json, remove_empty_elements, aws_table_to_markdown, is_demisto_version_ge, \
    appendContext, auto_detect_indicator_type, handle_proxy, get_demisto_version_as_str, get_x_content_info_headers, \
    url_to_clickable_markdown, WarningsHandler, DemistoException, SmartGetDict, JsonTransformer, \
    remove_duplicates_from_list_arg, DBotScoreType, DBotScoreReliability, Common, send_events_to_xsiam
import CommonServerPython

try:
    from StringIO import StringIO
except ImportError:
    # Python 3
    from io import StringIO  # noqa

INFO = {'b': 1,
        'a': {
            'safd': 3,
            'b': [
                {'c': {'d': 432}, 'd': 2},
                {'c': {'f': 1}},
                {'b': 1234},
                {'c': {'d': 4567}},
                {'c': {'d': 11}},
                {'c': {'d': u'asdf'}}],
            'c': {'d': 10},
        }
        }


@pytest.fixture()
def clear_version_cache():
    """
    Clear the version cache at end of the test (in case we mocked demisto.serverVersion)
    """
    yield
    get_demisto_version._version = None


@pytest.fixture(autouse=True)
def handle_calling_context(mocker):
    mocker.patch.object(CommonServerPython, 'get_integration_name', return_value='Test')


def test_xml():
    import json

    xml = b"<work><employee><id>100</id><name>foo</name></employee><employee><id>200</id><name>goo</name>" \
          b"</employee></work>"
    jsonExpected = '{"work": {"employee": [{"id": "100", "name": "foo"}, {"id": "200", "name": "goo"}]}}'

    jsonActual = xml2json(xml)
    assert jsonActual == jsonExpected, "expected\n" + jsonExpected + "\n to equal \n" + jsonActual

    jsonDict = json.loads(jsonActual)
    assert jsonDict['work']['employee'][0]['id'] == "100", 'id of first employee must be 100'
    assert jsonDict['work']['employee'][1]['name'] == "goo", 'name of second employee must be goo'

    xmlActual = json2xml(jsonActual)
    assert xmlActual == xml, "expected:\n{}\nto equal:\n{}".format(xml, xmlActual)


def toEntry(table):
    return {

        'Type': entryTypes['note'],
        'Contents': table,
        'ContentsFormat': formats['table'],
        'ReadableContentsFormat': formats['markdown'],
        'HumanReadable': table
    }


def test_is_ip_valid():
    valid_ip_v6 = "FE80:0000:0000:0000:0202:B3FF:FE1E:8329"
    valid_ip_v6_b = "FE80::0202:B3FF:FE1E:8329"
    invalid_ip_v6 = "KKKK:0000:0000:0000:0202:B3FF:FE1E:8329"
    valid_ip_v4 = "10.10.10.10"
    invalid_ip_v4 = "10.10.10.9999"
    invalid_not_ip_with_ip_structure = "1.1.1.1.1.1.1.1.1.1.1.1.1.1.1"
    not_ip = "Demisto"
    assert not is_ip_valid(valid_ip_v6)
    assert is_ip_valid(valid_ip_v6, True)
    assert is_ip_valid(valid_ip_v6_b, True)
    assert not is_ip_valid(invalid_ip_v6, True)
    assert not is_ip_valid(not_ip, True)
    assert is_ip_valid(valid_ip_v4)
    assert not is_ip_valid(invalid_ip_v4)
    assert not is_ip_valid(invalid_not_ip_with_ip_structure)


DATA = [
    {
        'header_1': 'a1',
        'header_2': 'b1',
        'header_3': 'c1'
    },
    {
        'header_1': 'a2',
        'header_2': 'b2',
        'header_3': 'c2'
    },
    {
        'header_1': 'a3',
        'header_2': 'b3',
        'header_3': 'c3'
    }
]

TABLE_TO_MARKDOWN_ONLY_DATA_PACK = [
    (
        DATA,
        '''### tableToMarkdown test
|header_1|header_2|header_3|
|---|---|---|
| a1 | b1 | c1 |
| a2 | b2 | c2 |
| a3 | b3 | c3 |
'''
    ),
    (
        [
            {
                'header_1|with_pipe': 'a1',
                'header_2': 'b1',
            },
            {
                'header_1|with_pipe': 'a2',
                'header_2': 'b2',
            }
        ],
        '''### tableToMarkdown test
|header_1\\|with_pipe|header_2|
|---|---|
| a1 | b1 |
| a2 | b2 |
'''
    )
]

DATA_WITH_URLS = [(
    [
        {
            'header_1': 'a1',
            'url1': 'b1',
            'url2': 'c1'
        },
        {
            'header_1': 'a2',
            'url1': 'b2',
            'url2': 'c2'
        },
        {
            'header_1': 'a3',
            'url1': 'b3',
            'url2': 'c3'
        }
    ],
    '''### tableToMarkdown test
|header_1|url1|url2|
|---|---|---|
| a1 | [b1](b1) | [c1](c1) |
| a2 | [b2](b2) | [c2](c2) |
| a3 | [b3](b3) | [c3](c3) |
'''
)]

COMPLEX_DATA_WITH_URLS = [(
    [
        {'data':
             {'id': '1',
              'result':
                  {'files':
                      [
                          {
                              'filename': 'name',
                              'size': 0,
                              'url': 'url'
                          }
                      ]
                  },
              'links': ['link']
              }
         },
        {'data':
             {'id': '2',
              'result':
                  {'files':
                      [
                          {
                              'filename': 'name',
                              'size': 0,
                              'url': 'url'
                          }
                      ]
                  },
              'links': ['link']
              }
         }
    ],
    [
        {'data':
             {'id': '1',
              'result':
                  {'files':
                      [
                          {
                              'filename': 'name',
                              'size': 0,
                              'url': '[url](url)'
                          }
                      ]
                  },
              'links': ['[link](link)']
              }
         },
        {'data':
             {'id': '2',
              'result':
                  {'files':
                      [
                          {
                              'filename': 'name',
                              'size': 0,
                              'url': '[url](url)'
                          }
                      ]
                  },
              'links': ['[link](link)']
              }
         }
    ])]


class TestTableToMarkdown:
    @pytest.mark.parametrize('data, expected_table', TABLE_TO_MARKDOWN_ONLY_DATA_PACK)
    def test_sanity(self, data, expected_table):
        """
        Given:
          - list of objects.
        When:
          - calling tableToMarkdown.
        Then:
          - return a valid table.
        """
        table = tableToMarkdown('tableToMarkdown test', data)

        assert table == expected_table

    @staticmethod
    def test_header_transform_underscoreToCamelCase():
        """
        Given:
          - list of objects.
          - an header transformer.
        When:
          - calling tableToMarkdown.
        Then:
          - return a valid table with updated headers.
        """
        # header transform
        table = tableToMarkdown('tableToMarkdown test with headerTransform', DATA,
                                headerTransform=underscoreToCamelCase)
        expected_table = (
            '### tableToMarkdown test with headerTransform\n'
            '|Header1|Header2|Header3|\n'
            '|---|---|---|\n'
            '| a1 | b1 | c1 |\n'
            '| a2 | b2 | c2 |\n'
            '| a3 | b3 | c3 |\n'
        )
        assert table == expected_table

    @staticmethod
    def test_multiline():
        """
        Given:
          - list of objects.
          - some values contains a new line and the "|" sign.
        When:
          - calling tableToMarkdown.
        Then:
          - return a valid table with "br" tags instead of new lines and escaped pipe sign.
        """
        data = copy.deepcopy(DATA)
        for i, d in enumerate(data):
            d['header_2'] = 'b%d.1\nb%d.2' % (i + 1, i + 1,)
            d['header_3'] = 'c%d|1' % (i + 1,)

        table = tableToMarkdown('tableToMarkdown test with multiline', data)
        expected_table = (
            '### tableToMarkdown test with multiline\n'
            '|header_1|header_2|header_3|\n'
            '|---|---|---|\n'
            '| a1 | b1.1<br>b1.2 | c1\|1 |\n'
            '| a2 | b2.1<br>b2.2 | c2\|1 |\n'
            '| a3 | b3.1<br>b3.2 | c3\|1 |\n'
        )
        assert table == expected_table

    @staticmethod
    def test_url():
        """
        Given:
          - list of objects.
          - some values contain a URL.
          - some values are missing.
        When:
          - calling tableToMarkdown.
        Then:
          - return a valid table.
        """
        data = copy.deepcopy(DATA)
        for d in data:
            d['header_2'] = None
            d['header_3'] = '[url](https:\\demisto.com)'
        table_url_missing_info = tableToMarkdown('tableToMarkdown test with url and missing info', data)
        expected_table_url_missing_info = (
            '### tableToMarkdown test with url and missing info\n'
            '|header_1|header_2|header_3|\n'
            '|---|---|---|\n'
            '| a1 |  | [url](https:\demisto.com) |\n'
            '| a2 |  | [url](https:\demisto.com) |\n'
            '| a3 |  | [url](https:\demisto.com) |\n'
        )
        assert table_url_missing_info == expected_table_url_missing_info

    @staticmethod
    def test_single_column():
        """
        Given:
          - list of objects.
          - a single header.
        When:
          - calling tableToMarkdown.
        Then:
          - return a valid column style table.
        """
        # single column table
        table_single_column = tableToMarkdown('tableToMarkdown test with single column', DATA, ['header_1'])
        expected_table_single_column = (
            '### tableToMarkdown test with single column\n'
            '|header_1|\n'
            '|---|\n'
            '| a1 |\n'
            '| a2 |\n'
            '| a3 |\n'
        )
        assert table_single_column == expected_table_single_column

    @staticmethod
    def test_list_values():
        """
        Given:
          - list of objects.
          - some values are lists.
        When:
          - calling tableToMarkdown.
        Then:
          - return a valid table where the list values are comma-separated and each item in a new line.
        """
        # list values
        data = copy.deepcopy(DATA)
        for i, d in enumerate(data):
            d['header_3'] = [i + 1, 'second item']
            d['header_2'] = 'hi'

        table_list_field = tableToMarkdown('tableToMarkdown test with list field', data)
        expected_table_list_field = (
            '### tableToMarkdown test with list field\n'
            '|header_1|header_2|header_3|\n'
            '|---|---|---|\n'
            '| a1 | hi | 1,<br>second item |\n'
            '| a2 | hi | 2,<br>second item |\n'
            '| a3 | hi | 3,<br>second item |\n'
        )
        assert table_list_field == expected_table_list_field

    @staticmethod
    def test_empty_fields():
        """
        Given:
          - list of objects.
          - all values are empty.
        When:
          - calling tableToMarkdown with removeNull=false.
          - calling tableToMarkdown with removeNull=true.
        Then:
          - return an empty table.
          - return a "no results" message.
        """
        data = [
            {
                'a': None,
                'b': None,
                'c': None,
            } for _ in range(3)
        ]
        table_all_none = tableToMarkdown('tableToMarkdown test with all none fields', data)
        expected_table_all_none = (
            '### tableToMarkdown test with all none fields\n'
            '|a|b|c|\n'
            '|---|---|---|\n'
            '|  |  |  |\n'
            '|  |  |  |\n'
            '|  |  |  |\n'
        )
        assert table_all_none == expected_table_all_none

        # all fields are empty - removed
        table_all_none2 = tableToMarkdown('tableToMarkdown test with all none fields2', data, removeNull=True)
        expected_table_all_none2 = '''### tableToMarkdown test with all none fields2
**No entries.**
'''
        assert table_all_none2 == expected_table_all_none2

    @staticmethod
    def test_header_not_on_first_object():
        """
        Given:
          - list of objects
          - list of headers with header that doesn't appear in the first object.
        When:
          - calling tableToMarkdown.
        Then:
          - return a valid table with the extra header.
        """
        # header not on first object
        data = copy.deepcopy(DATA)
        data[1]['extra_header'] = 'sample'
        table_extra_header = tableToMarkdown('tableToMarkdown test with extra header', data,
                                             headers=['header_1', 'header_2', 'extra_header'])
        expected_table_extra_header = (
            '### tableToMarkdown test with extra header\n'
            '|header_1|header_2|extra_header|\n'
            '|---|---|---|\n'
            '| a1 | b1 |  |\n'
            '| a2 | b2 | sample |\n'
            '| a3 | b3 |  |\n'
        )
        assert table_extra_header == expected_table_extra_header

    @staticmethod
    def test_no_header():
        """
        Given:
          - list of objects.
          - a list with non-existing headers.
        When:
          - calling tableToMarkdown.
        Then:
          - return a "no result" message.
        """
        # no header
        table_no_headers = tableToMarkdown('tableToMarkdown test with no headers', DATA,
                                           headers=['no', 'header', 'found'], removeNull=True)
        expected_table_no_headers = (
            '### tableToMarkdown test with no headers\n'
            '**No entries.**\n'
        )
        assert table_no_headers == expected_table_no_headers

    @staticmethod
    def test_dict_value():
        """
        Given:
          - list of objects.
          - some values are lists.
        When:
          - calling tableToMarkdown.
        Then:
          - return a valid table.
        """
        # dict value
        data = copy.deepcopy(DATA)
        data[1]['extra_header'] = {'sample': 'qwerty', 'sample2': '`asdf'}
        table_dict_record = tableToMarkdown('tableToMarkdown test with dict record', data,
                                            headers=['header_1', 'header_2', 'extra_header'])
        expected_dict_record = (
            '### tableToMarkdown test with dict record\n'
            '|header_1|header_2|extra_header|\n'
            '|---|---|---|\n'
            '| a1 | b1 |  |\n'
            '| a2 | b2 | sample: qwerty<br>sample2: \\`asdf |\n'
            '| a3 | b3 |  |\n'
        )
        assert table_dict_record == expected_dict_record

    @staticmethod
    def test_string_header():
        """
        Given:
          - list of objects.
          - a single header as a string.
        When:
          - calling tableToMarkdown.
        Then:
          - return a valid table.
        """
        # string header (instead of list)
        table_string_header = tableToMarkdown('tableToMarkdown string header', DATA, 'header_1')
        expected_string_header_tbl = (
            '### tableToMarkdown string header\n'
            '|header_1|\n'
            '|---|\n'
            '| a1 |\n'
            '| a2 |\n'
            '| a3 |\n'
        )
        assert table_string_header == expected_string_header_tbl

    @staticmethod
    def test_list_of_strings_instead_of_dict():
        """
        Given:
          - list of strings.
          - a single header as a list.
        When:
          - calling tableToMarkdown.
        Then:
          - return a valid table.
        """
        # list of string values instead of list of dict objects
        table_string_array = tableToMarkdown('tableToMarkdown test with string array', ['foo', 'bar', 'katz'],
                                             ['header_1'])
        expected_string_array_tbl = (
            '### tableToMarkdown test with string array\n'
            '|header_1|\n'
            '|---|\n'
            '| foo |\n'
            '| bar |\n'
            '| katz |\n'
        )
        assert table_string_array == expected_string_array_tbl

    @staticmethod
    def test_list_of_strings_instead_of_dict_and_string_header():
        """
        Given:
          - list of strings.
          - a single header as a string.
        When:
          - calling tableToMarkdown.
        Then:
          - return a valid table.
        """
        # combination: string header + string values list
        table_string_array_string_header = tableToMarkdown('tableToMarkdown test with string array and string header',
                                                           ['foo', 'bar', 'katz'], 'header_1')

        expected_string_array_string_header_tbl = (
            '### tableToMarkdown test with string array and string header\n'
            '|header_1|\n'
            '|---|\n'
            '| foo |\n'
            '| bar |\n'
            '| katz |\n'
        )

        assert table_string_array_string_header == expected_string_array_string_header_tbl

    @staticmethod
    def test_single_key_dict():
        # combination: string header + string values list
        table_single_key_dict = tableToMarkdown('tableToMarkdown test with single key dict',
                                                {'single': ['Arthur', 'Blob', 'Cactus']})
        expected_single_key_dict_tbl = (
            '### tableToMarkdown test with single key dict\n'
            '|single|\n'
            '|---|\n'
            '| Arthur |\n'
            '| Blob |\n'
            '| Cactus |\n'
        )
        assert table_single_key_dict == expected_single_key_dict_tbl

    @staticmethod
    def test_dict_with_special_character():
        """
        When:
          - calling tableToMarkdown.
        Given:
          - list of objects.
          - some values contain special characters.
        Then:
          - return a valid table.
        """
        data = {
            'header_1': u'foo',
            'header_2': [u'\xe2.rtf']
        }
        table_with_character = tableToMarkdown('tableToMarkdown test with special character', data)
        expected_string_with_special_character = '''### tableToMarkdown test with special character
|header_1|header_2|
|---|---|
| foo | â.rtf |
'''
        assert table_with_character == expected_string_with_special_character

    @staticmethod
    def test_title_with_special_character():
        """
        When:
          - calling tableToMarkdown.
        Given:
          - a title with a special character.
        Then:
          - return a valid table.
        """
        data = {
            'header_1': u'foo'
        }
        table_with_character = tableToMarkdown('tableToMarkdown test with special character Ù', data)
        expected_string_with_special_character = (
            '### tableToMarkdown test with special character Ù\n'
            '|header_1|\n'
            '|---|\n'
            '| foo |\n'
        )
        assert table_with_character == expected_string_with_special_character

    @pytest.mark.parametrize('data, expected_table', DATA_WITH_URLS)
    def test_clickable_url(self, data, expected_table):
        """
        Given:
          - list of objects.
          - some values are URLs.
        When:
          - calling tableToMarkdown.
        Then:
          - return a valid table with clickable URLs.
        """
        table = tableToMarkdown('tableToMarkdown test', data, url_keys=['url1', 'url2'])
        assert table == expected_table

    @staticmethod
    def test_keep_headers_list():
        """
        Given:
          - list of objects.
        When:
          - calling tableToMarkdown.
        Then:
          - return a valid table.
          - the given headers list is not modified.
        """
        headers = ['header_1', 'header_2']
        data = {
            'header_1': 'foo',
        }
        table = tableToMarkdown('tableToMarkdown test', data, removeNull=True, headers=headers)
        assert 'header_2' not in table
        assert headers == ['header_1', 'header_2']

    @staticmethod
    def test_date_fields_param():
        """
        Given:
          - List of objects with date fields in epoch format.
        When:
          - Calling tableToMarkdown with the given date fields.
        Then:
          - Return the date data in the markdown table in human-readable format.
        """
        data = [
            {
                "docker_image": "demisto/python3",
                "create_time": '1631521313466'
            },
            {
                "docker_image": "demisto/python2",
                "create_time": 1631521521466
            }
        ]

        table = tableToMarkdown('tableToMarkdown test', data, headers=["docker_image", "create_time"],
                                date_fields=['create_time'])

        expected_md_table = '''### tableToMarkdown test
|docker_image|create_time|
|---|---|
| demisto/python3 | 2021-09-13 08:21:53 |
| demisto/python2 | 2021-09-13 08:25:21 |
'''
        assert table == expected_md_table

    @staticmethod
    def test_with_json_transformers_default():
        """
        Given:
          - Nested json table.
        When:
          - Calling tableToMarkdown with `is_auto_transform_json` set to True.
        Then:
          - Parse the json table to the default format which supports nesting.
        """
        with open('test_data/nested_data_example.json') as f:
            nested_data_example = json.load(f)
        table = tableToMarkdown("tableToMarkdown test", nested_data_example,
                                headers=['name', 'changelog', 'nested'],
                                is_auto_json_transform=True)
        if IS_PY3:
            expected_table = """### tableToMarkdown test
|name|changelog|nested|
|---|---|---|
| Active Directory Query | **1.0.4**:<br>	***path***: <br>	***releaseNotes***: <br>#### Integrations<br>##### Active Directory Query v2<br>Fixed an issue where the ***ad-get-user*** command caused performance issues because the *limit* argument was not defined.<br><br>	***displayName***: 1.0.4 - R124496<br>	***released***: 2020-09-23T17:43:26Z<br>**1.0.5**:<br>	***path***: <br>	***releaseNotes***: <br>#### Integrations<br>##### Active Directory Query v2<br>- Fixed several typos.<br>- Updated the Docker image to: *demisto/ldap:1.0.0.11282*.<br><br>	***displayName***: 1.0.5 - 132259<br>	***released***: 2020-10-01T17:48:31Z<br>**1.0.6**:<br>	***path***: <br>	***releaseNotes***: <br>#### Integrations<br>##### Active Directory Query v2<br>- Fixed an issue where the DN parameter within query in the ***search-computer*** command was incorrect.<br>- Updated the Docker image to *demisto/ldap:1.0.0.12410*.<br><br>	***displayName***: 1.0.6 - 151676<br>	***released***: 2020-10-19T14:35:15Z | **item1**:<br>	***a***: 1<br>	***b***: 2<br>	***c***: 3<br>	***d***: 4 |
"""
        else:
            expected_table = u"""### tableToMarkdown test
|name|changelog|nested|
|---|---|---|
| Active Directory Query | **1.0.4**:<br>	***path***: <br>	***releaseNotes***: <br>#### Integrations<br>##### Active Directory Query v2<br>Fixed an issue where the ***ad-get-user*** command caused performance issues because the *limit* argument was not defined.<br><br>	***displayName***: 1.0.4 - R124496<br>	***released***: 2020-09-23T17:43:26Z<br>**1.0.5**:<br>	***path***: <br>	***releaseNotes***: <br>#### Integrations<br>##### Active Directory Query v2<br>- Fixed several typos.<br>- Updated the Docker image to: *demisto/ldap:1.0.0.11282*.<br><br>	***displayName***: 1.0.5 - 132259<br>	***released***: 2020-10-01T17:48:31Z<br>**1.0.6**:<br>	***path***: <br>	***releaseNotes***: <br>#### Integrations<br>##### Active Directory Query v2<br>- Fixed an issue where the DN parameter within query in the ***search-computer*** command was incorrect.<br>- Updated the Docker image to *demisto/ldap:1.0.0.12410*.<br><br>	***displayName***: 1.0.6 - 151676<br>	***released***: 2020-10-19T14:35:15Z | **item1**:<br>	***a***: 1<br>	***c***: 3<br>	***b***: 2<br>	***d***: 4 |
"""
        assert table == expected_table

    @staticmethod
    def test_with_json_transformer_simple():
        with open('test_data/simple_data_example.json') as f:
            simple_data_example = json.load(f)
        name_transformer = JsonTransformer(keys=['first', 'second'], is_nested=False)
        json_transformer_mapping = {'name': name_transformer}
        table = tableToMarkdown("tableToMarkdown test", simple_data_example,
                                json_transform_mapping=json_transformer_mapping)
        if IS_PY3:
            expected_table = """### tableToMarkdown test
|name|value|
|---|---|
| **first**:<br>	***a***: val<br>***second***: b | val1 |
| **first**:<br>	***a***: val2<br>***second***: d | val2 |
"""
        else:
            expected_table = u"""### tableToMarkdown test
|name|value|
|---|---|
| ***second***: b<br>**first**:<br>	***a***: val | val1 |
| ***second***: d<br>**first**:<br>	***a***: val2 | val2 |
"""
        assert expected_table == table

    @staticmethod
    def test_with_json_transformer_nested():
        """
        Given:
          - Nested json table.
        When:
          - Calling tableToMarkdown with JsonTransformer with only `keys` given.
        Then:
          - The header key which is transformed will parsed with the relevant keys.
        """

        with open('test_data/nested_data_example.json') as f:
            nested_data_example = json.load(f)
        changelog_transformer = JsonTransformer(keys=['releaseNotes', 'released'], is_nested=True)
        table_json_transformer = {'changelog': changelog_transformer}
        table = tableToMarkdown("tableToMarkdown test", nested_data_example, headers=['name', 'changelog'],
                                json_transform_mapping=table_json_transformer)
        expected_table = """### tableToMarkdown test
|name|changelog|
|---|---|
| Active Directory Query | **1.0.4**:<br>	***releaseNotes***: <br>#### Integrations<br>##### Active Directory Query v2<br>Fixed an issue where the ***ad-get-user*** command caused performance issues because the *limit* argument was not defined.<br><br>	***released***: 2020-09-23T17:43:26Z<br>**1.0.5**:<br>	***releaseNotes***: <br>#### Integrations<br>##### Active Directory Query v2<br>- Fixed several typos.<br>- Updated the Docker image to: *demisto/ldap:1.0.0.11282*.<br><br>	***released***: 2020-10-01T17:48:31Z<br>**1.0.6**:<br>	***releaseNotes***: <br>#### Integrations<br>##### Active Directory Query v2<br>- Fixed an issue where the DN parameter within query in the ***search-computer*** command was incorrect.<br>- Updated the Docker image to *demisto/ldap:1.0.0.12410*.<br><br>	***released***: 2020-10-19T14:35:15Z |
"""
        assert expected_table == table

    @staticmethod
    def test_with_json_transformer_nested_complex():
        """
        Given:
          - Double nested json table.
        When:
          - Calling tableToMarkdown with JsonTransformer with only `keys_lst` given and `is_nested` set to True.
        Then:
          - The header key which is transformed will parsed with the relevant keys.
        """
        with open('test_data/complex_nested_data_example.json') as f:
            complex_nested_data_example = json.load(f)
        changelog_transformer = JsonTransformer(keys=['releaseNotes', 'c'], is_nested=True)
        table_json_transformer = {'changelog': changelog_transformer}
        table = tableToMarkdown('tableToMarkdown test', complex_nested_data_example, headers=['name', 'changelog'],
                                json_transform_mapping=table_json_transformer)
        expected_table = """### tableToMarkdown test
|name|changelog|
|---|---|
| Active Directory Query | **1.0.4**:<br>	**path**:<br>		**a**:<br>			**b**:<br>				***c***: we should see this value<br>	***releaseNotes***: <br>#### Integrations<br>##### Active Directory Query v2<br>Fixed an issue where the ***ad-get-user*** command caused performance issues because the *limit* argument was not defined.<br><br>**1.0.5**:<br>	**path**:<br>		**a**:<br>			**b**:<br>				***c***: we should see this value<br>	***releaseNotes***: <br>#### Integrations<br>##### Active Directory Query v2<br>- Fixed several typos.<br>- Updated the Docker image to: *demisto/ldap:1.0.0.11282*.<br><br>**1.0.6**:<br>	**path**:<br>		**a**:<br>			**b**:<br>				***c***: we should see this value<br>	***releaseNotes***: <br>#### Integrations<br>##### Active Directory Query v2<br>- Fixed an issue where the DN parameter within query in the ***search-computer*** command was incorrect.<br>- Updated the Docker image to *demisto/ldap:1.0.0.12410*.<br> |
"""
        assert expected_table == table

    @staticmethod
    def test_with_json_transformer_func():
        """
        Given:
          - Double nested json table.
        When:
          - Calling tableToMarkdown with JsonTransformer set to custom function.
        Then:
          - The table constructed with the transforming function.
        """
        def changelog_to_str(json_input):
            return ', '.join(json_input.keys())

        with open('test_data/nested_data_example.json') as f:
            nested_data_example = json.load(f)
        changelog_transformer = JsonTransformer(func=changelog_to_str)
        table_json_transformer = {'changelog': changelog_transformer}
        table = tableToMarkdown("tableToMarkdown test", nested_data_example, headers=['name', 'changelog'],
                                json_transform_mapping=table_json_transformer)
        expected_table = """### tableToMarkdown test
|name|changelog|
|---|---|
| Active Directory Query | 1.0.4, 1.0.5, 1.0.6 |
"""
        assert expected_table == table

    @staticmethod
    def test_with_json_transform_list():
        """
        Given:
          - Nested json table with a list.
        When:
          - Calling tableToMarkdown with `is_auto_json_transform=True`.
        Then:
          - Create a markdown table with the list
        """
        with open('test_data/nested_data_in_list.json') as f:
            data_with_list = json.load(f)
        table = tableToMarkdown("tableToMarkdown test", data_with_list, is_auto_json_transform=True)
        if IS_PY3:
            expected_table = """### tableToMarkdown test
|Commands|Creation time|Hostname|Machine Action Id|MachineId|Status|
|---|---|---|---|---|---|
| **-**	***startTime***: null<br>	***endTime***: 2022-02-17T08:22:33.823Z<br>	***commandStatus***: Completed<br>	**errors**:<br>		***values***: error1, error2, error3<br>	**command**:<br>		***type***: GetFile<br>		**params**:<br>			**-**	***key***: Path<br>				***value***: test.txt<br>**-**	***startTime***: null<br>	***endTime***: 2022-02-17T08:22:33.823Z<br>	***commandStatus***: Completed<br>	**errors**:<br>		***values***: <br>	**command**:<br>		***type***: GetFile<br>		**params**:<br>			**-**	***key***: Path<br>				***value***: test222.txt | 2022-02-17T08:20:02.6180466Z | desktop-s2455r9 | 5b38733b-ed80-47be-b892-f2ffb52593fd | f70f9fe6b29cd9511652434919c6530618f06606 | Succeeded |
"""
        else:
            expected_table = u"""### tableToMarkdown test
|Commands|Creation time|Hostname|Machine Action Id|MachineId|Status|
|---|---|---|---|---|---|
| **-**	**command**:<br>		**params**:<br>			**-**	***value***: test.txt<br>				***key***: Path<br>		***type***: GetFile<br>	***endTime***: 2022-02-17T08:22:33.823Z<br>	***commandStatus***: Completed<br>	**errors**:<br>		***values***: error1, error2, error3<br>	***startTime***: null<br>**-**	**command**:<br>		**params**:<br>			**-**	***value***: test222.txt<br>				***key***: Path<br>		***type***: GetFile<br>	***endTime***: 2022-02-17T08:22:33.823Z<br>	***commandStatus***: Completed<br>	**errors**:<br>		***values***: <br>	***startTime***: null | 2022-02-17T08:20:02.6180466Z | desktop-s2455r9 | 5b38733b-ed80-47be-b892-f2ffb52593fd | f70f9fe6b29cd9511652434919c6530618f06606 | Succeeded |
"""
        assert expected_table == table

    @staticmethod
    def test_with_json_transform_list_keys():
        """
        Given:
          - Nested json table with a list.
        When:
          - Calling tableToMarkdown with `is_auto_json_transform=True`.
        Then:
          - Create a markdown table with the list only with given keys
        """
        with open('test_data/nested_data_in_list.json') as f:
            data_with_list = json.load(f)
        table = tableToMarkdown("tableToMarkdown test", data_with_list,
                                json_transform_mapping={'Commands': JsonTransformer(keys=('commandStatus', 'command'))})
        if IS_PY3:
            expected_table = """### tableToMarkdown test
|Commands|Creation time|Hostname|Machine Action Id|MachineId|Status|
|---|---|---|---|---|---|
| **-**	***commandStatus***: Completed<br>	**command**:<br>		***type***: GetFile<br>		**params**:<br>			**-**	***key***: Path<br>				***value***: test.txt<br>**-**	***commandStatus***: Completed<br>	**command**:<br>		***type***: GetFile<br>		**params**:<br>			**-**	***key***: Path<br>				***value***: test222.txt | 2022-02-17T08:20:02.6180466Z | desktop-s2455r9 | 5b38733b-ed80-47be-b892-f2ffb52593fd | f70f9fe6b29cd9511652434919c6530618f06606 | Succeeded |
"""
        else:
            expected_table = u"""### tableToMarkdown test
|Commands|Creation time|Hostname|Machine Action Id|MachineId|Status|
|---|---|---|---|---|---|
| **-**	**command**:<br>		**params**:<br>			**-**	***value***: test.txt<br>				***key***: Path<br>		***type***: GetFile<br>	***commandStatus***: Completed<br>**-**	**command**:<br>		**params**:<br>			**-**	***value***: test222.txt<br>				***key***: Path<br>		***type***: GetFile<br>	***commandStatus***: Completed | 2022-02-17T08:20:02.6180466Z | desktop-s2455r9 | 5b38733b-ed80-47be-b892-f2ffb52593fd | f70f9fe6b29cd9511652434919c6530618f06606 | Succeeded |
"""
        assert expected_table == table


@pytest.mark.parametrize('data, expected_data', COMPLEX_DATA_WITH_URLS)
def test_url_to_clickable_markdown(data, expected_data):
    table = url_to_clickable_markdown(data, url_keys=['url', 'links'])
    assert table == expected_data


def test_flatten_cell():
    # sanity
    utf8_to_flatten = b'abcdefghijklmnopqrstuvwxyz1234567890!'.decode('utf8')
    flatten_text = flattenCell(utf8_to_flatten)
    expected_string = 'abcdefghijklmnopqrstuvwxyz1234567890!'

    assert flatten_text == expected_string

    # list of uft8 and string to flatten
    str_a = b'abcdefghijklmnopqrstuvwxyz1234567890!'
    utf8_b = str_a.decode('utf8')
    list_to_flatten = [str_a, utf8_b]
    flatten_text2 = flattenCell(list_to_flatten)
    expected_flatten_string = 'abcdefghijklmnopqrstuvwxyz1234567890!,\nabcdefghijklmnopqrstuvwxyz1234567890!'

    assert flatten_text2 == expected_flatten_string

    # special character test
    special_char = u'会'
    list_of_special = [special_char, special_char]

    flattenCell(list_of_special)
    flattenCell(special_char)

    # dictionary test
    dict_to_flatten = {'first': u'会'}
    expected_flatten_dict = u'{\n    "first": "\u4f1a"\n}'
    assert flattenCell(dict_to_flatten) == expected_flatten_dict


def test_hash_djb2():
    assert hash_djb2("test") == 2090756197, "Invalid value of hash_djb2"


def test_camelize():
    non_camalized = [{'chookity_bop': 'asdasd'}, {'ab_c': 'd e', 'fgh_ijk': 'lm', 'nop': 'qr_st'}]
    expected_output_upper_camel = [{'ChookityBop': 'asdasd'}, {'AbC': 'd e', 'Nop': 'qr_st', 'FghIjk': 'lm'}]
    expected_output_lower_camel = [{'chookityBop': 'asdasd'}, {'abC': 'd e', 'nop': 'qr_st', 'fghIjk': 'lm'}]
    assert camelize(non_camalized, '_') == expected_output_upper_camel
    assert camelize(non_camalized, '_', upper_camel=True) == expected_output_upper_camel
    assert camelize(non_camalized, '_', upper_camel=False) == expected_output_lower_camel

    non_camalized2 = {'ab_c': 'd e', 'fgh_ijk': 'lm', 'nop': 'qr_st'}
    expected_output2_upper_camel = {'AbC': 'd e', 'Nop': 'qr_st', 'FghIjk': 'lm'}
    expected_output2_lower_camel = {'abC': 'd e', 'nop': 'qr_st', 'fghIjk': 'lm'}
    assert camelize(non_camalized2, '_') == expected_output2_upper_camel
    assert camelize(non_camalized2, '_', upper_camel=True) == expected_output2_upper_camel
    assert camelize(non_camalized2, '_', upper_camel=False) == expected_output2_lower_camel


def test_camelize_string():
    from CommonServerPython import camelize_string
    non_camalized = ['chookity_bop', 'ab_c', 'fgh_ijk', 'nop']
    expected_output_upper_camel = ['ChookityBop', 'AbC', 'FghIjk', 'Nop']
    expected_output_lower_camel = ['chookityBop', 'abC', 'fghIjk', 'nop']
    for i in range(len(non_camalized)):
        assert camelize_string(non_camalized[i], '_') == expected_output_upper_camel[i]
        assert camelize_string(non_camalized[i], '_', upper_camel=True) == expected_output_upper_camel[i]
        assert camelize_string(non_camalized[i], '_', upper_camel=False) == expected_output_lower_camel[i]


def test_underscoreToCamelCase():
    from CommonServerPython import underscoreToCamelCase
    non_camalized = ['chookity_bop', 'ab_c', 'fgh_ijk', 'nop']
    expected_output_upper_camel = ['ChookityBop', 'AbC', 'FghIjk', 'Nop']
    expected_output_lower_camel = ['chookityBop', 'abC', 'fghIjk', 'nop']
    for i in range(len(non_camalized)):
        assert underscoreToCamelCase(non_camalized[i]) == expected_output_upper_camel[i]
        assert underscoreToCamelCase(non_camalized[i], upper_camel=True) == expected_output_upper_camel[i]
        assert underscoreToCamelCase(non_camalized[i], upper_camel=False) == expected_output_lower_camel[i]


# Note this test will fail when run locally (in pycharm/vscode) as it assumes the machine (docker image) has UTC timezone set
def test_date_to_timestamp():
    assert date_to_timestamp('2018-11-06T08:56:41') == 1541494601000
    assert date_to_timestamp(datetime.strptime('2018-11-06T08:56:41', "%Y-%m-%dT%H:%M:%S")) == 1541494601000


PASCAL_TO_SPACE_USE_CASES = [
    ('Validate', 'Validate'),
    ('validate', 'Validate'),
    ('TCP', 'TCP'),
    ('eventType', 'Event Type'),
    ('eventID', 'Event ID'),
    ('eventId', 'Event Id'),
    ('IPAddress', 'IP Address'),
    ('isDisabled', 'Is Disabled'),
    ('device-group', 'Device - Group'),
]


@pytest.mark.parametrize('s, expected', PASCAL_TO_SPACE_USE_CASES)
def test_pascalToSpace(s, expected):
    assert pascalToSpace(s) == expected, 'Error on {} != {}'.format(pascalToSpace(s), expected)


def test_safe_load_json():
    valid_json_str = '{"foo": "bar"}'
    expected_valid_json_result = {u'foo': u'bar'}
    assert expected_valid_json_result == safe_load_json(valid_json_str)


def test_remove_empty_elements():
    test_dict = {
        "foo": "bar",
        "baz": {},
        "empty": [],
        "nested_dict": {
            "empty_list": [],
            "hummus": "pita"
        },
        "nested_list": {
            "more_empty_list": []
        }
    }

    expected_result = {
        "foo": "bar",
        "nested_dict": {
            "hummus": "pita"
        }
    }
    assert expected_result == remove_empty_elements(test_dict)


@pytest.mark.parametrize('header,raw_input,expected_output', [
    ('AWS DynamoDB DescribeBackup', {
        'BackupDescription': {
            "Foo": "Bar",
            "Baz": "Bang",
            "TestKey": "TestValue"
        }
    }, '''### AWS DynamoDB DescribeBackup\n|Baz|Foo|TestKey|\n|---|---|---|\n| Bang | Bar | TestValue |\n'''),
    ('Empty Results', {'key': []}, '### Empty Results\n**No entries.**\n')
])
def test_aws_table_to_markdown(header, raw_input, expected_output):
    """
    Given
        - A header and a dict with two levels
        - A header and a dict with one key pointing to an empty list
    When
        - Creating a markdown table using the aws_table_to_markdown function
    Ensure
        - The header appears as a markdown header and the dictionary is translated to a markdown table
        - The header appears as a markdown header and "No entries" text appears instead of a markdown table"
    """
    assert aws_table_to_markdown(raw_input, header) == expected_output


def test_argToList():
    expected = ['a', 'b', 'c']
    test1 = ['a', 'b', 'c']
    test2 = 'a,b,c'
    test3 = '["a","b","c"]'
    test4 = 'a;b;c'
    test5 = 1
    test6 = '1'
    test7 = True

    results = [argToList(test1), argToList(test2), argToList(test2, ','), argToList(test3), argToList(test4, ';')]

    for result in results:
        assert expected == result, 'argToList test failed, {} is not equal to {}'.format(str(result), str(expected))

    assert argToList(test5) == [1]
    assert argToList(test6) == ['1']
    assert argToList(test7) == [True]


@pytest.mark.parametrize('args, field, expected_output', [
    ({'ids': "1,2,3"}, 'ids', ["1", "2", "3"]),
    ({'ids': "1,2,1"}, 'ids', ["1", "2"]),
    ({'ids': ""}, 'ids', []),
    ({'ids': ""}, 'name', []),
])
def test_remove_duplicates_from_list_arg(args, field, expected_output):
    assert len(remove_duplicates_from_list_arg(args, field)) == len(expected_output)


def test_remove_nulls():
    temp_dictionary = {"a": "b", "c": 4, "e": [], "f": {}, "g": None, "h": "", "i": [1], "k": ()}
    expected_dictionary = {"a": "b", "c": 4, "i": [1]}

    remove_nulls_from_dictionary(temp_dictionary)

    assert expected_dictionary == temp_dictionary, \
        "remove_nulls_from_dictionary test failed, {} is not equal to {}".format(str(temp_dictionary),
                                                                                 str(expected_dictionary))


def test_is_error_true():
    execute_command_results = [
        {
            "Type": entryTypes["error"],
            "ContentsFormat": formats["text"],
            "Contents": "this is error message"
        }
    ]
    assert is_error(execute_command_results)


def test_is_error_none():
    assert not is_error(None)


def test_is_error_single_entry():
    execute_command_results = {
        "Type": entryTypes["error"],
        "ContentsFormat": formats["text"],
        "Contents": "this is error message"
    }

    assert is_error(execute_command_results)


def test_is_error_false():
    execute_command_results = [
        {
            "Type": entryTypes["note"],
            "ContentsFormat": formats["text"],
            "Contents": "this is regular note"
        }
    ]
    assert not is_error(execute_command_results)


def test_not_error_entry():
    execute_command_results = "invalid command results as string"
    assert not is_error(execute_command_results)


def test_get_error():
    execute_command_results = [
        {
            "Type": entryTypes["error"],
            "ContentsFormat": formats["text"],
            "Contents": "this is error message"
        }
    ]
    error = get_error(execute_command_results)
    assert error == "this is error message"


def test_get_error_single_entry():
    execute_command_results = {
        "Type": entryTypes["error"],
        "ContentsFormat": formats["text"],
        "Contents": "this is error message"
    }

    error = get_error(execute_command_results)
    assert error == "this is error message"


def test_get_error_need_raise_error_on_non_error_input():
    execute_command_results = [
        {
            "Type": entryTypes["note"],
            "ContentsFormat": formats["text"],
            "Contents": "this is not an error"
        }
    ]
    try:
        get_error(execute_command_results)
    except ValueError as exception:
        assert "execute_command_result has no error entry. before using get_error use is_error" in str(exception)
        return

    assert False


@mark.parametrize('data,data_expected', [
    ("this is a test", b"this is a test"),
    (u"עברית", u"עברית".encode('utf-8')),
    (b"binary data\x15\x00", b"binary data\x15\x00"),
])  # noqa: E124
def test_fileResult(mocker, request, data, data_expected):
    mocker.patch.object(demisto, 'uniqueFile', return_value="test_file_result")
    mocker.patch.object(demisto, 'investigation', return_value={'id': '1'})
    file_name = "1_test_file_result"

    def cleanup():
        try:
            os.remove(file_name)
        except OSError:
            pass

    request.addfinalizer(cleanup)
    res = fileResult("test.txt", data)
    assert res['File'] == "test.txt"
    with open(file_name, 'rb') as f:
        assert f.read() == data_expected


# Error that always returns a unicode string to it's str representation
class SpecialErr(Exception):
    def __str__(self):
        return u"מיוחד"


def test_logger():
    from CommonServerPython import LOG
    LOG(u'€')
    LOG(Exception(u'€'))
    LOG(SpecialErr(12))


def test_logger_write(mocker):
    mocker.patch.object(demisto, 'params', return_value={
        'credentials': {'password': 'my_password'},
    })
    mocker.patch.object(demisto, 'info')
    ilog = IntegrationLogger()
    ilog.write("This is a test with my_password")
    ilog.print_log()
    # assert that the print doesn't contain my_password
    # call_args is tuple (args list, kwargs). we only need the args
    args = demisto.info.call_args[0]
    assert 'This is a test' in args[0]
    assert 'my_password' not in args[0]
    assert '<XX_REPLACED>' in args[0]


def test_logger_init_key_name(mocker):
    mocker.patch.object(demisto, 'params', return_value={
        'key': {'password': 'my_password'},
        'secret': 'my_secret'
    })
    mocker.patch.object(demisto, 'info')
    ilog = IntegrationLogger()
    ilog.write("This is a test with my_password and my_secret")
    ilog.print_log()
    # assert that the print doesn't contain my_password
    # call_args is tuple (args list, kwargs). we only need the args
    args = demisto.info.call_args[0]
    assert 'This is a test' in args[0]
    assert 'my_password' not in args[0]
    assert 'my_secret' not in args[0]
    assert '<XX_REPLACED>' in args[0]


def test_logger_replace_strs(mocker):
    mocker.patch.object(demisto, 'params', return_value={
        'apikey': 'my_apikey',
    })
    ilog = IntegrationLogger()
    ilog.add_replace_strs('special_str', 'ZAQ!@#$%&*', '')  # also check that empty string is not added by mistake
    ilog('my_apikey is special_str and b64: ' + b64_encode('my_apikey'))
    ilog('special chars like ZAQ!@#$%&* should be replaced even when url-encoded like ZAQ%21%40%23%24%25%26%2A')
    assert ('' not in ilog.replace_strs)
    assert ilog.messages[0] == '<XX_REPLACED> is <XX_REPLACED> and b64: <XX_REPLACED>'
    assert ilog.messages[1] == \
           'special chars like <XX_REPLACED> should be replaced even when url-encoded like <XX_REPLACED>'


TEST_SSH_KEY_ESC = '-----BEGIN OPENSSH PRIVATE KEY-----\\nb3BlbnNzaC1rZXktdjEAAAAABG5vbmUAAAAEbm9uZQAAAAAAAAABAAACFw' \
                   'AAAAdzc2gtcn\\n-----END OPENSSH PRIVATE KEY-----'

TEST_SSH_KEY = '-----BEGIN OPENSSH PRIVATE KEY-----\nb3BlbnNzaC1rZXktdjEAAAAABG5vbmUAAAAEbm9uZQAAAAAAAAABAAACFw' \
               'AAAAdzc2gtcn\n-----END OPENSSH PRIVATE KEY-----'

TEST_PASS_JSON_CHARS = 'json_chars'

SENSITIVE_PARAM = {
    'app': None,
    'authentication': {
        'credential': '',
        'credentials': {
            'id': '',
            'locked': False,
            'modified': '0001-01-01T00: 00: 00Z',
            'name': '',
            'password': 'cred_pass',
            'sortValues': None,
            'sshkey': TEST_SSH_KEY,
            'sshkeyEsc': TEST_SSH_KEY_ESC,
            'sshkeyPass': 'ssh_key_secret_pass',
            'user': '',
            'vaultInstanceId': '',
            'version': 0,
            'workgroup': ''
        },
        'identifier': 'admin',
        'password': 'ident_pass',
        'passwordChanged': False
    },
    'password': TEST_PASS_JSON_CHARS + '\\"',
}


def test_logger_replace_strs_credentials(mocker):
    mocker.patch.object(demisto, 'params', return_value=SENSITIVE_PARAM)
    basic_auth = b64_encode(
        '{}:{}'.format(SENSITIVE_PARAM['authentication']['identifier'], SENSITIVE_PARAM['authentication']['password']))
    ilog = IntegrationLogger()
    # log some secrets
    ilog('my cred pass: cred_pass. my ssh key: ssh_key_secret. my ssh key: {}.'
         'my ssh key: {}. my ssh pass: ssh_key_secret_pass. ident: ident_pass.'
         ' basic auth: {}'.format(TEST_SSH_KEY, TEST_SSH_KEY_ESC, basic_auth))

    for s in ('cred_pass', TEST_SSH_KEY, TEST_SSH_KEY_ESC, 'ssh_key_secret_pass', 'ident_pass', basic_auth):
        assert s not in ilog.messages[0]


def test_debug_logger_replace_strs(mocker):
    mocker.patch.object(demisto, 'params', return_value=SENSITIVE_PARAM)
    debug_logger = DebugLogger()
    debug_logger.int_logger.set_buffering(True)
    debug_logger.log_start_debug()
    msg = debug_logger.int_logger.messages[0]
    assert 'debug-mode started' in msg
    assert 'Params:' in msg
    for s in ('cred_pass', 'ssh_key_secret', 'ssh_key_secret_pass', 'ident_pass', TEST_SSH_KEY,
              TEST_SSH_KEY_ESC, TEST_PASS_JSON_CHARS):
        assert s not in msg


def test_add_sensitive_log_strs(mocker):
    """
    Given:
       - Debug mode command
    When
       - Adding sensitive strings to the log
    Then
       - Ensure that both LOG and _requests_logger mask the sensitive str
    """
    sensitive_str = '%%This_is_API_key%%'
    from CommonServerPython import add_sensitive_log_strs, LOG
    mocker.patch('CommonServerPython._requests_logger', DebugLogger())
    CommonServerPython._requests_logger.log_start_debug()
    add_sensitive_log_strs(sensitive_str)
    assert sensitive_str not in LOG(sensitive_str)
    assert sensitive_str not in CommonServerPython._requests_logger.int_logger(sensitive_str)


def test_build_curl_post_noproxy():
    """
    Given:
       - HTTP client log messages of POST query
       - Proxy is not used and insecure is not checked
    When
       - Building curl query
    Then
       - Ensure curl is generated as expected
    """
    ilog = IntegrationLogger()
    ilog.build_curl("send: b'POST /api HTTP/1.1\\r\\n"
                    "Host: demisto.com\\r\\n"
                    "User-Agent: python-requests/2.25.0\\r\\n"
                    "Accept-Encoding: gzip, deflate\r\n"
                    "Accept: */*\\r\\n"
                    "Connection: keep-alive\\r\\n"
                    "Authorization: TOKEN\\r\\n"
                    "Content-Length: 57\\r\\n"
                    "Content-Type: application/json\\r\\n\\r\\n'")
    ilog.build_curl("send: b'{\"data\": \"value\"}'")
    assert ilog.curl == [
        'curl -X POST https://demisto.com/api -H "Authorization: TOKEN" -H "Content-Type: application/json" '
        '--noproxy "*" -d \'{"data": "value"}\''
    ]


def test_build_curl_post_xml():
    """
    Given:
       - HTTP client log messages of POST query with XML body
       - Proxy is not used and insecure is not checked
    When
       - Building curl query
    Then
       - Ensure curl is generated as expected
    """
    ilog = IntegrationLogger()
    ilog.build_curl("send: b'POST /api HTTP/1.1\\r\\n"
                    "Host: demisto.com\\r\\n"
                    "User-Agent: python-requests/2.25.0\\r\\n"
                    "Accept-Encoding: gzip, deflate\r\n"
                    "Accept: */*\\r\\n"
                    "Connection: keep-alive\\r\\n"
                    "Authorization: TOKEN\\r\\n"
                    "Content-Length: 57\\r\\n"
                    "Content-Type: application/json\\r\\n\\r\\n'")
    ilog.build_curl("send: b'<?xml version=\"1.0\" encoding=\"utf-8\"?>'")
    assert ilog.curl == [
        'curl -X POST https://demisto.com/api -H "Authorization: TOKEN" -H "Content-Type: application/json" '
        '--noproxy "*" -d \'<?xml version="1.0" encoding="utf-8"?>\''
    ]


def test_build_curl_get_withproxy(mocker):
    """
    Given:
       - HTTP client log messages of GET query
       - Proxy used and insecure checked
    When
       - Building curl query
    Then
       - Ensure curl is generated as expected
    """
    mocker.patch.object(demisto, 'params', return_value={
        'proxy': True,
        'insecure': True
    })
    os.environ['https_proxy'] = 'http://proxy'
    ilog = IntegrationLogger()
    ilog.build_curl("send: b'GET /api HTTP/1.1\\r\\n"
                    "Host: demisto.com\\r\\n"
                    "User-Agent: python-requests/2.25.0\\r\\n"
                    "Accept-Encoding: gzip, deflate\r\n"
                    "Accept: */*\\r\\n"
                    "Connection: keep-alive\\r\\n"
                    "Authorization: TOKEN\\r\\n"
                    "Content-Length: 57\\r\\n"
                    "Content-Type: application/json\\r\\n\\r\\n'")
    ilog.build_curl("send: b'{\"data\": \"value\"}'")
    assert ilog.curl == [
        'curl -X GET https://demisto.com/api -H "Authorization: TOKEN" -H "Content-Type: application/json" '
        '--proxy http://proxy -k -d \'{"data": "value"}\''
    ]


def test_build_curl_multiple_queries():
    """
    Given:
       - HTTP client log messages of POST and GET queries
       - Proxy is not used and insecure is not checked
    When
       - Building curl query
    Then
       - Ensure two curl queries are generated as expected
    """
    ilog = IntegrationLogger()
    ilog.build_curl("send: b'POST /api/post HTTP/1.1\\r\\n"
                    "Host: demisto.com\\r\\n"
                    "User-Agent: python-requests/2.25.0\\r\\n"
                    "Accept-Encoding: gzip, deflate\r\n"
                    "Accept: */*\\r\\n"
                    "Connection: keep-alive\\r\\n"
                    "Authorization: TOKEN\\r\\n"
                    "Content-Length: 57\\r\\n"
                    "Content-Type: application/json\\r\\n\\r\\n'")
    ilog.build_curl("send: b'{\"postdata\": \"value\"}'")
    ilog.build_curl("send: b'GET /api/get HTTP/1.1\\r\\n"
                    "Host: demisto.com\\r\\n"
                    "User-Agent: python-requests/2.25.0\\r\\n"
                    "Accept-Encoding: gzip, deflate\r\n"
                    "Accept: */*\\r\\n"
                    "Connection: keep-alive\\r\\n"
                    "Authorization: TOKEN\\r\\n"
                    "Content-Length: 57\\r\\n"
                    "Content-Type: application/json\\r\\n\\r\\n'")
    ilog.build_curl("send: b'{\"getdata\": \"value\"}'")
    assert ilog.curl == [
        'curl -X POST https://demisto.com/api/post -H "Authorization: TOKEN" -H "Content-Type: application/json" '
        '--noproxy "*" -d \'{"postdata": "value"}\'',
        'curl -X GET https://demisto.com/api/get -H "Authorization: TOKEN" -H "Content-Type: application/json" '
        '--noproxy "*" -d \'{"getdata": "value"}\''
    ]


def test_is_mac_address():
    from CommonServerPython import is_mac_address

    mac_address_false = 'AA:BB:CC:00:11'
    mac_address_true = 'AA:BB:CC:00:11:22'

    assert (is_mac_address(mac_address_false) is False)
    assert (is_mac_address(mac_address_true))


def test_return_error_command(mocker):
    from CommonServerPython import return_error
    err_msg = "Testing unicode Ё"
    outputs = {'output': 'error'}
    expected_error = {
        'Type': entryTypes['error'],
        'ContentsFormat': formats['text'],
        'Contents': err_msg,
        "EntryContext": outputs
    }

    # Test command that is not fetch-incidents
    mocker.patch.object(demisto, 'command', return_value="test-command")
    mocker.patch.object(sys, 'exit')
    mocker.spy(demisto, 'results')
    return_error(err_msg, '', outputs)
    assert str(demisto.results.call_args) == "call({})".format(expected_error)


def test_return_error_fetch_incidents(mocker):
    from CommonServerPython import return_error
    err_msg = "Testing unicode Ё"

    # Test fetch-incidents
    mocker.patch.object(demisto, 'command', return_value="fetch-incidents")
    returned_error = False
    try:
        return_error(err_msg)
    except Exception as e:
        returned_error = True
        assert str(e) == err_msg
    assert returned_error


def test_return_error_fetch_credentials(mocker):
    from CommonServerPython import return_error
    err_msg = "Testing unicode Ё"

    # Test fetch-credentials
    mocker.patch.object(demisto, 'command', return_value="fetch-credentials")
    returned_error = False
    try:
        return_error(err_msg)
    except Exception as e:
        returned_error = True
        assert str(e) == err_msg
    assert returned_error


def test_return_error_fetch_indicators(mocker):
    from CommonServerPython import return_error
    err_msg = "Testing unicode Ё"

    # Test fetch-indicators
    mocker.patch.object(demisto, 'command', return_value="fetch-indicators")
    returned_error = False
    try:
        return_error(err_msg)
    except Exception as e:
        returned_error = True
        assert str(e) == err_msg
    assert returned_error


def test_return_error_long_running_execution(mocker):
    from CommonServerPython import return_error
    err_msg = "Testing unicode Ё"

    # Test long-running-execution
    mocker.patch.object(demisto, 'command', return_value="long-running-execution")
    returned_error = False
    try:
        return_error(err_msg)
    except Exception as e:
        returned_error = True
        assert str(e) == err_msg
    assert returned_error


def test_return_error_script(mocker, monkeypatch):
    from CommonServerPython import return_error
    mocker.patch.object(sys, 'exit')
    mocker.spy(demisto, 'results')
    monkeypatch.delattr(demisto, 'command')
    err_msg = "Testing unicode Ё"
    outputs = {'output': 'error'}
    expected_error = {
        'Type': entryTypes['error'],
        'ContentsFormat': formats['text'],
        'Contents': err_msg,
        "EntryContext": outputs
    }

    assert not hasattr(demisto, 'command')
    return_error(err_msg, '', outputs)
    assert str(demisto.results.call_args) == "call({})".format(expected_error)


def test_exception_in_return_error(mocker):
    from CommonServerPython import return_error, IntegrationLogger

    expected = {'EntryContext': None, 'Type': 4, 'ContentsFormat': 'text', 'Contents': 'Message'}
    mocker.patch.object(demisto, 'results')
    mocker.patch.object(IntegrationLogger, '__call__', return_value='Message')
    with raises(SystemExit, match='0'):
        return_error("Message", error=ValueError("Error!"))
    results = demisto.results.call_args[0][0]
    assert expected == results
    # IntegrationLogger = LOG (2 times if exception supplied)
    assert IntegrationLogger.__call__.call_count == 2


def test_return_error_get_modified_remote_data(mocker):
    from CommonServerPython import return_error
    mocker.patch.object(demisto, 'command', return_value='get-modified-remote-data')
    mocker.patch.object(demisto, 'results')
    err_msg = 'Test Error'
    with raises(SystemExit):
        return_error(err_msg)
    assert demisto.results.call_args[0][0]['Contents'] == 'skip update. error: ' + err_msg


def test_return_error_get_modified_remote_data_not_implemented(mocker):
    from CommonServerPython import return_error
    mocker.patch.object(demisto, 'command', return_value='get-modified-remote-data')
    mocker.patch.object(demisto, 'results')
    err_msg = 'Test Error'
    with raises(SystemExit):
        try:
            raise NotImplementedError('Command not implemented')
        except:
            return_error(err_msg)
    assert demisto.results.call_args[0][0]['Contents'] == err_msg


def test_indicator_type_by_server_version_under_6_1(mocker, clear_version_cache):
    """
    Given
    - demisto version mock under 6.2

    When
    - demisto version mock under 6.2

    Then
    - Do not remove the STIX indicator type prefix.
    """
    mocker.patch.object(
        demisto,
        'demistoVersion',
        return_value={
            'version': '6.1.0',
        }
    )
    assert FeedIndicatorType.indicator_type_by_server_version("STIX Attack Pattern") == "STIX Attack Pattern"


def test_indicator_type_by_server_version_6_2(mocker, clear_version_cache):
    """
    Given
    - demisto version mock set to 6.2

    When
    - demisto version mock set to 6.2

    Then
    - Return the STIX indicator type with the STIX prefix
    """
    mocker.patch.object(
        demisto,
        'demistoVersion',
        return_value={
            'version': '6.2.0',
        }
    )
    assert FeedIndicatorType.indicator_type_by_server_version("STIX Attack Pattern") == "Attack Pattern"


def test_assign_params():
    from CommonServerPython import assign_params
    res = assign_params(a='1', b=True, c=None, d='')
    assert res == {'a': '1', 'b': True}


class TestBuildDBotEntry(object):
    def test_build_dbot_entry(self):
        from CommonServerPython import build_dbot_entry
        res = build_dbot_entry('user@example.com', 'Email', 'Vendor', 1)
        assert res == {'DBotScore': {'Indicator': 'user@example.com', 'Type': 'email', 'Vendor': 'Vendor', 'Score': 1}}

    def test_build_dbot_entry_no_malicious(self):
        from CommonServerPython import build_dbot_entry
        res = build_dbot_entry('user@example.com', 'Email', 'Vendor', 3, build_malicious=False)
        assert res == {'DBotScore': {'Indicator': 'user@example.com', 'Type': 'email', 'Vendor': 'Vendor', 'Score': 3}}

    def test_build_dbot_entry_malicious(self):
        from CommonServerPython import build_dbot_entry, outputPaths
        res = build_dbot_entry('user@example.com', 'Email', 'Vendor', 3, 'Malicious email')

        assert res == {
            "DBotScore": {
                "Vendor": "Vendor",
                "Indicator": "user@example.com",
                "Score": 3,
                "Type": "email"
            },
            outputPaths['email']: {
                "Malicious": {
                    "Vendor": "Vendor",
                    "Description": "Malicious email"
                },
                "Address": "user@example.com"
            }
        }

    def test_build_malicious_dbot_entry_file(self):
        from CommonServerPython import build_malicious_dbot_entry, outputPaths
        res = build_malicious_dbot_entry('md5hash', 'MD5', 'Vendor', 'Google DNS')
        assert res == {
            outputPaths['file']:
                {"Malicious": {"Vendor": "Vendor", "Description": "Google DNS"}, "MD5": "md5hash"}}

    def test_build_malicious_dbot_entry(self):
        from CommonServerPython import build_malicious_dbot_entry, outputPaths
        res = build_malicious_dbot_entry('8.8.8.8', 'ip', 'Vendor', 'Google DNS')
        assert res == {outputPaths['ip']: {
            'Address': '8.8.8.8', 'Malicious': {'Vendor': 'Vendor', 'Description': 'Google DNS'}}}

    def test_build_malicious_dbot_entry_wrong_indicator_type(self):
        from CommonServerPython import build_malicious_dbot_entry, DemistoException
        with raises(DemistoException, match='Wrong indicator type'):
            build_malicious_dbot_entry('8.8.8.8', 'notindicator', 'Vendor', 'Google DNS')

    def test_illegal_dbot_score(self):
        from CommonServerPython import build_dbot_entry, DemistoException
        with raises(DemistoException, match='illegal DBot score'):
            build_dbot_entry('1', 'ip', 'Vendor', 8)

    def test_illegal_indicator_type(self):
        from CommonServerPython import build_dbot_entry, DemistoException
        with raises(DemistoException, match='illegal indicator type'):
            build_dbot_entry('1', 'NOTHING', 'Vendor', 2)

    def test_file_indicators(self):
        from CommonServerPython import build_dbot_entry, outputPaths
        res = build_dbot_entry('md5hash', 'md5', 'Vendor', 3)
        assert res == {
            "DBotScore": {
                "Indicator": "md5hash",
                "Type": "file",
                "Vendor": "Vendor",
                "Score": 3
            },
            outputPaths['file']: {
                "MD5": "md5hash",
                "Malicious": {
                    "Vendor": "Vendor",
                    "Description": None
                }
            }
        }


class TestCommandResults:
    def test_outputs_without_outputs_prefix(self):
        """
        Given
        - outputs as a list without output_prefix

        When
        - Returins results

        Then
        - Validate a ValueError is raised.
        """
        from CommonServerPython import CommandResults
        with pytest.raises(ValueError, match='outputs_prefix'):
            CommandResults(outputs=[])

    def test_dbot_score_is_in_to_context_ip(self):
        """
        Given
        - IP indicator

        When
        - Creating a reputation

        Then
        - Validate the DBOT Score and IP output exists in entry context.
        """
        from CommonServerPython import Common, DBotScoreType, CommandResults
        indicator_id = '1.1.1.1'
        raw_response = {'id': indicator_id}
        indicator = Common.IP(
            indicator_id,
            dbot_score=Common.DBotScore(
                indicator_id,
                DBotScoreType.IP,
                'VirusTotal',
                score=Common.DBotScore.BAD,
                malicious_description='malicious!'
            )
        )
        entry_context = CommandResults(
            indicator=indicator,
            readable_output='Indicator!',
            outputs={'Indicator': raw_response},
            raw_response=raw_response
        ).to_context()['EntryContext']
        assert Common.DBotScore.CONTEXT_PATH in entry_context
        assert Common.IP.CONTEXT_PATH in entry_context

    def test_dbot_score_is_in_to_context_file(self):
        """
        Given
        - File indicator

        When
        - Creating a reputation

        Then
        - Validate the DBOT Score and File output exists in entry context.
        """
        from CommonServerPython import Common, DBotScoreType, CommandResults
        indicator_id = '63347f5d946164a23faca26b78a91e1c'
        raw_response = {'id': indicator_id}
        indicator = Common.File(
            md5=indicator_id,
            dbot_score=Common.DBotScore(
                indicator_id,
                DBotScoreType.FILE,
                'Indicator',
                score=Common.DBotScore.BAD,
                malicious_description='malicious!'
            )
        )
        entry_context = CommandResults(
            indicator=indicator,
            readable_output='output!',
            outputs={'Indicator': raw_response},
            raw_response=raw_response
        ).to_context()['EntryContext']
        assert Common.DBotScore.CONTEXT_PATH in entry_context
        assert Common.File.CONTEXT_PATH in entry_context

    def test_dbot_score_is_in_to_context_domain(self):
        """
        Given
        - domain indicator

        When
        - Creating a reputation

        Then
        - Validate the DBOT Score and File output exists in entry context.
        """
        from CommonServerPython import Common, DBotScoreType, CommandResults
        indicator_id = 'example.com'
        raw_response = {'id': indicator_id}
        indicator = Common.Domain(
            indicator_id,
            dbot_score=Common.DBotScore(
                indicator_id,
                DBotScoreType.DOMAIN,
                'VirusTotal',
                score=Common.DBotScore.BAD,
                malicious_description='malicious!'
            )
        )
        entry_context = CommandResults(
            indicator=indicator,
            readable_output='output!',
            outputs={'Indicator': raw_response},
            raw_response=raw_response
        ).to_context()['EntryContext']
        assert Common.DBotScore.CONTEXT_PATH in entry_context
        assert Common.Domain.CONTEXT_PATH in entry_context

    def test_dbot_score_is_in_to_context_url(self):
        """
        Given
        - domain indicator

        When
        - Creating a reputation

        Then
        - Validate the DBOT Score and File output exists in entry context.
        """
        from CommonServerPython import Common, DBotScoreType, CommandResults
        indicator_id = 'https://example.com'
        raw_response = {'id': indicator_id}
        indicator = Common.URL(
            indicator_id,
            dbot_score=Common.DBotScore(
                indicator_id,
                DBotScoreType.URL,
                'VirusTotal',
                score=Common.DBotScore.BAD,
                malicious_description='malicious!'
            )
        )
        entry_context = CommandResults(
            indicator=indicator,
            readable_output='output!',
            outputs={'Indicator': raw_response},
            raw_response=raw_response
        ).to_context()['EntryContext']
        assert Common.DBotScore.CONTEXT_PATH in entry_context
        assert Common.URL.CONTEXT_PATH in entry_context

    def test_multiple_outputs_keys(self):
        """
        Given
        - File has 3 unique keys. sha256, md5 and sha1

        When
        - creating CommandResults with outputs_key_field=[sha1, sha256, md5]

        Then
        - entrycontext DT expression contains all 3 unique fields
        """
        from CommonServerPython import CommandResults

        files = [
            {
                'sha256': '111',
                'sha1': '111',
                'md5': '111'
            },
            {
                'sha256': '222',
                'sha1': '222',
                'md5': '222'
            }
        ]
        results = CommandResults(outputs_prefix='File', outputs_key_field=['sha1', 'sha256', 'md5'], outputs=files)

        assert list(results.to_context()['EntryContext'].keys())[0] == \
               'File(val.sha1 && val.sha1 == obj.sha1 && val.sha256 && val.sha256 == obj.sha256 && val.md5 && val.md5 == obj.md5)'

    def test_output_prefix_includes_dt(self):
        """
        Given
        - Returning File with only outputs_prefix which includes DT in it
        - outputs key fields are not provided

        When
        - creating CommandResults

        Then
        - EntryContext key should contain only the outputs_prefix
        """
        from CommonServerPython import CommandResults

        files = [{"key": "value"}]  # if outputs is empty list, no results are returned
        results = CommandResults(outputs_prefix='File(val.sha1 == obj.sha1 && val.md5 == obj.md5)',
                                 outputs_key_field='', outputs=files)

        assert list(results.to_context()['EntryContext'].keys())[0] == \
               'File(val.sha1 == obj.sha1 && val.md5 == obj.md5)'

    @pytest.mark.parametrize('score, expected_readable',
                             [(CommonServerPython.Common.DBotScore.NONE, 'Unknown'),
                              (CommonServerPython.Common.DBotScore.GOOD, 'Good'),
                              (CommonServerPython.Common.DBotScore.SUSPICIOUS, 'Suspicious'),
                              (CommonServerPython.Common.DBotScore.BAD, 'Bad')])
    def test_dbot_readable(self, score, expected_readable):
        from CommonServerPython import Common, DBotScoreType
        dbot_score = Common.DBotScore(
            indicator='8.8.8.8',
            integration_name='Test',
            indicator_type=DBotScoreType.IP,
            score=score
        )
        assert dbot_score.to_readable() == expected_readable

    def test_dbot_readable_invalid(self):
        from CommonServerPython import Common, DBotScoreType
        dbot_score = Common.DBotScore(
            indicator='8.8.8.8',
            integration_name='Test',
            indicator_type=DBotScoreType.IP,
            score=0
        )
        dbot_score.score = 7
        assert dbot_score.to_readable() == 'Undefined'
        dbot_score.score = None
        assert dbot_score.to_readable() == 'Undefined'

    def test_readable_only_context(self):
        """
        Given:
        - Markdown entry to CommandResults

        When:
        - Returning results

        Then:
        - Validate HumanReadable exists
        """
        from CommonServerPython import CommandResults
        markdown = '## Something'
        context = CommandResults(readable_output=markdown).to_context()
        assert context.get('HumanReadable') == markdown

    def test_empty_outputs(self):
        """
        Given:
        - Outputs as None

        When:
        - Returning results

        Then:
        - Validate EntryContext key value

        """
        from CommonServerPython import CommandResults
        res = CommandResults(
            outputs_prefix='FoundIndicators',
            outputs_key_field='value',
            outputs=None
        )
        context = res.to_context()
        assert {} == context.get('EntryContext')

    def test_empty_list_outputs(self):
        """
        Given:
        - Outputs with empty list

        When:
        - Returning results

        Then:
        - Validate EntryContext key value

        """
        from CommonServerPython import CommandResults
        res = CommandResults(
            outputs_prefix='FoundIndicators',
            outputs_key_field='value',
            outputs=[]
        )
        context = res.to_context()
        assert {} == context.get('EntryContext')

    def test_return_command_results(self, clear_version_cache):
        from CommonServerPython import Common, CommandResults, EntryFormat, EntryType, DBotScoreType

        dbot_score = Common.DBotScore(
            indicator='8.8.8.8',
            integration_name='Test',
            indicator_type=DBotScoreType.IP,
            score=Common.DBotScore.GOOD,
            message='test comment'
        )

        ip = Common.IP(
            ip='8.8.8.8',
            dbot_score=dbot_score,
            asn='some asn',
            hostname='test.com',
            geo_country=None,
            geo_description=None,
            geo_latitude=None,
            geo_longitude=None,
            positive_engines=None,
            detection_engines=None
        )

        results = CommandResults(
            outputs_key_field=None,
            outputs_prefix=None,
            outputs=None,
            indicators=[ip]
        )

        assert results.to_context() == {
            'Type': EntryType.NOTE,
            'ContentsFormat': EntryFormat.JSON,
            'Contents': None,
            'HumanReadable': None,
            'EntryContext': {
                'IP(val.Address && val.Address == obj.Address)': [
                    {
                        'Address': '8.8.8.8',
                        'ASN': 'some asn',
                        'Hostname': 'test.com'
                    }
                ],
                'DBotScore(val.Indicator && val.Indicator == obj.Indicator && '
                'val.Vendor == obj.Vendor && val.Type == obj.Type)': [
                    {
                        'Indicator': '8.8.8.8',
                        'Vendor': 'Test',
                        'Score': 1,
                        'Type': 'ip',
                        'Message': 'test comment'
                    }
                ]
            },
            'IndicatorTimeline': [],
            'Relationships': [],
            'IgnoreAutoExtract': False,
            'Note': False
        }

    def test_multiple_indicators(self, clear_version_cache):
        from CommonServerPython import Common, CommandResults, EntryFormat, EntryType, DBotScoreType
        dbot_score1 = Common.DBotScore(
            indicator='8.8.8.8',
            integration_name='Test',
            indicator_type=DBotScoreType.IP,
            score=Common.DBotScore.GOOD
        )
        ip1 = Common.IP(
            ip='8.8.8.8',
            dbot_score=dbot_score1,
            asn='some asn',
            hostname='test.com',
            geo_country=None,
            geo_description=None,
            geo_latitude=None,
            geo_longitude=None,
            positive_engines=None,
            detection_engines=None
        )

        dbot_score2 = Common.DBotScore(
            indicator='5.5.5.5',
            integration_name='Test',
            indicator_type=DBotScoreType.IP,
            score=Common.DBotScore.GOOD
        )
        ip2 = Common.IP(
            ip='5.5.5.5',
            dbot_score=dbot_score2,
            asn='some asn',
            hostname='test.com',
            geo_country=None,
            geo_description=None,
            geo_latitude=None,
            geo_longitude=None,
            positive_engines=None,
            detection_engines=None
        )

        results = CommandResults(
            outputs_key_field=None,
            outputs_prefix=None,
            outputs=None,
            indicators=[ip1, ip2]
        )

        assert results.to_context() == {
            'Type': EntryType.NOTE,
            'ContentsFormat': EntryFormat.JSON,
            'Contents': None,
            'HumanReadable': None,
            'EntryContext': {
                'IP(val.Address && val.Address == obj.Address)': [
                    {
                        'Address': '8.8.8.8',
                        'ASN': 'some asn',
                        'Hostname': 'test.com'
                    },
                    {
                        'Address': '5.5.5.5',
                        'ASN': 'some asn',
                        'Hostname': 'test.com'
                    }
                ],
                'DBotScore(val.Indicator && val.Indicator == obj.Indicator && '
                'val.Vendor == obj.Vendor && val.Type == obj.Type)': [
                    {
                        'Indicator': '8.8.8.8',
                        'Vendor': 'Test',
                        'Score': 1,
                        'Type': 'ip'
                    },
                    {
                        'Indicator': '5.5.5.5',
                        'Vendor': 'Test',
                        'Score': 1,
                        'Type': 'ip'
                    }
                ]
            },
            'IndicatorTimeline': [],
            'Relationships': [],
            'IgnoreAutoExtract': False,
            'Note': False
        }

    def test_return_list_of_items(self, clear_version_cache):
        from CommonServerPython import CommandResults, EntryFormat, EntryType
        tickets = [
            {
                'ticket_id': 1,
                'title': 'foo'
            },
            {
                'ticket_id': 2,
                'title': 'goo'
            }
        ]
        results = CommandResults(
            outputs_prefix='Jira.Ticket',
            outputs_key_field='ticket_id',
            outputs=tickets
        )

        assert results.to_context() == {
            'Type': EntryType.NOTE,
            'ContentsFormat': EntryFormat.JSON,
            'Contents': tickets,
            'HumanReadable': tableToMarkdown('Results', tickets),
            'EntryContext': {
                'Jira.Ticket(val.ticket_id && val.ticket_id == obj.ticket_id)': tickets
            },
            'IndicatorTimeline': [],
            'Relationships': [],
            'IgnoreAutoExtract': False,
            'Note': False
        }

    def test_return_list_of_items_the_old_way(self):
        from CommonServerPython import CommandResults, EntryFormat, EntryType
        tickets = [
            {
                'ticket_id': 1,
                'title': 'foo'
            },
            {
                'ticket_id': 2,
                'title': 'goo'
            }
        ]
        results = CommandResults(
            outputs_prefix=None,
            outputs_key_field=None,
            outputs={
                'Jira.Ticket(val.ticket_id == obj.ticket_id)': tickets
            },
            raw_response=tickets
        )

        assert sorted(results.to_context()) == sorted({
            'Type': EntryType.NOTE,
            'ContentsFormat': EntryFormat.JSON,
            'Contents': tickets,
            'HumanReadable': None,
            'EntryContext': {
                'Jira.Ticket(val.ticket_id == obj.ticket_id)': tickets
            },
            'IndicatorTimeline': [],
            'Relationships': [],
            'IgnoreAutoExtract': False,
            'Note': False
        })

    def test_create_dbot_score_with_invalid_score(self):
        from CommonServerPython import Common, DBotScoreType

        try:
            Common.DBotScore(
                indicator='8.8.8.8',
                integration_name='Virus Total',
                score=100,
                indicator_type=DBotScoreType.IP
            )

            assert False
        except TypeError:
            assert True

    def test_create_dbot_score_with_invalid_reliability(self):
        """
        Given:
            -  an invalid reliability value.
        When
            - creating a DBotScore entry
        Then
            - an error should be raised
        """
        from CommonServerPython import Common, DBotScoreType

        try:
            Common.DBotScore(
                indicator='8.8.8.8',
                integration_name='Virus Total',
                score=0,
                indicator_type=DBotScoreType.IP,
                reliability='Not a reliability'
            )
            assert False
        except TypeError:
            assert True

    def test_create_dbot_score_with_valid_reliability(self):
        """
        Given:
            -  a valid reliability value
        When
            - creating a DBotScore entry
        Then
            - the proper entry is created
        """
        from CommonServerPython import Common, DBotScoreType, DBotScoreReliability, CommandResults

        dbot_score = Common.DBotScore(
            indicator='8.8.8.8',
            integration_name='Test',
            score=Common.DBotScore.GOOD,
            indicator_type=DBotScoreType.IP,
            reliability=DBotScoreReliability.B,
        )

        ip = Common.IP(
            ip='8.8.8.8',
            dbot_score=dbot_score,
        )

        results = CommandResults(
            indicator=ip,
        )

        assert results.to_context()['EntryContext'] == {
            'IP(val.Address && val.Address == obj.Address)': [
                {
                    'Address': '8.8.8.8'
                }
            ],
            'DBotScore(val.Indicator && val.Indicator == '
            'obj.Indicator && val.Vendor == obj.Vendor && val.Type == obj.Type)': [
                {
                    'Indicator': '8.8.8.8',
                    'Type': 'ip',
                    'Vendor': 'Test',
                    'Score': 1,
                    'Reliability': 'B - Usually reliable'
                }
            ]
        }

    def test_indicator_timeline_with_list_of_indicators(self):
        """
       Given:
           -  a list of an indicator
       When
           - creating an IndicatorTimeline object
           - creating a CommandResults objects using the IndicatorTimeline object
       Then
           - the IndicatorTimeline receives the appropriate category and message
       """
        from CommonServerPython import CommandResults, IndicatorsTimeline

        indicators = ['8.8.8.8']
        timeline = IndicatorsTimeline(indicators=indicators, category='test', message='message')

        results = CommandResults(
            outputs_prefix=None,
            outputs_key_field=None,
            outputs=None,
            raw_response=indicators,
            indicators_timeline=timeline
        )

        assert sorted(results.to_context().get('IndicatorTimeline')) == sorted([
            {'Value': '8.8.8.8', 'Category': 'test', 'Message': 'message'}
        ])

    def test_indicator_timeline_running_from_an_integration(self, mocker):
        """
       Given:
           -  a list of an indicator
       When
           - mocking the demisto.params()
           - creating an IndicatorTimeline object
           - creating a CommandResults objects using the IndicatorTimeline object
       Then
           - the IndicatorTimeline receives the appropriate category and message
       """
        from CommonServerPython import CommandResults, IndicatorsTimeline
        mocker.patch.object(demisto, 'params', return_value={'insecure': True})
        indicators = ['8.8.8.8']
        timeline = IndicatorsTimeline(indicators=indicators)

        results = CommandResults(
            outputs_prefix=None,
            outputs_key_field=None,
            outputs=None,
            raw_response=indicators,
            indicators_timeline=timeline
        )

        assert sorted(results.to_context().get('IndicatorTimeline')) == sorted([
            {'Value': '8.8.8.8', 'Category': 'Integration Update'}
        ])

    def test_single_indicator(self, mocker):
        """
        Given:
            - a single indicator
        When
           - mocking the demisto.params()
           - creating an Common.IP object
           - creating a CommandResults objects using the indicator member
       Then
           - The CommandResults.to_context() returns single result of standard output IP and DBotScore
       """
        from CommonServerPython import CommandResults, Common, DBotScoreType
        mocker.patch.object(demisto, 'params', return_value={'insecure': True})
        dbot_score = Common.DBotScore(
            indicator='8.8.8.8',
            integration_name='Test',
            indicator_type=DBotScoreType.IP,
            score=Common.DBotScore.GOOD
        )

        ip = Common.IP(
            ip='8.8.8.8',
            dbot_score=dbot_score
        )

        results = CommandResults(
            indicator=ip
        )

        assert results.to_context()['EntryContext'] == {
            'IP(val.Address && val.Address == obj.Address)': [
                {
                    'Address': '8.8.8.8'
                }
            ],
            'DBotScore(val.Indicator && val.Indicator == '
            'obj.Indicator && val.Vendor == obj.Vendor && val.Type == obj.Type)': [
                {
                    'Indicator': '8.8.8.8',
                    'Type': 'ip',
                    'Vendor': 'Test',
                    'Score': 1
                }
            ]
        }

    def test_single_indicator_with_indicators(self, mocker):
        """
        Given:
            - a single indicator and a list of indicators
        When
           - mocking the demisto.params()
           - creating an Common.IP object
           - creating a CommandResults objects using the indicator member AND indicators member
       Then
           - The CommandResults.__init__() should raise an ValueError with appropriate error
       """
        from CommonServerPython import CommandResults, Common, DBotScoreType
        mocker.patch.object(demisto, 'params', return_value={'insecure': True})
        dbot_score = Common.DBotScore(
            indicator='8.8.8.8',
            integration_name='Virus Total',
            indicator_type=DBotScoreType.IP,
            score=Common.DBotScore.GOOD
        )

        ip = Common.IP(
            ip='8.8.8.8',
            dbot_score=dbot_score
        )

        with pytest.raises(ValueError) as e:
            CommandResults(
                indicator=ip,
                indicators=[ip]
            )
        assert e.value.args[0] == 'indicators is DEPRECATED, use only indicator'

    def test_indicator_with_no_auto_extract(self):
        """
       Given:
           - a list of an indicator
           - ignore_auto_extract set to True
       When
           - creating a CommandResults object with an indicator
           - using Ignore Auto Extract

       Then
           - the IgnoreAutoExtract field is set to True
       """
        from CommonServerPython import CommandResults

        indicators = ['8.8.8.8']

        results = CommandResults(
            outputs_prefix=None,
            outputs_key_field=None,
            outputs=None,
            raw_response=indicators,
            indicators_timeline=None,
            ignore_auto_extract=True
        )

        assert results.to_context().get('IgnoreAutoExtract') is True

    def test_entry_as_note(self):
        """
        Given:
        - mark_as_note set to True

        When:
        - creating a CommandResults object

        Then:
        - the Note field is set to True
        """
        from CommonServerPython import CommandResults

        results = CommandResults(
            outputs_prefix='Test',
            outputs_key_field='value',
            outputs=None,
            mark_as_note=True
        )

        assert results.to_context().get('Note') is True


def test_http_request_ssl_ciphers_insecure():
    if IS_PY3 and PY_VER_MINOR >= 10:
        from CommonServerPython import BaseClient

        client = BaseClient('https://www.google.com', ok_codes=(200, 201), verify=False)
        adapter = client._session.adapters.get('https://')
        ssl_context = adapter.poolmanager.connection_pool_kw['ssl_context']
        ciphers_list = ssl_context.get_ciphers()

        assert len(ciphers_list) == 42
        assert next(cipher for cipher in ciphers_list if cipher['name'] == 'AES128-GCM-SHA256')
    else:
        assert True

class TestBaseClient:
    from CommonServerPython import BaseClient
    text = {"status": "ok"}
    client = BaseClient('http://example.com/api/v2/', ok_codes=(200, 201))

    RETRIES_POSITIVE_TEST = [
        'get',
        'put',
        'post'
    ]

    @pytest.mark.skip(reason="Test - too long, only manual")
    @pytest.mark.parametrize('method', RETRIES_POSITIVE_TEST)
    def test_http_requests_with_retry_sanity(self, method):
        """
            Given
            - A base client

            When
            - Making http request call with retries configured to a number higher then 0

            Then
            -  Ensure a successful request return response as expected
        """
        url = 'http://httpbin.org/{}'.format(method)
        res = self.client._http_request(method,
                                        '',
                                        full_url=url,
                                        retries=1,
                                        status_list_to_retry=[401])
        assert res['url'] == url

    RETRIES_NEGATIVE_TESTS_INPUT = [
        ('get', 400), ('get', 401), ('get', 500),
        ('put', 400), ('put', 401), ('put', 500),
        ('post', 400), ('post', 401), ('post', 500),
    ]

    @pytest.mark.skip(reason="Test - too long, only manual")
    @pytest.mark.parametrize('method, status', RETRIES_NEGATIVE_TESTS_INPUT)
    def test_http_requests_with_retry_negative_sanity(self, method, status):
        """
            Given
            - A base client

            When
            - Making http request call with retries configured to a number higher then 0

            Then
            -  An unsuccessful request returns a DemistoException regardless the bad status code.
        """
        from CommonServerPython import DemistoException
        with raises(DemistoException, match='{}'.format(status)):
            self.client._http_request(method,
                                      '',
                                      full_url='http://httpbin.org/status/{}'.format(status),
                                      retries=3,
                                      status_list_to_retry=[400, 401, 500])

    def test_http_request_json(self, requests_mock):
        requests_mock.get('http://example.com/api/v2/event', text=json.dumps(self.text))
        res = self.client._http_request('get', 'event')
        assert res == self.text

    def test_http_request_json_negative(self, requests_mock):
        from CommonServerPython import DemistoException
        text = 'notjson'
        requests_mock.get('http://example.com/api/v2/event', text=text)
        with raises(DemistoException, match="Failed to parse json") as exception:
            self.client._http_request('get', 'event')
        assert exception.value.res
        assert exception.value.res.text == text

    def test_http_request_text(self, requests_mock):
        requests_mock.get('http://example.com/api/v2/event', text=json.dumps(self.text))
        res = self.client._http_request('get', 'event', resp_type='text')
        assert res == json.dumps(self.text)

    def test_http_request_content(self, requests_mock):
        requests_mock.get('http://example.com/api/v2/event', content=str.encode(json.dumps(self.text)))
        res = self.client._http_request('get', 'event', resp_type='content')
        assert json.loads(res) == self.text

    def test_http_request_response(self, requests_mock):
        requests_mock.get('http://example.com/api/v2/event')
        res = self.client._http_request('get', 'event', resp_type='response')
        assert isinstance(res, requests.Response)

    def test_http_request_proxy_false(self):
        from CommonServerPython import BaseClient
        import requests_mock

        os.environ['http_proxy'] = 'http://testproxy:8899'
        os.environ['https_proxy'] = 'https://testproxy:8899'

        os.environ['REQUESTS_CA_BUNDLE'] = '/test1.pem'
        client = BaseClient('http://example.com/api/v2/', ok_codes=(200, 201), proxy=False, verify=True)

        with requests_mock.mock() as m:
            m.get('http://example.com/api/v2/event')

            res = client._http_request('get', 'event', resp_type='response')

            assert m.last_request.verify == '/test1.pem'
            assert not m.last_request.proxies
            assert m.called is True

    def test_http_request_proxy_true(self):
        from CommonServerPython import BaseClient
        import requests_mock

        os.environ['http_proxy'] = 'http://testproxy:8899'
        os.environ['https_proxy'] = 'https://testproxy:8899'

        os.environ['REQUESTS_CA_BUNDLE'] = '/test1.pem'
        client = BaseClient('http://example.com/api/v2/', ok_codes=(200, 201), proxy=True, verify=True)

        with requests_mock.mock() as m:
            m.get('http://example.com/api/v2/event')

            res = client._http_request('get', 'event', resp_type='response')

            assert m.last_request.verify == '/test1.pem'
            assert m.last_request.proxies == {
                'http': 'http://testproxy:8899',
                'https': 'https://testproxy:8899'
            }
            assert m.called is True

    def test_http_request_proxy_without_http_prefix(self):
        """
            Given
                - proxy param is set to true
                - proxy configs are without http/https prefix

            When
            - run an http get request

            Then
            -  the request will run and will use proxy configs that will include http:// prefix.
        """
        from CommonServerPython import BaseClient
        import requests_mock

        os.environ['http_proxy'] = 'testproxy:8899'
        os.environ['https_proxy'] = 'testproxy:8899'

        os.environ['REQUESTS_CA_BUNDLE'] = '/test1.pem'
        client = BaseClient('http://example.com/api/v2/', ok_codes=(200, 201), proxy=True, verify=True)

        with requests_mock.mock() as m:
            m.get('http://example.com/api/v2/event')

            res = client._http_request('get', 'event', resp_type='response')

            assert m.last_request.verify == '/test1.pem'
            assert m.last_request.proxies == {
                'http': 'http://testproxy:8899',
                'https': 'http://testproxy:8899'
            }
            assert m.called is True

    def test_http_request_proxy_empty_proxy(self):
        """
            Given
                - proxy param is set to true
                - proxy configs are empty

            When
            - run an http get request

            Then
            -  the request will run and will use empty proxy configs and will not add https prefixes
        """
        from CommonServerPython import BaseClient
        import requests_mock

        os.environ['http_proxy'] = ''
        os.environ['https_proxy'] = ''

        os.environ['REQUESTS_CA_BUNDLE'] = '/test1.pem'
        client = BaseClient('http://example.com/api/v2/', ok_codes=(200, 201), proxy=True, verify=True)

        with requests_mock.mock() as m:
            m.get('http://example.com/api/v2/event')

            res = client._http_request('get', 'event', resp_type='response')

            assert m.last_request.verify == '/test1.pem'
            assert m.last_request.proxies == {}
            assert m.called is True

    def test_http_request_verify_false(self):
        from CommonServerPython import BaseClient
        import requests_mock

        os.environ['REQUESTS_CA_BUNDLE'] = '/test1.pem'
        client = BaseClient('http://example.com/api/v2/', ok_codes=(200, 201), proxy=True, verify=False)

        with requests_mock.mock() as m:
            m.get('http://example.com/api/v2/event')

            res = client._http_request('get', 'event', resp_type='response')

            assert m.last_request.verify is False
            assert m.called is True

    def test_http_request_not_ok(self, requests_mock):
        from CommonServerPython import DemistoException
        requests_mock.get('http://example.com/api/v2/event', status_code=500)
        with raises(DemistoException, match="[500]"):
            self.client._http_request('get', 'event')

    def test_http_request_not_ok_but_ok(self, requests_mock):
        requests_mock.get('http://example.com/api/v2/event', status_code=500)
        res = self.client._http_request('get', 'event', resp_type='response', ok_codes=(500,))
        assert res.status_code == 500

    def test_http_request_not_ok_with_json(self, requests_mock):
        from CommonServerPython import DemistoException
        requests_mock.get('http://example.com/api/v2/event', status_code=500, content=str.encode(json.dumps(self.text)))
        with raises(DemistoException, match="Error in API call"):
            self.client._http_request('get', 'event')

    def test_http_request_not_ok_with_json_parsing(self, requests_mock):
        from CommonServerPython import DemistoException
        requests_mock.get('http://example.com/api/v2/event', status_code=500, content=str.encode(json.dumps(self.text)))
        with raises(DemistoException) as exception:
            self.client._http_request('get', 'event')
        message = str(exception.value)
        response_json_error = json.loads(message.split('\n')[1])
        assert response_json_error == self.text

    def test_http_request_timeout(self, requests_mock):
        from CommonServerPython import DemistoException
        requests_mock.get('http://example.com/api/v2/event', exc=requests.exceptions.ConnectTimeout)
        with raises(DemistoException, match="Connection Timeout Error"):
            self.client._http_request('get', 'event')

    def test_http_request_ssl_error(self, requests_mock):
        from CommonServerPython import DemistoException
        requests_mock.get('http://example.com/api/v2/event', exc=requests.exceptions.SSLError)
        with raises(DemistoException, match="SSL Certificate Verification Failed"):
            self.client._http_request('get', 'event', resp_type='response')

    def test_http_request_ssl_error_insecure(cls, requests_mock):
        requests_mock.get('http://example.com/api/v2/event', exc=requests.exceptions.SSLError('test ssl'))
        client = cls.BaseClient('http://example.com/api/v2/', ok_codes=(200, 201), verify=False)
        with raises(requests.exceptions.SSLError, match="^test ssl$"):
            client._http_request('get', 'event', resp_type='response')

    def test_http_request_proxy_error(self, requests_mock):
        from CommonServerPython import DemistoException
        requests_mock.get('http://example.com/api/v2/event', exc=requests.exceptions.ProxyError)
        with raises(DemistoException, match="Proxy Error"):
            self.client._http_request('get', 'event', resp_type='response')

    def test_http_request_connection_error(self, requests_mock):
        from CommonServerPython import DemistoException
        requests_mock.get('http://example.com/api/v2/event', exc=requests.exceptions.ConnectionError)
        with raises(DemistoException, match="Verify that the server URL parameter"):
            self.client._http_request('get', 'event', resp_type='response')

    def test_text_exception_parsing(self, requests_mock):
        from CommonServerPython import DemistoException
        reason = 'Bad Request'
        text = 'additional text'
        requests_mock.get('http://example.com/api/v2/event',
                          status_code=400,
                          reason=reason,
                          text=text)
        with raises(DemistoException, match='- {}\n{}'.format(reason, text)):
            self.client._http_request('get', 'event', resp_type='text')

    def test_json_exception_parsing(self, requests_mock):
        from CommonServerPython import DemistoException
        reason = 'Bad Request'
        json_response = {'error': 'additional text'}
        requests_mock.get('http://example.com/api/v2/event',
                          status_code=400,
                          reason=reason,
                          json=json_response)
        with raises(DemistoException, match='- {}\n.*{}'.format(reason, json_response["error"])):
            self.client._http_request('get', 'event', resp_type='text')

    def test_exception_response_json_parsing_when_ok_code_is_invalid(self, requests_mock):
        from CommonServerPython import DemistoException
        json_response = {'error': 'additional text'}
        requests_mock.get('http://example.com/api/v2/event',
                          status_code=400,
                          json=json_response)
        try:
            self.client._http_request('get', 'event', ok_codes=(200,))
        except DemistoException as e:
            resp_json = e.res.json()
            assert e.res.status_code == 400
            assert resp_json.get('error') == 'additional text'

    def test_exception_response_text_parsing_when_ok_code_is_invalid(self, requests_mock):
        from CommonServerPython import DemistoException
        requests_mock.get('http://example.com/api/v2/event',
                          status_code=400,
                          text='{"error": "additional text"}')
        try:
            self.client._http_request('get', 'event', ok_codes=(200,))
        except DemistoException as e:
            resp_json = json.loads(e.res.text)
            assert e.res.status_code == 400
            assert resp_json.get('error') == 'additional text'

    def test_http_request_timeout_default(self, requests_mock):
        requests_mock.get('http://example.com/api/v2/event', text=json.dumps(self.text))
        self.client._http_request('get', 'event')
        assert requests_mock.last_request.timeout == self.client.REQUESTS_TIMEOUT

    def test_http_request_timeout_given_func(self, requests_mock):
        requests_mock.get('http://example.com/api/v2/event', text=json.dumps(self.text))
        timeout = 120
        self.client._http_request('get', 'event', timeout=timeout)
        assert requests_mock.last_request.timeout == timeout

    def test_http_request_timeout_given_class(self, requests_mock):
        from CommonServerPython import BaseClient
        requests_mock.get('http://example.com/api/v2/event', text=json.dumps(self.text))
        timeout = 44
        new_client = BaseClient('http://example.com/api/v2/', timeout=timeout)
        new_client._http_request('get', 'event')
        assert requests_mock.last_request.timeout == timeout

    def test_http_request_timeout_environ_system(self, requests_mock, mocker):
        from CommonServerPython import BaseClient
        requests_mock.get('http://example.com/api/v2/event', text=json.dumps(self.text))
        timeout = 10
        mocker.patch.dict(os.environ, {'REQUESTS_TIMEOUT': str(timeout)})
        new_client = BaseClient('http://example.com/api/v2/')
        new_client._http_request('get', 'event')
        assert requests_mock.last_request.timeout == timeout

    def test_http_request_timeout_environ_integration(self, requests_mock, mocker):
        requests_mock.get('http://example.com/api/v2/event', text=json.dumps(self.text))
        timeout = 180.1
        # integration name is set to Test in the fixture handle_calling_context
        mocker.patch.dict(os.environ, {'REQUESTS_TIMEOUT.Test': str(timeout)})
        from CommonServerPython import BaseClient
        new_client = BaseClient('http://example.com/api/v2/')
        new_client._http_request('get', 'event')
        assert requests_mock.last_request.timeout == timeout

    def test_http_request_timeout_environ_script(self, requests_mock, mocker):
        requests_mock.get('http://example.com/api/v2/event', text=json.dumps(self.text))
        timeout = 23.4
        script_name = 'TestScript'
        mocker.patch.dict(os.environ, {'REQUESTS_TIMEOUT.' + script_name: str(timeout)})
        mocker.patch.dict(demisto.callingContext, {'context': {'ScriptName': script_name}})
        mocker.patch.object(CommonServerPython, 'get_integration_name', return_value='')
        from CommonServerPython import BaseClient
        new_client = BaseClient('http://example.com/api/v2/')
        new_client._http_request('get', 'event')
        assert requests_mock.last_request.timeout == timeout

    def test_is_valid_ok_codes_empty(self):
        from requests import Response
        from CommonServerPython import BaseClient
        new_client = BaseClient('http://example.com/api/v2/')
        response = Response()
        response.status_code = 200
        assert new_client._is_status_code_valid(response, None)

    def test_is_valid_ok_codes_from_function(self):
        from requests import Response
        response = Response()
        response.status_code = 200
        assert self.client._is_status_code_valid(response, (200, 201))

    def test_is_valid_ok_codes_from_self(self):
        from requests import Response
        response = Response()
        response.status_code = 200
        assert self.client._is_status_code_valid(response, None)

    def test_is_valid_ok_codes_empty_false(self):
        from requests import Response
        response = Response()
        response.status_code = 400
        assert not self.client._is_status_code_valid(response, None)

    def test_is_valid_ok_codes_from_function_false(self):
        from requests import Response
        response = Response()
        response.status_code = 400
        assert not self.client._is_status_code_valid(response, (200, 201))

    def test_is_valid_ok_codes_from_self_false(self):
        from requests import Response
        response = Response()
        response.status_code = 400
        assert not self.client._is_status_code_valid(response)


def test_parse_date_string():
    # test unconverted data remains: Z
    assert parse_date_string('2019-09-17T06:16:39Z') == datetime(2019, 9, 17, 6, 16, 39)

    # test unconverted data remains: .22Z
    assert parse_date_string('2019-09-17T06:16:39.22Z') == datetime(2019, 9, 17, 6, 16, 39, 220000)

    # test time data without ms does not match format with ms
    assert parse_date_string('2019-09-17T06:16:39Z', '%Y-%m-%dT%H:%M:%S.%f') == datetime(2019, 9, 17, 6, 16, 39)

    # test time data with timezone Z does not match format with timezone +05:00
    assert parse_date_string('2019-09-17T06:16:39Z', '%Y-%m-%dT%H:%M:%S+05:00') == datetime(2019, 9, 17, 6, 16, 39)

    # test time data with timezone +05:00 does not match format with timezone Z
    assert parse_date_string('2019-09-17T06:16:39+05:00', '%Y-%m-%dT%H:%M:%SZ') == datetime(2019, 9, 17, 6, 16, 39)

    # test time data with timezone -05:00 and with ms does not match format with timezone +02:00 without ms
    assert parse_date_string(
        '2019-09-17T06:16:39.4040+05:00', '%Y-%m-%dT%H:%M:%S+02:00'
    ) == datetime(2019, 9, 17, 6, 16, 39, 404000)


def test_override_print(mocker):
    mocker.patch.object(demisto, 'info')
    int_logger = IntegrationLogger()
    int_logger.set_buffering(False)
    int_logger.print_override("test", "this")
    assert demisto.info.call_count == 1
    assert demisto.info.call_args[0][0] == "test this"
    demisto.info.reset_mock()
    int_logger.print_override("test", "this", file=sys.stderr)
    assert demisto.info.call_count == 1
    assert demisto.info.call_args[0][0] == "test this"
    buf = StringIO()
    # test writing to custom file (not stdout/stderr)
    int_logger.print_override("test", "this", file=buf)
    assert buf.getvalue() == 'test this\n'


def test_http_client_debug(mocker):
    if not IS_PY3:
        pytest.skip("test not supported in py2")
        return
    mocker.patch.object(demisto, 'info')
    debug_log = DebugLogger()
    from http.client import HTTPConnection
    HTTPConnection.debuglevel = 1
    # not using 'with' because its not compatible with all python versions
    con = HTTPConnection("google.com")
    con.request('GET', '/')
    with con.getresponse() as r:
        r.read()
    con.close()
    assert demisto.info.call_count > 5
    assert debug_log is not None


def test_http_client_debug_int_logger_sensitive_query_params(mocker):
    if not IS_PY3:
        pytest.skip("test not supported in py2")
        return
    mocker.patch.object(demisto, 'params', return_value={'APIKey': 'dummy'})
    mocker.patch.object(demisto, 'info')
    debug_log = DebugLogger()
    from http.client import HTTPConnection
    HTTPConnection.debuglevel = 1
    con = HTTPConnection("google.com")
    con.request('GET', '?apikey=dummy')
    # not using 'with' because its not compatible with all python versions
    with con.getresponse() as r:
        r.read()
    con.close()
    assert debug_log
    for arg in demisto.info.call_args_list:
        assert 'dummy' not in arg[0][0]
        if 'apikey' in arg[0][0]:
            assert 'apikey=<XX_REPLACED>' in arg[0][0]


class TestParseDateRange:
    @staticmethod
    def test_utc_time_sanity():
        utc_now = datetime.utcnow()
        utc_start_time, utc_end_time = parse_date_range('2 days', utc=True)
        # testing UTC date time and range of 2 days
        assert utc_now.replace(microsecond=0) == utc_end_time.replace(microsecond=0)
        assert abs(utc_start_time - utc_end_time).days == 2

    @staticmethod
    def test_local_time_sanity():
        local_now = datetime.now()
        local_start_time, local_end_time = parse_date_range('73 minutes', utc=False)
        # testing local datetime and range of 73 minutes
        assert local_now.replace(microsecond=0) == local_end_time.replace(microsecond=0)
        assert abs(local_start_time - local_end_time).seconds / 60 == 73

    @staticmethod
    def test_with_trailing_spaces():
        utc_now = datetime.utcnow()
        utc_start_time, utc_end_time = parse_date_range('2 days   ', utc=True)
        # testing UTC date time and range of 2 days
        assert utc_now.replace(microsecond=0) == utc_end_time.replace(microsecond=0)
        assert abs(utc_start_time - utc_end_time).days == 2

    @staticmethod
    def test_case_insensitive():
        utc_now = datetime.utcnow()
        utc_start_time, utc_end_time = parse_date_range('2 Days', utc=True)
        # testing UTC date time and range of 2 days
        assert utc_now.replace(microsecond=0) == utc_end_time.replace(microsecond=0)
        assert abs(utc_start_time - utc_end_time).days == 2

    @staticmethod
    def test_error__invalid_input_format(mocker):
        mocker.patch.object(sys, 'exit', side_effect=Exception('mock exit'))
        demisto_results = mocker.spy(demisto, 'results')

        try:
            parse_date_range('2 Days ago', utc=True)
        except Exception as exp:
            assert str(exp) == 'mock exit'
        results = demisto.results.call_args[0][0]
        assert 'date_range must be "number date_range_unit"' in results['Contents']

    @staticmethod
    def test_error__invalid_time_value_not_a_number(mocker):
        mocker.patch.object(sys, 'exit', side_effect=Exception('mock exit'))
        demisto_results = mocker.spy(demisto, 'results')

        try:
            parse_date_range('ten Days', utc=True)
        except Exception as exp:
            assert str(exp) == 'mock exit'
        results = demisto.results.call_args[0][0]
        assert 'The time value is invalid' in results['Contents']

    @staticmethod
    def test_error__invalid_time_value_not_an_integer(mocker):
        mocker.patch.object(sys, 'exit', side_effect=Exception('mock exit'))
        demisto_results = mocker.spy(demisto, 'results')

        try:
            parse_date_range('1.5 Days', utc=True)
        except Exception as exp:
            assert str(exp) == 'mock exit'
        results = demisto.results.call_args[0][0]
        assert 'The time value is invalid' in results['Contents']

    @staticmethod
    def test_error__invalid_time_unit(mocker):
        mocker.patch.object(sys, 'exit', side_effect=Exception('mock exit'))
        demisto_results = mocker.spy(demisto, 'results')

        try:
            parse_date_range('2 nights', utc=True)
        except Exception as exp:
            assert str(exp) == 'mock exit'
        results = demisto.results.call_args[0][0]
        assert 'The unit of date_range is invalid' in results['Contents']


def test_encode_string_results():
    s = "test"
    assert s == encode_string_results(s)
    s2 = u"בדיקה"
    if IS_PY3:
        res = str(s2)
    else:
        res = s2.encode("utf8")
    assert encode_string_results(s2) == res
    not_string = [1, 2, 3]
    assert not_string == encode_string_results(not_string)


class TestReturnOutputs:
    def test_return_outputs(self, mocker):
        mocker.patch.object(demisto, 'results')
        md = 'md'
        outputs = {'Event': 1}
        raw_response = {'event': 1}
        return_outputs(md, outputs, raw_response)
        results = demisto.results.call_args[0][0]
        assert len(demisto.results.call_args[0]) == 1
        assert demisto.results.call_count == 1
        assert raw_response == results['Contents']
        assert 'json' == results['ContentsFormat']
        assert outputs == results['EntryContext']
        assert md == results['HumanReadable']

    def test_return_outputs_only_md(self, mocker):
        mocker.patch.object(demisto, 'results')
        md = 'md'
        return_outputs(md)
        results = demisto.results.call_args[0][0]
        assert len(demisto.results.call_args[0]) == 1
        assert demisto.results.call_count == 1
        assert md == results['HumanReadable']
        assert 'text' == results['ContentsFormat']

    def test_return_outputs_raw_none(self, mocker):
        mocker.patch.object(demisto, 'results')
        md = 'md'
        outputs = {'Event': 1}
        return_outputs(md, outputs, None)
        results = demisto.results.call_args[0][0]
        assert len(demisto.results.call_args[0]) == 1
        assert demisto.results.call_count == 1
        assert outputs == results['Contents']
        assert 'json' == results['ContentsFormat']
        assert outputs == results['EntryContext']
        assert md == results['HumanReadable']

    def test_return_outputs_timeline(self, mocker):
        mocker.patch.object(demisto, 'results')
        md = 'md'
        outputs = {'Event': 1}
        raw_response = {'event': 1}
        timeline = [{'Value': 'blah', 'Message': 'test', 'Category': 'test'}]
        return_outputs(md, outputs, raw_response, timeline)
        results = demisto.results.call_args[0][0]
        assert len(demisto.results.call_args[0]) == 1
        assert demisto.results.call_count == 1
        assert raw_response == results['Contents']
        assert 'json' == results['ContentsFormat']
        assert outputs == results['EntryContext']
        assert md == results['HumanReadable']
        assert timeline == results['IndicatorTimeline']

    def test_return_outputs_timeline_without_category(self, mocker):
        mocker.patch.object(demisto, 'results')
        md = 'md'
        outputs = {'Event': 1}
        raw_response = {'event': 1}
        timeline = [{'Value': 'blah', 'Message': 'test'}]
        return_outputs(md, outputs, raw_response, timeline)
        results = demisto.results.call_args[0][0]
        assert len(demisto.results.call_args[0]) == 1
        assert demisto.results.call_count == 1
        assert raw_response == results['Contents']
        assert 'json' == results['ContentsFormat']
        assert outputs == results['EntryContext']
        assert md == results['HumanReadable']
        assert 'Category' in results['IndicatorTimeline'][0].keys()
        assert results['IndicatorTimeline'][0]['Category'] == 'Integration Update'

    def test_return_outputs_ignore_auto_extract(self, mocker):
        mocker.patch.object(demisto, 'results')
        md = 'md'
        outputs = {'Event': 1}
        raw_response = {'event': 1}
        ignore_auto_extract = True
        return_outputs(md, outputs, raw_response, ignore_auto_extract=ignore_auto_extract)
        results = demisto.results.call_args[0][0]
        assert len(demisto.results.call_args[0]) == 1
        assert demisto.results.call_count == 1
        assert raw_response == results['Contents']
        assert 'json' == results['ContentsFormat']
        assert outputs == results['EntryContext']
        assert md == results['HumanReadable']
        assert ignore_auto_extract == results['IgnoreAutoExtract']

    def test_return_outputs_text_raw_response(self, mocker):
        mocker.patch.object(demisto, 'results')
        md = 'md'
        raw_response = 'string'
        return_outputs(md, raw_response=raw_response)
        results = demisto.results.call_args[0][0]
        assert len(demisto.results.call_args[0]) == 1
        assert demisto.results.call_count == 1
        assert raw_response == results['Contents']
        assert 'text' == results['ContentsFormat']


def test_argToBoolean():
    assert argToBoolean('true') is True
    assert argToBoolean('yes') is True
    assert argToBoolean('TrUe') is True
    assert argToBoolean(True) is True

    assert argToBoolean('false') is False
    assert argToBoolean('no') is False
    assert argToBoolean(False) is False


batch_params = [
    # full batch case
    ([1, 2, 3], 1, [[1], [2], [3]]),
    # empty case
    ([], 1, []),
    # out of index case
    ([1, 2, 3], 5, [[1, 2, 3]]),
    # out of index in end with batches
    ([1, 2, 3, 4, 5], 2, [[1, 2], [3, 4], [5]]),
    ([1] * 100, 2, [[1, 1]] * 50)
]


@pytest.mark.parametrize('iterable, sz, expected', batch_params)
def test_batch(iterable, sz, expected):
    for i, item in enumerate(batch(iterable, sz)):
        assert expected[i] == item


regexes_test = [
    (ipv4Regex, '192.168.1.1', True),
    (ipv4Regex, '192.168.1.1/24', False),
    (ipv4Regex, '192.168.a.1', False),
    (ipv4Regex, '192.168..1.1', False),
    (ipv4Regex, '192.256.1.1', False),
    (ipv4Regex, '192.256.1.1.1', False),
    (ipv4cidrRegex, '192.168.1.1/32', True),
    (ipv4cidrRegex, '192.168.1.1.1/30', False),
    (ipv4cidrRegex, '192.168.1.b/30', False),
    (ipv4cidrRegex, '192.168.1.12/381', False),
    (ipv6Regex, '2001:db8:a0b:12f0::1', True),
    (ipv6Regex, '2001:db8:a0b:12f0::1/11', False),
    (ipv6Regex, '2001:db8:a0b:12f0::1::1', False),
    (ipv6Regex, '2001:db8:a0b:12f0::98aa5', False),
    (ipv6cidrRegex, '2001:db8:a0b:12f0::1/64', True),
    (ipv6cidrRegex, '2001:db8:a0b:12f0::1/256', False),
    (ipv6cidrRegex, '2001:db8:a0b:12f0::1::1/25', False),
    (ipv6cidrRegex, '2001:db8:a0b:12f0::1aaasds::1/1', False)
]


@pytest.mark.parametrize('pattern, string, expected', regexes_test)
def test_regexes(pattern, string, expected):
    # (str, str, bool) -> None
    # emulates re.fullmatch from py3.4
    assert expected is bool(re.match("(?:" + pattern + r")\Z", string))


IP_TO_INDICATOR_TYPE_PACK = [
    ('192.168.1.1', FeedIndicatorType.IP),
    ('192.168.1.1/32', FeedIndicatorType.CIDR),
    ('2001:db8:a0b:12f0::1', FeedIndicatorType.IPv6),
    ('2001:db8:a0b:12f0::1/64', FeedIndicatorType.IPv6CIDR),
]


@pytest.mark.parametrize('ip, indicator_type', IP_TO_INDICATOR_TYPE_PACK)
def test_ip_to_indicator(ip, indicator_type):
    assert FeedIndicatorType.ip_to_indicator_type(ip) is indicator_type


data_test_b64_encode = [
    (u'test', 'dGVzdA=='),
    ('test', 'dGVzdA=='),
    (b'test', 'dGVzdA=='),
    ('', ''),
    ('%', 'JQ=='),
    (u'§', 'wqc='),
    (u'§t`e§s`t§', 'wqd0YGXCp3NgdMKn'),
]


@pytest.mark.parametrize('_input, expected_output', data_test_b64_encode)
def test_b64_encode(_input, expected_output):
    output = b64_encode(_input)
    assert output == expected_output, 'b64_encode({}) returns: {} instead: {}'.format(_input, output, expected_output)


def test_traceback_in_return_error_debug_mode_on(mocker):
    mocker.patch.object(demisto, 'command', return_value="test-command")
    mocker.spy(demisto, 'results')
    mocker.patch('CommonServerPython.is_debug_mode', return_value=True)
    from CommonServerPython import return_error

    try:
        raise Exception("This is a test string")
    except Exception:
        with pytest.raises(SystemExit):
            return_error("some text")

    assert "This is a test string" in str(demisto.results.call_args)
    assert "Traceback" in str(demisto.results.call_args)
    assert "some text" in str(demisto.results.call_args)


def test_traceback_in_return_error_debug_mode_off(mocker):
    mocker.patch.object(demisto, 'command', return_value="test-command")
    mocker.spy(demisto, 'results')
    mocker.patch('CommonServerPython.is_debug_mode', return_value=False)
    from CommonServerPython import return_error

    try:
        raise Exception("This is a test string")
    except Exception:
        with pytest.raises(SystemExit):
            return_error("some text")

    assert "This is a test string" not in str(demisto.results.call_args)
    assert "Traceback" not in str(demisto.results.call_args)
    assert "some text" in str(demisto.results.call_args)


# append_context unit test
CONTEXT_MOCK = {
    'str_key': 'str_value',
    'dict_key': {
        'key1': 'val1',
        'key2': 'val2'
    },
    'int_key': 1,
    'list_key_str': ['val1', 'val2'],
    'list_key_list': ['val1', 'val2'],
    'list_key_dict': ['val1', 'val2']
}

UPDATED_CONTEXT = {
    'str_key': 'str_data,str_value',
    'dict_key': {
        'key1': 'val1',
        'key2': 'val2',
        'data_key': 'data_val'
    },
    'int_key': [1, 2],
    'list_key_str': ['val1', 'val2', 'str_data'],
    'list_key_list': ['val1', 'val2', 'val1', 'val2'],
    'list_key_dict': ['val1', 'val2', {'data_key': 'data_val'}]
}

DATA_MOCK_STRING = "str_data"
DATA_MOCK_LIST = ['val1', 'val2']
DATA_MOCK_DICT = {
    'data_key': 'data_val'
}
DATA_MOCK_INT = 2

STR_KEY = "str_key"
DICT_KEY = "dict_key"

APPEND_CONTEXT_INPUT = [
    (CONTEXT_MOCK, DATA_MOCK_STRING, STR_KEY, "key = {}, val = {}".format(STR_KEY, UPDATED_CONTEXT[STR_KEY])),
    (CONTEXT_MOCK, DATA_MOCK_LIST, STR_KEY, "TypeError"),
    (CONTEXT_MOCK, DATA_MOCK_DICT, STR_KEY, "TypeError"),

    (CONTEXT_MOCK, DATA_MOCK_STRING, DICT_KEY, "TypeError"),
    (CONTEXT_MOCK, DATA_MOCK_LIST, DICT_KEY, "TypeError"),
    (CONTEXT_MOCK, DATA_MOCK_DICT, DICT_KEY, "key = {}, val = {}".format(DICT_KEY, UPDATED_CONTEXT[DICT_KEY])),

    (CONTEXT_MOCK, DATA_MOCK_STRING, 'list_key_str',
     "key = {}, val = {}".format('list_key_str', UPDATED_CONTEXT['list_key_str'])),
    (CONTEXT_MOCK, DATA_MOCK_LIST, 'list_key_list',
     "key = {}, val = {}".format('list_key_list', UPDATED_CONTEXT['list_key_list'])),
    (CONTEXT_MOCK, DATA_MOCK_DICT, 'list_key_dict',
     "key = {}, val = {}".format('list_key_dict', UPDATED_CONTEXT['list_key_dict'])),

    (CONTEXT_MOCK, DATA_MOCK_INT, 'int_key', "key = {}, val = {}".format('int_key', UPDATED_CONTEXT['int_key'])),
]


def get_set_context(key, val):
    from CommonServerPython import return_error
    return_error("key = {}, val = {}".format(key, val))


@pytest.mark.parametrize('context_mock, data_mock, key, expected_answer', APPEND_CONTEXT_INPUT)
def test_append_context(mocker, context_mock, data_mock, key, expected_answer):
    from CommonServerPython import demisto
    mocker.patch.object(demisto, 'get', return_value=context_mock.get(key))
    mocker.patch.object(demisto, 'setContext', side_effect=get_set_context)
    mocker.patch.object(demisto, 'results')

    if "TypeError" not in expected_answer:
        with raises(SystemExit, match='0'):
            appendContext(key, data_mock)
            assert expected_answer in demisto.results.call_args[0][0]['Contents']

    else:
        with raises(TypeError) as e:
            appendContext(key, data_mock)
            assert expected_answer in e.value


INDICATOR_VALUE_AND_TYPE = [
    ('3fec1b14cea32bbcd97fad4507b06888', "File"),
    ('1c8893f75089a27ca6a8d49801d7aa6b64ea0c6167fe8b1becfe9bc13f47bdc1', 'File'),
    ('castaneda-thornton.com', 'Domain'),
    ('192.0.0.1', 'IP'),
    ('test@gmail.com', 'Email'),
    ('e775eb1250137c0b83d4e7c4549c71d6f10cae4e708ebf0b5c4613cbd1e91087', 'File'),
    ('test@yahoo.com', 'Email'),
    ('http://test.com', 'URL'),
    ('11.111.11.11/11', 'CIDR'),
    ('CVE-0000-0000', 'CVE'),
    ('dbot@demisto.works', 'Email'),
    ('37b6d02m-63e0-495e-kk92-7c21511adc7a@SB2APC01FT091.outlook.com', 'Email'),
    ('dummy@recipient.com', 'Email'),
    ('image003.gif@01CF4D7F.1DF62650', 'Email'),
    ('bruce.wayne@pharmtech.zz', 'Email'),
    ('joe@gmail.com', 'Email'),
    ('koko@demisto.com', 'Email'),
    ('42a5e275559a1651b3df8e15d3f5912499f0f2d3d1523959c56fc5aea6371e59', 'File'),
    ('10676cf66244cfa91567fbc1a937f4cb19438338b35b69d4bcc2cf0d3a44af5e', 'File'),
    ('52483514f07eb14570142f6927b77deb7b4da99f', 'File'),
    ('c8092abd8d581750c0530fa1fc8d8318', 'File'),
    ('fe80:0000:0000:0000:91ba:7558:26d3:acde', 'IPv6'),
    ('fd60:e22:f1b9::2', 'IPv6'),
    ('2001:db8:0000:0000:0000:0000:0000:0000', 'IPv6'),
    ('112.126.94.107', 'IP'),
    ('a', None),
    ('*castaneda-thornton.com', 'DomainGlob'),
    (
        '53e6baa124f54462786f1122e98e38ff1be3de82fe2a96b1849a8637043fd847eec7e0f53307bddf7a066565292d500c36c941f1f3bb9dcac807b2f4a0bfce1b',
        'File')
]


@pytest.mark.parametrize('indicator_value, indicatory_type', INDICATOR_VALUE_AND_TYPE)
def test_auto_detect_indicator_type(indicator_value, indicatory_type):
    """
        Given
            - Indicator value
            - Indicator type

        When
        - Trying to detect the type of an indicator.

        Then
        -  Run the auto_detect_indicator_type and validate that the indicator type the function returns is as expected.
    """
    if sys.version_info.major == 3 and sys.version_info.minor == 8:
        assert auto_detect_indicator_type(indicator_value) == indicatory_type
    else:
        try:
            auto_detect_indicator_type(indicator_value)
        except Exception as e:
            assert str(e) == "Missing tldextract module, In order to use the auto detect function please" \
                             " use a docker image with it installed such as: demisto/jmespath"


def test_auto_detect_indicator_type_tldextract(mocker):
    """
        Given
            tldextract version is lower than 3.0.0

        When
            Trying to detect the type of an indicator.

        Then
            Run the auto_detect_indicator_type and validate that tldextract using `cache_file` arg and not `cache_dir`
    """
    if sys.version_info.major == 3 and sys.version_info.minor >= 8:
        import tldextract as tlde
        tlde.__version__ = '2.2.7'

        mocker.patch.object(tlde, 'TLDExtract')

        auto_detect_indicator_type('8')

        res = tlde.TLDExtract.call_args
        assert 'cache_file' in res[1].keys()


VALID_URL_INDICATORS = [
    '3.21.32.65/path',
    '19.117.63.253:28/other/path',
    '19.117.63.253:28/path',
    '1.1.1.1/7/server/somestring/something.php?fjjasjkfhsjasofds=sjhfhdsfhasld',
    'flake8.pycqa.org/en/latest',
    '2001:db8:85a3:8d3:1319:8a2e:370:7348/path/path',
    '2001:db8:85a3:8d3:1319:8a2e:370:7348/32/path/path',
    'https://google.com/sdlfdshfkle3247239elkxszmcdfdstgk4e5pt0/path/path/oatdsfk/sdfjjdf',
    'www.123.43.6.89/path',
    'https://15.12.76.123',
    'www.google.com/path',
    'wwW.GooGle.com/path',
    '2001:db8:85a3:8d3:1319:8a2e:370:7348/65/path/path',
    '2001:db8:3333:4444:5555:6666:7777:8888/32/path/path',
    '2001:db8:85a3:8d3:1319:8a2e:370:7348/h'
    '1.1.1.1/7/server',
    "1.1.1.1/32/path",
    'http://evil.tld/',
    'https://evil.tld/evil.html',
    'ftp://foo.bar/',
    'www.evil.tld/evil.aspx',
    'sftp://8.26.75.97:121',
    'sftp://69.254.57.79:5001/path',
    'sftp://75.26.0.1/path',
    'https://www.evil.tld/',
    'www.evil.tld/resource',
    'hxxps://google[.]com',
    'hxxps://google[.]com:443',
    'hxxps://google[.]com:443/path'
    'www.1.2.3.4/?user=test%Email=demisto',
    'www.1.2.3.4:8080/user=test%Email=demisto'
    'http://xn--e1v2i3l4.tld/evilagain.aspx',
    'https://www.xn--e1v2i3l4.tld',
    'https://0330.0072.0307.0116',
    'https://0563.2437.2623.2222',  # IP as octal number
    'https://2467.1461.3567.1434:443',
    'https://3571.3633.2222.3576:443/path',
    'https://4573.2436.1254.7423:443/p',
    'https://0563.2437.2623.2222:443/path/path',
    'hxxps://www.xn--e1v2i3l4.tld',
    'hxxp://www.xn--e1v2i3l4.tld',
    'www.evil.tld:443/path/to/resource.html',
    'WWW.evil.tld:443/path/to/resource.html',
    'wWw.Evil.tld:443/path/to/resource.html',
    'Https://wWw.Evil.tld:443/path/to/resource.html',
    'https://1.2.3.4/path/to/resource.html',
    'HTTPS://1.2.3.4/path/to/resource.html',
    '1.2.3.4/path',
    '1.2.3.4/path/to/resource.html',
    'http://1.2.3.4:8080/',
    'http://1.2.3.4:8080/resource.html',
    'HTTP://1.2.3.4',
    'HTTP://1.2.3.4:80/path',
    'ftp://foo.bar/resource',
    'FTP://foo.bar/resource',
    'http://test.evil.tld/',
    'ftps://foo.bar/resource',
    'ftps://foo.bar/Resource'
    '5.6.7.8/fdsfs',
    'https://serverName.com/deepLinkAction.do?userName=peter%40nable%2Ecom&password=Hello',
    'http://serverName.org/deepLinkAction.do?userName=peter%40nable%2Ecom&password=Hello',
    'https://1.1.1.1/deepLinkAction.do?userName=peter%40nable%2Ecom&password=Hello',
    'https://google.com/deepLinkAction.do?userName=peter%40nable%2Ecom&password=Hello',
    'www.google.com/deepLinkAction.do?userName=peter%40nable%2Ecom&password=Hello',
    'www.63.4.6.1/integrations/test-playbooks',
    'https://xsoar.pan.dev/docs/welcome',
    '5.6.7.8/user/',
    'http://www.example.com/and%26here.html',
    'https://1234',  # IP as integer 1234 = '0.0.4.210'
    'https://4657624',
    'https://64123/path',
    'https://0.0.0.1/path',
    'https://1',  # same as 0.0.0.1
    'hXXps://isc.sans[.]edu/',
    'hXXps://1.1.1.1[.]edu/',
    'hxxp://0[x]455e8c6f/0s19ef206s18s2f2s567s49a8s91f7s4s19fd61a',  # defanged hexa-decimal IP.
    'hxxp://0x325e5c7f/34823jdsasjfd/asdsafgf/324',  # hexa-decimal IP.
    'hxxps://0xAA268BF1:8080/',
    'hxxps://0xAB268DC1:8080/path',
    'hxxps://0xAB268DC1/',
    'hxxps://0xAB268DC1/p',
    'hxxps://0xAB268DC1/32',
    'http://www.google.com:8080',
    'http://www[.]google.com:8080',  # defanged Domain
    'http://www.google[.]com:8080/path',
    'http://www[.]google.com:8080/path',
    'http://www.253.234.73.12:8080/secret.txt',
    'https://www.10.15.53.95:8080',
    'www[.]google.com:8080/path',
    'www.google[.]com:8080/path',
    'google[.]com/path',
    'google[.]com:443/path',
    'hXXps://1.1.1.1[.]edu/path',
    '2001:db8:85a3:8d3:1319:8a2e:370:7348/80',
    '2001:0db8:0001:0000:0000:0ab9:C0A8:0102/resource.html',
    '2251:dbc:8fa3:8d3:1f19:8a2e:370:7348/80',
]


@pytest.mark.parametrize('indicator_value', VALID_URL_INDICATORS)
def test_valid_url_indicator_types(indicator_value):
    """
    Given
    - Valid URL indicators.
    When
    - Trying to match those indicators with the URL regex.
    Then
    - The indicators are classified as URL indicators.
    """
    assert re.match(urlRegex, indicator_value)


INVALID_URL_INDICATORS = [
    'test',
    'httn://bla.com/path',
    'google.com*',
    '1.1.1.1',
    '1.1.1.1/',
    '1.1.1.1/32',
    '1.1.1.1/32/',
    'path/path',
    '1.1.1.1:8080',
    '1.1.1.1:8080/',
    '1.1.1.1:111112243245/path',
    '3.4.6.92:8080:/test',
    '1.1.1.1:4lll/',
    '2001:db8:85a3:8d3:1319:8a2e:370:7348/64/',
    '2001:db8:85a3:8d3:1319:8a2e:370:7348/64',
    '2001:db8:85a3:8d3:1319:8a2e:370:7348/32',
    '2001:db8:3333:4444:5555:6666:7777:8888/',
    'flake8.pycqa.org',
    'google.com',
    'HTTPS://dsdffd.c'  # not valid tld
    'https://test',
    'ftp://test',
    'ftps:test',
    'a.a.a.a',
    'b.b.b',
    'https:/1.1.1.1.1/path',
    'wwww.test',
    'help.test.com',
    'help-test/com'
    'wwww.path.com/path',
    'fnvfdsbf/path',
    '65.23.7.2',
    'k.f.a.f',
    'test/test/test/test',
    'http://www.example.com/ %20here.html',
    'http ://www.example.com/ %20here.html',
    'http://www.example .com/%20here.html'
    'http://wwww.example.com/%20here.html',
    'FTP://Google.test:',
    '',
    'somestring',
    'dsjfshjdfgkjldsh32423123^^&*#@$#@$@!#4',
    'aaa/1.1.1.1/path',
    'domain*com/1.1.1.1/path',
    'http:1.1.1.1/path',
    'kfer93420932/path/path',
    '1.1.1.1.1/24',
    '2.2.2.2.2/3sad',
    'http://fdsfesd',
    'http://fdsfesd:8080',  # no tld
    'FLAKE8.dds.asdfd/',
    'FTP://Google.',
    'https://www.',
    '1.1.1.1/pa klj'
    '1.1.1.1.1/path',
    '2.2.2.2.2/3sad',
    'HTTPS://1.1.1.1..1.1.1.1/path',
    'https://1.1.1.1.1.1.1.1.1.1.1/path'
    '1.1.1.1 .1/path',
    '123.6.2.2/ path',
    '   test.com',
    'test .com.domain'
    'hxxps://0xAB26:8080/path',  # must be 8 hexa-decimal chars
    'hxxps://34543645356432234e:8080/path',  # too large integer IP
    'https://35.12.5677.143423:443',  # invalid IP address
    'https://4578.2436.1254.7423',  # invalid octal address (must be numbers between 0-7)
    'https://4578.2436.1254.7423:443/p',
    'https://www.evil.tld/ https://4578.2436.1254.7423:443/p',
    'FTP://foo hXXps://1.1.1.1[.]edu/path',
    'https://216.58.199.78:12345fdsf',
    'https://www.216.58.199.78:sfsdg'
]


@pytest.mark.parametrize('indicator_value', INVALID_URL_INDICATORS)
def test_invalid_url_indicator_types(indicator_value):
    """
    Given
    - invalid URL indicators.
    When
    - Trying to match those indicators with the URL regex.
    Then
    - The indicators are not classified as URL indicators.
    """
    assert not re.match(urlRegex, indicator_value)



def test_handle_proxy(mocker):
    os.environ['REQUESTS_CA_BUNDLE'] = '/test1.pem'
    mocker.patch.object(demisto, 'params', return_value={'insecure': True})
    handle_proxy()
    assert os.getenv('REQUESTS_CA_BUNDLE') is None
    os.environ['REQUESTS_CA_BUNDLE'] = '/test2.pem'
    mocker.patch.object(demisto, 'params', return_value={})
    handle_proxy()
    assert os.environ['REQUESTS_CA_BUNDLE'] == '/test2.pem'  # make sure no change
    mocker.patch.object(demisto, 'params', return_value={'unsecure': True})
    handle_proxy()
    assert os.getenv('REQUESTS_CA_BUNDLE') is None


def test_handle_proxy_without_http_prefix():
    """
        Given
            proxy is configured in environment vars without http/https prefixes

        When
            run handle_proxy()

        Then
            the function will return proxies with http:// prefix
    """
    os.environ['HTTP_PROXY'] = 'testproxy:8899'
    os.environ['HTTPS_PROXY'] = 'testproxy:8899'
    proxies = handle_proxy(checkbox_default_value=True)
    assert proxies['http'] == 'http://testproxy:8899'
    assert proxies['https'] == 'http://testproxy:8899'


def test_handle_proxy_with_http_prefix():
    """
        Given
            proxy is configured in environment vars with http/https prefixes

        When
            run handle_proxy()

        Then
            the function will return proxies unchanged
    """
    os.environ['HTTP_PROXY'] = 'http://testproxy:8899'
    os.environ['HTTPS_PROXY'] = 'https://testproxy:8899'
    proxies = handle_proxy(checkbox_default_value=True)
    assert proxies['http'] == 'http://testproxy:8899'
    assert proxies['https'] == 'https://testproxy:8899'


def test_handle_proxy_with_socks5_prefix():
    """
        Given
            proxy is configured in environment vars with socks5 (socks proxy) prefixes

        When
            run handle_proxy()

        Then
            the function will return proxies unchanged
    """
    os.environ['HTTP_PROXY'] = 'socks5://testproxy:8899'
    os.environ['HTTPS_PROXY'] = 'socks5://testproxy:8899'
    proxies = handle_proxy(checkbox_default_value=True)
    assert proxies['http'] == 'socks5://testproxy:8899'
    assert proxies['https'] == 'socks5://testproxy:8899'


@pytest.mark.parametrize(argnames="dict_obj, keys, expected, default_return_value",
                         argvalues=[
                             ({'a': '1'}, ['a'], '1', None),
                             ({'a': {'b': '2'}}, ['a', 'b'], '2', None),
                             ({'a': {'b': '2'}}, ['a', 'c'], 'test', 'test'),
                         ])
def test_safe_get(dict_obj, keys, expected, default_return_value):
    from CommonServerPython import dict_safe_get
    assert expected == dict_safe_get(dict_object=dict_obj,
                                     keys=keys,
                                     default_return_value=default_return_value)


MIRRORS = '''
   [{
     "channel_id":"GKQ86DVPH",
     "channel_name": "incident-681",
     "channel_topic": "incident-681",
     "investigation_id":"681",
     "mirror_type":"all",
     "mirror_direction":"both",
     "mirror_to":"group",
     "auto_close":true,
     "mirrored":true
  },
  {
     "channel_id":"GKB19PA3V",
     "channel_name": "group2",
     "channel_topic": "cooltopic",
     "investigation_id":"684",
     "mirror_type":"all",
     "mirror_direction":"both",
     "mirror_to":"group",
     "auto_close":true,
     "mirrored":true
  },
  {
     "channel_id":"GKB19PA3V",
     "channel_name": "group2",
     "channel_topic": "cooltopic",
     "investigation_id":"692",
     "mirror_type":"all",
     "mirror_direction":"both",
     "mirror_to":"group",
     "auto_close":true,
     "mirrored":true
  },
  {
     "channel_id":"GKNEJU4P9",
     "channel_name": "group3",
     "channel_topic": "incident-713",
     "investigation_id":"713",
     "mirror_type":"all",
     "mirror_direction":"both",
     "mirror_to":"group",
     "auto_close":true,
     "mirrored":true
  },
  {
     "channel_id":"GL8GHC0LV",
     "channel_name": "group5",
     "channel_topic": "incident-734",
     "investigation_id":"734",
     "mirror_type":"all",
     "mirror_direction":"both",
     "mirror_to":"group",
     "auto_close":true,
     "mirrored":true
  }]
'''

CONVERSATIONS = '''[{
    "id": "C012AB3CD",
    "name": "general",
    "is_channel": true,
    "is_group": false,
    "is_im": false,
    "created": 1449252889,
    "creator": "U012A3CDE",
    "is_archived": false,
    "is_general": true,
    "unlinked": 0,
    "name_normalized": "general",
    "is_shared": false,
    "is_ext_shared": false,
    "is_org_shared": false,
    "pending_shared": [],
    "is_pending_ext_shared": false,
    "is_member": true,
    "is_private": false,
    "is_mpim": false,
    "topic": {
        "value": "Company-wide announcements and work-based matters",
        "creator": "",
        "last_set": 0
    },
    "purpose": {
        "value": "This channel is for team-wide communication and announcements. All team members are in this channel.",
        "creator": "",
        "last_set": 0
    },
    "previous_names": [],
    "num_members": 4
},
{
    "id": "C061EG9T2",
    "name": "random",
    "is_channel": true,
    "is_group": false,
    "is_im": false,
    "created": 1449252889,
    "creator": "U061F7AUR",
    "is_archived": false,
    "is_general": false,
    "unlinked": 0,
    "name_normalized": "random",
    "is_shared": false,
    "is_ext_shared": false,
    "is_org_shared": false,
    "pending_shared": [],
    "is_pending_ext_shared": false,
    "is_member": true,
    "is_private": false,
    "is_mpim": false,
    "topic": {
        "value": "Non-work banter and water cooler conversation",
        "creator": "",
        "last_set": 0
    },
    "purpose": {
        "value": "A place for non-work-related flimflam.",
        "creator": "",
        "last_set": 0
    },
    "previous_names": [],
    "num_members": 4
}]'''

OBJECTS_TO_KEYS = {
    'mirrors': 'investigation_id',
    'questions': 'entitlement',
    'users': 'id'
}


def set_integration_context_versioned(integration_context, version=-1, sync=False):
    global INTEGRATION_CONTEXT_VERSIONED

    try:
        if not INTEGRATION_CONTEXT_VERSIONED:
            INTEGRATION_CONTEXT_VERSIONED = {'context': '{}', 'version': 0}
    except NameError:
        INTEGRATION_CONTEXT_VERSIONED = {'context': '{}', 'version': 0}

    current_version = INTEGRATION_CONTEXT_VERSIONED['version']
    if version != -1 and version <= current_version:
        raise ValueError('DB Insert version {} does not match version {}'.format(current_version, version))

    INTEGRATION_CONTEXT_VERSIONED = {'context': integration_context, 'version': current_version + 1}


def get_integration_context_versioned(refresh=False):
    return INTEGRATION_CONTEXT_VERSIONED


def test_merge_lists():
    from CommonServerPython import merge_lists

    # Set
    original = [{'id': '1', 'updated': 'n'}, {'id': '2', 'updated': 'n'}, {'id': '11', 'updated': 'n'}]
    updated = [{'id': '1', 'updated': 'y'}, {'id': '3', 'updated': 'y'}, {'id': '11', 'updated': 'n', 'remove': True}]
    expected = [{'id': '1', 'updated': 'y'}, {'id': '2', 'updated': 'n'}, {'id': '3', 'updated': 'y'}]

    # Arrange
    result = merge_lists(original, updated, 'id')

    # Assert
    assert len(result) == len(expected)
    for obj in result:
        assert obj in expected


@pytest.mark.parametrize('version, expected',
                         [
                             ({'version': '5.5.0'}, False),
                             ({'version': '6.0.0'}, True),
                         ]
                         )
def test_is_versioned_context_available(mocker, version, expected):
    from CommonServerPython import is_versioned_context_available
    # Set
    mocker.patch.object(demisto, 'demistoVersion', return_value=version)

    # Arrange
    result = is_versioned_context_available()
    get_demisto_version._version = None

    # Assert
    assert expected == result


def test_update_context_merge(mocker):
    import CommonServerPython

    # Set
    set_integration_context_versioned({
        'mirrors': MIRRORS,
        'conversations': CONVERSATIONS
    })

    mocker.patch.object(demisto, 'getIntegrationContextVersioned', return_value=get_integration_context_versioned())
    mocker.patch.object(demisto, 'setIntegrationContextVersioned', side_effecet=set_integration_context_versioned)
    mocker.patch.object(CommonServerPython, 'is_versioned_context_available', return_value=True)

    new_mirror = {
        'channel_id': 'new_group',
        'channel_name': 'incident-999',
        'channel_topic': 'incident-999',
        'investigation_id': '999',
        'mirror_type': 'all',
        'mirror_direction': 'both',
        'mirror_to': 'group',
        'auto_close': True,
        'mirrored': False
    }

    mirrors = json.loads(MIRRORS)
    mirrors.extend([new_mirror])

    # Arrange
    context, version = CommonServerPython.update_integration_context({'mirrors': [new_mirror]}, OBJECTS_TO_KEYS, True)
    new_mirrors = json.loads(context['mirrors'])

    # Assert
    assert len(mirrors) == len(new_mirrors)
    for mirror in mirrors:
        assert mirror in new_mirrors

    assert version == get_integration_context_versioned()['version']


def test_update_context_no_merge(mocker):
    import CommonServerPython

    # Set
    set_integration_context_versioned({
        'mirrors': MIRRORS,
        'conversations': CONVERSATIONS
    })

    mocker.patch.object(demisto, 'getIntegrationContextVersioned', return_value=get_integration_context_versioned())
    mocker.patch.object(demisto, 'setIntegrationContextVersioned', side_effecet=set_integration_context_versioned)
    mocker.patch.object(CommonServerPython, 'is_versioned_context_available', return_value=True)

    new_conversation = {
        'id': 'A0123456',
        'name': 'general'
    }

    conversations = json.loads(CONVERSATIONS)
    conversations.extend([new_conversation])

    # Arrange
    context, version = CommonServerPython.update_integration_context({'conversations': conversations}, OBJECTS_TO_KEYS,
                                                                     True)
    new_conversations = json.loads(context['conversations'])

    # Assert
    assert conversations == new_conversations
    assert version == get_integration_context_versioned()['version']


@pytest.mark.parametrize('versioned_available', [True, False])
def test_get_latest_integration_context(mocker, versioned_available):
    import CommonServerPython

    # Set
    set_integration_context_versioned({
        'mirrors': MIRRORS,
        'conversations': CONVERSATIONS
    })

    mocker.patch.object(demisto, 'getIntegrationContextVersioned', return_value=get_integration_context_versioned())
    mocker.patch.object(demisto, 'setIntegrationContextVersioned', side_effecet=set_integration_context_versioned)
    mocker.patch.object(CommonServerPython, 'is_versioned_context_available', return_value=versioned_available)
    mocker.patch.object(demisto, 'getIntegrationContext',
                        return_value={'mirrors': MIRRORS, 'conversations': CONVERSATIONS})

    # Arrange
    context, ver = CommonServerPython.get_integration_context_with_version(True)

    # Assert
    assert context == get_integration_context_versioned()['context']
    assert ver == get_integration_context_versioned()['version'] if versioned_available else -1


def test_set_latest_integration_context(mocker):
    import CommonServerPython

    # Set
    set_integration_context_versioned({
        'mirrors': MIRRORS,
        'conversations': CONVERSATIONS,
    })

    mocker.patch.object(demisto, 'getIntegrationContextVersioned', return_value=get_integration_context_versioned())
    mocker.patch.object(demisto, 'setIntegrationContextVersioned', side_effecet=set_integration_context_versioned)
    int_context = get_integration_context_versioned()
    mocker.patch.object(CommonServerPython, 'update_integration_context',
                        side_effect=[(int_context['context'], int_context['version']),
                                     (int_context['context'], int_context['version'] + 1)])
    mocker.patch.object(CommonServerPython, 'set_integration_context', side_effect=[ValueError, int_context['context']])

    # Arrange
    CommonServerPython.set_to_integration_context_with_retries({}, OBJECTS_TO_KEYS)
    int_context_calls = CommonServerPython.set_integration_context.call_count
    int_context_args_1 = CommonServerPython.set_integration_context.call_args_list[0][0]
    int_context_args_2 = CommonServerPython.set_integration_context.call_args_list[1][0]

    # Assert
    assert int_context_calls == 2
    assert int_context_args_1 == (int_context['context'], True, int_context['version'])
    assert int_context_args_2 == (int_context['context'], True, int_context['version'] + 1)


def test_set_latest_integration_context_es(mocker):
    import CommonServerPython

    # Set
    mocker.patch.object(demisto, 'getIntegrationContextVersioned', return_value=get_integration_context_versioned())
    mocker.patch.object(demisto, 'setIntegrationContextVersioned', side_effecet=set_integration_context_versioned)
    es_inv_context_version_first = {'version': 5, 'sequenceNumber': 807, 'primaryTerm': 1}
    es_inv_context_version_second = {'version': 7, 'sequenceNumber': 831, 'primaryTerm': 1}
    mocker.patch.object(CommonServerPython, 'update_integration_context',
                        side_effect=[({}, es_inv_context_version_first),
                                     ({}, es_inv_context_version_second)])
    mocker.patch.object(CommonServerPython, 'set_integration_context', side_effect=[ValueError, {}])

    # Arrange
    CommonServerPython.set_to_integration_context_with_retries({})
    int_context_calls = CommonServerPython.set_integration_context.call_count
    int_context_args_1 = CommonServerPython.set_integration_context.call_args_list[0][0]
    int_context_args_2 = CommonServerPython.set_integration_context.call_args_list[1][0]

    # Assert
    assert int_context_calls == 2
    assert int_context_args_1[1:] == (True, es_inv_context_version_first)
    assert int_context_args_2[1:] == (True, es_inv_context_version_second)


def test_set_latest_integration_context_fail(mocker):
    import CommonServerPython

    # Set
    set_integration_context_versioned({
        'mirrors': MIRRORS,
        'conversations': CONVERSATIONS,
    })

    mocker.patch.object(demisto, 'getIntegrationContextVersioned', return_value=get_integration_context_versioned())
    mocker.patch.object(demisto, 'setIntegrationContextVersioned', side_effecet=set_integration_context_versioned)
    int_context = get_integration_context_versioned()
    mocker.patch.object(CommonServerPython, 'update_integration_context', return_value=(
        int_context['context'], int_context['version']
    ))
    mocker.patch.object(CommonServerPython, 'set_integration_context', side_effect=ValueError)

    # Arrange
    with pytest.raises(Exception):
        CommonServerPython.set_to_integration_context_with_retries({}, OBJECTS_TO_KEYS)

    int_context_calls = CommonServerPython.set_integration_context.call_count

    # Assert
    assert int_context_calls == CommonServerPython.CONTEXT_UPDATE_RETRY_TIMES


def test_get_x_content_info_headers(mocker):
    test_license = 'TEST_LICENSE_ID'
    test_brand = 'TEST_BRAND'
    mocker.patch.object(
        demisto,
        'getLicenseID',
        return_value=test_license
    )
    mocker.patch.object(
        demisto,
        'callingContext',
        new_callable=mocker.PropertyMock(return_value={'context': {
            'IntegrationBrand': test_brand,
            'IntegrationInstance': 'TEST_INSTANCE',
        }})
    )
    headers = get_x_content_info_headers()
    assert headers['X-Content-LicenseID'] == test_license
    assert headers['X-Content-Name'] == test_brand


def test_return_results_multiple_command_results(mocker):
    """
    Given:
      - List of 2 CommandResult
    When:
      - Calling return_results()
    Then:
      - demisto.results() is called 2 times (with the list items)
    """
    from CommonServerPython import CommandResults, return_results
    demisto_results_mock = mocker.patch.object(demisto, 'results')
    mock_command_results = []
    for i in range(2):
        mock_output = {'MockContext': i}
        mock_command_results.append(CommandResults(outputs_prefix='Mock', outputs=mock_output))
    return_results(mock_command_results)
    assert demisto_results_mock.call_count == 2


def test_return_results_multiple_dict_results(mocker):
    """
    Given:
      - List of 2 dictionaries
    When:
      - Calling return_results()
    Then:
      - demisto.results() is called 1 time (with the list as an argument)
    """
    from CommonServerPython import return_results
    demisto_results_mock = mocker.patch.object(demisto, 'results')
    mock_command_results = [{'MockContext': 0}, {'MockContext': 1}]
    return_results(mock_command_results)
    args, _ = demisto_results_mock.call_args_list[0]
    assert demisto_results_mock.call_count == 1
    assert [{'MockContext': 0}, {'MockContext': 1}] in args


def test_return_results_mixed_results(mocker):
    """
    Given:
      - List containing a CommandResult object and two dictionaries (representing a demisto result entries)
    When:
      - Calling return_results()
    Then:
      - Assert that demisto.results() is called 2 times .
      - Assert that the first call was with the CommandResult object.
      - Assert that the second call was with the two demisto results dicts.
    """
    from CommonServerPython import CommandResults, return_results
    demisto_results_mock = mocker.patch.object(demisto, 'results')
    mock_command_results_object = CommandResults(outputs_prefix='Mock', outputs={'MockContext': 0})
    mock_demisto_results_entry = [{'MockContext': 1}, {'MockContext': 2}]
    return_results([mock_command_results_object] + mock_demisto_results_entry)

    assert demisto_results_mock.call_count == 2
    assert demisto_results_mock.call_args_list[0][0][0] == mock_command_results_object.to_context()
    assert demisto_results_mock.call_args_list[1][0][0] == mock_demisto_results_entry


class TestExecuteCommand:
    @staticmethod
    def test_sanity(mocker):
        """
        Given:
            - A successful command with a single entry as output.
        When:
            - Calling execute_command.
        Then:
            - Assert that only the Contents value is returned.
        """
        from CommonServerPython import execute_command, EntryType
        demisto_execute_mock = mocker.patch.object(demisto, 'executeCommand',
                                                   return_value=[{'Type': EntryType.NOTE,
                                                                  'Contents': {'hello': 'world'}}])
        res = execute_command('command', {'arg1': 'value'})
        execute_command_args = demisto_execute_mock.call_args_list[0][0]
        assert demisto_execute_mock.call_count == 1
        assert execute_command_args[0] == 'command'
        assert execute_command_args[1] == {'arg1': 'value'}
        assert res == {'hello': 'world'}

    @staticmethod
    def test_multiple_results(mocker):
        """
        Given:
            - A successful command with several entries as output.
        When:
            - Calling execute_command.
        Then:
            - Assert that the "Contents" values of all entries are returned.
        """
        from CommonServerPython import execute_command, EntryType
        entries = [
            {'Type': EntryType.NOTE, 'Contents': {'hello': 'world'}},
            {'Type': EntryType.NOTE, 'Context': 'no contents here'},
            {'Type': EntryType.NOTE, 'Contents': {'entry': '2'}},
        ]
        demisto_execute_mock = mocker.patch.object(demisto, 'executeCommand',
                                                   return_value=entries)
        res = execute_command('command', {'arg1': 'value'})
        assert demisto_execute_mock.call_count == 1
        assert isinstance(res, list)
        assert len(res) == 3
        assert res[0] == {'hello': 'world'}
        assert res[1] == {}
        assert res[2] == {'entry': '2'}

    @staticmethod
    def test_raw_results(mocker):
        """
        Given:
            - A successful command with several entries as output.
        When:
            - Calling execute_command.
        Then:
            - Assert that the entire entries are returned.
        """
        from CommonServerPython import execute_command, EntryType
        entries = [
            {'Type': EntryType.NOTE, 'Contents': {'hello': 'world'}},
            {'Type': EntryType.NOTE, 'Context': 'no contents here'},
            'text',
            1337,
        ]
        demisto_execute_mock = mocker.patch.object(demisto, 'executeCommand',
                                                   return_value=entries)
        res = execute_command('command', {'arg1': 'value'}, extract_contents=False)
        assert demisto_execute_mock.call_count == 1
        assert isinstance(res, list)
        assert len(res) == 4
        assert res[0] == {'Type': EntryType.NOTE, 'Contents': {'hello': 'world'}}
        assert res[1] == {'Type': EntryType.NOTE, 'Context': 'no contents here'}
        assert res[2] == 'text'
        assert res[3] == 1337

    @staticmethod
    def test_failure(mocker):
        """
        Given:
            - A command that fails.
        When:
            - Calling execute_command.
        Then:
            - Assert that the original error is returned to War-Room (using demisto.results).
            - Assert an error is returned to the War-Room.
            - Function ends the run using SystemExit.
        """
        from CommonServerPython import execute_command, EntryType
        error_entries = [
            {'Type': EntryType.ERROR, 'Contents': 'error number 1'},
            {'Type': EntryType.NOTE, 'Contents': 'not an error'},
            {'Type': EntryType.ERROR, 'Contents': 'error number 2'},
        ]
        demisto_execute_mock = mocker.patch.object(demisto, 'executeCommand',
                                                   return_value=error_entries)
        demisto_results_mock = mocker.patch.object(demisto, 'results')

        with raises(SystemExit, match='0'):
            execute_command('bad', {'arg1': 'value'})

        assert demisto_execute_mock.call_count == 1
        assert demisto_results_mock.call_count == 1
        # first call, args (not kwargs), first argument
        error_text = demisto_results_mock.call_args_list[0][0][0]['Contents']
        assert 'Failed to execute bad.' in error_text
        assert 'error number 1' in error_text
        assert 'error number 2' in error_text
        assert 'not an error' not in error_text

    @staticmethod
    def test_failure_integration(monkeypatch):
        from CommonServerPython import execute_command, EntryType
        monkeypatch.delattr(demisto, 'executeCommand')

        with raises(DemistoException, match=r'Cannot run demisto.executeCommand\(\) from integrations.'):
            execute_command('bad', {'arg1': 'value'})

    @staticmethod
    def test_multiple_results_fail_on_error_false(mocker):
        """
        Given:
            - A successful command with several entries as output.
            - fail_on_error set to False.
        When:
            - Calling execute_command.
        Then:
            - Assert that the status of the execution is True for successful run.
            - Assert that the "Contents" values of all entries are returned.
        """
        from CommonServerPython import execute_command, EntryType
        entries = [
            {'Type': EntryType.NOTE, 'Contents': {'hello': 'world'}},
            {'Type': EntryType.NOTE, 'Context': 'no contents here'},
            {'Type': EntryType.NOTE, 'Contents': {'entry': '2'}},
        ]
        demisto_execute_mock = mocker.patch.object(demisto, 'executeCommand',
                                                   return_value=entries)
        status, res = execute_command('command', {'arg1': 'value'}, fail_on_error=False)
        assert demisto_execute_mock.call_count == 1
        assert isinstance(res, list)
        assert len(res) == 3
        assert status
        assert res[0] == {'hello': 'world'}
        assert res[1] == {}
        assert res[2] == {'entry': '2'}

    @staticmethod
    def test_raw_results_fail_on_error_false(mocker):
        """
        Given:
            - A successful command with several entries as output.
            - fail_on_error set to False.
        When:
            - Calling execute_command.
        Then:
            - Assert that the status of the execution is True for successful run.
            - Assert that the entire entries are returned.
        """
        from CommonServerPython import execute_command, EntryType
        entries = [
            {'Type': EntryType.NOTE, 'Contents': {'hello': 'world'}},
            {'Type': EntryType.NOTE, 'Context': 'no contents here'},
            'text',
            1337,
        ]
        demisto_execute_mock = mocker.patch.object(demisto, 'executeCommand',
                                                   return_value=entries)
        status, res = execute_command('command', {'arg1': 'value'}, extract_contents=False, fail_on_error=False)
        assert demisto_execute_mock.call_count == 1
        assert isinstance(res, list)
        assert len(res) == 4
        assert status
        assert res[0] == {'Type': EntryType.NOTE, 'Contents': {'hello': 'world'}}
        assert res[1] == {'Type': EntryType.NOTE, 'Context': 'no contents here'}
        assert res[2] == 'text'
        assert res[3] == 1337

    @staticmethod
    def test_failure_fail_on_error_false(mocker):
        """
        Given:
            - A command that fails.
            - fail_on_error set to False.
        When:
            - Calling execute_command.
        Then:
            - Assert that the status of the execution is False for failed run.
            - Assert that the original errors are returned as a value, and not to the war-room.
        """
        from CommonServerPython import execute_command, EntryType
        error_entries = [
            {'Type': EntryType.ERROR, 'Contents': 'error number 1'},
            {'Type': EntryType.NOTE, 'Contents': 'not an error'},
            {'Type': EntryType.ERROR, 'Contents': 'error number 2'},
        ]
        demisto_execute_mock = mocker.patch.object(demisto, 'executeCommand',
                                                   return_value=error_entries)
        demisto_results_mock = mocker.patch.object(demisto, 'results')

        status, error_text = execute_command('bad', {'arg1': 'value'}, fail_on_error=False)

        assert demisto_execute_mock.call_count == 1
        assert demisto_results_mock.call_count == 0
        assert not status
        assert 'error number 1' in error_text
        assert 'error number 2' in error_text
        assert 'not an error' not in error_text


class TestExecuteCommandsMultipleResults:

    @staticmethod
    def test_sanity(mocker):
        """
        Given:
            - A successful command with a single entry as output.
        When:
            - Calling execute_commands.
        Then:
            - Assert that only the Contents value is returned.
        """
        from CommonServerPython import CommandRunner, EntryType
        demisto_execute_mock = mocker.patch.object(demisto, 'executeCommand',
                                                   return_value=[{'Type': EntryType.NOTE,
                                                                  'ModuleName': 'module',
                                                                  'Brand': 'brand',
                                                                  'Contents': {'hello': 'world'}}])
        command_executer = CommandRunner.Command(commands='command', args_lst={'arg1': 'value'})
        results, errors = CommandRunner.execute_commands(command_executer)
        execute_command_args = demisto_execute_mock.call_args_list[0][0]
        assert demisto_execute_mock.call_count == 1
        assert execute_command_args[0] == 'command'
        assert execute_command_args[1] == {'arg1': 'value'}
        assert isinstance(results, list)
        assert isinstance(errors, list)
        assert len(results) == 1
        assert results[0].brand == 'brand'
        assert results[0].instance == 'module'
        assert results[0].result == {'hello': 'world'}
        assert not errors

    @staticmethod
    def test_multiple_results(mocker):
        """
        Given:
            - A successful command with several entries as output.
        When:
            - Calling execute_commands.
        Then:
            - Assert that the "Contents" values of all entries are returned.
        """
        from CommonServerPython import CommandRunner, EntryType
        entries = [
            {'Type': EntryType.NOTE, 'Contents': {'hello': 'world'}},
            {'Type': EntryType.NOTE, 'Context': 'no contents here'},
            {'Type': EntryType.NOTE, 'Contents': {'entry': '2'}},
            {'Type': EntryType.NOTE, 'Context': 'Content is `None`', 'Contents': None}
        ]
        demisto_execute_mock = mocker.patch.object(demisto, 'executeCommand',
                                                   return_value=entries)
        command_executer = CommandRunner.Command(commands='command', args_lst={'arg1': 'value'})
        results, errors = CommandRunner.execute_commands(command_executer)
        assert demisto_execute_mock.call_count == 1
        assert isinstance(results, list)
        assert isinstance(errors, list)
        assert not errors
        assert len(results) == 4
        assert results[0].result == {'hello': 'world'}
        assert results[1].result == {}
        assert results[2].result == {'entry': '2'}
        assert results[3].result == {}

    @staticmethod
    def test_raw_results(mocker):
        """
        Given:
            - A successful command with several entries as output.
        When:
            - Calling execute_commands.
        Then:
            - Assert that the entire entries are returned.
        """
        from CommonServerPython import EntryType, CommandRunner
        entries = [
            {'Type': EntryType.NOTE, 'Contents': {'hello': 'world'}},
            {'Type': EntryType.NOTE, 'Context': 'no contents here'},
            'text',
            1337,
        ]
        demisto_execute_mock = mocker.patch.object(demisto, 'executeCommand',
                                                   return_value=entries)
        command_executer = CommandRunner.Command(commands='command', args_lst={'arg1': 'value'})
        results, errors = CommandRunner.execute_commands(command_executer, extract_contents=False)
        assert demisto_execute_mock.call_count == 1
        assert isinstance(results, list)
        assert isinstance(errors, list)
        assert not errors
        assert len(results) == 4
        assert results[0].result == {'Type': EntryType.NOTE, 'Contents': {'hello': 'world'}}
        assert results[1].result == {'Type': EntryType.NOTE, 'Context': 'no contents here'}
        assert results[2].result == 'text'
        assert results[3].result == 1337
        assert results[2].brand == results[2].instance == results[3].brand == results[3].instance == 'Unknown'

    @staticmethod
    def test_with_errors(mocker):
        """
        Given:
            - A command that sometimes fails and sometimes not.
        When:
            - Calling execute_command.
        Then:
            - Assert that the results list and the errors list returned as should've been
        """
        from CommonServerPython import CommandRunner, EntryType
        entries = [
            {'Type': EntryType.ERROR, 'Contents': 'error number 1'},
            {'Type': EntryType.NOTE, 'Contents': 'not an error'},
            {'Type': EntryType.ERROR, 'Contents': 'error number 2'}
        ]

        def execute_command_mock(command, args):
            if command == 'unsupported':
                raise ValueError("Command is not supported")
            return entries
        demisto_execute_mock = mocker.patch.object(demisto, 'executeCommand',
                                                   side_effect=execute_command_mock)
        command_executer = CommandRunner.Command(commands=['command', 'unsupported'],
                                                 args_lst=[{'arg1': 'value'}, {}])

        results, errors = CommandRunner.execute_commands(command_executer)

        # validate that errors were found and the unsupported is ignored
        assert demisto_execute_mock.call_count == 2
        assert isinstance(results, list)
        assert isinstance(errors, list)
        assert len(results) == 1
        assert len(errors) == 2
        assert errors[0].result == 'error number 1'
        assert errors[1].result == 'error number 2'
        assert results[0].result == 'not an error'

    @staticmethod
    def get_result_for_multiple_commands_helper(command, args):
        from CommonServerPython import EntryType
        return [{'Type': EntryType.NOTE,
                 'ModuleName': list(args.keys())[0],
                 'Brand': command,
                 'Contents': {'hello': list(args.values())[0]}},
                ]

    @staticmethod
    def test_multiple_commands(mocker):
        """
        Given:
            - List of commands and list of args.
        When:
            - Calling execute_commands with multiple commands to get multiple results.
        Then:
            - Assert that the results list and the errors list returned as should've been
        """
        from CommonServerPython import CommandRunner
        demisto_execute_mock = mocker.patch.object(demisto,
                                                   'executeCommand',
                                                   side_effect=TestExecuteCommandsMultipleResults.get_result_for_multiple_commands_helper)
        command_executer = CommandRunner.Command(commands=['command1', 'command2'],
                                                 args_lst=[{'arg1': 'value1'},
                                                                    {'arg2': 'value2'}])

        results, errors = CommandRunner.execute_commands(command_executer)
        assert demisto_execute_mock.call_count == 2
        assert isinstance(results, list)
        assert isinstance(errors, list)
        assert len(results) == 2
        assert results[0].brand == 'command1'
        assert results[0].instance == 'arg1'
        assert results[0].result == {'hello': 'value1'}
        assert results[1].brand == 'command2'
        assert results[1].instance == 'arg2'
        assert results[1].result == {'hello': 'value2'}
        assert not errors

    @staticmethod
    def test_invalid_args():
        """
        Given:
            - List of commands and list of args which is invalid
        When:
            - Calling execute_commands.
        Then:
            - Assert that error is given.
        """
        from CommonServerPython import CommandRunner
        with pytest.raises(DemistoException):
            CommandRunner.execute_commands(
                CommandRunner.Command(commands=['command'],
                                      args_lst=[{'arg': 'val'}, {'arg': 'val'}]))
        with pytest.raises(DemistoException):
            CommandRunner.execute_commands(
                CommandRunner.Command(commands=['command', 'command1'],
                                      args_lst=[{'arg': 'val'}]))

    @staticmethod
    def test_using_brand_instance(mocker):
        """
        Given:
            - Provide instance and brand to command wrapper
        When:
            - Calling execute_commands
        Then:
            - Assert that the `demisto.executeCommand` runned with `using` and `using-brand`.
        """
        from CommonServerPython import CommandRunner
        executer_with_brand = CommandRunner.Command(brand='my brand',
                                                    instance='my instance',
                                                    commands='command',
                                                    args_lst={'arg': 'val'})
        demisto_execute_mock = mocker.patch.object(demisto, 'executeCommand')
        CommandRunner.execute_commands(executer_with_brand)
        assert demisto_execute_mock.called
        args_for_execute_command = demisto_execute_mock.call_args_list[0][0][1]
        assert 'using-brand' in args_for_execute_command
        assert 'using' in args_for_execute_command
        assert args_for_execute_command['using-brand'] == 'my brand'
        assert args_for_execute_command['using'] == 'my instance'


class TestGetResultsWrapper:
    NUM_EXECUTE_COMMAND_CALLED = 0

    @staticmethod
    def execute_command_mock(command_executer, extract_contents):
        from CommonServerPython import CommandRunner
        TestGetResultsWrapper.NUM_EXECUTE_COMMAND_CALLED += 1
        results, errors = [], []

        for command, args in zip(command_executer.commands, command_executer.args_lst):
            result_wrapper = CommandRunner.Result(command=command,
                                                  args=args,
                                                  brand='my-brand{}'.format(TestGetResultsWrapper.NUM_EXECUTE_COMMAND_CALLED),
                                                  instance='instance',
                                                  result='Command did not succeeded' if command == 'error-command' else 'Good')
            if command == 'error-command':
                errors.append(result_wrapper)
            elif command != 'unsupported-command':
                results.append(result_wrapper)
        return results, errors

    @staticmethod
    def test_get_wrapper_results(mocker):
        """
        Given:
            - List of CommandWrappers.
        When:
            - Calling get_wrapper_results to give generic results
        Then:
            - Assert that the "good" results are returned, and the summary includes the errors.
            - Assert that the unsupported command is ignored.
        """
        from CommonServerPython import CommandRunner, CommandResults
        command_wrappers = [CommandRunner.Command(brand='my-brand1', commands='my-command', args_lst={'arg': 'val'}),
                            CommandRunner.Command(brand='my-brand2', commands=['command1', 'command2'], args_lst=[{'arg1': 'val1'}, {'arg2': 'val2'}]),
                            CommandRunner.Command(brand='my-brand3', commands='error-command', args_lst={'bad_arg': 'bad_val'}),
                            CommandRunner.Command(brand='brand-no-exist', commands='unsupported-command', args_lst={'arg': 'val'})]
        mocker.patch.object(CommandRunner, 'execute_commands',
                            side_effect=TestGetResultsWrapper.execute_command_mock)
        results = CommandRunner.run_commands_with_summary(command_wrappers)
        assert len(results) == 4  # 1 error (brand3)
        assert all(res == 'Good' for res in results[:-1])
        assert isinstance(results[-1], CommandResults)
        if IS_PY3:
            md_summary = """### Results Summary
|Instance|Command|Result|Comment|
|---|---|---|---|
| ***my-brand1***: instance | ***command***: my-command<br>**args**:<br>	***arg***: val | Success |  |
| ***my-brand2***: instance | ***command***: command1<br>**args**:<br>	***arg1***: val1 | Success |  |
| ***my-brand2***: instance | ***command***: command2<br>**args**:<br>	***arg2***: val2 | Success |  |
| ***my-brand3***: instance | ***command***: error-command<br>**args**:<br>	***bad_arg***: bad_val | Error | Command did not succeeded |
"""
        else:
            md_summary = u"""### Results Summary
|Instance|Command|Result|Comment|
|---|---|---|---|
| ***my-brand1***: instance | **args**:<br>	***arg***: val<br>***command***: my-command | Success |  |
| ***my-brand2***: instance | **args**:<br>	***arg1***: val1<br>***command***: command1 | Success |  |
| ***my-brand2***: instance | **args**:<br>	***arg2***: val2<br>***command***: command2 | Success |  |
| ***my-brand3***: instance | **args**:<br>	***bad_arg***: bad_val<br>***command***: error-command | Error | Command did not succeeded |
"""
        assert results[-1].readable_output == md_summary

    @staticmethod
    def test_get_wrapper_results_error(mocker):
        """
        Given:
            - List of CommandWrappers, which all of them returns errors or ignored
        When:
            - Calling get_wrapper_results to give generic results
        Then:
            - Assert that error returned.
        """
        from CommonServerPython import CommandRunner
        command_wrappers = [CommandRunner.Command(brand='my-brand1',
                                                  commands='error-command',
                                                  args_lst={'arg': 'val'}),
                            CommandRunner.Command(brand='my-brand2',
                                                  commands='error-command',
                                                  args_lst={'bad_arg': 'bad_val'}),
                            CommandRunner.Command(brand='brand-no-exist',
                                                  commands='unsupported-command',
                                                  args_lst={'arg': 'val'}),
                            ]
        mocker.patch.object(CommandRunner, 'execute_commands',
                            side_effect=TestGetResultsWrapper.execute_command_mock)
        with pytest.raises(DemistoException) as e:
            CommandRunner.run_commands_with_summary(command_wrappers)
            assert 'Command did not succeeded' in e.value
            assert 'Script failed. The following errors were encountered:' in e.value


def test_arg_to_int__valid_numbers():
    """
    Given
        valid numbers
    When
        converting them to int
    Then
        ensure proper int returned
    """
    from CommonServerPython import arg_to_number

    result = arg_to_number(
        arg='5',
        arg_name='foo')

    assert result == 5

    result = arg_to_number(
        arg='2.0',
        arg_name='foo')

    assert result == 2

    result = arg_to_number(
        arg=3,
        arg_name='foo')

    assert result == 3

    result = arg_to_number(
        arg=4,
        arg_name='foo',
        required=True)

    assert result == 4

    result = arg_to_number(
        arg=5,
        required=True)

    assert result == 5


def test_arg_to_int__invalid_numbers():
    """
    Given
        invalid numbers
    When
        converting them to int
    Then
        raise ValueError
    """
    from CommonServerPython import arg_to_number

    try:
        arg_to_number(
            arg='aa',
            arg_name='foo')

        assert False

    except ValueError as e:
        assert 'Invalid number' in str(e)


def test_arg_to_int_required():
    """
    Given
        argument foo which with value None

    When
        converting the arg to number via required flag as True

    Then
        ensure ValueError raised
    """
    from CommonServerPython import arg_to_number

    # required set to false
    result = arg_to_number(
        arg=None,
        arg_name='foo',
        required=False)

    assert result is None

    try:
        arg_to_number(
            arg=None,
            arg_name='foo',
            required=True)

        assert False

    except ValueError as e:
        assert 'Missing' in str(e)

    try:
        arg_to_number(
            arg='',
            arg_name='foo',
            required=True)

        assert False

    except ValueError as e:
        assert 'Missing' in str(e)

    try:
        arg_to_number(arg='goo')

        assert False

    except ValueError as e:
        assert '"goo" is not a valid number' in str(e)


def test_arg_to_timestamp_valid_inputs():
    """
    Given
        valid dates provided

    When
        converting dates into timestamp

    Then
        ensure returned int which represents timestamp in milliseconds
    """
    if sys.version_info.major == 2:
        # skip for python 2 - date
        assert True
        return

    from CommonServerPython import arg_to_datetime
    from datetime import datetime, timezone

    # hard coded date
    result = arg_to_datetime(
        arg='2020-11-10T21:43:43Z',
        arg_name='foo'
    )

    assert result == datetime(2020, 11, 10, 21, 43, 43, tzinfo=timezone.utc)

    # relative dates also work
    result = arg_to_datetime(
        arg='2 hours ago',
        arg_name='foo'
    )

    assert result > datetime(2020, 11, 10, 21, 43, 43)

    # relative dates also work
    result = arg_to_datetime(
        arg=1581982463,
        arg_name='foo'
    )

    assert int(result.timestamp()) == 1581982463

    result = arg_to_datetime(
        arg='2 hours ago'
    )

    assert result > datetime(2020, 11, 10, 21, 43, 43)


def test_arg_to_timestamp_invalid_inputs():
    """
    Given
        invalid date like 'aaaa' or '2010-32-01'

    When
        when converting date to timestamp

    Then
        ensure ValueError is raised
    """
    from CommonServerPython import arg_to_datetime
    if sys.version_info.major == 2:
        # skip for python 2 - date
        assert True
        return

    try:
        arg_to_datetime(
            arg=None,
            arg_name='foo',
            required=True)

        assert False

    except ValueError as e:
        assert 'Missing' in str(e)

    try:
        arg_to_datetime(
            arg='aaaa',
            arg_name='foo')

        assert False

    except ValueError as e:
        assert 'Invalid date' in str(e)

    try:
        arg_to_datetime(
            arg='2010-32-01',
            arg_name='foo')

        assert False

    except ValueError as e:
        assert 'Invalid date' in str(e)

    try:
        arg_to_datetime(
            arg='2010-32-01')

        assert False

    except ValueError as e:
        assert '"2010-32-01" is not a valid date' in str(e)


def test_warnings_handler(mocker):
    mocker.patch.object(demisto, 'info')
    # need to initialize WarningsHandler as pytest over-rides the handler
    with pytest.warns(RuntimeWarning) as r:
        warnings.warn("without handler", RuntimeWarning)
        handler = WarningsHandler()  # noqa
        warnings.warn("This is a test", RuntimeWarning)
        assert len(r) == 1
        assert str(r[0].message) == "without handler"

    # call_args is tuple (args list, kwargs). we only need the args
    msg = demisto.info.call_args[0][0]
    assert 'This is a test' in msg
    assert 'python warning' in msg


def test_get_schedule_metadata():
    """
        Given
            - case 1: no parent entry
            - case 2: parent entry with schedule metadata
            - case 3: parent entry without schedule metadata

        When
            querying the schedule metadata

        Then
            ensure scheduled_metadata is returned correctly
            - case 1: no data (empty dict)
            - case 2: schedule metadata with all details
            - case 3: empty schedule metadata (dict with polling: false)
    """
    from CommonServerPython import get_schedule_metadata

    # case 1
    context = {'ParentEntry': None}
    actual_scheduled_metadata = get_schedule_metadata(context=context)
    assert actual_scheduled_metadata == {}

    # case 2
    parent_entry = {
        'polling': True,
        'pollingCommand': 'foo',
        'pollingArgs': {'name': 'foo'},
        'timesRan': 5,
        'startDate': '2021-04-28T14:20:56.03728+03:00',
        'endingDate': '2021-04-28T14:25:35.976244+03:00'
    }
    context = {
        'ParentEntry': parent_entry
    }
    actual_scheduled_metadata = get_schedule_metadata(context=context)
    assert actual_scheduled_metadata.get('is_polling') is True
    assert actual_scheduled_metadata.get('polling_command') == parent_entry.get('pollingCommand')
    assert actual_scheduled_metadata.get('polling_args') == parent_entry.get('pollingArgs')
    assert actual_scheduled_metadata.get('times_ran') == (parent_entry.get('timesRan') + 1)
    assert actual_scheduled_metadata.get('startDate') == parent_entry.get('start_date')
    assert actual_scheduled_metadata.get('startDate') == parent_entry.get('start_date')

    # case 3
    parent_entry = {
        'polling': False
    }
    context = {
        'ParentEntry': parent_entry
    }
    actual_scheduled_metadata = get_schedule_metadata(context=context)
    assert actual_scheduled_metadata == {'is_polling': False, 'times_ran': 1}


class TestCommonTypes:
    def test_create_domain(self):
        from CommonServerPython import CommandResults, Common, EntryType, EntryFormat, DBotScoreType

        dbot_score = Common.DBotScore(
            indicator='somedomain.com',
            integration_name='Test',
            indicator_type=DBotScoreType.DOMAIN,
            score=Common.DBotScore.GOOD
        )

        domain = Common.Domain(
            domain='somedomain.com',
            dbot_score=dbot_score,
            dns='dns.somedomain',
            detection_engines=10,
            positive_detections=5,
            organization='Some Organization',
            admin_phone='18000000',
            admin_email='admin@test.com',

            registrant_name='Mr Registrant',

            registrar_name='Mr Registrar',
            registrar_abuse_email='registrar@test.com',
            creation_date='2019-01-01T00:00:00',
            updated_date='2019-01-02T00:00:00',
            expiration_date=None,
            domain_status='ACTIVE',
            name_servers=[
                'PNS31.CLOUDNS.NET',
                'PNS32.CLOUDNS.NET'
            ],
            sub_domains=[
                'sub-domain1.somedomain.com',
                'sub-domain2.somedomain.com',
                'sub-domain3.somedomain.com'
            ],
            tags=['tag1', 'tag2'],
            malware_family=['malware_family1', 'malware_family2'],
            feed_related_indicators=[Common.FeedRelatedIndicators(
                value='8.8.8.8',
                indicator_type="IP",
                description='test'
            )],
            domain_idn_name='domain_idn_name',
            port='port',
            internal="False",
            category='category',
            campaign='campaign',
            traffic_light_protocol='traffic_light_protocol',
            threat_types=[Common.ThreatTypes(threat_category='threat_category',
                                             threat_category_confidence='threat_category_confidence')],
            community_notes=[Common.CommunityNotes(note='note', timestamp='2019-01-01T00:00:00')],
            publications=[Common.Publications(title='title', source='source', timestamp='2019-01-01T00:00:00',
                                              link='link')],
            geo_location='geo_location',
            geo_country='geo_country',
            geo_description='geo_description',
            tech_country='tech_country',
            tech_name='tech_name',
            tech_organization='tech_organization',
            tech_email='tech_email',
            billing='billing'
        )

        results = CommandResults(
            outputs_key_field=None,
            outputs_prefix=None,
            outputs=None,
            indicators=[domain]
        )

        assert results.to_context() == {
            'Type': 1,
            'ContentsFormat': 'json',
            'Contents': None,
            'HumanReadable': None,
            'EntryContext': {
                'Domain(val.Name && val.Name == obj.Name)': [
                    {
                        "Name": "somedomain.com",
                        "DNS": "dns.somedomain",
                        "DetectionEngines": 10,
                        "PositiveDetections": 5,
                        "Registrar": {
                            "Name": "Mr Registrar",
                            "AbuseEmail": "registrar@test.com",
                            "AbusePhone": None
                        },
                        "Registrant": {
                            "Name": "Mr Registrant",
                            "Email": None,
                            "Phone": None,
                            "Country": None
                        },
                        "Admin": {
                            "Name": None,
                            "Email": "admin@test.com",
                            "Phone": "18000000",
                            "Country": None
                        },
                        "Organization": "Some Organization",
                        "Subdomains": [
                            "sub-domain1.somedomain.com",
                            "sub-domain2.somedomain.com",
                            "sub-domain3.somedomain.com"
                        ],
                        "DomainStatus": "ACTIVE",
                        "CreationDate": "2019-01-01T00:00:00",
                        "UpdatedDate": "2019-01-02T00:00:00",
                        "NameServers": [
                            "PNS31.CLOUDNS.NET",
                            "PNS32.CLOUDNS.NET"
                        ],
                        "Tags": ["tag1", "tag2"],
                        "FeedRelatedIndicators": [{"value": "8.8.8.8", "type": "IP", "description": "test"}],
                        "MalwareFamily": ["malware_family1", "malware_family2"],
                        "DomainIDNName": "domain_idn_name",
                        "Port": "port",
                        "Internal": "False",
                        "Category": "category",
                        "Campaign": "campaign",
                        "TrafficLightProtocol": "traffic_light_protocol",
                        "ThreatTypes": [{
                            "threatcategory": "threat_category",
                            "threatcategoryconfidence": "threat_category_confidence"
                        }],
                        "CommunityNotes": [{
                            "note": "note",
                            "timestamp": "2019-01-01T00:00:00"
                        }],
                        "Publications": [{
                            "source": "source",
                            "title": "title",
                            "link": "link",
                            "timestamp": "2019-01-01T00:00:00"
                        }],
                        "Geo": {
                            "Location": "geo_location",
                            "Country": "geo_country",
                            "Description": "geo_description"
                        },
                        "Tech": {
                            "Country": "tech_country",
                            "Name": "tech_name",
                            "Organization": "tech_organization",
                            "Email": "tech_email"
                        },
                        "Billing": "billing",
                        "WHOIS": {
                            "Registrar": {
                                "Name": "Mr Registrar",
                                "AbuseEmail": "registrar@test.com",
                                "AbusePhone": None
                            },
                            "Registrant": {
                                "Name": "Mr Registrant",
                                "Email": None,
                                "Phone": None,
                                "Country": None
                            },
                            "Admin": {
                                "Name": None,
                                "Email": "admin@test.com",
                                "Phone": "18000000",
                                "Country": None
                            },
                            "DomainStatus": "ACTIVE",
                            "CreationDate": "2019-01-01T00:00:00",
                            "UpdatedDate": "2019-01-02T00:00:00",
                            "NameServers": [
                                "PNS31.CLOUDNS.NET",
                                "PNS32.CLOUDNS.NET"
                            ]
                        }
                    }
                ],
                'DBotScore(val.Indicator && val.Indicator == obj.Indicator && '
                'val.Vendor == obj.Vendor && val.Type == obj.Type)': [
                    {
                        'Indicator': 'somedomain.com',
                        'Type': 'domain',
                        'Vendor': 'Test',
                        'Score': 1
                    }
                ]
            },
            'IndicatorTimeline': [],
            'IgnoreAutoExtract': False,
            'Note': False,
            'Relationships': []
        }

    def test_create_certificate(self):
        """
        Given:
            -  an X509 Certificate with its properties
        When
            - creating a CommandResults with the Certificate Standard Context
        Then
            - the proper output Context is created
        """
        from CommonServerPython import CommandResults, Common, EntryType, EntryFormat, DBotScoreType

        dbot_score = Common.DBotScore(
            indicator='bc33cf76519f1ec5ae7f287f321df33a7afd4fd553f364cf3c753f91ba689f8d',
            integration_name='Test',
            indicator_type=DBotScoreType.CERTIFICATE,
            score=Common.DBotScore.NONE
        )

        cert_extensions = [
            Common.CertificateExtension(
                extension_type=Common.CertificateExtension.ExtensionType.AUTHORITYKEYIDENTIFIER,
                authority_key_identifier=Common.CertificateExtension.AuthorityKeyIdentifier(
                    key_identifier="0f80611c823161d52f28e78d4638b42ce1c6d9e2"
                ),
                critical=False
            ),
            Common.CertificateExtension(
                extension_type=Common.CertificateExtension.ExtensionType.SUBJECTKEYIDENTIFIER,
                digest="b34972bb12121b8851cd5564ff9656dcbca3f288",
                critical=False
            ),
            Common.CertificateExtension(
                extension_type=Common.CertificateExtension.ExtensionType.SUBJECTALTERNATIVENAME,
                subject_alternative_names=[
                    Common.GeneralName(
                        gn_type="dNSName",
                        gn_value="*.paloaltonetworks.com"
                    ),
                    Common.GeneralName(
                        gn_type="dNSName",
                        gn_value="paloaltonetworks.com"
                    )
                ],
                critical=False
            ),
            Common.CertificateExtension(
                extension_type=Common.CertificateExtension.ExtensionType.KEYUSAGE,
                digital_signature=True,
                key_encipherment=True,
                critical=True
            ),
            Common.CertificateExtension(
                extension_type=Common.CertificateExtension.ExtensionType.EXTENDEDKEYUSAGE,
                usages=[
                    "serverAuth",
                    "clientAuth"
                ],
                critical=False
            ),
            Common.CertificateExtension(
                extension_type=Common.CertificateExtension.ExtensionType.CRLDISTRIBUTIONPOINTS,
                distribution_points=[
                    Common.CertificateExtension.DistributionPoint(
                        full_name=[
                            Common.GeneralName(
                                gn_type="uniformResourceIdentifier",
                                gn_value="http://crl3.digicert.com/ssca-sha2-g7.crl"
                            )
                        ]
                    ),
                    Common.CertificateExtension.DistributionPoint(
                        full_name=[
                            Common.GeneralName(
                                gn_type="uniformResourceIdentifier",
                                gn_value="http://crl4.digicert.com/ssca-sha2-g7.crl"
                            )
                        ]
                    )
                ],
                critical=False
            ),
            Common.CertificateExtension(
                extension_type=Common.CertificateExtension.ExtensionType.CERTIFICATEPOLICIES,
                certificate_policies=[
                    Common.CertificateExtension.CertificatePolicy(
                        policy_identifier="2.16.840.1.114412.1.1",
                        policy_qualifiers=["https://www.digicert.com/CPS"]
                    ),
                    Common.CertificateExtension.CertificatePolicy(
                        policy_identifier="2.23.140.1.2.2"
                    )
                ],
                critical=False
            ),
            Common.CertificateExtension(
                extension_type=Common.CertificateExtension.ExtensionType.AUTHORITYINFORMATIONACCESS,
                authority_information_access=[
                    Common.CertificateExtension.AuthorityInformationAccess(
                        access_method="OCSP",
                        access_location=Common.GeneralName(
                            gn_type="uniformResourceIdentifier",
                            gn_value="http://ocsp.digicert.com"
                        )
                    ),
                    Common.CertificateExtension.AuthorityInformationAccess(
                        access_method="caIssuers",
                        access_location=Common.GeneralName(
                            gn_type="uniformResourceIdentifier",
                            gn_value="http://cacerts.digicert.com/DigiCertSHA2SecureServerCA.crt"
                        )
                    )
                ],
                critical=False
            ),
            Common.CertificateExtension(
                extension_type=Common.CertificateExtension.ExtensionType.BASICCONSTRAINTS,
                basic_constraints=Common.CertificateExtension.BasicConstraints(
                    ca=False
                ),
                critical=False
            ),
            Common.CertificateExtension(
                extension_type=Common.CertificateExtension.ExtensionType.PRESIGNEDCERTIFICATETIMESTAMPS,
                signed_certificate_timestamps=[
                    Common.CertificateExtension.SignedCertificateTimestamp(
                        version=0,
                        log_id="f65c942fd1773022145418083094568ee34d131933bfdf0c2f200bcc4ef164e3",
                        timestamp="2020-10-23T19:31:49.000Z",
                        entry_type="PreCertificate"
                    ),
                    Common.CertificateExtension.SignedCertificateTimestamp(
                        version=0,
                        log_id="5cdc4392fee6ab4544b15e9ad456e61037fbd5fa47dca17394b25ee6f6c70eca",
                        timestamp="2020-10-23T19:31:49.000Z",
                        entry_type="PreCertificate"
                    )
                ],
                critical=False
            ),
            Common.CertificateExtension(
                extension_type=Common.CertificateExtension.ExtensionType.SIGNEDCERTIFICATETIMESTAMPS,
                signed_certificate_timestamps=[
                    Common.CertificateExtension.SignedCertificateTimestamp(
                        version=0,
                        log_id="f65c942fd1773022145418083094568ee34d131933bfdf0c2f200bcc4ef164e3",
                        timestamp="2020-10-23T19:31:49.000Z",
                        entry_type="X509Certificate"
                    ),
                    Common.CertificateExtension.SignedCertificateTimestamp(
                        version=0,
                        log_id="5cdc4392fee6ab4544b15e9ad456e61037fbd5fa47dca17394b25ee6f6c70eca",
                        timestamp="2020-10-23T19:31:49.000Z",
                        entry_type="X509Certificate"
                    )
                ],
                critical=False
            )
        ]
        certificate = Common.Certificate(
            subject_dn='CN=*.paloaltonetworks.com,O=Palo Alto Networks\\, Inc.,L=Santa Clara,ST=California,C=US',
            dbot_score=dbot_score,
            serial_number='19290688218337824112020565039390569720',
            issuer_dn='CN=DigiCert SHA2 Secure Server CA,O=DigiCert Inc,C=US',
            validity_not_before='2020-10-23T00:00:00.000Z',
            validity_not_after='2021-11-21T23:59:59.000Z',
            sha256='bc33cf76519f1ec5ae7f287f321df33a7afd4fd553f364cf3c753f91ba689f8d',
            sha1='2392ea5cd4c2a61e51547570634ef887ab1942e9',
            md5='22769ae413997b86da4a0934072d9ed0',
            publickey=Common.CertificatePublicKey(
                algorithm=Common.CertificatePublicKey.Algorithm.RSA,
                length=2048,
                modulus='00:00:00:00',
                exponent=65537
            ),
            spki_sha256='94b716aeda21cd661949cfbf3f55457a277da712cdce0ab31989a4f288fad9b9',
            signature_algorithm='sha256',
            signature='SIGNATURE',
            extensions=cert_extensions
        )

        results = CommandResults(
            outputs_key_field=None,
            outputs_prefix=None,
            outputs=None,
            indicators=[certificate]
        )

        CONTEXT_PATH = "Certificate(val.MD5 && val.MD5 == obj.MD5 || val.SHA1 && val.SHA1 == obj.SHA1 || " \
                       "val.SHA256 && val.SHA256 == obj.SHA256 || val.SHA512 && val.SHA512 == obj.SHA512)"

        assert results.to_context() == {
            'Type': EntryType.NOTE,
            'ContentsFormat': EntryFormat.JSON,
            'Contents': None,
            'HumanReadable': None,
            'EntryContext': {
                CONTEXT_PATH: [{
                    "SubjectDN": "CN=*.paloaltonetworks.com,O=Palo Alto Networks\\, Inc.,L=Santa Clara,ST=California,C=US",
                    "SubjectAlternativeName": [
                        {
                            "Type": "dNSName",
                            "Value": "*.paloaltonetworks.com"
                        },
                        {
                            "Type": "dNSName",
                            "Value": "paloaltonetworks.com"
                        }
                    ],
                    "Name": [
                        "*.paloaltonetworks.com",
                        "paloaltonetworks.com"
                    ],
                    "IssuerDN": "CN=DigiCert SHA2 Secure Server CA,O=DigiCert Inc,C=US",
                    "SerialNumber": "19290688218337824112020565039390569720",
                    "ValidityNotBefore": "2020-10-23T00:00:00.000Z",
                    "ValidityNotAfter": "2021-11-21T23:59:59.000Z",
                    "SHA256": "bc33cf76519f1ec5ae7f287f321df33a7afd4fd553f364cf3c753f91ba689f8d",
                    "SHA1": "2392ea5cd4c2a61e51547570634ef887ab1942e9",
                    "MD5": "22769ae413997b86da4a0934072d9ed0",
                    "PublicKey": {
                        "Algorithm": "RSA",
                        "Length": 2048,
                        "Modulus": "00:00:00:00",
                        "Exponent": 65537
                    },
                    "SPKISHA256": "94b716aeda21cd661949cfbf3f55457a277da712cdce0ab31989a4f288fad9b9",
                    "Signature": {
                        "Algorithm": "sha256",
                        "Signature": "SIGNATURE"
                    },
                    "Extension": [
                        {
                            "OID": "2.5.29.35",
                            "Name": "authorityKeyIdentifier",
                            "Critical": False,
                            "Value": {
                                "KeyIdentifier": "0f80611c823161d52f28e78d4638b42ce1c6d9e2"
                            }
                        },
                        {
                            "OID": "2.5.29.14",
                            "Name": "subjectKeyIdentifier",
                            "Critical": False,
                            "Value": {
                                "Digest": "b34972bb12121b8851cd5564ff9656dcbca3f288"
                            }
                        },
                        {
                            "OID": "2.5.29.17",
                            "Name": "subjectAltName",
                            "Critical": False,
                            "Value": [
                                {
                                    "Type": "dNSName",
                                    "Value": "*.paloaltonetworks.com"
                                },
                                {
                                    "Type": "dNSName",
                                    "Value": "paloaltonetworks.com"
                                }
                            ]
                        },
                        {
                            "OID": "2.5.29.15",
                            "Name": "keyUsage",
                            "Critical": True,
                            "Value": {
                                "DigitalSignature": True,
                                "KeyEncipherment": True
                            }
                        },
                        {
                            "OID": "2.5.29.37",
                            "Name": "extendedKeyUsage",
                            "Critical": False,
                            "Value": {
                                "Usages": [
                                    "serverAuth",
                                    "clientAuth"
                                ]
                            }
                        },
                        {
                            "OID": "2.5.29.31",
                            "Name": "cRLDistributionPoints",
                            "Critical": False,
                            "Value": [
                                {
                                    "FullName": [
                                        {
                                            "Type": "uniformResourceIdentifier",
                                            "Value": "http://crl3.digicert.com/ssca-sha2-g7.crl"
                                        }
                                    ]
                                },
                                {
                                    "FullName": [
                                        {
                                            "Type": "uniformResourceIdentifier",
                                            "Value": "http://crl4.digicert.com/ssca-sha2-g7.crl"
                                        }
                                    ]
                                }
                            ]
                        },
                        {
                            "OID": "2.5.29.32",
                            "Name": "certificatePolicies",
                            "Critical": False,
                            "Value": [
                                {
                                    "PolicyIdentifier": "2.16.840.1.114412.1.1",
                                    "PolicyQualifiers": [
                                        "https://www.digicert.com/CPS"
                                    ]
                                },
                                {
                                    "PolicyIdentifier": "2.23.140.1.2.2"
                                }
                            ]
                        },
                        {
                            "OID": "1.3.6.1.5.5.7.1.1",
                            "Name": "authorityInfoAccess",
                            "Critical": False,
                            "Value": [
                                {
                                    "AccessMethod": "OCSP",
                                    "AccessLocation": {
                                        "Type": "uniformResourceIdentifier",
                                        "Value": "http://ocsp.digicert.com"
                                    }
                                },
                                {
                                    "AccessMethod": "caIssuers",
                                    "AccessLocation": {
                                        "Type": "uniformResourceIdentifier",
                                        "Value": "http://cacerts.digicert.com/DigiCertSHA2SecureServerCA.crt"
                                    }
                                }
                            ]
                        },
                        {
                            "OID": "2.5.29.19",
                            "Name": "basicConstraints",
                            "Critical": False,
                            "Value": {
                                "CA": False
                            }
                        },
                        {
                            "OID": "1.3.6.1.4.1.11129.2.4.2",
                            "Name": "signedCertificateTimestampList",
                            "Critical": False,
                            "Value": [
                                {
                                    "Version": 0,
                                    "LogId": "f65c942fd1773022145418083094568ee34d131933bfdf0c2f200bcc4ef164e3",
                                    "Timestamp": "2020-10-23T19:31:49.000Z",
                                    "EntryType": "PreCertificate"
                                },
                                {
                                    "Version": 0,
                                    "LogId": "5cdc4392fee6ab4544b15e9ad456e61037fbd5fa47dca17394b25ee6f6c70eca",
                                    "Timestamp": "2020-10-23T19:31:49.000Z",
                                    "EntryType": "PreCertificate"
                                }
                            ]
                        },
                        {
                            "OID": "1.3.6.1.4.1.11129.2.4.5",
                            "Name": "signedCertificateTimestampList",
                            "Critical": False,
                            "Value": [
                                {
                                    "Version": 0,
                                    "LogId": "f65c942fd1773022145418083094568ee34d131933bfdf0c2f200bcc4ef164e3",
                                    "Timestamp": "2020-10-23T19:31:49.000Z",
                                    "EntryType": "X509Certificate"
                                },
                                {
                                    "Version": 0,
                                    "LogId": "5cdc4392fee6ab4544b15e9ad456e61037fbd5fa47dca17394b25ee6f6c70eca",
                                    "Timestamp": "2020-10-23T19:31:49.000Z",
                                    "EntryType": "X509Certificate"
                                }
                            ]
                        }
                    ]
                }],
                'DBotScore(val.Indicator && val.Indicator == obj.Indicator && '
                'val.Vendor == obj.Vendor && val.Type == obj.Type)': [{
                    "Indicator": "bc33cf76519f1ec5ae7f287f321df33a7afd4fd553f364cf3c753f91ba689f8d",
                    "Type": "certificate",
                    "Vendor": "Test",
                    "Score": 0
                }]
            },
            'IndicatorTimeline': [],
            'Relationships': [],
            'IgnoreAutoExtract': False,
            'Note': False
        }

    def test_email_indicator_type(self, mocker):
        """
        Given:
            - a single email indicator entry
        When
           - creating an Common.EMAIL object
       Then
           - The context created matches the data entry
       """
        from CommonServerPython import Common, DBotScoreType
        mocker.patch.object(demisto, 'params', return_value={'insecure': True})
        dbot_score = Common.DBotScore(
            indicator='user@example.com',
            integration_name='Test',
            indicator_type=DBotScoreType.EMAIL,
            score=Common.DBotScore.GOOD
        )
        dbot_context = {'DBotScore(val.Indicator && val.Indicator == obj.Indicator && '
                        'val.Vendor == obj.Vendor && val.Type == obj.Type)':
                            {'Indicator': 'user@example.com', 'Type': 'email', 'Vendor': 'Test', 'Score': 1}}

        assert dbot_context == dbot_score.to_context()

        email_context = Common.EMAIL(
            domain='example.com',
            address='user@example.com',
            dbot_score=dbot_score
        )
        assert email_context.to_context()[email_context.CONTEXT_PATH] == {'Address': 'user@example.com',
                                                                          'Domain': 'example.com'}


class TestIndicatorsSearcher:
    def mock_search_after_output(self, fromDate='', toDate='', query='', size=0, value='', page=0, searchAfter='',
                                 populateFields=None):
        if not searchAfter:
            searchAfter = 0

        iocs = [{'value': 'mock{}'.format(searchAfter)}]

        if searchAfter < 6:
            searchAfter += 1

        else:
            # mock the end of indicators
            searchAfter = None

        if page and page >= 17:
            # checking a unique case when trying to reach a certain page and not all the indicators
            iocs = []
            searchAfter = None

        return {'searchAfter': searchAfter, 'iocs': iocs, 'total': 7}

    def mock_search_indicators_search_after(self, fromDate='', toDate='', query='', size=0, value='', page=0,
                                            searchAfter=None, populateFields=None):
        """
        Mocks search indicators returning different results for searchAfter value:
          - None: {searchAfter: 0, iocs: [...]}
          - 0-2: {searchAfter: i+1, iocs: [...]}
          - 3+: {searchAfter: None, iocs: []}

        total of 4 iocs available
        """
        search_after_options = (0, 1, 2)
        if searchAfter is None:
            search_after_value = search_after_options[0]
        else:
            if searchAfter in search_after_options:
                search_after_value = searchAfter + 1
            else:
                return {'searchAfter': None, 'iocs': []}
        iocs = [{'value': 'mock{}'.format(search_after_value)}]
        return {'searchAfter': search_after_value, 'iocs': iocs, 'total': 4}

    def test_search_indicators_by_page(self, mocker):
        """
        Given:
          - Searching indicators couple of times
          - Server version in less than 6.1.0
        When:
          - Mocking search indicators using paging
        Then:
          - The page number is rising
        """
        from CommonServerPython import IndicatorsSearcher
        mocker.patch.object(demisto, 'searchIndicators', side_effect=self.mock_search_after_output)

        search_indicators_obj_paging = IndicatorsSearcher()
        search_indicators_obj_paging._can_use_search_after = False

        for n in range(5):
            search_indicators_obj_paging.search_indicators_by_version()

        assert search_indicators_obj_paging._page == 5

    def test_search_indicators_by_search_after(self, mocker):
        """
        Given:
          - Searching indicators couple of times
          - Server version in equal or higher than 6.1.0
        When:
          - Mocking search indicators using the searchAfter parameter
        Then:
          - The search after param is rising
          - The page param is rising
        """
        from CommonServerPython import IndicatorsSearcher
        mocker.patch.object(demisto, 'searchIndicators', side_effect=self.mock_search_after_output)

        search_indicators_obj_search_after = IndicatorsSearcher()
        search_indicators_obj_search_after._can_use_search_after = True
        try:
            for n in range(5):
                search_indicators_obj_search_after.search_indicators_by_version()
        except Exception as e:
            print(e)

        assert search_indicators_obj_search_after._search_after_param == 5
        assert search_indicators_obj_search_after._page == 5

    def test_search_all_indicators_by_search_after(self, mocker):
        """
        Given:
          - Searching indicators couple of times
          - Server version in equal or higher than 6.1.0
        When:
          - Mocking search indicators using the searchAfter parameter until there are no more indicators
          so search_after is None
        Then:
          - The search after param is None
          - The page param is rising
        """
        from CommonServerPython import IndicatorsSearcher
        mocker.patch.object(demisto, 'searchIndicators', side_effect=self.mock_search_after_output)

        search_indicators_obj_search_after = IndicatorsSearcher()
        search_indicators_obj_search_after._can_use_search_after = True
        for n in range(7):
            search_indicators_obj_search_after.search_indicators_by_version()
        assert search_indicators_obj_search_after._search_after_param is None
        assert search_indicators_obj_search_after._page == 7

    def test_search_indicators_in_certain_page(self, mocker):
        """
        Given:
          - Searching indicators in a specific page that is not 0
          - Server version in less than 6.1.0
        When:
          - Mocking search indicators in this specific page
          so search_after is None
        Then:
          - The search after param is not None
          - The page param is 17
        """
        from CommonServerPython import IndicatorsSearcher
        mocker.patch.object(demisto, 'searchIndicators', side_effect=self.mock_search_after_output)

        search_indicators_obj_search_after = IndicatorsSearcher(page=17)
        search_indicators_obj_search_after._can_use_search_after = False
        search_indicators_obj_search_after.search_indicators_by_version()

        assert search_indicators_obj_search_after._search_after_param is None
        assert search_indicators_obj_search_after._page == 18

    def test_iterator__pages(self, mocker):
        """
        Given:
          - Searching indicators from page 1
          - Total available indicators == 6
        When:
          - Searching indicators using iterator
        Then:
          - Get 6 indicators
          - Advance page to 7
          - is_search_done returns True
        """
        from CommonServerPython import IndicatorsSearcher
        mocker.patch.object(demisto, 'searchIndicators', side_effect=self.mock_search_after_output)

        search_indicators = IndicatorsSearcher(page=1, size=1)
        search_indicators._can_use_search_after = False
        results = []
        for res in search_indicators:
            results.append(res)
        assert len(results) == 6
        assert search_indicators.page == 7
        assert search_indicators.is_search_done() is True

    def test_iterator__search_after(self, mocker):
        """
        Given:
          - Searching indicators from first page
          - Total available indicators == 7
          - Limit is set to 10
        When:
          - Searching indicators using iterator
          - search_after is supported
        Then:
          - Get 7 indicators
        """
        from CommonServerPython import IndicatorsSearcher
        mocker.patch.object(demisto, 'searchIndicators', side_effect=self.mock_search_indicators_search_after)
        search_indicators = IndicatorsSearcher(limit=10)
        search_indicators._can_use_search_after = True
        results = []
        for res in search_indicators:
            results.append(res)
        assert len(results) == 4

    def test_iterator__empty_page(self, mocker):
        """
        Given:
          - Searching indicators from page 18
          - Total available indicators from page 10-16 == 7
          - No available indicators from page 17
        When:
          - Searching indicators using iterator (search_after is not supported)
        Then:
          - Get 0 indicators
          - page doesn't advance (set to 18)
        """
        from CommonServerPython import IndicatorsSearcher
        mocker.patch.object(demisto, 'searchIndicators', side_effect=self.mock_search_after_output)

        search_indicators = IndicatorsSearcher(page=18)
        results = []
        for res in search_indicators:
            results.append(res)
        assert len(results) == 0
        assert search_indicators.page == 19

    def test_iterator__research_flow(self, mocker):
        from CommonServerPython import IndicatorsSearcher
        mocker.patch.object(demisto, 'searchIndicators', side_effect=self.mock_search_indicators_search_after)
        # fetch first 3
        search_indicators = IndicatorsSearcher(limit=3)
        search_indicators._can_use_search_after = True
        results = []
        for res in search_indicators:
            results.append(res)
        assert len(results) == 3
        # fetch 1 more (limit set to 2, but only 1 available)
        search_indicators.limit += 2
        results = []
        for res in search_indicators:
            results.append(res)
        assert len(results) == 1


class TestAutoFocusKeyRetriever:
    def test_instantiate_class_with_param_key(self, mocker, clear_version_cache):
        """
        Given:
            - giving the api_key parameter
        When:
            - Mocking getAutoFocusApiKey
            - Mocking server version to be 6.2.0
        Then:
            - The Auto Focus API Key is the one given to the class
        """
        from CommonServerPython import AutoFocusKeyRetriever
        mocker.patch.object(demisto, 'getAutoFocusApiKey', return_value='test')
        mocker.patch.object(demisto, 'demistoVersion', return_value={'version': '6.2.0', 'buildNumber': '62000'})
        auto_focus_key_retriever = AutoFocusKeyRetriever(api_key='1234')
        assert auto_focus_key_retriever.key == '1234'

    def test_instantiate_class_pre_6_2_failed(self, mocker, clear_version_cache):
        """
        Given:
            - not giving the api_key parameter
        When:
            - Mocking getAutoFocusApiKey
            - Mocking server version to be 6.1.0
        Then:
            - Validate an exception with appropriate error message is raised.
        """
        from CommonServerPython import AutoFocusKeyRetriever
        mocker.patch.object(demisto, 'getAutoFocusApiKey', return_value='test')
        mocker.patch.object(demisto, 'demistoVersion', return_value={'version': '6.1.0', 'buildNumber': '61000'})
        with raises(DemistoException, match='For versions earlier than 6.2.0, configure an API Key.'):
            AutoFocusKeyRetriever(api_key='')

    def test_instantiate_class_without_param_key(self, mocker, clear_version_cache):
        """
        Given:
            - not giving the api_key parameter
        When:
            - Mocking getAutoFocusApiKey
            - Mocking server version to be 6.2.0
        Then:
            - The Auto Focus API Key is the one given by the getAutoFocusApiKey method
        """
        from CommonServerPython import AutoFocusKeyRetriever
        mocker.patch.object(demisto, 'getAutoFocusApiKey', return_value='test')
        mocker.patch.object(demisto, 'demistoVersion', return_value={'version': '6.2.0', 'buildNumber': '62000'})
        auto_focus_key_retriever = AutoFocusKeyRetriever(api_key='')
        assert auto_focus_key_retriever.key == 'test'


class TestEntityRelationship:
    """Global vars for all of the tests"""
    name = 'related-to'
    reverse_name = 'related-to'
    relationship_type = 'IndicatorToIndicator'
    entity_a = 'test1'
    entity_a_family = 'Indicator'
    entity_a_type = 'Domain'
    entity_b = 'test2'
    entity_b_family = 'Indicator'
    entity_b_type = 'Domain'
    source_reliability = 'F - Reliability cannot be judged'

    def test_entity_relations_context(self):
        """
        Given
        - an EntityRelationship object.

        When
        - running to_context function of the object

        Then
        - Validate that the expected context is created
        """
        from CommonServerPython import EntityRelationship
        relationship = EntityRelationship(name='related-to',
                                          relationship_type='IndicatorToIndicator',
                                          entity_a='test1',
                                          entity_a_family='Indicator',
                                          entity_a_type='Domain',
                                          entity_b='test2',
                                          entity_b_family='Indicator',
                                          entity_b_type='Domain',
                                          source_reliability='F - Reliability cannot be judged',
                                          brand='test')

        expected_context = {
            "Relationship": 'related-to',
            "EntityA": 'test1',
            "EntityAType": 'Domain',
            "EntityB": 'test2',
            "EntityBType": 'Domain',
        }
        assert relationship.to_context() == expected_context

    def test_entity_relations_to_entry(self):
        """
        Given
        - an EntityRelationship object.

        When
        - running to_entry function of the object

        Then
        - Validate that the expected context is created
        """
        from CommonServerPython import EntityRelationship
        relationship = EntityRelationship(name=TestEntityRelationship.name,
                                          relationship_type=TestEntityRelationship.relationship_type,
                                          entity_a=TestEntityRelationship.entity_a,
                                          entity_a_family=TestEntityRelationship.entity_a_family,
                                          entity_a_type=TestEntityRelationship.entity_a_type,
                                          entity_b=TestEntityRelationship.entity_b,
                                          entity_b_family=TestEntityRelationship.entity_b_family,
                                          entity_b_type=TestEntityRelationship.entity_b_type,
                                          source_reliability=TestEntityRelationship.source_reliability
                                          )

        expected_entry = {
            "name": TestEntityRelationship.name,
            "reverseName": TestEntityRelationship.reverse_name,
            "type": TestEntityRelationship.relationship_type,
            "entityA": TestEntityRelationship.entity_a,
            "entityAFamily": TestEntityRelationship.entity_a_family,
            "entityAType": TestEntityRelationship.entity_a_type,
            "entityB": TestEntityRelationship.entity_b,
            "entityBFamily": TestEntityRelationship.entity_b_family,
            "entityBType": TestEntityRelationship.entity_b_type,
            "fields": {},
            "reliability": TestEntityRelationship.source_reliability
        }
        assert relationship.to_entry() == expected_entry

    def test_entity_relations_to_indicator(self):
        """
        Given
        - an EntityRelationship object.

        When
        - running to_indicator function of the object

        Then
        - Validate that the expected context is created
        """
        from CommonServerPython import EntityRelationship
        relationship = EntityRelationship(name=TestEntityRelationship.name,
                                          relationship_type=TestEntityRelationship.relationship_type,
                                          entity_a=TestEntityRelationship.entity_a,
                                          entity_a_family=TestEntityRelationship.entity_a_family,
                                          entity_a_type=TestEntityRelationship.entity_a_type,
                                          entity_b=TestEntityRelationship.entity_b,
                                          entity_b_family=TestEntityRelationship.entity_b_family,
                                          entity_b_type=TestEntityRelationship.entity_b_type,
                                          )

        expected_to_indicator = {
            "name": TestEntityRelationship.name,
            "reverseName": TestEntityRelationship.reverse_name,
            "type": TestEntityRelationship.relationship_type,
            "entityA": TestEntityRelationship.entity_a,
            "entityAFamily": TestEntityRelationship.entity_a_family,
            "entityAType": TestEntityRelationship.entity_a_type,
            "entityB": TestEntityRelationship.entity_b,
            "entityBFamily": TestEntityRelationship.entity_b_family,
            "entityBType": TestEntityRelationship.entity_b_type,
            "fields": {},
        }
        assert relationship.to_indicator() == expected_to_indicator

    def test_invalid_name_init(self):
        """
        Given
        - an EntityRelation object which has a invalid relation name.

        When
        - Creating the EntityRelation object.

        Then
        - Validate a ValueError is raised.
        """
        from CommonServerPython import EntityRelationship
        try:
            EntityRelationship(name='ilegal',
                               relationship_type=TestEntityRelationship.relationship_type,
                               entity_a=TestEntityRelationship.entity_a,
                               entity_a_family=TestEntityRelationship.entity_a_family,
                               entity_a_type=TestEntityRelationship.entity_a_type,
                               entity_b=TestEntityRelationship.entity_b,
                               entity_b_family=TestEntityRelationship.entity_b_family,
                               entity_b_type=TestEntityRelationship.entity_b_type
                               )
        except ValueError as exception:
            assert "Invalid relationship: ilegal" in str(exception)

    def test_invalid_relation_type_init(self):
        """
        Given
        - an EntityRelation object which has a invalid relation type.

        When
        - Creating the EntityRelation object.

        Then
        - Validate a ValueError is raised.
        """
        from CommonServerPython import EntityRelationship
        try:
            EntityRelationship(name=TestEntityRelationship.name,
                               relationship_type='TestRelationshipType',
                               entity_a=TestEntityRelationship.entity_a,
                               entity_a_family=TestEntityRelationship.entity_a_family,
                               entity_a_type=TestEntityRelationship.entity_a_type,
                               entity_b=TestEntityRelationship.entity_b,
                               entity_b_family=TestEntityRelationship.entity_b_family,
                               entity_b_type=TestEntityRelationship.entity_b_type
                               )
        except ValueError as exception:
            assert "Invalid relationship type: TestRelationshipType" in str(exception)

    def test_invalid_a_family_init(self):
        """
        Given
        - an EntityRelation object which has a invalid family type of the source.

        When
        - Creating the EntityRelation object.

        Then
        - Validate a ValueError is raised.
        """
        from CommonServerPython import EntityRelationship
        try:
            EntityRelationship(name=TestEntityRelationship.name,
                               relationship_type=TestEntityRelationship.relationship_type,
                               entity_a=TestEntityRelationship.entity_a,
                               entity_a_family='IndicatorIlegal',
                               entity_a_type=TestEntityRelationship.entity_a_type,
                               entity_b=TestEntityRelationship.entity_b,
                               entity_b_family=TestEntityRelationship.entity_b_family,
                               entity_b_type=TestEntityRelationship.entity_b_type
                               )
        except ValueError as exception:
            assert "Invalid entity A Family type: IndicatorIlegal" in str(exception)

    def test_invalid_a_type_init(self):
        """
        Given
        - an EntityRelation object which has a invalid type of the source.

        When
        - Creating the EntityRelation object.

        Then
        - Validate a ValueError is raised.
        """
        from CommonServerPython import EntityRelationship
        try:
            EntityRelationship(name=TestEntityRelationship.name,
                               relationship_type=TestEntityRelationship.relationship_type,
                               entity_a=TestEntityRelationship.entity_a,
                               entity_a_family=TestEntityRelationship.entity_a_family,
                               entity_a_type='DomainTest',
                               entity_b=TestEntityRelationship.entity_b,
                               entity_b_family=TestEntityRelationship.entity_b_family,
                               entity_b_type=TestEntityRelationship.entity_b_type
                               )
        except ValueError as exception:
            assert "Invalid entity A type: DomainTest" in str(exception)

    def test_invalid_b_family_init(self):
        """
        Given
        - an EntityRelation object which has a invalid family type of the destination.

        When
        - Creating the EntityRelation object.

        Then
        - Validate a ValueError is raised.
        """
        from CommonServerPython import EntityRelationship
        try:
            EntityRelationship(name=TestEntityRelationship.name,
                               relationship_type=TestEntityRelationship.relationship_type,
                               entity_a=TestEntityRelationship.entity_a,
                               entity_a_family=TestEntityRelationship.entity_a_family,
                               entity_a_type=TestEntityRelationship.entity_a_type,
                               entity_b=TestEntityRelationship.entity_b,
                               entity_b_family='IndicatorIlegal',
                               entity_b_type=TestEntityRelationship.entity_b_type
                               )
        except ValueError as exception:
            assert "Invalid entity B Family type: IndicatorIlegal" in str(exception)

    def test_invalid_b_type_init(self):
        """
        Given
        - an EntityRelation object which has a invalid type of the destination.

        When
        - Creating the EntityRelation object.

        Then
        - Validate a ValueError is raised.
        """
        from CommonServerPython import EntityRelationship
        try:
            EntityRelationship(name=TestEntityRelationship.name,
                               relationship_type=TestEntityRelationship.relationship_type,
                               entity_a=TestEntityRelationship.entity_a,
                               entity_a_family=TestEntityRelationship.entity_a_family,
                               entity_a_type=TestEntityRelationship.entity_a_type,
                               entity_b=TestEntityRelationship.entity_b,
                               entity_b_family=TestEntityRelationship.entity_b_family,
                               entity_b_type='DomainTest'
                               )
        except ValueError as exception:
            assert "Invalid entity B type: DomainTest" in str(exception)


class TestSetAndGetLastRun:

    def test_get_last_run_in_6_2_when_get_last_run_has_results(self, mocker):
        """
        Given: 6.2.0 environment and getLastRun returns results
        When: Fetch indicators
        Then: Returning all indicators from demisto.getLastRun object
        """
        import demistomock as demisto
        from CommonServerPython import get_feed_last_run
        mocker.patch('CommonServerPython.get_demisto_version', return_value={"version": "6.2.0"})
        mocker.patch.object(demisto, 'getLastRun', return_value={1: "first indicator"})
        result = get_feed_last_run()
        assert result == {1: "first indicator"}

    def test_get_last_run_in_6_1_when_get_integration_context_has_results(self, mocker):
        """
        Given: 6.1.0 environment and getIntegrationContext return results
        When: Fetch indicators
                This can happen when updating XSOAR version to 6.2.0 while a feed instance is already set.
        Then: Returning all indicators from demisto.getIntegrationContext object
        """
        import demistomock as demisto
        from CommonServerPython import get_feed_last_run
        mocker.patch('CommonServerPython.get_demisto_version', return_value={"version": "6.1.0"})
        mocker.patch.object(demisto, 'getIntegrationContext', return_value={1: "first indicator"})
        result = get_feed_last_run()
        assert result == {1: "first indicator"}

    def test_get_last_run_in_6_2_when_get_last_run_has_no_results(self, mocker):
        """
        Given: 6.2.0 environment and getLastRun and getIntegrationContext are empty
        When: Fetch indicators
        Then: function will return empty dict
        """
        import demistomock as demisto
        from CommonServerPython import get_feed_last_run
        mocker.patch('CommonServerPython.get_demisto_version', return_value={"version": "6.2.0"})
        mocker.patch.object(demisto, 'getIntegrationContext', return_value={})
        mocker.patch.object(demisto, 'getLastRun', return_value={})
        result = get_feed_last_run()
        assert result == {}

    def test_get_last_run_in_6_2_when_get_last_is_empty_and_get_integration_is_not(self, mocker):
        """
        Given: 6.2.0 environment and getLastRun is empty and getIntegrationContext has results.
        When: Fetch indicators
        Then: function will return empty dict
        """
        import demistomock as demisto
        from CommonServerPython import get_feed_last_run
        mocker.patch('CommonServerPython.get_demisto_version', return_value={"version": "6.2.0"})
        mocker.patch.object(demisto, 'getIntegrationContext', return_value={1: "first indicator"})
        mocker.patch.object(demisto, 'getLastRun', return_value={})
        set_last_run = mocker.patch.object(demisto, 'setLastRun', return_value={})
        set_integration_context = mocker.patch.object(demisto, 'setIntegrationContext', return_value={})
        result = get_feed_last_run()
        assert result == {1: "first indicator"}
        set_last_run.assert_called_with({1: "first indicator"})
        set_integration_context.assert_called_with({})

    def test_set_last_run_in_6_2(self, mocker):
        """
        Given: 6.2.0 environment
        When: Fetch indicators
        Then: Using demisto.setLastRun to save results
        """
        import demistomock as demisto
        from CommonServerPython import set_feed_last_run
        mocker.patch('CommonServerPython.get_demisto_version', return_value={"version": "6.2.0"})
        set_last_run = mocker.patch.object(demisto, 'setLastRun', return_value={})
        set_integration_context = mocker.patch.object(demisto, 'setIntegrationContext', return_value={})
        set_feed_last_run({1: "first indicator"})
        assert set_integration_context.called is False
        set_last_run.assert_called_with({1: "first indicator"})

    def test_set_last_run_in_6_1(self, mocker):
        """
        Given: 6.1.0 environment
        When: Fetch indicators
        Then: Using demisto.setIntegrationContext to save results
        """
        import demistomock as demisto
        from CommonServerPython import set_feed_last_run
        mocker.patch('CommonServerPython.get_demisto_version', return_value={"version": "6.1.0"})
        set_last_run = mocker.patch.object(demisto, 'setLastRun', return_value={})
        set_integration_context = mocker.patch.object(demisto, 'setIntegrationContext', return_value={})
        set_feed_last_run({1: "first indicator"})
        set_integration_context.assert_called_with({1: "first indicator"})
        assert set_last_run.called is False


class TestIsDemistoServerGE:
    @classmethod
    @pytest.fixture(scope='function', autouse=True)
    def clear_cache(cls):
        get_demisto_version._version = None

    def test_get_demisto_version(self, mocker):
        # verify expected server version and build returned in case Demisto class has attribute demistoVersion
        mocker.patch.object(
            demisto,
            'demistoVersion',
            return_value={
                'version': '5.0.0',
                'buildNumber': '50000'
            }
        )
        assert get_demisto_version() == {
            'version': '5.0.0',
            'buildNumber': '50000'
        }
        # call again to check cache
        assert get_demisto_version() == {
            'version': '5.0.0',
            'buildNumber': '50000'
        }
        # call count should be 1 as we cached
        assert demisto.demistoVersion.call_count == 1
        # test is_demisto_version_ge
        assert is_demisto_version_ge('5.0.0')
        assert is_demisto_version_ge('4.5.0')
        assert not is_demisto_version_ge('5.5.0')
        assert get_demisto_version_as_str() == '5.0.0-50000'

    def test_is_demisto_version_ge_4_5(self, mocker):
        get_version_patch = mocker.patch('CommonServerPython.get_demisto_version')
        get_version_patch.side_effect = AttributeError('simulate missing demistoVersion')
        assert not is_demisto_version_ge('5.0.0')
        assert not is_demisto_version_ge('6.0.0')
        with raises(AttributeError, match='simulate missing demistoVersion'):
            is_demisto_version_ge('4.5.0')

    def test_is_demisto_version_ge_dev_version(self, mocker):
        mocker.patch.object(
            demisto,
            'demistoVersion',
            return_value={
                'version': '6.0.0',
                'buildNumber': '50000'
            }
        )
        assert is_demisto_version_ge('6.0.0', '1-dev')

    @pytest.mark.parametrize('version, build', [
        ('6.0.0', '49999'),
        ('6.0.0', '50000'),
        ('6.0.0', '6'),  # Added with the fix of https://github.com/demisto/etc/issues/36876
        ('5.5.0', '50001')
    ])
    def test_is_demisto_version_build_ge(self, mocker, version, build):
        mocker.patch.object(
            demisto,
            'demistoVersion',
            return_value={
                'version': '6.0.0',
                'buildNumber': '50000'
            }
        )
        assert is_demisto_version_ge(version, build)

    @pytest.mark.parametrize('version, build', [
        ('6.0.0', '50001'),
        ('6.1.0', '49999')
    ])
    def test_is_demisto_version_build_ge_negative(self, mocker, version, build):
        mocker.patch.object(
            demisto,
            'demistoVersion',
            return_value={
                'version': '6.0.0',
                'buildNumber': '50000'
            }
        )
        assert not is_demisto_version_ge(version, build)


def test_smart_get_dict():
    d = {'t1': None, "t2": 1}
    # before we remove the dict will return null which is unexpected by a lot of users
    assert d.get('t1', 2) is None
    s = SmartGetDict(d)
    assert s.get('t1', 2) == 2
    assert s.get('t2') == 1
    assert s.get('t3') is None


class TestCustomIndicator:
    def test_custom_indicator_init_success(self):
        """
        Given: Data needed for creating a custom indicator
        When: Data is valid
        Then: Create a valid custom indicator
        """
        from CommonServerPython import Common, DBotScoreType
        dbot_score = Common.DBotScore(
            'test',
            DBotScoreType.CUSTOM,
            'VirusTotal',
            score=Common.DBotScore.BAD,
            malicious_description='malicious!'
        )
        indicator = Common.CustomIndicator('test', 'test_value', dbot_score, {'param': 'value'}, 'prefix')
        assert indicator.CONTEXT_PATH == 'prefix(val.value && val.value == obj.value)'
        assert indicator.param == 'value'
        assert indicator.value == 'test_value'

    def test_custom_indicator_init_existing_type(self):
        """
        Given: Data needed for creating a custom indicator
        When: Type already exists
        Then: raise a Value Error
        """
        with pytest.raises(ValueError):
            from CommonServerPython import Common, DBotScoreType
            dbot_score = Common.DBotScore(
                'test',
                DBotScoreType.CUSTOM,
                'VirusTotal',
                score=Common.DBotScore.BAD,
                malicious_description='malicious!'
            )
            Common.CustomIndicator('ip', 'test_value', dbot_score, {'param': 'value'}, 'prefix')

    def test_custom_indicator_init_no_prefix(self):
        """
        Given: Data needed for Custom indicator
        When: Prefix provided is None
        Then: Raise ValueError
        """
        with pytest.raises(ValueError):
            from CommonServerPython import Common, DBotScoreType
            dbot_score = Common.DBotScore(
                'test',
                DBotScoreType.CUSTOM,
                'VirusTotal',
                score=Common.DBotScore.BAD,
                malicious_description='malicious!'
            )
            Common.CustomIndicator('test', 'test_value', dbot_score, {'param': 'value'}, None)

    def test_custom_indicator_init_no_dbot_score(self):
        """
        Given: Data needed for Custom indicator
        When: Dbotscore is not a DBotScore object
        Then: Raise ValueError
        """
        with pytest.raises(ValueError):
            from CommonServerPython import Common
            dbot_score = ''
            Common.CustomIndicator('test', 'test_value', dbot_score, {'param': 'value'}, 'prefix')

    def test_custom_indicator_to_context(self):
        """
        Given: Data needed for Custom indicator
        When: there's a call to to_context
        Then: create a valid context
        """
        from CommonServerPython import Common, DBotScoreType
        dbot_score = Common.DBotScore(
            'test',
            DBotScoreType.CUSTOM,
            'VirusTotal',
            score=Common.DBotScore.BAD,
            malicious_description='malicious!'
        )
        indicator = Common.CustomIndicator('test', 'test_value', dbot_score, {'param': 'value'}, 'prefix')
        context = indicator.to_context()
        assert context['DBotScore(val.Indicator &&'
                       ' val.Indicator == obj.Indicator &&'
                       ' val.Vendor == obj.Vendor && val.Type == obj.Type)']['Indicator'] == 'test'
        assert context['prefix(val.value && val.value == obj.value)']['value'] == 'test_value'
        assert context['prefix(val.value && val.value == obj.value)']['param'] == 'value'

    def test_custom_indicator_no_params(self):
        """
        Given: Data needed for creating a custom indicator
        When: params are None
        Then: Raise an error
        """
        with pytest.raises(TypeError):
            from CommonServerPython import Common, DBotScoreType
            dbot_score = Common.DBotScore(
                'test',
                DBotScoreType.CUSTOM,
                'VirusTotal',
                score=Common.DBotScore.BAD,
                malicious_description='malicious!'
            )
            Common.CustomIndicator('test', 'test_value', dbot_score, None, 'prefix')

    def test_custom_indicator_no_value(self):
        """
        Given: Data needed for creating a custom indicator
        When: value is None
        Then: Raise an error
        """
        with pytest.raises(ValueError):
            from CommonServerPython import Common, DBotScoreType
            dbot_score = Common.DBotScore(
                'test',
                DBotScoreType.CUSTOM,
                'VirusTotal',
                score=Common.DBotScore.BAD,
                malicious_description='malicious!'
            )
            Common.CustomIndicator('test', None, dbot_score, {'param': 'value'}, 'prefix')


@pytest.mark.parametrize(
    "demistoUrls,expected_result",
    [({'server': 'https://localhost:8443:/acc_test_tenant'}, 'acc_test_tenant'),
     ({'server': 'https://localhost:8443'}, '')])
def test_get_tenant_name(mocker, demistoUrls, expected_result):
    """
        Given
        - demistoUrls dictionary
        When
        - Running on multi tenant mode
        - Running on single tenant mode
        Then
        - Return tenant account name if is multi tenant
    """
    from CommonServerPython import get_tenant_account_name
    mocker.patch.object(demisto, 'demistoUrls', return_value=demistoUrls)

    result = get_tenant_account_name()
    assert result == expected_result


IOCS = {'iocs': [{'id': '2323', 'value': 'google.com'},
                 {'id': '5942', 'value': '1.1.1.1'}]}


def test_indicators_value_to_clickable(mocker):
    from CommonServerPython import indicators_value_to_clickable
    from CommonServerPython import IndicatorsSearcher
    mocker.patch.object(IndicatorsSearcher, '__next__', side_effect=[IOCS, StopIteration])
    result = indicators_value_to_clickable(['1.1.1.1', 'google.com'])
    assert result.get('1.1.1.1') == '[1.1.1.1](#/indicator/5942)'
    assert result.get('google.com') == '[google.com](#/indicator/2323)'


def test_indicators_value_to_clickable_invalid(mocker):
    from CommonServerPython import indicators_value_to_clickable
    from CommonServerPython import IndicatorsSearcher
    mocker.patch.object(IndicatorsSearcher, '__next__', side_effect=[StopIteration])
    result = indicators_value_to_clickable(['8.8.8.8', 'abc.com'])
    assert not result
    result = indicators_value_to_clickable(None)
    assert not result


def test_arg_to_number():
    """
    Test if arg_to_number handles unicode object without failing.
    """
    from CommonServerPython import arg_to_number
    result = arg_to_number(u'1')
    assert result == 1


def test_get_message_threads_dump():
    from CommonServerPython import get_message_threads_dump
    result = str(get_message_threads_dump(None, None))
    assert ' Start Threads Dump ' in result
    assert ' End Threads Dump ' in result
    assert 'CommonServerPython.py' in result
    assert 'get_message_threads_dump' in result


def test_get_message_memory_dump():
    from CommonServerPython import get_message_memory_dump
    result = str(get_message_memory_dump(None, None))
    assert ' Start Variables Dump ' in result
    assert ' Start Local Vars ' in result
    assert ' End Local Vars ' in result
    assert ' Start Top ' in result
    assert ' Globals by Size ' in result
    assert ' End Top ' in result
    assert ' End Variables Dump ' in result


def test_shorten_string_for_printing():
    from CommonServerPython import shorten_string_for_printing
    assert shorten_string_for_printing(None, None) is None
    assert shorten_string_for_printing('1', 9) == '1'
    assert shorten_string_for_printing('123456789', 9) == '123456789'
    assert shorten_string_for_printing('1234567890', 9) == '123...890'
    assert shorten_string_for_printing('12345678901', 9) == '123...901'
    assert shorten_string_for_printing('123456789012', 9) == '123...012'

    assert shorten_string_for_printing('1234567890', 10) == '1234567890'
    assert shorten_string_for_printing('12345678901', 10) == '1234...901'
    assert shorten_string_for_printing('123456789012', 10) == '1234...012'


def test_get_size_of_object():
    from CommonServerPython import get_size_of_object

    class Object(object):
        pass

    level_3 = Object()
    level_3.key3 = 'val3'

    level_2 = Object()
    level_2.key2 = 'val2'
    level_2.child = level_3

    level_1 = Object()
    level_1.key1 = 'val1'
    level_1.child = level_2

    level_1_sys_size = sys.getsizeof(level_1)
    level_1_deep_size = get_size_of_object(level_1)

    # 3 levels, so shoulod be at least 3 times as large
    assert level_1_deep_size > 3 * level_1_sys_size


class TestSetAndGetLastMirrorRun:

    def test_get_last_mirror_run_in_6_6(self, mocker):
        """
        Given: 6.6.0 environment and getLastMirrorRun returns results
        When: Execute mirroring run
        Then: Returning demisto.getLastRun object
        """
        import demistomock as demisto
        from CommonServerPython import get_last_mirror_run
        mocker.patch('CommonServerPython.get_demisto_version', return_value={"version": "6.6.0"})
        mocker.patch.object(demisto, 'getLastMirrorRun', return_value={"lastMirrorRun": "2018-10-24T14:13:20+00:00"})
        result = get_last_mirror_run()
        assert result == {"lastMirrorRun": "2018-10-24T14:13:20+00:00"}

    def test_get_last_mirror_run_in_6_6_when_return_empty_results(self, mocker):
        """
        Given: 6.6.0 environment and getLastMirrorRun returns empty results
        When: Execute mirroring run
        Then: Returning demisto.getLastRun empty object
        """
        import demistomock as demisto
        from CommonServerPython import get_last_mirror_run
        mocker.patch('CommonServerPython.get_demisto_version', return_value={"version": "6.6.0"})
        mocker.patch.object(demisto, 'getLastMirrorRun', return_value={})
        result = get_last_mirror_run()
        assert result == {}

    def test_get_last_run_in_6_5(self, mocker):
        """
        Given: 6.5.0 environment and getLastMirrorRun returns results
        When: Execute mirroring run
        Then: Get a string which represent we can't use this function
        """
        import demistomock as demisto
        from CommonServerPython import get_last_mirror_run
        mocker.patch('CommonServerPython.get_demisto_version', return_value={"version": "6.5.0"})
        get_last_run = mocker.patch.object(demisto, 'getLastMirrorRun')
        with raises(DemistoException, match='You cannot use getLastMirrorRun as your version is below 6.6.0'):
            get_last_mirror_run()
            assert get_last_run.called is False

    def test_set_mirror_last_run_in_6_6(self, mocker):
        """
        Given: 6.6.0 environment
        When: Execute mirroring run
        Then: Using demisto.setLastMirrorRun to save results
        """
        import demistomock as demisto
        from CommonServerPython import set_last_mirror_run
        mocker.patch('CommonServerPython.get_demisto_version', return_value={"version": "6.6.0"})
        set_last_run = mocker.patch.object(demisto, 'setLastMirrorRun', return_value={})
        set_last_mirror_run({"lastMirrorRun": "2018-10-24T14:13:20+00:00"})
        set_last_run.assert_called_with({"lastMirrorRun": "2018-10-24T14:13:20+00:00"})

    def test_set_mirror_last_run_in_6_5(self, mocker):
        """
        Given: 6.5.0 environment
        When: Execute mirroring run
        Then: Don't use demisto.setLastMirrorRun
        """
        import demistomock as demisto
        from CommonServerPython import set_last_mirror_run
        mocker.patch('CommonServerPython.get_demisto_version', return_value={"version": "6.5.0"})
        set_last_run = mocker.patch.object(demisto, 'setLastMirrorRun', return_value={})
        with raises(DemistoException, match='You cannot use setLastMirrorRun as your version is below 6.6.0'):
            set_last_mirror_run({"lastMirrorRun": "2018-10-24T14:13:20+00:00"})
            assert set_last_run.called is False


class TestFetchWithLookBack:

    LAST_RUN = {}
    INCIDENTS = [
        {
            'incident_id': 1,
            'created': (datetime.utcnow() - timedelta(hours=3)).strftime('%Y-%m-%dT%H:%M:%S')
        },
        {
            'incident_id': 2,
            'created': (datetime.utcnow() - timedelta(hours=1)).strftime('%Y-%m-%dT%H:%M:%S')
        },
        {
            'incident_id': 3,
            'created': (datetime.utcnow() - timedelta(minutes=29)).strftime('%Y-%m-%dT%H:%M:%S')
        },
        {
            'incident_id': 4,
            'created': (datetime.utcnow() - timedelta(minutes=19)).strftime('%Y-%m-%dT%H:%M:%S')
        },
        {
            'incident_id': 5,
            'created': (datetime.utcnow() - timedelta(minutes=9)).strftime('%Y-%m-%dT%H:%M:%S')
        }
    ]

    NEW_INCIDENTS = [
        {
            'incident_id': 6,
            'created': (datetime.utcnow() - timedelta(minutes=49)).strftime('%Y-%m-%dT%H:%M:%S')
        },
        {
            'incident_id': 7,
            'created': (datetime.utcnow() - timedelta(minutes=25)).strftime('%Y-%m-%dT%H:%M:%S')
        },
        {
            'incident_id': 8,
            'created': (datetime.utcnow() - timedelta(minutes=23)).strftime('%Y-%m-%dT%H:%M:%S')
        }
    ]

    def example_fetch_incidents(self):
        """
        An example fetch for testing
        """

        from CommonServerPython import get_fetch_run_time_range, filter_incidents_by_duplicates_and_limit, \
            update_last_run_object

        incidents = []

        params = demisto.params()
        fetch_limit_param = params.get('limit')
        look_back = int(params.get('look_back', 0))
        first_fetch = params.get('first_fetch')
        time_zone = params.get('time_zone', 0)

        last_run = demisto.getLastRun()
        fetch_limit = last_run.get('limit') or fetch_limit_param

        start_fetch_time, end_fetch_time = get_fetch_run_time_range(last_run=last_run, first_fetch=first_fetch, look_back=look_back, timezone=time_zone)

        query = self.build_query(start_fetch_time, end_fetch_time, fetch_limit)
        incidents_res = self.get_incidents_request(query)

        incidents = filter_incidents_by_duplicates_and_limit(incidents_res=incidents_res, last_run=last_run, fetch_limit=fetch_limit_param, id_field='incident_id')

        last_run = update_last_run_object(last_run=last_run, incidents=incidents, fetch_limit=fetch_limit_param, start_fetch_time=start_fetch_time,
                                          end_fetch_time=end_fetch_time, look_back=look_back, created_time_field='created', id_field='incident_id')

        demisto.setLastRun(last_run)
        return incidents

    @staticmethod
    def build_query(start_time, end_time, limit, return_incidents_by_limit=True):
        query = {'from': start_time, 'to': end_time}
        if return_incidents_by_limit:
            query['limit'] = limit
        return query

    def get_incidents_request(self, query):
        from_time = datetime.strptime(query['from'], '%Y-%m-%dT%H:%M:%S')
        incidents = [inc for inc in self.INCIDENTS if datetime.strptime(inc['created'], '%Y-%m-%dT%H:%M:%S') > from_time]
        if query.get('limit') is not None:
            return incidents[:query['limit']]
        return incidents

    def set_last_run(self, new_last_run):
        self.LAST_RUN = new_last_run

    @pytest.mark.parametrize('params, result_phase1, result_phase2, expected_last_run', [
        ({'limit': 2, 'first_fetch': '40 minutes'}, [INCIDENTS[2], INCIDENTS[3]], [INCIDENTS[4]],
         {'limit': 2, 'time': INCIDENTS[3]['created']}),
        ({'limit': 3, 'first_fetch': '40 minutes'}, [INCIDENTS[2], INCIDENTS[3], INCIDENTS[4]], [],
         {'limit': 3, 'time': INCIDENTS[4]['created']}),
        ({'limit': 2, 'first_fetch': '2 hours'}, [INCIDENTS[1], INCIDENTS[2]], [INCIDENTS[3], INCIDENTS[4]],
         {'limit': 2, 'time': INCIDENTS[2]['created']}),
        ({'limit': 3, 'first_fetch': '2 hours'}, [INCIDENTS[1], INCIDENTS[2], INCIDENTS[3]], [INCIDENTS[4]],
         {'limit': 3, 'time': INCIDENTS[3]['created']}),
    ])
    def test_regular_fetch(self, mocker, params, result_phase1, result_phase2, expected_last_run):
        """
        Given:
        - Connfiguration fetch parameters (incidents limit and first fetch time)

        When:
        - Running the example fetch incidents

        Then:
        - Ensure the return incidents and LastRun object as expected
        """
        if sys.version_info.major == 2:
            # skip for python 2 - date
            assert True
            return

        self.LAST_RUN = {}

        mocker.patch.object(demisto, 'params', return_value=params)
        mocker.patch.object(demisto, 'getLastRun', return_value=self.LAST_RUN)
        mocker.patch.object(demisto, 'setLastRun', side_effect=self.set_last_run)

        # Run first fetch
        incidents_phase1 = self.example_fetch_incidents()

        assert incidents_phase1 == result_phase1
        assert self.LAST_RUN == expected_last_run

        # Run second fetch
        mocker.patch.object(demisto, 'getLastRun', return_value=self.LAST_RUN)
        incidents_phase2 = self.example_fetch_incidents()

        assert incidents_phase2 == result_phase2

    @pytest.mark.parametrize('params, result_phase1, result_phase2, result_phase3, expected_last_run_phase1, expected_last_run_phase2, new_incidents, index', [
        (
            {'limit': 2, 'first_fetch': '50 minutes', 'look_back': 15}, [INCIDENTS[2], INCIDENTS[3]], [NEW_INCIDENTS[0], INCIDENTS[4]], [],
            {'found_incident_ids': {3: '', 4: ''}, 'limit': 4}, {'found_incident_ids': {3: '', 4: '', 5: '', 6: ''}, 'limit': 6},
            [NEW_INCIDENTS[0]], 2
        ),
        (
            {'limit': 2, 'first_fetch': '20 minutes', 'look_back': 30}, [INCIDENTS[2], INCIDENTS[3]], [NEW_INCIDENTS[1], NEW_INCIDENTS[2]], [INCIDENTS[4]],
            {'found_incident_ids': {3: '', 4: ''}, 'limit': 4}, {'found_incident_ids': {3: '', 4: '', 7: '', 8: ''}, 'limit': 6},
            [NEW_INCIDENTS[1], NEW_INCIDENTS[2]], 3
        ),
        (
            {'limit': 3, 'first_fetch': '181 minutes', 'look_back': 15}, [INCIDENTS[0], INCIDENTS[1], INCIDENTS[2]], [NEW_INCIDENTS[0], INCIDENTS[3], INCIDENTS[4]], [],
            {'found_incident_ids': {1: '', 2: '', 3: ''}, 'limit': 6}, {'found_incident_ids': {1: '', 2: '', 3: '', 4: '', 5: '', 6: ''}, 'limit': 9},
            [NEW_INCIDENTS[0]], 2
        ),
        (
            {'limit': 3, 'first_fetch': '20 minutes', 'look_back': 30}, [INCIDENTS[2], INCIDENTS[3], INCIDENTS[4]], [NEW_INCIDENTS[1], NEW_INCIDENTS[2]], [],
            {'found_incident_ids': {3: '', 4: '', 5: ''}, 'limit': 6}, {'found_incident_ids': {3: '', 4: '', 5: '', 7: '', 8: ''}, 'limit': 3},
            [NEW_INCIDENTS[1], NEW_INCIDENTS[2]], 3
        ),
    ])
    def test_fetch_with_look_back(self, mocker, params, result_phase1, result_phase2, result_phase3,
                                  expected_last_run_phase1, expected_last_run_phase2, new_incidents, index):
        """
        Given:
        - Connfiguration fetch parameters (incidents limit, first fetch time and look back)

        When:
        - Running the example fetch incidents and creating new incidents between fetch calles

        Then:
        - Ensure the return incidents and LastRun object as expected
        """
        if sys.version_info.major == 2:
            # skip for python 2 - date
            assert True
            return

        self.LAST_RUN = {}
        incidents = self.INCIDENTS[:]

        mocker.patch.object(demisto, 'params', return_value=params)
        mocker.patch.object(demisto, 'getLastRun', return_value=self.LAST_RUN)
        mocker.patch.object(demisto, 'setLastRun', side_effect=self.set_last_run)

        # Run first fetch
        incidents_phase1 = self.example_fetch_incidents()

        assert incidents_phase1 == result_phase1
        assert self.LAST_RUN['limit'] == expected_last_run_phase1['limit']
        assert self.LAST_RUN['found_incident_ids'].keys() == expected_last_run_phase1['found_incident_ids'].keys()
        for inc in incidents_phase1:
            assert inc['incident_id'] in self.LAST_RUN['found_incident_ids']

        next_run_phase1 = self.LAST_RUN['time']
        self.INCIDENTS = incidents[:index] + new_incidents + incidents[index:]

        # Run second fetch
        mocker.patch.object(demisto, 'getLastRun', return_value=self.LAST_RUN)
        incidents_phase2 = self.example_fetch_incidents()

        assert incidents_phase2 == result_phase2
        assert self.LAST_RUN['limit'] == expected_last_run_phase2['limit']
        assert self.LAST_RUN['found_incident_ids'].keys() == expected_last_run_phase2['found_incident_ids'].keys()

        if len(incidents_phase2) >= params.get('limit'):
            assert next_run_phase1 == self.LAST_RUN['time']
        else:
            assert incidents_phase2[-1]['created'] == self.LAST_RUN['time']

        for inc in incidents_phase2:
            assert inc['incident_id'] in self.LAST_RUN['found_incident_ids']

        # Run third fetch
        mocker.patch.object(demisto, 'getLastRun', return_value=self.LAST_RUN)
        incidents_phase3 = self.example_fetch_incidents()

        assert incidents_phase3 == result_phase3

        # Remove new incidents from self.INCIDENTS
        self.INCIDENTS = incidents


class TestTracebackLineNumberAdgustment:
    @staticmethod
    def test_module_line_number_mapping():
        from CommonServerPython import _MODULES_LINE_MAPPING
        assert _MODULES_LINE_MAPPING['CommonServerPython']['start'] == 0

    @staticmethod
    def test_register_module_line_sanity():
        """
        Given:
            A module with a start and an end boundries.
        When:
            registering a module.
        Then:
            * module exists in the mapping with valid boundries.
        """
        import CommonServerPython
        CommonServerPython.register_module_line('Sanity', 'start', 5)
        CommonServerPython.register_module_line('Sanity', 'end', 50)
        assert CommonServerPython._MODULES_LINE_MAPPING['Sanity'] == {
            'start': 5,
            'start_wrapper': 5,
            'end': 50,
            'end_wrapper': 50,
        }

    @staticmethod
    def test_register_module_line_single_boundry():
        """
        Given:
            * A module with only an end boundry.
            * A module with only a start boundry.
        When:
            registering a module.
        Then:
            * both modules exists in the mapping.
            * the missing boundry is 0 for start and infinity for end.
        """
        import CommonServerPython
        CommonServerPython.register_module_line('NoStart', 'end', 4)
        CommonServerPython.register_module_line('NoEnd', 'start', 100)

        assert CommonServerPython._MODULES_LINE_MAPPING['NoStart'] == {
            'start': 0,
            'start_wrapper': 0,
            'end': 4,
            'end_wrapper': 4,
        }
        assert CommonServerPython._MODULES_LINE_MAPPING['NoEnd'] == {
            'start': 100,
            'start_wrapper': 100,
            'end': float('inf'),
            'end_wrapper': float('inf'),
        }

    @staticmethod
    def test_register_module_line_invalid_inputs():
        """
        Given:
            * invalid start_end flag.
            * invalid line number.
        When:
            registering a module.
        Then:
            function exits quietly
        """
        import CommonServerPython
        CommonServerPython.register_module_line('Cactus', 'statr', 5)
        CommonServerPython.register_module_line('Cactus', 'start', '5')
        CommonServerPython.register_module_line('Cactus', 'statr', -5)
        CommonServerPython.register_module_line('Cactus', 'statr', 0, -1)

    @staticmethod
    def test_fix_traceback_line_numbers():
        import CommonServerPython
        CommonServerPython._MODULES_LINE_MAPPING = {
            'CommonServerPython': {'start': 200, 'end': 865, 'end_wrapper': 900},
            'TestTracebackLines': {'start': 901, 'end': float('inf'), 'start_wrapper': 901},
            'TestingApiModule': {'start': 1004, 'end': 1032, 'start_wrapper': 1001, 'end_wrapper': 1033},
        }
        traceback = '''Traceback (most recent call last):
  File "<string>", line 1043, in <module>
  File "<string>", line 986, in main
  File "<string>", line 600, in func_wrapper
  File "<string>", line 1031, in api_module_call_script
  File "<string>", line 927, in call_func
Exception: WTF?!!!'''
        expected_traceback = '''Traceback (most recent call last):
  File "<TestTracebackLines>", line 110, in <module>
  File "<TestTracebackLines>", line 85, in main
  File "<CommonServerPython>", line 400, in func_wrapper
  File "<TestingApiModule>", line 27, in api_module_call_script
  File "<TestTracebackLines>", line 26, in call_func
Exception: WTF?!!!'''
        result = CommonServerPython.fix_traceback_line_numbers(traceback)
        assert result == expected_traceback


PACK_VERSION_INFO = [
    (
        {'context': {'IntegrationBrand': 'PaloAltoNetworks_PrismaCloudCompute'}, 'integration': True},
        ''
    ),
    (
        {'context': {'ScriptName': 'test-script'}, 'integration': False},
        ''
    ),
    (
        {},
        'test-pack'
    ),
    (
        {'context': {'IntegrationBrand': 'PagerDuty v2'}, 'integration': True},
        ''
    )
]


def get_pack_version_mock_internal_http_request(method, uri, body):
    if method == 'POST':
        if uri == '/contentpacks/marketplace/search':
            if 'integrationsQuery' in body:  # whether its an integration that needs to be searched
                integration_brand = demisto.callingContext.get('context', {}).get('IntegrationBrand')
                if integration_brand == 'PaloAltoNetworks_PrismaCloudCompute':
                    return {
                        'body': '{"packs":[{"currentVersion":"1.0.0","contentItems":'
                                '{"integration":[{"name":"Palo Alto Networks - Prisma Cloud Compute"}]}}]}'
                    }
                elif integration_brand == 'PagerDuty v2':
                    return {
                        'body': '{"packs":[{"currentVersion":"1.0.0","contentItems":'
                                '{"integration":[{"name":"PagerDuty v2"}]}}]}'
                    }
            elif 'automationQuery' in body:  # whether its a script/automation that needs to be searched
                return {
                    'body': '{"packs":[{"currentVersion":"1.0.0",'
                            '"contentItems":{"automation":[{"name":"test-script"}]}}]}'
                }
            else:  # whether its a pack that needs to be searched
                return {
                    'body': '{"packs":[{"currentVersion":"1.0.0","name":"test-pack"}]}'
                }
        if uri == '/settings/integration/search':
            # only used in an integration where the brand/name/id is not equal to the display name
            return {
                'body': '{"configurations":[{"id":"PaloAltoNetworks_PrismaCloudCompute",'
                        '"display":"Palo Alto Networks - Prisma Cloud Compute"}]}'
            }
    return {}


@pytest.mark.parametrize(
    'calling_context_mock, pack_name', PACK_VERSION_INFO
)
def test_get_pack_version(mocker, calling_context_mock, pack_name):
    """
    Given -
        Case1: an integration that its display name is not the same as the integration brand/name/id.
        Case2: a script/automation.
        Case3: a pack name.
        Case4: an integration that its display name is the same as the integration brand/name/id.

    When -
        executing the get_pack_version function.

    Then -
        Case1: the pack version of which the integration is a part of is returned.
        Case2: the pack version of which the script is a part of is returned.
        Case3: the pack version of the requested pack is returned.
        Case4: the pack version of which the integration is a part of is returned.
    """
    from CommonServerPython import get_pack_version
    mocker.patch('demistomock.callingContext', calling_context_mock)
    mocker.patch.object(demisto, 'internalHttpRequest', side_effect=get_pack_version_mock_internal_http_request)
    assert get_pack_version(pack_name=pack_name) == '1.0.0'


TEST_CREATE_INDICATOR_RESULT_WITH_DBOTSCOR_UNKNOWN = [
    (
        {'indicator': 'f4dad67d0f0a8e53d87fc9506e81b76e043294da77ae50ce4e8f0482127e7c12',
         'indicator_type': DBotScoreType.FILE, 'reliability': DBotScoreReliability.A},
        {'instance': Common.File, 'indicator_type': 'SHA256', 'reliability': 'A - Completely reliable'}
    ),
    (
        {'indicator': 'd26cec10398f2b10202d23c966022dce', 'indicator_type': DBotScoreType.FILE,
        'reliability': DBotScoreReliability.B},
        {'instance': Common.File, 'indicator_type': 'MD5', 'reliability': 'B - Usually reliable'}
    ),
    (
        {'indicator': 'd26cec10398f2b10202d23c966022dce', 'indicator_type': DBotScoreType.FILE,
        'reliability': DBotScoreReliability.B},
        {'instance': Common.File, 'indicator_type': 'MD5', 'reliability': 'B - Usually reliable', 'integration_name': 'test'}
    ),
    (
        {'indicator': 'f4dad67d0f0a8e53d8*****937fc9506e81b76e043294da77ae50ce4e8f0482127e7c12',
         'indicator_type': DBotScoreType.FILE, 'reliability': DBotScoreReliability.A},
        {'error_message': 'This indicator -> f4dad67d0f0a8e53d8*****937fc9506e81b76e043294da77ae50ce4e8f0482127e7c12 is incorrect'}
    ),
    (
        {'indicator': '8.8.8.8', 'indicator_type': DBotScoreType.IP},
        {'instance': Common.IP, 'indicator_type': 'IP', 'reliability': None}
    ),
    (
        {'indicator': 'www.google.com', 'indicator_type': DBotScoreType.URL, 'reliability': DBotScoreReliability.A},
        {'instance': Common.URL, 'indicator_type': 'URL', 'reliability': 'A - Completely reliable'}
    ),
    (
        {'indicator': 'google.com', 'indicator_type': DBotScoreType.DOMAIN},
        {'instance': Common.Domain, 'indicator_type': 'DOMAIN', 'reliability': None}
    ),
    (
        {'indicator': 'test@test.com', 'indicator_type': DBotScoreType.ACCOUNT},
        {'instance': Common.Account, 'indicator_type': 'ACCOUNT', 'reliability': None}
    ),
    (
        {'indicator': 'test@test.com', 'indicator_type': DBotScoreType.CRYPTOCURRENCY, 'address_type': 'bitcoin'},
        {'instance': Common.Cryptocurrency, 'indicator_type': 'BITCOIN', 'reliability': None}
    ),
    (
        {'indicator': 'test@test.com', 'indicator_type': DBotScoreType.CERTIFICATE},
        {'instance': Common.Certificate, 'indicator_type': 'CERTIFICATE', 'reliability': None}
    ),
    (
        {'indicator': 'test@test.com', 'indicator_type': 'test', 'context_prefix': 'test'},
        {'instance': Common.CustomIndicator, 'indicator_type': 'TEST', 'reliability': None}
    ),
    (
        {'indicator': 'test@test.com', 'indicator_type': 'test'},
        {'error_message': 'Indicator type is invalid'}
    ),
    (
        {'indicator': 'test@test.com', 'indicator_type': DBotScoreType.CRYPTOCURRENCY},
        {'error_message': 'Missing address_type parameter'}
    ),
    (
        {'indicator': 'test@test.com', 'indicator_type': DBotScoreType.CVE},
        {'error_message': 'DBotScoreType.CVE is unsupported'}
    )
]


@pytest.mark.parametrize('args, expected', TEST_CREATE_INDICATOR_RESULT_WITH_DBOTSCOR_UNKNOWN)
def test_create_indicator_result_with_dbotscore_unknown(mocker, args, expected):

    from CommonServerPython import create_indicator_result_with_dbotscore_unknown

    if expected.get('integration_name'):
        mocker.patch('CommonServerPython.Common.DBotScore',
                     return_value=Common.DBotScore(indicator=args['indicator'],
                                                   indicator_type=args['indicator_type'],
                                                   score=0,
                                                   integration_name=expected['integration_name'],
                                                   reliability=args['reliability'],
                                                   message='No results found.'))
    try:
        results = create_indicator_result_with_dbotscore_unknown(**args)
    except ValueError as e:
        assert str(e) == expected['error_message']
        return

    assert expected['indicator_type'] in results.readable_output
    assert isinstance(results.indicator, expected['instance'])
    assert results.indicator.dbot_score.score == 0
    assert results.indicator.dbot_score.reliability == expected['reliability']
    assert results.indicator.dbot_score.message == 'No results found.'

    if expected.get('integration_name'):
        assert expected['integration_name'] in results.readable_output
    else:
        assert 'Results:' in results.readable_output


<<<<<<< HEAD
class TestSendEventsToXSIAMTest:
    from test_data.send_events_to_xsiam_data import events_dict
    test_data = events_dict

    @staticmethod
    def get_license_custom_field_mock(arg):
        if 'token' in arg:
            return "TOKEN"
        elif 'url' in arg:
            return "url"

    @pytest.mark.parametrize('events_use_case', [
        'json_events', 'text_list_events', 'text_events', 'cef_events'
    ])
    def test_send_events_to_xsiam_positive(self, mocker, events_use_case):
        """

        """
        if not IS_PY3:
            return

        from CommonServerPython import BaseClient
        mocker.patch.object(demisto, 'getLicenseCustomField', side_effect=self.get_license_custom_field_mock)
        _http_request_mock = mocker.patch.object(BaseClient, '_http_request')

        events = self.test_data[events_use_case]['events']
        data_format = self.test_data[events_use_case].get('format')

        send_events_to_xsiam(events=events, vendor='some vendor', product='some product', data_format=data_format)

        expected_format = self.test_data[events_use_case]['expected_format']
        expected_data = self.test_data[events_use_case]['expected_data']

        arguments_called = _http_request_mock.call_args[1]
        decompressed_data = gzip.decompress(arguments_called['data']).decode("utf-8")

        assert arguments_called['headers']['format'] == expected_format
        assert decompressed_data == expected_data
=======
@pytest.mark.parametrize('content_format,outputs,expected_type', ((None, {}, 'json'),
                                                                  (None, 'foo', 'text'),
                                                                  (None, 1, 'text'),
                                                                  ('html', '', 'html'),
                                                                  ('html', {}, 'html')))
def test_content_type(content_format, outputs, expected_type):
    from CommonServerPython import CommandResults, EntryFormat
    command_results = CommandResults(
        outputs=outputs,
        readable_output='human_readable',
        outputs_prefix='prefix',
        content_format=content_format,
    )
    assert command_results.to_context()['ContentsFormat'] == expected_type
>>>>>>> 5ae86f9c
<|MERGE_RESOLUTION|>--- conflicted
+++ resolved
@@ -7145,46 +7145,6 @@
         assert 'Results:' in results.readable_output
 
 
-<<<<<<< HEAD
-class TestSendEventsToXSIAMTest:
-    from test_data.send_events_to_xsiam_data import events_dict
-    test_data = events_dict
-
-    @staticmethod
-    def get_license_custom_field_mock(arg):
-        if 'token' in arg:
-            return "TOKEN"
-        elif 'url' in arg:
-            return "url"
-
-    @pytest.mark.parametrize('events_use_case', [
-        'json_events', 'text_list_events', 'text_events', 'cef_events'
-    ])
-    def test_send_events_to_xsiam_positive(self, mocker, events_use_case):
-        """
-
-        """
-        if not IS_PY3:
-            return
-
-        from CommonServerPython import BaseClient
-        mocker.patch.object(demisto, 'getLicenseCustomField', side_effect=self.get_license_custom_field_mock)
-        _http_request_mock = mocker.patch.object(BaseClient, '_http_request')
-
-        events = self.test_data[events_use_case]['events']
-        data_format = self.test_data[events_use_case].get('format')
-
-        send_events_to_xsiam(events=events, vendor='some vendor', product='some product', data_format=data_format)
-
-        expected_format = self.test_data[events_use_case]['expected_format']
-        expected_data = self.test_data[events_use_case]['expected_data']
-
-        arguments_called = _http_request_mock.call_args[1]
-        decompressed_data = gzip.decompress(arguments_called['data']).decode("utf-8")
-
-        assert arguments_called['headers']['format'] == expected_format
-        assert decompressed_data == expected_data
-=======
 @pytest.mark.parametrize('content_format,outputs,expected_type', ((None, {}, 'json'),
                                                                   (None, 'foo', 'text'),
                                                                   (None, 1, 'text'),
@@ -7199,4 +7159,44 @@
         content_format=content_format,
     )
     assert command_results.to_context()['ContentsFormat'] == expected_type
->>>>>>> 5ae86f9c
+
+
+
+class TestSendEventsToXSIAMTest:
+    from test_data.send_events_to_xsiam_data import events_dict
+    test_data = events_dict
+
+    @staticmethod
+    def get_license_custom_field_mock(arg):
+        if 'token' in arg:
+            return "TOKEN"
+        elif 'url' in arg:
+            return "url"
+
+    @pytest.mark.parametrize('events_use_case', [
+        'json_events', 'text_list_events', 'text_events', 'cef_events'
+    ])
+    def test_send_events_to_xsiam_positive(self, mocker, events_use_case):
+        """
+
+        """
+        if not IS_PY3:
+            return
+
+        from CommonServerPython import BaseClient
+        mocker.patch.object(demisto, 'getLicenseCustomField', side_effect=self.get_license_custom_field_mock)
+        _http_request_mock = mocker.patch.object(BaseClient, '_http_request')
+
+        events = self.test_data[events_use_case]['events']
+        data_format = self.test_data[events_use_case].get('format')
+
+        send_events_to_xsiam(events=events, vendor='some vendor', product='some product', data_format=data_format)
+
+        expected_format = self.test_data[events_use_case]['expected_format']
+        expected_data = self.test_data[events_use_case]['expected_data']
+
+        arguments_called = _http_request_mock.call_args[1]
+        decompressed_data = gzip.decompress(arguments_called['data']).decode("utf-8")
+
+        assert arguments_called['headers']['format'] == expected_format
+        assert decompressed_data == expected_data