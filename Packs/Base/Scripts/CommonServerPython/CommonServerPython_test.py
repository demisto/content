--- conflicted
+++ resolved
@@ -2704,12 +2704,12 @@
             resp_json = json.loads(e.res.text)
             assert e.res.status_code == 400
             assert resp_json.get('error') == 'additional text'
-    
+
     def test_http_request_timeout_default(self, requests_mock):
         requests_mock.get('http://example.com/api/v2/event', text=json.dumps(self.text))
         self.client._http_request('get', 'event')
         assert requests_mock.last_request.timeout == self.client.REQUESTS_TIMEOUT
-    
+
     def test_http_request_timeout_given_func(self, requests_mock):
         requests_mock.get('http://example.com/api/v2/event', text=json.dumps(self.text))
         timeout = 120
@@ -5931,11 +5931,6 @@
     assert '<class \'' in result
 
 
-<<<<<<< HEAD
-def test_module_line_number_mapping():
-    from CommonServerPython import _MODULES_LINE_MAPPING
-    assert _MODULES_LINE_MAPPING['CommonServerPython']['pre'] == 0
-=======
 class TestSetAndGetLastMirrorRun:
 
     def test_get_last_mirror_run_in_6_6(self, mocker):
@@ -6004,4 +5999,8 @@
         with raises(DemistoException, match='You cannot use setLastMirrorRun as your version is below 6.6.0'):
             set_last_mirror_run({"lastMirrorRun": "2018-10-24T14:13:20+00:00"})
             assert set_last_run.called is False
->>>>>>> 84feb52f
+
+
+def test_module_line_number_mapping():
+    from CommonServerPython import _MODULES_LINE_MAPPING
+    assert _MODULES_LINE_MAPPING['CommonServerPython']['pre'] == 0
