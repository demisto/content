# -*- coding: utf-8 -*-
import copy
import gzip
import json
import os
import re
import sys
import urllib
import uuid
import warnings

import dateparser
from freezegun import freeze_time
import pytest
import pytz
import requests
from pytest import raises, mark

import CommonServerPython
import demistomock as demisto
from CommonServerPython import (xml2json, json2xml, entryTypes, formats, tableToMarkdown, underscoreToCamelCase,
                                flattenCell, date_to_timestamp, datetime, timedelta, camelize, pascalToSpace, argToList,
                                remove_nulls_from_dictionary, is_error, get_error, hash_djb2, fileResult, is_ip_valid,
                                get_demisto_version, IntegrationLogger, parse_date_string, IS_PY3, PY_VER_MINOR, DebugLogger,
                                b64_encode, parse_date_range, return_outputs, is_filename_valid, convert_dict_values_bytes_to_str,
                                argToBoolean, ipv4Regex, ipv4cidrRegex, ipv6cidrRegex, urlRegex, ipv6Regex, domainRegex, batch,
                                FeedIndicatorType, encode_string_results, safe_load_json, remove_empty_elements,
                                aws_table_to_markdown, is_demisto_version_ge, appendContext, auto_detect_indicator_type,
                                handle_proxy, get_demisto_version_as_str, get_x_content_info_headers, url_to_clickable_markdown,
                                WarningsHandler, DemistoException, SmartGetDict, JsonTransformer, remove_duplicates_from_list_arg,
                                DBotScoreType, DBotScoreReliability, Common, send_events_to_xsiam, ExecutionMetrics,
                                response_to_context, is_integration_command_execution, is_xsiam_or_xsoar_saas, is_xsoar,
                                is_xsoar_on_prem, is_xsoar_hosted, is_xsoar_saas, is_xsiam, send_data_to_xsiam,
<<<<<<< HEAD
                                censor_request_logs, censor_request_logs, safe_sleep, get_server_config, get_engine_base_url,
                                is_integration_instance_running_on_engine
=======
                                censor_request_logs, censor_request_logs, safe_sleep, get_server_config, b64_decode
>>>>>>> fe580fb7
                                )

EVENTS_LOG_ERROR = \
    """Error sending new events into XSIAM.
Parameters used:
\tURL: https://api-url
\tHeaders: {{
        "authorization": "TOKEN",
        "format": "json",
        "product": "some product",
        "vendor": "some vendor",
        "content-encoding": "gzip",
        "collector-name": "test_brand",
        "instance-name": "test_integration_instance",
        "final-reporting-device": "www.test_url.com",
        "collector-type": "events"
}}

Response status code: {status_code}
Error received:
\t{error_received}"""

ASSETS_LOG_ERROR = \
    """Error sending new assets into XSIAM.
Parameters used:
\tURL: https://api-url
\tHeaders: {{
        "authorization": "TOKEN",
        "format": "json",
        "product": "some product",
        "vendor": "some vendor",
        "content-encoding": "gzip",
        "collector-name": "test_brand",
        "instance-name": "test_integration_instance",
        "final-reporting-device": "www.test_url.com",
        "collector-type": "assets",
        "snapshot-id": "123000test_integration_instance",
        "total-items-count": "2"
}}

Response status code: {status_code}
Error received:
\t{error_received}"""

try:
    from StringIO import StringIO
except ImportError:
    # Python 3
    from io import StringIO  # noqa

INFO = {'b': 1,
        'a': {
            'safd': 3,
            'b': [
                {'c': {'d': 432}, 'd': 2},
                {'c': {'f': 1}},
                {'b': 1234},
                {'c': {'d': 4567}},
                {'c': {'d': 11}},
                {'c': {'d': u'asdf'}}],
            'c': {'d': 10},
        }
        }


@pytest.fixture()
def clear_version_cache():
    """
    Clear the version cache at end of the test (in case we mocked demisto.serverVersion)
    """
    yield
    get_demisto_version._version = None


@pytest.fixture(autouse=True)
def handle_calling_context(mocker):
    mocker.patch.object(CommonServerPython, 'get_integration_name', return_value='Test')


def test_xml():
    import json

    xml = b"<work><employee><id>100</id><name>foo</name></employee><employee><id>200</id><name>goo</name>" \
          b"</employee></work>"
    jsonExpected = '{"work": {"employee": [{"id": "100", "name": "foo"}, {"id": "200", "name": "goo"}]}}'

    jsonActual = xml2json(xml)
    assert jsonActual == jsonExpected, "expected\n" + jsonExpected + "\n to equal \n" + jsonActual

    jsonDict = json.loads(jsonActual)
    assert jsonDict['work']['employee'][0]['id'] == "100", 'id of first employee must be 100'
    assert jsonDict['work']['employee'][1]['name'] == "goo", 'name of second employee must be goo'

    xmlActual = json2xml(jsonActual)
    assert xmlActual == xml, "expected:\n{}\nto equal:\n{}".format(xml, xmlActual)


def toEntry(table):
    return {

        'Type': entryTypes['note'],
        'Contents': table,
        'ContentsFormat': formats['table'],
        'ReadableContentsFormat': formats['markdown'],
        'HumanReadable': table
    }


def test_is_ip_valid():
    valid_ip_v6 = "FE80:0000:0000:0000:0202:B3FF:FE1E:8329"
    valid_ip_v6_b = "FE80::0202:B3FF:FE1E:8329"
    invalid_ip_v6 = "KKKK:0000:0000:0000:0202:B3FF:FE1E:8329"
    valid_ip_v4 = "10.10.10.10"
    invalid_ip_v4 = "10.10.10.9999"
    invalid_not_ip_with_ip_structure = "1.1.1.1.1.1.1.1.1.1.1.1.1.1.1"
    not_ip = "Demisto"
    assert not is_ip_valid(valid_ip_v6)
    assert is_ip_valid(valid_ip_v6, True)
    assert is_ip_valid(valid_ip_v6_b, True)
    assert not is_ip_valid(invalid_ip_v6, True)
    assert not is_ip_valid(not_ip, True)
    assert is_ip_valid(valid_ip_v4)
    assert not is_ip_valid(invalid_ip_v4)
    assert not is_ip_valid(invalid_not_ip_with_ip_structure)


DATA = [
    {
        'header_1': 'a1',
        'header_2': 'b1',
        'header_3': 'c1'
    },
    {
        'header_1': 'a2',
        'header_2': 'b2',
        'header_3': 'c2'
    },
    {
        'header_1': 'a3',
        'header_2': 'b3',
        'header_3': 'c3'
    }
]

TABLE_TO_MARKDOWN_ONLY_DATA_PACK = [
    (
        DATA,
        '''### tableToMarkdown test
|header_1|header_2|header_3|
|---|---|---|
| a1 | b1 | c1 |
| a2 | b2 | c2 |
| a3 | b3 | c3 |
'''
    ),
    (
        [
            {
                'header_1|with_pipe': 'a1',
                'header_2': 'b1',
            },
            {
                'header_1|with_pipe': 'a2',
                'header_2': 'b2',
            }
        ],
        '''### tableToMarkdown test
|header_1\\|with_pipe|header_2|
|---|---|
| a1 | b1 |
| a2 | b2 |
'''
    )
]

DATA_WITH_URLS = [(
    [
        {
            'header_1': 'a1',
            'url1': 'b1',
            'url2': 'c1'
        },
        {
            'header_1': 'a2',
            'url1': 'b2',
            'url2': 'c2'
        },
        {
            'header_1': 'a3',
            'url1': 'b3',
            'url2': 'c3'
        }
    ],
    '''### tableToMarkdown test
|header_1|url1|url2|
|---|---|---|
| a1 | [b1](b1) | [c1](c1) |
| a2 | [b2](b2) | [c2](c2) |
| a3 | [b3](b3) | [c3](c3) |
'''
)]

COMPLEX_DATA_WITH_URLS = [(
    [
        {'data':
         {'id': '1',
          'result':
          {'files':
           [
                          {
                              'filename': 'name',
                              'size': 0,
                              'url': 'url'
                          }
                          ]
           },
              'links': ['link']
          }
         },
        {'data':
         {'id': '2',
          'result':
          {'files':
           [
               {
                   'filename': 'name',
                   'size': 0,
                   'url': 'url'
               }
           ]
           },
              'links': ['link']
          }
         }
    ],
    [
        {'data':
         {'id': '1',
          'result':
          {'files':
           [
               {
                   'filename': 'name',
                   'size': 0,
                   'url': '[url](url)'
               }
           ]
           },
              'links': ['[link](link)']
          }
         },
        {'data':
         {'id': '2',
          'result':
          {'files':
           [
               {
                   'filename': 'name',
                   'size': 0,
                   'url': '[url](url)'
               }
           ]
           },
              'links': ['[link](link)']
          }
         }
    ])]


class TestTableToMarkdown:
    @pytest.mark.parametrize('data, expected_table', TABLE_TO_MARKDOWN_ONLY_DATA_PACK)
    def test_sanity(self, data, expected_table):
        """
        Given:
          - list of objects.
        When:
          - calling tableToMarkdown.
        Then:
          - return a valid table.
        """
        table = tableToMarkdown('tableToMarkdown test', data)

        assert table == expected_table

    @staticmethod
    def test_header_transform_underscoreToCamelCase():
        """
        Given:
          - list of objects.
          - an header transformer.
        When:
          - calling tableToMarkdown.
        Then:
          - return a valid table with updated headers.
        """
        # header transform
        table = tableToMarkdown('tableToMarkdown test with headerTransform', DATA,
                                headerTransform=underscoreToCamelCase)
        expected_table = (
            '### tableToMarkdown test with headerTransform\n'
            '|Header1|Header2|Header3|\n'
            '|---|---|---|\n'
            '| a1 | b1 | c1 |\n'
            '| a2 | b2 | c2 |\n'
            '| a3 | b3 | c3 |\n'
        )
        assert table == expected_table

    @staticmethod
    def test_multiline():
        """
        Given:
          - list of objects.
          - some values contains a new line and the "|" sign.
        When:
          - calling tableToMarkdown.
        Then:
          - return a valid table with "br" tags instead of new lines and escaped pipe sign.
        """
        data = copy.deepcopy(DATA)
        for i, d in enumerate(data):
            d['header_2'] = 'b%d.1\nb%d.2' % (i + 1, i + 1,)
            d['header_3'] = 'c%d|1' % (i + 1,)

        table = tableToMarkdown('tableToMarkdown test with multiline', data)
        expected_table = (
            '### tableToMarkdown test with multiline\n'
            '|header_1|header_2|header_3|\n'
            '|---|---|---|\n'
            '| a1 | b1.1<br>b1.2 | c1\|1 |\n'
            '| a2 | b2.1<br>b2.2 | c2\|1 |\n'
            '| a3 | b3.1<br>b3.2 | c3\|1 |\n'
        )
        assert table == expected_table

    @staticmethod
    def test_url():
        """
        Given:
          - list of objects.
          - some values contain a URL.
          - some values are missing.
        When:
          - calling tableToMarkdown.
        Then:
          - return a valid table.
        """
        data = copy.deepcopy(DATA)
        for d in data:
            d['header_2'] = None
            d['header_3'] = '[url](https:\\demisto.com)'
        table_url_missing_info = tableToMarkdown('tableToMarkdown test with url and missing info', data)
        expected_table_url_missing_info = (
            '### tableToMarkdown test with url and missing info\n'
            '|header_1|header_2|header_3|\n'
            '|---|---|---|\n'
            '| a1 |  | [url](https:\demisto.com) |\n'
            '| a2 |  | [url](https:\demisto.com) |\n'
            '| a3 |  | [url](https:\demisto.com) |\n'
        )
        assert table_url_missing_info == expected_table_url_missing_info

    @staticmethod
    def test_single_column():
        """
        Given:
          - list of objects.
          - a single header.
        When:
          - calling tableToMarkdown.
        Then:
          - return a valid column style table.
        """
        # single column table
        table_single_column = tableToMarkdown('tableToMarkdown test with single column', DATA, ['header_1'])
        expected_table_single_column = (
            '### tableToMarkdown test with single column\n'
            '|header_1|\n'
            '|---|\n'
            '| a1 |\n'
            '| a2 |\n'
            '| a3 |\n'
        )
        assert table_single_column == expected_table_single_column

    @staticmethod
    def test_list_values():
        """
        Given:
          - list of objects.
          - some values are lists.
        When:
          - calling tableToMarkdown.
        Then:
          - return a valid table where the list values are comma-separated and each item in a new line.
        """
        # list values
        data = copy.deepcopy(DATA)
        for i, d in enumerate(data):
            d['header_3'] = [i + 1, 'second item']
            d['header_2'] = 'hi'

        table_list_field = tableToMarkdown('tableToMarkdown test with list field', data)
        expected_table_list_field = (
            '### tableToMarkdown test with list field\n'
            '|header_1|header_2|header_3|\n'
            '|---|---|---|\n'
            '| a1 | hi | 1,<br>second item |\n'
            '| a2 | hi | 2,<br>second item |\n'
            '| a3 | hi | 3,<br>second item |\n'
        )
        assert table_list_field == expected_table_list_field

    @staticmethod
    def test_empty_fields():
        """
        Given:
          - list of objects.
          - all values are empty.
        When:
          - calling tableToMarkdown with removeNull=false.
          - calling tableToMarkdown with removeNull=true.
        Then:
          - return an empty table.
          - return a "no results" message.
        """
        data = [
            {
                'a': None,
                'b': None,
                'c': None,
            } for _ in range(3)
        ]
        table_all_none = tableToMarkdown('tableToMarkdown test with all none fields', data)
        expected_table_all_none = (
            '### tableToMarkdown test with all none fields\n'
            '|a|b|c|\n'
            '|---|---|---|\n'
            '|  |  |  |\n'
            '|  |  |  |\n'
            '|  |  |  |\n'
        )
        assert table_all_none == expected_table_all_none

        # all fields are empty - removed
        table_all_none2 = tableToMarkdown('tableToMarkdown test with all none fields2', data, removeNull=True)
        expected_table_all_none2 = '''### tableToMarkdown test with all none fields2
**No entries.**
'''
        assert table_all_none2 == expected_table_all_none2

    @staticmethod
    def test_header_not_on_first_object():
        """
        Given:
          - list of objects
          - list of headers with header that doesn't appear in the first object.
        When:
          - calling tableToMarkdown.
        Then:
          - return a valid table with the extra header.
        """
        # header not on first object
        data = copy.deepcopy(DATA)
        data[1]['extra_header'] = 'sample'
        table_extra_header = tableToMarkdown('tableToMarkdown test with extra header', data,
                                             headers=['header_1', 'header_2', 'extra_header'])
        expected_table_extra_header = (
            '### tableToMarkdown test with extra header\n'
            '|header_1|header_2|extra_header|\n'
            '|---|---|---|\n'
            '| a1 | b1 |  |\n'
            '| a2 | b2 | sample |\n'
            '| a3 | b3 |  |\n'
        )
        assert table_extra_header == expected_table_extra_header

    @staticmethod
    def test_no_header():
        """
        Given:
          - list of objects.
          - a list with non-existing headers.
        When:
          - calling tableToMarkdown.
        Then:
          - return a "no result" message.
        """
        # no header
        table_no_headers = tableToMarkdown('tableToMarkdown test with no headers', DATA,
                                           headers=['no', 'header', 'found'], removeNull=True)
        expected_table_no_headers = (
            '### tableToMarkdown test with no headers\n'
            '**No entries.**\n'
        )
        assert table_no_headers == expected_table_no_headers

    @staticmethod
    def test_dict_value():
        """
        Given:
          - list of objects.
          - some values are lists.
        When:
          - calling tableToMarkdown.
        Then:
          - return a valid table.
        """
        # dict value
        data = copy.deepcopy(DATA)
        data[1]['extra_header'] = {'sample': 'qwerty', 'sample2': '`asdf'}
        table_dict_record = tableToMarkdown('tableToMarkdown test with dict record', data,
                                            headers=['header_1', 'header_2', 'extra_header'])
        expected_dict_record = (
            '### tableToMarkdown test with dict record\n'
            '|header_1|header_2|extra_header|\n'
            '|---|---|---|\n'
            '| a1 | b1 |  |\n'
            '| a2 | b2 | sample: qwerty<br>sample2: \\`asdf |\n'
            '| a3 | b3 |  |\n'
        )
        assert table_dict_record == expected_dict_record

    @staticmethod
    def test_string_header():
        """
        Given:
          - list of objects.
          - a single header as a string.
        When:
          - calling tableToMarkdown.
        Then:
          - return a valid table.
        """
        # string header (instead of list)
        table_string_header = tableToMarkdown('tableToMarkdown string header', DATA, 'header_1')
        expected_string_header_tbl = (
            '### tableToMarkdown string header\n'
            '|header_1|\n'
            '|---|\n'
            '| a1 |\n'
            '| a2 |\n'
            '| a3 |\n'
        )
        assert table_string_header == expected_string_header_tbl

    @staticmethod
    def test_list_of_strings_instead_of_dict():
        """
        Given:
          - list of strings.
          - a single header as a list.
        When:
          - calling tableToMarkdown.
        Then:
          - return a valid table.
        """
        # list of string values instead of list of dict objects
        table_string_array = tableToMarkdown('tableToMarkdown test with string array', ['foo', 'bar', 'katz'],
                                             ['header_1'])
        expected_string_array_tbl = (
            '### tableToMarkdown test with string array\n'
            '|header_1|\n'
            '|---|\n'
            '| foo |\n'
            '| bar |\n'
            '| katz |\n'
        )
        assert table_string_array == expected_string_array_tbl

    @staticmethod
    def test_list_of_strings_instead_of_dict_and_string_header():
        """
        Given:
          - list of strings.
          - a single header as a string.
        When:
          - calling tableToMarkdown.
        Then:
          - return a valid table.
        """
        # combination: string header + string values list
        table_string_array_string_header = tableToMarkdown('tableToMarkdown test with string array and string header',
                                                           ['foo', 'bar', 'katz'], 'header_1')

        expected_string_array_string_header_tbl = (
            '### tableToMarkdown test with string array and string header\n'
            '|header_1|\n'
            '|---|\n'
            '| foo |\n'
            '| bar |\n'
            '| katz |\n'
        )

        assert table_string_array_string_header == expected_string_array_string_header_tbl

    @staticmethod
    def test_single_key_dict():
        # combination: string header + string values list
        table_single_key_dict = tableToMarkdown('tableToMarkdown test with single key dict',
                                                {'single': ['Arthur', 'Blob', 'Cactus']})
        expected_single_key_dict_tbl = (
            '### tableToMarkdown test with single key dict\n'
            '|single|\n'
            '|---|\n'
            '| Arthur |\n'
            '| Blob |\n'
            '| Cactus |\n'
        )
        assert table_single_key_dict == expected_single_key_dict_tbl

    @staticmethod
    def test_dict_with_special_character():
        """
        When:
          - calling tableToMarkdown.
        Given:
          - list of objects.
          - some values contain special characters.
        Then:
          - return a valid table.
        """
        data = {
            'header_1': u'foo',
            'header_2': [u'\xe2.rtf']
        }
        table_with_character = tableToMarkdown('tableToMarkdown test with special character', data)
        expected_string_with_special_character = '''### tableToMarkdown test with special character
|header_1|header_2|
|---|---|
| foo | â.rtf |
'''
        assert table_with_character == expected_string_with_special_character

    @staticmethod
    def test_title_with_special_character():
        """
        When:
          - calling tableToMarkdown.
        Given:
          - a title with a special character.
        Then:
          - return a valid table.
        """
        data = {
            'header_1': u'foo'
        }
        table_with_character = tableToMarkdown('tableToMarkdown test with special character Ù', data)
        expected_string_with_special_character = (
            '### tableToMarkdown test with special character Ù\n'
            '|header_1|\n'
            '|---|\n'
            '| foo |\n'
        )
        assert table_with_character == expected_string_with_special_character

    @pytest.mark.parametrize('data, expected_table', DATA_WITH_URLS)
    def test_clickable_url(self, data, expected_table):
        """
        Given:
          - list of objects.
          - some values are URLs.
        When:
          - calling tableToMarkdown.
        Then:
          - return a valid table with clickable URLs.
        """
        table = tableToMarkdown('tableToMarkdown test', data, url_keys=['url1', 'url2'])
        assert table == expected_table

    @staticmethod
    def test_keep_headers_list():
        """
        Given:
          - list of objects.
        When:
          - calling tableToMarkdown.
        Then:
          - return a valid table.
          - the given headers list is not modified.
        """
        headers = ['header_1', 'header_2']
        data = {
            'header_1': 'foo',
        }
        table = tableToMarkdown('tableToMarkdown test', data, removeNull=True, headers=headers)
        assert 'header_2' not in table
        assert headers == ['header_1', 'header_2']

    # Test fails locally because expected time is in UTC
    @staticmethod
    def test_date_fields_param():
        """
        Given:
          - List of objects with date fields in epoch format.
        When:
          - Calling tableToMarkdown with the given date fields.
        Then:
          - Return the date data in the markdown table in human-readable format.
        """
        data = [
            {
                "docker_image": "demisto/python3",
                "create_time": '1631521313466'
            },
            {
                "docker_image": "demisto/python2",
                "create_time": 1631521521466
            }
        ]

        table = tableToMarkdown('tableToMarkdown test', data, headers=["docker_image", "create_time"],
                                date_fields=['create_time'])

        expected_md_table = '''### tableToMarkdown test
|docker_image|create_time|
|---|---|
| demisto/python3 | 2021-09-13 08:21:53 |
| demisto/python2 | 2021-09-13 08:25:21 |
'''
        assert table == expected_md_table

    @staticmethod
    def test_with_json_transformers_default():
        """
        Given:
          - Nested json table.
        When:
          - Calling tableToMarkdown with `is_auto_transform_json` set to True.
        Then:
          - Parse the json table to the default format which supports nesting.
        """
        with open('test_data/nested_data_example.json') as f:
            nested_data_example = json.load(f)
        table = tableToMarkdown("tableToMarkdown test", nested_data_example,
                                headers=['name', 'changelog', 'nested'],
                                is_auto_json_transform=True)
        if IS_PY3:
            expected_table = """### tableToMarkdown test
|name|changelog|nested|
|---|---|---|
| Active Directory Query | **1.0.4**:<br>	***path***: <br>	***releaseNotes***: <br>#### Integrations<br>##### Active Directory Query v2<br>Fixed an issue where the ***ad-get-user*** command caused performance issues because the *limit* argument was not defined.<br><br>	***displayName***: 1.0.4 - R124496<br>	***released***: 2020-09-23T17:43:26Z<br>**1.0.5**:<br>	***path***: <br>	***releaseNotes***: <br>#### Integrations<br>##### Active Directory Query v2<br>- Fixed several typos.<br>- Updated the Docker image to: *demisto/ldap:1.0.0.11282*.<br><br>	***displayName***: 1.0.5 - 132259<br>	***released***: 2020-10-01T17:48:31Z<br>**1.0.6**:<br>	***path***: <br>	***releaseNotes***: <br>#### Integrations<br>##### Active Directory Query v2<br>- Fixed an issue where the DN parameter within query in the ***search-computer*** command was incorrect.<br>- Updated the Docker image to *demisto/ldap:1.0.0.12410*.<br><br>	***displayName***: 1.0.6 - 151676<br>	***released***: 2020-10-19T14:35:15Z | **item1**:<br>	***a***: 1<br>	***b***: 2<br>	***c***: 3<br>	***d***: 4 |
"""
        else:
            expected_table = u"""### tableToMarkdown test
|name|changelog|nested|
|---|---|---|
| Active Directory Query | **1.0.4**:<br>	***path***: <br>	***releaseNotes***: <br>#### Integrations<br>##### Active Directory Query v2<br>Fixed an issue where the ***ad-get-user*** command caused performance issues because the *limit* argument was not defined.<br><br>	***displayName***: 1.0.4 - R124496<br>	***released***: 2020-09-23T17:43:26Z<br>**1.0.5**:<br>	***path***: <br>	***releaseNotes***: <br>#### Integrations<br>##### Active Directory Query v2<br>- Fixed several typos.<br>- Updated the Docker image to: *demisto/ldap:1.0.0.11282*.<br><br>	***displayName***: 1.0.5 - 132259<br>	***released***: 2020-10-01T17:48:31Z<br>**1.0.6**:<br>	***path***: <br>	***releaseNotes***: <br>#### Integrations<br>##### Active Directory Query v2<br>- Fixed an issue where the DN parameter within query in the ***search-computer*** command was incorrect.<br>- Updated the Docker image to *demisto/ldap:1.0.0.12410*.<br><br>	***displayName***: 1.0.6 - 151676<br>	***released***: 2020-10-19T14:35:15Z | **item1**:<br>	***a***: 1<br>	***c***: 3<br>	***b***: 2<br>	***d***: 4 |
"""
        assert table == expected_table

    @staticmethod
    def test_with_json_transformer_simple():
        with open('test_data/simple_data_example.json') as f:
            simple_data_example = json.load(f)
        name_transformer = JsonTransformer(keys=['first', 'second'], is_nested=False)
        json_transformer_mapping = {'name': name_transformer}
        table = tableToMarkdown("tableToMarkdown test", simple_data_example,
                                json_transform_mapping=json_transformer_mapping)
        if IS_PY3:
            expected_table = """### tableToMarkdown test
|name|value|
|---|---|
| **first**:<br>	***a***: val<br>***second***: b | val1 |
| **first**:<br>	***a***: val2<br>***second***: d | val2 |
"""
        else:
            expected_table = u"""### tableToMarkdown test
|name|value|
|---|---|
| ***second***: b<br>**first**:<br>	***a***: val | val1 |
| ***second***: d<br>**first**:<br>	***a***: val2 | val2 |
"""
        assert expected_table == table

    @staticmethod
    def test_with_json_transformer_nested():
        """
        Given:
          - Nested json table.
        When:
          - Calling tableToMarkdown with JsonTransformer with only `keys` given.
        Then:
          - The header key which is transformed will parsed with the relevant keys.
        """

        with open('test_data/nested_data_example.json') as f:
            nested_data_example = json.load(f)
        changelog_transformer = JsonTransformer(keys=['releaseNotes', 'released'], is_nested=True)
        table_json_transformer = {'changelog': changelog_transformer}
        table = tableToMarkdown("tableToMarkdown test", nested_data_example, headers=['name', 'changelog'],
                                json_transform_mapping=table_json_transformer)
        expected_table = """### tableToMarkdown test
|name|changelog|
|---|---|
| Active Directory Query | **1.0.4**:<br>	***releaseNotes***: <br>#### Integrations<br>##### Active Directory Query v2<br>Fixed an issue where the ***ad-get-user*** command caused performance issues because the *limit* argument was not defined.<br><br>	***released***: 2020-09-23T17:43:26Z<br>**1.0.5**:<br>	***releaseNotes***: <br>#### Integrations<br>##### Active Directory Query v2<br>- Fixed several typos.<br>- Updated the Docker image to: *demisto/ldap:1.0.0.11282*.<br><br>	***released***: 2020-10-01T17:48:31Z<br>**1.0.6**:<br>	***releaseNotes***: <br>#### Integrations<br>##### Active Directory Query v2<br>- Fixed an issue where the DN parameter within query in the ***search-computer*** command was incorrect.<br>- Updated the Docker image to *demisto/ldap:1.0.0.12410*.<br><br>	***released***: 2020-10-19T14:35:15Z |
"""
        assert expected_table == table

    @staticmethod
    def test_with_json_transformer_nested_complex():
        """
        Given:
          - Double nested json table.
        When:
          - Calling tableToMarkdown with JsonTransformer with only `keys_lst` given and `is_nested` set to True.
        Then:
          - The header key which is transformed will parsed with the relevant keys.
        """
        with open('test_data/complex_nested_data_example.json') as f:
            complex_nested_data_example = json.load(f)
        changelog_transformer = JsonTransformer(keys=['releaseNotes', 'c'], is_nested=True)
        table_json_transformer = {'changelog': changelog_transformer}
        table = tableToMarkdown('tableToMarkdown test', complex_nested_data_example, headers=['name', 'changelog'],
                                json_transform_mapping=table_json_transformer)
        expected_table = """### tableToMarkdown test
|name|changelog|
|---|---|
| Active Directory Query | **1.0.4**:<br>	**path**:<br>		**a**:<br>			**b**:<br>				***c***: we should see this value<br>	***releaseNotes***: <br>#### Integrations<br>##### Active Directory Query v2<br>Fixed an issue where the ***ad-get-user*** command caused performance issues because the *limit* argument was not defined.<br><br>**1.0.5**:<br>	**path**:<br>		**a**:<br>			**b**:<br>				***c***: we should see this value<br>	***releaseNotes***: <br>#### Integrations<br>##### Active Directory Query v2<br>- Fixed several typos.<br>- Updated the Docker image to: *demisto/ldap:1.0.0.11282*.<br><br>**1.0.6**:<br>	**path**:<br>		**a**:<br>			**b**:<br>				***c***: we should see this value<br>	***releaseNotes***: <br>#### Integrations<br>##### Active Directory Query v2<br>- Fixed an issue where the DN parameter within query in the ***search-computer*** command was incorrect.<br>- Updated the Docker image to *demisto/ldap:1.0.0.12410*.<br> |
"""
        assert expected_table == table

    @staticmethod
    def test_with_json_transformer_func():
        """
        Given:
          - Double nested json table.
        When:
          - Calling tableToMarkdown with JsonTransformer set to custom function.
        Then:
          - The table constructed with the transforming function.
        """

        def changelog_to_str(json_input):
            return ', '.join(json_input.keys())

        with open('test_data/nested_data_example.json') as f:
            nested_data_example = json.load(f)
        changelog_transformer = JsonTransformer(func=changelog_to_str)
        table_json_transformer = {'changelog': changelog_transformer}
        table = tableToMarkdown("tableToMarkdown test", nested_data_example, headers=['name', 'changelog'],
                                json_transform_mapping=table_json_transformer)
        expected_table = """### tableToMarkdown test
|name|changelog|
|---|---|
| Active Directory Query | 1.0.4, 1.0.5, 1.0.6 |
"""
        assert expected_table == table

    @staticmethod
    def test_with_json_transform_list():
        """
        Given:
          - Nested json table with a list.
        When:
          - Calling tableToMarkdown with `is_auto_json_transform=True`.
        Then:
          - Create a markdown table with the list
        """
        with open('test_data/nested_data_in_list.json') as f:
            data_with_list = json.load(f)
        table = tableToMarkdown("tableToMarkdown test", data_with_list, is_auto_json_transform=True)
        if IS_PY3:
            expected_table = """### tableToMarkdown test
|Commands|Creation time|Hostname|Machine Action Id|MachineId|Status|
|---|---|---|---|---|---|
| **-**	***startTime***: null<br>	***endTime***: 2022-02-17T08:22:33.823Z<br>	***commandStatus***: Completed<br>	**errors**:<br>		***values***: error1, error2, error3<br>	**command**:<br>		***type***: GetFile<br>		**params**:<br>			**-**	***key***: Path<br>				***value***: test.txt<br>**-**	***startTime***: null<br>	***endTime***: 2022-02-17T08:22:33.823Z<br>	***commandStatus***: Completed<br>	**errors**:<br>		***values***: <br>	**command**:<br>		***type***: GetFile<br>		**params**:<br>			**-**	***key***: Path<br>				***value***: test222.txt | 2022-02-17T08:20:02.6180466Z | desktop-s2455r9 | 5b38733b-ed80-47be-b892-f2ffb52593fd | f70f9fe6b29cd9511652434919c6530618f06606 | Succeeded |
"""
        else:
            expected_table = u"""### tableToMarkdown test
|Commands|Creation time|Hostname|Machine Action Id|MachineId|Status|
|---|---|---|---|---|---|
| **-**	**command**:<br>		**params**:<br>			**-**	***value***: test.txt<br>				***key***: Path<br>		***type***: GetFile<br>	***endTime***: 2022-02-17T08:22:33.823Z<br>	***commandStatus***: Completed<br>	**errors**:<br>		***values***: error1, error2, error3<br>	***startTime***: null<br>**-**	**command**:<br>		**params**:<br>			**-**	***value***: test222.txt<br>				***key***: Path<br>		***type***: GetFile<br>	***endTime***: 2022-02-17T08:22:33.823Z<br>	***commandStatus***: Completed<br>	**errors**:<br>		***values***: <br>	***startTime***: null | 2022-02-17T08:20:02.6180466Z | desktop-s2455r9 | 5b38733b-ed80-47be-b892-f2ffb52593fd | f70f9fe6b29cd9511652434919c6530618f06606 | Succeeded |
"""
        assert expected_table == table

    @staticmethod
    def test_with_json_transform_list_keys():
        """
        Given:
          - Nested json table with a list.
        When:
          - Calling tableToMarkdown with `is_auto_json_transform=True`.
        Then:
          - Create a markdown table with the list only with given keys
        """
        with open('test_data/nested_data_in_list.json') as f:
            data_with_list = json.load(f)
        table = tableToMarkdown("tableToMarkdown test", data_with_list,
                                json_transform_mapping={'Commands': JsonTransformer(keys=('commandStatus', 'command'))})
        if IS_PY3:
            expected_table = """### tableToMarkdown test
|Commands|Creation time|Hostname|Machine Action Id|MachineId|Status|
|---|---|---|---|---|---|
| **-**	***commandStatus***: Completed<br>	**command**:<br>		***type***: GetFile<br>		**params**:<br>			**-**	***key***: Path<br>				***value***: test.txt<br>**-**	***commandStatus***: Completed<br>	**command**:<br>		***type***: GetFile<br>		**params**:<br>			**-**	***key***: Path<br>				***value***: test222.txt | 2022-02-17T08:20:02.6180466Z | desktop-s2455r9 | 5b38733b-ed80-47be-b892-f2ffb52593fd | f70f9fe6b29cd9511652434919c6530618f06606 | Succeeded |
"""
        else:
            expected_table = u"""### tableToMarkdown test
|Commands|Creation time|Hostname|Machine Action Id|MachineId|Status|
|---|---|---|---|---|---|
| **-**	**command**:<br>		**params**:<br>			**-**	***value***: test.txt<br>				***key***: Path<br>		***type***: GetFile<br>	***commandStatus***: Completed<br>**-**	**command**:<br>		**params**:<br>			**-**	***value***: test222.txt<br>				***key***: Path<br>		***type***: GetFile<br>	***commandStatus***: Completed | 2022-02-17T08:20:02.6180466Z | desktop-s2455r9 | 5b38733b-ed80-47be-b892-f2ffb52593fd | f70f9fe6b29cd9511652434919c6530618f06606 | Succeeded |
"""
        assert expected_table == table

    @staticmethod
    def test_no_given_headers_and_sort_headers():
        """
        Given:
            - A list of dictionaries.
        When:
            - Calling tableToMarkdown with no given headers and sort_headers=True by default.
        Then:
            - Validate that the table is sorted by the keys.
        """
        data = [{'c': 1, 'b': 2, 'a': 3}, {'c': 4, 'b': 5, 'a': 6}]
        table = tableToMarkdown("tableToMarkdown test", data)
        assert table == ('### tableToMarkdown test\n'
                         '|a|b|c|\n|---|---|---|\n'
                         '| 3 | 2 | 1 |\n'
                         '| 6 | 5 | 4 |\n')

    @staticmethod
    def test_no_given_headers_and_sort_headers_false():
        """
        Given:
            - A list of dictionaries.
        When:
            - Calling tableToMarkdown with no given headers and sort_headers=False.
        Then:
            - Python 3: Validate that the table is not sorted by the keys.
            - Python 2: Validate that the table is sorted by the keys.
        """
        data = [{'c': 1, 'b': 2, 'a': 3}, {'c': 4, 'b': 5, 'a': 6}]
        table = tableToMarkdown("tableToMarkdown test", data, sort_headers=False)

        if IS_PY3:
            expected_table_unsorted = ('### tableToMarkdown test\n'
                                       '|c|b|a|\n|---|---|---|\n'
                                       '| 1 | 2 | 3 |\n'
                                       '| 4 | 5 | 6 |\n')
            assert table == expected_table_unsorted
        else:  # in python 2 sort_headers=False is not working
            expected_table_sorted = ('### tableToMarkdown test\n'
                                     '|a|b|c|\n|---|---|---|\n'
                                     '| 3 | 2 | 1 |\n'
                                     '| 6 | 5 | 4 |\n')
            assert table == expected_table_sorted


@pytest.mark.parametrize('data, expected_data', COMPLEX_DATA_WITH_URLS)
def test_url_to_clickable_markdown(data, expected_data):
    table = url_to_clickable_markdown(data, url_keys=['url', 'links'])
    assert table == expected_data


def test_flatten_cell():
    # sanity
    utf8_to_flatten = b'abcdefghijklmnopqrstuvwxyz1234567890!'.decode('utf8')
    flatten_text = flattenCell(utf8_to_flatten)
    expected_string = 'abcdefghijklmnopqrstuvwxyz1234567890!'

    assert flatten_text == expected_string

    # list of uft8 and string to flatten
    str_a = b'abcdefghijklmnopqrstuvwxyz1234567890!'
    utf8_b = str_a.decode('utf8')
    list_to_flatten = [str_a, utf8_b]
    flatten_text2 = flattenCell(list_to_flatten)
    expected_flatten_string = 'abcdefghijklmnopqrstuvwxyz1234567890!,\nabcdefghijklmnopqrstuvwxyz1234567890!'

    assert flatten_text2 == expected_flatten_string

    # special character test
    special_char = u'会'
    list_of_special = [special_char, special_char]

    flattenCell(list_of_special)
    flattenCell(special_char)

    # dictionary test
    dict_to_flatten = {'first': u'会'}
    expected_flatten_dict = u'{\n    "first": "\u4f1a"\n}'
    assert flattenCell(dict_to_flatten) == expected_flatten_dict

    # datetime test
    datetime_value = datetime(2019, 9, 17, 6, 16, 39)
    dict_to_flatten = {'date': datetime_value}
    expected_flatten_dict = '{\n    "date": "2019-09-17 06:16:39"\n}'
    assert flattenCell(dict_to_flatten) == expected_flatten_dict


def test_hash_djb2():
    assert hash_djb2("test") == 2090756197, "Invalid value of hash_djb2"


def test_camelize():
    non_camalized = [{'chookity_bop': 'asdasd'}, {'ab_c': 'd e', 'fgh_ijk': 'lm', 'nop': 'qr_st'}]
    expected_output_upper_camel = [{'ChookityBop': 'asdasd'}, {'AbC': 'd e', 'Nop': 'qr_st', 'FghIjk': 'lm'}]
    expected_output_lower_camel = [{'chookityBop': 'asdasd'}, {'abC': 'd e', 'nop': 'qr_st', 'fghIjk': 'lm'}]
    assert camelize(non_camalized, '_') == expected_output_upper_camel
    assert camelize(non_camalized, '_', upper_camel=True) == expected_output_upper_camel
    assert camelize(non_camalized, '_', upper_camel=False) == expected_output_lower_camel

    non_camalized2 = {'ab_c': 'd e', 'fgh_ijk': 'lm', 'nop': 'qr_st'}
    expected_output2_upper_camel = {'AbC': 'd e', 'Nop': 'qr_st', 'FghIjk': 'lm'}
    expected_output2_lower_camel = {'abC': 'd e', 'nop': 'qr_st', 'fghIjk': 'lm'}
    assert camelize(non_camalized2, '_') == expected_output2_upper_camel
    assert camelize(non_camalized2, '_', upper_camel=True) == expected_output2_upper_camel
    assert camelize(non_camalized2, '_', upper_camel=False) == expected_output2_lower_camel


def test_camelize_string():
    from CommonServerPython import camelize_string
    non_camalized = ['chookity_bop', 'ab_c', 'fgh_ijk', 'nop']
    expected_output_upper_camel = ['ChookityBop', 'AbC', 'FghIjk', 'Nop']
    expected_output_lower_camel = ['chookityBop', 'abC', 'fghIjk', 'nop']
    for i in range(len(non_camalized)):
        assert camelize_string(non_camalized[i], '_') == expected_output_upper_camel[i]
        assert camelize_string(non_camalized[i], '_', upper_camel=True) == expected_output_upper_camel[i]
        assert camelize_string(non_camalized[i], '_', upper_camel=False) == expected_output_lower_camel[i]


def test_underscoreToCamelCase():
    from CommonServerPython import underscoreToCamelCase
    non_camalized = ['chookity_bop', 'ab_c', 'fgh_ijk', 'nop']
    expected_output_upper_camel = ['ChookityBop', 'AbC', 'FghIjk', 'Nop']
    expected_output_lower_camel = ['chookityBop', 'abC', 'fghIjk', 'nop']
    for i in range(len(non_camalized)):
        assert underscoreToCamelCase(non_camalized[i]) == expected_output_upper_camel[i]
        assert underscoreToCamelCase(non_camalized[i], upper_camel=True) == expected_output_upper_camel[i]
        assert underscoreToCamelCase(non_camalized[i], upper_camel=False) == expected_output_lower_camel[i]


# Note this test will fail when run locally (in pycharm/vscode) as it assumes the machine (docker image) has UTC timezone set
def test_date_to_timestamp():
    assert date_to_timestamp('2018-11-06T08:56:41') == 1541494601000
    assert date_to_timestamp(datetime.strptime('2018-11-06T08:56:41', "%Y-%m-%dT%H:%M:%S")) == 1541494601000


PASCAL_TO_SPACE_USE_CASES = [
    ('Validate', 'Validate'),
    ('validate', 'Validate'),
    ('TCP', 'TCP'),
    ('eventType', 'Event Type'),
    ('eventID', 'Event ID'),
    ('eventId', 'Event Id'),
    ('IPAddress', 'IP Address'),
    ('isDisabled', 'Is Disabled'),
    ('device-group', 'Device - Group'),
]


@pytest.mark.parametrize('s, expected', PASCAL_TO_SPACE_USE_CASES)
def test_pascalToSpace(s, expected):
    assert pascalToSpace(s) == expected, 'Error on {} != {}'.format(pascalToSpace(s), expected)


def test_safe_load_json():
    valid_json_str = '{"foo": "bar"}'
    expected_valid_json_result = {u'foo': u'bar'}
    assert expected_valid_json_result == safe_load_json(valid_json_str)


def test_remove_empty_elements():
    test_dict = {
        "foo": "bar",
        "baz": {},
        "empty": [],
        "nested_dict": {
            "empty_list": [],
            "hummus": "pita"
        },
        "nested_list": {
            "more_empty_list": []
        }
    }

    expected_result = {
        "foo": "bar",
        "nested_dict": {
            "hummus": "pita"
        }
    }
    assert expected_result == remove_empty_elements(test_dict)


@pytest.mark.parametrize('header,raw_input,expected_output', [
    ('AWS DynamoDB DescribeBackup', {
        'BackupDescription': {
            "Foo": "Bar",
            "Baz": "Bang",
            "TestKey": "TestValue"
        }
    }, '''### AWS DynamoDB DescribeBackup\n|Baz|Foo|TestKey|\n|---|---|---|\n| Bang | Bar | TestValue |\n'''),
    ('Empty Results', {'key': []}, '### Empty Results\n**No entries.**\n')
])
def test_aws_table_to_markdown(header, raw_input, expected_output):
    """
    Given
        - A header and a dict with two levels
        - A header and a dict with one key pointing to an empty list
    When
        - Creating a markdown table using the aws_table_to_markdown function
    Ensure
        - The header appears as a markdown header and the dictionary is translated to a markdown table
        - The header appears as a markdown header and "No entries" text appears instead of a markdown table"
    """
    assert aws_table_to_markdown(raw_input, header) == expected_output


def test_argToList(mocker):
    expected = ['a', 'b', 'c']
    test1 = ['a', 'b', 'c']
    test2 = 'a,b,c'
    test3 = '["a","b","c"]'
    test4 = 'a;b;c'
    test5 = 1
    test6 = '1'
    test7 = True
    test8 = [1, 2, 3]
    test9 = "[test.com]"

    results = [argToList(test1), argToList(test2), argToList(test2, ','), argToList(test3), argToList(test4, ';')]

    for result in results:
        assert expected == result, 'argToList test failed, {} is not equal to {}'.format(str(result), str(expected))
    mocker.patch.object(demisto, 'debug', return_value=None)
    assert argToList(test5) == [1]
    assert argToList(test5, transform=str) == ['1']
    assert argToList(test6) == ['1']
    assert argToList(test7) == [True]
    assert argToList(test8, transform=str) == ['1', '2', '3']
    assert argToList(test9) == ["[test.com]"]


@pytest.mark.parametrize('args, field, expected_output', [
    ({'ids': "1,2,3"}, 'ids', ["1", "2", "3"]),
    ({'ids': "1,2,1"}, 'ids', ["1", "2"]),
    ({'ids': ""}, 'ids', []),
    ({'ids': ""}, 'name', []),
])
def test_remove_duplicates_from_list_arg(args, field, expected_output):
    assert len(remove_duplicates_from_list_arg(args, field)) == len(expected_output)


def test_remove_nulls():
    temp_dictionary = {"a": "b", "c": 4, "e": [], "f": {}, "g": None, "h": "", "i": [1], "k": ()}
    expected_dictionary = {"a": "b", "c": 4, "i": [1]}

    remove_nulls_from_dictionary(temp_dictionary)

    assert expected_dictionary == temp_dictionary, \
        "remove_nulls_from_dictionary test failed, {} is not equal to {}".format(str(temp_dictionary),
                                                                                 str(expected_dictionary))


def test_is_error_true():
    execute_command_results = [
        {
            "Type": entryTypes["error"],
            "ContentsFormat": formats["text"],
            "Contents": "this is error message"
        }
    ]
    assert is_error(execute_command_results)


def test_is_error_none():
    assert not is_error(None)


def test_is_error_single_entry():
    execute_command_results = {
        "Type": entryTypes["error"],
        "ContentsFormat": formats["text"],
        "Contents": "this is error message"
    }

    assert is_error(execute_command_results)


def test_is_error_false():
    execute_command_results = [
        {
            "Type": entryTypes["note"],
            "ContentsFormat": formats["text"],
            "Contents": "this is regular note"
        }
    ]
    assert not is_error(execute_command_results)


def test_not_error_entry():
    execute_command_results = "invalid command results as string"
    assert not is_error(execute_command_results)


def test_get_error():
    execute_command_results = [
        {
            "Type": entryTypes["error"],
            "ContentsFormat": formats["text"],
            "Contents": "this is error message"
        }
    ]
    error = get_error(execute_command_results)
    assert error == "this is error message"


def test_get_error_single_entry():
    execute_command_results = {
        "Type": entryTypes["error"],
        "ContentsFormat": formats["text"],
        "Contents": "this is error message"
    }

    error = get_error(execute_command_results)
    assert error == "this is error message"


def test_get_error_need_raise_error_on_non_error_input():
    execute_command_results = [
        {
            "Type": entryTypes["note"],
            "ContentsFormat": formats["text"],
            "Contents": "this is not an error"
        }
    ]
    try:
        get_error(execute_command_results)
    except ValueError as exception:
        assert "execute_command_result has no error entry. before using get_error use is_error" in str(exception)
        return

    assert False


@mark.parametrize('data,data_expected,filename', [
    ("this is a test", b"this is a test", "test.txt"),
    ("this is a test", b"this is a test", "../../../test.txt"),
    (u"עברית", u"עברית".encode('utf-8'), "test.txt"),
    (b"binary data\x15\x00", b"binary data\x15\x00", "test.txt"),
])  # noqa: E124
def test_fileResult(mocker, request, data, data_expected, filename):
    file_id = str(uuid.uuid4())
    mocker.patch.object(demisto, 'uniqueFile', return_value="fileresult")
    mocker.patch.object(demisto, 'investigation', return_value={'id': file_id})
    file_name = "{}_fileresult".format(file_id)

    def cleanup():
        try:
            os.remove(file_name)
        except OSError:
            pass

    request.addfinalizer(cleanup)
    res = fileResult(filename, data)
    assert res['File'] == "test.txt"
    with open(file_name, 'rb') as f:
        assert f.read() == data_expected


# Error that always returns a unicode string to it's str representation
class SpecialErr(Exception):
    def __str__(self):
        return u"מיוחד"


def test_logger():
    from CommonServerPython import LOG
    LOG(u'€')
    LOG(Exception(u'€'))
    LOG(SpecialErr(12))


def test_logger_write(mocker):
    mocker.patch.object(demisto, 'params', return_value={
        'credentials': {'password': 'my_password'},
    })
    mocker.patch.object(demisto, 'info')
    ilog = IntegrationLogger()
    ilog.write("This is a test with my_password")
    ilog.print_log()
    # assert that the print doesn't contain my_password
    # call_args is tuple (args list, kwargs). we only need the args
    args = demisto.info.call_args[0]
    assert 'This is a test' in args[0]
    assert 'my_password' not in args[0]
    assert '<XX_REPLACED>' in args[0]


def test_logger_init_key_name(mocker):
    mocker.patch.object(demisto, 'params', return_value={
        'key': {'password': 'my_password'},
        'secret': 'my_secret'
    })
    mocker.patch.object(demisto, 'info')
    ilog = IntegrationLogger()
    ilog.write("This is a test with my_password and my_secret")
    ilog.print_log()
    # assert that the print doesn't contain my_password
    # call_args is tuple (args list, kwargs). we only need the args
    args = demisto.info.call_args[0]
    assert 'This is a test' in args[0]
    assert 'my_password' not in args[0]
    assert 'my_secret' not in args[0]
    assert '<XX_REPLACED>' in args[0]


def test_logger_replace_strs(mocker):
    mocker.patch.object(demisto, 'params', return_value={
        'apikey': 'my_apikey',
    })
    ilog = IntegrationLogger()
    ilog.add_replace_strs('special_str', 'ZAQ!@#$%&*', '')  # also check that empty string is not added by mistake
    ilog('my_apikey is special_str and b64: ' + b64_encode('my_apikey'))
    ilog('special chars like ZAQ!@#$%&* should be replaced even when url-encoded like ZAQ%21%40%23%24%25%26%2A')
    assert ('' not in ilog.replace_strs)
    assert ilog.messages[0] == '<XX_REPLACED> is <XX_REPLACED> and b64: <XX_REPLACED>'
    assert ilog.messages[1] == \
        'special chars like <XX_REPLACED> should be replaced even when url-encoded like <XX_REPLACED>'


TEST_SSH_KEY_ESC = '-----BEGIN OPENSSH PRIVATE KEY-----\\nb3BlbnNzaC1rZXktdjEAAAAABG5vbmUAAAAEbm9uZQAAAAAAAAABAAACFw' \
                   'AAAAdzc2gtcn\\n-----END OPENSSH PRIVATE KEY-----'

TEST_SSH_KEY = '-----BEGIN OPENSSH PRIVATE KEY-----\nb3BlbnNzaC1rZXktdjEAAAAABG5vbmUAAAAEbm9uZQAAAAAAAAABAAACFw' \
               'AAAAdzc2gtcn\n-----END OPENSSH PRIVATE KEY-----'

TEST_PASS_JSON_CHARS = 'json_chars'

SENSITIVE_PARAM = {
    'app': None,
    'authentication': {
        'credential': '',
        'credentials': {
            'id': '',
            'locked': False,
            'modified': '0001-01-01T00: 00: 00Z',
            'name': '',
            'password': 'cred_pass',
            'sortValues': None,
            'sshkey': TEST_SSH_KEY,
            'sshkeyEsc': TEST_SSH_KEY_ESC,
            'sshkeyPass': 'ssh_key_secret_pass',
            'user': '',
            'vaultInstanceId': '',
            'version': 0,
            'workgroup': ''
        },
        'identifier': 'admin',
        'password': 'ident_pass',
        'passwordChanged': False
    },
    'password': TEST_PASS_JSON_CHARS + '\\"',
}


def test_logger_replace_strs_credentials(mocker):
    mocker.patch.object(demisto, 'params', return_value=SENSITIVE_PARAM)
    basic_auth = b64_encode(
        '{}:{}'.format(SENSITIVE_PARAM['authentication']['identifier'], SENSITIVE_PARAM['authentication']['password']))
    ilog = IntegrationLogger()
    # log some secrets
    ilog('my cred pass: cred_pass. my ssh key: ssh_key_secret. my ssh key: {}.'
         'my ssh key: {}. my ssh pass: ssh_key_secret_pass. ident: ident_pass.'
         ' basic auth: {}'.format(TEST_SSH_KEY, TEST_SSH_KEY_ESC, basic_auth))

    for s in ('cred_pass', TEST_SSH_KEY, TEST_SSH_KEY_ESC, 'ssh_key_secret_pass', 'ident_pass', basic_auth):
        assert s not in ilog.messages[0]


def test_debug_logger_replace_strs(mocker):
    mocker.patch.object(demisto, 'params', return_value=SENSITIVE_PARAM)
    debug_logger = DebugLogger()
    debug_logger.int_logger.set_buffering(True)
    debug_logger.log_start_debug()
    msg = debug_logger.int_logger.messages[0]
    assert 'debug-mode started' in msg
    assert 'Params:' in msg
    for s in ('cred_pass', 'ssh_key_secret', 'ssh_key_secret_pass', 'ident_pass', TEST_SSH_KEY,
              TEST_SSH_KEY_ESC, TEST_PASS_JSON_CHARS):
        assert s not in msg


def test_add_sensitive_log_strs(mocker):
    """
    Given:
       - Debug mode command
    When
       - Adding sensitive strings to the log
    Then
       - Ensure that both LOG and _requests_logger mask the sensitive str
    """
    sensitive_str = '%%This_is_API_key%%'
    from CommonServerPython import add_sensitive_log_strs, LOG
    mocker.patch('CommonServerPython._requests_logger', DebugLogger())
    CommonServerPython._requests_logger.log_start_debug()
    add_sensitive_log_strs(sensitive_str)
    assert sensitive_str not in LOG(sensitive_str)
    assert sensitive_str not in CommonServerPython._requests_logger.int_logger(sensitive_str)


def test_build_curl_post_noproxy():
    """
    Given:
       - HTTP client log messages of POST query
       - Proxy is not used and insecure is not checked
    When
       - Building curl query
    Then
       - Ensure curl is generated as expected
    """
    ilog = IntegrationLogger()
    ilog.build_curl("send: b'POST /api HTTP/1.1\\r\\n"
                    "Host: demisto.com\\r\\n"
                    "User-Agent: python-requests/2.25.0\\r\\n"
                    "Accept-Encoding: gzip, deflate\r\n"
                    "Accept: */*\\r\\n"
                    "Connection: keep-alive\\r\\n"
                    "Authorization: TOKEN\\r\\n"
                    "Content-Length: 57\\r\\n"
                    "Content-Type: application/json\\r\\n\\r\\n'")
    ilog.build_curl("send: b'{\"data\": \"value\"}'")
    assert ilog.curl == [
        'curl -X POST https://demisto.com/api -H "Authorization: TOKEN" -H "Content-Type: application/json" '
        '--noproxy "*" -d \'{"data": "value"}\''
    ]


def test_build_curl_post_xml():
    """
    Given:
       - HTTP client log messages of POST query with XML body
       - Proxy is not used and insecure is not checked
    When
       - Building curl query
    Then
       - Ensure curl is generated as expected
    """
    ilog = IntegrationLogger()
    ilog.build_curl("send: b'POST /api HTTP/1.1\\r\\n"
                    "Host: demisto.com\\r\\n"
                    "User-Agent: python-requests/2.25.0\\r\\n"
                    "Accept-Encoding: gzip, deflate\r\n"
                    "Accept: */*\\r\\n"
                    "Connection: keep-alive\\r\\n"
                    "Authorization: TOKEN\\r\\n"
                    "Content-Length: 57\\r\\n"
                    "Content-Type: application/json\\r\\n\\r\\n'")
    ilog.build_curl("send: b'<?xml version=\"1.0\" encoding=\"utf-8\"?>'")
    assert ilog.curl == [
        'curl -X POST https://demisto.com/api -H "Authorization: TOKEN" -H "Content-Type: application/json" '
        '--noproxy "*" -d \'<?xml version="1.0" encoding="utf-8"?>\''
    ]


def test_build_curl_get_withproxy(mocker):
    """
    Given:
       - HTTP client log messages of GET query
       - Proxy used and insecure checked
    When
       - Building curl query
    Then
       - Ensure curl is generated as expected
    """
    mocker.patch.object(demisto, 'params', return_value={
        'proxy': True,
        'insecure': True
    })
    os.environ['https_proxy'] = 'http://proxy'
    ilog = IntegrationLogger()
    ilog.build_curl("send: b'GET /api HTTP/1.1\\r\\n"
                    "Host: demisto.com\\r\\n"
                    "User-Agent: python-requests/2.25.0\\r\\n"
                    "Accept-Encoding: gzip, deflate\r\n"
                    "Accept: */*\\r\\n"
                    "Connection: keep-alive\\r\\n"
                    "Authorization: TOKEN\\r\\n"
                    "Content-Length: 57\\r\\n"
                    "Content-Type: application/json\\r\\n\\r\\n'")
    ilog.build_curl("send: b'{\"data\": \"value\"}'")
    assert ilog.curl == [
        'curl -X GET https://demisto.com/api -H "Authorization: TOKEN" -H "Content-Type: application/json" '
        '--proxy http://proxy -k -d \'{"data": "value"}\''
    ]


def test_build_curl_multiple_queries():
    """
    Given:
       - HTTP client log messages of POST and GET queries
       - Proxy is not used and insecure is not checked
    When
       - Building curl query
    Then
       - Ensure two curl queries are generated as expected
    """
    ilog = IntegrationLogger()
    ilog.build_curl("send: b'POST /api/post HTTP/1.1\\r\\n"
                    "Host: demisto.com\\r\\n"
                    "User-Agent: python-requests/2.25.0\\r\\n"
                    "Accept-Encoding: gzip, deflate\r\n"
                    "Accept: */*\\r\\n"
                    "Connection: keep-alive\\r\\n"
                    "Authorization: TOKEN\\r\\n"
                    "Content-Length: 57\\r\\n"
                    "Content-Type: application/json\\r\\n\\r\\n'")
    ilog.build_curl("send: b'{\"postdata\": \"value\"}'")
    ilog.build_curl("send: b'GET /api/get HTTP/1.1\\r\\n"
                    "Host: demisto.com\\r\\n"
                    "User-Agent: python-requests/2.25.0\\r\\n"
                    "Accept-Encoding: gzip, deflate\r\n"
                    "Accept: */*\\r\\n"
                    "Connection: keep-alive\\r\\n"
                    "Authorization: TOKEN\\r\\n"
                    "Content-Length: 57\\r\\n"
                    "Content-Type: application/json\\r\\n\\r\\n'")
    ilog.build_curl("send: b'{\"getdata\": \"value\"}'")
    assert ilog.curl == [
        'curl -X POST https://demisto.com/api/post -H "Authorization: TOKEN" -H "Content-Type: application/json" '
        '--noproxy "*" -d \'{"postdata": "value"}\'',
        'curl -X GET https://demisto.com/api/get -H "Authorization: TOKEN" -H "Content-Type: application/json" '
        '--noproxy "*" -d \'{"getdata": "value"}\''
    ]


def test_is_mac_address():
    from CommonServerPython import is_mac_address

    mac_address_false = 'AA:BB:CC:00:11'
    mac_address_true = 'AA:BB:CC:00:11:22'

    assert (is_mac_address(mac_address_false) is False)
    assert (is_mac_address(mac_address_true))


def test_return_error_truncated_message(mocker):
    """
    Given
    - invalid error message due to longer than max length (50,000)

    When
    - return_error function is called

    Then
    - Return a truncated message that contains clarification about the truncation
    """
    from CommonServerPython import return_error, MAX_ERROR_MESSAGE_LENGTH
    err_msg = "1" * (MAX_ERROR_MESSAGE_LENGTH + 1)
    results = mocker.spy(demisto, 'results')
    mocker.patch.object(sys, 'exit')
    return_error(err_msg)
    assert len(results.call_args[0][0]["Contents"]) == MAX_ERROR_MESSAGE_LENGTH + \
        len("...This error body was truncated...")
    assert "This error body was truncated" in results.call_args[0][0]["Contents"]


def test_return_error_valid_message(mocker):
    """
    Given
    - A valid error message

    When
    - return_error function is called

    Then
    - Ensure the same message is returned
    - Ensure the error message does not contain clarification about a truncation
    """
    from CommonServerPython import return_error, MAX_ERROR_MESSAGE_LENGTH
    err_msg = "1" * int(MAX_ERROR_MESSAGE_LENGTH * 0.9)
    results = mocker.spy(demisto, 'results')
    mocker.patch.object(sys, 'exit')
    return_error(err_msg)
    assert len(results.call_args[0][0]["Contents"]) == len(err_msg)
    assert "This error body was truncated" not in results.call_args[0][0]["Contents"]


def test_return_error_command(mocker):
    from CommonServerPython import return_error
    err_msg = "Testing unicode Ё"
    outputs = {'output': 'error'}
    expected_error = {
        'Type': entryTypes['error'],
        'ContentsFormat': formats['text'],
        'Contents': err_msg,
        "EntryContext": outputs
    }

    # Test command that is not fetch-incidents
    mocker.patch.object(demisto, 'command', return_value="test-command")
    mocker.patch.object(sys, 'exit')
    mocker.spy(demisto, 'results')
    return_error(err_msg, '', outputs)
    assert str(demisto.results.call_args) == "call({})".format(expected_error)


def test_return_error_fetch_incidents(mocker):
    from CommonServerPython import return_error
    err_msg = "Testing unicode Ё"

    # Test fetch-incidents
    mocker.patch.object(demisto, 'command', return_value="fetch-incidents")
    returned_error = False
    try:
        return_error(err_msg)
    except Exception as e:
        returned_error = True
        assert str(e) == err_msg
    assert returned_error


def test_return_error_fetch_credentials(mocker):
    from CommonServerPython import return_error
    err_msg = "Testing unicode Ё"

    # Test fetch-credentials
    mocker.patch.object(demisto, 'command', return_value="fetch-credentials")
    returned_error = False
    try:
        return_error(err_msg)
    except Exception as e:
        returned_error = True
        assert str(e) == err_msg
    assert returned_error


def test_return_error_fetch_indicators(mocker):
    from CommonServerPython import return_error
    err_msg = "Testing unicode Ё"

    # Test fetch-indicators
    mocker.patch.object(demisto, 'command', return_value="fetch-indicators")
    returned_error = False
    try:
        return_error(err_msg)
    except Exception as e:
        returned_error = True
        assert str(e) == err_msg
    assert returned_error


def test_return_error_long_running_execution(mocker):
    from CommonServerPython import return_error
    err_msg = "Testing unicode Ё"

    # Test long-running-execution
    mocker.patch.object(demisto, 'command', return_value="long-running-execution")
    returned_error = False
    try:
        return_error(err_msg)
    except Exception as e:
        returned_error = True
        assert str(e) == err_msg
    assert returned_error


def test_return_error_script(mocker, monkeypatch):
    from CommonServerPython import return_error
    mocker.patch.object(sys, 'exit')
    mocker.spy(demisto, 'results')
    monkeypatch.delattr(demisto, 'command')
    err_msg = "Testing unicode Ё"
    outputs = {'output': 'error'}
    expected_error = {
        'Type': entryTypes['error'],
        'ContentsFormat': formats['text'],
        'Contents': err_msg,
        "EntryContext": outputs
    }

    assert not hasattr(demisto, 'command')
    return_error(err_msg, '', outputs)
    assert str(demisto.results.call_args) == "call({})".format(expected_error)


def test_exception_in_return_error(mocker):
    from CommonServerPython import return_error, IntegrationLogger

    expected = {'EntryContext': None, 'Type': 4, 'ContentsFormat': 'text', 'Contents': 'Message'}
    mocker.patch.object(demisto, 'results')
    mocker.patch.object(IntegrationLogger, '__call__', return_value='Message')
    with raises(SystemExit, match='0'):
        return_error("Message", error=ValueError("Error!"))
    results = demisto.results.call_args[0][0]
    assert expected == results
    # IntegrationLogger = LOG (2 times if exception supplied)
    assert IntegrationLogger.__call__.call_count == 2


def test_return_error_get_modified_remote_data(mocker):
    from CommonServerPython import return_error
    mocker.patch.object(demisto, 'command', return_value='get-modified-remote-data')
    mocker.patch.object(demisto, 'results')
    err_msg = 'Test Error'
    with raises(SystemExit):
        return_error(err_msg)
    assert demisto.results.call_args[0][0]['Contents'] == 'skip update. error: ' + err_msg


def test_return_error_get_modified_remote_data_not_implemented(mocker):
    from CommonServerPython import return_error
    mocker.patch.object(demisto, 'command', return_value='get-modified-remote-data')
    mocker.patch.object(demisto, 'results')
    err_msg = 'Test Error'
    with raises(SystemExit):
        try:
            raise NotImplementedError('Command not implemented')
        except:
            return_error(err_msg)
    assert demisto.results.call_args[0][0]['Contents'] == err_msg


def test_indicator_type_by_server_version_6_2(mocker, clear_version_cache):
    """
    Given
    - demisto version mock set to 6.2

    When
    - demisto version mock set to 6.2

    Then
    - Return the STIX indicator type with the STIX prefix
    """
    mocker.patch.object(
        demisto,
        'demistoVersion',
        return_value={
            'version': '6.2.0',
        }
    )
    assert FeedIndicatorType.indicator_type_by_server_version("STIX Attack Pattern") == "Attack Pattern"


def test_assign_params():
    from CommonServerPython import assign_params
    res = assign_params(a='1', b=True, c=None, d='')
    assert res == {'a': '1', 'b': True}


class TestBuildDBotEntry(object):
    def test_build_dbot_entry(self):
        from CommonServerPython import build_dbot_entry
        res = build_dbot_entry('user@example.com', 'Email', 'Vendor', 1)
        assert res == {'DBotScore': {'Indicator': 'user@example.com', 'Type': 'email', 'Vendor': 'Vendor', 'Score': 1}}

    def test_build_dbot_entry_no_malicious(self):
        from CommonServerPython import build_dbot_entry
        res = build_dbot_entry('user@example.com', 'Email', 'Vendor', 3, build_malicious=False)
        assert res == {'DBotScore': {'Indicator': 'user@example.com', 'Type': 'email', 'Vendor': 'Vendor', 'Score': 3}}

    def test_build_dbot_entry_malicious(self):
        from CommonServerPython import build_dbot_entry, outputPaths
        res = build_dbot_entry('user@example.com', 'Email', 'Vendor', 3, 'Malicious email')

        assert res == {
            "DBotScore": {
                "Vendor": "Vendor",
                "Indicator": "user@example.com",
                "Score": 3,
                "Type": "email"
            },
            outputPaths['email']: {
                "Malicious": {
                    "Vendor": "Vendor",
                    "Description": "Malicious email"
                },
                "Address": "user@example.com"
            }
        }

    def test_build_malicious_dbot_entry_file(self):
        from CommonServerPython import build_malicious_dbot_entry, outputPaths
        res = build_malicious_dbot_entry('md5hash', 'MD5', 'Vendor', 'Google DNS')
        assert res == {
            outputPaths['file']:
                {"Malicious": {"Vendor": "Vendor", "Description": "Google DNS"}, "MD5": "md5hash"}}

    def test_build_malicious_dbot_entry(self):
        from CommonServerPython import build_malicious_dbot_entry, outputPaths
        res = build_malicious_dbot_entry('8.8.8.8', 'ip', 'Vendor', 'Google DNS')
        assert res == {outputPaths['ip']: {
            'Address': '8.8.8.8', 'Malicious': {'Vendor': 'Vendor', 'Description': 'Google DNS'}}}

    def test_build_malicious_dbot_entry_wrong_indicator_type(self):
        from CommonServerPython import build_malicious_dbot_entry, DemistoException
        with raises(DemistoException, match='Wrong indicator type'):
            build_malicious_dbot_entry('8.8.8.8', 'notindicator', 'Vendor', 'Google DNS')

    def test_illegal_dbot_score(self):
        from CommonServerPython import build_dbot_entry, DemistoException
        with raises(DemistoException, match='illegal DBot score'):
            build_dbot_entry('1', 'ip', 'Vendor', 8)

    def test_illegal_indicator_type(self):
        from CommonServerPython import build_dbot_entry, DemistoException
        with raises(DemistoException, match='illegal indicator type'):
            build_dbot_entry('1', 'NOTHING', 'Vendor', 2)

    def test_file_indicators(self):
        from CommonServerPython import build_dbot_entry, outputPaths
        res = build_dbot_entry('md5hash', 'md5', 'Vendor', 3)
        assert res == {
            "DBotScore": {
                "Indicator": "md5hash",
                "Type": "file",
                "Vendor": "Vendor",
                "Score": 3
            },
            outputPaths['file']: {
                "MD5": "md5hash",
                "Malicious": {
                    "Vendor": "Vendor",
                    "Description": None
                }
            }
        }


class TestCommandResults:
    @pytest.mark.parametrize('outputs, prefix', [([], None), ([], ''), ({}, '.')])
    def test_outputs_without_outputs_prefix(self, outputs, prefix):
        """
        Given
        - outputs as a list without output_prefix, or with a period output prefix.

        When
        - Returns results.

        Then
        - Validate a ValueError is raised.
        """
        from CommonServerPython import CommandResults
        with pytest.raises(ValueError, match='outputs_prefix'):
            CommandResults(outputs=outputs, outputs_prefix=prefix)

    def test_with_tags(self):
        from CommonServerPython import CommandResults
        command_results = CommandResults(tags=['tag1', 'tag2'])
        assert command_results.tags == ['tag1', 'tag2']
        assert command_results.to_context()['Tags'] == ['tag1', 'tag2']

    @pytest.mark.parametrize('output', [True, False])
    def test_with_boolean_output(self, output):
        from CommonServerPython import CommandResults
        command_results = CommandResults(
            outputs=output,
            outputs_prefix="BooleanOutput",
            readable_output="Boolean Output: {}".format(output),
        )
        assert command_results.to_context()['Contents'] == output

    def test_dbot_score_is_in_to_context_ip(self):
        """
        Given
        - IP indicator

        When
        - Creating a reputation

        Then
        - Validate the DBOT Score and IP output exists in entry context.
        """
        from CommonServerPython import Common, DBotScoreType, CommandResults
        indicator_id = '1.1.1.1'
        raw_response = {'id': indicator_id}
        indicator = Common.IP(
            indicator_id,
            dbot_score=Common.DBotScore(
                indicator_id,
                DBotScoreType.IP,
                'VirusTotal',
                score=Common.DBotScore.BAD,
                malicious_description='malicious!'
            )
        )
        entry_context = CommandResults(
            indicator=indicator,
            readable_output='Indicator!',
            outputs={'Indicator': raw_response},
            raw_response=raw_response
        ).to_context()['EntryContext']
        assert Common.DBotScore.CONTEXT_PATH in entry_context
        assert Common.IP.CONTEXT_PATH in entry_context

    def test_dbot_score_is_in_to_context_file(self):
        """
        Given
        - File indicator

        When
        - Creating a reputation

        Then
        - Validate the DBOT Score and File output exists in entry context.
        """
        from CommonServerPython import Common, DBotScoreType, CommandResults
        indicator_id = '63347f5d946164a23faca26b78a91e1c'
        raw_response = {'id': indicator_id}
        indicator = Common.File(
            md5=indicator_id,
            dbot_score=Common.DBotScore(
                indicator_id,
                DBotScoreType.FILE,
                'Indicator',
                score=Common.DBotScore.BAD,
                malicious_description='malicious!'
            )
        )
        entry_context = CommandResults(
            indicator=indicator,
            readable_output='output!',
            outputs={'Indicator': raw_response},
            raw_response=raw_response
        ).to_context()['EntryContext']
        assert Common.DBotScore.CONTEXT_PATH in entry_context
        assert Common.File.CONTEXT_PATH in entry_context

    def test_dbot_score_is_in_to_context_domain(self):
        """
        Given
        - domain indicator

        When
        - Creating a reputation

        Then
        - Validate the DBOT Score and File output exists in entry context.
        """
        from CommonServerPython import Common, DBotScoreType, CommandResults
        indicator_id = 'example.com'
        raw_response = {'id': indicator_id}
        indicator = Common.Domain(
            indicator_id,
            dbot_score=Common.DBotScore(
                indicator_id,
                DBotScoreType.DOMAIN,
                'VirusTotal',
                score=Common.DBotScore.BAD,
                malicious_description='malicious!'
            )
        )
        entry_context = CommandResults(
            indicator=indicator,
            readable_output='output!',
            outputs={'Indicator': raw_response},
            raw_response=raw_response
        ).to_context()['EntryContext']
        assert Common.DBotScore.CONTEXT_PATH in entry_context
        assert Common.Domain.CONTEXT_PATH in entry_context

    def test_dbot_score_is_in_to_context_url(self):
        """
        Given
        - url indicator

        When
        - Creating a reputation

        Then
        - Validate the DBOT Score and File output exists in entry context.
        """
        from CommonServerPython import Common, DBotScoreType, CommandResults
        indicator_id = 'https://example.com'
        raw_response = {'id': indicator_id}
        indicator = Common.URL(
            indicator_id,
            dbot_score=Common.DBotScore(
                indicator_id,
                DBotScoreType.URL,
                'VirusTotal',
                score=Common.DBotScore.BAD,
                malicious_description='malicious!'
            )
        )
        entry_context = CommandResults(
            indicator=indicator,
            readable_output='output!',
            outputs={'Indicator': raw_response},
            raw_response=raw_response
        ).to_context()['EntryContext']
        assert Common.DBotScore.CONTEXT_PATH in entry_context
        assert Common.URL.CONTEXT_PATH in entry_context

    def test_hashes_array_is_in_to_context_file(self):
        """
        Given
        - A File indicator.

        When
        - Creating a reputation with all existing hashes.

        Then
        - Verify that the hashes array exists in the entry context and includes all the hashes types and values.
        """
        from CommonServerPython import Common, DBotScoreType, CommandResults
        indicator_id = '63347f5d946164a23faca26b78a91e1c'
        raw_response = {'id': indicator_id}
        indicator = Common.File(
            md5=indicator_id,
            sha1='test_sha1',
            sha256='test_sha256',
            sha512='test_sha512',
            ssdeep='test_ssdeep',
            imphash='test_imphash',
            hashes=[Common.Hash('test_type1', 'test_value1'), Common.Hash('test_type2', 'test_value2')],
            dbot_score=Common.DBotScore(
                indicator_id,
                DBotScoreType.FILE,
                'Indicator',
                score=Common.DBotScore.BAD,
                malicious_description='malicious!'
            )
        )
        entry_context = CommandResults(
            indicator=indicator,
            readable_output='output!',
            outputs={'Indicator': raw_response},
            raw_response=raw_response
        ).to_context()['EntryContext']

        expected_hashes_array = [
            {'type': 'test_type1', 'value': 'test_value1'},
            {'type': 'test_type2', 'value': 'test_value2'},
            {'type': 'MD5', 'value': '63347f5d946164a23faca26b78a91e1c'},
            {'type': 'SHA1', 'value': 'test_sha1'},
            {'type': 'SHA256', 'value': 'test_sha256'},
            {'type': 'SHA512', 'value': 'test_sha512'},
            {'type': 'SSDeep', 'value': 'test_ssdeep'},
            {'type': 'Imphash', 'value': 'test_imphash'}
        ]

        assert entry_context[Common.File.CONTEXT_PATH][0].get('Hashes') == expected_hashes_array

    def test_multiple_outputs_keys(self):
        """
        Given
        - File has 3 unique keys. sha256, md5 and sha1

        When
        - creating CommandResults with outputs_key_field=[sha1, sha256, md5]

        Then
        - entrycontext DT expression contains all 3 unique fields
        """
        from CommonServerPython import CommandResults

        files = [
            {
                'sha256': '111',
                'sha1': '111',
                'md5': '111'
            },
            {
                'sha256': '222',
                'sha1': '222',
                'md5': '222'
            }
        ]
        results = CommandResults(outputs_prefix='File', outputs_key_field=['sha1', 'sha256', 'md5'], outputs=files)

        assert list(results.to_context()['EntryContext'].keys())[0] == \
            'File(val.sha1 && val.sha1 == obj.sha1 && val.sha256 && val.sha256 == obj.sha256 && val.md5 && val.md5 == obj.md5)'

    def test_output_prefix_includes_dt(self):
        """
        Given
        - Returning File with only outputs_prefix which includes DT in it
        - outputs key fields are not provided

        When
        - creating CommandResults

        Then
        - EntryContext key should contain only the outputs_prefix
        """
        from CommonServerPython import CommandResults

        files = [{"key": "value"}]  # if outputs is empty list, no results are returned
        results = CommandResults(outputs_prefix='File(val.sha1 == obj.sha1 && val.md5 == obj.md5)',
                                 outputs_key_field='', outputs=files)

        assert list(results.to_context()['EntryContext'].keys())[0] == \
            'File(val.sha1 == obj.sha1 && val.md5 == obj.md5)'

    @pytest.mark.parametrize('score, expected_readable',
                             [(CommonServerPython.Common.DBotScore.NONE, 'Unknown'),
                              (CommonServerPython.Common.DBotScore.GOOD, 'Good'),
                              (CommonServerPython.Common.DBotScore.SUSPICIOUS, 'Suspicious'),
                              (CommonServerPython.Common.DBotScore.BAD, 'Bad')])
    def test_dbot_readable(self, score, expected_readable):
        from CommonServerPython import Common, DBotScoreType
        dbot_score = Common.DBotScore(
            indicator='8.8.8.8',
            integration_name='Test',
            indicator_type=DBotScoreType.IP,
            score=score
        )
        assert dbot_score.to_readable() == expected_readable

    def test_dbot_readable_invalid(self):
        from CommonServerPython import Common, DBotScoreType
        dbot_score = Common.DBotScore(
            indicator='8.8.8.8',
            integration_name='Test',
            indicator_type=DBotScoreType.IP,
            score=0
        )
        dbot_score.score = 7
        assert dbot_score.to_readable() == 'Undefined'
        dbot_score.score = None
        assert dbot_score.to_readable() == 'Undefined'

    def test_readable_only_context(self):
        """
        Given:
        - Markdown entry to CommandResults

        When:
        - Returning results

        Then:
        - Validate HumanReadable exists
        """
        from CommonServerPython import CommandResults
        markdown = '## Something'
        context = CommandResults(readable_output=markdown).to_context()
        assert context.get('HumanReadable') == markdown

    def test_empty_outputs(self):
        """
        Given:
        - Outputs as None

        When:
        - Returning results

        Then:
        - Validate EntryContext key value

        """
        from CommonServerPython import CommandResults
        res = CommandResults(
            outputs_prefix='FoundIndicators',
            outputs_key_field='value',
            outputs=None
        )
        context = res.to_context()
        assert {} == context.get('EntryContext')

    def test_empty_list_outputs(self):
        """
        Given:
        - Outputs with empty list

        When:
        - Returning results

        Then:
        - Validate EntryContext key value

        """
        from CommonServerPython import CommandResults
        res = CommandResults(
            outputs_prefix='FoundIndicators',
            outputs_key_field='value',
            outputs=[]
        )
        context = res.to_context()
        assert {} == context.get('EntryContext')

    def test_return_command_results(self, clear_version_cache):
        from CommonServerPython import Common, CommandResults, EntryFormat, EntryType, DBotScoreType

        dbot_score = Common.DBotScore(
            indicator='8.8.8.8',
            integration_name='Test',
            indicator_type=DBotScoreType.IP,
            score=Common.DBotScore.GOOD,
            message='test comment'
        )

        ip = Common.IP(
            ip='8.8.8.8',
            dbot_score=dbot_score,
            asn='some asn',
            hostname='test.com',
            geo_country=None,
            geo_description=None,
            geo_latitude=None,
            geo_longitude=None,
            positive_engines=None,
            detection_engines=None
        )

        results = CommandResults(
            outputs_key_field=None,
            outputs_prefix=None,
            outputs=None,
            indicators=[ip]
        )

        assert results.to_context() == {
            'Type': EntryType.NOTE,
            'ContentsFormat': EntryFormat.JSON,
            'Contents': None,
            'HumanReadable': None,
            'EntryContext': {
                'IP(val.Address && val.Address == obj.Address)': [
                    {
                        'Address': '8.8.8.8',
                        'ASN': 'some asn',
                        'Hostname': 'test.com'
                    }
                ],
                'DBotScore(val.Indicator && val.Indicator == obj.Indicator && '
                'val.Vendor == obj.Vendor && val.Type == obj.Type)': [
                    {
                        'Indicator': '8.8.8.8',
                        'Vendor': 'Test',
                        'Score': 1,
                        'Type': 'ip',
                        'Message': 'test comment'
                    }
                ]
            },
            'IndicatorTimeline': [],
            'Relationships': [],
            'IgnoreAutoExtract': False,
            'Note': False
        }

    def test_multiple_indicators(self, clear_version_cache):
        from CommonServerPython import Common, CommandResults, EntryFormat, EntryType, DBotScoreType
        dbot_score1 = Common.DBotScore(
            indicator='8.8.8.8',
            integration_name='Test',
            indicator_type=DBotScoreType.IP,
            score=Common.DBotScore.GOOD
        )
        ip1 = Common.IP(
            ip='8.8.8.8',
            dbot_score=dbot_score1,
            asn='some asn',
            hostname='test.com',
            geo_country=None,
            geo_description=None,
            geo_latitude=None,
            geo_longitude=None,
            positive_engines=None,
            detection_engines=None
        )

        dbot_score2 = Common.DBotScore(
            indicator='5.5.5.5',
            integration_name='Test',
            indicator_type=DBotScoreType.IP,
            score=Common.DBotScore.GOOD
        )
        ip2 = Common.IP(
            ip='5.5.5.5',
            dbot_score=dbot_score2,
            asn='some asn',
            hostname='test.com',
            geo_country=None,
            geo_description=None,
            geo_latitude=None,
            geo_longitude=None,
            positive_engines=None,
            detection_engines=None
        )

        results = CommandResults(
            outputs_key_field=None,
            outputs_prefix=None,
            outputs=None,
            indicators=[ip1, ip2]
        )

        assert results.to_context() == {
            'Type': EntryType.NOTE,
            'ContentsFormat': EntryFormat.JSON,
            'Contents': None,
            'HumanReadable': None,
            'EntryContext': {
                'IP(val.Address && val.Address == obj.Address)': [
                    {
                        'Address': '8.8.8.8',
                        'ASN': 'some asn',
                        'Hostname': 'test.com'
                    },
                    {
                        'Address': '5.5.5.5',
                        'ASN': 'some asn',
                        'Hostname': 'test.com'
                    }
                ],
                'DBotScore(val.Indicator && val.Indicator == obj.Indicator && '
                'val.Vendor == obj.Vendor && val.Type == obj.Type)': [
                    {
                        'Indicator': '8.8.8.8',
                        'Vendor': 'Test',
                        'Score': 1,
                        'Type': 'ip'
                    },
                    {
                        'Indicator': '5.5.5.5',
                        'Vendor': 'Test',
                        'Score': 1,
                        'Type': 'ip'
                    }
                ]
            },
            'IndicatorTimeline': [],
            'Relationships': [],
            'IgnoreAutoExtract': False,
            'Note': False
        }

    def test_return_list_of_items(self, clear_version_cache):
        from CommonServerPython import CommandResults, EntryFormat, EntryType
        tickets = [
            {
                'ticket_id': 1,
                'title': 'foo'
            },
            {
                'ticket_id': 2,
                'title': 'goo'
            }
        ]
        results = CommandResults(
            outputs_prefix='Jira.Ticket',
            outputs_key_field='ticket_id',
            outputs=tickets
        )

        assert results.to_context() == {
            'Type': EntryType.NOTE,
            'ContentsFormat': EntryFormat.JSON,
            'Contents': tickets,
            'HumanReadable': tableToMarkdown('Results', tickets),
            'EntryContext': {
                'Jira.Ticket(val.ticket_id && val.ticket_id == obj.ticket_id)': tickets
            },
            'IndicatorTimeline': [],
            'Relationships': [],
            'IgnoreAutoExtract': False,
            'Note': False
        }

    def test_return_list_of_items_the_old_way(self):
        from CommonServerPython import CommandResults, EntryFormat, EntryType
        tickets = [
            {
                'ticket_id': 1,
                'title': 'foo'
            },
            {
                'ticket_id': 2,
                'title': 'goo'
            }
        ]
        results = CommandResults(
            outputs_prefix=None,
            outputs_key_field=None,
            outputs={
                'Jira.Ticket(val.ticket_id == obj.ticket_id)': tickets
            },
            raw_response=tickets
        )

        assert sorted(results.to_context()) == sorted({
            'Type': EntryType.NOTE,
            'ContentsFormat': EntryFormat.JSON,
            'Contents': tickets,
            'HumanReadable': None,
            'EntryContext': {
                'Jira.Ticket(val.ticket_id == obj.ticket_id)': tickets
            },
            'IndicatorTimeline': [],
            'Relationships': [],
            'IgnoreAutoExtract': False,
            'Note': False
        })

    def test_create_dbot_score_with_invalid_score(self):
        from CommonServerPython import Common, DBotScoreType

        try:
            Common.DBotScore(
                indicator='8.8.8.8',
                integration_name='Virus Total',
                score=100,
                indicator_type=DBotScoreType.IP
            )

            assert False
        except TypeError:
            assert True

    def test_create_dbot_score_with_invalid_reliability(self):
        """
        Given:
            -  an invalid reliability value.
        When
            - creating a DBotScore entry
        Then
            - an error should be raised
        """
        from CommonServerPython import Common, DBotScoreType

        try:
            Common.DBotScore(
                indicator='8.8.8.8',
                integration_name='Virus Total',
                score=0,
                indicator_type=DBotScoreType.IP,
                reliability='Not a reliability'
            )
            assert False
        except TypeError:
            assert True

    def test_create_dbot_score_with_valid_reliability(self):
        """
        Given:
            -  a valid reliability value
        When
            - creating a DBotScore entry
        Then
            - the proper entry is created
        """
        from CommonServerPython import Common, DBotScoreType, DBotScoreReliability, CommandResults

        dbot_score = Common.DBotScore(
            indicator='8.8.8.8',
            integration_name='Test',
            score=Common.DBotScore.GOOD,
            indicator_type=DBotScoreType.IP,
            reliability=DBotScoreReliability.B,
        )

        ip = Common.IP(
            ip='8.8.8.8',
            dbot_score=dbot_score,
        )

        results = CommandResults(
            indicator=ip,
        )

        assert results.to_context()['EntryContext'] == {
            'IP(val.Address && val.Address == obj.Address)': [
                {
                    'Address': '8.8.8.8'
                }
            ],
            'DBotScore(val.Indicator && val.Indicator == '
            'obj.Indicator && val.Vendor == obj.Vendor && val.Type == obj.Type)': [
                {
                    'Indicator': '8.8.8.8',
                    'Type': 'ip',
                    'Vendor': 'Test',
                    'Score': 1,
                    'Reliability': 'B - Usually reliable'
                }
            ]
        }

    def test_indicator_timeline_with_list_of_indicators(self):
        """
       Given:
           -  a list of an indicator
       When
           - creating an IndicatorTimeline object
           - creating a CommandResults objects using the IndicatorTimeline object
       Then
           - the IndicatorTimeline receives the appropriate category and message
       """
        from CommonServerPython import CommandResults, IndicatorsTimeline

        indicators = ['8.8.8.8']
        timeline = IndicatorsTimeline(indicators=indicators, category='test', message='message')

        results = CommandResults(
            outputs_prefix=None,
            outputs_key_field=None,
            outputs=None,
            raw_response=indicators,
            indicators_timeline=timeline
        )

        assert sorted(results.to_context().get('IndicatorTimeline')) == sorted([
            {'Value': '8.8.8.8', 'Category': 'test', 'Message': 'message'}
        ])

    def test_indicator_timeline_running_from_an_integration(self, mocker):
        """
       Given:
           -  a list of an indicator
       When
           - mocking the demisto.params()
           - creating an IndicatorTimeline object
           - creating a CommandResults objects using the IndicatorTimeline object
       Then
           - the IndicatorTimeline receives the appropriate category and message
       """
        from CommonServerPython import CommandResults, IndicatorsTimeline
        mocker.patch.object(demisto, 'params', return_value={'insecure': True})
        indicators = ['8.8.8.8']
        timeline = IndicatorsTimeline(indicators=indicators)

        results = CommandResults(
            outputs_prefix=None,
            outputs_key_field=None,
            outputs=None,
            raw_response=indicators,
            indicators_timeline=timeline
        )

        assert sorted(results.to_context().get('IndicatorTimeline')) == sorted([
            {'Value': '8.8.8.8', 'Category': 'Integration Update'}
        ])

    def test_single_indicator(self, mocker):
        """
        Given:
            - a single indicator
        When
           - mocking the demisto.params()
           - creating an Common.IP object
           - creating a CommandResults objects using the indicator member
       Then
           - The CommandResults.to_context() returns single result of standard output IP and DBotScore
       """
        from CommonServerPython import CommandResults, Common, DBotScoreType
        mocker.patch.object(demisto, 'params', return_value={'insecure': True})
        dbot_score = Common.DBotScore(
            indicator='8.8.8.8',
            integration_name='Test',
            indicator_type=DBotScoreType.IP,
            score=Common.DBotScore.GOOD
        )

        ip = Common.IP(
            ip='8.8.8.8',
            dbot_score=dbot_score
        )

        results = CommandResults(
            indicator=ip
        )

        assert results.to_context()['EntryContext'] == {
            'IP(val.Address && val.Address == obj.Address)': [
                {
                    'Address': '8.8.8.8'
                }
            ],
            'DBotScore(val.Indicator && val.Indicator == '
            'obj.Indicator && val.Vendor == obj.Vendor && val.Type == obj.Type)': [
                {
                    'Indicator': '8.8.8.8',
                    'Type': 'ip',
                    'Vendor': 'Test',
                    'Score': 1
                }
            ]
        }

    def test_single_indicator_with_indicators(self, mocker):
        """
        Given:
            - a single indicator and a list of indicators
        When
           - mocking the demisto.params()
           - creating an Common.IP object
           - creating a CommandResults objects using the indicator member AND indicators member
       Then
           - The CommandResults.__init__() should raise an ValueError with appropriate error
       """
        from CommonServerPython import CommandResults, Common, DBotScoreType
        mocker.patch.object(demisto, 'params', return_value={'insecure': True})
        dbot_score = Common.DBotScore(
            indicator='8.8.8.8',
            integration_name='Virus Total',
            indicator_type=DBotScoreType.IP,
            score=Common.DBotScore.GOOD
        )

        ip = Common.IP(
            ip='8.8.8.8',
            dbot_score=dbot_score
        )

        with pytest.raises(ValueError) as e:
            CommandResults(
                indicator=ip,
                indicators=[ip]
            )
        assert e.value.args[0] == 'indicators is DEPRECATED, use only indicator'

    def test_indicator_with_no_auto_extract(self):
        """
       Given:
           - a list of an indicator
           - ignore_auto_extract set to True
       When
           - creating a CommandResults object with an indicator
           - using Ignore Auto Extract

       Then
           - the IgnoreAutoExtract field is set to True
       """
        from CommonServerPython import CommandResults

        indicators = ['8.8.8.8']

        results = CommandResults(
            outputs_prefix=None,
            outputs_key_field=None,
            outputs=None,
            raw_response=indicators,
            indicators_timeline=None,
            ignore_auto_extract=True
        )

        assert results.to_context().get('IgnoreAutoExtract') is True

    def test_entry_as_note(self):
        """
        Given:
        - mark_as_note set to True

        When:
        - creating a CommandResults object

        Then:
        - the Note field is set to True
        """
        from CommonServerPython import CommandResults

        results = CommandResults(
            outputs_prefix='Test',
            outputs_key_field='value',
            outputs=None,
            mark_as_note=True
        )

        assert results.to_context().get('Note') is True

    def test_empty_readable_outputs(self):
        """
        Given:
        - Outputs as str
        - outputs_prefix is str
        - No readable_output

        When:
        - Returning results

        Then:
        - Validate generated readable_output

        """
        from CommonServerPython import CommandResults
        res = CommandResults(
            outputs="outputs_test",
            outputs_prefix="outputs_prefix_test"
        )
        context = res.to_context()
        assert "outputs_test" == context.get('HumanReadable')

    def test_replace_existing(self):
        """
        Given:
        - replace_existing=True

        When:
        - Returning an object to context that needs to override it's key on each run.

        Then:
        - Return an object with the DT "(true)"
        """
        from CommonServerPython import CommandResults
        res = CommandResults(
            outputs="next_token",
            outputs_prefix="Path.To.Value",
            replace_existing=True
        )
        context = res.to_context()
        assert context["EntryContext"] == {"Path.To(true)": {"Value": "next_token"}}

    def test_replace_existing_not_nested(self):
        """
        Given:
        - replace_existing=True but outputs_prefix is not nested, i.e., does not have a period.

        When:
        - Returning an object to context that needs to override it's key on each run.

        Then:
        - Raise an errror.
        """
        from CommonServerPython import CommandResults
        res = CommandResults(
            outputs="next_token",
            outputs_prefix="PathToValue",
            replace_existing=True
        )
        with pytest.raises(DemistoException, match='outputs_prefix must be a nested path to replace an existing key.'):
            res.to_context()


def test_http_request_ssl_ciphers_insecure():
    if IS_PY3 and PY_VER_MINOR >= 10:
        from CommonServerPython import BaseClient

        client = BaseClient('https://www.google.com', ok_codes=(200, 201), verify=False)
        adapter = client._session.adapters.get('https://')
        ssl_context = adapter.poolmanager.connection_pool_kw['ssl_context']
        ciphers_list = ssl_context.get_ciphers()

        assert len(ciphers_list) == 42
        assert next(cipher for cipher in ciphers_list if cipher['name'] == 'AES128-GCM-SHA256')
    else:
        assert True


class TestBaseClient:
    from CommonServerPython import BaseClient
    text = {"status": "ok"}
    client = BaseClient('http://example.com/api/v2/', ok_codes=(200, 201))

    RETRIES_POSITIVE_TEST = [
        'get',
        'put',
        'post'
    ]

    @pytest.mark.skip(reason="Test - too long, only manual")
    @pytest.mark.parametrize('method', RETRIES_POSITIVE_TEST)
    def test_http_requests_with_retry_sanity(self, method):
        """
            Given
            - A base client

            When
            - Making http request call with retries configured to a number higher then 0

            Then
            -  Ensure a successful request return response as expected
        """
        url = 'http://httpbin.org/{}'.format(method)
        res = self.client._http_request(method,
                                        '',
                                        full_url=url,
                                        retries=1,
                                        status_list_to_retry=[401])
        assert res['url'] == url

    RETRIES_NEGATIVE_TESTS_INPUT = [
        ('get', 400), ('get', 401), ('get', 500),
        ('put', 400), ('put', 401), ('put', 500),
        ('post', 400), ('post', 401), ('post', 500),
    ]

    @pytest.mark.skip(reason="Test - too long, only manual")
    @pytest.mark.parametrize('method, status', RETRIES_NEGATIVE_TESTS_INPUT)
    def test_http_requests_with_retry_negative_sanity(self, method, status):
        """
            Given
            - A base client

            When
            - Making http request call with retries configured to a number higher then 0

            Then
            -  An unsuccessful request returns a DemistoException regardless the bad status code.
        """
        from CommonServerPython import DemistoException
        with raises(DemistoException, match='{}'.format(status)):
            self.client._http_request(method,
                                      '',
                                      full_url='http://httpbin.org/status/{}'.format(status),
                                      retries=3,
                                      status_list_to_retry=[400, 401, 500])

    def test_http_request_json(self, requests_mock):
        requests_mock.get('http://example.com/api/v2/event', text=json.dumps(self.text))
        res = self.client._http_request('get', 'event')
        assert res == self.text

    def test_http_request_json_negative(self, requests_mock):
        from CommonServerPython import DemistoException
        text = 'notjson'
        requests_mock.get('http://example.com/api/v2/event', text=text)
        with raises(DemistoException, match="Failed to parse json") as exception:
            self.client._http_request('get', 'event')
        assert exception.value.res
        assert exception.value.res.text == text

    def test_http_request_text(self, requests_mock):
        requests_mock.get('http://example.com/api/v2/event', text=json.dumps(self.text))
        res = self.client._http_request('get', 'event', resp_type='text')
        assert res == json.dumps(self.text)

    def test_http_request_content(self, requests_mock):
        requests_mock.get('http://example.com/api/v2/event', content=str.encode(json.dumps(self.text)))
        res = self.client._http_request('get', 'event', resp_type='content')
        assert json.loads(res) == self.text

    def test_http_request_response(self, requests_mock):
        requests_mock.get('http://example.com/api/v2/event')
        res = self.client._http_request('get', 'event', resp_type='response')
        assert isinstance(res, requests.Response)

    def test_http_request_proxy_false(self):
        from CommonServerPython import BaseClient
        import requests_mock

        os.environ['http_proxy'] = 'http://testproxy:8899'
        os.environ['https_proxy'] = 'https://testproxy:8899'

        os.environ['REQUESTS_CA_BUNDLE'] = '/test1.pem'
        client = BaseClient('http://example.com/api/v2/', ok_codes=(200, 201), proxy=False, verify=True)

        with requests_mock.mock() as m:
            m.get('http://example.com/api/v2/event')

            res = client._http_request('get', 'event', resp_type='response')

            assert m.last_request.verify == '/test1.pem'
            assert not m.last_request.proxies
            assert m.called is True

    def test_http_request_proxy_true(self):
        from CommonServerPython import BaseClient
        import requests_mock

        os.environ['http_proxy'] = 'http://testproxy:8899'
        os.environ['https_proxy'] = 'https://testproxy:8899'

        os.environ['REQUESTS_CA_BUNDLE'] = '/test1.pem'
        client = BaseClient('http://example.com/api/v2/', ok_codes=(200, 201), proxy=True, verify=True)

        with requests_mock.mock() as m:
            m.get('http://example.com/api/v2/event')

            res = client._http_request('get', 'event', resp_type='response')

            assert m.last_request.verify == '/test1.pem'
            assert m.last_request.proxies == {
                'http': 'http://testproxy:8899',
                'https': 'https://testproxy:8899'
            }
            assert m.called is True

    def test_http_request_proxy_without_http_prefix(self):
        """
            Given
                - proxy param is set to true
                - proxy configs are without http/https prefix

            When
            - run an http get request

            Then
            -  the request will run and will use proxy configs that will include http:// prefix.
        """
        from CommonServerPython import BaseClient
        import requests_mock

        os.environ['http_proxy'] = 'testproxy:8899'
        os.environ['https_proxy'] = 'testproxy:8899'

        os.environ['REQUESTS_CA_BUNDLE'] = '/test1.pem'
        client = BaseClient('http://example.com/api/v2/', ok_codes=(200, 201), proxy=True, verify=True)

        with requests_mock.mock() as m:
            m.get('http://example.com/api/v2/event')

            res = client._http_request('get', 'event', resp_type='response')

            assert m.last_request.verify == '/test1.pem'
            assert m.last_request.proxies == {
                'http': 'http://testproxy:8899',
                'https': 'http://testproxy:8899'
            }
            assert m.called is True

    def test_http_request_proxy_empty_proxy(self):
        """
            Given
                - proxy param is set to true
                - proxy configs are empty

            When
            - run an http get request

            Then
            -  the request will run and will use empty proxy configs and will not add https prefixes
        """
        from CommonServerPython import BaseClient
        import requests_mock

        os.environ['http_proxy'] = ''
        os.environ['https_proxy'] = ''

        os.environ['REQUESTS_CA_BUNDLE'] = '/test1.pem'
        client = BaseClient('http://example.com/api/v2/', ok_codes=(200, 201), proxy=True, verify=True)

        with requests_mock.mock() as m:
            m.get('http://example.com/api/v2/event')

            res = client._http_request('get', 'event', resp_type='response')

            assert m.last_request.verify == '/test1.pem'
            assert m.last_request.proxies == {}
            assert m.called is True

    def test_http_request_verify_false(self):
        from CommonServerPython import BaseClient
        import requests_mock

        os.environ['REQUESTS_CA_BUNDLE'] = '/test1.pem'
        client = BaseClient('http://example.com/api/v2/', ok_codes=(200, 201), proxy=True, verify=False)

        with requests_mock.mock() as m:
            m.get('http://example.com/api/v2/event')

            res = client._http_request('get', 'event', resp_type='response')

            assert m.last_request.verify is False
            assert m.called is True

    def test_http_request_not_ok(self, requests_mock):
        from CommonServerPython import DemistoException
        requests_mock.get('http://example.com/api/v2/event', status_code=500)
        with raises(DemistoException, match="[500]"):
            self.client._http_request('get', 'event')

    def test_http_request_not_ok_but_ok(self, requests_mock):
        requests_mock.get('http://example.com/api/v2/event', status_code=500)
        res = self.client._http_request('get', 'event', resp_type='response', ok_codes=(500,))
        assert res.status_code == 500

    def test_http_request_not_ok_with_json(self, requests_mock):
        from CommonServerPython import DemistoException
        requests_mock.get('http://example.com/api/v2/event', status_code=500, content=str.encode(json.dumps(self.text)))
        with raises(DemistoException, match="Error in API call"):
            self.client._http_request('get', 'event')

    def test_http_request_not_ok_with_json_parsing(self, requests_mock):
        from CommonServerPython import DemistoException
        requests_mock.get('http://example.com/api/v2/event', status_code=500, content=str.encode(json.dumps(self.text)))
        with raises(DemistoException) as exception:
            self.client._http_request('get', 'event')
        message = str(exception.value)
        response_json_error = json.loads(message.split('\n')[1])
        assert response_json_error == self.text

    def test_http_request_timeout(self, requests_mock):
        from CommonServerPython import DemistoException
        requests_mock.get('http://example.com/api/v2/event', exc=requests.exceptions.ConnectTimeout)
        with raises(DemistoException, match="Connection Timeout Error"):
            self.client._http_request('get', 'event')

    def test_http_request_ssl_error(self, requests_mock):
        from CommonServerPython import DemistoException
        requests_mock.get('http://example.com/api/v2/event', exc=requests.exceptions.SSLError)
        with raises(DemistoException, match="SSL Certificate Verification Failed"):
            self.client._http_request('get', 'event', resp_type='response')

    def test_http_request_ssl_error_insecure(cls, requests_mock):
        requests_mock.get('http://example.com/api/v2/event', exc=requests.exceptions.SSLError('test ssl'))
        client = cls.BaseClient('http://example.com/api/v2/', ok_codes=(200, 201), verify=False)
        with raises(requests.exceptions.SSLError, match="^test ssl$"):
            client._http_request('get', 'event', resp_type='response')

    def test_http_request_proxy_error(self, requests_mock):
        from CommonServerPython import DemistoException
        requests_mock.get('http://example.com/api/v2/event', exc=requests.exceptions.ProxyError)
        with raises(DemistoException, match="Proxy Error"):
            self.client._http_request('get', 'event', resp_type='response')

    def test_http_request_connection_error_with_errno(self, requests_mock):
        from CommonServerPython import DemistoException
        err = requests.exceptions.ConnectionError()
        err.errno = 104
        err.strerror = "Connection reset by peer test"
        requests_mock.get('http://example.com/api/v2/event', exc=err)
        with raises(DemistoException, match="Error Number: \[104\]\\nMessage: Connection reset by peer test"):
            self.client._http_request('get', 'event', resp_type='response')

    def test_http_request_connection_error_without_errno(self, requests_mock):
        from CommonServerPython import DemistoException
        requests_mock.get('http://example.com/api/v2/event', exc=requests.exceptions.ConnectionError("Generic error"))
        with raises(DemistoException, match="Generic error"):
            self.client._http_request('get', 'event', resp_type='response')

    def test_text_exception_parsing(self, requests_mock):
        from CommonServerPython import DemistoException
        reason = 'Bad Request'
        text = 'additional text'
        requests_mock.get('http://example.com/api/v2/event',
                          status_code=400,
                          reason=reason,
                          text=text)
        with raises(DemistoException, match='- {}\n{}'.format(reason, text)):
            self.client._http_request('get', 'event', resp_type='text')

    def test_json_exception_parsing(self, requests_mock):
        from CommonServerPython import DemistoException
        reason = 'Bad Request'
        json_response = {'error': 'additional text'}
        requests_mock.get('http://example.com/api/v2/event',
                          status_code=400,
                          reason=reason,
                          json=json_response)
        with raises(DemistoException, match='- {}\n.*{}'.format(reason, json_response["error"])):
            self.client._http_request('get', 'event', resp_type='text')

    def test_exception_response_json_parsing_when_ok_code_is_invalid(self, requests_mock):
        from CommonServerPython import DemistoException
        json_response = {'error': 'additional text'}
        requests_mock.get('http://example.com/api/v2/event',
                          status_code=400,
                          json=json_response)
        try:
            self.client._http_request('get', 'event', ok_codes=(200,))
        except DemistoException as e:
            resp_json = e.res.json()
            assert e.res.status_code == 400
            assert resp_json.get('error') == 'additional text'

    def test_exception_response_text_parsing_when_ok_code_is_invalid(self, requests_mock):
        from CommonServerPython import DemistoException
        requests_mock.get('http://example.com/api/v2/event',
                          status_code=400,
                          text='{"error": "additional text"}')
        try:
            self.client._http_request('get', 'event', ok_codes=(200,))
        except DemistoException as e:
            resp_json = json.loads(e.res.text)
            assert e.res.status_code == 400
            assert resp_json.get('error') == 'additional text'

    def test_http_request_timeout_default(self, requests_mock):
        requests_mock.get('http://example.com/api/v2/event', text=json.dumps(self.text))
        self.client._http_request('get', 'event')
        assert requests_mock.last_request.timeout == self.client.REQUESTS_TIMEOUT

    def test_http_request_timeout_given_func(self, requests_mock):
        requests_mock.get('http://example.com/api/v2/event', text=json.dumps(self.text))
        timeout = 120
        self.client._http_request('get', 'event', timeout=timeout)
        assert requests_mock.last_request.timeout == timeout

    def test_http_request_timeout_given_class(self, requests_mock):
        from CommonServerPython import BaseClient
        requests_mock.get('http://example.com/api/v2/event', text=json.dumps(self.text))
        timeout = 44
        new_client = BaseClient('http://example.com/api/v2/', timeout=timeout)
        new_client._http_request('get', 'event')
        assert requests_mock.last_request.timeout == timeout

    def test_http_request_timeout_environ_system(self, requests_mock, mocker):
        from CommonServerPython import BaseClient
        requests_mock.get('http://example.com/api/v2/event', text=json.dumps(self.text))
        timeout = 10
        mocker.patch.dict(os.environ, {'REQUESTS_TIMEOUT': str(timeout)})
        new_client = BaseClient('http://example.com/api/v2/')
        new_client._http_request('get', 'event')
        assert requests_mock.last_request.timeout == timeout

    def test_http_request_timeout_environ_integration(self, requests_mock, mocker):
        requests_mock.get('http://example.com/api/v2/event', text=json.dumps(self.text))
        timeout = 180.1
        # integration name is set to Test in the fixture handle_calling_context
        mocker.patch.dict(os.environ, {'REQUESTS_TIMEOUT.Test': str(timeout)})
        from CommonServerPython import BaseClient
        new_client = BaseClient('http://example.com/api/v2/')
        new_client._http_request('get', 'event')
        assert requests_mock.last_request.timeout == timeout

    def test_http_request_timeout_environ_script(self, requests_mock, mocker):
        requests_mock.get('http://example.com/api/v2/event', text=json.dumps(self.text))
        timeout = 23.4
        script_name = 'TestScript'
        mocker.patch.dict(os.environ, {'REQUESTS_TIMEOUT.' + script_name: str(timeout)})
        mocker.patch.dict(demisto.callingContext, {'context': {'ScriptName': script_name}})
        mocker.patch.object(CommonServerPython, 'get_integration_name', return_value='')
        from CommonServerPython import BaseClient
        new_client = BaseClient('http://example.com/api/v2/')
        new_client._http_request('get', 'event')
        assert requests_mock.last_request.timeout == timeout

    def test_is_valid_ok_codes_empty(self):
        from requests import Response
        from CommonServerPython import BaseClient
        new_client = BaseClient('http://example.com/api/v2/')
        response = Response()
        response.status_code = 200
        assert new_client._is_status_code_valid(response, None)

    def test_is_valid_ok_codes_from_function(self):
        from requests import Response
        response = Response()
        response.status_code = 200
        assert self.client._is_status_code_valid(response, (200, 201))

    def test_is_valid_ok_codes_from_self(self):
        from requests import Response
        response = Response()
        response.status_code = 200
        assert self.client._is_status_code_valid(response, None)

    def test_is_valid_ok_codes_empty_false(self):
        from requests import Response
        response = Response()
        response.status_code = 400
        assert not self.client._is_status_code_valid(response, None)

    def test_is_valid_ok_codes_from_function_false(self):
        from requests import Response
        response = Response()
        response.status_code = 400
        assert not self.client._is_status_code_valid(response, (200, 201))

    def test_is_valid_ok_codes_from_self_false(self):
        from requests import Response
        response = Response()
        response.status_code = 400
        assert not self.client._is_status_code_valid(response)

    def test_http_request_params_parser_none(self, requests_mock):
        """
            Given
                - query params with spaces without specific quote function.

            When
                - Calling _https_request function.

            Then
                - Verify the spaces in the result is as expected.
        """
        mock_request = requests_mock.get('http://example.com/api/v2/', json={})
        from CommonServerPython import BaseClient
        mock_client = BaseClient('http://example.com/api/v2/')

        mock_client._http_request('get', params={'key': 'value with spaces'})

        assert mock_request.last_request.query == 'key=value+with+spaces'

    def test_http_request_execution_metrics_success(cls, requests_mock):
        """
        Given: A BaseClient object
        When:
        - Calling _http_request function with metrics
        - A successful response.
        Then: Verify the successful execution metrics is incremented.
        """
        requests_mock.get('http://example.com/api/v2/event', text="success")
        client = cls.BaseClient('http://example.com/api/v2/', ok_codes=(200, 201), verify=False)
        client._http_request('get', 'event', resp_type='response', with_metrics=True)
        assert client.execution_metrics.success == 1

    def test_http_request_execution_metrics_success_but_polling_in_progress(cls, requests_mock):
        """
        Given: A BaseClient object
        When:
        - Calling _http_request function with metrics
        - A successful response.
        - Response is determined as polling in progress.
        Then: Verify the successful execution metrics is not incremented.
        """
        requests_mock.get('http://example.com/api/v2/event', text="success")
        client = cls.BaseClient('http://example.com/api/v2/', ok_codes=(200, 201), verify=False)
        client.is_polling_in_progress = lambda _: True
        client._http_request('get', 'event', resp_type='response', with_metrics=True)
        assert client.execution_metrics.success == 0

    def test_http_request_execution_metrics_timeout(cls, requests_mock):
        """
        Given: A BaseClient object
        When:
        - Calling _http_request function with metrics
        - A timeout error is returned.
        Then: Verify the timeout error execution metrics is incremented.
        """
        from CommonServerPython import DemistoException
        requests_mock.get('http://example.com/api/v2/event', exc=requests.exceptions.ConnectTimeout)
        client = cls.BaseClient('http://example.com/api/v2/', ok_codes=(200, 201), verify=False)
        with raises(DemistoException):
            client._http_request('get', 'event', resp_type='response', with_metrics=True)
        assert client.execution_metrics.timeout_error == 1

    def test_http_request_execution_metrics_ssl_error(cls, requests_mock):
        """
        Given: A BaseClient object
        When:
        - Calling _http_request function with metrics
        - An SSL error is returned.
        Then: Verify the ssl error execution metrics is incremented.
        """
        from CommonServerPython import DemistoException
        requests_mock.get('http://example.com/api/v2/event', exc=requests.exceptions.SSLError)
        client = cls.BaseClient('http://example.com/api/v2/', ok_codes=(200, 201))
        with raises(DemistoException):
            client._http_request('get', 'event', resp_type='response', with_metrics=True)
        assert client.execution_metrics.ssl_error == 1

    def test_http_request_execution_metrics_proxy_error(cls, requests_mock):
        """
        Given: A BaseClient object
        When:
        - Calling _http_request function with metrics
        - A proxy error is returned.
        Then: Verify the proxy error execution metrics is incremented.
        """
        from CommonServerPython import DemistoException
        requests_mock.get('http://example.com/api/v2/event', exc=requests.exceptions.ProxyError)
        client = cls.BaseClient('http://example.com/api/v2/', ok_codes=(200, 201), verify=False)
        with raises(DemistoException):
            client._http_request('get', 'event', resp_type='response', with_metrics=True)
        assert client.execution_metrics.proxy_error == 1

    def test_http_request_execution_metrics_connection_error(cls, requests_mock):
        """
        Given: A BaseClient object
        When:
        - Calling _http_request function with metrics
        - A connection error is returned.
        Then: Verify the connection error execution metrics is incremented.
        """
        from CommonServerPython import DemistoException
        requests_mock.get('http://example.com/api/v2/event', exc=requests.exceptions.ConnectionError)
        client = cls.BaseClient('http://example.com/api/v2/', ok_codes=(200, 201), verify=False)
        with raises(DemistoException):
            client._http_request('get', 'event', resp_type='response', with_metrics=True)
        assert client.execution_metrics.connection_error == 1

    def test_http_request_execution_metrics_retry_error(cls, requests_mock):
        """
        Given: A BaseClient object
        When:
        - Calling _http_request function with metrics
        - A retry error is returned.
        Then: Verify the retry error execution metrics is incremented.
        """
        from CommonServerPython import DemistoException
        requests_mock.get('http://example.com/api/v2/event', exc=requests.exceptions.RetryError)
        client = cls.BaseClient('http://example.com/api/v2/', ok_codes=(200, 201), verify=False)
        with raises(DemistoException):
            client._http_request('get', 'event', resp_type='response', with_metrics=True)
        assert client.execution_metrics.retry_error == 1

    def test_http_request_execution_metrics_auth_error(cls, requests_mock):
        """
        Given: A BaseClient object
        When:
        - Calling _http_request function with metrics
        - An auth error (401 status code) is returned.
        Then: Verify the auth error execution metrics is incremented.
        """
        from CommonServerPython import DemistoException
        requests_mock.get('http://example.com/api/v2/event', status_code=401, text="err")
        client = cls.BaseClient('http://example.com/api/v2/', ok_codes=(200, 201), verify=False)
        with raises(DemistoException, match="Error in API call"):
            client._http_request('get', 'event', with_metrics=True)
        assert client.execution_metrics.auth_error == 1

    def test_http_request_execution_metrics_quota_error(cls, requests_mock):
        """
        Given: A BaseClient object
        When:
        - Calling _http_request function with metrics
        - A quota error (429 status code) is returned.
        Then: Verify the quota error execution metrics is incremented.
        """
        from CommonServerPython import DemistoException
        requests_mock.get('http://example.com/api/v2/event', status_code=429, text="err")
        client = cls.BaseClient('http://example.com/api/v2/', ok_codes=(200, 201), verify=False)
        with raises(DemistoException, match="Error in API call"):
            client._http_request('get', 'event', with_metrics=True)
        assert client.execution_metrics.quota_error == 1

    def test_http_request_execution_metrics_service_error(cls, requests_mock):
        """
        Given: A BaseClient object
        When:
        - Calling _http_request function with metrics
        - A service error (500 status code) is returned.
        Then: Verify the service error execution metrics is incremented.
        """
        from CommonServerPython import DemistoException
        requests_mock.get('http://example.com/api/v2/event', status_code=500, text="err")
        client = cls.BaseClient('http://example.com/api/v2/', ok_codes=(200, 201), verify=False)
        with raises(DemistoException, match="Error in API call"):
            client._http_request('get', 'event', with_metrics=True)
        assert client.execution_metrics.service_error == 1

    def test_http_request_execution_metrics_general_error(cls, requests_mock):
        """
        Given: A BaseClient object
        When:
        - Calling _http_request function with metrics
        - A general error (400 status code) is returned.
        Then: Verify the general error execution metrics is incremented.
        """
        from CommonServerPython import DemistoException
        requests_mock.get('http://example.com/api/v2/event', status_code=400, text="err")
        client = cls.BaseClient('http://example.com/api/v2/', ok_codes=(200, 201), verify=False)
        with raises(DemistoException, match="Error in API call"):
            client._http_request('get', 'event', with_metrics=True)
        assert client.execution_metrics.general_error == 1

    def test_http_request_execution_metrics_not_found_error_but_ok(cls, requests_mock):
        """
        Given: A BaseClient object
        When:
        - Calling _http_request function with metrics
        - A not found error (404 status code) is returned.
        - 404 is considered ok
        Then: Verify the success execution metrics is incremented, and not the general error metrics.
        """
        requests_mock.get('http://example.com/api/v2/event', status_code=404, text="err")
        client = cls.BaseClient('http://example.com/api/v2/', ok_codes=(200, 201, 404), verify=False)
        res = client._http_request('get', 'event', resp_type='response', with_metrics=True)
        assert res.status_code == 404
        assert client.execution_metrics.success == 1
        assert client.execution_metrics.general_error == 0

    def test_http_request_execution_metrics_results(cls, requests_mock, mocker):
        """
        Given: A BaseClient object
        When:
        - Calling _http_request function with metrics
        - An general error is returned
        - The client object is then deleted
        Then: Verify an execution metrics entry is sent to demisto.results() accordingly.
        """
        from CommonServerPython import DemistoException, EntryType, ErrorTypes
        requests_mock.get('http://example.com/api/v2/event', status_code=400, text="err")
        demisto_results_mock = mocker.patch.object(demisto, 'results')
        client = cls.BaseClient('http://example.com/api/v2/', ok_codes=(200, 201), verify=False)
        with raises(DemistoException, match="Error in API call"):
            client._http_request('get', 'event', with_metrics=True)
        del client
        demisto_results_mock.assert_called_once
        entry = demisto_results_mock.call_args[0][0]
        assert entry["Type"] == EntryType.EXECUTION_METRICS
        assert entry["APIExecutionMetrics"] == [{
            "Type": ErrorTypes.GENERAL_ERROR,
            "APICallsCount": 1,
        }]

    def test_http_request_no_execution_metrics_results(cls, requests_mock, mocker):
        """
        Given: A BaseClient object
        When:
        - Calling _http_request function without metrics
        - An general error is returned
        - The client object is then deleted
        Then: Verify demisto.results() is not called.
        """
        from CommonServerPython import DemistoException
        requests_mock.get('http://example.com/api/v2/event', status_code=400, text="err")
        demisto_results_mock = mocker.patch.object(demisto, 'results')
        client = cls.BaseClient('http://example.com/api/v2/', ok_codes=(200, 201), verify=False)
        with raises(DemistoException, match="Error in API call"):
            client._http_request('get', 'event')
        del client
        demisto_results_mock.assert_not_called

    def test_base_client_subclass_without_execution_metrics_initialized(self):
        """
        Given: A BaseClient object and a subclass of it that does not initialize execution_metrics
        When: deleting the client object
        Then: Ensure the deletion does not raise any exception
        """
        from CommonServerPython import BaseClient

        class Client(BaseClient):
            def __init__(self):
                pass

        client = Client()
        del client

    @pytest.mark.skipif(not IS_PY3, reason='test not supported in py2')
    def test_http_request_params_parser_quote(self, requests_mock):
        """
            Given
                - query params with spaces with specific quote function.

            When
                - Calling _https_request function.

            Then
                - Verify the spaces in the result is as expected.
        """
        mock_request = requests_mock.get('http://example.com/api/v2/', json={})
        from CommonServerPython import BaseClient
        mock_client = BaseClient('http://example.com/api/v2/')

        mock_client._http_request('get', params={'key': 'value with spaces'}, params_parser=urllib.parse.quote)

        assert mock_request.last_request.query == 'key=value%20with%20spaces'


def test_parse_date_string():
    # test unconverted data remains: Z
    assert parse_date_string('2019-09-17T06:16:39Z') == datetime(2019, 9, 17, 6, 16, 39)

    # test unconverted data remains: .22Z
    assert parse_date_string('2019-09-17T06:16:39.22Z') == datetime(2019, 9, 17, 6, 16, 39, 220000)

    # test time data without ms does not match format with ms
    assert parse_date_string('2019-09-17T06:16:39Z', '%Y-%m-%dT%H:%M:%S.%f') == datetime(2019, 9, 17, 6, 16, 39)

    # test time data with timezone Z does not match format with timezone +05:00
    assert parse_date_string('2019-09-17T06:16:39Z', '%Y-%m-%dT%H:%M:%S+05:00') == datetime(2019, 9, 17, 6, 16, 39)

    # test time data with timezone +05:00 does not match format with timezone Z
    assert parse_date_string('2019-09-17T06:16:39+05:00', '%Y-%m-%dT%H:%M:%SZ') == datetime(2019, 9, 17, 6, 16, 39)

    # test time data with timezone -05:00 and with ms does not match format with timezone +02:00 without ms
    assert parse_date_string(
        '2019-09-17T06:16:39.4040+05:00', '%Y-%m-%dT%H:%M:%S+02:00'
    ) == datetime(2019, 9, 17, 6, 16, 39, 404000)


def test_override_print(mocker):
    mocker.patch.object(demisto, 'info')
    int_logger = IntegrationLogger()
    int_logger.set_buffering(False)
    int_logger.print_override("test", "this")
    assert demisto.info.call_count == 1
    assert demisto.info.call_args[0][0] == "test this"
    demisto.info.reset_mock()
    int_logger.print_override("test", "this", file=sys.stderr)
    assert demisto.info.call_count == 1
    assert demisto.info.call_args[0][0] == "test this"
    buf = StringIO()
    # test writing to custom file (not stdout/stderr)
    int_logger.print_override("test", "this", file=buf)
    assert buf.getvalue() == 'test this\n'


def test_http_client_debug(mocker):
    if not IS_PY3:
        pytest.skip("test not supported in py2")
        return
    mocker.patch.object(demisto, 'info')
    debug_log = DebugLogger()
    from http.client import HTTPConnection
    HTTPConnection.debuglevel = 1
    # not using 'with' because its not compatible with all python versions
    con = HTTPConnection("google.com")
    con.request('GET', '/')
    with con.getresponse() as r:
        r.read()
    con.close()
    assert demisto.info.call_count > 5
    assert debug_log is not None


def test_http_client_debug_int_logger_sensitive_query_params(mocker):
    if not IS_PY3:
        pytest.skip("test not supported in py2")
        return
    mocker.patch.object(demisto, 'params', return_value={'APIKey': 'dummy'})
    mocker.patch.object(demisto, 'info')
    debug_log = DebugLogger()
    from http.client import HTTPConnection
    HTTPConnection.debuglevel = 1
    con = HTTPConnection("google.com")
    con.request('GET', '?apikey=dummy')
    # not using 'with' because its not compatible with all python versions
    with con.getresponse() as r:
        r.read()
    con.close()
    assert debug_log
    for arg in demisto.info.call_args_list:
        assert 'dummy' not in arg[0][0]
        if 'apikey' in arg[0][0]:
            assert 'apikey=<XX_REPLACED>' in arg[0][0]


class TestParseDateRange:
    @staticmethod
    @freeze_time("2024-01-15 17:00:00 UTC")
    def test_utc_time_sanity():
        utc_now = datetime.utcnow()
        utc_start_time, utc_end_time = parse_date_range('2 days', utc=True)
        # testing UTC date time and range of 2 days
        assert utc_now.replace(microsecond=0) == utc_end_time.replace(microsecond=0)
        assert abs(utc_start_time - utc_end_time).days == 2

    @staticmethod
    @freeze_time("2024-01-15 17:00:00 UTC")
    def test_local_time_sanity():
        local_now = datetime.now()
        local_start_time, local_end_time = parse_date_range('73 minutes', utc=False)
        # testing local datetime and range of 73 minutes
        assert local_now.replace(microsecond=0) == local_end_time.replace(microsecond=0)
        assert abs(local_start_time - local_end_time).seconds / 60 == 73

    @staticmethod
    @freeze_time("2024-01-15 17:00:00 UTC")
    def test_with_trailing_spaces():
        utc_now = datetime.utcnow()
        utc_start_time, utc_end_time = parse_date_range('2 days   ', utc=True)
        # testing UTC date time and range of 2 days
        assert utc_now.replace(microsecond=0) == utc_end_time.replace(microsecond=0)
        assert abs(utc_start_time - utc_end_time).days == 2

    @staticmethod
    @freeze_time("2022-11-03 13:40:00 UTC")
    def test_case_insensitive():
        utc_now = datetime.utcnow()
        utc_start_time, utc_end_time = parse_date_range('2 Days', utc=True)
        # testing UTC date time and range of 2 days
        assert utc_now.replace(microsecond=0) == utc_end_time.replace(microsecond=0)
        assert abs(utc_start_time - utc_end_time).days == 2

    @staticmethod
    @freeze_time("2024-01-15 17:00:00 UTC")
    def test_error__invalid_input_format(mocker):
        mocker.patch.object(sys, 'exit', side_effect=Exception('mock exit'))
        demisto_results = mocker.spy(demisto, 'results')

        try:
            parse_date_range('2 Days ago', utc=True)
        except Exception as exp:
            assert str(exp) == 'mock exit'
        results = demisto.results.call_args[0][0]
        assert 'date_range must be "number date_range_unit"' in results['Contents']

    @staticmethod
    @freeze_time("2024-01-15 17:00:00 UTC")
    def test_error__invalid_time_value_not_a_number(mocker):
        mocker.patch.object(sys, 'exit', side_effect=Exception('mock exit'))
        demisto_results = mocker.spy(demisto, 'results')

        try:
            parse_date_range('ten Days', utc=True)
        except Exception as exp:
            assert str(exp) == 'mock exit'
        results = demisto.results.call_args[0][0]
        assert 'The time value is invalid' in results['Contents']

    @staticmethod
    @freeze_time("2024-01-15 17:00:00 UTC")
    def test_error__invalid_time_value_not_an_integer(mocker):
        mocker.patch.object(sys, 'exit', side_effect=Exception('mock exit'))
        demisto_results = mocker.spy(demisto, 'results')

        try:
            parse_date_range('1.5 Days', utc=True)
        except Exception as exp:
            assert str(exp) == 'mock exit'
        results = demisto.results.call_args[0][0]
        assert 'The time value is invalid' in results['Contents']

    @staticmethod
    @freeze_time("2024-01-15 17:00:00 UTC")
    def test_error__invalid_time_unit(mocker):
        mocker.patch.object(sys, 'exit', side_effect=Exception('mock exit'))
        demisto_results = mocker.spy(demisto, 'results')

        try:
            parse_date_range('2 nights', utc=True)
        except Exception as exp:
            assert str(exp) == 'mock exit'
        results = demisto.results.call_args[0][0]
        assert 'The unit of date_range is invalid' in results['Contents']


def test_encode_string_results():
    s = "test"
    assert s == encode_string_results(s)
    s2 = u"בדיקה"
    if IS_PY3:
        res = str(s2)
    else:
        res = s2.encode("utf8")
    assert encode_string_results(s2) == res
    not_string = [1, 2, 3]
    assert not_string == encode_string_results(not_string)


class TestReturnOutputs:
    def test_return_outputs(self, mocker):
        mocker.patch.object(demisto, 'results')
        md = 'md'
        outputs = {'Event': 1}
        raw_response = {'event': 1}
        return_outputs(md, outputs, raw_response)
        results = demisto.results.call_args[0][0]
        assert len(demisto.results.call_args[0]) == 1
        assert demisto.results.call_count == 1
        assert raw_response == results['Contents']
        assert 'json' == results['ContentsFormat']
        assert outputs == results['EntryContext']
        assert md == results['HumanReadable']

    def test_return_outputs_only_md(self, mocker):
        mocker.patch.object(demisto, 'results')
        md = 'md'
        return_outputs(md)
        results = demisto.results.call_args[0][0]
        assert len(demisto.results.call_args[0]) == 1
        assert demisto.results.call_count == 1
        assert md == results['HumanReadable']
        assert 'text' == results['ContentsFormat']

    def test_return_outputs_raw_none(self, mocker):
        mocker.patch.object(demisto, 'results')
        md = 'md'
        outputs = {'Event': 1}
        return_outputs(md, outputs, None)
        results = demisto.results.call_args[0][0]
        assert len(demisto.results.call_args[0]) == 1
        assert demisto.results.call_count == 1
        assert outputs == results['Contents']
        assert 'json' == results['ContentsFormat']
        assert outputs == results['EntryContext']
        assert md == results['HumanReadable']

    def test_return_outputs_timeline(self, mocker):
        mocker.patch.object(demisto, 'results')
        md = 'md'
        outputs = {'Event': 1}
        raw_response = {'event': 1}
        timeline = [{'Value': 'blah', 'Message': 'test', 'Category': 'test'}]
        return_outputs(md, outputs, raw_response, timeline)
        results = demisto.results.call_args[0][0]
        assert len(demisto.results.call_args[0]) == 1
        assert demisto.results.call_count == 1
        assert raw_response == results['Contents']
        assert 'json' == results['ContentsFormat']
        assert outputs == results['EntryContext']
        assert md == results['HumanReadable']
        assert timeline == results['IndicatorTimeline']

    def test_return_outputs_timeline_without_category(self, mocker):
        mocker.patch.object(demisto, 'results')
        md = 'md'
        outputs = {'Event': 1}
        raw_response = {'event': 1}
        timeline = [{'Value': 'blah', 'Message': 'test'}]
        return_outputs(md, outputs, raw_response, timeline)
        results = demisto.results.call_args[0][0]
        assert len(demisto.results.call_args[0]) == 1
        assert demisto.results.call_count == 1
        assert raw_response == results['Contents']
        assert 'json' == results['ContentsFormat']
        assert outputs == results['EntryContext']
        assert md == results['HumanReadable']
        assert 'Category' in results['IndicatorTimeline'][0].keys()
        assert results['IndicatorTimeline'][0]['Category'] == 'Integration Update'

    def test_return_outputs_ignore_auto_extract(self, mocker):
        mocker.patch.object(demisto, 'results')
        md = 'md'
        outputs = {'Event': 1}
        raw_response = {'event': 1}
        ignore_auto_extract = True
        return_outputs(md, outputs, raw_response, ignore_auto_extract=ignore_auto_extract)
        results = demisto.results.call_args[0][0]
        assert len(demisto.results.call_args[0]) == 1
        assert demisto.results.call_count == 1
        assert raw_response == results['Contents']
        assert 'json' == results['ContentsFormat']
        assert outputs == results['EntryContext']
        assert md == results['HumanReadable']
        assert ignore_auto_extract == results['IgnoreAutoExtract']

    def test_return_outputs_text_raw_response(self, mocker):
        mocker.patch.object(demisto, 'results')
        md = 'md'
        raw_response = 'string'
        return_outputs(md, raw_response=raw_response)
        results = demisto.results.call_args[0][0]
        assert len(demisto.results.call_args[0]) == 1
        assert demisto.results.call_count == 1
        assert raw_response == results['Contents']
        assert 'text' == results['ContentsFormat']


def test_argToBoolean():
    assert argToBoolean('true') is True
    assert argToBoolean('yes') is True
    assert argToBoolean('TrUe') is True
    assert argToBoolean(True) is True

    assert argToBoolean('false') is False
    assert argToBoolean('no') is False
    assert argToBoolean(False) is False


batch_params = [
    # full batch case
    ([1, 2, 3], 1, [[1], [2], [3]]),
    # empty case
    ([], 1, []),
    # out of index case
    ([1, 2, 3], 5, [[1, 2, 3]]),
    # out of index in end with batches
    ([1, 2, 3, 4, 5], 2, [[1, 2], [3, 4], [5]]),
    ([1] * 100, 2, [[1, 1]] * 50)
]


@pytest.mark.parametrize('iterable, sz, expected', batch_params)
def test_batch(iterable, sz, expected):
    for i, item in enumerate(batch(iterable, sz)):
        assert expected[i] == item


regexes_test = [
    (ipv4Regex, '192.168.1.1', True),
    (ipv4Regex, '192.168.1.1:8080', True),
    (ipv4Regex, '192.168.1.1/24', False),
    (ipv4Regex, '192.168.a.1', False),
    (ipv4Regex, '192.168..1.1', False),
    (ipv4Regex, '192.256.1.1', False),
    (ipv4Regex, '192.256.1.1.1', False),
    (ipv4Regex, '192.168.1.1/12', False),
    (ipv4Regex, '', False),
    (ipv4cidrRegex, '192.168.1.1/32', True),
    (ipv4cidrRegex, '192.168.1.1.1/30', False),
    (ipv4cidrRegex, '192.168.1.b/30', False),
    (ipv4cidrRegex, '192.168.1.12/381', False),
    (ipv6Regex, '2001:db8:a0b:12f0::1', True),
    (ipv6Regex, '2001:db8:a0b:12f0::1/11', False),
    (ipv6Regex, '2001:db8:a0b:12f0::1::1', False),
    (ipv6Regex, '2001:db8:a0b:12f0::98aa5', False),
    (ipv6cidrRegex, '2001:db8:a0b:12f0::1/64', True),
    (ipv6cidrRegex, '2001:db8:a0b:12f0::1/256', False),
    (ipv6cidrRegex, '2001:db8:a0b:12f0::1::1/25', False),
    (ipv6cidrRegex, '2001:db8:a0b:12f0::1aaasds::1/1', False)
]


@pytest.mark.parametrize('pattern, string, expected', regexes_test)
def test_regexes(pattern, string, expected):
    # (str, str, bool) -> None
    # emulates re.fullmatch from py3.4
    assert expected is bool(re.match("(?:" + pattern + r")\Z", string))


IP_TO_INDICATOR_TYPE_PACK = [
    ('192.168.1.1', FeedIndicatorType.IP),
    ('192.168.1.1:8080', FeedIndicatorType.IP),
    ('192.168.1.1/32', FeedIndicatorType.CIDR),
    ('2001:db8:a0b:12f0::1', FeedIndicatorType.IPv6),
    ('2001:db8:a0b:12f0::1/64', FeedIndicatorType.IPv6CIDR),
]


@pytest.mark.parametrize('ip, indicator_type', IP_TO_INDICATOR_TYPE_PACK)
def test_ip_to_indicator(ip, indicator_type):
    assert FeedIndicatorType.ip_to_indicator_type(ip) is indicator_type


data_test_b64_encode = [
    (u'test', 'dGVzdA=='),
    ('test', 'dGVzdA=='),
    (b'test', 'dGVzdA=='),
    ('', ''),
    ('%', 'JQ=='),
    (u'§', 'wqc='),
    (u'§t`e§s`t§', 'wqd0YGXCp3NgdMKn'),
]


@pytest.mark.parametrize('_input, expected_output', data_test_b64_encode)
def test_b64_encode(_input, expected_output):
    output = b64_encode(_input)
    assert output == expected_output, 'b64_encode({}) returns: {} instead: {}'.format(_input, output, expected_output)


B64_STR = 'This is a test!'
DECODED_B64 = b'N\x18\xac\x8a\xc6\xadz\xcb'
CASE_NO_PADDING = (B64_STR, DECODED_B64)
CASE_LESS_PADDING = (B64_STR + '=', DECODED_B64)
CASE_WITH_PADDING = (B64_STR + '==', DECODED_B64)
CASE_TOO_MUCH_PADDING = (B64_STR + '===', DECODED_B64)


@pytest.mark.parametrize('str_to_decode, expected_encoded',
                         (CASE_NO_PADDING, CASE_WITH_PADDING, CASE_LESS_PADDING, CASE_TOO_MUCH_PADDING))
def test_b64_decode(str_to_decode, expected_encoded):
    """
    Given: A base 64 encoded str that represents an image, with different paddings.
    When: Decoding it to an image file.
    Then: The str is decoded to binary.
    """
    encoded = b64_decode(str_to_decode)
    assert encoded == expected_encoded


def test_traceback_in_return_error_debug_mode_on(mocker):
    mocker.patch.object(demisto, 'command', return_value="test-command")
    mocker.spy(demisto, 'results')
    mocker.patch('CommonServerPython.is_debug_mode', return_value=True)
    from CommonServerPython import return_error

    try:
        raise Exception("This is a test string")
    except Exception:
        with pytest.raises(SystemExit):
            return_error("some text")

    assert "This is a test string" in str(demisto.results.call_args)
    assert "Traceback" in str(demisto.results.call_args)
    assert "some text" in str(demisto.results.call_args)


def test_traceback_in_return_error_debug_mode_off(mocker):
    mocker.patch.object(demisto, 'command', return_value="test-command")
    mocker.spy(demisto, 'results')
    mocker.patch('CommonServerPython.is_debug_mode', return_value=False)
    from CommonServerPython import return_error

    try:
        raise Exception("This is a test string")
    except Exception:
        with pytest.raises(SystemExit):
            return_error("some text")

    assert "This is a test string" not in str(demisto.results.call_args)
    assert "Traceback" not in str(demisto.results.call_args)
    assert "some text" in str(demisto.results.call_args)


# append_context unit test
CONTEXT_MOCK = {
    'str_key': 'str_value',
    'dict_key': {
        'key1': 'val1',
        'key2': 'val2'
    },
    'int_key': 1,
    'list_key_str': ['val1', 'val2'],
    'list_key_list': ['val1', 'val2'],
    'list_key_dict': ['val1', 'val2']
}

UPDATED_CONTEXT = {
    'str_key': 'str_data,str_value',
    'dict_key': {
        'key1': 'val1',
        'key2': 'val2',
        'data_key': 'data_val'
    },
    'int_key': [1, 2],
    'list_key_str': ['val1', 'val2', 'str_data'],
    'list_key_list': ['val1', 'val2', 'val1', 'val2'],
    'list_key_dict': ['val1', 'val2', {'data_key': 'data_val'}]
}
UPDATED_CONTEXT_WITH_LIST = {
    'dict_key': [{
        'key1': 'val1',
        'key2': 'val2',
        'key3': 'val3'
    }],
    'int_key': [1, 2],
    'list_key_str': ['val1', 'val2', 'str_data'],
    'list_key_list': ['val1', 'val2', 'val1', 'val2'],
    'list_key_dict': ['val1', 'val2', {'data_key': 'data_val'}]
}

DATA_MOCK_STRING = "str_data"
DATA_MOCK_LIST = ['val1', 'val2']
DATA_MOCK_LIST_OF_DICT = [{'key3': 'val3'}]
DATA_MOCK_DICT = {
    'data_key': 'data_val'
}
DATA_MOCK_INT = 2

STR_KEY = "str_key"
DICT_KEY = "dict_key"

APPEND_CONTEXT_INPUT = [
    (CONTEXT_MOCK, DATA_MOCK_STRING, STR_KEY, "key = {}, val = {}".format(STR_KEY, UPDATED_CONTEXT[STR_KEY])),
    (CONTEXT_MOCK, DATA_MOCK_LIST, STR_KEY, "TypeError"),
    (CONTEXT_MOCK, DATA_MOCK_DICT, STR_KEY, "TypeError"),

    (CONTEXT_MOCK, DATA_MOCK_STRING, DICT_KEY, "TypeError"),
    (CONTEXT_MOCK, DATA_MOCK_LIST, DICT_KEY, "TypeError"),
    (CONTEXT_MOCK, DATA_MOCK_LIST_OF_DICT, DICT_KEY, "key = {}, val = {}".format(DICT_KEY, UPDATED_CONTEXT_WITH_LIST[DICT_KEY])),
    (CONTEXT_MOCK, DATA_MOCK_DICT, DICT_KEY, "key = {}, val = {}".format(DICT_KEY, UPDATED_CONTEXT[DICT_KEY])),

    (CONTEXT_MOCK, DATA_MOCK_STRING, 'list_key_str',
     "key = {}, val = {}".format('list_key_str', UPDATED_CONTEXT['list_key_str'])),
    (CONTEXT_MOCK, DATA_MOCK_LIST, 'list_key_list',
     "key = {}, val = {}".format('list_key_list', UPDATED_CONTEXT['list_key_list'])),
    (CONTEXT_MOCK, DATA_MOCK_DICT, 'list_key_dict',
     "key = {}, val = {}".format('list_key_dict', UPDATED_CONTEXT['list_key_dict'])),

    (CONTEXT_MOCK, DATA_MOCK_INT, 'int_key', "key = {}, val = {}".format('int_key', UPDATED_CONTEXT['int_key'])),
]


def get_set_context(key, val):
    from CommonServerPython import return_error
    return_error("key = {}, val = {}".format(key, val))


@pytest.mark.parametrize('context_mock, data_mock, key, expected_answer', APPEND_CONTEXT_INPUT)
def test_append_context(mocker, context_mock, data_mock, key, expected_answer):
    from CommonServerPython import demisto
    mocker.patch.object(demisto, 'get', return_value=context_mock.get(key))
    mocker.patch.object(demisto, 'setContext', side_effect=get_set_context)
    mocker.patch.object(demisto, 'results')

    if "TypeError" not in expected_answer:
        with raises(SystemExit, match='0'):
            appendContext(key, data_mock)
            assert expected_answer in demisto.results.call_args[0][0]['Contents']

    else:
        with raises(TypeError) as e:
            appendContext(key, data_mock)
            assert expected_answer in e.value


INDICATOR_VALUE_AND_TYPE = [
    ('3fec1b14cea32bbcd97fad4507b06888', "File"),
    ('1c8893f75089a27ca6a8d49801d7aa6b64ea0c6167fe8b1becfe9bc13f47bdc1', 'File'),
    ('castaneda-thornton.com', 'Domain'),
    ('192.0.0.1', 'IP'),
    ('test@gmail.com', 'Email'),
    ('test@Demisto.com', 'Email'),
    ('Test@demisto.com', 'Email'),
    ('TEST@demisto.com', 'Email'),
    ('TEST@Demisto.com', 'Email'),
    ('TEST@DEMISTO.Com', 'Email'),
    ('TesT@DEMISTO.Com', 'Email'),
    ('TesT@DemisTO.Com', 'Email'),
    ('TesT@DeMisTo.CoM', 'Email'),
    ('TEST@DEMISTO.COM', 'Email'),
    ('e775eb1250137c0b83d4e7c4549c71d6f10cae4e708ebf0b5c4613cbd1e91087', 'File'),
    ('test@yahoo.com', 'Email'),
    ('http://test.com', 'URL'),
    ('11.111.11.11/11', 'CIDR'),
    ('CVE-0000-0000', 'CVE'),
    ('dbot@demisto.works', 'Email'),
    ('dummy@recipient.com', 'Email'),
    ('bruce.wayne@pharmtech.zz', 'Email'),
    ('joe@gmail.com', 'Email'),
    ('koko@demisto.com', 'Email'),
    ('42a5e275559a1651b3df8e15d3f5912499f0f2d3d1523959c56fc5aea6371e59', 'File'),
    ('10676cf66244cfa91567fbc1a937f4cb19438338b35b69d4bcc2cf0d3a44af5e', 'File'),
    ('52483514f07eb14570142f6927b77deb7b4da99f', 'File'),
    ('c8092abd8d581750c0530fa1fc8d8318', 'File'),
    ('fe80:0000:0000:0000:91ba:7558:26d3:acde', 'IPv6'),
    ('fd60:e22:f1b9::2', 'IPv6'),
    ('2001:db8:0000:0000:0000:0000:0000:0000', 'IPv6'),
    ('112.126.94.107', 'IP'),
    ('a', None),
    ('*castaneda-thornton.com', 'DomainGlob'),
    (
        '53e6baa124f54462786f1122e98e38ff1be3de82fe2a96b1849a8637043fd847eec7e0f53307bddf7a066565292d500c36c941f1f3bb9dcac807b2f4a0bfce1b',
        'File'),
    ('1[.]1[.]1[.]1', 'IP'),
    ('test[@]test.com', 'Email'),
    ('https[:]//www[.]test[.]com/abc', 'URL'),
    ('test[.]com', 'Domain'),
    ('https://192.168.1.1:8080', 'URL'),
]


@pytest.mark.parametrize('indicator_value, indicatory_type', INDICATOR_VALUE_AND_TYPE)
def test_auto_detect_indicator_type(indicator_value, indicatory_type):
    """
        Given
            - Indicator value
            - Indicator type

        When
        - Trying to detect the type of an indicator.

        Then
        -  Run the auto_detect_indicator_type and validate that the indicator type the function returns is as expected.
    """
    if sys.version_info.major == 3 and sys.version_info.minor == 8:
        assert auto_detect_indicator_type(indicator_value) == indicatory_type
    else:
        try:
            auto_detect_indicator_type(indicator_value)
        except Exception as e:
            assert str(e) == "Missing tldextract module, In order to use the auto detect function please" \
                             " use a docker image with it installed such as: demisto/jmespath"


def test_auto_detect_indicator_type_tldextract(mocker):
    """
        Given
            tldextract version is lower than 3.0.0

        When
            Trying to detect the type of an indicator.

        Then
            Run the auto_detect_indicator_type and validate that tldextract using `cache_file` arg and not `cache_dir`
    """
    if sys.version_info.major == 3 and sys.version_info.minor >= 8:
        import tldextract as tlde
        tlde.__version__ = '2.2.7'

        mocker.patch.object(tlde, 'TLDExtract')

        auto_detect_indicator_type('8')

        res = tlde.TLDExtract.call_args
        assert 'cache_file' in res[1].keys()


VALID_DOMAIN_INDICATORS = ['www.static.attackiqtes.com',
                           'test.com',
                           'www.testö.com',
                           'hxxps://path.test.com/check',
                           'https%3A%2F%2Ftwitter.com%2FPhilipsBeLux&data=02|01||cb2462dc8640484baf7608d638d2a698|1a407a2d7675'
                           '4d178692b3ac285306e4|0|0|636758874714819880&sdata=dnJiphWFhnAKsk5Ps0bj0p%2FvXVo8TpidtGZcW6t8lDQ%3'
                           'D&reserved=0%3E%5bcid:image003.gif@01CF4D7F.1DF62650%5d%3C',
                           'https://emea01.safelinks.protection.outlook.com/',
                           'good.good']


@pytest.mark.parametrize('indicator_value', VALID_DOMAIN_INDICATORS)
def test_valid_domain_indicator_types(indicator_value):
    """
    Given
    - Valid Domain indicators.
    When
    - Trying to match those indicators with the Domain regex.
    Then
    - The indicators are classified as Domain indicators.
    """
    assert re.match(domainRegex, indicator_value)


INVALID_DOMAIN_INDICATORS = ['aaa.2234',
                             '1.1.1.1',
                             'ba7816bf8f01cfea414140de5dae2223b00361a396177a9cb410ff61f20015ad',
                             '1.1',
                             '2001 : db8: 3333 : 4444 : 5555',
                             'test..com',
                             'test/com',
                             '3.21.32.65/path']


@pytest.mark.parametrize('indicator_value', INVALID_DOMAIN_INDICATORS)
def test_invalid_domain_indicator_types(indicator_value):
    """
    Given
    - invalid Domain indicators.
    When
    - Trying to match those indicators with the Domain regex.
    Then
    - The indicators are not classified as Domain indicators.
    """
    assert not re.match(domainRegex, indicator_value)


VALID_URL_INDICATORS = [
    '3.21.32.65/path',
    '19.117.63.253:28/other/path',
    '19.117.63.253:28/path',
    '1.1.1.1/7/server/somestring/something.php?fjjasjkfhsjasofds=sjhfhdsfhasld',
    'flake8.pycqa.org/en/latest',
    '2001:db8:85a3:8d3:1319:8a2e:370:7348/path/path',
    '2001:db8:85a3:8d3:1319:8a2e:370:7348/32/path/path',
    'https://google.com/sdlfdshfkle3247239elkxszmcdfdstgk4e5pt0/path/path/oatdsfk/sdfjjdf',
    'www.google.com/path',
    'wwW.GooGle.com/path',
    '2001:db8:85a3:8d3:1319:8a2e:370:7348/65/path/path',
    '2001:db8:3333:4444:5555:6666:7777:8888/32/path/path',
    '2001:db8:85a3:8d3:1319:8a2e:370:7348/h',
    '1.1.1.1/7/server',
    "1.1.1.1/32/path",
    'https://evil.tld/evil.html',
    'www.evil.tld/evil.aspx',
    'sftp://69.254.57.79:5001/path',
    'sftp://75.26.0.1/path',
    'www.evil.tld/resource',
    'hxxps://google[.]com:443/path',
    'http://xn--e1v2i3l4.tld/evilagain.aspx',
    'www.evil.tld:443/path/to/resource.html',
    'WWW.evil.tld:443/path/to/resource.html',
    'wWw.Evil.tld:443/path/to/resource.html',
    'Https://wWw.Evil.tld:443/path/to/resource.html',
    'https://1.2.3.4/path/to/resource.html',
    'HTTPS://1.2.3.4/path/to/resource.html',
    '1.2.3.4/path',
    '1.2.3.4/path/to/resource.html',
    'http://1.2.3.4:8080/resource.html',
    'HTTP://1.2.3.4:80/path',
    'ftp://foo.bar/resource',
    'FTP://foo.bar/resource',
    'ftps://foo.bar/resource',
    'ftps://foo.bar/Resource',
    '5.6.7.8/fdsfs',
    'https://serverName.com/deepLinkAction.do?userName=peter%40nable%2Ecom&password=Hello',
    'http://serverName.org/deepLinkAction.do?userName=peter%40nable%2Ecom&password=Hello',
    'https://1.1.1.1/deepLinkAction.do?userName=peter%40nable%2Ecom&password=Hello',
    'https://google.com/deepLinkAction.do?userName=peter%40nable%2Ecom&password=Hello',
    'www.google.com/deepLinkAction.do?userName=peter%40nable%2Ecom&password=Hello',
    'https://xsoar.pan.dev/docs/welcome',
    '5.6.7.8/user/',
    'http://www.example.com/and%26here.html',
    'https://0.0.0.1/path',
    'hxxp://0[x]455e8c6f/0s19ef206s18s2f2s567s49a8s91f7s4s19fd61a',  # defanged hexa-decimal IP.
    'hxxp://0x325e5c7f/34823jdsasjfd/asdsafgf/324',  # hexa-decimal IP.
    'hxxps://0xAB268DC1:8080/path',
    'hxxps://0xAB268DC1/p',
    'hxxps://0xAB268DC1/32',
    'http://www.google[.]com:8080/path',
    'http://www[.]google.com:8080/path',
    'www[.]google.com:8080/path',
    'www.google[.]com:8080/path',
    'google[.]com/path',
    'google[.]com:443/path',
    'hXXps://1.1.1.1[.]edu/path',
    '2001:db8:85a3:8d3:1319:8a2e:370:7348/80',
    '2001:0db8:0001:0000:0000:0ab9:C0A8:0102/resource.html',
    '2251:dbc:8fa3:8d3:1f19:8a2e:370:7348/80',
    'https[:]//www.test.com/test',  # defanged colon sign
    "hxxp[:]//1[.]1[.]1[.]1/test[.]php",  # Defanged URL with ip as a domain
    "hxxp[:]//test[.]com/test[.]php",  # Defanged URL with a file extension
    "https://test.com/a/b/c-d-e",  # hyphen in the path
]


@pytest.mark.parametrize('indicator_value', VALID_URL_INDICATORS)
def test_valid_url_indicator_types(indicator_value):
    """
    Given
    - Valid URL indicators.
    When
    - Trying to match those indicators with the URL regex.
    Then
    - The indicators are classified as URL indicators.
    """
    regex_match = re.match(urlRegex, indicator_value)
    assert regex_match.group(0) == indicator_value


INVALID_URL_INDICATORS = [
    'www.google.com',
    'one.two.three.four.com',
    'one.two.three.com',
    'test',
    'httn://bla.com/path',
    'google.com*',
    '1.1.1.1',
    'path/path',
    '1.1.1.1:111112243245/path',
    '3.4.6.92:8080:/test',
    '1.1.1.1:4lll/',
    'flake8.pycqa.org',
    'google.com',
    'HTTPS://dsdffd.c',  # not valid tld
    'https://test',
    'ftp://test',
    'ftps:test',
    'a.a.a.a',
    'b.b.b',
    'https:/1.1.1.1.1/path',
    'wwww.test',
    'help.test.com',
    'help-test/com',
    'fnvfdsbf/path',
    '65.23.7.2',
    'k.f.a.f',
    'test/test/test/test',
    '',
    'somestring',
    'dsjfshjdfgkjldsh32423123^^&*#@$#@$@!#4',
    'aaa/1.1.1.1/path',
    'domain*com/1.1.1.1/path',
    'http:1.1.1.1/path',
    'kfer93420932/path/path',
    '1.1.1.1.1/24',
    '2.2.2.2.2/3sad',
    'http://fdsfesd',
    'http://fdsfesd:8080',  # no tld
    'FTP://Google.',
    'https://www.',
    '1.1.1.1.1/path',
    '2.2.2.2.2/3sad',
    'HTTPS://1.1.1.1..1.1.1.1/path',
    'https://1.1.1.1.1.1.1.1.1.1.1/path',
    '1.1.1.1 .1/path',
    '   test.com',
    'test .com.domain',
    'hxxps://0xAB26:8080/path',  # must be 8 hexa-decimal chars
    'hxxps://34543645356432234e:8080/path',  # too large integer IP
    'https://35.12.5677.143423:443',  # invalid IP address
    'https://4578.2436.1254.7423',  # invalid octal address (must be numbers between 0-7)
    'https://4578.2436.1254.7423:443/p',
    'FTP://foo hXXps://1.1.1.1[.]edu/path',
    'https://216.58.199.78:12345fdsf',
    'https://www.216.58.199.78:sfsdg'
]


@pytest.mark.parametrize('indicator_value', INVALID_URL_INDICATORS)
def test_invalid_url_indicator_types(indicator_value):
    """
    Given
    - invalid URL indicators.
    When
    - Trying to match those indicators with the URL regex.
    Then
    - The indicators are not classified as URL indicators.
    """
    assert not re.match(urlRegex, indicator_value)


def test_handle_proxy(mocker):
    os.environ['REQUESTS_CA_BUNDLE'] = '/test1.pem'
    mocker.patch.object(demisto, 'params', return_value={'insecure': True})
    handle_proxy()
    assert os.getenv('REQUESTS_CA_BUNDLE') is None
    os.environ['REQUESTS_CA_BUNDLE'] = '/test2.pem'
    mocker.patch.object(demisto, 'params', return_value={})
    handle_proxy()
    assert os.environ['REQUESTS_CA_BUNDLE'] == '/test2.pem'  # make sure no change
    mocker.patch.object(demisto, 'params', return_value={'unsecure': True})
    handle_proxy()
    assert os.getenv('REQUESTS_CA_BUNDLE') is None


def test_handle_proxy_without_http_prefix():
    """
        Given
            proxy is configured in environment vars without http/https prefixes

        When
            run handle_proxy()

        Then
            the function will return proxies with http:// prefix
    """
    os.environ['HTTP_PROXY'] = 'testproxy:8899'
    os.environ['HTTPS_PROXY'] = 'testproxy:8899'
    proxies = handle_proxy(checkbox_default_value=True)
    assert proxies['http'] == 'http://testproxy:8899'
    assert proxies['https'] == 'http://testproxy:8899'


def test_handle_proxy_with_http_prefix():
    """
        Given
            proxy is configured in environment vars with http/https prefixes

        When
            run handle_proxy()

        Then
            the function will return proxies unchanged
    """
    os.environ['HTTP_PROXY'] = 'http://testproxy:8899'
    os.environ['HTTPS_PROXY'] = 'https://testproxy:8899'
    proxies = handle_proxy(checkbox_default_value=True)
    assert proxies['http'] == 'http://testproxy:8899'
    assert proxies['https'] == 'https://testproxy:8899'


def test_handle_proxy_with_socks5_prefix():
    """
        Given
            proxy is configured in environment vars with socks5 (socks proxy) prefixes

        When
            run handle_proxy()

        Then
            the function will return proxies unchanged
    """
    os.environ['HTTP_PROXY'] = 'socks5://testproxy:8899'
    os.environ['HTTPS_PROXY'] = 'socks5://testproxy:8899'
    proxies = handle_proxy(checkbox_default_value=True)
    assert proxies['http'] == 'socks5://testproxy:8899'
    assert proxies['https'] == 'socks5://testproxy:8899'


@pytest.mark.parametrize(argnames="dict_obj, keys, expected, default_return_value",
                         argvalues=[
                             ({'a': '1'}, ['a'], '1', None),
                             ({'a': {'b': '2'}}, ['a', 'b'], '2', None),
                             ({'a': {'b': '2'}}, ['a', 'c'], 'test', 'test'),
                         ])
def test_safe_get(dict_obj, keys, expected, default_return_value):
    from CommonServerPython import dict_safe_get
    assert expected == dict_safe_get(dict_object=dict_obj,
                                     keys=keys,
                                     default_return_value=default_return_value)


MIRRORS = '''
   [{
     "channel_id":"GKQ86DVPH",
     "channel_name": "incident-681",
     "channel_topic": "incident-681",
     "investigation_id":"681",
     "mirror_type":"all",
     "mirror_direction":"both",
     "mirror_to":"group",
     "auto_close":true,
     "mirrored":true
  },
  {
     "channel_id":"GKB19PA3V",
     "channel_name": "group2",
     "channel_topic": "cooltopic",
     "investigation_id":"684",
     "mirror_type":"all",
     "mirror_direction":"both",
     "mirror_to":"group",
     "auto_close":true,
     "mirrored":true
  },
  {
     "channel_id":"GKB19PA3V",
     "channel_name": "group2",
     "channel_topic": "cooltopic",
     "investigation_id":"692",
     "mirror_type":"all",
     "mirror_direction":"both",
     "mirror_to":"group",
     "auto_close":true,
     "mirrored":true
  },
  {
     "channel_id":"GKNEJU4P9",
     "channel_name": "group3",
     "channel_topic": "incident-713",
     "investigation_id":"713",
     "mirror_type":"all",
     "mirror_direction":"both",
     "mirror_to":"group",
     "auto_close":true,
     "mirrored":true
  },
  {
     "channel_id":"GL8GHC0LV",
     "channel_name": "group5",
     "channel_topic": "incident-734",
     "investigation_id":"734",
     "mirror_type":"all",
     "mirror_direction":"both",
     "mirror_to":"group",
     "auto_close":true,
     "mirrored":true
  }]
'''

CONVERSATIONS = '''[{
    "id": "C012AB3CD",
    "name": "general",
    "is_channel": true,
    "is_group": false,
    "is_im": false,
    "created": 1449252889,
    "creator": "U012A3CDE",
    "is_archived": false,
    "is_general": true,
    "unlinked": 0,
    "name_normalized": "general",
    "is_shared": false,
    "is_ext_shared": false,
    "is_org_shared": false,
    "pending_shared": [],
    "is_pending_ext_shared": false,
    "is_member": true,
    "is_private": false,
    "is_mpim": false,
    "topic": {
        "value": "Company-wide announcements and work-based matters",
        "creator": "",
        "last_set": 0
    },
    "purpose": {
        "value": "This channel is for team-wide communication and announcements. All team members are in this channel.",
        "creator": "",
        "last_set": 0
    },
    "previous_names": [],
    "num_members": 4
},
{
    "id": "C061EG9T2",
    "name": "random",
    "is_channel": true,
    "is_group": false,
    "is_im": false,
    "created": 1449252889,
    "creator": "U061F7AUR",
    "is_archived": false,
    "is_general": false,
    "unlinked": 0,
    "name_normalized": "random",
    "is_shared": false,
    "is_ext_shared": false,
    "is_org_shared": false,
    "pending_shared": [],
    "is_pending_ext_shared": false,
    "is_member": true,
    "is_private": false,
    "is_mpim": false,
    "topic": {
        "value": "Non-work banter and water cooler conversation",
        "creator": "",
        "last_set": 0
    },
    "purpose": {
        "value": "A place for non-work-related flimflam.",
        "creator": "",
        "last_set": 0
    },
    "previous_names": [],
    "num_members": 4
}]'''

OBJECTS_TO_KEYS = {
    'mirrors': 'investigation_id',
    'questions': 'entitlement',
    'users': 'id'
}


def set_integration_context_versioned(integration_context, version=-1, sync=False):
    global INTEGRATION_CONTEXT_VERSIONED

    try:
        if not INTEGRATION_CONTEXT_VERSIONED:
            INTEGRATION_CONTEXT_VERSIONED = {'context': '{}', 'version': 0}
    except NameError:
        INTEGRATION_CONTEXT_VERSIONED = {'context': '{}', 'version': 0}

    current_version = INTEGRATION_CONTEXT_VERSIONED['version']
    if version != -1 and version <= current_version:
        raise ValueError('DB Insert version {} does not match version {}'.format(current_version, version))

    INTEGRATION_CONTEXT_VERSIONED = {'context': integration_context, 'version': current_version + 1}


def get_integration_context_versioned(refresh=False):
    return INTEGRATION_CONTEXT_VERSIONED


def test_merge_lists():
    from CommonServerPython import merge_lists

    # Set
    original = [{'id': '1', 'updated': 'n'}, {'id': '2', 'updated': 'n'}, {'id': '11', 'updated': 'n'}]
    updated = [{'id': '1', 'updated': 'y'}, {'id': '3', 'updated': 'y'}, {'id': '11', 'updated': 'n', 'remove': True}]
    expected = [{'id': '1', 'updated': 'y'}, {'id': '2', 'updated': 'n'}, {'id': '3', 'updated': 'y'}]

    # Arrange
    result = merge_lists(original, updated, 'id')

    # Assert
    assert len(result) == len(expected)
    for obj in result:
        assert obj in expected


def test_update_context_merge(mocker):
    import CommonServerPython

    # Set
    set_integration_context_versioned({
        'mirrors': MIRRORS,
        'conversations': CONVERSATIONS
    })

    mocker.patch.object(demisto, 'getIntegrationContextVersioned', return_value=get_integration_context_versioned())
    mocker.patch.object(demisto, 'setIntegrationContextVersioned', side_effecet=set_integration_context_versioned)
    mocker.patch.object(CommonServerPython, 'is_versioned_context_available', return_value=True)

    new_mirror = {
        'channel_id': 'new_group',
        'channel_name': 'incident-999',
        'channel_topic': 'incident-999',
        'investigation_id': '999',
        'mirror_type': 'all',
        'mirror_direction': 'both',
        'mirror_to': 'group',
        'auto_close': True,
        'mirrored': False
    }

    mirrors = json.loads(MIRRORS)
    mirrors.extend([new_mirror])

    # Arrange
    context, version = CommonServerPython.update_integration_context({'mirrors': [new_mirror]}, OBJECTS_TO_KEYS, True)
    new_mirrors = json.loads(context['mirrors'])

    # Assert
    assert len(mirrors) == len(new_mirrors)
    for mirror in mirrors:
        assert mirror in new_mirrors

    assert version == get_integration_context_versioned()['version']


def test_update_context_no_merge(mocker):
    import CommonServerPython

    # Set
    set_integration_context_versioned({
        'mirrors': MIRRORS,
        'conversations': CONVERSATIONS
    })

    mocker.patch.object(demisto, 'getIntegrationContextVersioned', return_value=get_integration_context_versioned())
    mocker.patch.object(demisto, 'setIntegrationContextVersioned', side_effecet=set_integration_context_versioned)
    mocker.patch.object(CommonServerPython, 'is_versioned_context_available', return_value=True)

    new_conversation = {
        'id': 'A0123456',
        'name': 'general'
    }

    conversations = json.loads(CONVERSATIONS)
    conversations.extend([new_conversation])

    # Arrange
    context, version = CommonServerPython.update_integration_context({'conversations': conversations}, OBJECTS_TO_KEYS,
                                                                     True)
    new_conversations = json.loads(context['conversations'])

    # Assert
    assert conversations == new_conversations
    assert version == get_integration_context_versioned()['version']


@pytest.mark.parametrize('versioned_available', [True, False])
def test_get_latest_integration_context(mocker, versioned_available):
    import CommonServerPython

    # Set
    set_integration_context_versioned({
        'mirrors': MIRRORS,
        'conversations': CONVERSATIONS
    })

    mocker.patch.object(demisto, 'getIntegrationContextVersioned', return_value=get_integration_context_versioned())
    mocker.patch.object(demisto, 'setIntegrationContextVersioned', side_effecet=set_integration_context_versioned)
    mocker.patch.object(CommonServerPython, 'is_versioned_context_available', return_value=versioned_available)
    mocker.patch.object(demisto, 'getIntegrationContext',
                        return_value={'mirrors': MIRRORS, 'conversations': CONVERSATIONS})

    # Arrange
    context, ver = CommonServerPython.get_integration_context_with_version(True)

    # Assert
    assert context == get_integration_context_versioned()['context']
    assert ver == get_integration_context_versioned()['version'] if versioned_available else -1


def test_set_latest_integration_context(mocker):
    import CommonServerPython

    # Set
    set_integration_context_versioned({
        'mirrors': MIRRORS,
        'conversations': CONVERSATIONS,
    })

    mocker.patch.object(demisto, 'getIntegrationContextVersioned', return_value=get_integration_context_versioned())
    mocker.patch.object(demisto, 'setIntegrationContextVersioned', side_effecet=set_integration_context_versioned)
    int_context = get_integration_context_versioned()
    mocker.patch.object(CommonServerPython, 'update_integration_context',
                        side_effect=[(int_context['context'], int_context['version']),
                                     (int_context['context'], int_context['version'] + 1)])
    mocker.patch.object(CommonServerPython, 'set_integration_context', side_effect=[ValueError, int_context['context']])

    # Arrange
    CommonServerPython.set_to_integration_context_with_retries({}, OBJECTS_TO_KEYS)
    int_context_calls = CommonServerPython.set_integration_context.call_count
    int_context_args_1 = CommonServerPython.set_integration_context.call_args_list[0][0]
    int_context_args_2 = CommonServerPython.set_integration_context.call_args_list[1][0]

    # Assert
    assert int_context_calls == 2
    assert int_context_args_1 == (int_context['context'], True, int_context['version'])
    assert int_context_args_2 == (int_context['context'], True, int_context['version'] + 1)


def test_set_latest_integration_context_es(mocker):
    import CommonServerPython

    # Set
    mocker.patch.object(demisto, 'getIntegrationContextVersioned', return_value=get_integration_context_versioned())
    mocker.patch.object(demisto, 'setIntegrationContextVersioned', side_effecet=set_integration_context_versioned)
    es_inv_context_version_first = {'version': 5, 'sequenceNumber': 807, 'primaryTerm': 1}
    es_inv_context_version_second = {'version': 7, 'sequenceNumber': 831, 'primaryTerm': 1}
    mocker.patch.object(CommonServerPython, 'update_integration_context',
                        side_effect=[({}, es_inv_context_version_first),
                                     ({}, es_inv_context_version_second)])
    mocker.patch.object(CommonServerPython, 'set_integration_context', side_effect=[ValueError, {}])

    # Arrange
    CommonServerPython.set_to_integration_context_with_retries({})
    int_context_calls = CommonServerPython.set_integration_context.call_count
    int_context_args_1 = CommonServerPython.set_integration_context.call_args_list[0][0]
    int_context_args_2 = CommonServerPython.set_integration_context.call_args_list[1][0]

    # Assert
    assert int_context_calls == 2
    assert int_context_args_1[1:] == (True, es_inv_context_version_first)
    assert int_context_args_2[1:] == (True, es_inv_context_version_second)


def test_set_latest_integration_context_fail(mocker):
    import CommonServerPython

    # Set
    set_integration_context_versioned({
        'mirrors': MIRRORS,
        'conversations': CONVERSATIONS,
    })

    mocker.patch.object(demisto, 'getIntegrationContextVersioned', return_value=get_integration_context_versioned())
    mocker.patch.object(demisto, 'setIntegrationContextVersioned', side_effecet=set_integration_context_versioned)
    int_context = get_integration_context_versioned()
    mocker.patch.object(CommonServerPython, 'update_integration_context', return_value=(
        int_context['context'], int_context['version']
    ))
    mocker.patch.object(CommonServerPython, 'set_integration_context', side_effect=ValueError)

    # Arrange
    with pytest.raises(Exception):
        CommonServerPython.set_to_integration_context_with_retries({}, OBJECTS_TO_KEYS)

    int_context_calls = CommonServerPython.set_integration_context.call_count

    # Assert
    assert int_context_calls == CommonServerPython.CONTEXT_UPDATE_RETRY_TIMES


def test_get_x_content_info_headers(mocker):
    test_license = 'TEST_LICENSE_ID'
    test_brand = 'TEST_BRAND'
    mocker.patch.object(
        demisto,
        'getLicenseID',
        return_value=test_license
    )
    mocker.patch.object(
        demisto,
        'callingContext',
        new_callable=mocker.PropertyMock(return_value={'context': {
            'IntegrationBrand': test_brand,
            'IntegrationInstance': 'TEST_INSTANCE',
        }})
    )
    headers = get_x_content_info_headers()
    assert headers['X-Content-LicenseID'] == test_license
    assert headers['X-Content-Name'] == test_brand


def test_script_return_results_execution_metrics_command_results(mocker):
    """
    Given:
      - List of CommandResult and dicts that contains an execution metrics entry
      - The command currently running is a script
    When:
      - Calling return_results()
    Then:
      - demisto.results() is called 1 time (without the execution metrics entry)
    """
    from CommonServerPython import CommandResults, return_results
    mocker.patch.object(demisto, 'callingContext', {'context': {'ExecutedCommands': [{'moduleBrand': 'Scripts'}]}})
    demisto_results_mock = mocker.patch.object(demisto, 'results')
    mock_command_results = [
        CommandResults(outputs_prefix='Mock', outputs={'MockContext': 0}, entry_type=19),
        CommandResults(outputs_prefix='Mock', outputs={'MockContext': 1}),
        {'MockContext': 1, "Type": 19},
        {'MockContext': 1, "Type": 1},
    ]
    return_results(mock_command_results)
    for call_args in demisto_results_mock.call_args_list:
        for args in call_args.args:
            if isinstance(args, list):
                for arg in args:
                    assert arg["Type"] != 19
            else:
                assert args["Type"] != 19
    assert demisto_results_mock.call_count == 2


def test_integration_return_results_execution_metrics_command_results(mocker):
    """
    Given:
      - List of CommandResult and dicts that contains an execution metrics entry
      - The command currently running is an integration command
    When:
      - Calling return_results()
    Then:
      - demisto.results() is called 3 times (with the execution metrics entry included)
    """
    from CommonServerPython import CommandResults, return_results
    mocker.patch.object(demisto, 'callingContext', {'context': {'ExecutedCommands': [{'moduleBrand': 'integration'}]}})
    demisto_results_mock = mocker.patch.object(demisto, 'results')
    mock_command_results = [
        CommandResults(outputs_prefix='Mock', outputs={'MockContext': 0}, entry_type=19),
        CommandResults(outputs_prefix='Mock', outputs={'MockContext': 1}),
        {'MockContext': 1, "Type": 19},
        {'MockContext': 1, "Type": 19},
    ]
    return_results(mock_command_results)
    execution_metrics_entry_found = False
    for call_args in demisto_results_mock.call_args_list:
        if execution_metrics_entry_found:
            break
        for args in call_args.args:
            if execution_metrics_entry_found:
                break
            execution_metrics_entry_found = args["Type"] != 19

    assert execution_metrics_entry_found
    assert demisto_results_mock.call_count == 3


def test_dynamic_section_script_return_results_execution_metrics_command_results(mocker):
    """
    Given:
      - List of CommandResult and dicts that contains execution metrics entries
      - The command currently running is a dynamic-section script
    When:
      - Calling return_results()
    Then:
      - demisto.results() is called 2 times (without the 2 execution metrics entries)
    """
    from CommonServerPython import CommandResults, return_results
    mocker.patch.object(demisto, 'callingContext', {'context': {'ScriptName': 'some_script_name'}})
    demisto_results_mock = mocker.patch.object(demisto, 'results')
    mock_command_results = [
        # CommandResults metrics entry: Should not be returned.
        CommandResults(outputs_prefix='Mock', outputs={'MockContext': 0}, entry_type=19),
        # CommandResults regular entry: Should be returned.
        CommandResults(outputs_prefix='Mock', outputs={'MockContext': 1}),
        # Dict metrics entry: Should not be returned.
        {'MockContext': 1, "Type": 19},
        # Dict regular entry: Should be returned.
        {'MockContext': 1, "Type": 1},
    ]
    return_results(mock_command_results)
    for call_args in demisto_results_mock.call_args_list:
        for args in call_args.args:
            if isinstance(args, list):
                for arg in args:
                    assert arg["Type"] != 19
            else:
                assert args["Type"] != 19

    assert demisto_results_mock.call_count == 2


def test_return_results_multiple_command_results(mocker):
    """
    Given:
      - List of 2 CommandResult
    When:
      - Calling return_results()
    Then:
      - demisto.results() is called 2 times (with the list items)
    """
    from CommonServerPython import CommandResults, return_results
    demisto_results_mock = mocker.patch.object(demisto, 'results')
    mock_command_results = []
    for i in range(2):
        mock_output = {'MockContext': i}
        mock_command_results.append(CommandResults(outputs_prefix='Mock', outputs=mock_output))
    return_results(mock_command_results)
    assert demisto_results_mock.call_count == 2


def test_return_results_multiple_dict_results(mocker):
    """
    Given:
      - List of 2 dictionaries
    When:
      - Calling return_results()
    Then:
      - demisto.results() is called 1 time (with the list as an argument)
    """
    from CommonServerPython import return_results
    demisto_results_mock = mocker.patch.object(demisto, 'results')
    mock_command_results = [{'MockContext': 0}, {'MockContext': 1}]
    return_results(mock_command_results)
    args, _ = demisto_results_mock.call_args_list[0]
    assert demisto_results_mock.call_count == 1
    assert [{'MockContext': 0}, {'MockContext': 1}] in args


def test_return_results_mixed_results(mocker):
    """
    Given:
      - List containing a CommandResult object and two dictionaries (representing a demisto result entries)
    When:
      - Calling return_results()
    Then:
      - Assert that demisto.results() is called 2 times .
      - Assert that the first call was with the CommandResult object.
      - Assert that the second call was with the two demisto results dicts.
    """
    from CommonServerPython import CommandResults, return_results
    demisto_results_mock = mocker.patch.object(demisto, 'results')
    mock_command_results_object = CommandResults(outputs_prefix='Mock', outputs={'MockContext': 0})
    mock_demisto_results_entry = [{'MockContext': 1}, {'MockContext': 2}]
    return_results([mock_command_results_object] + mock_demisto_results_entry)

    assert demisto_results_mock.call_count == 2
    assert demisto_results_mock.call_args_list[0][0][0] == mock_command_results_object.to_context()
    assert demisto_results_mock.call_args_list[1][0][0] == mock_demisto_results_entry


class TestExecuteCommand:
    @staticmethod
    def test_sanity(mocker):
        """
        Given:
            - A successful command with a single entry as output.
        When:
            - Calling execute_command.
        Then:
            - Assert that only the Contents value is returned.
        """
        from CommonServerPython import execute_command, EntryType
        demisto_execute_mock = mocker.patch.object(demisto, 'executeCommand',
                                                   return_value=[{'Type': EntryType.NOTE,
                                                                  'Contents': {'hello': 'world'}}])
        res = execute_command('command', {'arg1': 'value'})
        execute_command_args = demisto_execute_mock.call_args_list[0][0]
        assert demisto_execute_mock.call_count == 1
        assert execute_command_args[0] == 'command'
        assert execute_command_args[1] == {'arg1': 'value'}
        assert res == {'hello': 'world'}

    @staticmethod
    def test_multiple_results(mocker):
        """
        Given:
            - A successful command with several entries as output.
        When:
            - Calling execute_command.
        Then:
            - Assert that the "Contents" values of all entries are returned.
        """
        from CommonServerPython import execute_command, EntryType
        entries = [
            {'Type': EntryType.NOTE, 'Contents': {'hello': 'world'}},
            {'Type': EntryType.NOTE, 'Context': 'no contents here'},
            {'Type': EntryType.NOTE, 'Contents': {'entry': '2'}},
        ]
        demisto_execute_mock = mocker.patch.object(demisto, 'executeCommand',
                                                   return_value=entries)
        res = execute_command('command', {'arg1': 'value'})
        assert demisto_execute_mock.call_count == 1
        assert isinstance(res, list)
        assert len(res) == 3
        assert res[0] == {'hello': 'world'}
        assert res[1] == {}
        assert res[2] == {'entry': '2'}

    @staticmethod
    def test_raw_results(mocker):
        """
        Given:
            - A successful command with several entries as output.
        When:
            - Calling execute_command.
        Then:
            - Assert that the entire entries are returned.
        """
        from CommonServerPython import execute_command, EntryType
        entries = [
            {'Type': EntryType.NOTE, 'Contents': {'hello': 'world'}},
            {'Type': EntryType.NOTE, 'Context': 'no contents here'},
            'text',
            1337,
        ]
        demisto_execute_mock = mocker.patch.object(demisto, 'executeCommand',
                                                   return_value=entries)
        res = execute_command('command', {'arg1': 'value'}, extract_contents=False)
        assert demisto_execute_mock.call_count == 1
        assert isinstance(res, list)
        assert len(res) == 4
        assert res[0] == {'Type': EntryType.NOTE, 'Contents': {'hello': 'world'}}
        assert res[1] == {'Type': EntryType.NOTE, 'Context': 'no contents here'}
        assert res[2] == 'text'
        assert res[3] == 1337

    @staticmethod
    def test_failure(mocker):
        """
        Given:
            - A command that fails.
        When:
            - Calling execute_command.
        Then:
            - Assert that DemistoException is raised with the original error.
        """
        from CommonServerPython import execute_command, EntryType
        error_entries = [
            {'Type': EntryType.ERROR, 'Contents': 'error number 1'},
            {'Type': EntryType.ERROR, 'Contents': 'error number 2'},
        ]

        demisto_execute_mock = mocker.patch.object(demisto, 'executeCommand', return_value=error_entries)

        with raises(DemistoException, match='Failed to execute'):
            execute_command('bad', {'arg1': 'value'})

        assert demisto_execute_mock.call_count == 1

    @staticmethod
    def test_failure_integration(monkeypatch):
        from CommonServerPython import execute_command
        monkeypatch.delattr(demisto, 'executeCommand')

        with raises(DemistoException, match=r'Cannot run demisto.executeCommand\(\) from integrations.'):
            execute_command('bad', {'arg1': 'value'})

    @staticmethod
    def test_multiple_results_fail_on_error_false(mocker):
        """
        Given:
            - A successful command with several entries as output.
            - fail_on_error set to False.
        When:
            - Calling execute_command.
        Then:
            - Assert that the status of the execution is True for successful run.
            - Assert that the "Contents" values of all entries are returned.
        """
        from CommonServerPython import execute_command, EntryType
        entries = [
            {'Type': EntryType.NOTE, 'Contents': {'hello': 'world'}},
            {'Type': EntryType.NOTE, 'Context': 'no contents here'},
            {'Type': EntryType.NOTE, 'Contents': {'entry': '2'}},
        ]
        demisto_execute_mock = mocker.patch.object(demisto, 'executeCommand',
                                                   return_value=entries)
        status, res = execute_command('command', {'arg1': 'value'}, fail_on_error=False)
        assert demisto_execute_mock.call_count == 1
        assert isinstance(res, list)
        assert len(res) == 3
        assert status
        assert res[0] == {'hello': 'world'}
        assert res[1] == {}
        assert res[2] == {'entry': '2'}

    @staticmethod
    def test_raw_results_fail_on_error_false(mocker):
        """
        Given:
            - A successful command with several entries as output.
            - fail_on_error set to False.
        When:
            - Calling execute_command.
        Then:
            - Assert that the status of the execution is True for successful run.
            - Assert that the entire entries are returned.
        """
        from CommonServerPython import execute_command, EntryType
        entries = [
            {'Type': EntryType.NOTE, 'Contents': {'hello': 'world'}},
            {'Type': EntryType.NOTE, 'Context': 'no contents here'},
            'text',
            1337,
        ]
        demisto_execute_mock = mocker.patch.object(demisto, 'executeCommand',
                                                   return_value=entries)
        status, res = execute_command('command', {'arg1': 'value'}, extract_contents=False, fail_on_error=False)
        assert demisto_execute_mock.call_count == 1
        assert isinstance(res, list)
        assert len(res) == 4
        assert status
        assert res[0] == {'Type': EntryType.NOTE, 'Contents': {'hello': 'world'}}
        assert res[1] == {'Type': EntryType.NOTE, 'Context': 'no contents here'}
        assert res[2] == 'text'
        assert res[3] == 1337

    @staticmethod
    def test_failure_fail_on_error_false(mocker):
        """
        Given:
            - A command that fails.
            - fail_on_error set to False.
        When:
            - Calling execute_command.
        Then:
            - Assert that the status of the execution is False for failed run.
            - Assert that the original errors are returned as a value, and not to the war-room.
        """
        from CommonServerPython import execute_command, EntryType
        error_entries = [
            {'Type': EntryType.ERROR, 'Contents': 'error number 1'},
            {'Type': EntryType.NOTE, 'Contents': 'not an error'},
            {'Type': EntryType.ERROR, 'Contents': 'error number 2'},
        ]
        demisto_execute_mock = mocker.patch.object(demisto, 'executeCommand',
                                                   return_value=error_entries)
        demisto_results_mock = mocker.patch.object(demisto, 'results')

        status, error_text = execute_command('bad', {'arg1': 'value'}, fail_on_error=False)

        assert demisto_execute_mock.call_count == 1
        assert demisto_results_mock.call_count == 0
        assert not status
        assert 'error number 1' in error_text
        assert 'error number 2' in error_text
        assert 'not an error' not in error_text


class TestExecuteCommandsMultipleResults:

    @staticmethod
    def test_sanity(mocker):
        """
        Given:
            - A successful command with a single entry as output.
        When:
            - Calling execute_commands.
        Then:
            - Assert that only the Contents value is returned.
        """
        from CommonServerPython import CommandRunner, EntryType
        demisto_execute_mock = mocker.patch.object(demisto, 'executeCommand',
                                                   return_value=[{'Type': EntryType.NOTE,
                                                                  'ModuleName': 'module',
                                                                  'Brand': 'brand',
                                                                  'Contents': {'hello': 'world'}}])
        command_executer = CommandRunner.Command(commands='command', args_lst={'arg1': 'value'})
        results, errors = CommandRunner.execute_commands(command_executer)
        execute_command_args = demisto_execute_mock.call_args_list[0][0]
        assert demisto_execute_mock.call_count == 1
        assert execute_command_args[0] == 'command'
        assert execute_command_args[1] == {'arg1': 'value'}
        assert isinstance(results, list)
        assert isinstance(errors, list)
        assert len(results) == 1
        assert results[0].brand == 'brand'
        assert results[0].instance == 'module'
        assert results[0].result == {'hello': 'world'}
        assert not errors

    @staticmethod
    def test_multiple_results(mocker):
        """
        Given:
            - A successful command with several entries as output.
        When:
            - Calling execute_commands.
        Then:
            - Assert that the "Contents" values of all entries are returned.
        """
        from CommonServerPython import CommandRunner, EntryType
        entries = [
            {'Type': EntryType.NOTE, 'Contents': {'hello': 'world'}},
            {'Type': EntryType.NOTE, 'Context': 'no contents here'},
            {'Type': EntryType.NOTE, 'Contents': {'entry': '2'}},
            {'Type': EntryType.NOTE, 'Context': 'Content is `None`', 'Contents': None}
        ]
        demisto_execute_mock = mocker.patch.object(demisto, 'executeCommand',
                                                   return_value=entries)
        command_executer = CommandRunner.Command(commands='command', args_lst={'arg1': 'value'})
        results, errors = CommandRunner.execute_commands(command_executer)
        assert demisto_execute_mock.call_count == 1
        assert isinstance(results, list)
        assert isinstance(errors, list)
        assert not errors
        assert len(results) == 4
        assert results[0].result == {'hello': 'world'}
        assert results[1].result == {}
        assert results[2].result == {'entry': '2'}
        assert results[3].result == {}

    @staticmethod
    def test_raw_results(mocker):
        """
        Given:
            - A successful command with several entries as output.
        When:
            - Calling execute_commands.
        Then:
            - Assert that the entire entries are returned.
        """
        from CommonServerPython import EntryType, CommandRunner
        entries = [
            {'Type': EntryType.NOTE, 'Contents': {'hello': 'world'}},
            {'Type': EntryType.NOTE, 'Context': 'no contents here'},
            'text',
            1337,
        ]
        demisto_execute_mock = mocker.patch.object(demisto, 'executeCommand',
                                                   return_value=entries)
        command_executer = CommandRunner.Command(commands='command', args_lst={'arg1': 'value'})
        results, errors = CommandRunner.execute_commands(command_executer, extract_contents=False)
        assert demisto_execute_mock.call_count == 1
        assert isinstance(results, list)
        assert isinstance(errors, list)
        assert not errors
        assert len(results) == 4
        assert results[0].result == {'Type': EntryType.NOTE, 'Contents': {'hello': 'world'}}
        assert results[1].result == {'Type': EntryType.NOTE, 'Context': 'no contents here'}
        assert results[2].result == 'text'
        assert results[3].result == 1337
        assert results[2].brand == results[2].instance == results[3].brand == results[3].instance == 'Unknown'

    @staticmethod
    def test_with_errors(mocker):
        """
        Given:
            - A command that sometimes fails and sometimes not.
        When:
            - Calling execute_command.
        Then:
            - Assert that the results list and the errors list returned as should've been
        """
        from CommonServerPython import CommandRunner, EntryType
        entries = [
            {'Type': EntryType.ERROR, 'Contents': 'error number 1'},
            {'Type': EntryType.NOTE, 'Contents': 'not an error'},
            {'Type': EntryType.ERROR, 'Contents': 'error number 2'}
        ]

        def execute_command_mock(command, args):
            if command == 'unsupported':
                raise ValueError("Command is not supported")
            return entries

        demisto_execute_mock = mocker.patch.object(demisto, 'executeCommand',
                                                   side_effect=execute_command_mock)
        command_executer = CommandRunner.Command(commands=['command', 'unsupported'],
                                                 args_lst=[{'arg1': 'value'}, {}])

        results, errors = CommandRunner.execute_commands(command_executer)

        # validate that errors were found and the unsupported is ignored
        assert demisto_execute_mock.call_count == 2
        assert isinstance(results, list)
        assert isinstance(errors, list)
        assert len(results) == 1
        assert len(errors) == 2
        assert errors[0].result == 'error number 1'
        assert errors[1].result == 'error number 2'
        assert results[0].result == 'not an error'

    @staticmethod
    def get_result_for_multiple_commands_helper(command, args):
        from CommonServerPython import EntryType
        return [{'Type': EntryType.NOTE,
                 'ModuleName': list(args.keys())[0],
                 'Brand': command,
                 'Contents': {'hello': list(args.values())[0]}},
                ]

    @staticmethod
    def test_multiple_commands(mocker):
        """
        Given:
            - List of commands and list of args.
        When:
            - Calling execute_commands with multiple commands to get multiple results.
        Then:
            - Assert that the results list and the errors list returned as should've been
        """
        from CommonServerPython import CommandRunner
        demisto_execute_mock = mocker.patch.object(demisto,
                                                   'executeCommand',
                                                   side_effect=TestExecuteCommandsMultipleResults.get_result_for_multiple_commands_helper)
        command_executer = CommandRunner.Command(commands=['command1', 'command2'],
                                                 args_lst=[{'arg1': 'value1'},
                                                           {'arg2': 'value2'}])

        results, errors = CommandRunner.execute_commands(command_executer)
        assert demisto_execute_mock.call_count == 2
        assert isinstance(results, list)
        assert isinstance(errors, list)
        assert len(results) == 2
        assert results[0].brand == 'command1'
        assert results[0].instance == 'arg1'
        assert results[0].result == {'hello': 'value1'}
        assert results[1].brand == 'command2'
        assert results[1].instance == 'arg2'
        assert results[1].result == {'hello': 'value2'}
        assert not errors

    @staticmethod
    def test_invalid_args():
        """
        Given:
            - List of commands and list of args which is invalid
        When:
            - Calling execute_commands.
        Then:
            - Assert that error is given.
        """
        from CommonServerPython import CommandRunner
        with pytest.raises(DemistoException):
            CommandRunner.execute_commands(
                CommandRunner.Command(commands=['command'],
                                      args_lst=[{'arg': 'val'}, {'arg': 'val'}]))
        with pytest.raises(DemistoException):
            CommandRunner.execute_commands(
                CommandRunner.Command(commands=['command', 'command1'],
                                      args_lst=[{'arg': 'val'}]))

    @staticmethod
    def test_using_brand_instance(mocker):
        """
        Given:
            - Provide instance and brand to command wrapper
        When:
            - Calling execute_commands
        Then:
            - Assert that the `demisto.executeCommand` runned with `using` and `using-brand`.
        """
        from CommonServerPython import CommandRunner
        executer_with_brand = CommandRunner.Command(brand='my brand',
                                                    instance='my instance',
                                                    commands='command',
                                                    args_lst={'arg': 'val'})
        demisto_execute_mock = mocker.patch.object(demisto, 'executeCommand')
        CommandRunner.execute_commands(executer_with_brand)
        assert demisto_execute_mock.called
        args_for_execute_command = demisto_execute_mock.call_args_list[0][0][1]
        assert 'using-brand' in args_for_execute_command
        assert 'using' in args_for_execute_command
        assert args_for_execute_command['using-brand'] == 'my brand'
        assert args_for_execute_command['using'] == 'my instance'


class TestGetResultsWrapper:
    NUM_EXECUTE_COMMAND_CALLED = 0

    @staticmethod
    def execute_command_mock(command_executer, extract_contents):
        from CommonServerPython import CommandRunner
        TestGetResultsWrapper.NUM_EXECUTE_COMMAND_CALLED += 1
        results, errors = [], []

        for command, args in zip(command_executer.commands, command_executer.args_lst):
            result_wrapper = CommandRunner.Result(command=command,
                                                  args=args,
                                                  brand='my-brand{}'.format(
                                                      TestGetResultsWrapper.NUM_EXECUTE_COMMAND_CALLED),
                                                  instance='instance',
                                                  result='Command did not succeeded' if command == 'error-command' else {
                                                      'Contents': 'Good',
                                                      'HumanReadable': 'Good'})
            if command == 'error-command':
                errors.append(result_wrapper)
            elif command != 'unsupported-command':
                results.append(result_wrapper)
        return results, errors

    @staticmethod
    def test_get_wrapper_results(mocker):
        """
        Given:
            - List of CommandWrappers.
        When:
            - Calling get_wrapper_results to give generic results
        Then:
            - Assert that the "good" results are returned, and the summary includes the errors.
            - Assert that the unsupported command is ignored.
        """
        from CommonServerPython import CommandRunner, CommandResults
        command_wrappers = [CommandRunner.Command(brand='my-brand1', commands='my-command', args_lst={'arg': 'val'}),
                            CommandRunner.Command(brand='my-brand2', commands=['command1', 'command2'],
                                                  args_lst=[{'arg1': 'val1'}, {'arg2': 'val2'}]),
                            CommandRunner.Command(brand='my-brand3', commands='error-command',
                                                  args_lst={'bad_arg': 'bad_val'}),
                            CommandRunner.Command(brand='brand-no-exist', commands='unsupported-command',
                                                  args_lst={'arg': 'val'})]
        mocker.patch.object(CommandRunner, 'execute_commands',
                            side_effect=TestGetResultsWrapper.execute_command_mock)
        results = CommandRunner.run_commands_with_summary(command_wrappers)
        assert len(results) == 4  # 1 error (brand3)
        assert results[:-1] == [{'Contents': 'Good', 'HumanReadable': '***my-brand1 (instance)***\nGood'},
                                {'Contents': 'Good', 'HumanReadable': '***my-brand2 (instance)***\nGood'},
                                {'Contents': 'Good', 'HumanReadable': '***my-brand2 (instance)***\nGood'}]

        assert isinstance(results[-1], CommandResults)
        if IS_PY3:
            md_summary = """### Results Summary
|Instance|Command|Result|Comment|
|---|---|---|---|
| ***my-brand1***: instance | ***command***: my-command<br>**args**:<br>	***arg***: val | Success | Good |
| ***my-brand2***: instance | ***command***: command1<br>**args**:<br>	***arg1***: val1 | Success | Good |
| ***my-brand2***: instance | ***command***: command2<br>**args**:<br>	***arg2***: val2 | Success | Good |
| ***my-brand3***: instance | ***command***: error-command<br>**args**:<br>	***bad_arg***: bad_val | Error | Command did not succeeded |
"""
        else:
            md_summary = u"""### Results Summary
|Instance|Command|Result|Comment|
|---|---|---|---|
| ***my-brand1***: instance | **args**:<br>	***arg***: val<br>***command***: my-command | Success | Good |
| ***my-brand2***: instance | **args**:<br>	***arg1***: val1<br>***command***: command1 | Success | Good |
| ***my-brand2***: instance | **args**:<br>	***arg2***: val2<br>***command***: command2 | Success | Good |
| ***my-brand3***: instance | **args**:<br>	***bad_arg***: bad_val<br>***command***: error-command | Error | Command did not succeeded |
"""
        assert results[-1].readable_output == md_summary

    @staticmethod
    def test_get_wrapper_results_error(mocker):
        """
        Given:
            - List of CommandWrappers, which all of them returns errors or ignored
        When:
            - Calling get_wrapper_results to give generic results
        Then:
            - Assert that error returned.
        """
        from CommonServerPython import CommandRunner
        command_wrappers = [CommandRunner.Command(brand='my-brand1',
                                                  commands='error-command',
                                                  args_lst={'arg': 'val'}),
                            CommandRunner.Command(brand='my-brand2',
                                                  commands='error-command',
                                                  args_lst={'bad_arg': 'bad_val'}),
                            CommandRunner.Command(brand='brand-no-exist',
                                                  commands='unsupported-command',
                                                  args_lst={'arg': 'val'}),
                            ]
        mocker.patch.object(CommandRunner, 'execute_commands',
                            side_effect=TestGetResultsWrapper.execute_command_mock)
        with pytest.raises(DemistoException) as e:
            CommandRunner.run_commands_with_summary(command_wrappers)
            assert 'Command did not succeeded' in e.value
            assert 'Script failed. The following errors were encountered:' in e.value


def test_arg_to_int__valid_numbers():
    """
    Given
        valid numbers
    When
        converting them to int
    Then
        ensure proper int returned
    """
    from CommonServerPython import arg_to_number

    result = arg_to_number(
        arg='5',
        arg_name='foo')

    assert result == 5

    result = arg_to_number(
        arg='2.0',
        arg_name='foo')

    assert result == 2

    result = arg_to_number(
        arg=3,
        arg_name='foo')

    assert result == 3

    result = arg_to_number(
        arg=4,
        arg_name='foo',
        required=True)

    assert result == 4

    result = arg_to_number(
        arg=5,
        required=True)

    assert result == 5


def test_arg_to_int__invalid_numbers():
    """
    Given
        invalid numbers
    When
        converting them to int
    Then
        raise ValueError
    """
    from CommonServerPython import arg_to_number

    try:
        arg_to_number(
            arg='aa',
            arg_name='foo')

        assert False

    except ValueError as e:
        assert 'Invalid number' in str(e)


def test_arg_to_int_required():
    """
    Given
        argument foo which with value None

    When
        converting the arg to number via required flag as True

    Then
        ensure ValueError raised
    """
    from CommonServerPython import arg_to_number

    # required set to false
    result = arg_to_number(
        arg=None,
        arg_name='foo',
        required=False)

    assert result is None

    try:
        arg_to_number(
            arg=None,
            arg_name='foo',
            required=True)

        assert False

    except ValueError as e:
        assert 'Missing' in str(e)

    try:
        arg_to_number(
            arg='',
            arg_name='foo',
            required=True)

        assert False

    except ValueError as e:
        assert 'Missing' in str(e)

    try:
        arg_to_number(arg='goo')

        assert False

    except ValueError as e:
        assert '"goo" is not a valid number' in str(e)


def test_arg_to_timestamp_valid_inputs():
    """
    Given
        valid dates provided

    When
        converting dates into timestamp

    Then
        ensure returned int which represents timestamp in milliseconds
    """
    if sys.version_info.major == 2:
        # skip for python 2 - date
        assert True
        return

    from CommonServerPython import arg_to_datetime
    from datetime import datetime, timezone

    # hard coded date
    result = arg_to_datetime(
        arg='2020-11-10T21:43:43Z',
        arg_name='foo'
    )

    assert result == datetime(2020, 11, 10, 21, 43, 43, tzinfo=timezone.utc)

    # relative dates also work
    result = arg_to_datetime(
        arg='2 hours ago',
        arg_name='foo'
    )

    assert result > datetime(2020, 11, 10, 21, 43, 43)

    # relative dates also work
    result = arg_to_datetime(
        arg=1581982463,
        arg_name='foo'
    )

    assert int(result.timestamp()) == 1581982463

    result = arg_to_datetime(
        arg='2 hours ago'
    )

    assert result > datetime(2020, 11, 10, 21, 43, 43)


def test_arg_to_timestamp_invalid_inputs():
    """
    Given
        invalid date like 'aaaa' or '2010-32-01'

    When
        when converting date to timestamp

    Then
        ensure ValueError is raised
    """
    from CommonServerPython import arg_to_datetime
    if sys.version_info.major == 2:
        # skip for python 2 - date
        assert True
        return

    try:
        arg_to_datetime(
            arg=None,
            arg_name='foo',
            required=True)

        assert False

    except ValueError as e:
        assert 'Missing' in str(e)

    try:
        arg_to_datetime(
            arg='aaaa',
            arg_name='foo')

        assert False

    except ValueError as e:
        assert 'Invalid date' in str(e)

    try:
        arg_to_datetime(
            arg='2010-32-01',
            arg_name='foo')

        assert False

    except ValueError as e:
        assert 'Invalid date' in str(e)

    try:
        arg_to_datetime(
            arg='2010-32-01')

        assert False

    except ValueError as e:
        assert '"2010-32-01" is not a valid date' in str(e)


def test_warnings_handler(mocker):
    mocker.patch.object(demisto, 'info')
    # need to initialize WarningsHandler as pytest over-rides the handler
    with pytest.warns(RuntimeWarning) as r:
        warnings.warn("without handler", RuntimeWarning)
        handler = WarningsHandler()  # noqa
        warnings.warn("This is a test", RuntimeWarning)
        assert len(r) == 1
        assert str(r[0].message) == "without handler"

    # call_args is tuple (args list, kwargs). we only need the args
    msg = demisto.info.call_args[0][0]
    assert 'This is a test' in msg
    assert 'python warning' in msg


def test_get_schedule_metadata():
    """
        Given
            - case 1: no parent entry
            - case 2: parent entry with schedule metadata
            - case 3: parent entry without schedule metadata

        When
            querying the schedule metadata

        Then
            ensure scheduled_metadata is returned correctly
            - case 1: no data (empty dict)
            - case 2: schedule metadata with all details
            - case 3: empty schedule metadata (dict with polling: false)
    """
    from CommonServerPython import get_schedule_metadata

    # case 1
    context = {'ParentEntry': None}
    actual_scheduled_metadata = get_schedule_metadata(context=context)
    assert actual_scheduled_metadata == {}

    # case 2
    parent_entry = {
        'polling': True,
        'pollingCommand': 'foo',
        'pollingArgs': {'name': 'foo'},
        'timesRan': 5,
        'startDate': '2021-04-28T14:20:56.03728+03:00',
        'endingDate': '2021-04-28T14:25:35.976244+03:00'
    }
    context = {
        'ParentEntry': parent_entry
    }
    actual_scheduled_metadata = get_schedule_metadata(context=context)
    assert actual_scheduled_metadata.get('is_polling') is True
    assert actual_scheduled_metadata.get('polling_command') == parent_entry.get('pollingCommand')
    assert actual_scheduled_metadata.get('polling_args') == parent_entry.get('pollingArgs')
    assert actual_scheduled_metadata.get('times_ran') == (parent_entry.get('timesRan') + 1)
    assert actual_scheduled_metadata.get('startDate') == parent_entry.get('start_date')
    assert actual_scheduled_metadata.get('startDate') == parent_entry.get('start_date')

    # case 3
    parent_entry = {
        'polling': False
    }
    context = {
        'ParentEntry': parent_entry
    }
    actual_scheduled_metadata = get_schedule_metadata(context=context)
    assert actual_scheduled_metadata == {'is_polling': False, 'times_ran': 1}


class TestCommonTypes:
    def test_create_ip(self):
        """
            Given:
                - A single IP indicator entry
            When
               - Creating a Common.IP object
           Then
               - The context created matches the data entry
       """
        from CommonServerPython import CommandResults, Common, DBotScoreType

        dbot_score = Common.DBotScore(
            indicator='8.8.8.8',
            integration_name='Test',
            indicator_type=DBotScoreType.IP,
            score=Common.DBotScore.GOOD
        )

        ip = Common.IP(
            ip='8.8.8.8',
            dbot_score=dbot_score,
            asn='some asn',
            hostname='test.com',
            geo_country='geo_country',
            geo_description='geo_description',
            geo_latitude='geo_latitude',
            geo_longitude='geo_longitude',
            positive_engines=5,
            detection_engines=10,
            as_owner=None,
            region='region',
            port='port',
            internal=None,
            updated_date=None,
            registrar_abuse_name='Mr Registrar',
            registrar_abuse_address='Registrar Address',
            registrar_abuse_country='Registrar Country',
            registrar_abuse_network='Registrar Network',
            registrar_abuse_phone=None,
            registrar_abuse_email='registrar@test.com',
            campaign='campaign',
            traffic_light_protocol='traffic_light_protocol',
            threat_types=[Common.ThreatTypes(threat_category='threat_category',
                                             threat_category_confidence='threat_category_confidence')],
            community_notes=[Common.CommunityNotes(note='note', timestamp='2019-01-01T00:00:00')],
            publications=[Common.Publications(title='title', source='source', timestamp='2019-01-01T00:00:00',
                                              link='link')],
            organization_name='Some Organization',
            organization_type='Organization type',
            feed_related_indicators=None,
            tags=['tag1', 'tag2'],
            malware_family=['malware_family1', 'malware_family2'],
            relationships=None,
            blocked=False,
            description='description test',
            stix_id='stix_id',
            whois_records=[Common.WhoisRecord('test_key', 'test_value', 'test_date')],
        )

        results = CommandResults(
            outputs_key_field=None,
            outputs_prefix=None,
            outputs=None,
            indicators=[ip]
        )

        assert results.to_context() == {
            'Type': 1,
            'ContentsFormat': 'json',
            'Contents': None,
            'HumanReadable': None,
            'EntryContext': {
                'IP(val.Address && val.Address == obj.Address)': [
                    {'Address': '8.8.8.8',
                     'ASN': 'some asn',
                     'Region': 'region',
                     'Port': 'port',
                     'STIXID': 'stix_id',
                     'Registrar': {
                         'Abuse': {
                             'Name': 'Mr Registrar',
                             'Address': 'Registrar Address',
                             'Country': 'Registrar Country',
                             'Network': 'Registrar Network',
                             'Email': 'registrar@test.com'
                         }
                     },
                     'Campaign': 'campaign',
                     'Description': 'description test',
                     'TrafficLightProtocol': 'traffic_light_protocol',
                     'CommunityNotes': [{'note': 'note', 'timestamp': '2019-01-01T00:00:00'}],
                     'Publications': [
                         {
                             'source': 'source',
                             'title': 'title',
                             'link': 'link',
                             'timestamp': '2019-01-01T00:00:00'
                         }
                     ],
                     'ThreatTypes': [
                         {'threatcategory': 'threat_category',
                          'threatcategoryconfidence': 'threat_category_confidence'}
                     ],
                     'WhoisRecords': [{'key': 'test_key', 'value': 'test_value', 'date': 'test_date'}],
                     'Hostname': 'test.com',
                     'Geo': {
                         'Location': 'geo_latitude:geo_longitude',
                         'Country': 'geo_country',
                         'Description': 'geo_description'
                     },
                     'Organization': {
                         'Name': 'Some Organization',
                         'Type': 'Organization type'
                     },
                     'DetectionEngines': 10,
                     'PositiveDetections': 5,
                     'Tags': ['tag1', 'tag2'],
                     'MalwareFamily': ['malware_family1', 'malware_family2']
                     }
                ],
                'DBotScore(val.Indicator && val.Indicator == obj.Indicator && '
                'val.Vendor == obj.Vendor && val.Type == obj.Type)': [
                    {'Indicator': '8.8.8.8',
                     'Type': 'ip',
                     'Vendor': 'Test',
                     'Score': 1
                     }
                ]
            },
            'IndicatorTimeline': [],
            'IgnoreAutoExtract': False,
            'Note': False,
            'Relationships': [],
        }

    def test_create_domain(self):
        """
            Given:
                - A single Domain indicator entry
            When
               - Creating a Common.Domain object
           Then
               - The context created matches the data entry
       """
        from CommonServerPython import CommandResults, Common, DBotScoreType

        dbot_score = Common.DBotScore(
            indicator='somedomain.com',
            integration_name='Test',
            indicator_type=DBotScoreType.DOMAIN,
            score=Common.DBotScore.GOOD
        )

        domain = Common.Domain(
            domain='somedomain.com',
            dbot_score=dbot_score,
            dns='dns.somedomain',
            detection_engines=10,
            positive_detections=5,
            first_seen_by_source='2024-10-06T09:50:50.555Z',
            organization='Some Organization',
            admin_phone='18000000',
            admin_email='admin@test.com',

            registrant_name='Mr Registrant',

            registrar_name='Mr Registrar',
            registrar_abuse_email='registrar@test.com',
            creation_date='2019-01-01T00:00:00',
            updated_date='2019-01-02T00:00:00',
            expiration_date=None,
            domain_status='ACTIVE',
            name_servers=[
                'PNS31.CLOUDNS.NET',
                'PNS32.CLOUDNS.NET'
            ],
            sub_domains=[
                'sub-domain1.somedomain.com',
                'sub-domain2.somedomain.com',
                'sub-domain3.somedomain.com'
            ],
            tags=['tag1', 'tag2'],
            malware_family=['malware_family1', 'malware_family2'],
            feed_related_indicators=[Common.FeedRelatedIndicators(
                value='8.8.8.8',
                indicator_type="IP",
                description='test'
            )],
            domain_idn_name='domain_idn_name',
            port='port',
            internal="False",
            category='category',
            campaign='campaign',
            traffic_light_protocol='traffic_light_protocol',
            threat_types=[Common.ThreatTypes(threat_category='threat_category',
                                             threat_category_confidence='threat_category_confidence')],
            community_notes=[Common.CommunityNotes(note='note', timestamp='2019-01-01T00:00:00')],
            publications=[Common.Publications(title='title', source='source', timestamp='2019-01-01T00:00:00',
                                              link='link')],
            geo_location='geo_location',
            geo_country='geo_country',
            geo_description='geo_description',
            tech_country='tech_country',
            tech_name='tech_name',
            tech_organization='tech_organization',
            tech_email='tech_email',
            billing='billing',
            whois_records=[Common.WhoisRecord('test_key', 'test_value', 'test_date')],
            description='test_description',
            stix_id='test_stix_id',
            blocked=True,
            certificates=[Common.Certificates('test_issuedto', 'test_issuedby', 'test_validfrom', 'test_validto')],
            dns_records=[Common.DNSRecord('test_type', 'test_ttl', 'test_data')]
        )

        results = CommandResults(
            outputs_key_field=None,
            outputs_prefix=None,
            outputs=None,
            indicators=[domain]
        )

        assert results.to_context() == {
            'Type': 1,
            'ContentsFormat': 'json',
            'Contents': None,
            'HumanReadable': None,
            'EntryContext': {
                'Domain(val.Name && val.Name == obj.Name)': [
                    {
                        'Name': 'somedomain.com',
                        'DNS': 'dns.somedomain',
                        'DetectionEngines': 10,
                        'PositiveDetections': 5,
                        'Registrar': {'Name': 'Mr Registrar', 'AbuseEmail': 'registrar@test.com', 'AbusePhone': None},
                        'Registrant': {'Name': 'Mr Registrant', 'Email': None, 'Phone': None, 'Country': None},
                        'Admin': {'Name': None, 'Email': 'admin@test.com', 'Phone': '18000000', 'Country': None},
                        'FirstSeenBySource': '2024-10-06T09:50:50.555Z',
                        'Organization': 'Some Organization',
                        'Subdomains': ['sub-domain1.somedomain.com', 'sub-domain2.somedomain.com',
                                       'sub-domain3.somedomain.com'], 'DomainStatus': 'ACTIVE',
                        'CreationDate': '2019-01-01T00:00:00',
                        'UpdatedDate': '2019-01-02T00:00:00',
                        'NameServers': ['PNS31.CLOUDNS.NET', 'PNS32.CLOUDNS.NET'],
                        'Tags': ['tag1', 'tag2'],
                        'FeedRelatedIndicators': [{'value': '8.8.8.8', 'type': 'IP', 'description': 'test'}],
                        'WhoisRecords': [{'key': 'test_key', 'value': 'test_value', 'date': 'test_date'}],
                        'MalwareFamily': ['malware_family1', 'malware_family2'], 'DomainIDNName': 'domain_idn_name',
                        'Port': 'port',
                        'Internal': 'False',
                        'Category': 'category',
                        'Campaign': 'campaign',
                        'TrafficLightProtocol': 'traffic_light_protocol',
                        'ThreatTypes': [{'threatcategory': 'threat_category',
                                         'threatcategoryconfidence': 'threat_category_confidence'}],
                        'CommunityNotes': [{'note': 'note', 'timestamp': '2019-01-01T00:00:00'}],
                        'Publications': [{'source': 'source', 'title': 'title', 'link': 'link',
                                          'timestamp': '2019-01-01T00:00:00'}],
                        'Geo': {'Location': 'geo_location', 'Country': 'geo_country', 'Description': 'geo_description'},
                        'Tech': {'Country': 'tech_country', 'Name': 'tech_name', 'Organization': 'tech_organization',
                                 'Email': 'tech_email'},
                        'Billing': 'billing',
                        'WHOIS': {
                            'Registrar': {'Name': 'Mr Registrar', 'AbuseEmail': 'registrar@test.com',
                                          'AbusePhone': None},
                            'Registrant': {'Name': 'Mr Registrant', 'Email': None, 'Phone': None, 'Country': None},
                            'Admin': {'Name': None, 'Email': 'admin@test.com', 'Phone': '18000000', 'Country': None},
                            'DomainStatus': 'ACTIVE',
                            'CreationDate': '2019-01-01T00:00:00',
                            'UpdatedDate': '2019-01-02T00:00:00',
                            'NameServers': ['PNS31.CLOUDNS.NET', 'PNS32.CLOUDNS.NET']
                        },
                        'DNSRecords': [{'type': 'test_type', 'ttl': 'test_ttl', 'data': 'test_data'}],
                        'STIXID': 'test_stix_id',
                        'Description': 'test_description',
                        'Blocked': True,
                        'Certificates': [{'issuedto': 'test_issuedto', 'issuedby': 'test_issuedby',
                                          'validfrom': 'test_validfrom', 'validto': 'test_validto'}]
                    }
                ],
                'DBotScore(val.Indicator && val.Indicator == obj.Indicator &&'
                ' val.Vendor == obj.Vendor && val.Type == obj.Type)': [
                    {'Indicator': 'somedomain.com', 'Type': 'domain', 'Vendor': 'Test', 'Score': 1}
                ]
            },
            'IndicatorTimeline': [],
            'IgnoreAutoExtract': False,
            'Note': False,
            'Relationships': [],
        }

    def test_create_url(self):
        """
            Given:
                - A single URL indicator entry
            When
               - Creating a Common.URL object
           Then
               - The context created matches the data entry
       """
        from CommonServerPython import CommandResults, Common, DBotScoreType

        dbot_score = Common.DBotScore(
            indicator='https://somedomain.com',
            integration_name='Test',
            indicator_type=DBotScoreType.URL,
            score=Common.DBotScore.GOOD
        )

        url = Common.URL(
            url='https://somedomain.com',
            dbot_score=dbot_score,
            positive_detections=5,
            detection_engines=10,
            category='test_category',
            feed_related_indicators=None,
            tags=['tag1', 'tag2'],
            malware_family=['malware_family1', 'malware_family2'],
            port='port',
            internal=None,
            campaign='test_campaign',
            traffic_light_protocol='test_traffic_light_protocol',
            threat_types=[Common.ThreatTypes(threat_category='threat_category',
                                             threat_category_confidence='threat_category_confidence')],
            asn='test_asn',
            as_owner='test_as_owner',
            geo_country='test_geo_country',
            organization='test_organization',
            community_notes=[Common.CommunityNotes(note='note', timestamp='2019-01-01T00:00:00')],
            publications=[Common.Publications(title='title', source='source', timestamp='2019-01-01T00:00:00',
                                              link='link')],
            relationships=None,
            blocked=True,
            certificates=None,
            description='description test',
            stix_id='stix_id',
            organization_first_seen='2024-11-04T14:48:23.456Z',
        )

        results = CommandResults(
            outputs_key_field=None,
            outputs_prefix=None,
            outputs=None,
            indicators=[url]
        )

        assert results.to_context() == {
            'Type': 1,
            'ContentsFormat': 'json',
            'Contents': None,
            'HumanReadable': None,
            'EntryContext': {
                'URL(val.Data && val.Data == obj.Data)': [
                    {
                        'Data': 'https://somedomain.com',
                        'Blocked': True,
                        'Description': 'description test',
                        'STIXID': 'stix_id',
                        'DetectionEngines': 10,
                        'PositiveDetections': 5,
                        'Category': 'test_category',
                        'Tags': ['tag1', 'tag2'],
                        'MalwareFamily': ['malware_family1', 'malware_family2'],
                        'Port': 'port',
                        'Campaign': 'test_campaign',
                        'TrafficLightProtocol': 'test_traffic_light_protocol',
                        'ThreatTypes': [
                            {
                                'threatcategory': 'threat_category',
                                'threatcategoryconfidence': 'threat_category_confidence'
                            }
                        ],
                        'ASN': 'test_asn',
                        'ASOwner': 'test_as_owner',
                        'Geo': {'Country': 'test_geo_country'},
                        'Organization': 'test_organization',
                        'OrganizationFirstSeen': '2024-11-04T14:48:23.456Z',
                        'CommunityNotes': [{'note': 'note', 'timestamp': '2019-01-01T00:00:00'}],
                        'Publications': [
                            {'source': 'source',
                             'title': 'title',
                             'link': 'link',
                             'timestamp': '2019-01-01T00:00:00'
                             }
                        ]
                    }
                ],
                'DBotScore(val.Indicator && val.Indicator == obj.Indicator &&'
                ' val.Vendor == obj.Vendor && val.Type == obj.Type)': [
                    {
                        'Indicator': 'https://somedomain.com',
                        'Type': 'url',
                        'Vendor': 'Test',
                        'Score': 1
                    }
                ]
            },
            'IndicatorTimeline': [],
            'IgnoreAutoExtract': False,
            'Note': False,
            'Relationships': []
        }

    def test_create_file(self):
        """
            Given:
                - A single File indicator entry
            When
               - Creating a Common.File object
           Then
               - The context created matches the data entry
       """
        from CommonServerPython import CommandResults, Common, DBotScoreType

        indicator_id = '63347f5d946164a23faca26b78a91e1c'

        dbot_score = Common.DBotScore(
            indicator=indicator_id,
            integration_name='Test',
            indicator_type=DBotScoreType.FILE,
            score=Common.DBotScore.BAD,
            malicious_description='malicious!'
        )

        file = Common.File(
            md5=indicator_id,
            sha1='test_sha1',
            sha256='test_sha256',
            sha512='test_sha512',
            ssdeep='test_ssdeep',
            imphash='test_imphash',
            name='test_name',
            entry_id='test_entry_id',
            size=1000,
            dbot_score=dbot_score,
            extension='test_extension',
            file_type='test_file_type',
            hostname='test_hostname',
            path=None,
            company=None,
            product_name=None,
            digital_signature__publisher=None,
            signature=None,
            actor='test_actor',
            tags=['tag1', 'tag2'],
            feed_related_indicators=None,
            malware_family=['malware_family1', 'malware_family2'],
            quarantined=None,
            campaign='test_campaign',
            associated_file_names=None,
            traffic_light_protocol='traffic_light_protocol',
            organization='test_organization',
            community_notes=[Common.CommunityNotes(note='note', timestamp='2019-01-01T00:00:00')],
            publications=[Common.Publications(title='title', source='source', timestamp='2019-01-01T00:00:00',
                                              link='link')],
            threat_types=[Common.ThreatTypes(threat_category='threat_category',
                                             threat_category_confidence='threat_category_confidence')],
            behaviors=None,
            relationships=None,
            creation_date='test_creation_date',
            description='test_description',
            hashes=None,
            stix_id='test_stix_id',
            organization_prevalence=0,
        )

        results = CommandResults(
            outputs_key_field=None,
            outputs_prefix=None,
            outputs=None,
            indicators=[file]
        )

        assert results.to_context() == {
            'Type': 1,
            'ContentsFormat': 'json',
            'Contents': None,
            'HumanReadable': None,
            'EntryContext': {
                'File(val.MD5 && val.MD5 == obj.MD5 || val.SHA1 && val.SHA1 == obj.SHA1 || val.SHA256 &&'
                ' val.SHA256 == obj.SHA256 || val.SHA512 && val.SHA512 == obj.SHA512 || val.CRC32 &&'
                ' val.CRC32 == obj.CRC32 || val.CTPH && val.CTPH == obj.CTPH || val.SSDeep &&'
                ' val.SSDeep == obj.SSDeep)': [
                    {'Hashes': [{'type': 'MD5', 'value': '63347f5d946164a23faca26b78a91e1c'},
                                {'type': 'SHA1', 'value': 'test_sha1'}, {'type': 'SHA256', 'value': 'test_sha256'},
                                {'type': 'SHA512', 'value': 'test_sha512'}, {'type': 'SSDeep', 'value': 'test_ssdeep'},
                                {'type': 'Imphash', 'value': 'test_imphash'}],
                     'Name': 'test_name',
                     'EntryID': 'test_entry_id',
                     'Size': 1000,
                     'MD5': '63347f5d946164a23faca26b78a91e1c',
                     'SHA1': 'test_sha1',
                     'SHA256': 'test_sha256',
                     'SHA512': 'test_sha512',
                     'SSDeep': 'test_ssdeep',
                     'Extension': 'test_extension',
                     'Type': 'test_file_type',
                     'Hostname': 'test_hostname',
                     'Actor': 'test_actor',
                     'Tags': ['tag1', 'tag2'],
                     'MalwareFamily': ['malware_family1', 'malware_family2'],
                     'Campaign': 'test_campaign',
                     'TrafficLightProtocol': 'traffic_light_protocol',
                     'CommunityNotes': [{'note': 'note', 'timestamp': '2019-01-01T00:00:00'}], 'Publications': [
                        {'source': 'source', 'title': 'title', 'link': 'link', 'timestamp': '2019-01-01T00:00:00'}],
                     'ThreatTypes': [{'threatcategory': 'threat_category',
                                      'threatcategoryconfidence': 'threat_category_confidence'}],
                     'Imphash': 'test_imphash',
                     'Organization': 'test_organization',
                     'OrganizationPrevalence': 0,
                     'Malicious': {'Vendor': 'Test', 'Description': 'malicious!'}
                     }
                ],
                'DBotScore(val.Indicator && val.Indicator == obj.Indicator &&'
                ' val.Vendor == obj.Vendor && val.Type == obj.Type)': [
                    {'Indicator': '63347f5d946164a23faca26b78a91e1c',
                     'Type': 'file',
                     'Vendor': 'Test',
                     'Score': 3}
                ]
            },
            'IndicatorTimeline': [],
            'IgnoreAutoExtract': False,
            'Note': False,
            'Relationships': []
        }

    def test_create_cve(self):
        """
            Given:
                - A single CVE indicator entry
            When
               - Creating a Common.CVE object
           Then
               - The context created matches the data entry
       """
        from CommonServerPython import CommandResults, Common

        cve = Common.CVE(
            id='CVE-2015-1653',
            cvss='10.0',
            published='2022-04-28T13:16:54+00:00',
            modified='2022-04-31T13:16:54+00:00',
            description='test_description',
            relationships=None,
            stix_id='test_stix_id',
            cvss_version='test_cvss_version',
            cvss_score=10,
            cvss_vector='test_cvss_vector',
            cvss_table='test_cvss_table',
            community_notes=[Common.CommunityNotes(note='note', timestamp='2019-01-01T00:00:00')],
            tags=['tag1', 'tag2'],
            traffic_light_protocol='traffic_light_protocol'
        )

        results = CommandResults(
            outputs_key_field=None,
            outputs_prefix=None,
            outputs=None,
            indicators=[cve]
        )

        assert results.to_context() == {
            'Type': 1,
            'ContentsFormat': 'json',
            'Contents': None,
            'HumanReadable': None,
            'EntryContext': {
                'CVE(val.ID && val.ID == obj.ID)': [
                    {
                        'ID': 'CVE-2015-1653',
                        'CVSS': {
                            'Score': '10.0',
                            'Version': 'test_cvss_version',
                            'Vector': 'test_cvss_vector',
                            'Table': 'test_cvss_table'
                        },
                        'Published': '2022-04-28T13:16:54+00:00',
                        'Modified': '2022-04-31T13:16:54+00:00',
                        'Description': 'test_description',
                        'STIXID': 'test_stix_id',
                        'CommunityNotes': [{'note': 'note', 'timestamp': '2019-01-01T00:00:00'}],
                        'Tags': ['tag1', 'tag2'],
                        'TrafficLightProtocol': 'traffic_light_protocol'
                    }
                ],
                'DBotScore(val.Indicator && val.Indicator == obj.Indicator &&'
                ' val.Vendor == obj.Vendor && val.Type == obj.Type)': [
                    {'Indicator': 'CVE-2015-1653',
                     'Type': 'cve',
                     'Vendor': None,
                     'Score': 0
                     }
                ]
            },
            'IndicatorTimeline': [],
            'IgnoreAutoExtract': False,
            'Note': False,
            'Relationships': []
        }

    def test_create_account(self):
        """
            Given:
                - A single Account indicator entry
            When
               - Creating a Common.Account object
           Then
               - The context created matches the data entry
       """
        from CommonServerPython import CommandResults, Common

        dbot_score = Common.DBotScore(
            indicator='test_account_id',
            integration_name='Test',
            indicator_type=DBotScoreType.ACCOUNT,
            score=Common.DBotScore.GOOD
        )

        account = Common.Account(
            id='test_account_id',
            type='test_account_type',
            username='test_username',
            display_name='test_display_name',
            groups=None,
            domain=None,
            email_address='user@test.com',
            telephone_number=None,
            office='test_office',
            job_title='test_job_title',
            department='test_department',
            country='test_country',
            state='test_state',
            city='test_city',
            street='test_street',
            is_enabled=None,
            dbot_score=dbot_score,
            relationships=None,
            blocked=True,
            community_notes=[Common.CommunityNotes(note='note', timestamp='2019-01-01T00:00:00')],
            creation_date='test_creation_date',
            description='test_description',
            stix_id='test_stix_id',
            tags=['tag1', 'tag2'],
            traffic_light_protocol='traffic_light_protocol',
            user_id='test_user_id',
            manager_email='test_manager_email@test.com',
            manager_display_name='test_manager_display_name',
            risk_level='test_risk_level',
            **{'some_undefinedKey': 'value'}
        )

        results = CommandResults(
            outputs_key_field=None,
            outputs_prefix=None,
            outputs=None,
            indicators=[account]
        )

        assert results.to_context() == {
            'Type': 1,
            'ContentsFormat': 'json',
            'Contents': None,
            'HumanReadable': None,
            'EntryContext': {
                'Account(val.id && val.id == obj.id)': [
                    {'ID': 'test_account_id',
                     'Type': 'test_account_type',
                     'Blocked': True,
                     'CreationDate': 'test_creation_date',
                     'City': 'test_city',
                     'CommunityNotes': [{'note': 'note', 'timestamp': '2019-01-01T00:00:00'}],
                     'Country': 'test_country',
                     'Department': 'test_department',
                     'Description': 'test_description',
                     'DisplayName': 'test_display_name',
                     'Email': {
                         'Address': 'user@test.com'
                     },
                     'JobTitle': 'test_job_title',
                     'Office': 'test_office',
                     'State': 'test_state',
                     'StixId': 'test_stix_id',
                     'Street': 'test_street',
                     'Tags': ['tag1', 'tag2'],
                     'TrafficLightProtocol': 'traffic_light_protocol',
                     'UserId': 'test_user_id',
                     'Username': 'test_username',
                     'Manager': {
                         'Email': 'test_manager_email@test.com',
                         'DisplayName': 'test_manager_display_name'
                     },
                     'RiskLevel': 'test_risk_level',
                     'some_undefinedKey': 'value'
                     }
                ],
                'DBotScore(val.Indicator && val.Indicator == obj.Indicator &&'
                ' val.Vendor == obj.Vendor && val.Type == obj.Type)': [
                    {
                        'Indicator': 'test_account_id',
                        'Type': 'account',
                        'Vendor': 'Test',
                        'Score': 1
                    }
                ]
            },
            'IndicatorTimeline': [],
            'IgnoreAutoExtract': False,
            'Note': False,
            'Relationships': []
        }

    def test_create_certificate(self):
        """
        Given:
            -  an X509 Certificate with its properties
        When
            - creating a CommandResults with the Certificate Standard Context
        Then
            - the proper output Context is created
        """
        from CommonServerPython import CommandResults, Common, EntryType, EntryFormat, DBotScoreType

        dbot_score = Common.DBotScore(
            indicator='bc33cf76519f1ec5ae7f287f321df33a7afd4fd553f364cf3c753f91ba689f8d',
            integration_name='Test',
            indicator_type=DBotScoreType.CERTIFICATE,
            score=Common.DBotScore.NONE
        )

        cert_extensions = [
            Common.CertificateExtension(
                extension_type=Common.CertificateExtension.ExtensionType.AUTHORITYKEYIDENTIFIER,
                authority_key_identifier=Common.CertificateExtension.AuthorityKeyIdentifier(
                    key_identifier="0f80611c823161d52f28e78d4638b42ce1c6d9e2"
                ),
                critical=False
            ),
            Common.CertificateExtension(
                extension_type=Common.CertificateExtension.ExtensionType.SUBJECTKEYIDENTIFIER,
                digest="b34972bb12121b8851cd5564ff9656dcbca3f288",
                critical=False
            ),
            Common.CertificateExtension(
                extension_type=Common.CertificateExtension.ExtensionType.SUBJECTALTERNATIVENAME,
                subject_alternative_names=[
                    Common.GeneralName(
                        gn_type="dNSName",
                        gn_value="*.paloaltonetworks.com"
                    ),
                    Common.GeneralName(
                        gn_type="dNSName",
                        gn_value="paloaltonetworks.com"
                    )
                ],
                critical=False
            ),
            Common.CertificateExtension(
                extension_type=Common.CertificateExtension.ExtensionType.KEYUSAGE,
                digital_signature=True,
                key_encipherment=True,
                critical=True
            ),
            Common.CertificateExtension(
                extension_type=Common.CertificateExtension.ExtensionType.EXTENDEDKEYUSAGE,
                usages=[
                    "serverAuth",
                    "clientAuth"
                ],
                critical=False
            ),
            Common.CertificateExtension(
                extension_type=Common.CertificateExtension.ExtensionType.CRLDISTRIBUTIONPOINTS,
                distribution_points=[
                    Common.CertificateExtension.DistributionPoint(
                        full_name=[
                            Common.GeneralName(
                                gn_type="uniformResourceIdentifier",
                                gn_value="http://crl3.digicert.com/ssca-sha2-g7.crl"
                            )
                        ]
                    ),
                    Common.CertificateExtension.DistributionPoint(
                        full_name=[
                            Common.GeneralName(
                                gn_type="uniformResourceIdentifier",
                                gn_value="http://crl4.digicert.com/ssca-sha2-g7.crl"
                            )
                        ]
                    )
                ],
                critical=False
            ),
            Common.CertificateExtension(
                extension_type=Common.CertificateExtension.ExtensionType.CERTIFICATEPOLICIES,
                certificate_policies=[
                    Common.CertificateExtension.CertificatePolicy(
                        policy_identifier="2.16.840.1.114412.1.1",
                        policy_qualifiers=["https://www.digicert.com/CPS"]
                    ),
                    Common.CertificateExtension.CertificatePolicy(
                        policy_identifier="2.23.140.1.2.2"
                    )
                ],
                critical=False
            ),
            Common.CertificateExtension(
                extension_type=Common.CertificateExtension.ExtensionType.AUTHORITYINFORMATIONACCESS,
                authority_information_access=[
                    Common.CertificateExtension.AuthorityInformationAccess(
                        access_method="OCSP",
                        access_location=Common.GeneralName(
                            gn_type="uniformResourceIdentifier",
                            gn_value="http://ocsp.digicert.com"
                        )
                    ),
                    Common.CertificateExtension.AuthorityInformationAccess(
                        access_method="caIssuers",
                        access_location=Common.GeneralName(
                            gn_type="uniformResourceIdentifier",
                            gn_value="http://cacerts.digicert.com/DigiCertSHA2SecureServerCA.crt"
                        )
                    )
                ],
                critical=False
            ),
            Common.CertificateExtension(
                extension_type=Common.CertificateExtension.ExtensionType.BASICCONSTRAINTS,
                basic_constraints=Common.CertificateExtension.BasicConstraints(
                    ca=False
                ),
                critical=False
            ),
            Common.CertificateExtension(
                extension_type=Common.CertificateExtension.ExtensionType.PRESIGNEDCERTIFICATETIMESTAMPS,
                signed_certificate_timestamps=[
                    Common.CertificateExtension.SignedCertificateTimestamp(
                        version=0,
                        log_id="f65c942fd1773022145418083094568ee34d131933bfdf0c2f200bcc4ef164e3",
                        timestamp="2020-10-23T19:31:49.000Z",
                        entry_type="PreCertificate"
                    ),
                    Common.CertificateExtension.SignedCertificateTimestamp(
                        version=0,
                        log_id="5cdc4392fee6ab4544b15e9ad456e61037fbd5fa47dca17394b25ee6f6c70eca",
                        timestamp="2020-10-23T19:31:49.000Z",
                        entry_type="PreCertificate"
                    )
                ],
                critical=False
            ),
            Common.CertificateExtension(
                extension_type=Common.CertificateExtension.ExtensionType.SIGNEDCERTIFICATETIMESTAMPS,
                signed_certificate_timestamps=[
                    Common.CertificateExtension.SignedCertificateTimestamp(
                        version=0,
                        log_id="f65c942fd1773022145418083094568ee34d131933bfdf0c2f200bcc4ef164e3",
                        timestamp="2020-10-23T19:31:49.000Z",
                        entry_type="X509Certificate"
                    ),
                    Common.CertificateExtension.SignedCertificateTimestamp(
                        version=0,
                        log_id="5cdc4392fee6ab4544b15e9ad456e61037fbd5fa47dca17394b25ee6f6c70eca",
                        timestamp="2020-10-23T19:31:49.000Z",
                        entry_type="X509Certificate"
                    )
                ],
                critical=False
            )
        ]
        certificate = Common.Certificate(
            subject_dn='CN=*.paloaltonetworks.com,O=Palo Alto Networks\\, Inc.,L=Santa Clara,ST=California,C=US',
            dbot_score=dbot_score,
            serial_number='19290688218337824112020565039390569720',
            issuer_dn='CN=DigiCert SHA2 Secure Server CA,O=DigiCert Inc,C=US',
            validity_not_before='2020-10-23T00:00:00.000Z',
            validity_not_after='2021-11-21T23:59:59.000Z',
            sha256='bc33cf76519f1ec5ae7f287f321df33a7afd4fd553f364cf3c753f91ba689f8d',
            sha1='2392ea5cd4c2a61e51547570634ef887ab1942e9',
            md5='22769ae413997b86da4a0934072d9ed0',
            publickey=Common.CertificatePublicKey(
                algorithm=Common.CertificatePublicKey.Algorithm.RSA,
                length=2048,
                modulus='00:00:00:00',
                exponent=65537
            ),
            spki_sha256='94b716aeda21cd661949cfbf3f55457a277da712cdce0ab31989a4f288fad9b9',
            signature_algorithm='sha256',
            signature='SIGNATURE',
            extensions=cert_extensions
        )

        results = CommandResults(
            outputs_key_field=None,
            outputs_prefix=None,
            outputs=None,
            indicators=[certificate]
        )

        CONTEXT_PATH = "Certificate(val.MD5 && val.MD5 == obj.MD5 || val.SHA1 && val.SHA1 == obj.SHA1 || " \
                       "val.SHA256 && val.SHA256 == obj.SHA256 || val.SHA512 && val.SHA512 == obj.SHA512)"

        assert results.to_context() == {
            'Type': EntryType.NOTE,
            'ContentsFormat': EntryFormat.JSON,
            'Contents': None,
            'HumanReadable': None,
            'EntryContext': {
                CONTEXT_PATH: [{
                    "SubjectDN": "CN=*.paloaltonetworks.com,O=Palo Alto Networks\\, Inc.,L=Santa Clara,ST=California,C=US",
                    "SubjectAlternativeName": [
                        {
                            "Type": "dNSName",
                            "Value": "*.paloaltonetworks.com"
                        },
                        {
                            "Type": "dNSName",
                            "Value": "paloaltonetworks.com"
                        }
                    ],
                    "Name": [
                        "*.paloaltonetworks.com",
                        "paloaltonetworks.com"
                    ],
                    "IssuerDN": "CN=DigiCert SHA2 Secure Server CA,O=DigiCert Inc,C=US",
                    "SerialNumber": "19290688218337824112020565039390569720",
                    "ValidityNotBefore": "2020-10-23T00:00:00.000Z",
                    "ValidityNotAfter": "2021-11-21T23:59:59.000Z",
                    "SHA256": "bc33cf76519f1ec5ae7f287f321df33a7afd4fd553f364cf3c753f91ba689f8d",
                    "SHA1": "2392ea5cd4c2a61e51547570634ef887ab1942e9",
                    "MD5": "22769ae413997b86da4a0934072d9ed0",
                    "PublicKey": {
                        "Algorithm": "RSA",
                        "Length": 2048,
                        "Modulus": "00:00:00:00",
                        "Exponent": 65537
                    },
                    "SPKISHA256": "94b716aeda21cd661949cfbf3f55457a277da712cdce0ab31989a4f288fad9b9",
                    "Signature": {
                        "Algorithm": "sha256",
                        "Signature": "SIGNATURE"
                    },
                    "Extension": [
                        {
                            "OID": "2.5.29.35",
                            "Name": "authorityKeyIdentifier",
                            "Critical": False,
                            "Value": {
                                "KeyIdentifier": "0f80611c823161d52f28e78d4638b42ce1c6d9e2"
                            }
                        },
                        {
                            "OID": "2.5.29.14",
                            "Name": "subjectKeyIdentifier",
                            "Critical": False,
                            "Value": {
                                "Digest": "b34972bb12121b8851cd5564ff9656dcbca3f288"
                            }
                        },
                        {
                            "OID": "2.5.29.17",
                            "Name": "subjectAltName",
                            "Critical": False,
                            "Value": [
                                {
                                    "Type": "dNSName",
                                    "Value": "*.paloaltonetworks.com"
                                },
                                {
                                    "Type": "dNSName",
                                    "Value": "paloaltonetworks.com"
                                }
                            ]
                        },
                        {
                            "OID": "2.5.29.15",
                            "Name": "keyUsage",
                            "Critical": True,
                            "Value": {
                                "DigitalSignature": True,
                                "KeyEncipherment": True
                            }
                        },
                        {
                            "OID": "2.5.29.37",
                            "Name": "extendedKeyUsage",
                            "Critical": False,
                            "Value": {
                                "Usages": [
                                    "serverAuth",
                                    "clientAuth"
                                ]
                            }
                        },
                        {
                            "OID": "2.5.29.31",
                            "Name": "cRLDistributionPoints",
                            "Critical": False,
                            "Value": [
                                {
                                    "FullName": [
                                        {
                                            "Type": "uniformResourceIdentifier",
                                            "Value": "http://crl3.digicert.com/ssca-sha2-g7.crl"
                                        }
                                    ]
                                },
                                {
                                    "FullName": [
                                        {
                                            "Type": "uniformResourceIdentifier",
                                            "Value": "http://crl4.digicert.com/ssca-sha2-g7.crl"
                                        }
                                    ]
                                }
                            ]
                        },
                        {
                            "OID": "2.5.29.32",
                            "Name": "certificatePolicies",
                            "Critical": False,
                            "Value": [
                                {
                                    "PolicyIdentifier": "2.16.840.1.114412.1.1",
                                    "PolicyQualifiers": [
                                        "https://www.digicert.com/CPS"
                                    ]
                                },
                                {
                                    "PolicyIdentifier": "2.23.140.1.2.2"
                                }
                            ]
                        },
                        {
                            "OID": "1.3.6.1.5.5.7.1.1",
                            "Name": "authorityInfoAccess",
                            "Critical": False,
                            "Value": [
                                {
                                    "AccessMethod": "OCSP",
                                    "AccessLocation": {
                                        "Type": "uniformResourceIdentifier",
                                        "Value": "http://ocsp.digicert.com"
                                    }
                                },
                                {
                                    "AccessMethod": "caIssuers",
                                    "AccessLocation": {
                                        "Type": "uniformResourceIdentifier",
                                        "Value": "http://cacerts.digicert.com/DigiCertSHA2SecureServerCA.crt"
                                    }
                                }
                            ]
                        },
                        {
                            "OID": "2.5.29.19",
                            "Name": "basicConstraints",
                            "Critical": False,
                            "Value": {
                                "CA": False
                            }
                        },
                        {
                            "OID": "1.3.6.1.4.1.11129.2.4.2",
                            "Name": "signedCertificateTimestampList",
                            "Critical": False,
                            "Value": [
                                {
                                    "Version": 0,
                                    "LogId": "f65c942fd1773022145418083094568ee34d131933bfdf0c2f200bcc4ef164e3",
                                    "Timestamp": "2020-10-23T19:31:49.000Z",
                                    "EntryType": "PreCertificate"
                                },
                                {
                                    "Version": 0,
                                    "LogId": "5cdc4392fee6ab4544b15e9ad456e61037fbd5fa47dca17394b25ee6f6c70eca",
                                    "Timestamp": "2020-10-23T19:31:49.000Z",
                                    "EntryType": "PreCertificate"
                                }
                            ]
                        },
                        {
                            "OID": "1.3.6.1.4.1.11129.2.4.5",
                            "Name": "signedCertificateTimestampList",
                            "Critical": False,
                            "Value": [
                                {
                                    "Version": 0,
                                    "LogId": "f65c942fd1773022145418083094568ee34d131933bfdf0c2f200bcc4ef164e3",
                                    "Timestamp": "2020-10-23T19:31:49.000Z",
                                    "EntryType": "X509Certificate"
                                },
                                {
                                    "Version": 0,
                                    "LogId": "5cdc4392fee6ab4544b15e9ad456e61037fbd5fa47dca17394b25ee6f6c70eca",
                                    "Timestamp": "2020-10-23T19:31:49.000Z",
                                    "EntryType": "X509Certificate"
                                }
                            ]
                        }
                    ]
                }],
                'DBotScore(val.Indicator && val.Indicator == obj.Indicator && '
                'val.Vendor == obj.Vendor && val.Type == obj.Type)': [{
                    "Indicator": "bc33cf76519f1ec5ae7f287f321df33a7afd4fd553f364cf3c753f91ba689f8d",
                    "Type": "certificate",
                    "Vendor": "Test",
                    "Score": 0
                }]
            },
            'IndicatorTimeline': [],
            'Relationships': [],
            'IgnoreAutoExtract': False,
            'Note': False
        }

    def test_create_external_reference(self):
        """
            Given:
                - A single ExternalReference object
            When
               - Running 'to_context' function
           Then
               - Verify that the context is as expected
       """
        from CommonServerPython import Common

        external_reference = Common.ExternalReference(
            source_name='test_source_name',
            source_id='test_source_id'
        )

        assert external_reference.to_context() == {
            'sourcename': 'test_source_name',
            'sourceid': 'test_source_id'
        }

    def test_create_attack_pattern(self):
        """
            Given:
                - A single AttackPattern indicator entry
            When
               - Creating a Common.AttackPattern object
           Then
               - The context created matches the data entry
       """
        from CommonServerPython import CommandResults, Common

        dbot_score = Common.DBotScore(
            indicator='test_stix_id',
            integration_name='Test',
            indicator_type=DBotScoreType.ATTACKPATTERN,
            score=Common.DBotScore.GOOD
        )

        attack_pattern = Common.AttackPattern(
            stix_id='test_stix_id',
            kill_chain_phases='test_kill_chain_phases',
            first_seen_by_source=None,
            description='test_description',
            operating_system_refs=None,
            publications='test_publications',
            mitre_id='test_mitre_id',
            tags=['tag1', 'tag2'],
            traffic_light_protocol='test_traffic_light_protocol',
            dbot_score=dbot_score,
            value='test_stix_id',
            community_notes=[Common.CommunityNotes(note='note', timestamp='2019-01-01T00:00:00')],
            external_references=None
        )

        results = CommandResults(
            outputs_key_field=None,
            outputs_prefix=None,
            outputs=None,
            indicators=[attack_pattern]
        )

        assert results.to_context() == {
            'Type': 1,
            'ContentsFormat': 'json',
            'Contents': None,
            'HumanReadable': None,
            'EntryContext': {
                'AttackPattern(val.value && val.value == obj.value)': [
                    {
                        'STIXID': 'test_stix_id',
                        'KillChainPhases': 'test_kill_chain_phases',
                        'FirstSeenBySource': None,
                        'OperatingSystemRefs': None,
                        'Publications': 'test_publications',
                        'MITREID': 'test_mitre_id',
                        'Value': 'test_stix_id',
                        'Tags': ['tag1', 'tag2'],
                        'Description': 'test_description',
                        'TrafficLightProtocol': 'test_traffic_light_protocol'
                    }
                ],
                'DBotScore(val.Indicator && val.Indicator == obj.Indicator &&'
                ' val.Vendor == obj.Vendor && val.Type == obj.Type)': [
                    {
                        'Indicator': 'test_stix_id',
                        'Type': 'attackpattern',
                        'Vendor': 'Test',
                        'Score': 1
                    }
                ]
            },
            'IndicatorTimeline': [],
            'IgnoreAutoExtract': False,
            'Note': False,
            'Relationships': []
        }

    def test_create_certificates(self):
        """
            Given:
                - A Certificates object
            When
               - Running 'to_context' function
           Then
               - Verify that the context is as expected
       """
        from CommonServerPython import Common

        certificates = Common.Certificates(
            issued_to='test_issued_to',
            issued_by='test_issued_by',
            valid_from='test_valid_from',
            valid_to='test_valid_to'
        )

        assert certificates.to_context() == {
            'issuedto': 'test_issued_to',
            'issuedby': 'test_issued_by',
            'validfrom': 'test_valid_from',
            'validto': 'test_valid_to'
        }

    def test_create_hash(self):
        """
            Given:
                - A single Hash object
            When
               - Running 'to_context' function
           Then
               - Verify that the context is as expected
       """
        from CommonServerPython import Common

        hash_object = Common.Hash(
            hash_type='test_hash_type',
            hash_value='test_hash_value'
        )

        assert hash_object.to_context() == {
            'type': 'test_hash_type',
            'value': 'test_hash_value',
        }

    def test_create_whois_record(self):
        """
            Given:
                - A single WhoisRecord object
            When
               - Running 'to_context' function
           Then
               - Verify that the context is as expected
       """
        from CommonServerPython import Common

        whois_record = Common.WhoisRecord(
            whois_record_type='test_whois_record_type',
            whois_record_value='test_whois_record_value',
            whois_record_date='test_whois_record_date',

        )

        assert whois_record.to_context() == {
            'key': 'test_whois_record_type',
            'value': 'test_whois_record_value',
            'date': 'test_whois_record_date'
        }

    def test_create_dns_record(self):
        """
            Given:
                - A single DNSRecord object
            When
               - Running 'to_context' function
           Then
               - Verify that the context is as expected
       """
        from CommonServerPython import Common

        dns_record = Common.DNSRecord(
            dns_record_type='test_dns_record_type',
            dns_ttl='test_dns_ttl',
            dns_record_data='test_dns_record_data',

        )

        assert dns_record.to_context() == {
            'type': 'test_dns_record_type',
            'ttl': 'test_dns_ttl',
            'data': 'test_dns_record_data'
        }

    def test_email_indicator_type(self, mocker):
        """
        Given:
            - a single email indicator entry
        When
           - creating an Common.EMAIL object
       Then
           - The context created matches the data entry
       """
        from CommonServerPython import Common, DBotScoreType
        mocker.patch.object(demisto, 'params', return_value={'insecure': True})
        dbot_score = Common.DBotScore(
            indicator='user@example.com',
            integration_name='Test',
            indicator_type=DBotScoreType.EMAIL,
            score=Common.DBotScore.GOOD
        )
        dbot_context = {'DBotScore(val.Indicator && val.Indicator == obj.Indicator && '
                        'val.Vendor == obj.Vendor && val.Type == obj.Type)':
                            {'Indicator': 'user@example.com', 'Type': 'email', 'Vendor': 'Test', 'Score': 1}}

        assert dbot_context == dbot_score.to_context()

        email_context = Common.EMAIL(
            domain='example.com',
            address='user@example.com',
            dbot_score=dbot_score,
            description='test',
            internal=True,
            stix_id='stix_id_test',
            tags=['tag1', 'tag2'],
            traffic_light_protocol='traffic_light_protocol_test'
        )
        assert email_context.to_context()[email_context.CONTEXT_PATH] == \
            {"Email": {'Address': 'user@example.com'},
             'Domain': 'example.com',
             'Description': 'test',
             'Internal': True,
             'STIXID': 'stix_id_test',
             'Tags': ['tag1', 'tag2'],
             'TrafficLightProtocol': 'traffic_light_protocol_test'}

    @pytest.mark.parametrize('item', [
        'CommunityNotes', 'Publications', 'ThreatTypes'
    ])
    def test_common_indicator_create_context_table(self, item):
        """
        Tests the functionality of the 'create_context_table' function.
            Given:
                Case a: A list containing CommunityNotes items.
                Case b: A list containing Publications items.
                Case c: A list containing ThreatTypes items.

            When:
                Running the 'create_context_table' function.

            Then:
                Case a: Verify that the output is a list of CommunityNotes context items as expected.
                Case b: Verify that the output is a list of Publications context items as expected.
                Case c: Verify that the output is a list of ThreatTypes context items as expected.
        """
        if item == 'CommunityNotes':
            community_notes1 = Common.CommunityNotes(note='note1', timestamp='time1')
            community_notes2 = Common.CommunityNotes(note='note2', timestamp='time2')
            items = [community_notes1, community_notes2]
            expected_output = [{'note': 'note1', 'timestamp': 'time1'}, {'note': 'note2', 'timestamp': 'time2'}]

        elif item == 'Publications':
            publications1 = Common.Publications(source='source1', title='title1', link='link1', timestamp='time1')
            publications2 = Common.Publications(source='source2', title='title2', link='link2', timestamp='time2')
            items = [publications1, publications2]
            expected_output = [{'source': 'source1', 'title': 'title1', 'link': 'link1', 'timestamp': 'time1'},
                               {'source': 'source2', 'title': 'title2', 'link': 'link2', 'timestamp': 'time2'}]

        elif item == 'ThreatTypes':
            threat_types1 = Common.ThreatTypes(threat_category='test1', threat_category_confidence='10')
            threat_types2 = Common.ThreatTypes(threat_category='test2', threat_category_confidence='20')
            items = [threat_types1, threat_types2]
            expected_output = [{'threatcategory': 'test1', 'threatcategoryconfidence': '10'},
                               {'threatcategory': 'test2', 'threatcategoryconfidence': '20'}]

        table = Common.Indicator.create_context_table(items)
        assert table == expected_output


class TestIndicatorsSearcher:
    def mock_search_after_output(self, fromDate='', toDate='', query='', size=0, value='', page=0, searchAfter='',
                                 populateFields=None):
        if not searchAfter:
            searchAfter = 0

        iocs = [{'value': 'mock{}'.format(searchAfter)}]

        if searchAfter < 6:
            searchAfter += 1

        else:
            # mock the end of indicators
            searchAfter = None

        if page and page >= 17:
            # checking a unique case when trying to reach a certain page and not all the indicators
            iocs = []
            searchAfter = None

        return {'searchAfter': searchAfter, 'iocs': iocs, 'total': 7}

    def mock_search_indicators_search_after(self, fromDate='', toDate='', query='', size=0, value='', page=0,
                                            searchAfter=None, populateFields=None):
        """
        Mocks search indicators returning different results for searchAfter value:
          - None: {searchAfter: 0, iocs: [...]}
          - 0-2: {searchAfter: i+1, iocs: [...]}
          - 3+: {searchAfter: None, iocs: []}

        total of 4 iocs available
        """
        search_after_options = (0, 1, 2)
        if searchAfter is None:
            search_after_value = search_after_options[0]
        else:
            if searchAfter in search_after_options:
                search_after_value = searchAfter + 1
            else:
                return {'searchAfter': None, 'iocs': [], "total": 0}
        iocs = [{'value': 'mock{}'.format(search_after_value)}]
        return {'searchAfter': search_after_value, 'iocs': iocs, 'total': 4}

    def test_search_indicators_by_search_after(self, mocker):
        """
        Given:
          - Searching indicators couple of times
          - Server version in equal or higher than 6.1.0
        When:
          - Mocking search indicators using the searchAfter parameter
        Then:
          - The search after param is rising
          - The page param is rising
        """
        from CommonServerPython import IndicatorsSearcher
        mocker.patch.object(demisto, 'searchIndicators', side_effect=self.mock_search_after_output)

        search_indicators_obj_search_after = IndicatorsSearcher()
        try:
            for n in range(5):
                search_indicators_obj_search_after.search_indicators_by_version()
        except Exception as e:
            print(e)

        assert search_indicators_obj_search_after._search_after_param == 5
        assert search_indicators_obj_search_after._page == 5

    def test_search_all_indicators_by_search_after(self, mocker):
        """
        Given:
          - Searching indicators couple of times
          - Server version in equal or higher than 6.1.0
        When:
          - Mocking search indicators using the searchAfter parameter until there are no more indicators
          so search_after is None
        Then:
          - The search after param is None
          - The page param is rising
        """
        from CommonServerPython import IndicatorsSearcher
        mocker.patch.object(demisto, 'searchIndicators', side_effect=self.mock_search_after_output)

        search_indicators_obj_search_after = IndicatorsSearcher()
        for n in range(7):
            search_indicators_obj_search_after.search_indicators_by_version()
        assert search_indicators_obj_search_after._search_after_param is None
        assert search_indicators_obj_search_after._page == 7

    def test_iterator__search_after(self, mocker):
        """
        Given:
          - Searching indicators from first page
          - Total available indicators == 7
          - Limit is set to 10
        When:
          - Searching indicators using iterator
          - search_after is supported
        Then:
          - Get 7 indicators
        """
        from CommonServerPython import IndicatorsSearcher
        mocker.patch.object(demisto, 'searchIndicators', side_effect=self.mock_search_indicators_search_after)
        search_indicators = IndicatorsSearcher(limit=10)
        results = []
        for res in search_indicators:
            results.append(res)
        assert len(results) == 4

    def test_iterator__research_flow(self, mocker):
        from CommonServerPython import IndicatorsSearcher
        mocker.patch.object(demisto, 'searchIndicators', side_effect=self.mock_search_indicators_search_after)
        # fetch first 3
        search_indicators = IndicatorsSearcher(limit=3)
        results = []
        for res in search_indicators:
            results.append(res)
        assert len(results) == 3
        # fetch 1 more (limit set to 2, but only 1 available)
        search_indicators.limit += 2
        results = []
        for res in search_indicators:
            results.append(res)
        assert len(results) == 1

    def test_search_indicators_with_sort(self, mocker):
        """
        Given:
          - Searching indicators with a custom sort parameter.
          - Mocking the searchIndicators function.
        When:
          - Calling the searchIndicators function with the custom sort parameter.
        Then:
          - Ensure that the sort parameter is set correctly.
          - Ensure that the searchIndicators function is called with the expected arguments.
        """
        from CommonServerPython import IndicatorsSearcher
        get_demisto_version._version = None  # clear cache between runs of the test
        mocker.patch.object(demisto, 'demistoVersion', return_value={'version': '6.6.0'})

        mocker.patch.object(demisto, 'searchIndicators')
        sort_param = [{"field": "created", "asc": False}]
        search_indicators_obj_search_after = IndicatorsSearcher(sort=sort_param)
        search_indicators_obj_search_after.search_indicators_by_version()
        expected_args = {'size': 100, 'sort': [{'asc': False, 'field': 'created'}]}
        assert search_indicators_obj_search_after._sort == sort_param
        demisto.searchIndicators.assert_called_once_with(**expected_args)


class TestAutoFocusKeyRetriever:
    def test_instantiate_class_with_param_key(self, mocker, clear_version_cache):
        """
        Given:
            - giving the api_key parameter
        When:
            - Mocking getAutoFocusApiKey
            - Mocking server version to be 6.2.0
        Then:
            - The Auto Focus API Key is the one given to the class
        """
        from CommonServerPython import AutoFocusKeyRetriever
        mocker.patch.object(demisto, 'getAutoFocusApiKey', return_value='test')
        mocker.patch.object(demisto, 'demistoVersion', return_value={'version': '6.2.0', 'buildNumber': '62000'})
        auto_focus_key_retriever = AutoFocusKeyRetriever(api_key='1234')
        assert auto_focus_key_retriever.key == '1234'

    def test_instantiate_class_without_param_key(self, mocker, clear_version_cache):
        """
        Given:
            - not giving the api_key parameter
        When:
            - Mocking getAutoFocusApiKey
            - Mocking server version to be 6.2.0
        Then:
            - The Auto Focus API Key is the one given by the getAutoFocusApiKey method
        """
        from CommonServerPython import AutoFocusKeyRetriever
        mocker.patch.object(demisto, 'getAutoFocusApiKey', return_value='test')
        mocker.patch.object(demisto, 'demistoVersion', return_value={'version': '6.2.0', 'buildNumber': '62000'})
        auto_focus_key_retriever = AutoFocusKeyRetriever(api_key='')
        assert auto_focus_key_retriever.key == 'test'


class TestEntityRelationship:
    """Global vars for all of the tests"""
    name = 'related-to'
    reverse_name = 'related-to'
    relationship_type = 'IndicatorToIndicator'
    entity_a = 'test1'
    entity_a_family = 'Indicator'
    entity_a_type = 'Domain'
    entity_b = 'test2'
    entity_b_family = 'Indicator'
    entity_b_type = 'Domain'
    source_reliability = 'F - Reliability cannot be judged'

    def test_entity_relations_context(self):
        """
        Given
        - an EntityRelationship object.

        When
        - running to_context function of the object

        Then
        - Validate that the expected context is created
        """
        from CommonServerPython import EntityRelationship
        relationship = EntityRelationship(name='related-to',
                                          relationship_type='IndicatorToIndicator',
                                          entity_a='test1',
                                          entity_a_family='Indicator',
                                          entity_a_type='Domain',
                                          entity_b='test2',
                                          entity_b_family='Indicator',
                                          entity_b_type='Domain',
                                          source_reliability='F - Reliability cannot be judged',
                                          brand='test')

        expected_context = {
            "Relationship": 'related-to',
            "EntityA": 'test1',
            "EntityAType": 'Domain',
            "EntityB": 'test2',
            "EntityBType": 'Domain',
        }
        assert relationship.to_context() == expected_context

    def test_entity_relations_to_entry(self):
        """
        Given
        - an EntityRelationship object.

        When
        - running to_entry function of the object

        Then
        - Validate that the expected context is created
        """
        from CommonServerPython import EntityRelationship
        relationship = EntityRelationship(name=TestEntityRelationship.name,
                                          relationship_type=TestEntityRelationship.relationship_type,
                                          entity_a=TestEntityRelationship.entity_a,
                                          entity_a_family=TestEntityRelationship.entity_a_family,
                                          entity_a_type=TestEntityRelationship.entity_a_type,
                                          entity_b=TestEntityRelationship.entity_b,
                                          entity_b_family=TestEntityRelationship.entity_b_family,
                                          entity_b_type=TestEntityRelationship.entity_b_type,
                                          source_reliability=TestEntityRelationship.source_reliability
                                          )

        expected_entry = {
            "name": TestEntityRelationship.name,
            "reverseName": TestEntityRelationship.reverse_name,
            "type": TestEntityRelationship.relationship_type,
            "entityA": TestEntityRelationship.entity_a,
            "entityAFamily": TestEntityRelationship.entity_a_family,
            "entityAType": TestEntityRelationship.entity_a_type,
            "entityB": TestEntityRelationship.entity_b,
            "entityBFamily": TestEntityRelationship.entity_b_family,
            "entityBType": TestEntityRelationship.entity_b_type,
            "fields": {},
            "reliability": TestEntityRelationship.source_reliability
        }
        assert relationship.to_entry() == expected_entry

    def test_entity_relations_to_indicator(self):
        """
        Given
        - an EntityRelationship object.

        When
        - running to_indicator function of the object

        Then
        - Validate that the expected context is created
        """
        from CommonServerPython import EntityRelationship
        relationship = EntityRelationship(name=TestEntityRelationship.name,
                                          relationship_type=TestEntityRelationship.relationship_type,
                                          entity_a=TestEntityRelationship.entity_a,
                                          entity_a_family=TestEntityRelationship.entity_a_family,
                                          entity_a_type=TestEntityRelationship.entity_a_type,
                                          entity_b=TestEntityRelationship.entity_b,
                                          entity_b_family=TestEntityRelationship.entity_b_family,
                                          entity_b_type=TestEntityRelationship.entity_b_type,
                                          )

        expected_to_indicator = {
            "name": TestEntityRelationship.name,
            "reverseName": TestEntityRelationship.reverse_name,
            "type": TestEntityRelationship.relationship_type,
            "entityA": TestEntityRelationship.entity_a,
            "entityAFamily": TestEntityRelationship.entity_a_family,
            "entityAType": TestEntityRelationship.entity_a_type,
            "entityB": TestEntityRelationship.entity_b,
            "entityBFamily": TestEntityRelationship.entity_b_family,
            "entityBType": TestEntityRelationship.entity_b_type,
            "fields": {},
        }
        assert relationship.to_indicator() == expected_to_indicator

    def test_invalid_name_init(self):
        """
        Given
        - an EntityRelation object which has a invalid relation name.

        When
        - Creating the EntityRelation object.

        Then
        - Validate a ValueError is raised.
        """
        from CommonServerPython import EntityRelationship
        try:
            EntityRelationship(name='ilegal',
                               relationship_type=TestEntityRelationship.relationship_type,
                               entity_a=TestEntityRelationship.entity_a,
                               entity_a_family=TestEntityRelationship.entity_a_family,
                               entity_a_type=TestEntityRelationship.entity_a_type,
                               entity_b=TestEntityRelationship.entity_b,
                               entity_b_family=TestEntityRelationship.entity_b_family,
                               entity_b_type=TestEntityRelationship.entity_b_type
                               )
        except ValueError as exception:
            assert "Invalid relationship: ilegal" in str(exception)

    def test_invalid_relation_type_init(self):
        """
        Given
        - an EntityRelation object which has a invalid relation type.

        When
        - Creating the EntityRelation object.

        Then
        - Validate a ValueError is raised.
        """
        from CommonServerPython import EntityRelationship
        try:
            EntityRelationship(name=TestEntityRelationship.name,
                               relationship_type='TestRelationshipType',
                               entity_a=TestEntityRelationship.entity_a,
                               entity_a_family=TestEntityRelationship.entity_a_family,
                               entity_a_type=TestEntityRelationship.entity_a_type,
                               entity_b=TestEntityRelationship.entity_b,
                               entity_b_family=TestEntityRelationship.entity_b_family,
                               entity_b_type=TestEntityRelationship.entity_b_type
                               )
        except ValueError as exception:
            assert "Invalid relationship type: TestRelationshipType" in str(exception)

    def test_invalid_a_family_init(self):
        """
        Given
        - an EntityRelation object which has a invalid family type of the source.

        When
        - Creating the EntityRelation object.

        Then
        - Validate a ValueError is raised.
        """
        from CommonServerPython import EntityRelationship
        try:
            EntityRelationship(name=TestEntityRelationship.name,
                               relationship_type=TestEntityRelationship.relationship_type,
                               entity_a=TestEntityRelationship.entity_a,
                               entity_a_family='IndicatorIlegal',
                               entity_a_type=TestEntityRelationship.entity_a_type,
                               entity_b=TestEntityRelationship.entity_b,
                               entity_b_family=TestEntityRelationship.entity_b_family,
                               entity_b_type=TestEntityRelationship.entity_b_type
                               )
        except ValueError as exception:
            assert "Invalid entity A Family type: IndicatorIlegal" in str(exception)

    def test_invalid_a_type_init(self):
        """
        Given
        - an EntityRelation object which has a invalid type of the source.

        When
        - Creating the EntityRelation object.

        Then
        - Validate a ValueError is raised.
        """
        from CommonServerPython import EntityRelationship
        try:
            EntityRelationship(name=TestEntityRelationship.name,
                               relationship_type=TestEntityRelationship.relationship_type,
                               entity_a=TestEntityRelationship.entity_a,
                               entity_a_family=TestEntityRelationship.entity_a_family,
                               entity_a_type='DomainTest',
                               entity_b=TestEntityRelationship.entity_b,
                               entity_b_family=TestEntityRelationship.entity_b_family,
                               entity_b_type=TestEntityRelationship.entity_b_type
                               )
        except ValueError as exception:
            assert "Invalid entity A type: DomainTest" in str(exception)

    def test_invalid_b_family_init(self):
        """
        Given
        - an EntityRelation object which has a invalid family type of the destination.

        When
        - Creating the EntityRelation object.

        Then
        - Validate a ValueError is raised.
        """
        from CommonServerPython import EntityRelationship
        try:
            EntityRelationship(name=TestEntityRelationship.name,
                               relationship_type=TestEntityRelationship.relationship_type,
                               entity_a=TestEntityRelationship.entity_a,
                               entity_a_family=TestEntityRelationship.entity_a_family,
                               entity_a_type=TestEntityRelationship.entity_a_type,
                               entity_b=TestEntityRelationship.entity_b,
                               entity_b_family='IndicatorIlegal',
                               entity_b_type=TestEntityRelationship.entity_b_type
                               )
        except ValueError as exception:
            assert "Invalid entity B Family type: IndicatorIlegal" in str(exception)

    def test_invalid_b_type_init(self):
        """
        Given
        - an EntityRelation object which has a invalid type of the destination.

        When
        - Creating the EntityRelation object.

        Then
        - Validate a ValueError is raised.
        """
        from CommonServerPython import EntityRelationship
        try:
            EntityRelationship(name=TestEntityRelationship.name,
                               relationship_type=TestEntityRelationship.relationship_type,
                               entity_a=TestEntityRelationship.entity_a,
                               entity_a_family=TestEntityRelationship.entity_a_family,
                               entity_a_type=TestEntityRelationship.entity_a_type,
                               entity_b=TestEntityRelationship.entity_b,
                               entity_b_family=TestEntityRelationship.entity_b_family,
                               entity_b_type='DomainTest'
                               )
        except ValueError as exception:
            assert "Invalid entity B type: DomainTest" in str(exception)


class TestSetAndGetLastRun:

    def test_get_last_run_in_6_2_when_get_last_run_has_results(self, mocker):
        """
        Given: 6.2.0 environment and getLastRun returns results
        When: Fetch indicators
        Then: Returning all indicators from demisto.getLastRun object
        """
        import demistomock as demisto
        from CommonServerPython import get_feed_last_run
        mocker.patch('CommonServerPython.get_demisto_version', return_value={"version": "6.2.0"})
        mocker.patch.object(demisto, 'getLastRun', return_value={1: "first indicator"})
        result = get_feed_last_run()
        assert result == {1: "first indicator"}

    def test_get_last_run_in_6_2_when_get_last_run_has_no_results(self, mocker):
        """
        Given: 6.2.0 environment and getLastRun and getIntegrationContext are empty
        When: Fetch indicators
        Then: function will return empty dict
        """
        import demistomock as demisto
        from CommonServerPython import get_feed_last_run
        mocker.patch('CommonServerPython.get_demisto_version', return_value={"version": "6.2.0"})
        mocker.patch.object(demisto, 'getIntegrationContext', return_value={})
        mocker.patch.object(demisto, 'getLastRun', return_value={})
        result = get_feed_last_run()
        assert result == {}

    def test_get_last_run_in_6_2_when_get_last_is_empty_and_get_integration_is_not(self, mocker):
        """
        Given: 6.2.0 environment and getLastRun is empty and getIntegrationContext has results.
        When: Fetch indicators
        Then: function will return empty dict
        """
        import demistomock as demisto
        from CommonServerPython import get_feed_last_run
        mocker.patch('CommonServerPython.get_demisto_version', return_value={"version": "6.2.0"})
        mocker.patch.object(demisto, 'getIntegrationContext', return_value={1: "first indicator"})
        mocker.patch.object(demisto, 'getLastRun', return_value={})
        set_last_run = mocker.patch.object(demisto, 'setLastRun', return_value={})
        set_integration_context = mocker.patch.object(demisto, 'setIntegrationContext', return_value={})
        result = get_feed_last_run()
        assert result == {1: "first indicator"}
        set_last_run.assert_called_with({1: "first indicator"})
        set_integration_context.assert_called_with({})

    def test_set_last_run_in_6_2(self, mocker):
        """
        Given: 6.2.0 environment
        When: Fetch indicators
        Then: Using demisto.setLastRun to save results
        """
        import demistomock as demisto
        from CommonServerPython import set_feed_last_run
        mocker.patch('CommonServerPython.get_demisto_version', return_value={"version": "6.2.0"})
        set_last_run = mocker.patch.object(demisto, 'setLastRun', return_value={})
        set_integration_context = mocker.patch.object(demisto, 'setIntegrationContext', return_value={})
        set_feed_last_run({1: "first indicator"})
        assert set_integration_context.called is False
        set_last_run.assert_called_with({1: "first indicator"})


class TestIsDemistoServerGE:
    @classmethod
    @pytest.fixture(scope='function', autouse=True)
    def clear_cache(cls):
        get_demisto_version._version = None

    def test_get_demisto_version(self, mocker):
        # verify expected server version and build returned in case Demisto class has attribute demistoVersion
        mocker.patch.object(
            demisto,
            'demistoVersion',
            return_value={
                'version': '5.0.0',
                'buildNumber': '50000'
            }
        )
        assert get_demisto_version() == {
            'version': '5.0.0',
            'buildNumber': '50000'
        }
        # call again to check cache
        assert get_demisto_version() == {
            'version': '5.0.0',
            'buildNumber': '50000'
        }
        # call count should be 1 as we cached
        assert demisto.demistoVersion.call_count == 1
        # test is_demisto_version_ge
        assert is_demisto_version_ge('5.0.0')
        assert is_demisto_version_ge('4.5.0')
        assert not is_demisto_version_ge('5.5.0')
        assert get_demisto_version_as_str() == '5.0.0-50000'

    def test_get_demisto_version_2(self, mocker):
        mocker.patch.object(
            demisto,
            'demistoVersion',
            return_value={
                'version': '6.10.0',
                'buildNumber': '50000'
            }
        )
        assert get_demisto_version() == {
            'version': '6.10.0',
            'buildNumber': '50000'
        }
        assert is_demisto_version_ge('6.5.0')
        assert is_demisto_version_ge('6.1.0')
        assert is_demisto_version_ge('6.5')
        assert not is_demisto_version_ge('7.0.0')

    def test_is_demisto_version_ge_4_5(self, mocker):
        get_version_patch = mocker.patch('CommonServerPython.get_demisto_version')
        get_version_patch.side_effect = AttributeError('simulate missing demistoVersion')
        assert not is_demisto_version_ge('5.0.0')
        assert not is_demisto_version_ge('6.0.0')
        with raises(AttributeError, match='simulate missing demistoVersion'):
            is_demisto_version_ge('4.5.0')

    def test_is_demisto_version_ge_dev_version(self, mocker):
        mocker.patch.object(
            demisto,
            'demistoVersion',
            return_value={
                'version': '6.0.0',
                'buildNumber': '50000'
            }
        )
        assert is_demisto_version_ge('6.0.0', '1-dev')

    @pytest.mark.parametrize('version, build', [
        ('6.0.0', '49999'),
        ('6.0.0', '50000'),
        ('6.0.0', '6'),  # Added with the fix of https://github.com/demisto/etc/issues/36876
        ('5.5.0', '50001')
    ])
    def test_is_demisto_version_build_ge(self, mocker, version, build):
        mocker.patch.object(
            demisto,
            'demistoVersion',
            return_value={
                'version': '6.0.0',
                'buildNumber': '50000'
            }
        )
        assert is_demisto_version_ge(version, build)

    @pytest.mark.parametrize('version, build', [
        ('6.0.0', '50001'),
        ('6.1.0', '49999')
    ])
    def test_is_demisto_version_build_ge_negative(self, mocker, version, build):
        mocker.patch.object(
            demisto,
            'demistoVersion',
            return_value={
                'version': '6.0.0',
                'buildNumber': '50000'
            }
        )
        assert not is_demisto_version_ge(version, build)


class TestDeterminePlatform:
    @classmethod
    @pytest.fixture(scope='function', autouse=True)
    def clear_cache(cls):
        get_demisto_version._version = None

    @pytest.mark.parametrize('demistoVersion, method', [
        ({'platform': 'xsoar', 'version': '6.5.0'}, is_xsoar),
        ({'platform': 'xsoar', 'version': '8.2.0'}, is_xsoar),
        ({'platform': 'xsoar_hosted', 'version': '6.5.0'}, is_xsoar),
        ({'platform': 'x2', 'version': '8.2.0'}, is_xsiam_or_xsoar_saas),
        ({'platform': 'xsoar', 'version': '8.2.0'}, is_xsiam_or_xsoar_saas),
        ({'platform': 'xsoar', 'version': '6.5.0'}, is_xsoar_on_prem),
        ({'platform': 'xsoar_hosted', 'version': '6.5.0'}, is_xsoar_hosted),
        ({'platform': 'xsoar', 'version': '8.2.0'}, is_xsoar_saas),
        ({'platform': 'x2', 'version': '8.2.0'}, is_xsiam),
    ])
    def test_determine_platform(self, mocker, demistoVersion, method):
        mocker.patch.object(demisto, 'demistoVersion', return_value=demistoVersion)
        assert method()


def test_smart_get_dict():
    d = {'t1': None, "t2": 1}
    # before we remove the dict will return null which is unexpected by a lot of users
    assert d.get('t1', 2) is None
    s = SmartGetDict(d)
    assert s.get('t1', 2) == 2
    assert s.get('t2') == 1
    assert s.get('t3') is None


class TestCustomIndicator:
    def test_custom_indicator_init_success(self):
        """
        Given: Data needed for creating a custom indicator
        When: Data is valid
        Then: Create a valid custom indicator
        """
        from CommonServerPython import Common, DBotScoreType
        dbot_score = Common.DBotScore(
            'test',
            DBotScoreType.CUSTOM,
            'VirusTotal',
            score=Common.DBotScore.BAD,
            malicious_description='malicious!'
        )
        indicator = Common.CustomIndicator('test', 'test_value', dbot_score, {'param': 'value'}, 'prefix')
        assert indicator.CONTEXT_PATH == 'prefix(val.value && val.value == obj.value)'
        assert indicator.param == 'value'
        assert indicator.value == 'test_value'

    def test_custom_indicator_init_existing_type(self):
        """
        Given: Data needed for creating a custom indicator
        When: Type already exists
        Then: raise a Value Error
        """
        with pytest.raises(ValueError):
            from CommonServerPython import Common, DBotScoreType
            dbot_score = Common.DBotScore(
                'test',
                DBotScoreType.CUSTOM,
                'VirusTotal',
                score=Common.DBotScore.BAD,
                malicious_description='malicious!'
            )
            Common.CustomIndicator('ip', 'test_value', dbot_score, {'param': 'value'}, 'prefix')

    def test_custom_indicator_init_no_prefix(self):
        """
        Given: Data needed for Custom indicator
        When: Prefix provided is None
        Then: Raise ValueError
        """
        with pytest.raises(ValueError):
            from CommonServerPython import Common, DBotScoreType
            dbot_score = Common.DBotScore(
                'test',
                DBotScoreType.CUSTOM,
                'VirusTotal',
                score=Common.DBotScore.BAD,
                malicious_description='malicious!'
            )
            Common.CustomIndicator('test', 'test_value', dbot_score, {'param': 'value'}, None)

    def test_custom_indicator_init_no_dbot_score(self):
        """
        Given: Data needed for Custom indicator
        When: Dbotscore is not a DBotScore object
        Then: Raise ValueError
        """
        with pytest.raises(ValueError):
            from CommonServerPython import Common
            dbot_score = ''
            Common.CustomIndicator('test', 'test_value', dbot_score, {'param': 'value'}, 'prefix')

    def test_custom_indicator_to_context(self):
        """
        Given: Data needed for Custom indicator
        When: there's a call to to_context
        Then: create a valid context
        """
        from CommonServerPython import Common, DBotScoreType
        dbot_score = Common.DBotScore(
            'test',
            DBotScoreType.CUSTOM,
            'VirusTotal',
            score=Common.DBotScore.BAD,
            malicious_description='malicious!'
        )
        indicator = Common.CustomIndicator('test', 'test_value', dbot_score, {'param': 'value'}, 'prefix')
        context = indicator.to_context()
        assert context['DBotScore(val.Indicator &&'
                       ' val.Indicator == obj.Indicator &&'
                       ' val.Vendor == obj.Vendor && val.Type == obj.Type)']['Indicator'] == 'test'
        assert context['prefix(val.value && val.value == obj.value)']['value'] == 'test_value'
        assert context['prefix(val.value && val.value == obj.value)']['param'] == 'value'

    def test_custom_indicator_no_params(self):
        """
        Given: Data needed for creating a custom indicator
        When: params are None
        Then: Raise an error
        """
        with pytest.raises(TypeError):
            from CommonServerPython import Common, DBotScoreType
            dbot_score = Common.DBotScore(
                'test',
                DBotScoreType.CUSTOM,
                'VirusTotal',
                score=Common.DBotScore.BAD,
                malicious_description='malicious!'
            )
            Common.CustomIndicator('test', 'test_value', dbot_score, None, 'prefix')

    def test_custom_indicator_no_value(self):
        """
        Given: Data needed for creating a custom indicator
        When: value is None
        Then: Raise an error
        """
        with pytest.raises(ValueError):
            from CommonServerPython import Common, DBotScoreType
            dbot_score = Common.DBotScore(
                'test',
                DBotScoreType.CUSTOM,
                'VirusTotal',
                score=Common.DBotScore.BAD,
                malicious_description='malicious!'
            )
            Common.CustomIndicator('test', None, dbot_score, {'param': 'value'}, 'prefix')


@pytest.mark.parametrize(
    "demistoUrls,expected_result",
    [({'server': 'https://localhost:8443:/acc_test_tenant'}, 'acc_test_tenant'),
     ({'server': 'https://localhost:8443'}, '')])
def test_get_tenant_name(mocker, demistoUrls, expected_result):
    """
        Given
        - demistoUrls dictionary
        When
        - Running on multi tenant mode
        - Running on single tenant mode
        Then
        - Return tenant account name if is multi tenant
    """
    from CommonServerPython import get_tenant_account_name
    mocker.patch.object(demisto, 'demistoUrls', return_value=demistoUrls)

    result = get_tenant_account_name()
    assert result == expected_result


IOCS = {'iocs': [{'id': '2323', 'value': 'google.com'},
                 {'id': '5942', 'value': '1.1.1.1'}]}


def test_indicators_value_to_clickable(mocker):
    from CommonServerPython import indicators_value_to_clickable
    from CommonServerPython import IndicatorsSearcher
    mocker.patch.object(IndicatorsSearcher, '__next__', side_effect=[IOCS, StopIteration])
    result = indicators_value_to_clickable(['1.1.1.1', 'google.com'])
    assert result.get('1.1.1.1') == '[1.1.1.1](#/indicator/5942)'
    assert result.get('google.com') == '[google.com](#/indicator/2323)'


def test_indicators_value_to_clickable_invalid(mocker):
    from CommonServerPython import indicators_value_to_clickable
    from CommonServerPython import IndicatorsSearcher
    mocker.patch.object(IndicatorsSearcher, '__next__', side_effect=[StopIteration])
    result = indicators_value_to_clickable(['8.8.8.8', 'abc.com'])
    assert not result
    result = indicators_value_to_clickable(None)
    assert not result


def test_arg_to_number():
    """
    Test if arg_to_number handles unicode object without failing.
    """
    from CommonServerPython import arg_to_number
    result = arg_to_number(u'1')
    assert result == 1


def test_get_message_threads_dump():
    from CommonServerPython import get_message_threads_dump
    result = str(get_message_threads_dump(None, None))
    assert ' Start Threads Dump ' in result
    assert ' End Threads Dump ' in result
    assert 'CommonServerPython.py' in result
    assert 'get_message_threads_dump' in result


def test_get_message_memory_dump():
    from CommonServerPython import get_message_memory_dump
    result = str(get_message_memory_dump(None, None))
    assert ' Start Variables Dump ' in result
    assert ' Start Local Vars ' in result
    assert ' End Local Vars ' in result
    assert ' Start Top ' in result
    assert ' Globals by Size ' in result
    assert ' End Top ' in result
    assert ' End Variables Dump ' in result


def test_shorten_string_for_printing():
    from CommonServerPython import shorten_string_for_printing
    assert shorten_string_for_printing(None, None) is None
    assert shorten_string_for_printing('1', 9) == '1'
    assert shorten_string_for_printing('123456789', 9) == '123456789'
    assert shorten_string_for_printing('1234567890', 9) == '123...890'
    assert shorten_string_for_printing('12345678901', 9) == '123...901'
    assert shorten_string_for_printing('123456789012', 9) == '123...012'

    assert shorten_string_for_printing('1234567890', 10) == '1234567890'
    assert shorten_string_for_printing('12345678901', 10) == '1234...901'
    assert shorten_string_for_printing('123456789012', 10) == '1234...012'


def test_get_size_of_object():
    from CommonServerPython import get_size_of_object

    class Object(object):
        pass

    level_3 = Object()
    level_3.key3 = 'val3'

    level_2 = Object()
    level_2.key2 = 'val2'
    level_2.child = level_3

    level_1 = Object()
    level_1.key1 = 'val1'
    level_1.child = level_2

    level_1_sys_size = sys.getsizeof(level_1)
    level_1_deep_size = get_size_of_object(level_1)

    # 3 levels, so shoulod be at least 3 times as large
    assert level_1_deep_size > 3 * level_1_sys_size


class TestSetAndGetLastMirrorRun:

    def test_get_last_mirror_run_in_6_6(self, mocker):
        """
        Given: 6.6.0 environment and getLastMirrorRun returns results
        When: Execute mirroring run
        Then: Returning demisto.getLastRun object
        """
        import demistomock as demisto
        from CommonServerPython import get_last_mirror_run
        mocker.patch('CommonServerPython.get_demisto_version', return_value={"version": "6.6.0"})
        mocker.patch.object(demisto, 'getLastMirrorRun', return_value={"lastMirrorRun": "2018-10-24T14:13:20+00:00"})
        result = get_last_mirror_run()
        assert result == {"lastMirrorRun": "2018-10-24T14:13:20+00:00"}

    def test_get_last_mirror_run_in_6_6_when_return_empty_results(self, mocker):
        """
        Given: 6.6.0 environment and getLastMirrorRun returns empty results
        When: Execute mirroring run
        Then: Returning demisto.getLastRun empty object
        """
        import demistomock as demisto
        from CommonServerPython import get_last_mirror_run
        mocker.patch('CommonServerPython.get_demisto_version', return_value={"version": "6.6.0"})
        mocker.patch.object(demisto, 'getLastMirrorRun', return_value={})
        result = get_last_mirror_run()
        assert result == {}

    def test_get_last_run_in_6_5(self, mocker):
        """
        Given: 6.5.0 environment and getLastMirrorRun returns results
        When: Execute mirroring run
        Then: Get a string which represent we can't use this function
        """
        import demistomock as demisto
        from CommonServerPython import get_last_mirror_run
        mocker.patch('CommonServerPython.get_demisto_version', return_value={"version": "6.5.0"})
        get_last_run = mocker.patch.object(demisto, 'getLastMirrorRun')
        with raises(DemistoException, match='You cannot use getLastMirrorRun as your version is below 6.6.0'):
            get_last_mirror_run()
            assert get_last_run.called is False

    def test_set_mirror_last_run_in_6_6(self, mocker):
        """
        Given: 6.6.0 environment
        When: Execute mirroring run
        Then: Using demisto.setLastMirrorRun to save results
        """
        import demistomock as demisto
        from CommonServerPython import set_last_mirror_run
        mocker.patch('CommonServerPython.get_demisto_version', return_value={"version": "6.6.0"})
        set_last_run = mocker.patch.object(demisto, 'setLastMirrorRun', return_value={})
        set_last_mirror_run({"lastMirrorRun": "2018-10-24T14:13:20+00:00"})
        set_last_run.assert_called_with({"lastMirrorRun": "2018-10-24T14:13:20+00:00"})

    def test_set_mirror_last_run_in_6_5(self, mocker):
        """
        Given: 6.5.0 environment
        When: Execute mirroring run
        Then: Don't use demisto.setLastMirrorRun
        """
        import demistomock as demisto
        from CommonServerPython import set_last_mirror_run
        mocker.patch('CommonServerPython.get_demisto_version', return_value={"version": "6.5.0"})
        set_last_run = mocker.patch.object(demisto, 'setLastMirrorRun', return_value={})
        with raises(DemistoException, match='You cannot use setLastMirrorRun as your version is below 6.6.0'):
            set_last_mirror_run({"lastMirrorRun": "2018-10-24T14:13:20+00:00"})
            assert set_last_run.called is False


class TestFetchWithLookBack:
    LAST_RUN = {}
    INCIDENTS = [
        {
            'incident_id': 1,
            'created': '2022-04-01T08:00:00'
        },
        {
            'incident_id': 2,
            'created': '2022-04-01T10:00:00'
        },
        {
            'incident_id': 3,
            'created': '2022-04-01T10:31:00'
        },
        {
            'incident_id': 4,
            'created': '2022-04-01T10:41:00'
        },
        {
            'incident_id': 5,
            'created': '2022-04-01T10:51:00'
        }
    ]

    NEW_INCIDENTS = [
        {
            'incident_id': 6,
            'created': '2022-04-01T10:11:00'
        },
        {
            'incident_id': 7,
            'created': '2022-04-01T10:35:00'
        },
        {
            'incident_id': 8,
            'created': '2022-04-01T10:37:00'
        }
    ]

    INCIDENTS_TIME_AWARE = [
        {
            'incident_id': incident.get('incident_id'),
            'created': incident.get('created') + 'Z'
        } for incident in INCIDENTS
    ]

    NEW_INCIDENTS_TIME_AWARE = [
        {
            'incident_id': incident.get('incident_id'),
            'created': incident.get('created') + 'Z'
        } for incident in NEW_INCIDENTS
    ]

    def example_fetch_incidents(self, time_aware=False):
        """
        An example fetch for testing
        """

        from CommonServerPython import get_fetch_run_time_range, filter_incidents_by_duplicates_and_limit, \
            update_last_run_object, arg_to_number
        date_format = '%Y-%m-%dT%H:%M:%S' + ('Z' if time_aware else '')
        incidents = []

        params = demisto.params()
        fetch_limit_param = params.get('limit')
        look_back = arg_to_number(params.get('look_back', 0))
        first_fetch = params.get('first_fetch')
        time_zone = params.get('time_zone', 0)

        last_run = demisto.getLastRun()
        fetch_limit = last_run.get('limit') or fetch_limit_param

        start_fetch_time, end_fetch_time = get_fetch_run_time_range(last_run=last_run, first_fetch=first_fetch,
                                                                    look_back=look_back, timezone=time_zone,
                                                                    date_format=date_format)

        query = self.build_query(start_fetch_time, end_fetch_time, fetch_limit)
        incidents_res = self.get_incidents_request(query, date_format)

        incidents = filter_incidents_by_duplicates_and_limit(incidents_res=incidents_res, last_run=last_run,
                                                             fetch_limit=fetch_limit_param, id_field='incident_id')

        last_run = update_last_run_object(last_run=last_run, incidents=incidents, fetch_limit=fetch_limit_param,
                                          start_fetch_time=start_fetch_time,
                                          end_fetch_time=end_fetch_time, look_back=look_back,
                                          created_time_field='created', id_field='incident_id', date_format=date_format)

        demisto.setLastRun(last_run)
        return incidents

    @staticmethod
    def build_query(start_time, end_time, limit, return_incidents_by_limit=True):
        query = {'from': start_time, 'to': end_time}
        if return_incidents_by_limit:
            query['limit'] = limit
        return query

    def get_incidents_request(self, query, date_format):
        time_aware = 'Z' in date_format
        source_incidents = self.INCIDENTS_TIME_AWARE if time_aware else self.INCIDENTS
        from_time = datetime.strptime(query['from'], date_format)
        incidents = [inc for inc in source_incidents if
                     datetime.strptime(inc['created'], date_format) > from_time]
        if query.get('limit') is not None:
            return incidents[:query['limit']]
        return incidents

    def set_last_run(self, new_last_run):
        self.LAST_RUN = new_last_run

    @pytest.mark.parametrize('params, result_phase1, result_phase2, expected_last_run', [
        ({'limit': 2, 'first_fetch': '40 minutes'}, [INCIDENTS[2], INCIDENTS[3]], [INCIDENTS[4]],
         {'limit': 2, 'time': INCIDENTS[3]['created'], 'found_incident_ids': {3: 1667482800, 4: 1667482800}}),
        ({'limit': 2, 'first_fetch': '40 minutes', 'look_back': None}, [INCIDENTS[2], INCIDENTS[3]], [INCIDENTS[4]],
         {'limit': 2, 'time': INCIDENTS[3]['created'], 'found_incident_ids': {3: 1667482800, 4: 1667482800}}),
        ({'limit': 3, 'first_fetch': '40 minutes'}, [INCIDENTS[2], INCIDENTS[3], INCIDENTS[4]], [],
         {'limit': 3, 'time': INCIDENTS[4]['created'], 'found_incident_ids': {3: 1667482800, 4: 1667482800, 5: 1667482800}}),
        ({'limit': 2, 'first_fetch': '2 hours'}, [INCIDENTS[1], INCIDENTS[2]], [INCIDENTS[3], INCIDENTS[4]],
         {'limit': 2, 'time': INCIDENTS[2]['created'], 'found_incident_ids': {2: 1667482800, 3: 1667482800}}),
        ({'limit': 3, 'first_fetch': '2 hours'}, [INCIDENTS[1], INCIDENTS[2], INCIDENTS[3]], [INCIDENTS[4]],
         {'limit': 3, 'time': INCIDENTS[3]['created'], 'found_incident_ids': {2: 1667482800, 3: 1667482800, 4: 1667482800}}),
        ({'limit': 2, 'first_fetch': '40 minutes'}, [INCIDENTS_TIME_AWARE[2], INCIDENTS_TIME_AWARE[3]],
         [INCIDENTS_TIME_AWARE[4]], {'limit': 2, 'time': INCIDENTS_TIME_AWARE[3]['created'],
                                     'found_incident_ids': {3: 1667482800, 4: 1667482800}}),
        ({'limit': 3, 'first_fetch': '40 minutes'}, [INCIDENTS_TIME_AWARE[2], INCIDENTS_TIME_AWARE[3], INCIDENTS_TIME_AWARE[4]],
         [],
         {'limit': 3, 'time': INCIDENTS_TIME_AWARE[4]['created'],
          'found_incident_ids': {3: 1667482800, 4: 1667482800, 5: 1667482800}}),
        ({'limit': 2, 'first_fetch': '2 hours'}, [INCIDENTS_TIME_AWARE[1], INCIDENTS_TIME_AWARE[2]], [INCIDENTS_TIME_AWARE[3],
                                                                                                      INCIDENTS_TIME_AWARE[4]],
         {'limit': 2, 'time': INCIDENTS_TIME_AWARE[2]['created'], 'found_incident_ids': {2: 1667482800, 3: 1667482800}}),
        ({'limit': 3, 'first_fetch': '2 hours'}, [INCIDENTS_TIME_AWARE[1], INCIDENTS_TIME_AWARE[2], INCIDENTS_TIME_AWARE[3]],
         [INCIDENTS_TIME_AWARE[4]],
         {'limit': 3, 'time': INCIDENTS_TIME_AWARE[3]['created'],
          'found_incident_ids': {2: 1667482800, 3: 1667482800, 4: 1667482800}}),
    ])
    @freeze_time("2022-11-03 13:40:00 UTC")
    def test_regular_fetch(self, mocker, params, result_phase1, result_phase2, expected_last_run):
        """
        Given:
        - Connfiguration fetch parameters (incidents limit and first fetch time)

        When:
        - Running the example fetch incidents

        Then:
        - Ensure the return incidents and LastRun object as expected
        """
        if sys.version_info.major == 2:
            # skip for python 2 - date
            assert True
            return
        time_aware = 'Z' in expected_last_run['time']

        self.LAST_RUN = {}

        mocker.patch.object(dateparser, 'parse', side_effect=self.mock_dateparser)
        mocker.patch.object(demisto, 'params', return_value=params)
        mocker.patch.object(demisto, 'getLastRun', return_value=self.LAST_RUN)
        mocker.patch.object(demisto, 'setLastRun', side_effect=self.set_last_run)

        # Run first fetch
        incidents_phase1 = self.example_fetch_incidents(time_aware)

        assert incidents_phase1 == result_phase1
        assert self.LAST_RUN == expected_last_run

        # Run second fetch
        mocker.patch.object(demisto, 'getLastRun', return_value=self.LAST_RUN)
        incidents_phase2 = self.example_fetch_incidents(time_aware)
        assert incidents_phase2 == result_phase2

    def mock_dateparser(self, date_string, settings):
        time_aware = isinstance(date_string, str) and 'Z' in date_string
        date_format = '%Y-%m-%dT%H:%M:%S' + ('Z' if time_aware else '')
        date_arr = date_string.split(' ')
        if len(date_arr) > 1 and date_arr[0].isdigit():
            return datetime(2022, 4, 1, 11, 0, 0) - timedelta(minutes=int(date_arr[0])) if date_arr[1] == 'minutes' \
                else datetime(2022, 4, 1, 11, 0, 0) - timedelta(hours=int(date_arr[0]))
        return datetime(2022, 4, 1, 11, 0, 0) - (
            datetime(2022, 4, 1, 11, 0, 0) - datetime.strptime(date_string, date_format))

    @pytest.mark.parametrize(
        'params, result_phase1, result_phase2, result_phase3, expected_last_run_phase1, expected_last_run_phase2, new_incidents, index',
        [
            (
                {'limit': 2, 'first_fetch': '50 minutes', 'look_back': 15}, [INCIDENTS[2], INCIDENTS[3]],
                [INCIDENTS[4]], [],
                {'found_incident_ids': {3: '', 4: ''}, 'limit': 4},
                {'found_incident_ids': {3: '', 4: '', 5: ''}, 'limit': 5},
                [NEW_INCIDENTS[0]], 2
            ),
            (
                {'limit': 2, 'first_fetch': '20 minutes', 'look_back': 30}, [INCIDENTS[2], INCIDENTS[3]],
                [NEW_INCIDENTS[1], NEW_INCIDENTS[2]], [INCIDENTS[4]],
                {'found_incident_ids': {3: '', 4: ''}, 'limit': 4},
                {'found_incident_ids': {3: '', 4: '', 7: '', 8: ''}, 'limit': 6},
                [NEW_INCIDENTS[1], NEW_INCIDENTS[2]], 3
            ),
            (
                {'limit': 3, 'first_fetch': '181 minutes', 'look_back': 15},
                [INCIDENTS[0], INCIDENTS[1], INCIDENTS[2]], [INCIDENTS[3], INCIDENTS[4]], [],
                {'found_incident_ids': {1: '', 2: '', 3: ''}, 'limit': 6},
                {'found_incident_ids': {1: '', 2: '', 3: '', 4: '', 5: ''}, 'limit': 8},
                [NEW_INCIDENTS[0]], 2
            ),
            (
                {'limit': 3, 'first_fetch': '181 minutes', 'look_back': 30 * 60},
                [INCIDENTS[0], INCIDENTS[1], INCIDENTS[2]], [NEW_INCIDENTS[0], INCIDENTS[3], INCIDENTS[4]], [],
                {'found_incident_ids': {1: '', 2: '', 3: ''}, 'limit': 6},
                {'found_incident_ids': {1: '', 2: '', 3: '', 4: '', 5: '', 6: ''}, 'limit': 9},
                [NEW_INCIDENTS[0]], 2
            ),

            (
                {'limit': 3, 'first_fetch': '20 minutes', 'look_back': 30},
                [INCIDENTS[2], INCIDENTS[3], INCIDENTS[4]], [NEW_INCIDENTS[1], NEW_INCIDENTS[2]], [],
                {'found_incident_ids': {3: '', 4: '', 5: ''}, 'limit': 6},
                {'found_incident_ids': {3: '', 4: '', 5: '', 7: '', 8: ''}, 'limit': 8},
                [NEW_INCIDENTS[1], NEW_INCIDENTS[2]], 3
            ),

            (
                {'limit': 2, 'first_fetch': '50 minutes', 'look_back': 15}, [INCIDENTS_TIME_AWARE[2], INCIDENTS_TIME_AWARE[3]],
                [INCIDENTS_TIME_AWARE[4]], [],
                {'found_incident_ids': {3: '', 4: ''}, 'limit': 4},
                {'found_incident_ids': {3: '', 4: '', 5: ''}, 'limit': 5},
                [NEW_INCIDENTS_TIME_AWARE[0]], 2
            ),
            (
                {'limit': 2, 'first_fetch': '20 minutes', 'look_back': 30}, [INCIDENTS_TIME_AWARE[2], INCIDENTS_TIME_AWARE[3]],
                [NEW_INCIDENTS_TIME_AWARE[1], NEW_INCIDENTS_TIME_AWARE[2]], [INCIDENTS_TIME_AWARE[4]],
                {'found_incident_ids': {3: '', 4: ''}, 'limit': 4},
                {'found_incident_ids': {3: '', 4: '', 7: '', 8: ''}, 'limit': 6},
                [NEW_INCIDENTS_TIME_AWARE[1], NEW_INCIDENTS_TIME_AWARE[2]], 3
            ),
            (
                {'limit': 3, 'first_fetch': '181 minutes', 'look_back': 15},
                [INCIDENTS_TIME_AWARE[0], INCIDENTS_TIME_AWARE[1], INCIDENTS_TIME_AWARE[2]], [INCIDENTS_TIME_AWARE[3],
                                                                                              INCIDENTS_TIME_AWARE[4]], [],
                {'found_incident_ids': {1: '', 2: '', 3: ''}, 'limit': 6},
                {'found_incident_ids': {1: '', 2: '', 3: '', 4: '', 5: ''}, 'limit': 8},
                [NEW_INCIDENTS_TIME_AWARE[0]], 2
            ),
            (
                {'limit': 3, 'first_fetch': '20 minutes', 'look_back': 30},
                [INCIDENTS_TIME_AWARE[2], INCIDENTS_TIME_AWARE[3], INCIDENTS_TIME_AWARE[4]],
                [NEW_INCIDENTS_TIME_AWARE[1], NEW_INCIDENTS_TIME_AWARE[2]], [],
                {'found_incident_ids': {3: '', 4: '', 5: ''}, 'limit': 6},
                {'found_incident_ids': {3: '', 4: '', 5: '', 7: '', 8: ''}, 'limit': 8},
                [NEW_INCIDENTS_TIME_AWARE[1], NEW_INCIDENTS_TIME_AWARE[2]], 3
            ),
        ])
    def test_fetch_with_look_back(self, mocker, params, result_phase1, result_phase2, result_phase3,
                                  expected_last_run_phase1, expected_last_run_phase2, new_incidents, index):
        """
        Given:
        - Connfiguration fetch parameters (incidents limit, first fetch time and look back)

        When:
        - Running the example fetch incidents and creating new incidents between fetch calles

        Then:
        - Ensure the return incidents and LastRun object as expected
        """
        if sys.version_info.major == 2:
            # skip for python 2 - date
            assert True
            return
        time_aware = 'Z' in result_phase1[0]['created']
        self.LAST_RUN = {}
        incidents = self.INCIDENTS_TIME_AWARE[:] if time_aware else self.INCIDENTS[:]

        mocker.patch.object(CommonServerPython, 'get_current_time', return_value=datetime(2022, 4, 1, 11, 0, 0))
        mocker.patch.object(dateparser, 'parse', side_effect=self.mock_dateparser)
        mocker.patch.object(demisto, 'params', return_value=params)
        mocker.patch.object(demisto, 'getLastRun', return_value=self.LAST_RUN)
        mocker.patch.object(demisto, 'setLastRun', side_effect=self.set_last_run)

        # Run first fetch
        incidents_phase1 = self.example_fetch_incidents(time_aware)

        assert incidents_phase1 == result_phase1
        assert self.LAST_RUN['limit'] == expected_last_run_phase1['limit']
        assert self.LAST_RUN['found_incident_ids'].keys() == expected_last_run_phase1['found_incident_ids'].keys()
        for inc in incidents_phase1:
            assert inc['incident_id'] in self.LAST_RUN['found_incident_ids']

        source_incidents = incidents[:index] + new_incidents + incidents[index:]
        if time_aware:
            self.INCIDENTS_TIME_AWARE = source_incidents
        else:
            self.INCIDENTS = source_incidents
        # Run second fetch
        mocker.patch.object(demisto, 'getLastRun', return_value=self.LAST_RUN)
        incidents_phase2 = self.example_fetch_incidents(time_aware)

        assert incidents_phase2 == result_phase2
        assert self.LAST_RUN['limit'] == expected_last_run_phase2['limit']
        assert self.LAST_RUN['found_incident_ids'].keys() == expected_last_run_phase2['found_incident_ids'].keys()

        assert incidents_phase2[-1]['created'] == self.LAST_RUN['time']

        for inc in incidents_phase2:
            assert inc['incident_id'] in self.LAST_RUN['found_incident_ids']

        # Run third fetch
        mocker.patch.object(demisto, 'getLastRun', return_value=self.LAST_RUN)
        incidents_phase3 = self.example_fetch_incidents(time_aware)

        assert incidents_phase3 == result_phase3

        # Remove new incidents from self.INCIDENTS
        if time_aware:
            self.INCIDENTS_TIME_AWARE = incidents
        else:
            self.INCIDENTS = incidents

    @pytest.mark.parametrize(
        'args1, expected_results1, args2, expected_results2, args3, expected_results3',
        [
            (
                {
                    'incidents': [
                        {'createAt': '2022-04-01T10:11:00', 'id': '1'},
                        {'createAt': '2022-04-01T10:12:00', 'id': '2'},
                        {'createAt': '2022-04-01T10:13:00', 'id': '3'}
                    ],
                    'fetch_limit': 3,
                    'start_fetch_time': '2022-04-01T10:11:00',
                    'end_fetch_time': '2022-04-05T10:11:00',
                    'look_back': 1,
                    'created_time_field': 'createAt',
                    'id_field': 'id',
                    'date_format': '%Y-%m-%dT%H:%M:%S',
                    'increase_last_run_time': True
                },
                {
                    'time': '2022-04-01T10:13:00',
                    'limit': 6,
                    'found_incident_ids': {'1': '', '2': '', '3': ''}
                },
                {
                    'incidents': [
                        {'createAt': '2022-04-02T10:11:00', 'id': '4'},
                        {'createAt': '2022-04-02T10:12:00', 'id': '5'},
                        {'createAt': '2022-04-02T10:13:00', 'id': '6'}
                    ],
                    'fetch_limit': 3,
                    'start_fetch_time': '2022-04-01T10:11:00',
                    'end_fetch_time': '2022-04-06T10:11:00',
                    'look_back': 1,
                    'created_time_field': 'createAt',
                    'id_field': 'id',
                    'date_format': '%Y-%m-%dT%H:%M:%S',
                    'increase_last_run_time': True
                },
                {
                    'time': '2022-04-02T10:13:00',
                    'limit': 9,
                    'found_incident_ids': {'1': '', '2': '', '3': '',
                                           '4': '', '5': '', '6': ''}
                },
                {
                    'incidents': [
                        {'createAt': '2022-04-03T10:11:00', 'id': '7'},
                        {'createAt': '2022-04-03T10:12:00', 'id': '8'},
                        {'createAt': '2022-04-03T10:13:00', 'id': '9'}
                    ],
                    'fetch_limit': 3,
                    'start_fetch_time': '2022-04-01T10:11:00',
                    'end_fetch_time': '2022-04-07T10:11:00',
                    'look_back': 1,
                    'created_time_field': 'createAt',
                    'id_field': 'id',
                    'date_format': '%Y-%m-%dT%H:%M:%S',
                    'increase_last_run_time': True
                },
                {
                    'time': '2022-04-03T10:13:00',
                    'limit': 9,
                    'found_incident_ids': {'1': '', '2': '', '3': '',
                                           '4': '', '5': '', '6': '',
                                           '7': '', '8': '', '9': ''}
                }
            ),
            (
                {
                    'incidents': [
                        {'createAt': '2022-04-01T10:11:00', 'id': '1'},
                        {'createAt': '2022-04-01T10:12:00', 'id': '2'},
                        {'createAt': '2022-04-01T10:13:00', 'id': '3'}
                    ],
                    'fetch_limit': 3,
                    'start_fetch_time': '2022-04-01T10:11:00',
                    'end_fetch_time': '2022-04-05T10:11:00',
                    'look_back': 1,
                    'created_time_field': 'createAt',
                    'id_field': 'id',
                    'date_format': '%Y-%m-%dT%H:%M:%S',
                    'increase_last_run_time': True
                },
                {
                    'time': '2022-04-01T10:13:00',
                    'limit': 6,
                    'found_incident_ids': {'1': '', '2': '', '3': ''}
                },
                {
                    'incidents': [
                        {'createAt': '2022-04-02T10:11:00', 'id': '4'},
                        {'createAt': '2022-04-02T10:12:00', 'id': '5'},
                    ],
                    'fetch_limit': 3,
                    'start_fetch_time': '2022-04-01T10:11:00',
                    'end_fetch_time': '2022-04-06T10:11:00',
                    'look_back': 1,
                    'created_time_field': 'createAt',
                    'id_field': 'id',
                    'date_format': '%Y-%m-%dT%H:%M:%S',
                    'increase_last_run_time': True
                },
                {
                    'time': '2022-04-02T10:12:00',
                    'limit': 8,
                    'found_incident_ids': {'4': '', '5': ''}
                },
                {
                    'incidents': [
                        {'createAt': '2022-04-03T10:11:00', 'id': '7'},
                        {'createAt': '2022-04-03T10:12:00', 'id': '8'},
                        {'createAt': '2022-04-03T10:13:00', 'id': '9'}
                    ],
                    'fetch_limit': 3,
                    'start_fetch_time': '2022-04-02T10:12:00',
                    'end_fetch_time': '2022-04-07T10:11:00',
                    'look_back': 1,
                    'created_time_field': 'createAt',
                    'id_field': 'id',
                    'date_format': '%Y-%m-%dT%H:%M:%S',
                    'increase_last_run_time': True
                },
                {
                    'time': '2022-04-03T10:13:00',
                    'limit': 8,
                    'found_incident_ids': {'4': '', '5': '',
                                           '7': '', '8': '', '9': ''}
                }
            ),
            (
                {
                    'incidents': [
                        {'createAt': '2022-04-01T10:11:00', 'id': '1'},
                        {'createAt': '2022-04-01T10:12:00', 'id': '2'},
                        {'createAt': '2022-04-01T10:13:00', 'id': '3'}
                    ],
                    'fetch_limit': 3,
                    'start_fetch_time': '2022-04-01T10:11:00',
                    'end_fetch_time': '2022-04-05T10:11:00',
                    'look_back': 1,
                    'created_time_field': 'createAt',
                    'id_field': 'id',
                    'date_format': '%Y-%m-%dT%H:%M:%S',
                    'increase_last_run_time': True
                },
                {
                    'time': '2022-04-01T10:13:00',
                    'limit': 6,
                    'found_incident_ids': {'1': '', '2': '', '3': ''}
                },
                {
                    'incidents': [],
                    'fetch_limit': 3,
                    'start_fetch_time': '2022-04-01T10:11:00',
                    'end_fetch_time': '2022-04-06T10:11:00',
                    'look_back': 1,
                    'created_time_field': 'createAt',
                    'id_field': 'id',
                    'date_format': '%Y-%m-%dT%H:%M:%S',
                    'increase_last_run_time': True
                },
                {
                    'time': '2022-04-06T10:11:00',
                    'limit': 3,
                    'found_incident_ids': {'1': '', '2': '', '3': ''}
                },
                {
                    'incidents': [],
                    'fetch_limit': 3,
                    'start_fetch_time': '2022-04-02T10:12:00',
                    'end_fetch_time': '2022-04-07T10:13:00',
                    'look_back': 1,
                    'created_time_field': 'createAt',
                    'id_field': 'id',
                    'date_format': '%Y-%m-%dT%H:%M:%S',
                    'increase_last_run_time': True
                },
                {
                    'time': '2022-04-07T10:13:00',
                    'limit': 3,
                    'found_incident_ids': {'1': '', '2': '', '3': ''}
                }
            )
        ]
    )
    def test_update_last_run_object(self, args1, expected_results1, args2, expected_results2, args3, expected_results3):

        from CommonServerPython import update_last_run_object

        args1.update({'last_run': {}})
        results = update_last_run_object(**args1)

        assert results.get('time') == expected_results1.get('time')
        assert results.get('limit') == expected_results1.get('limit')
        for id_ in results.get('found_incident_ids').keys():
            assert id_ in expected_results1.get('found_incident_ids')

        for id_ in results.get('found_incident_ids'):
            results['found_incident_ids'][id_] = results['found_incident_ids'][id_] - 200
        args2.update({'last_run': results})
        results = update_last_run_object(**args2)

        assert results.get('time') == expected_results2.get('time')
        assert results.get('limit') == expected_results2.get('limit')
        for id_ in results.get('found_incident_ids').keys():
            assert id_ in expected_results2.get('found_incident_ids')

        for id_ in results.get('found_incident_ids'):
            results['found_incident_ids'][id_] = results['found_incident_ids'][id_] - 200
        args3.update({'last_run': results})
        results = update_last_run_object(**args3)

        assert results.get('time') == expected_results3.get('time')
        assert results.get('limit') == expected_results3.get('limit')
        for id_ in results.get('found_incident_ids').keys():
            assert id_ in expected_results3.get('found_incident_ids')

    def test_lookback_with_offset_update_last_run(self):
        """
        Given:
            A last run

        When:
            Calling create_updated_last_run_object with a new offset to change

        Then:
            - The last run is updated with the new offset, and the start time remains as it was.
            - When the offset needs to be reset, the last time is the latest incident time and the offset resets
        """
        from CommonServerPython import create_updated_last_run_object
        last_time = "2022-04-07T10:13:00"
        last_run = {"time": last_time, "offset": 3}
        new_offset = 4
        new_last_run, _ = create_updated_last_run_object(last_run,
                                                         self.INCIDENTS,
                                                         fetch_limit=3,
                                                         look_back=1,
                                                         start_fetch_time=last_time,
                                                         end_fetch_time=datetime.now().isoformat(),
                                                         created_time_field="created",
                                                         new_offset=new_offset,
                                                         )
        # make sure that the start time is unchanged because of the offset, and the offset is updated
        assert new_last_run["offset"] == 4
        assert new_last_run["time"] == last_time

        last_run = {"time": last_time, "offset": new_offset}
        new_offset = 0
        new_last_run, _ = create_updated_last_run_object(last_run,
                                                         self.INCIDENTS,
                                                         fetch_limit=3,
                                                         look_back=1,
                                                         start_fetch_time=last_time,
                                                         end_fetch_time=datetime.now().isoformat(),
                                                         created_time_field="created",
                                                         new_offset=new_offset,
                                                         )
        assert new_last_run["offset"] == 0
        assert new_last_run["time"] == "2022-04-01T10:51:00"

    def test_calculate_new_offset(self):
        """
        Test that the new offset for the next run calculated correctly based on the old offset, number of incidents and total number of incidents.
        The first argument is the old offset, the second is number of incidents and the third is the total number of incidents returned.
        Given:
            old offset, number of incidents, total number of incidents (could be None)

        When:
            Calculating a new offset to the next run

        Then:
            Make sure that the new offset is correct
        """
        from CommonServerPython import calculate_new_offset
        assert calculate_new_offset(0, 2, 4) == 2
        assert calculate_new_offset(0, 2, 2) == 0
        assert calculate_new_offset(0, 2, 3) == 2
        assert calculate_new_offset(1, 2, 4) == 3
        assert calculate_new_offset(1, 2, 3) == 0
        assert calculate_new_offset(1, 2, None) == 3


class TestTracebackLineNumberAdgustment:
    @staticmethod
    def test_module_line_number_mapping():
        from CommonServerPython import _MODULES_LINE_MAPPING
        assert _MODULES_LINE_MAPPING['CommonServerPython']['start'] == 0

    @staticmethod
    def test_register_module_line_sanity():
        """
        Given:
            A module with a start and an end boundries.
        When:
            registering a module.
        Then:
            * module exists in the mapping with valid boundries.
        """
        import CommonServerPython
        CommonServerPython.register_module_line('Sanity', 'start', 5)
        CommonServerPython.register_module_line('Sanity', 'end', 50)
        assert CommonServerPython._MODULES_LINE_MAPPING['Sanity'] == {
            'start': 5,
            'start_wrapper': 5,
            'end': 50,
            'end_wrapper': 50,
        }

    @staticmethod
    def test_register_module_line_single_boundry():
        """
        Given:
            * A module with only an end boundry.
            * A module with only a start boundry.
        When:
            registering a module.
        Then:
            * both modules exists in the mapping.
            * the missing boundry is 0 for start and infinity for end.
        """
        import CommonServerPython
        CommonServerPython.register_module_line('NoStart', 'end', 4)
        CommonServerPython.register_module_line('NoEnd', 'start', 100)

        assert CommonServerPython._MODULES_LINE_MAPPING['NoStart'] == {
            'start': 0,
            'start_wrapper': 0,
            'end': 4,
            'end_wrapper': 4,
        }
        assert CommonServerPython._MODULES_LINE_MAPPING['NoEnd'] == {
            'start': 100,
            'start_wrapper': 100,
            'end': float('inf'),
            'end_wrapper': float('inf'),
        }

    @staticmethod
    def test_register_module_line_invalid_inputs():
        """
        Given:
            * invalid start_end flag.
            * invalid line number.
        When:
            registering a module.
        Then:
            function exits quietly
        """
        import CommonServerPython
        CommonServerPython.register_module_line('Cactus', 'statr', 5)
        CommonServerPython.register_module_line('Cactus', 'start', '5')
        CommonServerPython.register_module_line('Cactus', 'statr', -5)
        CommonServerPython.register_module_line('Cactus', 'statr', 0, -1)

    @staticmethod
    def test_fix_traceback_line_numbers():
        import CommonServerPython
        CommonServerPython._MODULES_LINE_MAPPING = {
            'CommonServerPython': {'start': 200, 'end': 865, 'end_wrapper': 900},
            'TestTracebackLines': {'start': 901, 'end': float('inf'), 'start_wrapper': 901},
            'TestingApiModule': {'start': 1004, 'end': 1032, 'start_wrapper': 1001, 'end_wrapper': 1033},
        }
        traceback = '''Traceback (most recent call last):
  File "<string>", line 1043, in <module>
  File "<string>", line 986, in main
  File "<string>", line 600, in func_wrapper
  File "<string>", line 1031, in api_module_call_script
  File "<string>", line 927, in call_func
Exception: WTF?!!!'''
        expected_traceback = '''Traceback (most recent call last):
  File "<TestTracebackLines>", line 110, in <module>
  File "<TestTracebackLines>", line 85, in main
  File "<CommonServerPython>", line 400, in func_wrapper
  File "<TestingApiModule>", line 27, in api_module_call_script
  File "<TestTracebackLines>", line 26, in call_func
Exception: WTF?!!!'''
        result = CommonServerPython.fix_traceback_line_numbers(traceback)
        assert result == expected_traceback


PACK_VERSION_INFO = [
    (
        {'context': {'IntegrationBrand': 'PaloAltoNetworks_PrismaCloudCompute'}, 'integration': True},
        ''
    ),
    (
        {'context': {'ScriptName': 'test-script'}, 'integration': False},
        ''
    ),
    (
        {},
        'test-pack'
    ),
    (
        {'context': {'IntegrationBrand': 'PagerDuty v2'}, 'integration': True},
        ''
    )
]


def get_pack_version_mock_internal_http_request(method, uri, body):
    if method == 'POST':
        if uri == '/contentpacks/marketplace/search':
            if 'integrationsQuery' in body:  # whether its an integration that needs to be searched
                integration_brand = demisto.callingContext.get('context', {}).get('IntegrationBrand')
                if integration_brand == 'PaloAltoNetworks_PrismaCloudCompute':
                    return {
                        'body': '{"packs":[{"currentVersion":"1.0.0","contentItems":'
                                '{"integration":[{"name":"Palo Alto Networks - Prisma Cloud Compute"}]}}]}'
                    }
                elif integration_brand == 'PagerDuty v2':
                    return {
                        'body': '{"packs":[{"currentVersion":"1.0.0","contentItems":'
                                '{"integration":[{"name":"PagerDuty v2"}]}}]}'
                    }
            elif 'automationQuery' in body:  # whether its a script/automation that needs to be searched
                return {
                    'body': '{"packs":[{"currentVersion":"1.0.0",'
                            '"contentItems":{"automation":[{"name":"test-script"}]}}]}'
                }
            else:  # whether its a pack that needs to be searched
                return {
                    'body': '{"packs":[{"currentVersion":"1.0.0","name":"test-pack"}]}'
                }
        if uri == '/settings/integration/search':
            # only used in an integration where the brand/name/id is not equal to the display name
            return {
                'body': '{"configurations":[{"id":"PaloAltoNetworks_PrismaCloudCompute",'
                        '"display":"Palo Alto Networks - Prisma Cloud Compute"}]}'
            }
    return {}


@pytest.mark.parametrize(
    'calling_context_mock, pack_name', PACK_VERSION_INFO
)
def test_get_pack_version(mocker, calling_context_mock, pack_name):
    """
    Given -
        Case1: an integration that its display name is not the same as the integration brand/name/id.
        Case2: a script/automation.
        Case3: a pack name.
        Case4: an integration that its display name is the same as the integration brand/name/id.

    When -
        executing the get_pack_version function.

    Then -
        Case1: the pack version of which the integration is a part of is returned.
        Case2: the pack version of which the script is a part of is returned.
        Case3: the pack version of the requested pack is returned.
        Case4: the pack version of which the integration is a part of is returned.
    """
    from CommonServerPython import get_pack_version
    mocker.patch('demistomock.callingContext', calling_context_mock)
    mocker.patch.object(demisto, 'internalHttpRequest', side_effect=get_pack_version_mock_internal_http_request)
    assert get_pack_version(pack_name=pack_name) == '1.0.0'


TEST_CREATE_INDICATOR_RESULT_WITH_DBOTSCOR_UNKNOWN = [
    (
        {'indicator': 'f4dad67d0f0a8e53d87fc9506e81b76e043294da77ae50ce4e8f0482127e7c12',
         'indicator_type': DBotScoreType.FILE, 'reliability': DBotScoreReliability.A},
        {'instance': Common.File, 'indicator_type': 'SHA256', 'reliability': 'A - Completely reliable'}
    ),
    (
        {'indicator': 'd26cec10398f2b10202d23c966022dce', 'indicator_type': DBotScoreType.FILE,
         'reliability': DBotScoreReliability.B},
        {'instance': Common.File, 'indicator_type': 'MD5', 'reliability': 'B - Usually reliable'}
    ),
    (
        {'indicator': 'd26cec10398f2b10202d23c966022dce', 'indicator_type': DBotScoreType.FILE,
         'reliability': DBotScoreReliability.B},
        {'instance': Common.File, 'indicator_type': 'MD5', 'reliability': 'B - Usually reliable',
         'integration_name': 'test'}
    ),
    (
        {'indicator': 'f4dad67d0f0a8e53d8*****937fc9506e81b76e043294da77ae50ce4e8f0482127e7c12',
         'indicator_type': DBotScoreType.FILE, 'reliability': DBotScoreReliability.A},
        {
            'error_message': 'This indicator -> f4dad67d0f0a8e53d8*****937fc9506e81b76e043294da77ae50ce4e8f0482127e7c12 is incorrect'}
    ),
    (
        {'indicator': '8.8.8.8', 'indicator_type': DBotScoreType.IP},
        {'instance': Common.IP, 'indicator_type': 'IP', 'reliability': None}
    ),
    (
        {'indicator': 'www.google.com', 'indicator_type': DBotScoreType.URL, 'reliability': DBotScoreReliability.A},
        {'instance': Common.URL, 'indicator_type': 'URL', 'reliability': 'A - Completely reliable'}
    ),
    (
        {'indicator': 'google.com', 'indicator_type': DBotScoreType.DOMAIN},
        {'instance': Common.Domain, 'indicator_type': 'DOMAIN', 'reliability': None}
    ),
    (
        {'indicator': 'test@test.com', 'indicator_type': DBotScoreType.ACCOUNT},
        {'instance': Common.Account, 'indicator_type': 'ACCOUNT', 'reliability': None}
    ),
    (
        {'indicator': 'test@test.com', 'indicator_type': DBotScoreType.CRYPTOCURRENCY, 'address_type': 'bitcoin'},
        {'instance': Common.Cryptocurrency, 'indicator_type': 'BITCOIN', 'reliability': None}
    ),
    (
        {'indicator': 'test@test.com', 'indicator_type': DBotScoreType.CERTIFICATE},
        {'instance': Common.Certificate, 'indicator_type': 'CERTIFICATE', 'reliability': None}
    ),
    (
        {'indicator': 'test@test.com', 'indicator_type': 'test', 'context_prefix': 'test'},
        {'instance': Common.CustomIndicator, 'indicator_type': 'TEST', 'reliability': None}
    ),
    (
        {'indicator': 'test@test.com', 'indicator_type': 'test'},
        {'error_message': 'Indicator type is invalid'}
    ),
    (
        {'indicator': 'test@test.com', 'indicator_type': DBotScoreType.CRYPTOCURRENCY},
        {'error_message': 'Missing address_type parameter'}
    ),
    (
        {'indicator': 'test@test.com', 'indicator_type': DBotScoreType.CVE},
        {'error_message': 'DBotScoreType.CVE is unsupported'}
    )
]


@pytest.mark.parametrize('args, expected', TEST_CREATE_INDICATOR_RESULT_WITH_DBOTSCOR_UNKNOWN)
def test_create_indicator_result_with_dbotscore_unknown(mocker, args, expected):
    from CommonServerPython import create_indicator_result_with_dbotscore_unknown

    if expected.get('integration_name'):
        mocker.patch('CommonServerPython.Common.DBotScore',
                     return_value=Common.DBotScore(indicator=args['indicator'],
                                                   indicator_type=args['indicator_type'],
                                                   score=0,
                                                   integration_name=expected['integration_name'],
                                                   reliability=args['reliability'],
                                                   message='No results found.'))
    try:
        results = create_indicator_result_with_dbotscore_unknown(**args)
    except ValueError as e:
        assert str(e) == expected['error_message']
        return

    assert expected['indicator_type'] in results.readable_output
    assert isinstance(results.indicator, expected['instance'])
    assert results.indicator.dbot_score.score == 0
    assert results.indicator.dbot_score.reliability == expected['reliability']
    assert results.indicator.dbot_score.message == 'No results found.'

    if expected.get('integration_name'):
        assert expected['integration_name'] in results.readable_output
    else:
        assert 'Results:' in results.readable_output


@pytest.mark.parametrize('content_format,outputs,expected_type', ((None, {}, 'json'),
                                                                  (None, 'foo', 'text'),
                                                                  (None, 1, 'text'),
                                                                  ('html', '', 'html'),
                                                                  ('html', {}, 'html')))
def test_content_type(content_format, outputs, expected_type):
    from CommonServerPython import CommandResults
    command_results = CommandResults(
        outputs=outputs,
        readable_output='human_readable',
        outputs_prefix='prefix',
        content_format=content_format,
    )
    assert command_results.to_context()['ContentsFormat'] == expected_type


class TestSendEventsToXSIAMTest:
    with open('test_data/events.json') as f:
        test_data = json.load(f)
    events_test_log_data = EVENTS_LOG_ERROR
    assets_test_log_data = ASSETS_LOG_ERROR
    orig_xsiam_file_size = 2 ** 20  # 1Mib

    @staticmethod
    def get_license_custom_field_mock(arg):
        if 'token' in arg:
            return "TOKEN"
        elif 'url' in arg:
            return "url"

    @pytest.mark.parametrize('data_use_case, data_type', [
        ('json_events', 'events'),
        ('text_list_events', 'events'),
        ('text_events', 'events'),
        ('cef_events', 'events'),
        ('json_zero_events', 'events'),
        ('big_event', 'events'),
        ('json_assets', 'assets'),
    ])
    def test_send_data_to_xsiam_positive(self, mocker, data_use_case, data_type):
        """
        Test for the fetch events and fetch assets function
        Given:
            Case a: a list containing dicts representing events.
            Case b: a list containing strings representing events.
            Case c: a string representing events (separated by a new line).
            Case d: a string representing events (separated by a new line).
            Case e: an empty list of events.
            Case f: a "big" event. a big event is bigger than XSIAM EVENT SIZE declared.
            Case g: a list containing dicts representing assets.
            ( currently the Ideal event size is 1 Mib)

        When:
            Case a: Calling the send_assets_to_xsiam function with no explicit data format specified.
            Case b: Calling the send_assets_to_xsiam function with no explicit data format specified.
            Case c: Calling the send_assets_to_xsiam function with no explicit data format specified.
            Case d: Calling the send_assets_to_xsiam function with a cef data format specification.
            Case e: Calling the send_assets_to_xsiam function with no explicit data format specified.
            Case f: Calling the send_assets_to_xsiam function with no explicit data format specified.
            Case g: Calling the send_assets_to_xsiam function with no explicit data format specified.

        Then ensure that:
            Case a:
                - The events data was compressed correctly
                - The data format was automatically identified as json.
                - The number of events reported to the module health equals to number of events sent to XSIAM - 2
            Case b:
                - The events data was compressed correctly
                - The data format was automatically identified as text.
                - The number of events reported to the module health equals to number of events sent to XSIAM - 2
            Case c:
                - The events data was compressed correctly
                - The data format was automatically identified as text.
                - The number of events reported to the module health equals to number of events sent to XSIAM - 2
            Case d:
                - The events data was compressed correctly
                - The data format remained as cef.
                - The number of events reported to the module health equals to number of events sent to XSIAM - 2
            Case e:
                - No request to XSIAM API was made.
                - The number of events reported to the module health - 0.
            Case f:
                - The events data was compressed correctly. Expecting to see that last chunk sent.
                - The data format remained as json.
                - The number of events reported to the module health - 2. For the last chunk.
            Case g:
                - The assets data was compressed correctly
                - The data format was automatically identified as json.
                - The number of assets reported to the module health equals to number of assets sent to XSIAM - 2
        """
        if not IS_PY3:
            return

        from CommonServerPython import BaseClient
        from requests import Response
        mocker.patch.object(demisto, 'getLicenseCustomField', side_effect=self.get_license_custom_field_mock)
        mocker.patch.object(demisto, 'updateModuleHealth')
        mocker.patch('time.time', return_value=123)

        api_response = Response()
        api_response.status_code = 200
        api_response._content = json.dumps({'error': 'false'}).encode('utf-8')

        _http_request_mock = mocker.patch.object(BaseClient, '_http_request', return_value=api_response)

        items = self.test_data[data_use_case][data_type]
        number_of_items = self.test_data[data_use_case]['number_of_events']  # pushed in each chunk.
        chunk_size = self.test_data[data_use_case].get('XSIAM_FILE_SIZE', self.orig_xsiam_file_size)
        data_format = self.test_data[data_use_case].get('format')
        send_data_to_xsiam(data=items, vendor='some vendor', product='some product', data_format=data_format,
                           chunk_size=chunk_size, data_type=data_type)

        if number_of_items:
            expected_format = self.test_data[data_use_case]['expected_format']
            expected_data = self.test_data[data_use_case]['expected_data']
            arguments_called = _http_request_mock.call_args[1]
            decompressed_data = gzip.decompress(arguments_called['data']).decode("utf-8")

            assert arguments_called['headers']['format'] == expected_format
            assert decompressed_data == expected_data
            assert arguments_called['headers']['collector-type'] == data_type
        else:
            assert _http_request_mock.call_count == 0
        if data_type == "events":
            demisto.updateModuleHealth.assert_called_with({'eventsPulled': number_of_items})
        elif data_type == "assets":
            demisto.updateModuleHealth.assert_called_with({'assetsPulled': number_of_items})
            assert arguments_called['headers']['snapshot-id'] == '123000'
            assert arguments_called['headers']['total-items-count'] == '2'

    @pytest.mark.parametrize('data_type, snapshot_id, items_count, expected', [
        ('assets', None, None, {'snapshot_id': '123000', 'items_count': '2'}),
        ('assets', '12345', 25, {'snapshot_id': '12345', 'items_count': '25'})
    ])
    def test_send_data_to_xsiam_custom_snapshot_id_and_items_count(self, mocker, data_type, snapshot_id, items_count, expected):
        """
        Test the send_data_to_xsiam with and without custom snapshot_id and items_count
        Given:
            Case a: no custom snapshot_id and items_count.
            Case b: custom snapshot_id and items_count.

        When:
            Case a: Calling the send_assets_to_xsiam function without custom snapshot_id and items_count.
            Case b: Calling the send_assets_to_xsiam function with custom snapshot_id and items_count.

        Then ensure that:
            Case a: The headers was set with the default data.
            Case b: The headers was set with the custom data
        """
        if not IS_PY3:
            return

        from CommonServerPython import BaseClient
        from requests import Response
        mocker.patch.object(demisto, 'getLicenseCustomField', side_effect=self.get_license_custom_field_mock)
        mocker.patch.object(demisto, 'updateModuleHealth')
        mocker.patch('time.time', return_value=123)

        api_response = Response()
        api_response.status_code = 200
        api_response._content = json.dumps({'error': 'false'}).encode('utf-8')

        _http_request_mock = mocker.patch.object(BaseClient, '_http_request', return_value=api_response)

        items = self.test_data['json_assets'][data_type]
        send_data_to_xsiam(data=items, vendor='some vendor', product='some product', data_type=data_type, snapshot_id=snapshot_id,
                           items_count=items_count)

        arguments_called = _http_request_mock.call_args[1]
        assert arguments_called['headers']['collector-type'] == data_type
        assert arguments_called['headers']['snapshot-id'] == expected['snapshot_id']
        assert arguments_called['headers']['total-items-count'] == expected['items_count']

    @pytest.mark.parametrize('error_msg, data_type', [(None, "events"), ({'error': 'error'}, "events"), ('', "events"),
                                                      ({'error': 'error'}, "assets")])
    def test_send_data_to_xsiam_error_handling(self, mocker, requests_mock, error_msg, data_type):
        """
        Given:
            case a: response type containing None
            case b: response type containing json
            case c: response type containing empty string

        When:
            calling the send_data_to_xsiam function

        Then:
            case a:
                - DemistoException is raised with the empty response message
                - Error log is created with the empty response message and status code of 403
                - Make sure only single api request was sent and that retry mechanism was not triggered
            case b:
                - DemistoException is raised with the Unauthorized[401] message
                - Error log is created with Unauthorized[401] message and status code of 401
                - Make sure only single api request was sent and that retry mechanism was not triggered
            case c:
                - DemistoException is raised with the empty response message
                - Error log is created with the empty response message and status code of 403
                - Make sure only single api request was sent and that retry mechanism was not triggered

        """
        if not IS_PY3:
            return

        mocker.patch.object(demisto, "params", return_value={"url": "www.test_url.com"})
        mocker.patch.object(demisto, "callingContext", {"context": {"IntegrationInstance": "test_integration_instance",
                                                                    "IntegrationBrand": "test_brand"}})
        mocker.patch('time.time', return_value=123)
        if isinstance(error_msg, dict):
            status_code = 401
            request_mocker = requests_mock.post(
                'https://api-url/logs/v1/xsiam', json=error_msg, status_code=status_code, reason='Unauthorized[401]'
            )
            expected_error_msg = 'Unauthorized[401]'
        else:
            status_code = 403
            request_mocker = requests_mock.post('https://api-url/logs/v1/xsiam', text=None, status_code=status_code)
            expected_error_msg = 'Received empty response from the server'

        mocker.patch.object(demisto, 'getLicenseCustomField', side_effect=self.get_license_custom_field_mock)
        mocker.patch.object(demisto, 'updateModuleHealth')
        error_log_mocker = mocker.patch.object(demisto, 'error')

        events = self.test_data['json_events']['events']
        expected_request_and_response_info = self.events_test_log_data if data_type == "events" else self.assets_test_log_data
        expected_error_header = 'Error sending new {data_type} into XSIAM.\n'.format(data_type=data_type)

        with pytest.raises(
            DemistoException,
            match=re.escape(expected_error_header + expected_error_msg),
        ):
            send_data_to_xsiam(data=events, vendor='some vendor', product='some product', data_type=data_type)

        # make sure the request was sent only once and retry mechanism was not triggered
        assert request_mocker.call_count == 1

        error_log_mocker.assert_called_with(
            expected_request_and_response_info.format(status_code=str(status_code), error_received=expected_error_msg))

    @pytest.mark.parametrize(
        'mocked_responses, expected_request_call_count, expected_error_log_count, should_succeed', [
            (
                [
                    (429, None), (429, None), (429, None)
                ],
                3,
                1,
                False
            ),
            (
                [
                    (401, None)
                ],
                1,
                1,
                False
            ),
            (
                [
                    (429, None), (429, None), (200, json.dumps({'error': 'false'}).encode('utf-8'))
                ],
                3,
                0,
                True
            ),
            (
                [
                    (429, None), (200, json.dumps({'error': 'false'}).encode('utf-8'))
                ],
                2,
                0,
                True
            ),
            (
                [
                    (200, json.dumps({'error': 'false'}).encode('utf-8'))
                ],
                1,
                0,
                True
            )
        ]
    )
    def test_retries_send_data_to_xsiam_rate_limit(
        self, mocker, mocked_responses, expected_request_call_count, expected_error_log_count, should_succeed
    ):
        """
        Given:
            case a: 3 responses indicating about api limit from xsiam (429)
            case b: 2 responses indicating about unauthorized access from xsiam (401)
            case c: 2 responses indicating about api limit from xsiam (429) and the third indicating about success
            case d: 1 response indicating about api limit from xsiam (429) and the second indicating about success
            case e: 1 response indicating about success from xsiam with no rate limit errors

        When:
            calling the send_data_to_xsiam function

        Then:
            case a:
                - DemistoException is raised
                - Error log is called 1 time
                - Make sure 3 api requests were sent by the retry mechanism
            case b:
                - DemistoException is raised
                - Error log is called 1 time
                - Make sure only 1 api request were sent by the retry mechanism
            case c:
                - Error log is not called at all
                - Make sure only 3 api requests were sent by the retry mechanism
            case d:
                - EError log is not called at all
                - Make sure only 2 api requests were sent by the retry mechanism
            case e:
                - Error log is not called at all
                - Make sure only 1 api request were sent by the retry mechanism

        """
        if not IS_PY3:
            return

        import requests
        mocked_responses_side_effect = []
        for status_code, text in mocked_responses:
            api_response = requests.Response()
            api_response.status_code = status_code
            api_response._content = text
            mocked_responses_side_effect.append(api_response)

        request_mock = mocker.patch.object(requests.Session, 'request', side_effect=mocked_responses_side_effect)

        mocker.patch.object(demisto, 'getLicenseCustomField', side_effect=self.get_license_custom_field_mock)
        mocker.patch.object(demisto, 'updateModuleHealth')
        error_mock = mocker.patch.object(demisto, 'error')

        events = self.test_data['json_events']['events']
        if should_succeed:
            send_data_to_xsiam(data=events, vendor='some vendor', product='some product')
        else:
            with pytest.raises(DemistoException):
                send_data_to_xsiam(data=events, vendor='some vendor', product='some product')

        assert error_mock.call_count == expected_error_log_count
        assert request_mock.call_count == expected_request_call_count


class TestIsMetricsSupportedByServer:
    @classmethod
    @pytest.fixture(scope='function', autouse=True)
    def clear_cache(cls):
        get_demisto_version._version = None

    def test_metrics_supported(self, mocker):
        """
        Given: An XSOAR server running version 6.8.0
        When: Testing that a server supports ExecutionMetrics
        Then: Assert that is_supported reports True
        """
        from CommonServerPython import ExecutionMetrics
        mocker.patch.object(
            demisto,
            'demistoVersion',
            return_value={
                'version': '6.8.0',
                'buildNumber': '50000'
            }
        )
        mock_metrics = ExecutionMetrics()

        # XSOAR version is 7.0.0 and should be supported. Assert that it is.
        assert mock_metrics.is_supported() is True

    def test_metrics_are_not_supported(self, mocker):
        """
        Given: An XSOAR server running version 1.0.0
        When: Testing that a server does not support ExecutionMetrics
        Then: Assert that is_supported reports False
        """
        from CommonServerPython import ExecutionMetrics

        # XSOAR version is not supported.
        mocker.patch.object(
            demisto,
            'demistoVersion',
            return_value={
                'version': '1.0.0',
                'buildNumber': '50000'
            }
        )
        mock_metrics = ExecutionMetrics()
        # XSOAR version is 1.0.0 and should not be supported. Assert that it isn't.
        assert mock_metrics.is_supported() is False


def test_collect_execution_metrics():
    """
    Given:
        An ExecutionMetrics object -
            Case 1 - Reports a successful metric
            Case 2 - Reports a quota error metric
            Case 3 - Reports multiple quota error metrics
    When:
        Case 1 - Testing that a success metric has been reported
        Case 2 - Testing that a quota metric has been reported
        Case 3 - Testing that multiple quota errors have been reported
    Then:
        Case 1 - Assert that there is one successful metric and that the entry is an ExecutionMetrics entry
        Case 2 - Assert that there is a quota error added to the metric report and is contained in the ExecutionMetrics entry
        Case 3 - Assert that there are 26 total quota errors that are contained in the ExecutionMetrics entry
    """
    from CommonServerPython import ExecutionMetrics

    mock_metrics = ExecutionMetrics()

    # Report Successful Metrics
    mock_metrics.success += 1

    # Collect Metrics
    collected_metrics = mock_metrics.metrics

    expected_command_results = {'APIExecutionMetrics': [{'APICallsCount': 1, 'Type': 'Successful'}],
                                'Contents': 'Metrics reported successfully.',
                                'ContentsFormat': 'text',
                                'EntryContext': {},
                                'HumanReadable': None,
                                'IgnoreAutoExtract': False,
                                'IndicatorTimeline': [],
                                'Note': False,
                                'Relationships': [],
                                'Type': 19}

    # Assert collected metrics are correct
    assert collected_metrics.to_context() == expected_command_results

    # Report Quota Error
    mock_metrics.quota_error += 1

    # Update Test Bank
    expected_command_results['APIExecutionMetrics'].append({'APICallsCount': 1, 'Type': 'QuotaError'})

    # Assert collected metrics are correct
    assert collected_metrics.to_context() == expected_command_results

    # Report multiple metrics
    mock_metrics.quota_error += 25

    # Update Test Bank
    expected_command_results['APIExecutionMetrics'][1]['APICallsCount'] = 26

    # Assert collected metrics are correct
    assert collected_metrics.to_context() == expected_command_results


def test_is_scheduled_command_retry(mocker):
    """
    Given:
        Test Case 1 - A command's metadata indicates it is scheduled.
        Test Case 2 - A command's metadata indicates it is not scheduled.
    When:
        Test Case 1 - Checking if a command is scheduled or not.
        Test Case 2 - Checking if a command is scheduled or not.
    Then:
        Test Case 1 - Assert the function returns True
        Test Case 2 - Assert the function returns False
    """
    from CommonServerPython import is_scheduled_command_retry

    mock_scheduled_command = {
        'polling': True,
        'pollingCommand': 'SomeCommand',
        'pollingArgs': {'some': 'args'},
        'timesRan': 0,
        'startDate': '5.4.2022',
        'endingDate': '1.2.2022'
    }

    mocker.patch.dict(demisto.callingContext, {'context': {'ParentEntry': mock_scheduled_command}})
    mocker.patch.object(CommonServerPython, 'get_integration_name', return_value='')

    # The run should be considered a scheduled command
    assert is_scheduled_command_retry() is True

    # Change run to not be a scheduled command
    mock_scheduled_command['polling'] = False

    # The run should not be considered a scheduled command
    assert is_scheduled_command_retry() is False


def test_append_metrics(mocker):
    """

    Given: CommandResults list and Execution_metrics object to be added to the list.
    When: Metrics need to be added after reputation commands ran.
    Then: Metrics added as the last object of the list.

    """
    mocker.patch.object(ExecutionMetrics, 'is_supported', return_value=True)
    metrics = ExecutionMetrics()
    results = []
    metrics.success += 1

    results = CommonServerPython.append_metrics(metrics, results)
    assert len(results) == 1


def test_convert_dict_values_bytes_to_str():
    """
    Given:
        Dictionary contains bytes objects

    When:
        Creating outputs for commands

    Then:
        assert all bytes objects have been converted to strings
    """

    input_dict = {'some_key': b'some_value',
                  'some_key1': [b'some_value'],
                  'some_key2': {'some_key': [b'some_value'],
                                'some_key1': b'some_value'}
                  }
    expected_output_dict = {'some_key': 'some_value',
                            'some_key1': ['some_value'],
                            'some_key2': {'some_key': ['some_value'],
                                          'some_key1': 'some_value'}
                            }
    actual_output = convert_dict_values_bytes_to_str(input_dict)
    assert actual_output == expected_output_dict


@pytest.mark.parametrize(
    'filename',
    ['/test', '\\test', ',test', ':test', 't/est.pdf', '../../test.xslx', '~test.png']
)
def test_is_valid_filename_faild(filename):
    """
    Given:
        Filename.
    When:
        Checking if the filename is invalid
    Then:
        Test - Assert the function returns Exception
    """
    assert is_filename_valid(filename=filename) is False


@pytest.mark.parametrize(
    'filename',
    ['test', 'test.txt', 'test.xslx', 'Test', 'טסט', 'test-test.pdf', 'test test.md']
)
def test_is_valid_filename(filename):
    """
    Given:
        Filename.
    When:
        Checking if the filename is invalid
    Then:
        Test - Assert the function does not raise an Exception
    """
    assert is_filename_valid(filename)


TEST_REPLACE_SPACES_IN_CREDENTIAL = [
    (
        'TEST test TEST', 'TEST test TEST'
    ),
    (
        '-----BEGIN SSH CERTIFICATE----- MIIF7z gdwZcx IENpdH -----END SSH CERTIFICATE-----',
        '-----BEGIN SSH CERTIFICATE-----\nMIIF7z\ngdwZcx\nIENpdH\n-----END SSH CERTIFICATE-----'
    ),
    (
        '-----BEGIN RSA PRIVATE KEY----- MIIF7z gdwZcx IENpdH -----END RSA PRIVATE KEY-----',
        '-----BEGIN RSA PRIVATE KEY-----\nMIIF7z\ngdwZcx\nIENpdH\n-----END RSA PRIVATE KEY-----'
    ),
    (
        '-----BEGIN RSA PRIVATE KEY----- MIIF7z gdwZcx IENpdH',
        '-----BEGIN RSA PRIVATE KEY----- MIIF7z gdwZcx IENpdH'
    ),
    (
        None, None
    ),
    (
        '', ''
    )
]


@pytest.mark.parametrize('credential, expected', TEST_REPLACE_SPACES_IN_CREDENTIAL)
def test_replace_spaces_in_credential(credential, expected):
    """
    Given:
        Credential with spaces.
    When:
        Running replace_spaces_in_credential function.
    Then:
        Test - Assert the function not returning as expected.
    """
    from CommonServerPython import replace_spaces_in_credential

    result = replace_spaces_in_credential(credential)
    assert result == expected


TEST_RESPONSE_TO_CONTEXT_DATA = [
    (
        {"id": "111"}, {"ID": "111"}, {}
    ),
    (
        {"test": [1]}, {"Test": [1]}, {}
    ),
    (
        {"test1": [{'test2': "val"}]}, {"Test1": [{'Test2': "val"}]}, {}
    ),
    (
        {"test1": {'test2': "val"}}, {"Test1": {'Test2': "val"}}, {}
    ),
    (
        [{"test1": {'test2': "val"}}], [{"Test1": {'Test2': "val"}}], {}
    ),
    (
        "test", "test", {}
    ),
    (
        {"test_func": "test"}, {"TestFunc": "test"}, {}
    ),
    (
        {"testid": "test"}, {"TestID": "test"}, {"testid": "TestID"}
    ),
    (
        {"testid": "test", "id": "test_id", "test": "test_val"}, {"TestID": "test", "ID": "test_id", "Test": "test_val"},
        {"testid": "TestID"}
    )
]


@pytest.mark.parametrize('response, expected_results, user_predefiend_keys', TEST_RESPONSE_TO_CONTEXT_DATA)
def test_response_to_context(response, expected_results, user_predefiend_keys):
    """
    Given:
        A response and user_predefiend_keys dict.
        Case 1: a response dict with a key "id".
        Case 2: a response dict with a list as a value.
        Case 3: a response dict with a list of dicts as a value.
        Case 4: a response dict with a dict as a value.
        Case 5: a response list.
        Case 6: a response string.
        Case 7: a response dict with a key with underscore.
        Case 8: a response dict and a user_predefiend_keys dict,
                where the key of the response dict is in the user_predefiend_keys dict.
        Case 9: a response dict with 3 keys and a user_predefiend_keys dict,
                where one key of the response dict is in the user_predefiend_keys dict.
                where one key of the response dict is in the predefined_keys dict.
                where one key of the response is not in any predefined dict.
    When:
        Running response_to_context function.
    Then:
        Test - Assert the function created the dict formatted succesfuly.
        Case 1: Should transfom key to "ID".
        Case 2: Should attempt to transform only the dict key.
        Case 3: Should attempt to transform only the dict inside the list.
        Case 4: Should attempt to transform both the given dict key and the keys of the nested dict.
        Case 5: Should modify the dict inside the list.
        Case 6: Should return the input as is.
        Case 7: Should remove the underscore and capitalize the first letters of both words.
        Case 8: Should change the key according to the user_predefiend_keys dict.
        Case 9: Should change the first key according to the user_predefiend_keys dict,
                the second key according to predefined_keys, and the third regularly.
    """
    assert response_to_context(response, user_predefiend_keys) == expected_results


class TestIsIntegrationCommandExecution:
    def test_with_script_exec(self, mocker):
        mocker.patch.object(demisto, 'callingContext', {'context': {'ExecutedCommands': [{'moduleBrand': 'Scripts'}]}})
        assert is_integration_command_execution() == False

    def test_with_integration_exec(self, mocker):
        mocker.patch.object(demisto, 'callingContext', {'context': {'ExecutedCommands': [{'moduleBrand': 'some-integration'}]}})
        assert is_integration_command_execution() == True

    data_test_problematic_cases = [
        None, 1, [], {}, {'context': {}}, {'context': {'ExecutedCommands': None}},
        {'context': {'ExecutedCommands': []}}, {'context': {'ExecutedCommands': [None]}},
        {'context': {'ExecutedCommands': [{}]}}
    ]

    @pytest.mark.parametrize('calling_context_mock', data_test_problematic_cases)
    def test_problematic_cases(self, mocker, calling_context_mock):
        mocker.patch.object(demisto, 'callingContext', calling_context_mock)
        assert is_integration_command_execution() == True


@pytest.mark.parametrize("timestamp_str, seconds_threshold, expected", [
    ("2019-01-01T00:00:00Z", 60, True),
    ("2022-01-01T00:00:00GMT+1", 60, True),
    ("2022-01-01T00:00:00Z", 60, False),
    ("invalid", 60, ValueError)
])
def test_has_passed_time_threshold__different_timestamps(timestamp_str, seconds_threshold, expected, mocker):
    """
    Given:
        A timestamp string and a seconds threshold.
    When:
        Running has_passed_time_threshold function.
    Then:
        Test - Assert the function returns the expected result.
        Case 1: The timestamp is in the past.
        Case 2: Though the timestamp appears identical, it is in a different timezone, so the time passed the threshold.
        Case 3: The timestamp did not pass the threshold.
        Case 4: The timestamp is invalid.
    """
    from CommonServerPython import has_passed_time_threshold
    mocker.patch('CommonServerPython.datetime', autospec=True)
    mocker.patch.object(CommonServerPython.datetime, 'now', return_value=datetime(2022, 1, 1, 0, 0, 0, tzinfo=pytz.utc))
    if expected == ValueError:
        with pytest.raises(expected) as e:
            has_passed_time_threshold(timestamp_str, seconds_threshold)
        assert str(e.value) == "Failed to parse timestamp: invalid"
    else:
        assert has_passed_time_threshold(timestamp_str, seconds_threshold) == expected


@pytest.mark.parametrize("indicator,expected_result", [
    ("e61fcc6a06420106fa6642ef833b9c38", "md5"),
    ("3fec1b14cea32bbcd97fad4507b06888", "md5"),
    ("e3b0c44298fc1c149afbf4c8996fb92427ae41e4649b934ca495991b7852b855", "sha256"),
    ("bb8098f4627441f6a29c31757c45339c74b2712b92783173df9ab58d47ae3bfa", "sha256"),
    ("193:iAklVz3fzvBk5oFblLPBN1iXf2bCRErwyN4aEbwyiNwyiQwNeDAi4XMG:iAklVzfzvBTFblLpN1iXOYpyuapyiWym", "ssdeep"),
    ("3:Wg8oEIjOH9+KS3qvRBTdRi690oVqzBUGyT0/n:Vx0HgKnTdE6eoVafY8", "ssdeep"),
    ("1ff8be1766d9e16b0b651f89001e8e7375c9e71f", "sha1"),
    ("6c5360d41bd2b14b1565f5b18e5c203cf512e493", "sha1"),
    (
        "eaf7542ade2c338d8d2cc76fcbf883e62c31336e60cb236f86ed66c8154ea9fb836fd88367880911529bdafed0e76cd34272123a4d656db61b120b95eaa3e069",
        "sha512"),
    (
        "a7c19471fb4f2b752024246c28a37127ea7475148c04ace743392334d0ecc4762baf30b892d6a24b335e1065b254166f905fc46cc3ba5dba89e757bb7023a211",
        "sha512"),
    ("@", None)
])
def test_detect_file_indicator_type(indicator, expected_result):
    """
    Given:
        An indicator string.
    When:
        Running detect_file_indicator_type function.
    Then:
        Test - Assert the function returns the expected result.
        Case 1: md5 indicator type.
        Case 2: sha256 indicator type.
        Case 3: ssdeep indicator type.
        Case 4: sha1 indicator type.
        Case 5: sha512 indicator type.
        Case 6: invalid type.
    """
    from CommonServerPython import detect_file_indicator_type
    assert detect_file_indicator_type(indicator) == expected_result


def test_create_clickable_url():
    """
    Given:
        One URL and one text.
    When:
        Running create_clickable_url function.
    Then:
        Assert the function returns the expected result.
            A URL with different text than the link.
    """
    from CommonServerPython import create_clickable_url
    assert create_clickable_url('https://example.com', 'click here') == '[click here](https://example.com)'


def test_create_clickable_url_one_url_without_text():
    """
    Given:
        One URL.
    When:
        Running create_clickable_url function.
    Then:
        Assert the function returns the expected result.
            A clickable URL with the same text as the link.
    """
    from CommonServerPython import create_clickable_url
    assert create_clickable_url('https://example.com', None) == '[https://example.com](https://example.com)'


def test_create_clickable_url_list_of_urls_with_list_of_text():
    """
    Given:
        A list of URLs and a list of texts.
    When:
        Running create_clickable_url function.
    Then:
        Assert the function returns the expected result.
            A list of URLs with different texts than the links.
    """
    from CommonServerPython import create_clickable_url
    expected = ['[click here1](https://example1.com)', '[click here2](https://example2.com)']
    assert create_clickable_url(['https://example1.com', 'https://example2.com'], ['click here1', 'click here2']) == expected


def test_create_clickable_url_list_of_urls_without_text():
    """
    Given:
        A list of URLs without text.
    When:
        Running create_clickable_url function.
    Then:
        Assert the function returns the expected result.
            A list URLs without texts as the links.
    """
    from CommonServerPython import create_clickable_url
    expected = ['[https://example1.com](https://example1.com)', '[https://example2.com](https://example2.com)']
    assert create_clickable_url(['https://example1.com', 'https://example2.com'], None) == expected


def test_create_clickable_test_wrong_text_value():
    """
    Given:
        A list of links and texts (not in teh same length).
    When:
        Running create_clickable_url function.
    Then:
        Assert the function returns the expected error.
    """
    from CommonServerPython import create_clickable_url
    with pytest.raises(AssertionError) as e:
        assert create_clickable_url(['https://example1.com', 'https://example2.com'], ['click here1'])

    assert e.type == AssertionError
    assert 'The URL list and the text list must be the same length.' in e.value.args


@pytest.mark.parametrize("request_log, expected_output", [
    (
        "send: b'GET /api/v1/users HTTP/1.1\\r\\nHost: example.com\\r\\nmy_authorization: Bearer token123\\r\\n'",
        "send: b'GET /api/v1/users HTTP/1.1\\r\\nHost: example.com\\r\\nmy_authorization: Bearer <XX_REPLACED>\\r\\n'"
    ),
    (
        "send: b'GET /api/v1/users HTTP/1.1\\r\\nHost: example.com\\r\\nSet_Cookie: session_id=123\\r\\n'",
        "send: b'GET /api/v1/users HTTP/1.1\\r\\nHost: example.com\\r\\nSet_Cookie: <XX_REPLACED>\\r\\n'"
    ),
    (
        "send: b'GET /api/v1/users HTTP/1.1\\r\\nHost: example.com\\r\\nAuthorization: token123\\r\\n'",
        "send: b'GET /api/v1/users HTTP/1.1\\r\\nHost: example.com\\r\\nAuthorization: <XX_REPLACED>\\r\\n'"
    ),
    (
        "GET /api/v1/users HTTP/1.1\\r\\nHost: example.com\\r\\nAuthorization: Bearer token123\\r\\n",
        "GET /api/v1/users HTTP/1.1\\r\\nHost: example.com\\r\\nAuthorization: Bearer <XX_REPLACED>\\r\\n"
    ),
    (
        "send: b'GET /api/v1/users HTTP/1.1\\r\\nHost: example.com\\r\\n'",
        str("send: b'GET /api/v1/users HTTP/1.1\\r\\nHost: example.com\\r\\n'")
    ),
])
def test_censor_request_logs(request_log, expected_output):
    """
    Given:
        A request log.
        case 1: A request log with a sensitive data under the 'Authorization' header, but the 'Authorization' is not capitalized and within a string.
        case 2: A request log with a sensitive data under the 'Cookie' header, but with a 'Set_Cookie' prefix.
        case 3: A request log with a sensitive data under the 'Authorization' header, but with no 'Bearer' prefix.
        case 4: A request log with a sensitive data under the 'Authorization' header, but with no 'send b' prefix at the beginning.
        case 5: A request log with no sensitive data.
    When:
        Running censor_request_logs function.
    Then:
        Assert the function returns the exactly same log with the sensitive data masked. 
    """
    assert censor_request_logs(request_log) == expected_output


@pytest.mark.parametrize("request_log", [
    ('send: hello\n'),
    ('header: Authorization\n')
])
def test_logger_write__censor_request_logs_has_been_called(mocker, request_log):
    """
    Given:
        A request log that starts with 'send' or 'header' that may contains sensitive data.
    When:
        Running logger.write function when using debug-mode.
    Then:
        Assert the censor_request_logs function has been called.
    """
    mocker.patch.object(demisto, 'params', return_value={
        'credentials': {'password': 'my_password'},
    })
    mocker.patch.object(demisto, 'info')
    mocker.patch('CommonServerPython.is_debug_mode', return_value=True)
    mock_censor = mocker.patch('CommonServerPython.censor_request_logs')
    mocker.patch('CommonServerPython.IntegrationLogger.build_curl')
    ilog = IntegrationLogger()
    ilog.set_buffering(False)
    ilog.write(request_log)
    assert mock_censor.call_count == 1


def test_replace_send_preffix(mocker):
    """
    Given:
        - A string that contains 'send: b"' in it.
    When:
        - The write function is called to add this string to the logs.
    Then:
        - Verify that the text 'send: b"' has been replaced with "send: b'" to standardize the log format for easier log handling.
    """
    mocker.patch.object(demisto, 'params', return_value={
        'credentials': {'password': 'my_password'},
    })
    mocker.patch.object(demisto, 'info')
    mocker.patch('CommonServerPython.is_debug_mode', return_value=True)
    mock_censor = mocker.patch('CommonServerPython.censor_request_logs')
    mocker.patch('CommonServerPython.IntegrationLogger.build_curl')
    ilog = IntegrationLogger()
    ilog.set_buffering(False)
    ilog.write('send: b"hello\n')
    assert mock_censor.call_args[0][0] == "send: b\'hello"


@freeze_time(datetime(2024, 4, 10, 10, 0, 10))
def test_sleep_exceeds_ttl(mocker):
    """
   Given: a sleep duration exceeding the remaining TTL.

    When: The `sleep` method is called with that duration.

   Then:
    - A warning should be outputed indicating that the requested sleep exceeds the TTL.
  """
    mocker.patch.object(demisto, 'callingContext', {"context": {"runDuration": 5}})
    setattr(CommonServerPython, 'SAFE_SLEEP_START_TIME', datetime(2024, 4, 10, 10, 0, 0))  # Set stub in your_script

    with pytest.raises(ValueError) as excinfo:
        safe_sleep(duration_seconds=350)
    assert str(excinfo.value) == "Requested a sleep of 350 seconds, but time left until docker timeout is 300 seconds."


def test_sleep_not_supported(mocker):
    """
       Given: a sleep duration in not supported server version.

        When: The `sleep` method is called with that duration.

       Then:
        - A warning should be outputed indicating that the requested sleep exceeds the TTL.
        - Sleep the requested time.
      """
    mocker.patch.object(demisto, 'callingContext', {"context": {}})
    logger_mocker = mocker.patch.object(demisto, 'info')

    sleep_mocker = mocker.patch('time.sleep')

    safe_sleep(duration_seconds=50)

    # Verify sleep duration based on mocked time difference
    assert sleep_mocker.call_count == 1
    assert logger_mocker.call_args[0][0] == "Safe sleep is not supported in this server version, sleeping for the requested time."


def test_sleep_mocked_time(mocker):
    """
    Given:  a method using sleep.

   When:  The `sleep` method is called with a specific duration.

   Then:
    - The sleep duration should be based on the difference between the mocked time calls.
    - No exception should be raised if the sleep duration is within the remaining TTL based on mocked time.
    """

    mocker.patch.object(demisto, 'callingContext', {"context": {"runDuration": 5}})
    setattr(CommonServerPython, 'SAFE_SLEEP_START_TIME', datetime(2024, 4, 10, 10, 0, 0))  # Set stub in your_script
    sleep_mocker = mocker.patch('time.sleep')

    with freeze_time(datetime(2024, 4, 10, 10, 0, 10)):
        safe_sleep(duration_seconds=5)  # Sleep for 5 seconds

    # Advance mocked time by the sleep duration
    with freeze_time(datetime(2024, 4, 10, 10, 0, 25)):
        safe_sleep(duration_seconds=50)

    # Verify sleep duration based on mocked time difference
    assert sleep_mocker.call_count == 2


def test_get_server_config(mocker):
    mock_response = {
        'body': '{"sysConf":{"incident.closereasons":"CustomReason1, CustomReason 2, Foo","versn":40},"defaultMap":{}}\n',
        'headers': {
            'Content-Length': ['104'],
            'X-Xss-Protection': ['1; mode=block'],
            'X-Content-Type-Options': ['nosniff'],
            'Strict-Transport-Security': ['max-age=10886400000000000; includeSubDomains'],
            'Vary': ['Accept-Encoding'],
            'Server-Timing': ['7'],
            'Date': ['Wed, 03 Jul 2010 09:11:35 GMT'],
            'X-Frame-Options': ['DENY'],
            'Content-Type': ['application/json']
        },
        'status': '200 OK',
        'statusCode': 200
    }

    mocker.patch.object(demisto, 'internalHttpRequest', return_value=mock_response)
    server_config = get_server_config()
    assert server_config == {'incident.closereasons': 'CustomReason1, CustomReason 2, Foo', 'versn': 40}


@pytest.mark.skipif(not IS_PY3, reason='test not supported in py2')
def test_get_server_config_fail(mocker):
    mock_response = {
        'body': 'NOT A VALID JSON',
        'headers': {
            'Content-Length': ['104'],
            'X-Xss-Protection': ['1; mode=block'],
            'X-Content-Type-Options': ['nosniff'],
            'Strict-Transport-Security': ['max-age=10886400000000000; includeSubDomains'],
            'Vary': ['Accept-Encoding'],
            'Server-Timing': ['7'],
            'Date': ['Wed, 03 Jul 2010 09:11:35 GMT'],
            'X-Frame-Options': ['DENY'],
            'Content-Type': ['application/json']
        },
        'status': '200 OK',
        'statusCode': 200
    }

    mocker.patch.object(demisto, 'internalHttpRequest', return_value=mock_response)
    mocked_error = mocker.patch.object(demisto, 'error')
    assert get_server_config() == {}
    assert mocked_error.call_args[0][0] == 'Error decoding JSON: Expecting value: line 1 column 1 (char 0)'


@pytest.mark.parametrize('instance_name, expected_result',
                         [('instance_name1', 'engine_id'),
                          ('instance_name2', '')
                          ], ids=[
                              "Test-instanec-with-xsoar-engine-configures",
                              "Test-instanec-without-xsoar-engine-configures"
                         ])
def test_is_integration_instance_running_on_engine(mocker, instance_name, expected_result):
    """ Tests the 'is_integration_instance_running_on_engine' function's logic. 

        Given:  
                1. A name of an instance that has an engine configured (and relevant mocked responses).
                2. A name of an instance that doesn't have an engine configured (and relevant mocked responses).

        When:  
            - Running the 'is_integration_instance_running_on_engine' funcution. 

        Then:
            - Verify that: 
                1. The result is the engine's id. 
                2. The result is an empty string.
    """
    mock_response = {
        'body': """{"instances": [
            {"id": "1111", "name": "instance_name1", "engine": "engine_id"},
            {"id": "2222", "name": "instance_name2", "engine": ""}
        ]}""",
    }
    mocker.patch.object(demisto, 'internalHttpRequest', return_value=mock_response)
    mocker.patch.object(demisto, 'integrationInstance', return_value=instance_name)
    res = is_integration_instance_running_on_engine()
    assert res == expected_result


def test_get_engine_base_url(mocker):
    """ Tests the 'get_engine_base_url' function's logic. 

        Given:  
            - Mocked response of the internalHttpRequest call for the '/engines' endpoint, including 2 engines.
            - An id of an engine. 

        When:  
            - Running the 'is_integration_instance_running_on_engine' funcution. 

        Then:
            - Verify that base url of the given engine id was returened.

    """
    mock_response = {
        'body': """{"engines": [
            {"id": "1111", "baseUrl": "11.111.111.33:443"},
            {"id": "2222", "baseUrl": "11.111.111.44:443"}
        ]}""",
    }
    mocker.patch.object(demisto, 'internalHttpRequest', return_value=mock_response)
    res = get_engine_base_url('1111')
    assert res == '11.111.111.33:443'<|MERGE_RESOLUTION|>--- conflicted
+++ resolved
@@ -31,12 +31,8 @@
                                 DBotScoreType, DBotScoreReliability, Common, send_events_to_xsiam, ExecutionMetrics,
                                 response_to_context, is_integration_command_execution, is_xsiam_or_xsoar_saas, is_xsoar,
                                 is_xsoar_on_prem, is_xsoar_hosted, is_xsoar_saas, is_xsiam, send_data_to_xsiam,
-<<<<<<< HEAD
-                                censor_request_logs, censor_request_logs, safe_sleep, get_server_config, get_engine_base_url,
-                                is_integration_instance_running_on_engine
-=======
-                                censor_request_logs, censor_request_logs, safe_sleep, get_server_config, b64_decode
->>>>>>> fe580fb7
+                                censor_request_logs, censor_request_logs, safe_sleep, get_server_config, b64_decode,
+                                get_engine_base_url, is_integration_instance_running_on_engine
                                 )
 
 EVENTS_LOG_ERROR = \
