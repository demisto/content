--- conflicted
+++ resolved
@@ -4125,7 +4125,57 @@
         assert search_indicators_obj_search_after._page == 0
 
 
-<<<<<<< HEAD
+class TestAutoFocusKeyRetriever:
+    def test_instantiate_class_with_param_key(self, mocker, clear_version_cache):
+        """
+        Given:
+            - giving the api_key parameter
+        When:
+            - Mocking getAutoFocusApiKey
+            - Mocking server version to be 6.2.0
+        Then:
+            - The Auto Focus API Key is the one given to the class
+        """
+        from CommonServerPython import AutoFocusKeyRetriever
+        mocker.patch.object(demisto, 'getAutoFocusApiKey', return_value='test')
+        mocker.patch.object(demisto, 'demistoVersion', return_value={'version': '6.2.0', 'buildNumber': '62000'})
+        auto_focus_key_retriever = AutoFocusKeyRetriever(api_key='1234')
+        assert auto_focus_key_retriever.key == '1234'
+
+    def test_instantiate_class_pre_6_2_failed(self, mocker, clear_version_cache):
+        """
+        Given:
+            - not giving the api_key parameter
+        When:
+            - Mocking getAutoFocusApiKey
+            - Mocking server version to be 6.1.0
+        Then:
+            - Validate an exception with appropriate error message is raised.
+        """
+        from CommonServerPython import AutoFocusKeyRetriever
+        mocker.patch.object(demisto, 'getAutoFocusApiKey', return_value='test')
+        mocker.patch.object(demisto, 'demistoVersion', return_value={'version': '6.1.0', 'buildNumber': '61000'})
+        with raises(DemistoException, match='For versions earlier than 6.2.0, configure an API Key.'):
+            AutoFocusKeyRetriever(api_key='')
+
+    def test_instantiate_class_without_param_key(self, mocker, clear_version_cache):
+        """
+        Given:
+            - not giving the api_key parameter
+        When:
+            - Mocking getAutoFocusApiKey
+            - Mocking server version to be 6.2.0
+        Then:
+            - The Auto Focus API Key is the one given by the getAutoFocusApiKey method
+        """
+        from CommonServerPython import AutoFocusKeyRetriever
+        mocker.patch.object(demisto, 'getAutoFocusApiKey', return_value='test')
+        mocker.patch.object(demisto, 'demistoVersion', return_value={'version': '6.2.0', 'buildNumber': '62000'})
+        auto_focus_key_retriever = AutoFocusKeyRetriever(api_key='')
+        assert auto_focus_key_retriever.key == 'test'
+
+
+
 class TestEntityRelation:
     """Global vars for all of the tests"""
     name = 'related-to'
@@ -4393,54 +4443,4 @@
                            entity_b_type='DomainTest'
                             )
         except ValueError as exception:
-            assert "Invalid entity B type: DomainTest" in str(exception)
-=======
-class TestAutoFocusKeyRetriever:
-    def test_instantiate_class_with_param_key(self, mocker, clear_version_cache):
-        """
-        Given:
-            - giving the api_key parameter
-        When:
-            - Mocking getAutoFocusApiKey
-            - Mocking server version to be 6.2.0
-        Then:
-            - The Auto Focus API Key is the one given to the class
-        """
-        from CommonServerPython import AutoFocusKeyRetriever
-        mocker.patch.object(demisto, 'getAutoFocusApiKey', return_value='test')
-        mocker.patch.object(demisto, 'demistoVersion', return_value={'version': '6.2.0', 'buildNumber': '62000'})
-        auto_focus_key_retriever = AutoFocusKeyRetriever(api_key='1234')
-        assert auto_focus_key_retriever.key == '1234'
-
-    def test_instantiate_class_pre_6_2_failed(self, mocker, clear_version_cache):
-        """
-        Given:
-            - not giving the api_key parameter
-        When:
-            - Mocking getAutoFocusApiKey
-            - Mocking server version to be 6.1.0
-        Then:
-            - Validate an exception with appropriate error message is raised.
-        """
-        from CommonServerPython import AutoFocusKeyRetriever
-        mocker.patch.object(demisto, 'getAutoFocusApiKey', return_value='test')
-        mocker.patch.object(demisto, 'demistoVersion', return_value={'version': '6.1.0', 'buildNumber': '61000'})
-        with raises(DemistoException, match='For versions earlier than 6.2.0, configure an API Key.'):
-            AutoFocusKeyRetriever(api_key='')
-
-    def test_instantiate_class_without_param_key(self, mocker, clear_version_cache):
-        """
-        Given:
-            - not giving the api_key parameter
-        When:
-            - Mocking getAutoFocusApiKey
-            - Mocking server version to be 6.2.0
-        Then:
-            - The Auto Focus API Key is the one given by the getAutoFocusApiKey method
-        """
-        from CommonServerPython import AutoFocusKeyRetriever
-        mocker.patch.object(demisto, 'getAutoFocusApiKey', return_value='test')
-        mocker.patch.object(demisto, 'demistoVersion', return_value={'version': '6.2.0', 'buildNumber': '62000'})
-        auto_focus_key_retriever = AutoFocusKeyRetriever(api_key='')
-        assert auto_focus_key_retriever.key == 'test'
->>>>>>> d5465829
+            assert "Invalid entity B type: DomainTest" in str(exception)