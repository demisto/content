--- conflicted
+++ resolved
@@ -32,12 +32,8 @@
                                 response_to_context, is_integration_command_execution, is_xsiam_or_xsoar_saas, is_xsoar,
                                 is_xsoar_on_prem, is_xsoar_hosted, is_xsoar_saas, is_xsiam, send_data_to_xsiam,
                                 censor_request_logs, censor_request_logs, safe_sleep, get_server_config, b64_decode,
-<<<<<<< HEAD
-                                get_engine_base_url, is_integration_instance_running_on_engine, find_and_remove_sensitive_text, stringEscapeMD, execute_polling_command
-=======
                                 get_engine_base_url, is_integration_instance_running_on_engine, find_and_remove_sensitive_text, stringEscapeMD,
                                 execute_polling_command,
->>>>>>> c5f08ae0
                                 )
 
 EVENTS_LOG_ERROR = \
@@ -10163,58 +10159,6 @@
     result = stringEscapeMD(st)
     assert result == "somethig\~issue\~"
 
-<<<<<<< HEAD
-def test_execute_polling_command(mocker):
-    """
-    Given:
-    - A polling command that returns a war room entry with a polling command and polling args.
-    When:
-    - Calling the `execute_polling_command` funtion.
-    Then:
-    - Ensure that `demisto.executeCommand` is called until the war room entry indicates that polling is done (twice in this case).
-    - Ensure that `demisto.executeCommand` is called with the correct command name and args.
-    - Ensure that `CommandResults` matches the war room entries (namely the context output and human-readable output).
-    """
-    entries = []
-    for i in [1, 2]:
-        file_to_open = "test_data/polling_command_entry_{i}.json".format(i=i)
-        with open(file_to_open) as f:
-            entries.append(json.load(f))
-
-    def mock_polling_command_entry(command_name, args):
-        polling_arg = "action_id"
-        if not polling_arg in args:
-            return entries[0]
-        else:
-            return entries[1]
-
-    mock_execute_command = mocker.patch.object(demisto, "executeCommand", side_effect=mock_polling_command_entry)
-    
-    command_name = "demo-polling-command"
-    original_call_args = {"endpoint_id": "my_endpoint", "interval_in_seconds": 1}
-    
-    command_results = execute_polling_command(command_name, original_call_args)
-
-    # Check that command has been executed twice
-    assert mock_execute_command.call_count == 2
-
-    # Check inputs of first execution (expect original args to be used)
-    mock_first_call_inputs = mock_execute_command.call_args_list[0][0]
-    assert mock_first_call_inputs[0] == command_name
-    assert mock_first_call_inputs[1] == original_call_args
-    
-    # Check inputs of second execution (expect polling args to be used)
-    mock_second_call_inputs = mock_execute_command.call_args_list[1][0]
-    assert mock_second_call_inputs[0] == command_name
-    assert mock_second_call_inputs[1] == entries[0][0]["Metadata"]["pollingArgs"]
-
-    # Check outputs of first execution
-    assert command_results[0].outputs == entries[0][0]["EntryContext"]
-    assert command_results[0].readable_output == entries[0][0]["HumanReadable"]
-    
-    assert command_results[1].outputs == entries[1][0]["EntryContext"]
-    assert command_results[1].readable_output == entries[1][0]["HumanReadable"]
-=======
 def test_arg_to_bool_or_none_with_none():
     """
     Given: A None value is passed to arg_to_bool_or_none function.
@@ -10233,4 +10177,3 @@
     """
     result = arg_to_bool_or_none("true")
     assert result is True
->>>>>>> c5f08ae0
