--- conflicted
+++ resolved
@@ -2498,9 +2498,6 @@
     int_context_calls = CommonServerPython.set_integration_context.call_count
 
     # Assert
-<<<<<<< HEAD
-    assert int_context_calls == CommonServerPython.CONTEXT_UPDATE_RETRY_TIMES
-=======
     assert int_context_calls == CommonServerPython.CONTEXT_UPDATE_RETRY_TIMES
 
 
@@ -2704,5 +2701,4 @@
     )
     headers = get_x_content_info_headers()
     assert headers['X-Content-LicenseID'] == test_license
-    assert headers['X-Content-Name'] == test_brand
->>>>>>> 74f7d573
+    assert headers['X-Content-Name'] == test_brand