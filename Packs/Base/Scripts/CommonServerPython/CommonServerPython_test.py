# -*- coding: utf-8 -*-
import copy
import gzip
import json
import os
import re
import sys
import urllib
import uuid
import warnings
from typing import Dict, Optional, Any, List

import dateparser
from freezegun import freeze_time
import pytest
import pytz
import requests
from pytest import raises, mark

import CommonServerPython
import demistomock as demisto
from CommonServerPython import (xml2json, json2xml, entryTypes, formats, tableToMarkdown, underscoreToCamelCase,
                                flattenCell, date_to_timestamp, datetime, timedelta, camelize, pascalToSpace, argToList,
                                remove_nulls_from_dictionary, is_error, get_error, hash_djb2, fileResult, is_ip_valid,
                                get_demisto_version, IntegrationLogger, parse_date_string, IS_PY3, PY_VER_MINOR, DebugLogger,
                                b64_encode, parse_date_range, return_outputs, is_filename_valid, convert_dict_values_bytes_to_str,
                                argToBoolean, ipv4Regex, ipv4cidrRegex, ipv6cidrRegex, urlRegex, ipv6Regex, domainRegex, batch,
                                FeedIndicatorType, encode_string_results, safe_load_json, remove_empty_elements,
                                aws_table_to_markdown, is_demisto_version_ge, appendContext, auto_detect_indicator_type,
                                handle_proxy, get_demisto_version_as_str, get_x_content_info_headers, url_to_clickable_markdown,
                                WarningsHandler, DemistoException, SmartGetDict, JsonTransformer, remove_duplicates_from_list_arg,
                                DBotScoreType, DBotScoreReliability, Common, send_events_to_xsiam, ExecutionMetrics,
                                response_to_context, is_integration_command_execution, is_xsiam_or_xsoar_saas, is_xsoar,
                                is_xsoar_on_prem, is_xsoar_hosted, is_xsoar_saas, is_xsiam, send_data_to_xsiam,
                                censor_request_logs, censor_request_logs, safe_sleep, get_server_config, b64_decode,
<<<<<<< HEAD
                                get_engine_base_url, is_integration_instance_running_on_engine, QuickActionPreview
=======
                                get_engine_base_url, is_integration_instance_running_on_engine, find_and_remove_sensitive_text
>>>>>>> 74379816
                                )

EVENTS_LOG_ERROR = \
    """Error sending new events into XSIAM.
Parameters used:
\tURL: https://api-url
\tHeaders: {{
        "authorization": "TOKEN",
        "format": "json",
        "product": "some product",
        "vendor": "some vendor",
        "content-encoding": "gzip",
        "collector-name": "test_brand",
        "instance-name": "test_integration_instance",
        "final-reporting-device": "www.test_url.com",
        "collector-type": "events"
}}

Response status code: {status_code}
Error received:
\t{error_received}"""

ASSETS_LOG_ERROR = \
    """Error sending new assets into XSIAM.
Parameters used:
\tURL: https://api-url
\tHeaders: {{
        "authorization": "TOKEN",
        "format": "json",
        "product": "some product",
        "vendor": "some vendor",
        "content-encoding": "gzip",
        "collector-name": "test_brand",
        "instance-name": "test_integration_instance",
        "final-reporting-device": "www.test_url.com",
        "collector-type": "assets",
        "snapshot-id": "123000test_integration_instance",
        "total-items-count": "2"
}}

Response status code: {status_code}
Error received:
\t{error_received}"""

try:
    from StringIO import StringIO
except ImportError:
    # Python 3
    from io import StringIO  # noqa

INFO = {'b': 1,
        'a': {
            'safd': 3,
            'b': [
                {'c': {'d': 432}, 'd': 2},
                {'c': {'f': 1}},
                {'b': 1234},
                {'c': {'d': 4567}},
                {'c': {'d': 11}},
                {'c': {'d': u'asdf'}}],
            'c': {'d': 10},
        }
        }


@pytest.fixture()
def clear_version_cache():
    """
    Clear the version cache at end of the test (in case we mocked demisto.serverVersion)
    """
    yield
    get_demisto_version._version = None


@pytest.fixture(autouse=True)
def handle_calling_context(mocker):
    mocker.patch.object(CommonServerPython, 'get_integration_name', return_value='Test')


def test_xml():
    import json

    xml = b"<work><employee><id>100</id><name>foo</name></employee><employee><id>200</id><name>goo</name>" \
          b"</employee></work>"
    jsonExpected = '{"work": {"employee": [{"id": "100", "name": "foo"}, {"id": "200", "name": "goo"}]}}'

    jsonActual = xml2json(xml)
    assert jsonActual == jsonExpected, "expected\n" + jsonExpected + "\n to equal \n" + jsonActual

    jsonDict = json.loads(jsonActual)
    assert jsonDict['work']['employee'][0]['id'] == "100", 'id of first employee must be 100'
    assert jsonDict['work']['employee'][1]['name'] == "goo", 'name of second employee must be goo'

    xmlActual = json2xml(jsonActual)
    assert xmlActual == xml, "expected:\n{}\nto equal:\n{}".format(xml, xmlActual)


def toEntry(table):
    return {

        'Type': entryTypes['note'],
        'Contents': table,
        'ContentsFormat': formats['table'],
        'ReadableContentsFormat': formats['markdown'],
        'HumanReadable': table
    }


def test_is_ip_valid():
    valid_ip_v6 = "FE80:0000:0000:0000:0202:B3FF:FE1E:8329"
    valid_ip_v6_b = "FE80::0202:B3FF:FE1E:8329"
    invalid_ip_v6 = "KKKK:0000:0000:0000:0202:B3FF:FE1E:8329"
    valid_ip_v4 = "10.10.10.10"
    invalid_ip_v4 = "10.10.10.9999"
    invalid_not_ip_with_ip_structure = "1.1.1.1.1.1.1.1.1.1.1.1.1.1.1"
    not_ip = "Demisto"
    assert not is_ip_valid(valid_ip_v6)
    assert is_ip_valid(valid_ip_v6, True)
    assert is_ip_valid(valid_ip_v6_b, True)
    assert not is_ip_valid(invalid_ip_v6, True)
    assert not is_ip_valid(not_ip, True)
    assert is_ip_valid(valid_ip_v4)
    assert not is_ip_valid(invalid_ip_v4)
    assert not is_ip_valid(invalid_not_ip_with_ip_structure)


DATA = [
    {
        'header_1': 'a1',
        'header_2': 'b1',
        'header_3': 'c1'
    },
    {
        'header_1': 'a2',
        'header_2': 'b2',
        'header_3': 'c2'
    },
    {
        'header_1': 'a3',
        'header_2': 'b3',
        'header_3': 'c3'
    }
]

TABLE_TO_MARKDOWN_ONLY_DATA_PACK = [
    (
        DATA,
        '''### tableToMarkdown test
|header_1|header_2|header_3|
|---|---|---|
| a1 | b1 | c1 |
| a2 | b2 | c2 |
| a3 | b3 | c3 |
'''
    ),
    (
        [
            {
                'header_1|with_pipe': 'a1',
                'header_2': 'b1',
            },
            {
                'header_1|with_pipe': 'a2',
                'header_2': 'b2',
            }
        ],
        '''### tableToMarkdown test
|header_1\\|with_pipe|header_2|
|---|---|
| a1 | b1 |
| a2 | b2 |
'''
    )
]

DATA_WITH_URLS = [(
    [
        {
            'header_1': 'a1',
            'url1': 'b1',
            'url2': 'c1'
        },
        {
            'header_1': 'a2',
            'url1': 'b2',
            'url2': 'c2'
        },
        {
            'header_1': 'a3',
            'url1': 'b3',
            'url2': 'c3'
        }
    ],
    '''### tableToMarkdown test
|header_1|url1|url2|
|---|---|---|
| a1 | [b1](b1) | [c1](c1) |
| a2 | [b2](b2) | [c2](c2) |
| a3 | [b3](b3) | [c3](c3) |
'''
)]

COMPLEX_DATA_WITH_URLS = [(
    [
        {'data':
         {'id': '1',
          'result':
          {'files':
           [
                          {
                              'filename': 'name',
                              'size': 0,
                              'url': 'url'
                          }
                          ]
           },
              'links': ['link']
          }
         },
        {'data':
         {'id': '2',
          'result':
          {'files':
           [
               {
                   'filename': 'name',
                   'size': 0,
                   'url': 'url'
               }
           ]
           },
              'links': ['link']
          }
         }
    ],
    [
        {'data':
         {'id': '1',
          'result':
          {'files':
           [
               {
                   'filename': 'name',
                   'size': 0,
                   'url': '[url](url)'
               }
           ]
           },
              'links': ['[link](link)']
          }
         },
        {'data':
         {'id': '2',
          'result':
          {'files':
           [
               {
                   'filename': 'name',
                   'size': 0,
                   'url': '[url](url)'
               }
           ]
           },
              'links': ['[link](link)']
          }
         }
    ])]


class TestTableToMarkdown:
    @pytest.mark.parametrize('data, expected_table', TABLE_TO_MARKDOWN_ONLY_DATA_PACK)
    def test_sanity(self, data, expected_table):
        """
        Given:
          - list of objects.
        When:
          - calling tableToMarkdown.
        Then:
          - return a valid table.
        """
        table = tableToMarkdown('tableToMarkdown test', data)

        assert table == expected_table

    @staticmethod
    def test_header_transform_underscoreToCamelCase():
        """
        Given:
          - list of objects.
          - an header transformer.
        When:
          - calling tableToMarkdown.
        Then:
          - return a valid table with updated headers.
        """
        # header transform
        table = tableToMarkdown('tableToMarkdown test with headerTransform', DATA,
                                headerTransform=underscoreToCamelCase)
        expected_table = (
            '### tableToMarkdown test with headerTransform\n'
            '|Header1|Header2|Header3|\n'
            '|---|---|---|\n'
            '| a1 | b1 | c1 |\n'
            '| a2 | b2 | c2 |\n'
            '| a3 | b3 | c3 |\n'
        )
        assert table == expected_table

    @staticmethod
    def test_multiline():
        """
        Given:
          - list of objects.
          - some values contains a new line and the "|" sign.
        When:
          - calling tableToMarkdown.
        Then:
          - return a valid table with "br" tags instead of new lines and escaped pipe sign.
        """
        data = copy.deepcopy(DATA)
        for i, d in enumerate(data):
            d['header_2'] = 'b%d.1\nb%d.2' % (i + 1, i + 1,)
            d['header_3'] = 'c%d|1' % (i + 1,)

        table = tableToMarkdown('tableToMarkdown test with multiline', data)
        expected_table = (
            '### tableToMarkdown test with multiline\n'
            '|header_1|header_2|header_3|\n'
            '|---|---|---|\n'
            '| a1 | b1.1<br>b1.2 | c1\|1 |\n'
            '| a2 | b2.1<br>b2.2 | c2\|1 |\n'
            '| a3 | b3.1<br>b3.2 | c3\|1 |\n'
        )
        assert table == expected_table

    @staticmethod
    def test_url():
        """
        Given:
          - list of objects.
          - some values contain a URL.
          - some values are missing.
        When:
          - calling tableToMarkdown.
        Then:
          - return a valid table.
        """
        data = copy.deepcopy(DATA)
        for d in data:
            d['header_2'] = None
            d['header_3'] = '[url](https:\\demisto.com)'
        table_url_missing_info = tableToMarkdown('tableToMarkdown test with url and missing info', data)
        expected_table_url_missing_info = (
            '### tableToMarkdown test with url and missing info\n'
            '|header_1|header_2|header_3|\n'
            '|---|---|---|\n'
            '| a1 |  | [url](https:\demisto.com) |\n'
            '| a2 |  | [url](https:\demisto.com) |\n'
            '| a3 |  | [url](https:\demisto.com) |\n'
        )
        assert table_url_missing_info == expected_table_url_missing_info

    @staticmethod
    def test_single_column():
        """
        Given:
          - list of objects.
          - a single header.
        When:
          - calling tableToMarkdown.
        Then:
          - return a valid column style table.
        """
        # single column table
        table_single_column = tableToMarkdown('tableToMarkdown test with single column', DATA, ['header_1'])
        expected_table_single_column = (
            '### tableToMarkdown test with single column\n'
            '|header_1|\n'
            '|---|\n'
            '| a1 |\n'
            '| a2 |\n'
            '| a3 |\n'
        )
        assert table_single_column == expected_table_single_column

    @staticmethod
    def test_list_values():
        """
        Given:
          - list of objects.
          - some values are lists.
        When:
          - calling tableToMarkdown.
        Then:
          - return a valid table where the list values are comma-separated and each item in a new line.
        """
        # list values
        data = copy.deepcopy(DATA)
        for i, d in enumerate(data):
            d['header_3'] = [i + 1, 'second item']
            d['header_2'] = 'hi'

        table_list_field = tableToMarkdown('tableToMarkdown test with list field', data)
        expected_table_list_field = (
            '### tableToMarkdown test with list field\n'
            '|header_1|header_2|header_3|\n'
            '|---|---|---|\n'
            '| a1 | hi | 1,<br>second item |\n'
            '| a2 | hi | 2,<br>second item |\n'
            '| a3 | hi | 3,<br>second item |\n'
        )
        assert table_list_field == expected_table_list_field

    @staticmethod
    def test_empty_fields():
        """
        Given:
          - list of objects.
          - all values are empty.
        When:
          - calling tableToMarkdown with removeNull=false.
          - calling tableToMarkdown with removeNull=true.
        Then:
          - return an empty table.
          - return a "no results" message.
        """
        data = [
            {
                'a': None,
                'b': None,
                'c': None,
            } for _ in range(3)
        ]
        table_all_none = tableToMarkdown('tableToMarkdown test with all none fields', data)
        expected_table_all_none = (
            '### tableToMarkdown test with all none fields\n'
            '|a|b|c|\n'
            '|---|---|---|\n'
            '|  |  |  |\n'
            '|  |  |  |\n'
            '|  |  |  |\n'
        )
        assert table_all_none == expected_table_all_none

        # all fields are empty - removed
        table_all_none2 = tableToMarkdown('tableToMarkdown test with all none fields2', data, removeNull=True)
        expected_table_all_none2 = '''### tableToMarkdown test with all none fields2
**No entries.**
'''
        assert table_all_none2 == expected_table_all_none2

    @staticmethod
    def test_header_not_on_first_object():
        """
        Given:
          - list of objects
          - list of headers with header that doesn't appear in the first object.
        When:
          - calling tableToMarkdown.
        Then:
          - return a valid table with the extra header.
        """
        # header not on first object
        data = copy.deepcopy(DATA)
        data[1]['extra_header'] = 'sample'
        table_extra_header = tableToMarkdown('tableToMarkdown test with extra header', data,
                                             headers=['header_1', 'header_2', 'extra_header'])
        expected_table_extra_header = (
            '### tableToMarkdown test with extra header\n'
            '|header_1|header_2|extra_header|\n'
            '|---|---|---|\n'
            '| a1 | b1 |  |\n'
            '| a2 | b2 | sample |\n'
            '| a3 | b3 |  |\n'
        )
        assert table_extra_header == expected_table_extra_header

    @staticmethod
    def test_no_header():
        """
        Given:
          - list of objects.
          - a list with non-existing headers.
        When:
          - calling tableToMarkdown.
        Then:
          - return a "no result" message.
        """
        # no header
        table_no_headers = tableToMarkdown('tableToMarkdown test with no headers', DATA,
                                           headers=['no', 'header', 'found'], removeNull=True)
        expected_table_no_headers = (
            '### tableToMarkdown test with no headers\n'
            '**No entries.**\n'
        )
        assert table_no_headers == expected_table_no_headers

    @staticmethod
    def test_dict_value():
        """
        Given:
          - list of objects.
          - some values are lists.
        When:
          - calling tableToMarkdown.
        Then:
          - return a valid table.
        """
        # dict value
        data = copy.deepcopy(DATA)
        data[1]['extra_header'] = {'sample': 'qwerty', 'sample2': '`asdf'}
        table_dict_record = tableToMarkdown('tableToMarkdown test with dict record', data,
                                            headers=['header_1', 'header_2', 'extra_header'])
        expected_dict_record = (
            '### tableToMarkdown test with dict record\n'
            '|header_1|header_2|extra_header|\n'
            '|---|---|---|\n'
            '| a1 | b1 |  |\n'
            '| a2 | b2 | sample: qwerty<br>sample2: \\`asdf |\n'
            '| a3 | b3 |  |\n'
        )
        assert table_dict_record == expected_dict_record

    @staticmethod
    def test_string_header():
        """
        Given:
          - list of objects.
          - a single header as a string.
        When:
          - calling tableToMarkdown.
        Then:
          - return a valid table.
        """
        # string header (instead of list)
        table_string_header = tableToMarkdown('tableToMarkdown string header', DATA, 'header_1')
        expected_string_header_tbl = (
            '### tableToMarkdown string header\n'
            '|header_1|\n'
            '|---|\n'
            '| a1 |\n'
            '| a2 |\n'
            '| a3 |\n'
        )
        assert table_string_header == expected_string_header_tbl

    @staticmethod
    def test_list_of_strings_instead_of_dict():
        """
        Given:
          - list of strings.
          - a single header as a list.
        When:
          - calling tableToMarkdown.
        Then:
          - return a valid table.
        """
        # list of string values instead of list of dict objects
        table_string_array = tableToMarkdown('tableToMarkdown test with string array', ['foo', 'bar', 'katz'],
                                             ['header_1'])
        expected_string_array_tbl = (
            '### tableToMarkdown test with string array\n'
            '|header_1|\n'
            '|---|\n'
            '| foo |\n'
            '| bar |\n'
            '| katz |\n'
        )
        assert table_string_array == expected_string_array_tbl

    @staticmethod
    def test_list_of_strings_instead_of_dict_and_string_header():
        """
        Given:
          - list of strings.
          - a single header as a string.
        When:
          - calling tableToMarkdown.
        Then:
          - return a valid table.
        """
        # combination: string header + string values list
        table_string_array_string_header = tableToMarkdown('tableToMarkdown test with string array and string header',
                                                           ['foo', 'bar', 'katz'], 'header_1')

        expected_string_array_string_header_tbl = (
            '### tableToMarkdown test with string array and string header\n'
            '|header_1|\n'
            '|---|\n'
            '| foo |\n'
            '| bar |\n'
            '| katz |\n'
        )

        assert table_string_array_string_header == expected_string_array_string_header_tbl

    @staticmethod
    def test_single_key_dict():
        # combination: string header + string values list
        table_single_key_dict = tableToMarkdown('tableToMarkdown test with single key dict',
                                                {'single': ['Arthur', 'Blob', 'Cactus']})
        expected_single_key_dict_tbl = (
            '### tableToMarkdown test with single key dict\n'
            '|single|\n'
            '|---|\n'
            '| Arthur |\n'
            '| Blob |\n'
            '| Cactus |\n'
        )
        assert table_single_key_dict == expected_single_key_dict_tbl

    @staticmethod
    def test_dict_with_special_character():
        """
        When:
          - calling tableToMarkdown.
        Given:
          - list of objects.
          - some values contain special characters.
        Then:
          - return a valid table.
        """
        data = {
            'header_1': u'foo',
            'header_2': [u'\xe2.rtf']
        }
        table_with_character = tableToMarkdown('tableToMarkdown test with special character', data)
        expected_string_with_special_character = '''### tableToMarkdown test with special character
|header_1|header_2|
|---|---|
| foo | â.rtf |
'''
        assert table_with_character == expected_string_with_special_character

    @staticmethod
    def test_title_with_special_character():
        """
        When:
          - calling tableToMarkdown.
        Given:
          - a title with a special character.
        Then:
          - return a valid table.
        """
        data = {
            'header_1': u'foo'
        }
        table_with_character = tableToMarkdown('tableToMarkdown test with special character Ù', data)
        expected_string_with_special_character = (
            '### tableToMarkdown test with special character Ù\n'
            '|header_1|\n'
            '|---|\n'
            '| foo |\n'
        )
        assert table_with_character == expected_string_with_special_character

    @pytest.mark.parametrize('data, expected_table', DATA_WITH_URLS)
    def test_clickable_url(self, data, expected_table):
        """
        Given:
          - list of objects.
          - some values are URLs.
        When:
          - calling tableToMarkdown.
        Then:
          - return a valid table with clickable URLs.
        """
        table = tableToMarkdown('tableToMarkdown test', data, url_keys=['url1', 'url2'])
        assert table == expected_table

    @staticmethod
    def test_keep_headers_list():
        """
        Given:
          - list of objects.
        When:
          - calling tableToMarkdown.
        Then:
          - return a valid table.
          - the given headers list is not modified.
        """
        headers = ['header_1', 'header_2']
        data = {
            'header_1': 'foo',
        }
        table = tableToMarkdown('tableToMarkdown test', data, removeNull=True, headers=headers)
        assert 'header_2' not in table
        assert headers == ['header_1', 'header_2']

    # Test fails locally because expected time is in UTC
    @staticmethod
    def test_date_fields_param():
        """
        Given:
          - List of objects with date fields in epoch format.
        When:
          - Calling tableToMarkdown with the given date fields.
        Then:
          - Return the date data in the markdown table in human-readable format.
        """
        data = [
            {
                "docker_image": "demisto/python3",
                "create_time": '1631521313466'
            },
            {
                "docker_image": "demisto/python2",
                "create_time": 1631521521466
            }
        ]

        table = tableToMarkdown('tableToMarkdown test', data, headers=["docker_image", "create_time"],
                                date_fields=['create_time'])

        expected_md_table = '''### tableToMarkdown test
|docker_image|create_time|
|---|---|
| demisto/python3 | 2021-09-13 08:21:53 |
| demisto/python2 | 2021-09-13 08:25:21 |
'''
        assert table == expected_md_table

    @staticmethod
    def test_with_json_transformers_default():
        """
        Given:
          - Nested json table.
        When:
          - Calling tableToMarkdown with `is_auto_transform_json` set to True.
        Then:
          - Parse the json table to the default format which supports nesting.
        """
        with open('test_data/nested_data_example.json') as f:
            nested_data_example = json.load(f)
        table = tableToMarkdown("tableToMarkdown test", nested_data_example,
                                headers=['name', 'changelog', 'nested'],
                                is_auto_json_transform=True)
        if IS_PY3:
            expected_table = """### tableToMarkdown test
|name|changelog|nested|
|---|---|---|
| Active Directory Query | **1.0.4**:<br>	***path***: <br>	***releaseNotes***: <br>#### Integrations<br>##### Active Directory Query v2<br>Fixed an issue where the ***ad-get-user*** command caused performance issues because the *limit* argument was not defined.<br><br>	***displayName***: 1.0.4 - R124496<br>	***released***: 2020-09-23T17:43:26Z<br>**1.0.5**:<br>	***path***: <br>	***releaseNotes***: <br>#### Integrations<br>##### Active Directory Query v2<br>- Fixed several typos.<br>- Updated the Docker image to: *demisto/ldap:1.0.0.11282*.<br><br>	***displayName***: 1.0.5 - 132259<br>	***released***: 2020-10-01T17:48:31Z<br>**1.0.6**:<br>	***path***: <br>	***releaseNotes***: <br>#### Integrations<br>##### Active Directory Query v2<br>- Fixed an issue where the DN parameter within query in the ***search-computer*** command was incorrect.<br>- Updated the Docker image to *demisto/ldap:1.0.0.12410*.<br><br>	***displayName***: 1.0.6 - 151676<br>	***released***: 2020-10-19T14:35:15Z | **item1**:<br>	***a***: 1<br>	***b***: 2<br>	***c***: 3<br>	***d***: 4 |
"""
        else:
            expected_table = u"""### tableToMarkdown test
|name|changelog|nested|
|---|---|---|
| Active Directory Query | **1.0.4**:<br>	***path***: <br>	***releaseNotes***: <br>#### Integrations<br>##### Active Directory Query v2<br>Fixed an issue where the ***ad-get-user*** command caused performance issues because the *limit* argument was not defined.<br><br>	***displayName***: 1.0.4 - R124496<br>	***released***: 2020-09-23T17:43:26Z<br>**1.0.5**:<br>	***path***: <br>	***releaseNotes***: <br>#### Integrations<br>##### Active Directory Query v2<br>- Fixed several typos.<br>- Updated the Docker image to: *demisto/ldap:1.0.0.11282*.<br><br>	***displayName***: 1.0.5 - 132259<br>	***released***: 2020-10-01T17:48:31Z<br>**1.0.6**:<br>	***path***: <br>	***releaseNotes***: <br>#### Integrations<br>##### Active Directory Query v2<br>- Fixed an issue where the DN parameter within query in the ***search-computer*** command was incorrect.<br>- Updated the Docker image to *demisto/ldap:1.0.0.12410*.<br><br>	***displayName***: 1.0.6 - 151676<br>	***released***: 2020-10-19T14:35:15Z | **item1**:<br>	***a***: 1<br>	***c***: 3<br>	***b***: 2<br>	***d***: 4 |
"""
        assert table == expected_table

    @staticmethod
    def test_with_json_transformer_simple():
        with open('test_data/simple_data_example.json') as f:
            simple_data_example = json.load(f)
        name_transformer = JsonTransformer(keys=['first', 'second'], is_nested=False)
        json_transformer_mapping = {'name': name_transformer}
        table = tableToMarkdown("tableToMarkdown test", simple_data_example,
                                json_transform_mapping=json_transformer_mapping)
        if IS_PY3:
            expected_table = """### tableToMarkdown test
|name|value|
|---|---|
| **first**:<br>	***a***: val<br>***second***: b | val1 |
| **first**:<br>	***a***: val2<br>***second***: d | val2 |
"""
        else:
            expected_table = u"""### tableToMarkdown test
|name|value|
|---|---|
| ***second***: b<br>**first**:<br>	***a***: val | val1 |
| ***second***: d<br>**first**:<br>	***a***: val2 | val2 |
"""
        assert expected_table == table

    @staticmethod
    def test_with_json_transformer_nested():
        """
        Given:
          - Nested json table.
        When:
          - Calling tableToMarkdown with JsonTransformer with only `keys` given.
        Then:
          - The header key which is transformed will parsed with the relevant keys.
        """

        with open('test_data/nested_data_example.json') as f:
            nested_data_example = json.load(f)
        changelog_transformer = JsonTransformer(keys=['releaseNotes', 'released'], is_nested=True)
        table_json_transformer = {'changelog': changelog_transformer}
        table = tableToMarkdown("tableToMarkdown test", nested_data_example, headers=['name', 'changelog'],
                                json_transform_mapping=table_json_transformer)
        expected_table = """### tableToMarkdown test
|name|changelog|
|---|---|
| Active Directory Query | **1.0.4**:<br>	***releaseNotes***: <br>#### Integrations<br>##### Active Directory Query v2<br>Fixed an issue where the ***ad-get-user*** command caused performance issues because the *limit* argument was not defined.<br><br>	***released***: 2020-09-23T17:43:26Z<br>**1.0.5**:<br>	***releaseNotes***: <br>#### Integrations<br>##### Active Directory Query v2<br>- Fixed several typos.<br>- Updated the Docker image to: *demisto/ldap:1.0.0.11282*.<br><br>	***released***: 2020-10-01T17:48:31Z<br>**1.0.6**:<br>	***releaseNotes***: <br>#### Integrations<br>##### Active Directory Query v2<br>- Fixed an issue where the DN parameter within query in the ***search-computer*** command was incorrect.<br>- Updated the Docker image to *demisto/ldap:1.0.0.12410*.<br><br>	***released***: 2020-10-19T14:35:15Z |
"""
        assert expected_table == table

    @staticmethod
    def test_with_json_transformer_nested_complex():
        """
        Given:
          - Double nested json table.
        When:
          - Calling tableToMarkdown with JsonTransformer with only `keys_lst` given and `is_nested` set to True.
        Then:
          - The header key which is transformed will parsed with the relevant keys.
        """
        with open('test_data/complex_nested_data_example.json') as f:
            complex_nested_data_example = json.load(f)
        changelog_transformer = JsonTransformer(keys=['releaseNotes', 'c'], is_nested=True)
        table_json_transformer = {'changelog': changelog_transformer}
        table = tableToMarkdown('tableToMarkdown test', complex_nested_data_example, headers=['name', 'changelog'],
                                json_transform_mapping=table_json_transformer)
        expected_table = """### tableToMarkdown test
|name|changelog|
|---|---|
| Active Directory Query | **1.0.4**:<br>	**path**:<br>		**a**:<br>			**b**:<br>				***c***: we should see this value<br>	***releaseNotes***: <br>#### Integrations<br>##### Active Directory Query v2<br>Fixed an issue where the ***ad-get-user*** command caused performance issues because the *limit* argument was not defined.<br><br>**1.0.5**:<br>	**path**:<br>		**a**:<br>			**b**:<br>				***c***: we should see this value<br>	***releaseNotes***: <br>#### Integrations<br>##### Active Directory Query v2<br>- Fixed several typos.<br>- Updated the Docker image to: *demisto/ldap:1.0.0.11282*.<br><br>**1.0.6**:<br>	**path**:<br>		**a**:<br>			**b**:<br>				***c***: we should see this value<br>	***releaseNotes***: <br>#### Integrations<br>##### Active Directory Query v2<br>- Fixed an issue where the DN parameter within query in the ***search-computer*** command was incorrect.<br>- Updated the Docker image to *demisto/ldap:1.0.0.12410*.<br> |
"""
        assert expected_table == table

    @staticmethod
    def test_with_json_transformer_func():
        """
        Given:
          - Double nested json table.
        When:
          - Calling tableToMarkdown with JsonTransformer set to custom function.
        Then:
          - The table constructed with the transforming function.
        """

        def changelog_to_str(json_input):
            return ', '.join(json_input.keys())

        with open('test_data/nested_data_example.json') as f:
            nested_data_example = json.load(f)
        changelog_transformer = JsonTransformer(func=changelog_to_str)
        table_json_transformer = {'changelog': changelog_transformer}
        table = tableToMarkdown("tableToMarkdown test", nested_data_example, headers=['name', 'changelog'],
                                json_transform_mapping=table_json_transformer)
        expected_table = """### tableToMarkdown test
|name|changelog|
|---|---|
| Active Directory Query | 1.0.4, 1.0.5, 1.0.6 |
"""
        assert expected_table == table

    @staticmethod
    def test_with_json_transform_list():
        """
        Given:
          - Nested json table with a list.
        When:
          - Calling tableToMarkdown with `is_auto_json_transform=True`.
        Then:
          - Create a markdown table with the list
        """
        with open('test_data/nested_data_in_list.json') as f:
            data_with_list = json.load(f)
        table = tableToMarkdown("tableToMarkdown test", data_with_list, is_auto_json_transform=True)
        if IS_PY3:
            expected_table = """### tableToMarkdown test
|Commands|Creation time|Hostname|Machine Action Id|MachineId|Status|
|---|---|---|---|---|---|
| **-**	***startTime***: null<br>	***endTime***: 2022-02-17T08:22:33.823Z<br>	***commandStatus***: Completed<br>	**errors**:<br>		***values***: error1, error2, error3<br>	**command**:<br>		***type***: GetFile<br>		**params**:<br>			**-**	***key***: Path<br>				***value***: test.txt<br>**-**	***startTime***: null<br>	***endTime***: 2022-02-17T08:22:33.823Z<br>	***commandStatus***: Completed<br>	**errors**:<br>		***values***: <br>	**command**:<br>		***type***: GetFile<br>		**params**:<br>			**-**	***key***: Path<br>				***value***: test222.txt | 2022-02-17T08:20:02.6180466Z | desktop-s2455r9 | 5b38733b-ed80-47be-b892-f2ffb52593fd | f70f9fe6b29cd9511652434919c6530618f06606 | Succeeded |
"""
        else:
            expected_table = u"""### tableToMarkdown test
|Commands|Creation time|Hostname|Machine Action Id|MachineId|Status|
|---|---|---|---|---|---|
| **-**	**command**:<br>		**params**:<br>			**-**	***value***: test.txt<br>				***key***: Path<br>		***type***: GetFile<br>	***endTime***: 2022-02-17T08:22:33.823Z<br>	***commandStatus***: Completed<br>	**errors**:<br>		***values***: error1, error2, error3<br>	***startTime***: null<br>**-**	**command**:<br>		**params**:<br>			**-**	***value***: test222.txt<br>				***key***: Path<br>		***type***: GetFile<br>	***endTime***: 2022-02-17T08:22:33.823Z<br>	***commandStatus***: Completed<br>	**errors**:<br>		***values***: <br>	***startTime***: null | 2022-02-17T08:20:02.6180466Z | desktop-s2455r9 | 5b38733b-ed80-47be-b892-f2ffb52593fd | f70f9fe6b29cd9511652434919c6530618f06606 | Succeeded |
"""
        assert expected_table == table

    @staticmethod
    def test_with_json_transform_list_keys():
        """
        Given:
          - Nested json table with a list.
        When:
          - Calling tableToMarkdown with `is_auto_json_transform=True`.
        Then:
          - Create a markdown table with the list only with given keys
        """
        with open('test_data/nested_data_in_list.json') as f:
            data_with_list = json.load(f)
        table = tableToMarkdown("tableToMarkdown test", data_with_list,
                                json_transform_mapping={'Commands': JsonTransformer(keys=('commandStatus', 'command'))})
        if IS_PY3:
            expected_table = """### tableToMarkdown test
|Commands|Creation time|Hostname|Machine Action Id|MachineId|Status|
|---|---|---|---|---|---|
| **-**	***commandStatus***: Completed<br>	**command**:<br>		***type***: GetFile<br>		**params**:<br>			**-**	***key***: Path<br>				***value***: test.txt<br>**-**	***commandStatus***: Completed<br>	**command**:<br>		***type***: GetFile<br>		**params**:<br>			**-**	***key***: Path<br>				***value***: test222.txt | 2022-02-17T08:20:02.6180466Z | desktop-s2455r9 | 5b38733b-ed80-47be-b892-f2ffb52593fd | f70f9fe6b29cd9511652434919c6530618f06606 | Succeeded |
"""
        else:
            expected_table = u"""### tableToMarkdown test
|Commands|Creation time|Hostname|Machine Action Id|MachineId|Status|
|---|---|---|---|---|---|
| **-**	**command**:<br>		**params**:<br>			**-**	***value***: test.txt<br>				***key***: Path<br>		***type***: GetFile<br>	***commandStatus***: Completed<br>**-**	**command**:<br>		**params**:<br>			**-**	***value***: test222.txt<br>				***key***: Path<br>		***type***: GetFile<br>	***commandStatus***: Completed | 2022-02-17T08:20:02.6180466Z | desktop-s2455r9 | 5b38733b-ed80-47be-b892-f2ffb52593fd | f70f9fe6b29cd9511652434919c6530618f06606 | Succeeded |
"""
        assert expected_table == table

    @staticmethod
    def test_no_given_headers_and_sort_headers():
        """
        Given:
            - A list of dictionaries.
        When:
            - Calling tableToMarkdown with no given headers and sort_headers=True by default.
        Then:
            - Validate that the table is sorted by the keys.
        """
        data = [{'c': 1, 'b': 2, 'a': 3}, {'c': 4, 'b': 5, 'a': 6}]
        table = tableToMarkdown("tableToMarkdown test", data)
        assert table == ('### tableToMarkdown test\n'
                         '|a|b|c|\n|---|---|---|\n'
                         '| 3 | 2 | 1 |\n'
                         '| 6 | 5 | 4 |\n')

    @staticmethod
    def test_no_given_headers_and_sort_headers_false():
        """
        Given:
            - A list of dictionaries.
        When:
            - Calling tableToMarkdown with no given headers and sort_headers=False.
        Then:
            - Python 3: Validate that the table is not sorted by the keys.
            - Python 2: Validate that the table is sorted by the keys.
        """
        data = [{'c': 1, 'b': 2, 'a': 3}, {'c': 4, 'b': 5, 'a': 6}]
        table = tableToMarkdown("tableToMarkdown test", data, sort_headers=False)

        if IS_PY3:
            expected_table_unsorted = ('### tableToMarkdown test\n'
                                       '|c|b|a|\n|---|---|---|\n'
                                       '| 1 | 2 | 3 |\n'
                                       '| 4 | 5 | 6 |\n')
            assert table == expected_table_unsorted
        else:  # in python 2 sort_headers=False is not working
            expected_table_sorted = ('### tableToMarkdown test\n'
                                     '|a|b|c|\n|---|---|---|\n'
                                     '| 3 | 2 | 1 |\n'
                                     '| 6 | 5 | 4 |\n')
            assert table == expected_table_sorted


@pytest.mark.parametrize('data, expected_data', COMPLEX_DATA_WITH_URLS)
def test_url_to_clickable_markdown(data, expected_data):
    table = url_to_clickable_markdown(data, url_keys=['url', 'links'])
    assert table == expected_data


def test_flatten_cell():
    # sanity
    utf8_to_flatten = b'abcdefghijklmnopqrstuvwxyz1234567890!'.decode('utf8')
    flatten_text = flattenCell(utf8_to_flatten)
    expected_string = 'abcdefghijklmnopqrstuvwxyz1234567890!'

    assert flatten_text == expected_string

    # list of uft8 and string to flatten
    str_a = b'abcdefghijklmnopqrstuvwxyz1234567890!'
    utf8_b = str_a.decode('utf8')
    list_to_flatten = [str_a, utf8_b]
    flatten_text2 = flattenCell(list_to_flatten)
    expected_flatten_string = 'abcdefghijklmnopqrstuvwxyz1234567890!,\nabcdefghijklmnopqrstuvwxyz1234567890!'

    assert flatten_text2 == expected_flatten_string

    # special character test
    special_char = u'会'
    list_of_special = [special_char, special_char]

    flattenCell(list_of_special)
    flattenCell(special_char)

    # dictionary test
    dict_to_flatten = {'first': u'会'}
    expected_flatten_dict = u'{\n    "first": "\u4f1a"\n}'
    assert flattenCell(dict_to_flatten) == expected_flatten_dict

    # datetime test
    datetime_value = datetime(2019, 9, 17, 6, 16, 39)
    dict_to_flatten = {'date': datetime_value}
    expected_flatten_dict = '{\n    "date": "2019-09-17 06:16:39"\n}'
    assert flattenCell(dict_to_flatten) == expected_flatten_dict


def test_hash_djb2():
    assert hash_djb2("test") == 2090756197, "Invalid value of hash_djb2"


def test_camelize():
    non_camalized = [{'chookity_bop': 'asdasd'}, {'ab_c': 'd e', 'fgh_ijk': 'lm', 'nop': 'qr_st'}]
    expected_output_upper_camel = [{'ChookityBop': 'asdasd'}, {'AbC': 'd e', 'Nop': 'qr_st', 'FghIjk': 'lm'}]
    expected_output_lower_camel = [{'chookityBop': 'asdasd'}, {'abC': 'd e', 'nop': 'qr_st', 'fghIjk': 'lm'}]
    assert camelize(non_camalized, '_') == expected_output_upper_camel
    assert camelize(non_camalized, '_', upper_camel=True) == expected_output_upper_camel
    assert camelize(non_camalized, '_', upper_camel=False) == expected_output_lower_camel

    non_camalized2 = {'ab_c': 'd e', 'fgh_ijk': 'lm', 'nop': 'qr_st'}
    expected_output2_upper_camel = {'AbC': 'd e', 'Nop': 'qr_st', 'FghIjk': 'lm'}
    expected_output2_lower_camel = {'abC': 'd e', 'nop': 'qr_st', 'fghIjk': 'lm'}
    assert camelize(non_camalized2, '_') == expected_output2_upper_camel
    assert camelize(non_camalized2, '_', upper_camel=True) == expected_output2_upper_camel
    assert camelize(non_camalized2, '_', upper_camel=False) == expected_output2_lower_camel


def test_camelize_string():
    from CommonServerPython import camelize_string
    non_camalized = ['chookity_bop', 'ab_c', 'fgh_ijk', 'nop']
    expected_output_upper_camel = ['ChookityBop', 'AbC', 'FghIjk', 'Nop']
    expected_output_lower_camel = ['chookityBop', 'abC', 'fghIjk', 'nop']
    for i in range(len(non_camalized)):
        assert camelize_string(non_camalized[i], '_') == expected_output_upper_camel[i]
        assert camelize_string(non_camalized[i], '_', upper_camel=True) == expected_output_upper_camel[i]
        assert camelize_string(non_camalized[i], '_', upper_camel=False) == expected_output_lower_camel[i]


def test_underscoreToCamelCase():
    from CommonServerPython import underscoreToCamelCase
    non_camalized = ['chookity_bop', 'ab_c', 'fgh_ijk', 'nop']
    expected_output_upper_camel = ['ChookityBop', 'AbC', 'FghIjk', 'Nop']
    expected_output_lower_camel = ['chookityBop', 'abC', 'fghIjk', 'nop']
    for i in range(len(non_camalized)):
        assert underscoreToCamelCase(non_camalized[i]) == expected_output_upper_camel[i]
        assert underscoreToCamelCase(non_camalized[i], upper_camel=True) == expected_output_upper_camel[i]
        assert underscoreToCamelCase(non_camalized[i], upper_camel=False) == expected_output_lower_camel[i]


# Note this test will fail when run locally (in pycharm/vscode) as it assumes the machine (docker image) has UTC timezone set
def test_date_to_timestamp():
    assert date_to_timestamp('2018-11-06T08:56:41') == 1541494601000
    assert date_to_timestamp(datetime.strptime('2018-11-06T08:56:41', "%Y-%m-%dT%H:%M:%S")) == 1541494601000


PASCAL_TO_SPACE_USE_CASES = [
    ('Validate', 'Validate'),
    ('validate', 'Validate'),
    ('TCP', 'TCP'),
    ('eventType', 'Event Type'),
    ('eventID', 'Event ID'),
    ('eventId', 'Event Id'),
    ('IPAddress', 'IP Address'),
    ('isDisabled', 'Is Disabled'),
    ('device-group', 'Device - Group'),
]


@pytest.mark.parametrize('s, expected', PASCAL_TO_SPACE_USE_CASES)
def test_pascalToSpace(s, expected):
    assert pascalToSpace(s) == expected, 'Error on {} != {}'.format(pascalToSpace(s), expected)


def test_safe_load_json():
    valid_json_str = '{"foo": "bar"}'
    expected_valid_json_result = {u'foo': u'bar'}
    assert expected_valid_json_result == safe_load_json(valid_json_str)


def test_remove_empty_elements():
    test_dict = {
        "foo": "bar",
        "baz": {},
        "empty": [],
        "nested_dict": {
            "empty_list": [],
            "hummus": "pita"
        },
        "nested_list": {
            "more_empty_list": []
        }
    }

    expected_result = {
        "foo": "bar",
        "nested_dict": {
            "hummus": "pita"
        }
    }
    assert expected_result == remove_empty_elements(test_dict)


@pytest.mark.parametrize('header,raw_input,expected_output', [
    ('AWS DynamoDB DescribeBackup', {
        'BackupDescription': {
            "Foo": "Bar",
            "Baz": "Bang",
            "TestKey": "TestValue"
        }
    }, '''### AWS DynamoDB DescribeBackup\n|Baz|Foo|TestKey|\n|---|---|---|\n| Bang | Bar | TestValue |\n'''),
    ('Empty Results', {'key': []}, '### Empty Results\n**No entries.**\n')
])
def test_aws_table_to_markdown(header, raw_input, expected_output):
    """
    Given
        - A header and a dict with two levels
        - A header and a dict with one key pointing to an empty list
    When
        - Creating a markdown table using the aws_table_to_markdown function
    Ensure
        - The header appears as a markdown header and the dictionary is translated to a markdown table
        - The header appears as a markdown header and "No entries" text appears instead of a markdown table"
    """
    assert aws_table_to_markdown(raw_input, header) == expected_output


def test_argToList(mocker):
    expected = ['a', 'b', 'c']
    test1 = ['a', 'b', 'c']
    test2 = 'a,b,c'
    test3 = '["a","b","c"]'
    test4 = 'a;b;c'
    test5 = 1
    test6 = '1'
    test7 = True
    test8 = [1, 2, 3]
    test9 = "[test.com]"

    results = [argToList(test1), argToList(test2), argToList(test2, ','), argToList(test3), argToList(test4, ';')]

    for result in results:
        assert expected == result, 'argToList test failed, {} is not equal to {}'.format(str(result), str(expected))
    mocker.patch.object(demisto, 'debug', return_value=None)
    assert argToList(test5) == [1]
    assert argToList(test5, transform=str) == ['1']
    assert argToList(test6) == ['1']
    assert argToList(test7) == [True]
    assert argToList(test8, transform=str) == ['1', '2', '3']
    assert argToList(test9) == ["[test.com]"]


@pytest.mark.parametrize('args, field, expected_output', [
    ({'ids': "1,2,3"}, 'ids', ["1", "2", "3"]),
    ({'ids': "1,2,1"}, 'ids', ["1", "2"]),
    ({'ids': ""}, 'ids', []),
    ({'ids': ""}, 'name', []),
])
def test_remove_duplicates_from_list_arg(args, field, expected_output):
    assert len(remove_duplicates_from_list_arg(args, field)) == len(expected_output)


def test_remove_nulls():
    temp_dictionary = {"a": "b", "c": 4, "e": [], "f": {}, "g": None, "h": "", "i": [1], "k": ()}
    expected_dictionary = {"a": "b", "c": 4, "i": [1]}

    remove_nulls_from_dictionary(temp_dictionary)

    assert expected_dictionary == temp_dictionary, \
        "remove_nulls_from_dictionary test failed, {} is not equal to {}".format(str(temp_dictionary),
                                                                                 str(expected_dictionary))


def test_is_error_true():
    execute_command_results = [
        {
            "Type": entryTypes["error"],
            "ContentsFormat": formats["text"],
            "Contents": "this is error message"
        }
    ]
    assert is_error(execute_command_results)


def test_is_error_none():
    assert not is_error(None)


def test_is_error_single_entry():
    execute_command_results = {
        "Type": entryTypes["error"],
        "ContentsFormat": formats["text"],
        "Contents": "this is error message"
    }

    assert is_error(execute_command_results)


def test_is_error_false():
    execute_command_results = [
        {
            "Type": entryTypes["note"],
            "ContentsFormat": formats["text"],
            "Contents": "this is regular note"
        }
    ]
    assert not is_error(execute_command_results)


def test_not_error_entry():
    execute_command_results = "invalid command results as string"
    assert not is_error(execute_command_results)


def test_get_error():
    execute_command_results = [
        {
            "Type": entryTypes["error"],
            "ContentsFormat": formats["text"],
            "Contents": "this is error message"
        }
    ]
    error = get_error(execute_command_results)
    assert error == "this is error message"


def test_get_error_single_entry():
    execute_command_results = {
        "Type": entryTypes["error"],
        "ContentsFormat": formats["text"],
        "Contents": "this is error message"
    }

    error = get_error(execute_command_results)
    assert error == "this is error message"


def test_get_error_need_raise_error_on_non_error_input():
    execute_command_results = [
        {
            "Type": entryTypes["note"],
            "ContentsFormat": formats["text"],
            "Contents": "this is not an error"
        }
    ]
    try:
        get_error(execute_command_results)
    except ValueError as exception:
        assert "execute_command_result has no error entry. before using get_error use is_error" in str(exception)
        return

    assert False


@mark.parametrize('data,data_expected,filename', [
    ("this is a test", b"this is a test", "test.txt"),
    ("this is a test", b"this is a test", "../../../test.txt"),
    (u"עברית", u"עברית".encode('utf-8'), "test.txt"),
    (b"binary data\x15\x00", b"binary data\x15\x00", "test.txt"),
])  # noqa: E124
def test_fileResult(mocker, request, data, data_expected, filename):
    file_id = str(uuid.uuid4())
    mocker.patch.object(demisto, 'uniqueFile', return_value="fileresult")
    mocker.patch.object(demisto, 'investigation', return_value={'id': file_id})
    file_name = "{}_fileresult".format(file_id)

    def cleanup():
        try:
            os.remove(file_name)
        except OSError:
            pass

    request.addfinalizer(cleanup)
    res = fileResult(filename, data)
    assert res['File'] == "test.txt"
    with open(file_name, 'rb') as f:
        assert f.read() == data_expected


# Error that always returns a unicode string to it's str representation
class SpecialErr(Exception):
    def __str__(self):
        return u"מיוחד"


def test_logger():
    from CommonServerPython import LOG
    LOG(u'€')
    LOG(Exception(u'€'))
    LOG(SpecialErr(12))


def test_logger_write(mocker):
    mocker.patch.object(demisto, 'params', return_value={
        'credentials': {'password': 'my_password'},
    })
    mocker.patch.object(demisto, 'info')
    ilog = IntegrationLogger()
    ilog.write("This is a test with my_password")
    ilog.print_log()
    # assert that the print doesn't contain my_password
    # call_args is tuple (args list, kwargs). we only need the args
    args = demisto.info.call_args[0]
    assert 'This is a test' in args[0]
    assert 'my_password' not in args[0]
    assert '<XX_REPLACED>' in args[0]


def test_logger_init_key_name(mocker):
    mocker.patch.object(demisto, 'params', return_value={
        'key': {'password': 'my_password'},
        'secret': 'my_secret'
    })
    mocker.patch.object(demisto, 'info')
    ilog = IntegrationLogger()
    ilog.write("This is a test with my_password and my_secret")
    ilog.print_log()
    # assert that the print doesn't contain my_password
    # call_args is tuple (args list, kwargs). we only need the args
    args = demisto.info.call_args[0]
    assert 'This is a test' in args[0]
    assert 'my_password' not in args[0]
    assert 'my_secret' not in args[0]
    assert '<XX_REPLACED>' in args[0]


def test_logger_replace_strs(mocker):
    mocker.patch.object(demisto, 'params', return_value={
        'apikey': 'my_apikey',
    })
    ilog = IntegrationLogger()
    ilog.add_replace_strs('special_str', 'ZAQ!@#$%&*', '')  # also check that empty string is not added by mistake
    ilog('my_apikey is special_str and b64: ' + b64_encode('my_apikey'))
    ilog('special chars like ZAQ!@#$%&* should be replaced even when url-encoded like ZAQ%21%40%23%24%25%26%2A')
    assert ('' not in ilog.replace_strs)
    assert ilog.messages[0] == '<XX_REPLACED> is <XX_REPLACED> and b64: <XX_REPLACED>'
    assert ilog.messages[1] == \
        'special chars like <XX_REPLACED> should be replaced even when url-encoded like <XX_REPLACED>'


TEST_SSH_KEY_ESC = '-----BEGIN OPENSSH PRIVATE KEY-----\\nb3BlbnNzaC1rZXktdjEAAAAABG5vbmUAAAAEbm9uZQAAAAAAAAABAAACFw' \
                   'AAAAdzc2gtcn\\n-----END OPENSSH PRIVATE KEY-----'

TEST_SSH_KEY = '-----BEGIN OPENSSH PRIVATE KEY-----\nb3BlbnNzaC1rZXktdjEAAAAABG5vbmUAAAAEbm9uZQAAAAAAAAABAAACFw' \
               'AAAAdzc2gtcn\n-----END OPENSSH PRIVATE KEY-----'

TEST_PASS_JSON_CHARS = 'json_chars'

SENSITIVE_PARAM = {
    'app': None,
    'authentication': {
        'credential': '',
        'credentials': {
            'id': '',
            'locked': False,
            'modified': '0001-01-01T00: 00: 00Z',
            'name': '',
            'password': 'cred_pass',
            'sortValues': None,
            'sshkey': TEST_SSH_KEY,
            'sshkeyEsc': TEST_SSH_KEY_ESC,
            'sshkeyPass': 'ssh_key_secret_pass',
            'user': '',
            'vaultInstanceId': '',
            'version': 0,
            'workgroup': ''
        },
        'identifier': 'admin',
        'password': 'ident_pass',
        'passwordChanged': False
    },
    'password': TEST_PASS_JSON_CHARS + '\\"',
}


def test_logger_replace_strs_credentials(mocker):
    mocker.patch.object(demisto, 'params', return_value=SENSITIVE_PARAM)
    basic_auth = b64_encode(
        '{}:{}'.format(SENSITIVE_PARAM['authentication']['identifier'], SENSITIVE_PARAM['authentication']['password']))
    ilog = IntegrationLogger()
    # log some secrets
    ilog('my cred pass: cred_pass. my ssh key: ssh_key_secret. my ssh key: {}.'
         'my ssh key: {}. my ssh pass: ssh_key_secret_pass. ident: ident_pass.'
         ' basic auth: {}'.format(TEST_SSH_KEY, TEST_SSH_KEY_ESC, basic_auth))

    for s in ('cred_pass', TEST_SSH_KEY, TEST_SSH_KEY_ESC, 'ssh_key_secret_pass', 'ident_pass', basic_auth):
        assert s not in ilog.messages[0]


def test_debug_logger_replace_strs(mocker):
    mocker.patch.object(demisto, 'params', return_value=SENSITIVE_PARAM)
    debug_logger = DebugLogger()
    debug_logger.int_logger.set_buffering(True)
    debug_logger.log_start_debug()
    msg = debug_logger.int_logger.messages[0]
    assert 'debug-mode started' in msg
    assert 'Params:' in msg
    for s in ('cred_pass', 'ssh_key_secret', 'ssh_key_secret_pass', 'ident_pass', TEST_SSH_KEY,
              TEST_SSH_KEY_ESC, TEST_PASS_JSON_CHARS):
        assert s not in msg


def test_add_sensitive_log_strs(mocker):
    """
    Given:
       - Debug mode command
    When
       - Adding sensitive strings to the log
    Then
       - Ensure that both LOG and _requests_logger mask the sensitive str
    """
    sensitive_str = '%%This_is_API_key%%'
    from CommonServerPython import add_sensitive_log_strs, LOG
    mocker.patch('CommonServerPython._requests_logger', DebugLogger())
    CommonServerPython._requests_logger.log_start_debug()
    add_sensitive_log_strs(sensitive_str)
    assert sensitive_str not in LOG(sensitive_str)
    assert sensitive_str not in CommonServerPython._requests_logger.int_logger(sensitive_str)


def test_build_curl_post_noproxy():
    """
    Given:
       - HTTP client log messages of POST query
       - Proxy is not used and insecure is not checked
    When
       - Building curl query
    Then
       - Ensure curl is generated as expected
    """
    ilog = IntegrationLogger()
    ilog.build_curl("send: b'POST /api HTTP/1.1\\r\\n"
                    "Host: demisto.com\\r\\n"
                    "User-Agent: python-requests/2.25.0\\r\\n"
                    "Accept-Encoding: gzip, deflate\r\n"
                    "Accept: */*\\r\\n"
                    "Connection: keep-alive\\r\\n"
                    "Authorization: TOKEN\\r\\n"
                    "Content-Length: 57\\r\\n"
                    "Content-Type: application/json\\r\\n\\r\\n'")
    ilog.build_curl("send: b'{\"data\": \"value\"}'")
    assert ilog.curl == [
        'curl -X POST https://demisto.com/api -H "Authorization: TOKEN" -H "Content-Type: application/json" '
        '--noproxy "*" -d \'{"data": "value"}\''
    ]


def test_build_curl_post_xml():
    """
    Given:
       - HTTP client log messages of POST query with XML body
       - Proxy is not used and insecure is not checked
    When
       - Building curl query
    Then
       - Ensure curl is generated as expected
    """
    ilog = IntegrationLogger()
    ilog.build_curl("send: b'POST /api HTTP/1.1\\r\\n"
                    "Host: demisto.com\\r\\n"
                    "User-Agent: python-requests/2.25.0\\r\\n"
                    "Accept-Encoding: gzip, deflate\r\n"
                    "Accept: */*\\r\\n"
                    "Connection: keep-alive\\r\\n"
                    "Authorization: TOKEN\\r\\n"
                    "Content-Length: 57\\r\\n"
                    "Content-Type: application/json\\r\\n\\r\\n'")
    ilog.build_curl("send: b'<?xml version=\"1.0\" encoding=\"utf-8\"?>'")
    assert ilog.curl == [
        'curl -X POST https://demisto.com/api -H "Authorization: TOKEN" -H "Content-Type: application/json" '
        '--noproxy "*" -d \'<?xml version="1.0" encoding="utf-8"?>\''
    ]


def test_build_curl_get_withproxy(mocker):
    """
    Given:
       - HTTP client log messages of GET query
       - Proxy used and insecure checked
    When
       - Building curl query
    Then
       - Ensure curl is generated as expected
    """
    mocker.patch.object(demisto, 'params', return_value={
        'proxy': True,
        'insecure': True
    })
    os.environ['https_proxy'] = 'http://proxy'
    ilog = IntegrationLogger()
    ilog.build_curl("send: b'GET /api HTTP/1.1\\r\\n"
                    "Host: demisto.com\\r\\n"
                    "User-Agent: python-requests/2.25.0\\r\\n"
                    "Accept-Encoding: gzip, deflate\r\n"
                    "Accept: */*\\r\\n"
                    "Connection: keep-alive\\r\\n"
                    "Authorization: TOKEN\\r\\n"
                    "Content-Length: 57\\r\\n"
                    "Content-Type: application/json\\r\\n\\r\\n'")
    ilog.build_curl("send: b'{\"data\": \"value\"}'")
    assert ilog.curl == [
        'curl -X GET https://demisto.com/api -H "Authorization: TOKEN" -H "Content-Type: application/json" '
        '--proxy http://proxy -k -d \'{"data": "value"}\''
    ]


def test_build_curl_multiple_queries():
    """
    Given:
       - HTTP client log messages of POST and GET queries
       - Proxy is not used and insecure is not checked
    When
       - Building curl query
    Then
       - Ensure two curl queries are generated as expected
    """
    ilog = IntegrationLogger()
    ilog.build_curl("send: b'POST /api/post HTTP/1.1\\r\\n"
                    "Host: demisto.com\\r\\n"
                    "User-Agent: python-requests/2.25.0\\r\\n"
                    "Accept-Encoding: gzip, deflate\r\n"
                    "Accept: */*\\r\\n"
                    "Connection: keep-alive\\r\\n"
                    "Authorization: TOKEN\\r\\n"
                    "Content-Length: 57\\r\\n"
                    "Content-Type: application/json\\r\\n\\r\\n'")
    ilog.build_curl("send: b'{\"postdata\": \"value\"}'")
    ilog.build_curl("send: b'GET /api/get HTTP/1.1\\r\\n"
                    "Host: demisto.com\\r\\n"
                    "User-Agent: python-requests/2.25.0\\r\\n"
                    "Accept-Encoding: gzip, deflate\r\n"
                    "Accept: */*\\r\\n"
                    "Connection: keep-alive\\r\\n"
                    "Authorization: TOKEN\\r\\n"
                    "Content-Length: 57\\r\\n"
                    "Content-Type: application/json\\r\\n\\r\\n'")
    ilog.build_curl("send: b'{\"getdata\": \"value\"}'")
    assert ilog.curl == [
        'curl -X POST https://demisto.com/api/post -H "Authorization: TOKEN" -H "Content-Type: application/json" '
        '--noproxy "*" -d \'{"postdata": "value"}\'',
        'curl -X GET https://demisto.com/api/get -H "Authorization: TOKEN" -H "Content-Type: application/json" '
        '--noproxy "*" -d \'{"getdata": "value"}\''
    ]


def test_is_mac_address():
    from CommonServerPython import is_mac_address

    mac_address_false = 'AA:BB:CC:00:11'
    mac_address_true = 'AA:BB:CC:00:11:22'

    assert (is_mac_address(mac_address_false) is False)
    assert (is_mac_address(mac_address_true))


def test_return_error_truncated_message(mocker):
    """
    Given
    - invalid error message due to longer than max length (50,000)

    When
    - return_error function is called

    Then
    - Return a truncated message that contains clarification about the truncation
    """
    from CommonServerPython import return_error, MAX_ERROR_MESSAGE_LENGTH
    err_msg = "1" * (MAX_ERROR_MESSAGE_LENGTH + 1)
    results = mocker.spy(demisto, 'results')
    mocker.patch.object(sys, 'exit')
    return_error(err_msg)
    assert len(results.call_args[0][0]["Contents"]) == MAX_ERROR_MESSAGE_LENGTH + \
        len("...This error body was truncated...")
    assert "This error body was truncated" in results.call_args[0][0]["Contents"]


def test_return_error_valid_message(mocker):
    """
    Given
    - A valid error message

    When
    - return_error function is called

    Then
    - Ensure the same message is returned
    - Ensure the error message does not contain clarification about a truncation
    """
    from CommonServerPython import return_error, MAX_ERROR_MESSAGE_LENGTH
    err_msg = "1" * int(MAX_ERROR_MESSAGE_LENGTH * 0.9)
    results = mocker.spy(demisto, 'results')
    mocker.patch.object(sys, 'exit')
    return_error(err_msg)
    assert len(results.call_args[0][0]["Contents"]) == len(err_msg)
    assert "This error body was truncated" not in results.call_args[0][0]["Contents"]


def test_return_error_command(mocker):
    from CommonServerPython import return_error
    err_msg = "Testing unicode Ё"
    outputs = {'output': 'error'}
    expected_error = {
        'Type': entryTypes['error'],
        'ContentsFormat': formats['text'],
        'Contents': err_msg,
        "EntryContext": outputs
    }

    # Test command that is not fetch-incidents
    mocker.patch.object(demisto, 'command', return_value="test-command")
    mocker.patch.object(sys, 'exit')
    mocker.spy(demisto, 'results')
    return_error(err_msg, '', outputs)
    assert str(demisto.results.call_args) == "call({})".format(expected_error)


def test_return_error_fetch_incidents(mocker):
    from CommonServerPython import return_error
    err_msg = "Testing unicode Ё"

    # Test fetch-incidents
    mocker.patch.object(demisto, 'command', return_value="fetch-incidents")
    returned_error = False
    try:
        return_error(err_msg)
    except Exception as e:
        returned_error = True
        assert str(e) == err_msg
    assert returned_error


def test_return_error_fetch_credentials(mocker):
    from CommonServerPython import return_error
    err_msg = "Testing unicode Ё"

    # Test fetch-credentials
    mocker.patch.object(demisto, 'command', return_value="fetch-credentials")
    returned_error = False
    try:
        return_error(err_msg)
    except Exception as e:
        returned_error = True
        assert str(e) == err_msg
    assert returned_error


def test_return_error_fetch_indicators(mocker):
    from CommonServerPython import return_error
    err_msg = "Testing unicode Ё"

    # Test fetch-indicators
    mocker.patch.object(demisto, 'command', return_value="fetch-indicators")
    returned_error = False
    try:
        return_error(err_msg)
    except Exception as e:
        returned_error = True
        assert str(e) == err_msg
    assert returned_error


def test_return_error_long_running_execution(mocker):
    from CommonServerPython import return_error
    err_msg = "Testing unicode Ё"

    # Test long-running-execution
    mocker.patch.object(demisto, 'command', return_value="long-running-execution")
    returned_error = False
    try:
        return_error(err_msg)
    except Exception as e:
        returned_error = True
        assert str(e) == err_msg
    assert returned_error


def test_return_error_script(mocker, monkeypatch):
    from CommonServerPython import return_error
    mocker.patch.object(sys, 'exit')
    mocker.spy(demisto, 'results')
    monkeypatch.delattr(demisto, 'command')
    err_msg = "Testing unicode Ё"
    outputs = {'output': 'error'}
    expected_error = {
        'Type': entryTypes['error'],
        'ContentsFormat': formats['text'],
        'Contents': err_msg,
        "EntryContext": outputs
    }

    assert not hasattr(demisto, 'command')
    return_error(err_msg, '', outputs)
    assert str(demisto.results.call_args) == "call({})".format(expected_error)


def test_exception_in_return_error(mocker):
    from CommonServerPython import return_error, IntegrationLogger

    expected = {'EntryContext': None, 'Type': 4, 'ContentsFormat': 'text', 'Contents': 'Message'}
    mocker.patch.object(demisto, 'results')
    mocker.patch.object(IntegrationLogger, '__call__', return_value='Message')
    with raises(SystemExit, match='0'):
        return_error("Message", error=ValueError("Error!"))
    results = demisto.results.call_args[0][0]
    assert expected == results
    # IntegrationLogger = LOG (2 times if exception supplied)
    assert IntegrationLogger.__call__.call_count == 2


def test_return_error_get_modified_remote_data(mocker):
    from CommonServerPython import return_error
    mocker.patch.object(demisto, 'command', return_value='get-modified-remote-data')
    mocker.patch.object(demisto, 'results')
    err_msg = 'Test Error'
    with raises(SystemExit):
        return_error(err_msg)
    assert demisto.results.call_args[0][0]['Contents'] == 'skip update. error: ' + err_msg


def test_return_error_get_modified_remote_data_not_implemented(mocker):
    from CommonServerPython import return_error
    mocker.patch.object(demisto, 'command', return_value='get-modified-remote-data')
    mocker.patch.object(demisto, 'results')
    err_msg = 'Test Error'
    with raises(SystemExit):
        try:
            raise NotImplementedError('Command not implemented')
        except:
            return_error(err_msg)
    assert demisto.results.call_args[0][0]['Contents'] == err_msg


def test_indicator_type_by_server_version_6_2(mocker, clear_version_cache):
    """
    Given
    - demisto version mock set to 6.2

    When
    - demisto version mock set to 6.2

    Then
    - Return the STIX indicator type with the STIX prefix
    """
    mocker.patch.object(
        demisto,
        'demistoVersion',
        return_value={
            'version': '6.2.0',
        }
    )
    assert FeedIndicatorType.indicator_type_by_server_version("STIX Attack Pattern") == "Attack Pattern"


def test_assign_params():
    from CommonServerPython import assign_params
    res = assign_params(a='1', b=True, c=None, d='')
    assert res == {'a': '1', 'b': True}


class TestBuildDBotEntry(object):
    def test_build_dbot_entry(self):
        from CommonServerPython import build_dbot_entry
        res = build_dbot_entry('user@example.com', 'Email', 'Vendor', 1)
        assert res == {'DBotScore': {'Indicator': 'user@example.com', 'Type': 'email', 'Vendor': 'Vendor', 'Score': 1}}

    def test_build_dbot_entry_no_malicious(self):
        from CommonServerPython import build_dbot_entry
        res = build_dbot_entry('user@example.com', 'Email', 'Vendor', 3, build_malicious=False)
        assert res == {'DBotScore': {'Indicator': 'user@example.com', 'Type': 'email', 'Vendor': 'Vendor', 'Score': 3}}

    def test_build_dbot_entry_malicious(self):
        from CommonServerPython import build_dbot_entry, outputPaths
        res = build_dbot_entry('user@example.com', 'Email', 'Vendor', 3, 'Malicious email')

        assert res == {
            "DBotScore": {
                "Vendor": "Vendor",
                "Indicator": "user@example.com",
                "Score": 3,
                "Type": "email"
            },
            outputPaths['email']: {
                "Malicious": {
                    "Vendor": "Vendor",
                    "Description": "Malicious email"
                },
                "Address": "user@example.com"
            }
        }

    def test_build_malicious_dbot_entry_file(self):
        from CommonServerPython import build_malicious_dbot_entry, outputPaths
        res = build_malicious_dbot_entry('md5hash', 'MD5', 'Vendor', 'Google DNS')
        assert res == {
            outputPaths['file']:
                {"Malicious": {"Vendor": "Vendor", "Description": "Google DNS"}, "MD5": "md5hash"}}

    def test_build_malicious_dbot_entry(self):
        from CommonServerPython import build_malicious_dbot_entry, outputPaths
        res = build_malicious_dbot_entry('8.8.8.8', 'ip', 'Vendor', 'Google DNS')
        assert res == {outputPaths['ip']: {
            'Address': '8.8.8.8', 'Malicious': {'Vendor': 'Vendor', 'Description': 'Google DNS'}}}

    def test_build_malicious_dbot_entry_wrong_indicator_type(self):
        from CommonServerPython import build_malicious_dbot_entry, DemistoException
        with raises(DemistoException, match='Wrong indicator type'):
            build_malicious_dbot_entry('8.8.8.8', 'notindicator', 'Vendor', 'Google DNS')

    def test_illegal_dbot_score(self):
        from CommonServerPython import build_dbot_entry, DemistoException
        with raises(DemistoException, match='illegal DBot score'):
            build_dbot_entry('1', 'ip', 'Vendor', 8)

    def test_illegal_indicator_type(self):
        from CommonServerPython import build_dbot_entry, DemistoException
        with raises(DemistoException, match='illegal indicator type'):
            build_dbot_entry('1', 'NOTHING', 'Vendor', 2)

    def test_file_indicators(self):
        from CommonServerPython import build_dbot_entry, outputPaths
        res = build_dbot_entry('md5hash', 'md5', 'Vendor', 3)
        assert res == {
            "DBotScore": {
                "Indicator": "md5hash",
                "Type": "file",
                "Vendor": "Vendor",
                "Score": 3
            },
            outputPaths['file']: {
                "MD5": "md5hash",
                "Malicious": {
                    "Vendor": "Vendor",
                    "Description": None
                }
            }
        }


class TestCommandResults:
    @pytest.mark.parametrize('outputs, prefix', [([], None), ([], ''), ({}, '.')])
    def test_outputs_without_outputs_prefix(self, outputs, prefix):
        """
        Given
        - outputs as a list without output_prefix, or with a period output prefix.

        When
        - Returns results.

        Then
        - Validate a ValueError is raised.
        """
        from CommonServerPython import CommandResults
        with pytest.raises(ValueError, match='outputs_prefix'):
            CommandResults(outputs=outputs, outputs_prefix=prefix)

    def test_with_tags(self):
        from CommonServerPython import CommandResults
        command_results = CommandResults(tags=['tag1', 'tag2'])
        assert command_results.tags == ['tag1', 'tag2']
        assert command_results.to_context()['Tags'] == ['tag1', 'tag2']

    @pytest.mark.parametrize('output', [True, False])
    def test_with_boolean_output(self, output):
        from CommonServerPython import CommandResults
        command_results = CommandResults(
            outputs=output,
            outputs_prefix="BooleanOutput",
            readable_output="Boolean Output: {}".format(output),
        )
        assert command_results.to_context()['Contents'] == output

    def test_dbot_score_is_in_to_context_ip(self):
        """
        Given
        - IP indicator

        When
        - Creating a reputation

        Then
        - Validate the DBOT Score and IP output exists in entry context.
        """
        from CommonServerPython import Common, DBotScoreType, CommandResults
        indicator_id = '1.1.1.1'
        raw_response = {'id': indicator_id}
        indicator = Common.IP(
            indicator_id,
            dbot_score=Common.DBotScore(
                indicator_id,
                DBotScoreType.IP,
                'VirusTotal',
                score=Common.DBotScore.BAD,
                malicious_description='malicious!'
            )
        )
        entry_context = CommandResults(
            indicator=indicator,
            readable_output='Indicator!',
            outputs={'Indicator': raw_response},
            raw_response=raw_response
        ).to_context()['EntryContext']
        assert Common.DBotScore.CONTEXT_PATH in entry_context
        assert Common.IP.CONTEXT_PATH in entry_context

    def test_dbot_score_is_in_to_context_file(self):
        """
        Given
        - File indicator

        When
        - Creating a reputation

        Then
        - Validate the DBOT Score and File output exists in entry context.
        """
        from CommonServerPython import Common, DBotScoreType, CommandResults
        indicator_id = '63347f5d946164a23faca26b78a91e1c'
        raw_response = {'id': indicator_id}
        indicator = Common.File(
            md5=indicator_id,
            dbot_score=Common.DBotScore(
                indicator_id,
                DBotScoreType.FILE,
                'Indicator',
                score=Common.DBotScore.BAD,
                malicious_description='malicious!'
            )
        )
        entry_context = CommandResults(
            indicator=indicator,
            readable_output='output!',
            outputs={'Indicator': raw_response},
            raw_response=raw_response
        ).to_context()['EntryContext']
        assert Common.DBotScore.CONTEXT_PATH in entry_context
        assert Common.File.CONTEXT_PATH in entry_context

    def test_dbot_score_is_in_to_context_domain(self):
        """
        Given
        - domain indicator

        When
        - Creating a reputation

        Then
        - Validate the DBOT Score and File output exists in entry context.
        """
        from CommonServerPython import Common, DBotScoreType, CommandResults
        indicator_id = 'example.com'
        raw_response = {'id': indicator_id}
        indicator = Common.Domain(
            indicator_id,
            dbot_score=Common.DBotScore(
                indicator_id,
                DBotScoreType.DOMAIN,
                'VirusTotal',
                score=Common.DBotScore.BAD,
                malicious_description='malicious!'
            )
        )
        entry_context = CommandResults(
            indicator=indicator,
            readable_output='output!',
            outputs={'Indicator': raw_response},
            raw_response=raw_response
        ).to_context()['EntryContext']
        assert Common.DBotScore.CONTEXT_PATH in entry_context
        assert Common.Domain.CONTEXT_PATH in entry_context

    def test_dbot_score_is_in_to_context_url(self):
        """
        Given
        - url indicator

        When
        - Creating a reputation

        Then
        - Validate the DBOT Score and File output exists in entry context.
        """
        from CommonServerPython import Common, DBotScoreType, CommandResults
        indicator_id = 'https://example.com'
        raw_response = {'id': indicator_id}
        indicator = Common.URL(
            indicator_id,
            dbot_score=Common.DBotScore(
                indicator_id,
                DBotScoreType.URL,
                'VirusTotal',
                score=Common.DBotScore.BAD,
                malicious_description='malicious!'
            )
        )
        entry_context = CommandResults(
            indicator=indicator,
            readable_output='output!',
            outputs={'Indicator': raw_response},
            raw_response=raw_response
        ).to_context()['EntryContext']
        assert Common.DBotScore.CONTEXT_PATH in entry_context
        assert Common.URL.CONTEXT_PATH in entry_context

    def test_hashes_array_is_in_to_context_file(self):
        """
        Given
        - A File indicator.

        When
        - Creating a reputation with all existing hashes.

        Then
        - Verify that the hashes array exists in the entry context and includes all the hashes types and values.
        """
        from CommonServerPython import Common, DBotScoreType, CommandResults
        indicator_id = '63347f5d946164a23faca26b78a91e1c'
        raw_response = {'id': indicator_id}
        indicator = Common.File(
            md5=indicator_id,
            sha1='test_sha1',
            sha256='test_sha256',
            sha512='test_sha512',
            ssdeep='test_ssdeep',
            imphash='test_imphash',
            hashes=[Common.Hash('test_type1', 'test_value1'), Common.Hash('test_type2', 'test_value2')],
            dbot_score=Common.DBotScore(
                indicator_id,
                DBotScoreType.FILE,
                'Indicator',
                score=Common.DBotScore.BAD,
                malicious_description='malicious!'
            )
        )
        entry_context = CommandResults(
            indicator=indicator,
            readable_output='output!',
            outputs={'Indicator': raw_response},
            raw_response=raw_response
        ).to_context()['EntryContext']

        expected_hashes_array = [
            {'type': 'test_type1', 'value': 'test_value1'},
            {'type': 'test_type2', 'value': 'test_value2'},
            {'type': 'MD5', 'value': '63347f5d946164a23faca26b78a91e1c'},
            {'type': 'SHA1', 'value': 'test_sha1'},
            {'type': 'SHA256', 'value': 'test_sha256'},
            {'type': 'SHA512', 'value': 'test_sha512'},
            {'type': 'SSDeep', 'value': 'test_ssdeep'},
            {'type': 'Imphash', 'value': 'test_imphash'}
        ]

        assert entry_context[Common.File.CONTEXT_PATH][0].get('Hashes') == expected_hashes_array

    def test_multiple_outputs_keys(self):
        """
        Given
        - File has 3 unique keys. sha256, md5 and sha1

        When
        - creating CommandResults with outputs_key_field=[sha1, sha256, md5]

        Then
        - entrycontext DT expression contains all 3 unique fields
        """
        from CommonServerPython import CommandResults

        files = [
            {
                'sha256': '111',
                'sha1': '111',
                'md5': '111'
            },
            {
                'sha256': '222',
                'sha1': '222',
                'md5': '222'
            }
        ]
        results = CommandResults(outputs_prefix='File', outputs_key_field=['sha1', 'sha256', 'md5'], outputs=files)

        assert list(results.to_context()['EntryContext'].keys())[0] == \
            'File(val.sha1 && val.sha1 == obj.sha1 && val.sha256 && val.sha256 == obj.sha256 && val.md5 && val.md5 == obj.md5)'

    def test_output_prefix_includes_dt(self):
        """
        Given
        - Returning File with only outputs_prefix which includes DT in it
        - outputs key fields are not provided

        When
        - creating CommandResults

        Then
        - EntryContext key should contain only the outputs_prefix
        """
        from CommonServerPython import CommandResults

        files = [{"key": "value"}]  # if outputs is empty list, no results are returned
        results = CommandResults(outputs_prefix='File(val.sha1 == obj.sha1 && val.md5 == obj.md5)',
                                 outputs_key_field='', outputs=files)

        assert list(results.to_context()['EntryContext'].keys())[0] == \
            'File(val.sha1 == obj.sha1 && val.md5 == obj.md5)'

    @pytest.mark.parametrize('score, expected_readable',
                             [(CommonServerPython.Common.DBotScore.NONE, 'Unknown'),
                              (CommonServerPython.Common.DBotScore.GOOD, 'Good'),
                              (CommonServerPython.Common.DBotScore.SUSPICIOUS, 'Suspicious'),
                              (CommonServerPython.Common.DBotScore.BAD, 'Bad')])
    def test_dbot_readable(self, score, expected_readable):
        from CommonServerPython import Common, DBotScoreType
        dbot_score = Common.DBotScore(
            indicator='8.8.8.8',
            integration_name='Test',
            indicator_type=DBotScoreType.IP,
            score=score
        )
        assert dbot_score.to_readable() == expected_readable

    def test_dbot_readable_invalid(self):
        from CommonServerPython import Common, DBotScoreType
        dbot_score = Common.DBotScore(
            indicator='8.8.8.8',
            integration_name='Test',
            indicator_type=DBotScoreType.IP,
            score=0
        )
        dbot_score.score = 7
        assert dbot_score.to_readable() == 'Undefined'
        dbot_score.score = None
        assert dbot_score.to_readable() == 'Undefined'

    def test_readable_only_context(self):
        """
        Given:
        - Markdown entry to CommandResults

        When:
        - Returning results

        Then:
        - Validate HumanReadable exists
        """
        from CommonServerPython import CommandResults
        markdown = '## Something'
        context = CommandResults(readable_output=markdown).to_context()
        assert context.get('HumanReadable') == markdown

    def test_empty_outputs(self):
        """
        Given:
        - Outputs as None

        When:
        - Returning results

        Then:
        - Validate EntryContext key value

        """
        from CommonServerPython import CommandResults
        res = CommandResults(
            outputs_prefix='FoundIndicators',
            outputs_key_field='value',
            outputs=None
        )
        context = res.to_context()
        assert {} == context.get('EntryContext')

    def test_empty_list_outputs(self):
        """
        Given:
        - Outputs with empty list

        When:
        - Returning results

        Then:
        - Validate EntryContext key value

        """
        from CommonServerPython import CommandResults
        res = CommandResults(
            outputs_prefix='FoundIndicators',
            outputs_key_field='value',
            outputs=[]
        )
        context = res.to_context()
        assert {} == context.get('EntryContext')

    def test_return_command_results(self, clear_version_cache):
        from CommonServerPython import Common, CommandResults, EntryFormat, EntryType, DBotScoreType

        dbot_score = Common.DBotScore(
            indicator='8.8.8.8',
            integration_name='Test',
            indicator_type=DBotScoreType.IP,
            score=Common.DBotScore.GOOD,
            message='test comment'
        )

        ip = Common.IP(
            ip='8.8.8.8',
            dbot_score=dbot_score,
            asn='some asn',
            hostname='test.com',
            geo_country=None,
            geo_description=None,
            geo_latitude=None,
            geo_longitude=None,
            positive_engines=None,
            detection_engines=None
        )

        results = CommandResults(
            outputs_key_field=None,
            outputs_prefix=None,
            outputs=None,
            indicators=[ip]
        )

        assert results.to_context() == {
            'Type': EntryType.NOTE,
            'ContentsFormat': EntryFormat.JSON,
            'Contents': None,
            'HumanReadable': None,
            'EntryContext': {
                'IP(val.Address && val.Address == obj.Address)': [
                    {
                        'Address': '8.8.8.8',
                        'ASN': 'some asn',
                        'Hostname': 'test.com'
                    }
                ],
                'DBotScore(val.Indicator && val.Indicator == obj.Indicator && '
                'val.Vendor == obj.Vendor && val.Type == obj.Type)': [
                    {
                        'Indicator': '8.8.8.8',
                        'Vendor': 'Test',
                        'Score': 1,
                        'Type': 'ip',
                        'Message': 'test comment'
                    }
                ]
            },
            'IndicatorTimeline': [],
            'Relationships': [],
            'IgnoreAutoExtract': False,
            'Note': False
        }

    def test_multiple_indicators(self, clear_version_cache):
        from CommonServerPython import Common, CommandResults, EntryFormat, EntryType, DBotScoreType
        dbot_score1 = Common.DBotScore(
            indicator='8.8.8.8',
            integration_name='Test',
            indicator_type=DBotScoreType.IP,
            score=Common.DBotScore.GOOD
        )
        ip1 = Common.IP(
            ip='8.8.8.8',
            dbot_score=dbot_score1,
            asn='some asn',
            hostname='test.com',
            geo_country=None,
            geo_description=None,
            geo_latitude=None,
            geo_longitude=None,
            positive_engines=None,
            detection_engines=None
        )

        dbot_score2 = Common.DBotScore(
            indicator='5.5.5.5',
            integration_name='Test',
            indicator_type=DBotScoreType.IP,
            score=Common.DBotScore.GOOD
        )
        ip2 = Common.IP(
            ip='5.5.5.5',
            dbot_score=dbot_score2,
            asn='some asn',
            hostname='test.com',
            geo_country=None,
            geo_description=None,
            geo_latitude=None,
            geo_longitude=None,
            positive_engines=None,
            detection_engines=None
        )

        results = CommandResults(
            outputs_key_field=None,
            outputs_prefix=None,
            outputs=None,
            indicators=[ip1, ip2]
        )

        assert results.to_context() == {
            'Type': EntryType.NOTE,
            'ContentsFormat': EntryFormat.JSON,
            'Contents': None,
            'HumanReadable': None,
            'EntryContext': {
                'IP(val.Address && val.Address == obj.Address)': [
                    {
                        'Address': '8.8.8.8',
                        'ASN': 'some asn',
                        'Hostname': 'test.com'
                    },
                    {
                        'Address': '5.5.5.5',
                        'ASN': 'some asn',
                        'Hostname': 'test.com'
                    }
                ],
                'DBotScore(val.Indicator && val.Indicator == obj.Indicator && '
                'val.Vendor == obj.Vendor && val.Type == obj.Type)': [
                    {
                        'Indicator': '8.8.8.8',
                        'Vendor': 'Test',
                        'Score': 1,
                        'Type': 'ip'
                    },
                    {
                        'Indicator': '5.5.5.5',
                        'Vendor': 'Test',
                        'Score': 1,
                        'Type': 'ip'
                    }
                ]
            },
            'IndicatorTimeline': [],
            'Relationships': [],
            'IgnoreAutoExtract': False,
            'Note': False
        }

    def test_return_list_of_items(self, clear_version_cache):
        from CommonServerPython import CommandResults, EntryFormat, EntryType
        tickets = [
            {
                'ticket_id': 1,
                'title': 'foo'
            },
            {
                'ticket_id': 2,
                'title': 'goo'
            }
        ]
        results = CommandResults(
            outputs_prefix='Jira.Ticket',
            outputs_key_field='ticket_id',
            outputs=tickets
        )

        assert results.to_context() == {
            'Type': EntryType.NOTE,
            'ContentsFormat': EntryFormat.JSON,
            'Contents': tickets,
            'HumanReadable': tableToMarkdown('Results', tickets),
            'EntryContext': {
                'Jira.Ticket(val.ticket_id && val.ticket_id == obj.ticket_id)': tickets
            },
            'IndicatorTimeline': [],
            'Relationships': [],
            'IgnoreAutoExtract': False,
            'Note': False
        }

    def test_return_list_of_items_the_old_way(self):
        from CommonServerPython import CommandResults, EntryFormat, EntryType
        tickets = [
            {
                'ticket_id': 1,
                'title': 'foo'
            },
            {
                'ticket_id': 2,
                'title': 'goo'
            }
        ]
        results = CommandResults(
            outputs_prefix=None,
            outputs_key_field=None,
            outputs={
                'Jira.Ticket(val.ticket_id == obj.ticket_id)': tickets
            },
            raw_response=tickets
        )

        assert sorted(results.to_context()) == sorted({
            'Type': EntryType.NOTE,
            'ContentsFormat': EntryFormat.JSON,
            'Contents': tickets,
            'HumanReadable': None,
            'EntryContext': {
                'Jira.Ticket(val.ticket_id == obj.ticket_id)': tickets
            },
            'IndicatorTimeline': [],
            'Relationships': [],
            'IgnoreAutoExtract': False,
            'Note': False
        })

    def test_create_dbot_score_with_invalid_score(self):
        from CommonServerPython import Common, DBotScoreType

        try:
            Common.DBotScore(
                indicator='8.8.8.8',
                integration_name='Virus Total',
                score=100,
                indicator_type=DBotScoreType.IP
            )

            assert False
        except TypeError:
            assert True

    def test_create_dbot_score_with_invalid_reliability(self):
        """
        Given:
            -  an invalid reliability value.
        When
            - creating a DBotScore entry
        Then
            - an error should be raised
        """
        from CommonServerPython import Common, DBotScoreType

        try:
            Common.DBotScore(
                indicator='8.8.8.8',
                integration_name='Virus Total',
                score=0,
                indicator_type=DBotScoreType.IP,
                reliability='Not a reliability'
            )
            assert False
        except TypeError:
            assert True

    def test_create_dbot_score_with_valid_reliability(self):
        """
        Given:
            -  a valid reliability value
        When
            - creating a DBotScore entry
        Then
            - the proper entry is created
        """
        from CommonServerPython import Common, DBotScoreType, DBotScoreReliability, CommandResults

        dbot_score = Common.DBotScore(
            indicator='8.8.8.8',
            integration_name='Test',
            score=Common.DBotScore.GOOD,
            indicator_type=DBotScoreType.IP,
            reliability=DBotScoreReliability.B,
        )

        ip = Common.IP(
            ip='8.8.8.8',
            dbot_score=dbot_score,
        )

        results = CommandResults(
            indicator=ip,
        )

        assert results.to_context()['EntryContext'] == {
            'IP(val.Address && val.Address == obj.Address)': [
                {
                    'Address': '8.8.8.8'
                }
            ],
            'DBotScore(val.Indicator && val.Indicator == '
            'obj.Indicator && val.Vendor == obj.Vendor && val.Type == obj.Type)': [
                {
                    'Indicator': '8.8.8.8',
                    'Type': 'ip',
                    'Vendor': 'Test',
                    'Score': 1,
                    'Reliability': 'B - Usually reliable'
                }
            ]
        }

    def test_indicator_timeline_with_list_of_indicators(self):
        """
       Given:
           -  a list of an indicator
       When
           - creating an IndicatorTimeline object
           - creating a CommandResults objects using the IndicatorTimeline object
       Then
           - the IndicatorTimeline receives the appropriate category and message
       """
        from CommonServerPython import CommandResults, IndicatorsTimeline

        indicators = ['8.8.8.8']
        timeline = IndicatorsTimeline(indicators=indicators, category='test', message='message')

        results = CommandResults(
            outputs_prefix=None,
            outputs_key_field=None,
            outputs=None,
            raw_response=indicators,
            indicators_timeline=timeline
        )

        assert sorted(results.to_context().get('IndicatorTimeline')) == sorted([
            {'Value': '8.8.8.8', 'Category': 'test', 'Message': 'message'}
        ])

    def test_indicator_timeline_running_from_an_integration(self, mocker):
        """
       Given:
           -  a list of an indicator
       When
           - mocking the demisto.params()
           - creating an IndicatorTimeline object
           - creating a CommandResults objects using the IndicatorTimeline object
       Then
           - the IndicatorTimeline receives the appropriate category and message
       """
        from CommonServerPython import CommandResults, IndicatorsTimeline
        mocker.patch.object(demisto, 'params', return_value={'insecure': True})
        indicators = ['8.8.8.8']
        timeline = IndicatorsTimeline(indicators=indicators)

        results = CommandResults(
            outputs_prefix=None,
            outputs_key_field=None,
            outputs=None,
            raw_response=indicators,
            indicators_timeline=timeline
        )

        assert sorted(results.to_context().get('IndicatorTimeline')) == sorted([
            {'Value': '8.8.8.8', 'Category': 'Integration Update'}
        ])

    def test_single_indicator(self, mocker):
        """
        Given:
            - a single indicator
        When
           - mocking the demisto.params()
           - creating an Common.IP object
           - creating a CommandResults objects using the indicator member
       Then
           - The CommandResults.to_context() returns single result of standard output IP and DBotScore
       """
        from CommonServerPython import CommandResults, Common, DBotScoreType
        mocker.patch.object(demisto, 'params', return_value={'insecure': True})
        dbot_score = Common.DBotScore(
            indicator='8.8.8.8',
            integration_name='Test',
            indicator_type=DBotScoreType.IP,
            score=Common.DBotScore.GOOD
        )

        ip = Common.IP(
            ip='8.8.8.8',
            dbot_score=dbot_score
        )

        results = CommandResults(
            indicator=ip
        )

        assert results.to_context()['EntryContext'] == {
            'IP(val.Address && val.Address == obj.Address)': [
                {
                    'Address': '8.8.8.8'
                }
            ],
            'DBotScore(val.Indicator && val.Indicator == '
            'obj.Indicator && val.Vendor == obj.Vendor && val.Type == obj.Type)': [
                {
                    'Indicator': '8.8.8.8',
                    'Type': 'ip',
                    'Vendor': 'Test',
                    'Score': 1
                }
            ]
        }

    def test_single_indicator_with_indicators(self, mocker):
        """
        Given:
            - a single indicator and a list of indicators
        When
           - mocking the demisto.params()
           - creating an Common.IP object
           - creating a CommandResults objects using the indicator member AND indicators member
       Then
           - The CommandResults.__init__() should raise an ValueError with appropriate error
       """
        from CommonServerPython import CommandResults, Common, DBotScoreType
        mocker.patch.object(demisto, 'params', return_value={'insecure': True})
        dbot_score = Common.DBotScore(
            indicator='8.8.8.8',
            integration_name='Virus Total',
            indicator_type=DBotScoreType.IP,
            score=Common.DBotScore.GOOD
        )

        ip = Common.IP(
            ip='8.8.8.8',
            dbot_score=dbot_score
        )

        with pytest.raises(ValueError) as e:
            CommandResults(
                indicator=ip,
                indicators=[ip]
            )
        assert e.value.args[0] == 'indicators is DEPRECATED, use only indicator'

    def test_indicator_with_no_auto_extract(self):
        """
       Given:
           - a list of an indicator
           - ignore_auto_extract set to True
       When
           - creating a CommandResults object with an indicator
           - using Ignore Auto Extract

       Then
           - the IgnoreAutoExtract field is set to True
       """
        from CommonServerPython import CommandResults

        indicators = ['8.8.8.8']

        results = CommandResults(
            outputs_prefix=None,
            outputs_key_field=None,
            outputs=None,
            raw_response=indicators,
            indicators_timeline=None,
            ignore_auto_extract=True
        )

        assert results.to_context().get('IgnoreAutoExtract') is True

    def test_entry_as_note(self):
        """
        Given:
        - mark_as_note set to True

        When:
        - creating a CommandResults object

        Then:
        - the Note field is set to True
        """
        from CommonServerPython import CommandResults

        results = CommandResults(
            outputs_prefix='Test',
            outputs_key_field='value',
            outputs=None,
            mark_as_note=True
        )

        assert results.to_context().get('Note') is True

    def test_empty_readable_outputs(self):
        """
        Given:
        - Outputs as str
        - outputs_prefix is str
        - No readable_output

        When:
        - Returning results

        Then:
        - Validate generated readable_output

        """
        from CommonServerPython import CommandResults
        res = CommandResults(
            outputs="outputs_test",
            outputs_prefix="outputs_prefix_test"
        )
        context = res.to_context()
        assert "outputs_test" == context.get('HumanReadable')

    def test_replace_existing(self):
        """
        Given:
        - replace_existing=True

        When:
        - Returning an object to context that needs to override it's key on each run.

        Then:
        - Return an object with the DT "(true)"
        """
        from CommonServerPython import CommandResults
        res = CommandResults(
            outputs="next_token",
            outputs_prefix="Path.To.Value",
            replace_existing=True
        )
        context = res.to_context()
        assert context["EntryContext"] == {"Path.To(true)": {"Value": "next_token"}}

    def test_replace_existing_not_nested(self):
        """
        Given:
        - replace_existing=True but outputs_prefix is not nested, i.e., does not have a period.

        When:
        - Returning an object to context that needs to override it's key on each run.

        Then:
        - Raise an errror.
        """
        from CommonServerPython import CommandResults
        res = CommandResults(
            outputs="next_token",
            outputs_prefix="PathToValue",
            replace_existing=True
        )
        with pytest.raises(DemistoException, match='outputs_prefix must be a nested path to replace an existing key.'):
            res.to_context()


def test_http_request_ssl_ciphers_insecure():
    if IS_PY3 and PY_VER_MINOR >= 10:
        from CommonServerPython import BaseClient

        client = BaseClient('https://www.google.com', ok_codes=(200, 201), verify=False)
        adapter = client._session.adapters.get('https://')
        ssl_context = adapter.poolmanager.connection_pool_kw['ssl_context']
        ciphers_list = ssl_context.get_ciphers()

        assert len(ciphers_list) == 42
        assert next(cipher for cipher in ciphers_list if cipher['name'] == 'AES128-GCM-SHA256')
    else:
        assert True


class TestBaseClient:
    from CommonServerPython import BaseClient
    text = {"status": "ok"}
    client = BaseClient('http://example.com/api/v2/', ok_codes=(200, 201))

    RETRIES_POSITIVE_TEST = [
        'get',
        'put',
        'post'
    ]

    @pytest.mark.skip(reason="Test - too long, only manual")
    @pytest.mark.parametrize('method', RETRIES_POSITIVE_TEST)
    def test_http_requests_with_retry_sanity(self, method):
        """
            Given
            - A base client

            When
            - Making http request call with retries configured to a number higher then 0

            Then
            -  Ensure a successful request return response as expected
        """
        url = 'http://httpbin.org/{}'.format(method)
        res = self.client._http_request(method,
                                        '',
                                        full_url=url,
                                        retries=1,
                                        status_list_to_retry=[401])
        assert res['url'] == url

    RETRIES_NEGATIVE_TESTS_INPUT = [
        ('get', 400), ('get', 401), ('get', 500),
        ('put', 400), ('put', 401), ('put', 500),
        ('post', 400), ('post', 401), ('post', 500),
    ]

    @pytest.mark.skip(reason="Test - too long, only manual")
    @pytest.mark.parametrize('method, status', RETRIES_NEGATIVE_TESTS_INPUT)
    def test_http_requests_with_retry_negative_sanity(self, method, status):
        """
            Given
            - A base client

            When
            - Making http request call with retries configured to a number higher then 0

            Then
            -  An unsuccessful request returns a DemistoException regardless the bad status code.
        """
        from CommonServerPython import DemistoException
        with raises(DemistoException, match='{}'.format(status)):
            self.client._http_request(method,
                                      '',
                                      full_url='http://httpbin.org/status/{}'.format(status),
                                      retries=3,
                                      status_list_to_retry=[400, 401, 500])

    def test_http_request_json(self, requests_mock):
        requests_mock.get('http://example.com/api/v2/event', text=json.dumps(self.text))
        res = self.client._http_request('get', 'event')
        assert res == self.text

    def test_http_request_json_negative(self, requests_mock):
        from CommonServerPython import DemistoException
        text = 'notjson'
        requests_mock.get('http://example.com/api/v2/event', text=text)
        with raises(DemistoException, match="Failed to parse json") as exception:
            self.client._http_request('get', 'event')
        assert exception.value.res
        assert exception.value.res.text == text

    def test_http_request_text(self, requests_mock):
        requests_mock.get('http://example.com/api/v2/event', text=json.dumps(self.text))
        res = self.client._http_request('get', 'event', resp_type='text')
        assert res == json.dumps(self.text)

    def test_http_request_content(self, requests_mock):
        requests_mock.get('http://example.com/api/v2/event', content=str.encode(json.dumps(self.text)))
        res = self.client._http_request('get', 'event', resp_type='content')
        assert json.loads(res) == self.text

    def test_http_request_response(self, requests_mock):
        requests_mock.get('http://example.com/api/v2/event')
        res = self.client._http_request('get', 'event', resp_type='response')
        assert isinstance(res, requests.Response)

    def test_http_request_proxy_false(self):
        from CommonServerPython import BaseClient
        import requests_mock

        os.environ['http_proxy'] = 'http://testproxy:8899'
        os.environ['https_proxy'] = 'https://testproxy:8899'

        os.environ['REQUESTS_CA_BUNDLE'] = '/test1.pem'
        client = BaseClient('http://example.com/api/v2/', ok_codes=(200, 201), proxy=False, verify=True)

        with requests_mock.mock() as m:
            m.get('http://example.com/api/v2/event')

            res = client._http_request('get', 'event', resp_type='response')

            assert m.last_request.verify == '/test1.pem'
            assert not m.last_request.proxies
            assert m.called is True

    def test_http_request_proxy_true(self):
        from CommonServerPython import BaseClient
        import requests_mock

        os.environ['http_proxy'] = 'http://testproxy:8899'
        os.environ['https_proxy'] = 'https://testproxy:8899'

        os.environ['REQUESTS_CA_BUNDLE'] = '/test1.pem'
        client = BaseClient('http://example.com/api/v2/', ok_codes=(200, 201), proxy=True, verify=True)

        with requests_mock.mock() as m:
            m.get('http://example.com/api/v2/event')

            res = client._http_request('get', 'event', resp_type='response')

            assert m.last_request.verify == '/test1.pem'
            assert m.last_request.proxies == {
                'http': 'http://testproxy:8899',
                'https': 'https://testproxy:8899'
            }
            assert m.called is True

    def test_http_request_proxy_without_http_prefix(self):
        """
            Given
                - proxy param is set to true
                - proxy configs are without http/https prefix

            When
            - run an http get request

            Then
            -  the request will run and will use proxy configs that will include http:// prefix.
        """
        from CommonServerPython import BaseClient
        import requests_mock

        os.environ['http_proxy'] = 'testproxy:8899'
        os.environ['https_proxy'] = 'testproxy:8899'

        os.environ['REQUESTS_CA_BUNDLE'] = '/test1.pem'
        client = BaseClient('http://example.com/api/v2/', ok_codes=(200, 201), proxy=True, verify=True)

        with requests_mock.mock() as m:
            m.get('http://example.com/api/v2/event')

            res = client._http_request('get', 'event', resp_type='response')

            assert m.last_request.verify == '/test1.pem'
            assert m.last_request.proxies == {
                'http': 'http://testproxy:8899',
                'https': 'http://testproxy:8899'
            }
            assert m.called is True

    def test_http_request_proxy_empty_proxy(self):
        """
            Given
                - proxy param is set to true
                - proxy configs are empty

            When
            - run an http get request

            Then
            -  the request will run and will use empty proxy configs and will not add https prefixes
        """
        from CommonServerPython import BaseClient
        import requests_mock

        os.environ['http_proxy'] = ''
        os.environ['https_proxy'] = ''

        os.environ['REQUESTS_CA_BUNDLE'] = '/test1.pem'
        client = BaseClient('http://example.com/api/v2/', ok_codes=(200, 201), proxy=True, verify=True)

        with requests_mock.mock() as m:
            m.get('http://example.com/api/v2/event')

            res = client._http_request('get', 'event', resp_type='response')

            assert m.last_request.verify == '/test1.pem'
            assert m.last_request.proxies == {}
            assert m.called is True

    def test_http_request_verify_false(self):
        from CommonServerPython import BaseClient
        import requests_mock

        os.environ['REQUESTS_CA_BUNDLE'] = '/test1.pem'
        client = BaseClient('http://example.com/api/v2/', ok_codes=(200, 201), proxy=True, verify=False)

        with requests_mock.mock() as m:
            m.get('http://example.com/api/v2/event')

            res = client._http_request('get', 'event', resp_type='response')

            assert m.last_request.verify is False
            assert m.called is True

    def test_http_request_not_ok(self, requests_mock):
        from CommonServerPython import DemistoException
        requests_mock.get('http://example.com/api/v2/event', status_code=500)
        with raises(DemistoException, match="[500]"):
            self.client._http_request('get', 'event')

    def test_http_request_not_ok_but_ok(self, requests_mock):
        requests_mock.get('http://example.com/api/v2/event', status_code=500)
        res = self.client._http_request('get', 'event', resp_type='response', ok_codes=(500,))
        assert res.status_code == 500

    def test_http_request_not_ok_with_json(self, requests_mock):
        from CommonServerPython import DemistoException
        requests_mock.get('http://example.com/api/v2/event', status_code=500, content=str.encode(json.dumps(self.text)))
        with raises(DemistoException, match="Error in API call"):
            self.client._http_request('get', 'event')

    def test_http_request_not_ok_with_json_parsing(self, requests_mock):
        from CommonServerPython import DemistoException
        requests_mock.get('http://example.com/api/v2/event', status_code=500, content=str.encode(json.dumps(self.text)))
        with raises(DemistoException) as exception:
            self.client._http_request('get', 'event')
        message = str(exception.value)
        response_json_error = json.loads(message.split('\n')[1])
        assert response_json_error == self.text

    def test_http_request_timeout(self, requests_mock):
        from CommonServerPython import DemistoException
        requests_mock.get('http://example.com/api/v2/event', exc=requests.exceptions.ConnectTimeout)
        with raises(DemistoException, match="Connection Timeout Error"):
            self.client._http_request('get', 'event')

    def test_http_request_ssl_error(self, requests_mock):
        from CommonServerPython import DemistoException
        requests_mock.get('http://example.com/api/v2/event', exc=requests.exceptions.SSLError)
        with raises(DemistoException, match="SSL Certificate Verification Failed"):
            self.client._http_request('get', 'event', resp_type='response')

    def test_http_request_ssl_error_insecure(cls, requests_mock):
        requests_mock.get('http://example.com/api/v2/event', exc=requests.exceptions.SSLError('test ssl'))
        client = cls.BaseClient('http://example.com/api/v2/', ok_codes=(200, 201), verify=False)
        with raises(requests.exceptions.SSLError, match="^test ssl$"):
            client._http_request('get', 'event', resp_type='response')

    def test_http_request_proxy_error(self, requests_mock):
        from CommonServerPython import DemistoException
        requests_mock.get('http://example.com/api/v2/event', exc=requests.exceptions.ProxyError)
        with raises(DemistoException, match="Proxy Error"):
            self.client._http_request('get', 'event', resp_type='response')

    def test_http_request_connection_error_with_errno(self, requests_mock):
        from CommonServerPython import DemistoException
        err = requests.exceptions.ConnectionError()
        err.errno = 104
        err.strerror = "Connection reset by peer test"
        requests_mock.get('http://example.com/api/v2/event', exc=err)
        with raises(DemistoException, match="Error Number: \[104\]\\nMessage: Connection reset by peer test"):
            self.client._http_request('get', 'event', resp_type='response')

    def test_http_request_connection_error_without_errno(self, requests_mock):
        from CommonServerPython import DemistoException
        requests_mock.get('http://example.com/api/v2/event', exc=requests.exceptions.ConnectionError("Generic error"))
        with raises(DemistoException, match="Generic error"):
            self.client._http_request('get', 'event', resp_type='response')

    def test_text_exception_parsing(self, requests_mock):
        from CommonServerPython import DemistoException
        reason = 'Bad Request'
        text = 'additional text'
        requests_mock.get('http://example.com/api/v2/event',
                          status_code=400,
                          reason=reason,
                          text=text)
        with raises(DemistoException, match='- {}\n{}'.format(reason, text)):
            self.client._http_request('get', 'event', resp_type='text')

    def test_json_exception_parsing(self, requests_mock):
        from CommonServerPython import DemistoException
        reason = 'Bad Request'
        json_response = {'error': 'additional text'}
        requests_mock.get('http://example.com/api/v2/event',
                          status_code=400,
                          reason=reason,
                          json=json_response)
        with raises(DemistoException, match='- {}\n.*{}'.format(reason, json_response["error"])):
            self.client._http_request('get', 'event', resp_type='text')

    def test_exception_response_json_parsing_when_ok_code_is_invalid(self, requests_mock):
        from CommonServerPython import DemistoException
        json_response = {'error': 'additional text'}
        requests_mock.get('http://example.com/api/v2/event',
                          status_code=400,
                          json=json_response)
        try:
            self.client._http_request('get', 'event', ok_codes=(200,))
        except DemistoException as e:
            resp_json = e.res.json()
            assert e.res.status_code == 400
            assert resp_json.get('error') == 'additional text'

    def test_exception_response_text_parsing_when_ok_code_is_invalid(self, requests_mock):
        from CommonServerPython import DemistoException
        requests_mock.get('http://example.com/api/v2/event',
                          status_code=400,
                          text='{"error": "additional text"}')
        try:
            self.client._http_request('get', 'event', ok_codes=(200,))
        except DemistoException as e:
            resp_json = json.loads(e.res.text)
            assert e.res.status_code == 400
            assert resp_json.get('error') == 'additional text'

    def test_http_request_timeout_default(self, requests_mock):
        requests_mock.get('http://example.com/api/v2/event', text=json.dumps(self.text))
        self.client._http_request('get', 'event')
        assert requests_mock.last_request.timeout == self.client.REQUESTS_TIMEOUT

    def test_http_request_timeout_given_func(self, requests_mock):
        requests_mock.get('http://example.com/api/v2/event', text=json.dumps(self.text))
        timeout = 120
        self.client._http_request('get', 'event', timeout=timeout)
        assert requests_mock.last_request.timeout == timeout

    def test_http_request_timeout_given_class(self, requests_mock):
        from CommonServerPython import BaseClient
        requests_mock.get('http://example.com/api/v2/event', text=json.dumps(self.text))
        timeout = 44
        new_client = BaseClient('http://example.com/api/v2/', timeout=timeout)
        new_client._http_request('get', 'event')
        assert requests_mock.last_request.timeout == timeout

    def test_http_request_timeout_environ_system(self, requests_mock, mocker):
        from CommonServerPython import BaseClient
        requests_mock.get('http://example.com/api/v2/event', text=json.dumps(self.text))
        timeout = 10
        mocker.patch.dict(os.environ, {'REQUESTS_TIMEOUT': str(timeout)})
        new_client = BaseClient('http://example.com/api/v2/')
        new_client._http_request('get', 'event')
        assert requests_mock.last_request.timeout == timeout

    def test_http_request_timeout_environ_integration(self, requests_mock, mocker):
        requests_mock.get('http://example.com/api/v2/event', text=json.dumps(self.text))
        timeout = 180.1
        # integration name is set to Test in the fixture handle_calling_context
        mocker.patch.dict(os.environ, {'REQUESTS_TIMEOUT.Test': str(timeout)})
        from CommonServerPython import BaseClient
        new_client = BaseClient('http://example.com/api/v2/')
        new_client._http_request('get', 'event')
        assert requests_mock.last_request.timeout == timeout

    def test_http_request_timeout_environ_script(self, requests_mock, mocker):
        requests_mock.get('http://example.com/api/v2/event', text=json.dumps(self.text))
        timeout = 23.4
        script_name = 'TestScript'
        mocker.patch.dict(os.environ, {'REQUESTS_TIMEOUT.' + script_name: str(timeout)})
        mocker.patch.dict(demisto.callingContext, {'context': {'ScriptName': script_name}})
        mocker.patch.object(CommonServerPython, 'get_integration_name', return_value='')
        from CommonServerPython import BaseClient
        new_client = BaseClient('http://example.com/api/v2/')
        new_client._http_request('get', 'event')
        assert requests_mock.last_request.timeout == timeout

    def test_is_valid_ok_codes_empty(self):
        from requests import Response
        from CommonServerPython import BaseClient
        new_client = BaseClient('http://example.com/api/v2/')
        response = Response()
        response.status_code = 200
        assert new_client._is_status_code_valid(response, None)

    def test_is_valid_ok_codes_from_function(self):
        from requests import Response
        response = Response()
        response.status_code = 200
        assert self.client._is_status_code_valid(response, (200, 201))

    def test_is_valid_ok_codes_from_self(self):
        from requests import Response
        response = Response()
        response.status_code = 200
        assert self.client._is_status_code_valid(response, None)

    def test_is_valid_ok_codes_empty_false(self):
        from requests import Response
        response = Response()
        response.status_code = 400
        assert not self.client._is_status_code_valid(response, None)

    def test_is_valid_ok_codes_from_function_false(self):
        from requests import Response
        response = Response()
        response.status_code = 400
        assert not self.client._is_status_code_valid(response, (200, 201))

    def test_is_valid_ok_codes_from_self_false(self):
        from requests import Response
        response = Response()
        response.status_code = 400
        assert not self.client._is_status_code_valid(response)

    def test_http_request_params_parser_none(self, requests_mock):
        """
            Given
                - query params with spaces without specific quote function.

            When
                - Calling _https_request function.

            Then
                - Verify the spaces in the result is as expected.
        """
        mock_request = requests_mock.get('http://example.com/api/v2/', json={})
        from CommonServerPython import BaseClient
        mock_client = BaseClient('http://example.com/api/v2/')

        mock_client._http_request('get', params={'key': 'value with spaces'})

        assert mock_request.last_request.query == 'key=value+with+spaces'

    def test_http_request_execution_metrics_success(cls, requests_mock):
        """
        Given: A BaseClient object
        When:
        - Calling _http_request function with metrics
        - A successful response.
        Then: Verify the successful execution metrics is incremented.
        """
        requests_mock.get('http://example.com/api/v2/event', text="success")
        client = cls.BaseClient('http://example.com/api/v2/', ok_codes=(200, 201), verify=False)
        client._http_request('get', 'event', resp_type='response', with_metrics=True)
        assert client.execution_metrics.success == 1

    def test_http_request_execution_metrics_success_but_polling_in_progress(cls, requests_mock):
        """
        Given: A BaseClient object
        When:
        - Calling _http_request function with metrics
        - A successful response.
        - Response is determined as polling in progress.
        Then: Verify the successful execution metrics is not incremented.
        """
        requests_mock.get('http://example.com/api/v2/event', text="success")
        client = cls.BaseClient('http://example.com/api/v2/', ok_codes=(200, 201), verify=False)
        client.is_polling_in_progress = lambda _: True
        client._http_request('get', 'event', resp_type='response', with_metrics=True)
        assert client.execution_metrics.success == 0

    def test_http_request_execution_metrics_timeout(cls, requests_mock):
        """
        Given: A BaseClient object
        When:
        - Calling _http_request function with metrics
        - A timeout error is returned.
        Then: Verify the timeout error execution metrics is incremented.
        """
        from CommonServerPython import DemistoException
        requests_mock.get('http://example.com/api/v2/event', exc=requests.exceptions.ConnectTimeout)
        client = cls.BaseClient('http://example.com/api/v2/', ok_codes=(200, 201), verify=False)
        with raises(DemistoException):
            client._http_request('get', 'event', resp_type='response', with_metrics=True)
        assert client.execution_metrics.timeout_error == 1

    def test_http_request_execution_metrics_ssl_error(cls, requests_mock):
        """
        Given: A BaseClient object
        When:
        - Calling _http_request function with metrics
        - An SSL error is returned.
        Then: Verify the ssl error execution metrics is incremented.
        """
        from CommonServerPython import DemistoException
        requests_mock.get('http://example.com/api/v2/event', exc=requests.exceptions.SSLError)
        client = cls.BaseClient('http://example.com/api/v2/', ok_codes=(200, 201))
        with raises(DemistoException):
            client._http_request('get', 'event', resp_type='response', with_metrics=True)
        assert client.execution_metrics.ssl_error == 1

    def test_http_request_execution_metrics_proxy_error(cls, requests_mock):
        """
        Given: A BaseClient object
        When:
        - Calling _http_request function with metrics
        - A proxy error is returned.
        Then: Verify the proxy error execution metrics is incremented.
        """
        from CommonServerPython import DemistoException
        requests_mock.get('http://example.com/api/v2/event', exc=requests.exceptions.ProxyError)
        client = cls.BaseClient('http://example.com/api/v2/', ok_codes=(200, 201), verify=False)
        with raises(DemistoException):
            client._http_request('get', 'event', resp_type='response', with_metrics=True)
        assert client.execution_metrics.proxy_error == 1

    def test_http_request_execution_metrics_connection_error(cls, requests_mock):
        """
        Given: A BaseClient object
        When:
        - Calling _http_request function with metrics
        - A connection error is returned.
        Then: Verify the connection error execution metrics is incremented.
        """
        from CommonServerPython import DemistoException
        requests_mock.get('http://example.com/api/v2/event', exc=requests.exceptions.ConnectionError)
        client = cls.BaseClient('http://example.com/api/v2/', ok_codes=(200, 201), verify=False)
        with raises(DemistoException):
            client._http_request('get', 'event', resp_type='response', with_metrics=True)
        assert client.execution_metrics.connection_error == 1

    def test_http_request_execution_metrics_retry_error(cls, requests_mock):
        """
        Given: A BaseClient object
        When:
        - Calling _http_request function with metrics
        - A retry error is returned.
        Then: Verify the retry error execution metrics is incremented.
        """
        from CommonServerPython import DemistoException
        requests_mock.get('http://example.com/api/v2/event', exc=requests.exceptions.RetryError)
        client = cls.BaseClient('http://example.com/api/v2/', ok_codes=(200, 201), verify=False)
        with raises(DemistoException):
            client._http_request('get', 'event', resp_type='response', with_metrics=True)
        assert client.execution_metrics.retry_error == 1

    def test_http_request_execution_metrics_auth_error(cls, requests_mock):
        """
        Given: A BaseClient object
        When:
        - Calling _http_request function with metrics
        - An auth error (401 status code) is returned.
        Then: Verify the auth error execution metrics is incremented.
        """
        from CommonServerPython import DemistoException
        requests_mock.get('http://example.com/api/v2/event', status_code=401, text="err")
        client = cls.BaseClient('http://example.com/api/v2/', ok_codes=(200, 201), verify=False)
        with raises(DemistoException, match="Error in API call"):
            client._http_request('get', 'event', with_metrics=True)
        assert client.execution_metrics.auth_error == 1

    def test_http_request_execution_metrics_quota_error(cls, requests_mock):
        """
        Given: A BaseClient object
        When:
        - Calling _http_request function with metrics
        - A quota error (429 status code) is returned.
        Then: Verify the quota error execution metrics is incremented.
        """
        from CommonServerPython import DemistoException
        requests_mock.get('http://example.com/api/v2/event', status_code=429, text="err")
        client = cls.BaseClient('http://example.com/api/v2/', ok_codes=(200, 201), verify=False)
        with raises(DemistoException, match="Error in API call"):
            client._http_request('get', 'event', with_metrics=True)
        assert client.execution_metrics.quota_error == 1

    def test_http_request_execution_metrics_service_error(cls, requests_mock):
        """
        Given: A BaseClient object
        When:
        - Calling _http_request function with metrics
        - A service error (500 status code) is returned.
        Then: Verify the service error execution metrics is incremented.
        """
        from CommonServerPython import DemistoException
        requests_mock.get('http://example.com/api/v2/event', status_code=500, text="err")
        client = cls.BaseClient('http://example.com/api/v2/', ok_codes=(200, 201), verify=False)
        with raises(DemistoException, match="Error in API call"):
            client._http_request('get', 'event', with_metrics=True)
        assert client.execution_metrics.service_error == 1

    def test_http_request_execution_metrics_general_error(cls, requests_mock):
        """
        Given: A BaseClient object
        When:
        - Calling _http_request function with metrics
        - A general error (400 status code) is returned.
        Then: Verify the general error execution metrics is incremented.
        """
        from CommonServerPython import DemistoException
        requests_mock.get('http://example.com/api/v2/event', status_code=400, text="err")
        client = cls.BaseClient('http://example.com/api/v2/', ok_codes=(200, 201), verify=False)
        with raises(DemistoException, match="Error in API call"):
            client._http_request('get', 'event', with_metrics=True)
        assert client.execution_metrics.general_error == 1

    def test_http_request_execution_metrics_not_found_error_but_ok(cls, requests_mock):
        """
        Given: A BaseClient object
        When:
        - Calling _http_request function with metrics
        - A not found error (404 status code) is returned.
        - 404 is considered ok
        Then: Verify the success execution metrics is incremented, and not the general error metrics.
        """
        requests_mock.get('http://example.com/api/v2/event', status_code=404, text="err")
        client = cls.BaseClient('http://example.com/api/v2/', ok_codes=(200, 201, 404), verify=False)
        res = client._http_request('get', 'event', resp_type='response', with_metrics=True)
        assert res.status_code == 404
        assert client.execution_metrics.success == 1
        assert client.execution_metrics.general_error == 0

    def test_http_request_execution_metrics_results(cls, requests_mock, mocker):
        """
        Given: A BaseClient object
        When:
        - Calling _http_request function with metrics
        - An general error is returned
        - The client object is then deleted
        Then: Verify an execution metrics entry is sent to demisto.results() accordingly.
        """
        from CommonServerPython import DemistoException, EntryType, ErrorTypes
        requests_mock.get('http://example.com/api/v2/event', status_code=400, text="err")
        demisto_results_mock = mocker.patch.object(demisto, 'results')
        client = cls.BaseClient('http://example.com/api/v2/', ok_codes=(200, 201), verify=False)
        with raises(DemistoException, match="Error in API call"):
            client._http_request('get', 'event', with_metrics=True)
        del client
        demisto_results_mock.assert_called_once
        entry = demisto_results_mock.call_args[0][0]
        assert entry["Type"] == EntryType.EXECUTION_METRICS
        assert entry["APIExecutionMetrics"] == [{
            "Type": ErrorTypes.GENERAL_ERROR,
            "APICallsCount": 1,
        }]

    def test_http_request_no_execution_metrics_results(cls, requests_mock, mocker):
        """
        Given: A BaseClient object
        When:
        - Calling _http_request function without metrics
        - An general error is returned
        - The client object is then deleted
        Then: Verify demisto.results() is not called.
        """
        from CommonServerPython import DemistoException
        requests_mock.get('http://example.com/api/v2/event', status_code=400, text="err")
        demisto_results_mock = mocker.patch.object(demisto, 'results')
        client = cls.BaseClient('http://example.com/api/v2/', ok_codes=(200, 201), verify=False)
        with raises(DemistoException, match="Error in API call"):
            client._http_request('get', 'event')
        del client
        demisto_results_mock.assert_not_called

    def test_base_client_subclass_without_execution_metrics_initialized(self):
        """
        Given: A BaseClient object and a subclass of it that does not initialize execution_metrics
        When: deleting the client object
        Then: Ensure the deletion does not raise any exception
        """
        from CommonServerPython import BaseClient

        class Client(BaseClient):
            def __init__(self):
                pass

        client = Client()
        del client

    @pytest.mark.skipif(not IS_PY3, reason='test not supported in py2')
    def test_http_request_params_parser_quote(self, requests_mock):
        """
            Given
                - query params with spaces with specific quote function.

            When
                - Calling _https_request function.

            Then
                - Verify the spaces in the result is as expected.
        """
        mock_request = requests_mock.get('http://example.com/api/v2/', json={})
        from CommonServerPython import BaseClient
        mock_client = BaseClient('http://example.com/api/v2/')

        mock_client._http_request('get', params={'key': 'value with spaces'}, params_parser=urllib.parse.quote)

        assert mock_request.last_request.query == 'key=value%20with%20spaces'


def test_parse_date_string():
    # test unconverted data remains: Z
    assert parse_date_string('2019-09-17T06:16:39Z') == datetime(2019, 9, 17, 6, 16, 39)

    # test unconverted data remains: .22Z
    assert parse_date_string('2019-09-17T06:16:39.22Z') == datetime(2019, 9, 17, 6, 16, 39, 220000)

    # test time data without ms does not match format with ms
    assert parse_date_string('2019-09-17T06:16:39Z', '%Y-%m-%dT%H:%M:%S.%f') == datetime(2019, 9, 17, 6, 16, 39)

    # test time data with timezone Z does not match format with timezone +05:00
    assert parse_date_string('2019-09-17T06:16:39Z', '%Y-%m-%dT%H:%M:%S+05:00') == datetime(2019, 9, 17, 6, 16, 39)

    # test time data with timezone +05:00 does not match format with timezone Z
    assert parse_date_string('2019-09-17T06:16:39+05:00', '%Y-%m-%dT%H:%M:%SZ') == datetime(2019, 9, 17, 6, 16, 39)

    # test time data with timezone -05:00 and with ms does not match format with timezone +02:00 without ms
    assert parse_date_string(
        '2019-09-17T06:16:39.4040+05:00', '%Y-%m-%dT%H:%M:%S+02:00'
    ) == datetime(2019, 9, 17, 6, 16, 39, 404000)


def test_override_print(mocker):
    mocker.patch.object(demisto, 'info')
    int_logger = IntegrationLogger()
    int_logger.set_buffering(False)
    int_logger.print_override("test", "this")
    assert demisto.info.call_count == 1
    assert demisto.info.call_args[0][0] == "test this"
    demisto.info.reset_mock()
    int_logger.print_override("test", "this", file=sys.stderr)
    assert demisto.info.call_count == 1
    assert demisto.info.call_args[0][0] == "test this"
    buf = StringIO()
    # test writing to custom file (not stdout/stderr)
    int_logger.print_override("test", "this", file=buf)
    assert buf.getvalue() == 'test this\n'


def test_http_client_debug(mocker):
    if not IS_PY3:
        pytest.skip("test not supported in py2")
        return
    mocker.patch.object(demisto, 'info')
    debug_log = DebugLogger()
    from http.client import HTTPConnection
    HTTPConnection.debuglevel = 1
    # not using 'with' because its not compatible with all python versions
    con = HTTPConnection("google.com")
    con.request('GET', '/')
    with con.getresponse() as r:
        r.read()
    con.close()
    assert demisto.info.call_count > 5
    assert debug_log is not None


def test_http_client_debug_int_logger_sensitive_query_params(mocker):
    if not IS_PY3:
        pytest.skip("test not supported in py2")
        return
    mocker.patch.object(demisto, 'params', return_value={'APIKey': 'dummy'})
    mocker.patch.object(demisto, 'info')
    debug_log = DebugLogger()
    from http.client import HTTPConnection
    HTTPConnection.debuglevel = 1
    con = HTTPConnection("google.com")
    con.request('GET', '?apikey=dummy')
    # not using 'with' because its not compatible with all python versions
    with con.getresponse() as r:
        r.read()
    con.close()
    assert debug_log
    for arg in demisto.info.call_args_list:
        assert 'dummy' not in arg[0][0]
        if 'apikey' in arg[0][0]:
            assert 'apikey=<XX_REPLACED>' in arg[0][0]


class TestParseDateRange:
    @staticmethod
    @freeze_time("2024-01-15 17:00:00 UTC")
    def test_utc_time_sanity():
        utc_now = datetime.utcnow()
        utc_start_time, utc_end_time = parse_date_range('2 days', utc=True)
        # testing UTC date time and range of 2 days
        assert utc_now.replace(microsecond=0) == utc_end_time.replace(microsecond=0)
        assert abs(utc_start_time - utc_end_time).days == 2

    @staticmethod
    @freeze_time("2024-01-15 17:00:00 UTC")
    def test_local_time_sanity():
        local_now = datetime.now()
        local_start_time, local_end_time = parse_date_range('73 minutes', utc=False)
        # testing local datetime and range of 73 minutes
        assert local_now.replace(microsecond=0) == local_end_time.replace(microsecond=0)
        assert abs(local_start_time - local_end_time).seconds / 60 == 73

    @staticmethod
    @freeze_time("2024-01-15 17:00:00 UTC")
    def test_with_trailing_spaces():
        utc_now = datetime.utcnow()
        utc_start_time, utc_end_time = parse_date_range('2 days   ', utc=True)
        # testing UTC date time and range of 2 days
        assert utc_now.replace(microsecond=0) == utc_end_time.replace(microsecond=0)
        assert abs(utc_start_time - utc_end_time).days == 2

    @staticmethod
    @freeze_time("2022-11-03 13:40:00 UTC")
    def test_case_insensitive():
        utc_now = datetime.utcnow()
        utc_start_time, utc_end_time = parse_date_range('2 Days', utc=True)
        # testing UTC date time and range of 2 days
        assert utc_now.replace(microsecond=0) == utc_end_time.replace(microsecond=0)
        assert abs(utc_start_time - utc_end_time).days == 2

    @staticmethod
    @freeze_time("2024-01-15 17:00:00 UTC")
    def test_error__invalid_input_format(mocker):
        mocker.patch.object(sys, 'exit', side_effect=Exception('mock exit'))
        demisto_results = mocker.spy(demisto, 'results')

        try:
            parse_date_range('2 Days ago', utc=True)
        except Exception as exp:
            assert str(exp) == 'mock exit'
        results = demisto.results.call_args[0][0]
        assert 'date_range must be "number date_range_unit"' in results['Contents']

    @staticmethod
    @freeze_time("2024-01-15 17:00:00 UTC")
    def test_error__invalid_time_value_not_a_number(mocker):
        mocker.patch.object(sys, 'exit', side_effect=Exception('mock exit'))
        demisto_results = mocker.spy(demisto, 'results')

        try:
            parse_date_range('ten Days', utc=True)
        except Exception as exp:
            assert str(exp) == 'mock exit'
        results = demisto.results.call_args[0][0]
        assert 'The time value is invalid' in results['Contents']

    @staticmethod
    @freeze_time("2024-01-15 17:00:00 UTC")
    def test_error__invalid_time_value_not_an_integer(mocker):
        mocker.patch.object(sys, 'exit', side_effect=Exception('mock exit'))
        demisto_results = mocker.spy(demisto, 'results')

        try:
            parse_date_range('1.5 Days', utc=True)
        except Exception as exp:
            assert str(exp) == 'mock exit'
        results = demisto.results.call_args[0][0]
        assert 'The time value is invalid' in results['Contents']

    @staticmethod
    @freeze_time("2024-01-15 17:00:00 UTC")
    def test_error__invalid_time_unit(mocker):
        mocker.patch.object(sys, 'exit', side_effect=Exception('mock exit'))
        demisto_results = mocker.spy(demisto, 'results')

        try:
            parse_date_range('2 nights', utc=True)
        except Exception as exp:
            assert str(exp) == 'mock exit'
        results = demisto.results.call_args[0][0]
        assert 'The unit of date_range is invalid' in results['Contents']


def test_encode_string_results():
    s = "test"
    assert s == encode_string_results(s)
    s2 = u"בדיקה"
    if IS_PY3:
        res = str(s2)
    else:
        res = s2.encode("utf8")
    assert encode_string_results(s2) == res
    not_string = [1, 2, 3]
    assert not_string == encode_string_results(not_string)


class TestReturnOutputs:
    def test_return_outputs(self, mocker):
        mocker.patch.object(demisto, 'results')
        md = 'md'
        outputs = {'Event': 1}
        raw_response = {'event': 1}
        return_outputs(md, outputs, raw_response)
        results = demisto.results.call_args[0][0]
        assert len(demisto.results.call_args[0]) == 1
        assert demisto.results.call_count == 1
        assert raw_response == results['Contents']
        assert 'json' == results['ContentsFormat']
        assert outputs == results['EntryContext']
        assert md == results['HumanReadable']

    def test_return_outputs_only_md(self, mocker):
        mocker.patch.object(demisto, 'results')
        md = 'md'
        return_outputs(md)
        results = demisto.results.call_args[0][0]
        assert len(demisto.results.call_args[0]) == 1
        assert demisto.results.call_count == 1
        assert md == results['HumanReadable']
        assert 'text' == results['ContentsFormat']

    def test_return_outputs_raw_none(self, mocker):
        mocker.patch.object(demisto, 'results')
        md = 'md'
        outputs = {'Event': 1}
        return_outputs(md, outputs, None)
        results = demisto.results.call_args[0][0]
        assert len(demisto.results.call_args[0]) == 1
        assert demisto.results.call_count == 1
        assert outputs == results['Contents']
        assert 'json' == results['ContentsFormat']
        assert outputs == results['EntryContext']
        assert md == results['HumanReadable']

    def test_return_outputs_timeline(self, mocker):
        mocker.patch.object(demisto, 'results')
        md = 'md'
        outputs = {'Event': 1}
        raw_response = {'event': 1}
        timeline = [{'Value': 'blah', 'Message': 'test', 'Category': 'test'}]
        return_outputs(md, outputs, raw_response, timeline)
        results = demisto.results.call_args[0][0]
        assert len(demisto.results.call_args[0]) == 1
        assert demisto.results.call_count == 1
        assert raw_response == results['Contents']
        assert 'json' == results['ContentsFormat']
        assert outputs == results['EntryContext']
        assert md == results['HumanReadable']
        assert timeline == results['IndicatorTimeline']

    def test_return_outputs_timeline_without_category(self, mocker):
        mocker.patch.object(demisto, 'results')
        md = 'md'
        outputs = {'Event': 1}
        raw_response = {'event': 1}
        timeline = [{'Value': 'blah', 'Message': 'test'}]
        return_outputs(md, outputs, raw_response, timeline)
        results = demisto.results.call_args[0][0]
        assert len(demisto.results.call_args[0]) == 1
        assert demisto.results.call_count == 1
        assert raw_response == results['Contents']
        assert 'json' == results['ContentsFormat']
        assert outputs == results['EntryContext']
        assert md == results['HumanReadable']
        assert 'Category' in results['IndicatorTimeline'][0].keys()
        assert results['IndicatorTimeline'][0]['Category'] == 'Integration Update'

    def test_return_outputs_ignore_auto_extract(self, mocker):
        mocker.patch.object(demisto, 'results')
        md = 'md'
        outputs = {'Event': 1}
        raw_response = {'event': 1}
        ignore_auto_extract = True
        return_outputs(md, outputs, raw_response, ignore_auto_extract=ignore_auto_extract)
        results = demisto.results.call_args[0][0]
        assert len(demisto.results.call_args[0]) == 1
        assert demisto.results.call_count == 1
        assert raw_response == results['Contents']
        assert 'json' == results['ContentsFormat']
        assert outputs == results['EntryContext']
        assert md == results['HumanReadable']
        assert ignore_auto_extract == results['IgnoreAutoExtract']

    def test_return_outputs_text_raw_response(self, mocker):
        mocker.patch.object(demisto, 'results')
        md = 'md'
        raw_response = 'string'
        return_outputs(md, raw_response=raw_response)
        results = demisto.results.call_args[0][0]
        assert len(demisto.results.call_args[0]) == 1
        assert demisto.results.call_count == 1
        assert raw_response == results['Contents']
        assert 'text' == results['ContentsFormat']


def test_argToBoolean():
    assert argToBoolean('true') is True
    assert argToBoolean('yes') is True
    assert argToBoolean('TrUe') is True
    assert argToBoolean(True) is True

    assert argToBoolean('false') is False
    assert argToBoolean('no') is False
    assert argToBoolean(False) is False


batch_params = [
    # full batch case
    ([1, 2, 3], 1, [[1], [2], [3]]),
    # empty case
    ([], 1, []),
    # out of index case
    ([1, 2, 3], 5, [[1, 2, 3]]),
    # out of index in end with batches
    ([1, 2, 3, 4, 5], 2, [[1, 2], [3, 4], [5]]),
    ([1] * 100, 2, [[1, 1]] * 50)
]


@pytest.mark.parametrize('iterable, sz, expected', batch_params)
def test_batch(iterable, sz, expected):
    for i, item in enumerate(batch(iterable, sz)):
        assert expected[i] == item


regexes_test = [
    (ipv4Regex, '192.168.1.1', True),
    (ipv4Regex, '192.168.1.1:8080', True),
    (ipv4Regex, '192.168.1.1/24', False),
    (ipv4Regex, '192.168.a.1', False),
    (ipv4Regex, '192.168..1.1', False),
    (ipv4Regex, '192.256.1.1', False),
    (ipv4Regex, '192.256.1.1.1', False),
    (ipv4Regex, '192.168.1.1/12', False),
    (ipv4Regex, '', False),
    (ipv4cidrRegex, '192.168.1.1/32', True),
    (ipv4cidrRegex, '192.168.1.1.1/30', False),
    (ipv4cidrRegex, '192.168.1.b/30', False),
    (ipv4cidrRegex, '192.168.1.12/381', False),
    (ipv6Regex, '2001:db8:a0b:12f0::1', True),
    (ipv6Regex, '2001:db8:a0b:12f0::1/11', False),
    (ipv6Regex, '2001:db8:a0b:12f0::1::1', False),
    (ipv6Regex, '2001:db8:a0b:12f0::98aa5', False),
    (ipv6cidrRegex, '2001:db8:a0b:12f0::1/64', True),
    (ipv6cidrRegex, '2001:db8:a0b:12f0::1/256', False),
    (ipv6cidrRegex, '2001:db8:a0b:12f0::1::1/25', False),
    (ipv6cidrRegex, '2001:db8:a0b:12f0::1aaasds::1/1', False)
]


@pytest.mark.parametrize('pattern, string, expected', regexes_test)
def test_regexes(pattern, string, expected):
    # (str, str, bool) -> None
    # emulates re.fullmatch from py3.4
    assert expected is bool(re.match("(?:" + pattern + r")\Z", string))


IP_TO_INDICATOR_TYPE_PACK = [
    ('192.168.1.1', FeedIndicatorType.IP),
    ('192.168.1.1:8080', FeedIndicatorType.IP),
    ('192.168.1.1/32', FeedIndicatorType.CIDR),
    ('2001:db8:a0b:12f0::1', FeedIndicatorType.IPv6),
    ('2001:db8:a0b:12f0::1/64', FeedIndicatorType.IPv6CIDR),
]


@pytest.mark.parametrize('ip, indicator_type', IP_TO_INDICATOR_TYPE_PACK)
def test_ip_to_indicator(ip, indicator_type):
    assert FeedIndicatorType.ip_to_indicator_type(ip) is indicator_type


data_test_b64_encode = [
    (u'test', 'dGVzdA=='),
    ('test', 'dGVzdA=='),
    (b'test', 'dGVzdA=='),
    ('', ''),
    ('%', 'JQ=='),
    (u'§', 'wqc='),
    (u'§t`e§s`t§', 'wqd0YGXCp3NgdMKn'),
]


@pytest.mark.parametrize('_input, expected_output', data_test_b64_encode)
def test_b64_encode(_input, expected_output):
    output = b64_encode(_input)
    assert output == expected_output, 'b64_encode({}) returns: {} instead: {}'.format(_input, output, expected_output)


B64_STR = 'This is a test!'
DECODED_B64 = b'N\x18\xac\x8a\xc6\xadz\xcb'
CASE_NO_PADDING = (B64_STR, DECODED_B64)
CASE_LESS_PADDING = (B64_STR + '=', DECODED_B64)
CASE_WITH_PADDING = (B64_STR + '==', DECODED_B64)
CASE_TOO_MUCH_PADDING = (B64_STR + '===', DECODED_B64)


@pytest.mark.parametrize('str_to_decode, expected_encoded',
                         (CASE_NO_PADDING, CASE_WITH_PADDING, CASE_LESS_PADDING, CASE_TOO_MUCH_PADDING))
def test_b64_decode(str_to_decode, expected_encoded):
    """
    Given: A base 64 encoded str that represents an image, with different paddings.
    When: Decoding it to an image file.
    Then: The str is decoded to binary.
    """
    encoded = b64_decode(str_to_decode)
    assert encoded == expected_encoded


def test_traceback_in_return_error_debug_mode_on(mocker):
    mocker.patch.object(demisto, 'command', return_value="test-command")
    mocker.spy(demisto, 'results')
    mocker.patch('CommonServerPython.is_debug_mode', return_value=True)
    from CommonServerPython import return_error

    try:
        raise Exception("This is a test string")
    except Exception:
        with pytest.raises(SystemExit):
            return_error("some text")

    assert "This is a test string" in str(demisto.results.call_args)
    assert "Traceback" in str(demisto.results.call_args)
    assert "some text" in str(demisto.results.call_args)


def test_traceback_in_return_error_debug_mode_off(mocker):
    mocker.patch.object(demisto, 'command', return_value="test-command")
    mocker.spy(demisto, 'results')
    mocker.patch('CommonServerPython.is_debug_mode', return_value=False)
    from CommonServerPython import return_error

    try:
        raise Exception("This is a test string")
    except Exception:
        with pytest.raises(SystemExit):
            return_error("some text")

    assert "This is a test string" not in str(demisto.results.call_args)
    assert "Traceback" not in str(demisto.results.call_args)
    assert "some text" in str(demisto.results.call_args)


# append_context unit test
CONTEXT_MOCK = {
    'str_key': 'str_value',
    'dict_key': {
        'key1': 'val1',
        'key2': 'val2'
    },
    'int_key': 1,
    'list_key_str': ['val1', 'val2'],
    'list_key_list': ['val1', 'val2'],
    'list_key_dict': ['val1', 'val2']
}

UPDATED_CONTEXT = {
    'str_key': 'str_data,str_value',
    'dict_key': {
        'key1': 'val1',
        'key2': 'val2',
        'data_key': 'data_val'
    },
    'int_key': [1, 2],
    'list_key_str': ['val1', 'val2', 'str_data'],
    'list_key_list': ['val1', 'val2', 'val1', 'val2'],
    'list_key_dict': ['val1', 'val2', {'data_key': 'data_val'}]
}
UPDATED_CONTEXT_WITH_LIST = {
    'dict_key': [{
        'key1': 'val1',
        'key2': 'val2',
        'key3': 'val3'
    }],
    'int_key': [1, 2],
    'list_key_str': ['val1', 'val2', 'str_data'],
    'list_key_list': ['val1', 'val2', 'val1', 'val2'],
    'list_key_dict': ['val1', 'val2', {'data_key': 'data_val'}]
}

DATA_MOCK_STRING = "str_data"
DATA_MOCK_LIST = ['val1', 'val2']
DATA_MOCK_LIST_OF_DICT = [{'key3': 'val3'}]
DATA_MOCK_DICT = {
    'data_key': 'data_val'
}
DATA_MOCK_INT = 2

STR_KEY = "str_key"
DICT_KEY = "dict_key"

APPEND_CONTEXT_INPUT = [
    (CONTEXT_MOCK, DATA_MOCK_STRING, STR_KEY, "key = {}, val = {}".format(STR_KEY, UPDATED_CONTEXT[STR_KEY])),
    (CONTEXT_MOCK, DATA_MOCK_LIST, STR_KEY, "TypeError"),
    (CONTEXT_MOCK, DATA_MOCK_DICT, STR_KEY, "TypeError"),

    (CONTEXT_MOCK, DATA_MOCK_STRING, DICT_KEY, "TypeError"),
    (CONTEXT_MOCK, DATA_MOCK_LIST, DICT_KEY, "TypeError"),
    (CONTEXT_MOCK, DATA_MOCK_LIST_OF_DICT, DICT_KEY, "key = {}, val = {}".format(DICT_KEY, UPDATED_CONTEXT_WITH_LIST[DICT_KEY])),
    (CONTEXT_MOCK, DATA_MOCK_DICT, DICT_KEY, "key = {}, val = {}".format(DICT_KEY, UPDATED_CONTEXT[DICT_KEY])),

    (CONTEXT_MOCK, DATA_MOCK_STRING, 'list_key_str',
     "key = {}, val = {}".format('list_key_str', UPDATED_CONTEXT['list_key_str'])),
    (CONTEXT_MOCK, DATA_MOCK_LIST, 'list_key_list',
     "key = {}, val = {}".format('list_key_list', UPDATED_CONTEXT['list_key_list'])),
    (CONTEXT_MOCK, DATA_MOCK_DICT, 'list_key_dict',
     "key = {}, val = {}".format('list_key_dict', UPDATED_CONTEXT['list_key_dict'])),

    (CONTEXT_MOCK, DATA_MOCK_INT, 'int_key', "key = {}, val = {}".format('int_key', UPDATED_CONTEXT['int_key'])),
]


def get_set_context(key, val):
    from CommonServerPython import return_error
    return_error("key = {}, val = {}".format(key, val))


@pytest.mark.parametrize('context_mock, data_mock, key, expected_answer', APPEND_CONTEXT_INPUT)
def test_append_context(mocker, context_mock, data_mock, key, expected_answer):
    from CommonServerPython import demisto
    mocker.patch.object(demisto, 'get', return_value=context_mock.get(key))
    mocker.patch.object(demisto, 'setContext', side_effect=get_set_context)
    mocker.patch.object(demisto, 'results')

    if "TypeError" not in expected_answer:
        with raises(SystemExit, match='0'):
            appendContext(key, data_mock)
            assert expected_answer in demisto.results.call_args[0][0]['Contents']

    else:
        with raises(TypeError) as e:
            appendContext(key, data_mock)
            assert expected_answer in e.value


INDICATOR_VALUE_AND_TYPE = [
    ('3fec1b14cea32bbcd97fad4507b06888', "File"),
    ('1c8893f75089a27ca6a8d49801d7aa6b64ea0c6167fe8b1becfe9bc13f47bdc1', 'File'),
    ('castaneda-thornton.com', 'Domain'),
    ('192.0.0.1', 'IP'),
    ('test@gmail.com', 'Email'),
    ('test@Demisto.com', 'Email'),
    ('Test@demisto.com', 'Email'),
    ('TEST@demisto.com', 'Email'),
    ('TEST@Demisto.com', 'Email'),
    ('TEST@DEMISTO.Com', 'Email'),
    ('TesT@DEMISTO.Com', 'Email'),
    ('TesT@DemisTO.Com', 'Email'),
    ('TesT@DeMisTo.CoM', 'Email'),
    ('TEST@DEMISTO.COM', 'Email'),
    ('e775eb1250137c0b83d4e7c4549c71d6f10cae4e708ebf0b5c4613cbd1e91087', 'File'),
    ('test@yahoo.com', 'Email'),
    ('http://test.com', 'URL'),
    ('11.111.11.11/11', 'CIDR'),
    ('CVE-0000-0000', 'CVE'),
    ('dbot@demisto.works', 'Email'),
    ('dummy@recipient.com', 'Email'),
    ('bruce.wayne@pharmtech.zz', 'Email'),
    ('joe@gmail.com', 'Email'),
    ('koko@demisto.com', 'Email'),
    ('42a5e275559a1651b3df8e15d3f5912499f0f2d3d1523959c56fc5aea6371e59', 'File'),
    ('10676cf66244cfa91567fbc1a937f4cb19438338b35b69d4bcc2cf0d3a44af5e', 'File'),
    ('52483514f07eb14570142f6927b77deb7b4da99f', 'File'),
    ('c8092abd8d581750c0530fa1fc8d8318', 'File'),
    ('fe80:0000:0000:0000:91ba:7558:26d3:acde', 'IPv6'),
    ('fd60:e22:f1b9::2', 'IPv6'),
    ('2001:db8:0000:0000:0000:0000:0000:0000', 'IPv6'),
    ('112.126.94.107', 'IP'),
    ('a', None),
    ('*castaneda-thornton.com', 'DomainGlob'),
    (
        '53e6baa124f54462786f1122e98e38ff1be3de82fe2a96b1849a8637043fd847eec7e0f53307bddf7a066565292d500c36c941f1f3bb9dcac807b2f4a0bfce1b',
        'File'),
    ('1[.]1[.]1[.]1', 'IP'),
    ('test[@]test.com', 'Email'),
    ('https[:]//www[.]test[.]com/abc', 'URL'),
    ('test[.]com', 'Domain'),
    ('https://192.168.1.1:8080', 'URL'),
]


@pytest.mark.parametrize('indicator_value, indicatory_type', INDICATOR_VALUE_AND_TYPE)
def test_auto_detect_indicator_type(indicator_value, indicatory_type):
    """
        Given
            - Indicator value
            - Indicator type

        When
        - Trying to detect the type of an indicator.

        Then
        -  Run the auto_detect_indicator_type and validate that the indicator type the function returns is as expected.
    """
    if sys.version_info.major == 3 and sys.version_info.minor == 8:
        assert auto_detect_indicator_type(indicator_value) == indicatory_type
    else:
        try:
            auto_detect_indicator_type(indicator_value)
        except Exception as e:
            assert str(e) == "Missing tldextract module, In order to use the auto detect function please" \
                             " use a docker image with it installed such as: demisto/jmespath"


def test_auto_detect_indicator_type_tldextract(mocker):
    """
        Given
            tldextract version is lower than 3.0.0

        When
            Trying to detect the type of an indicator.

        Then
            Run the auto_detect_indicator_type and validate that tldextract using `cache_file` arg and not `cache_dir`
    """
    if sys.version_info.major == 3 and sys.version_info.minor >= 8:
        import tldextract as tlde
        tlde.__version__ = '2.2.7'

        mocker.patch.object(tlde, 'TLDExtract')

        auto_detect_indicator_type('8')

        res = tlde.TLDExtract.call_args
        assert 'cache_file' in res[1].keys()


VALID_DOMAIN_INDICATORS = ['www.static.attackiqtes.com',
                           'test.com',
                           'www.testö.com',
                           'hxxps://path.test.com/check',
                           'https%3A%2F%2Ftwitter.com%2FPhilipsBeLux&data=02|01||cb2462dc8640484baf7608d638d2a698|1a407a2d7675'
                           '4d178692b3ac285306e4|0|0|636758874714819880&sdata=dnJiphWFhnAKsk5Ps0bj0p%2FvXVo8TpidtGZcW6t8lDQ%3'
                           'D&reserved=0%3E%5bcid:image003.gif@01CF4D7F.1DF62650%5d%3C',
                           'https://emea01.safelinks.protection.outlook.com/',
                           'good.good']


@pytest.mark.parametrize('indicator_value', VALID_DOMAIN_INDICATORS)
def test_valid_domain_indicator_types(indicator_value):
    """
    Given
    - Valid Domain indicators.
    When
    - Trying to match those indicators with the Domain regex.
    Then
    - The indicators are classified as Domain indicators.
    """
    assert re.match(domainRegex, indicator_value)


INVALID_DOMAIN_INDICATORS = ['aaa.2234',
                             '1.1.1.1',
                             'ba7816bf8f01cfea414140de5dae2223b00361a396177a9cb410ff61f20015ad',
                             '1.1',
                             '2001 : db8: 3333 : 4444 : 5555',
                             'test..com',
                             'test/com',
                             '3.21.32.65/path']


@pytest.mark.parametrize('indicator_value', INVALID_DOMAIN_INDICATORS)
def test_invalid_domain_indicator_types(indicator_value):
    """
    Given
    - invalid Domain indicators.
    When
    - Trying to match those indicators with the Domain regex.
    Then
    - The indicators are not classified as Domain indicators.
    """
    assert not re.match(domainRegex, indicator_value)


VALID_URL_INDICATORS = [
    '3.21.32.65/path',
    '19.117.63.253:28/other/path',
    '19.117.63.253:28/path',
    '1.1.1.1/7/server/somestring/something.php?fjjasjkfhsjasofds=sjhfhdsfhasld',
    'flake8.pycqa.org/en/latest',
    '2001:db8:85a3:8d3:1319:8a2e:370:7348/path/path',
    '2001:db8:85a3:8d3:1319:8a2e:370:7348/32/path/path',
    'https://google.com/sdlfdshfkle3247239elkxszmcdfdstgk4e5pt0/path/path/oatdsfk/sdfjjdf',
    'www.google.com/path',
    'wwW.GooGle.com/path',
    '2001:db8:85a3:8d3:1319:8a2e:370:7348/65/path/path',
    '2001:db8:3333:4444:5555:6666:7777:8888/32/path/path',
    '2001:db8:85a3:8d3:1319:8a2e:370:7348/h',
    '1.1.1.1/7/server',
    "1.1.1.1/32/path",
    'https://evil.tld/evil.html',
    'www.evil.tld/evil.aspx',
    'sftp://69.254.57.79:5001/path',
    'sftp://75.26.0.1/path',
    'www.evil.tld/resource',
    'hxxps://google[.]com:443/path',
    'http://xn--e1v2i3l4.tld/evilagain.aspx',
    'www.evil.tld:443/path/to/resource.html',
    'WWW.evil.tld:443/path/to/resource.html',
    'wWw.Evil.tld:443/path/to/resource.html',
    'Https://wWw.Evil.tld:443/path/to/resource.html',
    'https://1.2.3.4/path/to/resource.html',
    'HTTPS://1.2.3.4/path/to/resource.html',
    '1.2.3.4/path',
    '1.2.3.4/path/to/resource.html',
    'http://1.2.3.4:8080/resource.html',
    'HTTP://1.2.3.4:80/path',
    'ftp://foo.bar/resource',
    'FTP://foo.bar/resource',
    'ftps://foo.bar/resource',
    'ftps://foo.bar/Resource',
    '5.6.7.8/fdsfs',
    'https://serverName.com/deepLinkAction.do?userName=peter%40nable%2Ecom&password=Hello',
    'http://serverName.org/deepLinkAction.do?userName=peter%40nable%2Ecom&password=Hello',
    'https://1.1.1.1/deepLinkAction.do?userName=peter%40nable%2Ecom&password=Hello',
    'https://google.com/deepLinkAction.do?userName=peter%40nable%2Ecom&password=Hello',
    'www.google.com/deepLinkAction.do?userName=peter%40nable%2Ecom&password=Hello',
    'https://xsoar.pan.dev/docs/welcome',
    '5.6.7.8/user/',
    'http://www.example.com/and%26here.html',
    'https://0.0.0.1/path',
    'hxxp://0[x]455e8c6f/0s19ef206s18s2f2s567s49a8s91f7s4s19fd61a',  # defanged hexa-decimal IP.
    'hxxp://0x325e5c7f/34823jdsasjfd/asdsafgf/324',  # hexa-decimal IP.
    'hxxps://0xAB268DC1:8080/path',
    'hxxps://0xAB268DC1/p',
    'hxxps://0xAB268DC1/32',
    'http://www.google[.]com:8080/path',
    'http://www[.]google.com:8080/path',
    'www[.]google.com:8080/path',
    'www.google[.]com:8080/path',
    'google[.]com/path',
    'google[.]com:443/path',
    'hXXps://1.1.1.1[.]edu/path',
    '2001:db8:85a3:8d3:1319:8a2e:370:7348/80',
    '2001:0db8:0001:0000:0000:0ab9:C0A8:0102/resource.html',
    '2251:dbc:8fa3:8d3:1f19:8a2e:370:7348/80',
    'https[:]//www.test.com/test',  # defanged colon sign
    "hxxp[:]//1[.]1[.]1[.]1/test[.]php",  # Defanged URL with ip as a domain
    "hxxp[:]//test[.]com/test[.]php",  # Defanged URL with a file extension
    "https://test.com/a/b/c-d-e",  # hyphen in the path
]


@pytest.mark.parametrize('indicator_value', VALID_URL_INDICATORS)
def test_valid_url_indicator_types(indicator_value):
    """
    Given
    - Valid URL indicators.
    When
    - Trying to match those indicators with the URL regex.
    Then
    - The indicators are classified as URL indicators.
    """
    regex_match = re.match(urlRegex, indicator_value)
    assert regex_match.group(0) == indicator_value


INVALID_URL_INDICATORS = [
    'www.google.com',
    'one.two.three.four.com',
    'one.two.three.com',
    'test',
    'httn://bla.com/path',
    'google.com*',
    '1.1.1.1',
    'path/path',
    '1.1.1.1:111112243245/path',
    '3.4.6.92:8080:/test',
    '1.1.1.1:4lll/',
    'flake8.pycqa.org',
    'google.com',
    'HTTPS://dsdffd.c',  # not valid tld
    'https://test',
    'ftp://test',
    'ftps:test',
    'a.a.a.a',
    'b.b.b',
    'https:/1.1.1.1.1/path',
    'wwww.test',
    'help.test.com',
    'help-test/com',
    'fnvfdsbf/path',
    '65.23.7.2',
    'k.f.a.f',
    'test/test/test/test',
    '',
    'somestring',
    'dsjfshjdfgkjldsh32423123^^&*#@$#@$@!#4',
    'aaa/1.1.1.1/path',
    'domain*com/1.1.1.1/path',
    'http:1.1.1.1/path',
    'kfer93420932/path/path',
    '1.1.1.1.1/24',
    '2.2.2.2.2/3sad',
    'http://fdsfesd',
    'http://fdsfesd:8080',  # no tld
    'FTP://Google.',
    'https://www.',
    '1.1.1.1.1/path',
    '2.2.2.2.2/3sad',
    'HTTPS://1.1.1.1..1.1.1.1/path',
    'https://1.1.1.1.1.1.1.1.1.1.1/path',
    '1.1.1.1 .1/path',
    '   test.com',
    'test .com.domain',
    'hxxps://0xAB26:8080/path',  # must be 8 hexa-decimal chars
    'hxxps://34543645356432234e:8080/path',  # too large integer IP
    'https://35.12.5677.143423:443',  # invalid IP address
    'https://4578.2436.1254.7423',  # invalid octal address (must be numbers between 0-7)
    'https://4578.2436.1254.7423:443/p',
    'FTP://foo hXXps://1.1.1.1[.]edu/path',
    'https://216.58.199.78:12345fdsf',
    'https://www.216.58.199.78:sfsdg'
]


@pytest.mark.parametrize('indicator_value', INVALID_URL_INDICATORS)
def test_invalid_url_indicator_types(indicator_value):
    """
    Given
    - invalid URL indicators.
    When
    - Trying to match those indicators with the URL regex.
    Then
    - The indicators are not classified as URL indicators.
    """
    assert not re.match(urlRegex, indicator_value)


def test_handle_proxy(mocker):
    os.environ['REQUESTS_CA_BUNDLE'] = '/test1.pem'
    mocker.patch.object(demisto, 'params', return_value={'insecure': True})
    handle_proxy()
    assert os.getenv('REQUESTS_CA_BUNDLE') is None
    os.environ['REQUESTS_CA_BUNDLE'] = '/test2.pem'
    mocker.patch.object(demisto, 'params', return_value={})
    handle_proxy()
    assert os.environ['REQUESTS_CA_BUNDLE'] == '/test2.pem'  # make sure no change
    mocker.patch.object(demisto, 'params', return_value={'unsecure': True})
    handle_proxy()
    assert os.getenv('REQUESTS_CA_BUNDLE') is None


def test_handle_proxy_without_http_prefix():
    """
        Given
            proxy is configured in environment vars without http/https prefixes

        When
            run handle_proxy()

        Then
            the function will return proxies with http:// prefix
    """
    os.environ['HTTP_PROXY'] = 'testproxy:8899'
    os.environ['HTTPS_PROXY'] = 'testproxy:8899'
    proxies = handle_proxy(checkbox_default_value=True)
    assert proxies['http'] == 'http://testproxy:8899'
    assert proxies['https'] == 'http://testproxy:8899'


def test_handle_proxy_with_http_prefix():
    """
        Given
            proxy is configured in environment vars with http/https prefixes

        When
            run handle_proxy()

        Then
            the function will return proxies unchanged
    """
    os.environ['HTTP_PROXY'] = 'http://testproxy:8899'
    os.environ['HTTPS_PROXY'] = 'https://testproxy:8899'
    proxies = handle_proxy(checkbox_default_value=True)
    assert proxies['http'] == 'http://testproxy:8899'
    assert proxies['https'] == 'https://testproxy:8899'


def test_handle_proxy_with_socks5_prefix():
    """
        Given
            proxy is configured in environment vars with socks5 (socks proxy) prefixes

        When
            run handle_proxy()

        Then
            the function will return proxies unchanged
    """
    os.environ['HTTP_PROXY'] = 'socks5://testproxy:8899'
    os.environ['HTTPS_PROXY'] = 'socks5://testproxy:8899'
    proxies = handle_proxy(checkbox_default_value=True)
    assert proxies['http'] == 'socks5://testproxy:8899'
    assert proxies['https'] == 'socks5://testproxy:8899'


@pytest.mark.parametrize(argnames="dict_obj, keys, expected, default_return_value",
                         argvalues=[
                             ({'a': '1'}, ['a'], '1', None),
                             ({'a': {'b': '2'}}, ['a', 'b'], '2', None),
                             ({'a': {'b': '2'}}, ['a', 'c'], 'test', 'test'),
                         ])
def test_safe_get(dict_obj, keys, expected, default_return_value):
    from CommonServerPython import dict_safe_get
    assert expected == dict_safe_get(dict_object=dict_obj,
                                     keys=keys,
                                     default_return_value=default_return_value)


MIRRORS = '''
   [{
     "channel_id":"GKQ86DVPH",
     "channel_name": "incident-681",
     "channel_topic": "incident-681",
     "investigation_id":"681",
     "mirror_type":"all",
     "mirror_direction":"both",
     "mirror_to":"group",
     "auto_close":true,
     "mirrored":true
  },
  {
     "channel_id":"GKB19PA3V",
     "channel_name": "group2",
     "channel_topic": "cooltopic",
     "investigation_id":"684",
     "mirror_type":"all",
     "mirror_direction":"both",
     "mirror_to":"group",
     "auto_close":true,
     "mirrored":true
  },
  {
     "channel_id":"GKB19PA3V",
     "channel_name": "group2",
     "channel_topic": "cooltopic",
     "investigation_id":"692",
     "mirror_type":"all",
     "mirror_direction":"both",
     "mirror_to":"group",
     "auto_close":true,
     "mirrored":true
  },
  {
     "channel_id":"GKNEJU4P9",
     "channel_name": "group3",
     "channel_topic": "incident-713",
     "investigation_id":"713",
     "mirror_type":"all",
     "mirror_direction":"both",
     "mirror_to":"group",
     "auto_close":true,
     "mirrored":true
  },
  {
     "channel_id":"GL8GHC0LV",
     "channel_name": "group5",
     "channel_topic": "incident-734",
     "investigation_id":"734",
     "mirror_type":"all",
     "mirror_direction":"both",
     "mirror_to":"group",
     "auto_close":true,
     "mirrored":true
  }]
'''

CONVERSATIONS = '''[{
    "id": "C012AB3CD",
    "name": "general",
    "is_channel": true,
    "is_group": false,
    "is_im": false,
    "created": 1449252889,
    "creator": "U012A3CDE",
    "is_archived": false,
    "is_general": true,
    "unlinked": 0,
    "name_normalized": "general",
    "is_shared": false,
    "is_ext_shared": false,
    "is_org_shared": false,
    "pending_shared": [],
    "is_pending_ext_shared": false,
    "is_member": true,
    "is_private": false,
    "is_mpim": false,
    "topic": {
        "value": "Company-wide announcements and work-based matters",
        "creator": "",
        "last_set": 0
    },
    "purpose": {
        "value": "This channel is for team-wide communication and announcements. All team members are in this channel.",
        "creator": "",
        "last_set": 0
    },
    "previous_names": [],
    "num_members": 4
},
{
    "id": "C061EG9T2",
    "name": "random",
    "is_channel": true,
    "is_group": false,
    "is_im": false,
    "created": 1449252889,
    "creator": "U061F7AUR",
    "is_archived": false,
    "is_general": false,
    "unlinked": 0,
    "name_normalized": "random",
    "is_shared": false,
    "is_ext_shared": false,
    "is_org_shared": false,
    "pending_shared": [],
    "is_pending_ext_shared": false,
    "is_member": true,
    "is_private": false,
    "is_mpim": false,
    "topic": {
        "value": "Non-work banter and water cooler conversation",
        "creator": "",
        "last_set": 0
    },
    "purpose": {
        "value": "A place for non-work-related flimflam.",
        "creator": "",
        "last_set": 0
    },
    "previous_names": [],
    "num_members": 4
}]'''

OBJECTS_TO_KEYS = {
    'mirrors': 'investigation_id',
    'questions': 'entitlement',
    'users': 'id'
}


def set_integration_context_versioned(integration_context, version=-1, sync=False):
    global INTEGRATION_CONTEXT_VERSIONED

    try:
        if not INTEGRATION_CONTEXT_VERSIONED:
            INTEGRATION_CONTEXT_VERSIONED = {'context': '{}', 'version': 0}
    except NameError:
        INTEGRATION_CONTEXT_VERSIONED = {'context': '{}', 'version': 0}

    current_version = INTEGRATION_CONTEXT_VERSIONED['version']
    if version != -1 and version <= current_version:
        raise ValueError('DB Insert version {} does not match version {}'.format(current_version, version))

    INTEGRATION_CONTEXT_VERSIONED = {'context': integration_context, 'version': current_version + 1}


def get_integration_context_versioned(refresh=False):
    return INTEGRATION_CONTEXT_VERSIONED


def test_merge_lists():
    from CommonServerPython import merge_lists

    # Set
    original = [{'id': '1', 'updated': 'n'}, {'id': '2', 'updated': 'n'}, {'id': '11', 'updated': 'n'}]
    updated = [{'id': '1', 'updated': 'y'}, {'id': '3', 'updated': 'y'}, {'id': '11', 'updated': 'n', 'remove': True}]
    expected = [{'id': '1', 'updated': 'y'}, {'id': '2', 'updated': 'n'}, {'id': '3', 'updated': 'y'}]

    # Arrange
    result = merge_lists(original, updated, 'id')

    # Assert
    assert len(result) == len(expected)
    for obj in result:
        assert obj in expected


def test_update_context_merge(mocker):
    import CommonServerPython

    # Set
    set_integration_context_versioned({
        'mirrors': MIRRORS,
        'conversations': CONVERSATIONS
    })

    mocker.patch.object(demisto, 'getIntegrationContextVersioned', return_value=get_integration_context_versioned())
    mocker.patch.object(demisto, 'setIntegrationContextVersioned', side_effecet=set_integration_context_versioned)
    mocker.patch.object(CommonServerPython, 'is_versioned_context_available', return_value=True)

    new_mirror = {
        'channel_id': 'new_group',
        'channel_name': 'incident-999',
        'channel_topic': 'incident-999',
        'investigation_id': '999',
        'mirror_type': 'all',
        'mirror_direction': 'both',
        'mirror_to': 'group',
        'auto_close': True,
        'mirrored': False
    }

    mirrors = json.loads(MIRRORS)
    mirrors.extend([new_mirror])

    # Arrange
    context, version = CommonServerPython.update_integration_context({'mirrors': [new_mirror]}, OBJECTS_TO_KEYS, True)
    new_mirrors = json.loads(context['mirrors'])

    # Assert
    assert len(mirrors) == len(new_mirrors)
    for mirror in mirrors:
        assert mirror in new_mirrors

    assert version == get_integration_context_versioned()['version']


def test_update_context_no_merge(mocker):
    import CommonServerPython

    # Set
    set_integration_context_versioned({
        'mirrors': MIRRORS,
        'conversations': CONVERSATIONS
    })

    mocker.patch.object(demisto, 'getIntegrationContextVersioned', return_value=get_integration_context_versioned())
    mocker.patch.object(demisto, 'setIntegrationContextVersioned', side_effecet=set_integration_context_versioned)
    mocker.patch.object(CommonServerPython, 'is_versioned_context_available', return_value=True)

    new_conversation = {
        'id': 'A0123456',
        'name': 'general'
    }

    conversations = json.loads(CONVERSATIONS)
    conversations.extend([new_conversation])

    # Arrange
    context, version = CommonServerPython.update_integration_context({'conversations': conversations}, OBJECTS_TO_KEYS,
                                                                     True)
    new_conversations = json.loads(context['conversations'])

    # Assert
    assert conversations == new_conversations
    assert version == get_integration_context_versioned()['version']


@pytest.mark.parametrize('versioned_available', [True, False])
def test_get_latest_integration_context(mocker, versioned_available):
    import CommonServerPython

    # Set
    set_integration_context_versioned({
        'mirrors': MIRRORS,
        'conversations': CONVERSATIONS
    })

    mocker.patch.object(demisto, 'getIntegrationContextVersioned', return_value=get_integration_context_versioned())
    mocker.patch.object(demisto, 'setIntegrationContextVersioned', side_effecet=set_integration_context_versioned)
    mocker.patch.object(CommonServerPython, 'is_versioned_context_available', return_value=versioned_available)
    mocker.patch.object(demisto, 'getIntegrationContext',
                        return_value={'mirrors': MIRRORS, 'conversations': CONVERSATIONS})

    # Arrange
    context, ver = CommonServerPython.get_integration_context_with_version(True)

    # Assert
    assert context == get_integration_context_versioned()['context']
    assert ver == get_integration_context_versioned()['version'] if versioned_available else -1


def test_set_latest_integration_context(mocker):
    import CommonServerPython

    # Set
    set_integration_context_versioned({
        'mirrors': MIRRORS,
        'conversations': CONVERSATIONS,
    })

    mocker.patch.object(demisto, 'getIntegrationContextVersioned', return_value=get_integration_context_versioned())
    mocker.patch.object(demisto, 'setIntegrationContextVersioned', side_effecet=set_integration_context_versioned)
    int_context = get_integration_context_versioned()
    mocker.patch.object(CommonServerPython, 'update_integration_context',
                        side_effect=[(int_context['context'], int_context['version']),
                                     (int_context['context'], int_context['version'] + 1)])
    mocker.patch.object(CommonServerPython, 'set_integration_context', side_effect=[ValueError, int_context['context']])

    # Arrange
    CommonServerPython.set_to_integration_context_with_retries({}, OBJECTS_TO_KEYS)
    int_context_calls = CommonServerPython.set_integration_context.call_count
    int_context_args_1 = CommonServerPython.set_integration_context.call_args_list[0][0]
    int_context_args_2 = CommonServerPython.set_integration_context.call_args_list[1][0]

    # Assert
    assert int_context_calls == 2
    assert int_context_args_1 == (int_context['context'], True, int_context['version'])
    assert int_context_args_2 == (int_context['context'], True, int_context['version'] + 1)


def test_set_latest_integration_context_es(mocker):
    import CommonServerPython

    # Set
    mocker.patch.object(demisto, 'getIntegrationContextVersioned', return_value=get_integration_context_versioned())
    mocker.patch.object(demisto, 'setIntegrationContextVersioned', side_effecet=set_integration_context_versioned)
    es_inv_context_version_first = {'version': 5, 'sequenceNumber': 807, 'primaryTerm': 1}
    es_inv_context_version_second = {'version': 7, 'sequenceNumber': 831, 'primaryTerm': 1}
    mocker.patch.object(CommonServerPython, 'update_integration_context',
                        side_effect=[({}, es_inv_context_version_first),
                                     ({}, es_inv_context_version_second)])
    mocker.patch.object(CommonServerPython, 'set_integration_context', side_effect=[ValueError, {}])

    # Arrange
    CommonServerPython.set_to_integration_context_with_retries({})
    int_context_calls = CommonServerPython.set_integration_context.call_count
    int_context_args_1 = CommonServerPython.set_integration_context.call_args_list[0][0]
    int_context_args_2 = CommonServerPython.set_integration_context.call_args_list[1][0]

    # Assert
    assert int_context_calls == 2
    assert int_context_args_1[1:] == (True, es_inv_context_version_first)
    assert int_context_args_2[1:] == (True, es_inv_context_version_second)


def test_set_latest_integration_context_fail(mocker):
    import CommonServerPython

    # Set
    set_integration_context_versioned({
        'mirrors': MIRRORS,
        'conversations': CONVERSATIONS,
    })

    mocker.patch.object(demisto, 'getIntegrationContextVersioned', return_value=get_integration_context_versioned())
    mocker.patch.object(demisto, 'setIntegrationContextVersioned', side_effecet=set_integration_context_versioned)
    int_context = get_integration_context_versioned()
    mocker.patch.object(CommonServerPython, 'update_integration_context', return_value=(
        int_context['context'], int_context['version']
    ))
    mocker.patch.object(CommonServerPython, 'set_integration_context', side_effect=ValueError)

    # Arrange
    with pytest.raises(Exception):
        CommonServerPython.set_to_integration_context_with_retries({}, OBJECTS_TO_KEYS)

    int_context_calls = CommonServerPython.set_integration_context.call_count

    # Assert
    assert int_context_calls == CommonServerPython.CONTEXT_UPDATE_RETRY_TIMES


def test_get_x_content_info_headers(mocker):
    test_license = 'TEST_LICENSE_ID'
    test_brand = 'TEST_BRAND'
    mocker.patch.object(
        demisto,
        'getLicenseID',
        return_value=test_license
    )
    mocker.patch.object(
        demisto,
        'callingContext',
        new_callable=mocker.PropertyMock(return_value={'context': {
            'IntegrationBrand': test_brand,
            'IntegrationInstance': 'TEST_INSTANCE',
        }})
    )
    headers = get_x_content_info_headers()
    assert headers['X-Content-LicenseID'] == test_license
    assert headers['X-Content-Name'] == test_brand


def test_script_return_results_execution_metrics_command_results(mocker):
    """
    Given:
      - List of CommandResult and dicts that contains an execution metrics entry
      - The command currently running is a script
    When:
      - Calling return_results()
    Then:
      - demisto.results() is called 1 time (without the execution metrics entry)
    """
    from CommonServerPython import CommandResults, return_results
    mocker.patch.object(demisto, 'callingContext', {'context': {'ExecutedCommands': [{'moduleBrand': 'Scripts'}]}})
    demisto_results_mock = mocker.patch.object(demisto, 'results')
    mock_command_results = [
        CommandResults(outputs_prefix='Mock', outputs={'MockContext': 0}, entry_type=19),
        CommandResults(outputs_prefix='Mock', outputs={'MockContext': 1}),
        {'MockContext': 1, "Type": 19},
        {'MockContext': 1, "Type": 1},
    ]
    return_results(mock_command_results)
    for call_args in demisto_results_mock.call_args_list:
        for args in call_args.args:
            if isinstance(args, list):
                for arg in args:
                    assert arg["Type"] != 19
            else:
                assert args["Type"] != 19
    assert demisto_results_mock.call_count == 2


def test_integration_return_results_execution_metrics_command_results(mocker):
    """
    Given:
      - List of CommandResult and dicts that contains an execution metrics entry
      - The command currently running is an integration command
    When:
      - Calling return_results()
    Then:
      - demisto.results() is called 3 times (with the execution metrics entry included)
    """
    from CommonServerPython import CommandResults, return_results
    mocker.patch.object(demisto, 'callingContext', {'context': {'ExecutedCommands': [{'moduleBrand': 'integration'}]}})
    demisto_results_mock = mocker.patch.object(demisto, 'results')
    mock_command_results = [
        CommandResults(outputs_prefix='Mock', outputs={'MockContext': 0}, entry_type=19),
        CommandResults(outputs_prefix='Mock', outputs={'MockContext': 1}),
        {'MockContext': 1, "Type": 19},
        {'MockContext': 1, "Type": 19},
    ]
    return_results(mock_command_results)
    execution_metrics_entry_found = False
    for call_args in demisto_results_mock.call_args_list:
        if execution_metrics_entry_found:
            break
        for args in call_args.args:
            if execution_metrics_entry_found:
                break
            execution_metrics_entry_found = args["Type"] != 19

    assert execution_metrics_entry_found
    assert demisto_results_mock.call_count == 3


def test_dynamic_section_script_return_results_execution_metrics_command_results(mocker):
    """
    Given:
      - List of CommandResult and dicts that contains execution metrics entries
      - The command currently running is a dynamic-section script
    When:
      - Calling return_results()
    Then:
      - demisto.results() is called 2 times (without the 2 execution metrics entries)
    """
    from CommonServerPython import CommandResults, return_results
    mocker.patch.object(demisto, 'callingContext', {'context': {'ScriptName': 'some_script_name'}})
    demisto_results_mock = mocker.patch.object(demisto, 'results')
    mock_command_results = [
        # CommandResults metrics entry: Should not be returned.
        CommandResults(outputs_prefix='Mock', outputs={'MockContext': 0}, entry_type=19),
        # CommandResults regular entry: Should be returned.
        CommandResults(outputs_prefix='Mock', outputs={'MockContext': 1}),
        # Dict metrics entry: Should not be returned.
        {'MockContext': 1, "Type": 19},
        # Dict regular entry: Should be returned.
        {'MockContext': 1, "Type": 1},
    ]
    return_results(mock_command_results)
    for call_args in demisto_results_mock.call_args_list:
        for args in call_args.args:
            if isinstance(args, list):
                for arg in args:
                    assert arg["Type"] != 19
            else:
                assert args["Type"] != 19

    assert demisto_results_mock.call_count == 2


def test_return_results_multiple_command_results(mocker):
    """
    Given:
      - List of 2 CommandResult
    When:
      - Calling return_results()
    Then:
      - demisto.results() is called 2 times (with the list items)
    """
    from CommonServerPython import CommandResults, return_results
    demisto_results_mock = mocker.patch.object(demisto, 'results')
    mock_command_results = []
    for i in range(2):
        mock_output = {'MockContext': i}
        mock_command_results.append(CommandResults(outputs_prefix='Mock', outputs=mock_output))
    return_results(mock_command_results)
    assert demisto_results_mock.call_count == 2


def test_return_results_multiple_dict_results(mocker):
    """
    Given:
      - List of 2 dictionaries
    When:
      - Calling return_results()
    Then:
      - demisto.results() is called 1 time (with the list as an argument)
    """
    from CommonServerPython import return_results
    demisto_results_mock = mocker.patch.object(demisto, 'results')
    mock_command_results = [{'MockContext': 0}, {'MockContext': 1}]
    return_results(mock_command_results)
    args, _ = demisto_results_mock.call_args_list[0]
    assert demisto_results_mock.call_count == 1
    assert [{'MockContext': 0}, {'MockContext': 1}] in args


def test_return_results_mixed_results(mocker):
    """
    Given:
      - List containing a CommandResult object and two dictionaries (representing a demisto result entries)
    When:
      - Calling return_results()
    Then:
      - Assert that demisto.results() is called 2 times .
      - Assert that the first call was with the CommandResult object.
      - Assert that the second call was with the two demisto results dicts.
    """
    from CommonServerPython import CommandResults, return_results
    demisto_results_mock = mocker.patch.object(demisto, 'results')
    mock_command_results_object = CommandResults(outputs_prefix='Mock', outputs={'MockContext': 0})
    mock_demisto_results_entry = [{'MockContext': 1}, {'MockContext': 2}]
    return_results([mock_command_results_object] + mock_demisto_results_entry)

    assert demisto_results_mock.call_count == 2
    assert demisto_results_mock.call_args_list[0][0][0] == mock_command_results_object.to_context()
    assert demisto_results_mock.call_args_list[1][0][0] == mock_demisto_results_entry


class TestExecuteCommand:
    @staticmethod
    def test_sanity(mocker):
        """
        Given:
            - A successful command with a single entry as output.
        When:
            - Calling execute_command.
        Then:
            - Assert that only the Contents value is returned.
        """
        from CommonServerPython import execute_command, EntryType
        demisto_execute_mock = mocker.patch.object(demisto, 'executeCommand',
                                                   return_value=[{'Type': EntryType.NOTE,
                                                                  'Contents': {'hello': 'world'}}])
        res = execute_command('command', {'arg1': 'value'})
        execute_command_args = demisto_execute_mock.call_args_list[0][0]
        assert demisto_execute_mock.call_count == 1
        assert execute_command_args[0] == 'command'
        assert execute_command_args[1] == {'arg1': 'value'}
        assert res == {'hello': 'world'}

    @staticmethod
    def test_multiple_results(mocker):
        """
        Given:
            - A successful command with several entries as output.
        When:
            - Calling execute_command.
        Then:
            - Assert that the "Contents" values of all entries are returned.
        """
        from CommonServerPython import execute_command, EntryType
        entries = [
            {'Type': EntryType.NOTE, 'Contents': {'hello': 'world'}},
            {'Type': EntryType.NOTE, 'Context': 'no contents here'},
            {'Type': EntryType.NOTE, 'Contents': {'entry': '2'}},
        ]
        demisto_execute_mock = mocker.patch.object(demisto, 'executeCommand',
                                                   return_value=entries)
        res = execute_command('command', {'arg1': 'value'})
        assert demisto_execute_mock.call_count == 1
        assert isinstance(res, list)
        assert len(res) == 3
        assert res[0] == {'hello': 'world'}
        assert res[1] == {}
        assert res[2] == {'entry': '2'}

    @staticmethod
    def test_raw_results(mocker):
        """
        Given:
            - A successful command with several entries as output.
        When:
            - Calling execute_command.
        Then:
            - Assert that the entire entries are returned.
        """
        from CommonServerPython import execute_command, EntryType
        entries = [
            {'Type': EntryType.NOTE, 'Contents': {'hello': 'world'}},
            {'Type': EntryType.NOTE, 'Context': 'no contents here'},
            'text',
            1337,
        ]
        demisto_execute_mock = mocker.patch.object(demisto, 'executeCommand',
                                                   return_value=entries)
        res = execute_command('command', {'arg1': 'value'}, extract_contents=False)
        assert demisto_execute_mock.call_count == 1
        assert isinstance(res, list)
        assert len(res) == 4
        assert res[0] == {'Type': EntryType.NOTE, 'Contents': {'hello': 'world'}}
        assert res[1] == {'Type': EntryType.NOTE, 'Context': 'no contents here'}
        assert res[2] == 'text'
        assert res[3] == 1337

    @staticmethod
    def test_failure(mocker):
        """
        Given:
            - A command that fails.
        When:
            - Calling execute_command.
        Then:
            - Assert that DemistoException is raised with the original error.
        """
        from CommonServerPython import execute_command, EntryType
        error_entries = [
            {'Type': EntryType.ERROR, 'Contents': 'error number 1'},
            {'Type': EntryType.ERROR, 'Contents': 'error number 2'},
        ]

        demisto_execute_mock = mocker.patch.object(demisto, 'executeCommand', return_value=error_entries)

        with raises(DemistoException, match='Failed to execute'):
            execute_command('bad', {'arg1': 'value'})

        assert demisto_execute_mock.call_count == 1

    @staticmethod
    def test_failure_integration(monkeypatch):
        from CommonServerPython import execute_command
        monkeypatch.delattr(demisto, 'executeCommand')

        with raises(DemistoException, match=r'Cannot run demisto.executeCommand\(\) from integrations.'):
            execute_command('bad', {'arg1': 'value'})

    @staticmethod
    def test_multiple_results_fail_on_error_false(mocker):
        """
        Given:
            - A successful command with several entries as output.
            - fail_on_error set to False.
        When:
            - Calling execute_command.
        Then:
            - Assert that the status of the execution is True for successful run.
            - Assert that the "Contents" values of all entries are returned.
        """
        from CommonServerPython import execute_command, EntryType
        entries = [
            {'Type': EntryType.NOTE, 'Contents': {'hello': 'world'}},
            {'Type': EntryType.NOTE, 'Context': 'no contents here'},
            {'Type': EntryType.NOTE, 'Contents': {'entry': '2'}},
        ]
        demisto_execute_mock = mocker.patch.object(demisto, 'executeCommand',
                                                   return_value=entries)
        status, res = execute_command('command', {'arg1': 'value'}, fail_on_error=False)
        assert demisto_execute_mock.call_count == 1
        assert isinstance(res, list)
        assert len(res) == 3
        assert status
        assert res[0] == {'hello': 'world'}
        assert res[1] == {}
        assert res[2] == {'entry': '2'}

    @staticmethod
    def test_raw_results_fail_on_error_false(mocker):
        """
        Given:
            - A successful command with several entries as output.
            - fail_on_error set to False.
        When:
            - Calling execute_command.
        Then:
            - Assert that the status of the execution is True for successful run.
            - Assert that the entire entries are returned.
        """
        from CommonServerPython import execute_command, EntryType
        entries = [
            {'Type': EntryType.NOTE, 'Contents': {'hello': 'world'}},
            {'Type': EntryType.NOTE, 'Context': 'no contents here'},
            'text',
            1337,
        ]
        demisto_execute_mock = mocker.patch.object(demisto, 'executeCommand',
                                                   return_value=entries)
        status, res = execute_command('command', {'arg1': 'value'}, extract_contents=False, fail_on_error=False)
        assert demisto_execute_mock.call_count == 1
        assert isinstance(res, list)
        assert len(res) == 4
        assert status
        assert res[0] == {'Type': EntryType.NOTE, 'Contents': {'hello': 'world'}}
        assert res[1] == {'Type': EntryType.NOTE, 'Context': 'no contents here'}
        assert res[2] == 'text'
        assert res[3] == 1337

    @staticmethod
    def test_failure_fail_on_error_false(mocker):
        """
        Given:
            - A command that fails.
            - fail_on_error set to False.
        When:
            - Calling execute_command.
        Then:
            - Assert that the status of the execution is False for failed run.
            - Assert that the original errors are returned as a value, and not to the war-room.
        """
        from CommonServerPython import execute_command, EntryType
        error_entries = [
            {'Type': EntryType.ERROR, 'Contents': 'error number 1'},
            {'Type': EntryType.NOTE, 'Contents': 'not an error'},
            {'Type': EntryType.ERROR, 'Contents': 'error number 2'},
        ]
        demisto_execute_mock = mocker.patch.object(demisto, 'executeCommand',
                                                   return_value=error_entries)
        demisto_results_mock = mocker.patch.object(demisto, 'results')

        status, error_text = execute_command('bad', {'arg1': 'value'}, fail_on_error=False)

        assert demisto_execute_mock.call_count == 1
        assert demisto_results_mock.call_count == 0
        assert not status
        assert 'error number 1' in error_text
        assert 'error number 2' in error_text
        assert 'not an error' not in error_text


class TestExecuteCommandsMultipleResults:

    @staticmethod
    def test_sanity(mocker):
        """
        Given:
            - A successful command with a single entry as output.
        When:
            - Calling execute_commands.
        Then:
            - Assert that only the Contents value is returned.
        """
        from CommonServerPython import CommandRunner, EntryType
        demisto_execute_mock = mocker.patch.object(demisto, 'executeCommand',
                                                   return_value=[{'Type': EntryType.NOTE,
                                                                  'ModuleName': 'module',
                                                                  'Brand': 'brand',
                                                                  'Contents': {'hello': 'world'}}])
        command_executer = CommandRunner.Command(commands='command', args_lst={'arg1': 'value'})
        results, errors = CommandRunner.execute_commands(command_executer)
        execute_command_args = demisto_execute_mock.call_args_list[0][0]
        assert demisto_execute_mock.call_count == 1
        assert execute_command_args[0] == 'command'
        assert execute_command_args[1] == {'arg1': 'value'}
        assert isinstance(results, list)
        assert isinstance(errors, list)
        assert len(results) == 1
        assert results[0].brand == 'brand'
        assert results[0].instance == 'module'
        assert results[0].result == {'hello': 'world'}
        assert not errors

    @staticmethod
    def test_multiple_results(mocker):
        """
        Given:
            - A successful command with several entries as output.
        When:
            - Calling execute_commands.
        Then:
            - Assert that the "Contents" values of all entries are returned.
        """
        from CommonServerPython import CommandRunner, EntryType
        entries = [
            {'Type': EntryType.NOTE, 'Contents': {'hello': 'world'}},
            {'Type': EntryType.NOTE, 'Context': 'no contents here'},
            {'Type': EntryType.NOTE, 'Contents': {'entry': '2'}},
            {'Type': EntryType.NOTE, 'Context': 'Content is `None`', 'Contents': None}
        ]
        demisto_execute_mock = mocker.patch.object(demisto, 'executeCommand',
                                                   return_value=entries)
        command_executer = CommandRunner.Command(commands='command', args_lst={'arg1': 'value'})
        results, errors = CommandRunner.execute_commands(command_executer)
        assert demisto_execute_mock.call_count == 1
        assert isinstance(results, list)
        assert isinstance(errors, list)
        assert not errors
        assert len(results) == 4
        assert results[0].result == {'hello': 'world'}
        assert results[1].result == {}
        assert results[2].result == {'entry': '2'}
        assert results[3].result == {}

    @staticmethod
    def test_raw_results(mocker):
        """
        Given:
            - A successful command with several entries as output.
        When:
            - Calling execute_commands.
        Then:
            - Assert that the entire entries are returned.
        """
        from CommonServerPython import EntryType, CommandRunner
        entries = [
            {'Type': EntryType.NOTE, 'Contents': {'hello': 'world'}},
            {'Type': EntryType.NOTE, 'Context': 'no contents here'},
            'text',
            1337,
        ]
        demisto_execute_mock = mocker.patch.object(demisto, 'executeCommand',
                                                   return_value=entries)
        command_executer = CommandRunner.Command(commands='command', args_lst={'arg1': 'value'})
        results, errors = CommandRunner.execute_commands(command_executer, extract_contents=False)
        assert demisto_execute_mock.call_count == 1
        assert isinstance(results, list)
        assert isinstance(errors, list)
        assert not errors
        assert len(results) == 4
        assert results[0].result == {'Type': EntryType.NOTE, 'Contents': {'hello': 'world'}}
        assert results[1].result == {'Type': EntryType.NOTE, 'Context': 'no contents here'}
        assert results[2].result == 'text'
        assert results[3].result == 1337
        assert results[2].brand == results[2].instance == results[3].brand == results[3].instance == 'Unknown'

    @staticmethod
    def test_with_errors(mocker):
        """
        Given:
            - A command that sometimes fails and sometimes not.
        When:
            - Calling execute_command.
        Then:
            - Assert that the results list and the errors list returned as should've been
        """
        from CommonServerPython import CommandRunner, EntryType
        entries = [
            {'Type': EntryType.ERROR, 'Contents': 'error number 1'},
            {'Type': EntryType.NOTE, 'Contents': 'not an error'},
            {'Type': EntryType.ERROR, 'Contents': 'error number 2'}
        ]

        def execute_command_mock(command, args):
            if command == 'unsupported':
                raise ValueError("Command is not supported")
            return entries

        demisto_execute_mock = mocker.patch.object(demisto, 'executeCommand',
                                                   side_effect=execute_command_mock)
        command_executer = CommandRunner.Command(commands=['command', 'unsupported'],
                                                 args_lst=[{'arg1': 'value'}, {}])

        results, errors = CommandRunner.execute_commands(command_executer)

        # validate that errors were found and the unsupported is ignored
        assert demisto_execute_mock.call_count == 2
        assert isinstance(results, list)
        assert isinstance(errors, list)
        assert len(results) == 1
        assert len(errors) == 2
        assert errors[0].result == 'error number 1'
        assert errors[1].result == 'error number 2'
        assert results[0].result == 'not an error'

    @staticmethod
    def get_result_for_multiple_commands_helper(command, args):
        from CommonServerPython import EntryType
        return [{'Type': EntryType.NOTE,
                 'ModuleName': list(args.keys())[0],
                 'Brand': command,
                 'Contents': {'hello': list(args.values())[0]}},
                ]

    @staticmethod
    def test_multiple_commands(mocker):
        """
        Given:
            - List of commands and list of args.
        When:
            - Calling execute_commands with multiple commands to get multiple results.
        Then:
            - Assert that the results list and the errors list returned as should've been
        """
        from CommonServerPython import CommandRunner
        demisto_execute_mock = mocker.patch.object(demisto,
                                                   'executeCommand',
                                                   side_effect=TestExecuteCommandsMultipleResults.get_result_for_multiple_commands_helper)
        command_executer = CommandRunner.Command(commands=['command1', 'command2'],
                                                 args_lst=[{'arg1': 'value1'},
                                                           {'arg2': 'value2'}])

        results, errors = CommandRunner.execute_commands(command_executer)
        assert demisto_execute_mock.call_count == 2
        assert isinstance(results, list)
        assert isinstance(errors, list)
        assert len(results) == 2
        assert results[0].brand == 'command1'
        assert results[0].instance == 'arg1'
        assert results[0].result == {'hello': 'value1'}
        assert results[1].brand == 'command2'
        assert results[1].instance == 'arg2'
        assert results[1].result == {'hello': 'value2'}
        assert not errors

    @staticmethod
    def test_invalid_args():
        """
        Given:
            - List of commands and list of args which is invalid
        When:
            - Calling execute_commands.
        Then:
            - Assert that error is given.
        """
        from CommonServerPython import CommandRunner
        with pytest.raises(DemistoException):
            CommandRunner.execute_commands(
                CommandRunner.Command(commands=['command'],
                                      args_lst=[{'arg': 'val'}, {'arg': 'val'}]))
        with pytest.raises(DemistoException):
            CommandRunner.execute_commands(
                CommandRunner.Command(commands=['command', 'command1'],
                                      args_lst=[{'arg': 'val'}]))

    @staticmethod
    def test_using_brand_instance(mocker):
        """
        Given:
            - Provide instance and brand to command wrapper
        When:
            - Calling execute_commands
        Then:
            - Assert that the `demisto.executeCommand` runned with `using` and `using-brand`.
        """
        from CommonServerPython import CommandRunner
        executer_with_brand = CommandRunner.Command(brand='my brand',
                                                    instance='my instance',
                                                    commands='command',
                                                    args_lst={'arg': 'val'})
        demisto_execute_mock = mocker.patch.object(demisto, 'executeCommand')
        CommandRunner.execute_commands(executer_with_brand)
        assert demisto_execute_mock.called
        args_for_execute_command = demisto_execute_mock.call_args_list[0][0][1]
        assert 'using-brand' in args_for_execute_command
        assert 'using' in args_for_execute_command
        assert args_for_execute_command['using-brand'] == 'my brand'
        assert args_for_execute_command['using'] == 'my instance'


class TestGetResultsWrapper:
    NUM_EXECUTE_COMMAND_CALLED = 0

    @staticmethod
    def execute_command_mock(command_executer, extract_contents):
        from CommonServerPython import CommandRunner
        TestGetResultsWrapper.NUM_EXECUTE_COMMAND_CALLED += 1
        results, errors = [], []

        for command, args in zip(command_executer.commands, command_executer.args_lst):
            result_wrapper = CommandRunner.Result(command=command,
                                                  args=args,
                                                  brand='my-brand{}'.format(
                                                      TestGetResultsWrapper.NUM_EXECUTE_COMMAND_CALLED),
                                                  instance='instance',
                                                  result='Command did not succeeded' if command == 'error-command' else {
                                                      'Contents': 'Good',
                                                      'HumanReadable': 'Good'})
            if command == 'error-command':
                errors.append(result_wrapper)
            elif command != 'unsupported-command':
                results.append(result_wrapper)
        return results, errors

    @staticmethod
    def test_get_wrapper_results(mocker):
        """
        Given:
            - List of CommandWrappers.
        When:
            - Calling get_wrapper_results to give generic results
        Then:
            - Assert that the "good" results are returned, and the summary includes the errors.
            - Assert that the unsupported command is ignored.
        """
        from CommonServerPython import CommandRunner, CommandResults
        command_wrappers = [CommandRunner.Command(brand='my-brand1', commands='my-command', args_lst={'arg': 'val'}),
                            CommandRunner.Command(brand='my-brand2', commands=['command1', 'command2'],
                                                  args_lst=[{'arg1': 'val1'}, {'arg2': 'val2'}]),
                            CommandRunner.Command(brand='my-brand3', commands='error-command',
                                                  args_lst={'bad_arg': 'bad_val'}),
                            CommandRunner.Command(brand='brand-no-exist', commands='unsupported-command',
                                                  args_lst={'arg': 'val'})]
        mocker.patch.object(CommandRunner, 'execute_commands',
                            side_effect=TestGetResultsWrapper.execute_command_mock)
        results = CommandRunner.run_commands_with_summary(command_wrappers)
        assert len(results) == 4  # 1 error (brand3)
        assert results[:-1] == [{'Contents': 'Good', 'HumanReadable': '***my-brand1 (instance)***\nGood'},
                                {'Contents': 'Good', 'HumanReadable': '***my-brand2 (instance)***\nGood'},
                                {'Contents': 'Good', 'HumanReadable': '***my-brand2 (instance)***\nGood'}]

        assert isinstance(results[-1], CommandResults)
        if IS_PY3:
            md_summary = """### Results Summary
|Instance|Command|Result|Comment|
|---|---|---|---|
| ***my-brand1***: instance | ***command***: my-command<br>**args**:<br>	***arg***: val | Success | Good |
| ***my-brand2***: instance | ***command***: command1<br>**args**:<br>	***arg1***: val1 | Success | Good |
| ***my-brand2***: instance | ***command***: command2<br>**args**:<br>	***arg2***: val2 | Success | Good |
| ***my-brand3***: instance | ***command***: error-command<br>**args**:<br>	***bad_arg***: bad_val | Error | Command did not succeeded |
"""
        else:
            md_summary = u"""### Results Summary
|Instance|Command|Result|Comment|
|---|---|---|---|
| ***my-brand1***: instance | **args**:<br>	***arg***: val<br>***command***: my-command | Success | Good |
| ***my-brand2***: instance | **args**:<br>	***arg1***: val1<br>***command***: command1 | Success | Good |
| ***my-brand2***: instance | **args**:<br>	***arg2***: val2<br>***command***: command2 | Success | Good |
| ***my-brand3***: instance | **args**:<br>	***bad_arg***: bad_val<br>***command***: error-command | Error | Command did not succeeded |
"""
        assert results[-1].readable_output == md_summary

    @staticmethod
    def test_get_wrapper_results_error(mocker):
        """
        Given:
            - List of CommandWrappers, which all of them returns errors or ignored
        When:
            - Calling get_wrapper_results to give generic results
        Then:
            - Assert that error returned.
        """
        from CommonServerPython import CommandRunner
        command_wrappers = [CommandRunner.Command(brand='my-brand1',
                                                  commands='error-command',
                                                  args_lst={'arg': 'val'}),
                            CommandRunner.Command(brand='my-brand2',
                                                  commands='error-command',
                                                  args_lst={'bad_arg': 'bad_val'}),
                            CommandRunner.Command(brand='brand-no-exist',
                                                  commands='unsupported-command',
                                                  args_lst={'arg': 'val'}),
                            ]
        mocker.patch.object(CommandRunner, 'execute_commands',
                            side_effect=TestGetResultsWrapper.execute_command_mock)
        with pytest.raises(DemistoException) as e:
            CommandRunner.run_commands_with_summary(command_wrappers)
            assert 'Command did not succeeded' in e.value
            assert 'Script failed. The following errors were encountered:' in e.value


def test_arg_to_int__valid_numbers():
    """
    Given
        valid numbers
    When
        converting them to int
    Then
        ensure proper int returned
    """
    from CommonServerPython import arg_to_number

    result = arg_to_number(
        arg='5',
        arg_name='foo')

    assert result == 5

    result = arg_to_number(
        arg='2.0',
        arg_name='foo')

    assert result == 2

    result = arg_to_number(
        arg=3,
        arg_name='foo')

    assert result == 3

    result = arg_to_number(
        arg=4,
        arg_name='foo',
        required=True)

    assert result == 4

    result = arg_to_number(
        arg=5,
        required=True)

    assert result == 5


def test_arg_to_int__invalid_numbers():
    """
    Given
        invalid numbers
    When
        converting them to int
    Then
        raise ValueError
    """
    from CommonServerPython import arg_to_number

    try:
        arg_to_number(
            arg='aa',
            arg_name='foo')

        assert False

    except ValueError as e:
        assert 'Invalid number' in str(e)


def test_arg_to_int_required():
    """
    Given
        argument foo which with value None

    When
        converting the arg to number via required flag as True

    Then
        ensure ValueError raised
    """
    from CommonServerPython import arg_to_number

    # required set to false
    result = arg_to_number(
        arg=None,
        arg_name='foo',
        required=False)

    assert result is None

    try:
        arg_to_number(
            arg=None,
            arg_name='foo',
            required=True)

        assert False

    except ValueError as e:
        assert 'Missing' in str(e)

    try:
        arg_to_number(
            arg='',
            arg_name='foo',
            required=True)

        assert False

    except ValueError as e:
        assert 'Missing' in str(e)

    try:
        arg_to_number(arg='goo')

        assert False

    except ValueError as e:
        assert '"goo" is not a valid number' in str(e)


def test_arg_to_timestamp_valid_inputs():
    """
    Given
        valid dates provided

    When
        converting dates into timestamp

    Then
        ensure returned int which represents timestamp in milliseconds
    """
    if sys.version_info.major == 2:
        # skip for python 2 - date
        assert True
        return

    from CommonServerPython import arg_to_datetime
    from datetime import datetime, timezone

    # hard coded date
    result = arg_to_datetime(
        arg='2020-11-10T21:43:43Z',
        arg_name='foo'
    )

    assert result == datetime(2020, 11, 10, 21, 43, 43, tzinfo=timezone.utc)

    # relative dates also work
    result = arg_to_datetime(
        arg='2 hours ago',
        arg_name='foo'
    )

    assert result > datetime(2020, 11, 10, 21, 43, 43)

    # relative dates also work
    result = arg_to_datetime(
        arg=1581982463,
        arg_name='foo'
    )

    assert int(result.timestamp()) == 1581982463

    result = arg_to_datetime(
        arg='2 hours ago'
    )

    assert result > datetime(2020, 11, 10, 21, 43, 43)


def test_arg_to_timestamp_invalid_inputs():
    """
    Given
        invalid date like 'aaaa' or '2010-32-01'

    When
        when converting date to timestamp

    Then
        ensure ValueError is raised
    """
    from CommonServerPython import arg_to_datetime
    if sys.version_info.major == 2:
        # skip for python 2 - date
        assert True
        return

    try:
        arg_to_datetime(
            arg=None,
            arg_name='foo',
            required=True)

        assert False

    except ValueError as e:
        assert 'Missing' in str(e)

    try:
        arg_to_datetime(
            arg='aaaa',
            arg_name='foo')

        assert False

    except ValueError as e:
        assert 'Invalid date' in str(e)

    try:
        arg_to_datetime(
            arg='2010-32-01',
            arg_name='foo')

        assert False

    except ValueError as e:
        assert 'Invalid date' in str(e)

    try:
        arg_to_datetime(
            arg='2010-32-01')

        assert False

    except ValueError as e:
        assert '"2010-32-01" is not a valid date' in str(e)


def test_warnings_handler(mocker):
    mocker.patch.object(demisto, 'info')
    # need to initialize WarningsHandler as pytest over-rides the handler
    with pytest.warns(RuntimeWarning) as r:
        warnings.warn("without handler", RuntimeWarning)
        handler = WarningsHandler()  # noqa
        warnings.warn("This is a test", RuntimeWarning)
        assert len(r) == 1
        assert str(r[0].message) == "without handler"

    # call_args is tuple (args list, kwargs). we only need the args
    msg = demisto.info.call_args[0][0]
    assert 'This is a test' in msg
    assert 'python warning' in msg


def test_get_schedule_metadata():
    """
        Given
            - case 1: no parent entry
            - case 2: parent entry with schedule metadata
            - case 3: parent entry without schedule metadata

        When
            querying the schedule metadata

        Then
            ensure scheduled_metadata is returned correctly
            - case 1: no data (empty dict)
            - case 2: schedule metadata with all details
            - case 3: empty schedule metadata (dict with polling: false)
    """
    from CommonServerPython import get_schedule_metadata

    # case 1
    context = {'ParentEntry': None}
    actual_scheduled_metadata = get_schedule_metadata(context=context)
    assert actual_scheduled_metadata == {}

    # case 2
    parent_entry = {
        'polling': True,
        'pollingCommand': 'foo',
        'pollingArgs': {'name': 'foo'},
        'timesRan': 5,
        'startDate': '2021-04-28T14:20:56.03728+03:00',
        'endingDate': '2021-04-28T14:25:35.976244+03:00'
    }
    context = {
        'ParentEntry': parent_entry
    }
    actual_scheduled_metadata = get_schedule_metadata(context=context)
    assert actual_scheduled_metadata.get('is_polling') is True
    assert actual_scheduled_metadata.get('polling_command') == parent_entry.get('pollingCommand')
    assert actual_scheduled_metadata.get('polling_args') == parent_entry.get('pollingArgs')
    assert actual_scheduled_metadata.get('times_ran') == (parent_entry.get('timesRan') + 1)
    assert actual_scheduled_metadata.get('startDate') == parent_entry.get('start_date')
    assert actual_scheduled_metadata.get('startDate') == parent_entry.get('start_date')

    # case 3
    parent_entry = {
        'polling': False
    }
    context = {
        'ParentEntry': parent_entry
    }
    actual_scheduled_metadata = get_schedule_metadata(context=context)
    assert actual_scheduled_metadata == {'is_polling': False, 'times_ran': 1}


class TestCommonTypes:
    def test_create_ip(self):
        """
            Given:
                - A single IP indicator entry
            When
               - Creating a Common.IP object
           Then
               - The context created matches the data entry
       """
        from CommonServerPython import CommandResults, Common, DBotScoreType

        dbot_score = Common.DBotScore(
            indicator='8.8.8.8',
            integration_name='Test',
            indicator_type=DBotScoreType.IP,
            score=Common.DBotScore.GOOD
        )

        ip = Common.IP(
            ip='8.8.8.8',
            dbot_score=dbot_score,
            asn='some asn',
            hostname='test.com',
            geo_country='geo_country',
            geo_description='geo_description',
            geo_latitude='geo_latitude',
            geo_longitude='geo_longitude',
            positive_engines=5,
            detection_engines=10,
            as_owner=None,
            region='region',
            port='port',
            internal=None,
            updated_date=None,
            registrar_abuse_name='Mr Registrar',
            registrar_abuse_address='Registrar Address',
            registrar_abuse_country='Registrar Country',
            registrar_abuse_network='Registrar Network',
            registrar_abuse_phone=None,
            registrar_abuse_email='registrar@test.com',
            campaign='campaign',
            traffic_light_protocol='traffic_light_protocol',
            threat_types=[Common.ThreatTypes(threat_category='threat_category',
                                             threat_category_confidence='threat_category_confidence')],
            community_notes=[Common.CommunityNotes(note='note', timestamp='2019-01-01T00:00:00')],
            publications=[Common.Publications(title='title', source='source', timestamp='2019-01-01T00:00:00',
                                              link='link')],
            organization_name='Some Organization',
            organization_type='Organization type',
            feed_related_indicators=None,
            tags=['tag1', 'tag2'],
            malware_family=['malware_family1', 'malware_family2'],
            relationships=None,
            blocked=False,
            description='description test',
            stix_id='stix_id',
            whois_records=[Common.WhoisRecord('test_key', 'test_value', 'test_date')],
        )

        results = CommandResults(
            outputs_key_field=None,
            outputs_prefix=None,
            outputs=None,
            indicators=[ip]
        )

        assert results.to_context() == {
            'Type': 1,
            'ContentsFormat': 'json',
            'Contents': None,
            'HumanReadable': None,
            'EntryContext': {
                'IP(val.Address && val.Address == obj.Address)': [
                    {'Address': '8.8.8.8',
                     'ASN': 'some asn',
                     'Region': 'region',
                     'Port': 'port',
                     'STIXID': 'stix_id',
                     'Registrar': {
                         'Abuse': {
                             'Name': 'Mr Registrar',
                             'Address': 'Registrar Address',
                             'Country': 'Registrar Country',
                             'Network': 'Registrar Network',
                             'Email': 'registrar@test.com'
                         }
                     },
                     'Campaign': 'campaign',
                     'Description': 'description test',
                     'TrafficLightProtocol': 'traffic_light_protocol',
                     'CommunityNotes': [{'note': 'note', 'timestamp': '2019-01-01T00:00:00'}],
                     'Publications': [
                         {
                             'source': 'source',
                             'title': 'title',
                             'link': 'link',
                             'timestamp': '2019-01-01T00:00:00'
                         }
                     ],
                     'ThreatTypes': [
                         {'threatcategory': 'threat_category',
                          'threatcategoryconfidence': 'threat_category_confidence'}
                     ],
                     'WhoisRecords': [{'key': 'test_key', 'value': 'test_value', 'date': 'test_date'}],
                     'Hostname': 'test.com',
                     'Geo': {
                         'Location': 'geo_latitude:geo_longitude',
                         'Country': 'geo_country',
                         'Description': 'geo_description'
                     },
                     'Organization': {
                         'Name': 'Some Organization',
                         'Type': 'Organization type'
                     },
                     'DetectionEngines': 10,
                     'PositiveDetections': 5,
                     'Tags': ['tag1', 'tag2'],
                     'MalwareFamily': ['malware_family1', 'malware_family2']
                     }
                ],
                'DBotScore(val.Indicator && val.Indicator == obj.Indicator && '
                'val.Vendor == obj.Vendor && val.Type == obj.Type)': [
                    {'Indicator': '8.8.8.8',
                     'Type': 'ip',
                     'Vendor': 'Test',
                     'Score': 1
                     }
                ]
            },
            'IndicatorTimeline': [],
            'IgnoreAutoExtract': False,
            'Note': False,
            'Relationships': [],
        }

    def test_create_domain(self):
        """
            Given:
                - A single Domain indicator entry
            When
               - Creating a Common.Domain object
           Then
               - The context created matches the data entry
       """
        from CommonServerPython import CommandResults, Common, DBotScoreType

        dbot_score = Common.DBotScore(
            indicator='somedomain.com',
            integration_name='Test',
            indicator_type=DBotScoreType.DOMAIN,
            score=Common.DBotScore.GOOD
        )

        domain = Common.Domain(
            domain='somedomain.com',
            dbot_score=dbot_score,
            dns='dns.somedomain',
            detection_engines=10,
            positive_detections=5,
            first_seen_by_source='2024-10-06T09:50:50.555Z',
            organization='Some Organization',
            admin_phone='18000000',
            admin_email='admin@test.com',

            registrant_name='Mr Registrant',

            registrar_name='Mr Registrar',
            registrar_abuse_email='registrar@test.com',
            creation_date='2019-01-01T00:00:00',
            updated_date='2019-01-02T00:00:00',
            expiration_date=None,
            domain_status='ACTIVE',
            name_servers=[
                'PNS31.CLOUDNS.NET',
                'PNS32.CLOUDNS.NET'
            ],
            sub_domains=[
                'sub-domain1.somedomain.com',
                'sub-domain2.somedomain.com',
                'sub-domain3.somedomain.com'
            ],
            tags=['tag1', 'tag2'],
            malware_family=['malware_family1', 'malware_family2'],
            feed_related_indicators=[Common.FeedRelatedIndicators(
                value='8.8.8.8',
                indicator_type="IP",
                description='test'
            )],
            domain_idn_name='domain_idn_name',
            port='port',
            internal="False",
            category='category',
            campaign='campaign',
            traffic_light_protocol='traffic_light_protocol',
            threat_types=[Common.ThreatTypes(threat_category='threat_category',
                                             threat_category_confidence='threat_category_confidence')],
            community_notes=[Common.CommunityNotes(note='note', timestamp='2019-01-01T00:00:00')],
            publications=[Common.Publications(title='title', source='source', timestamp='2019-01-01T00:00:00',
                                              link='link')],
            geo_location='geo_location',
            geo_country='geo_country',
            geo_description='geo_description',
            tech_country='tech_country',
            tech_name='tech_name',
            tech_organization='tech_organization',
            tech_email='tech_email',
            billing='billing',
            whois_records=[Common.WhoisRecord('test_key', 'test_value', 'test_date')],
            description='test_description',
            stix_id='test_stix_id',
            blocked=True,
            certificates=[Common.Certificates('test_issuedto', 'test_issuedby', 'test_validfrom', 'test_validto')],
            dns_records=[Common.DNSRecord('test_type', 'test_ttl', 'test_data')]
        )

        results = CommandResults(
            outputs_key_field=None,
            outputs_prefix=None,
            outputs=None,
            indicators=[domain]
        )

        assert results.to_context() == {
            'Type': 1,
            'ContentsFormat': 'json',
            'Contents': None,
            'HumanReadable': None,
            'EntryContext': {
                'Domain(val.Name && val.Name == obj.Name)': [
                    {
                        'Name': 'somedomain.com',
                        'DNS': 'dns.somedomain',
                        'DetectionEngines': 10,
                        'PositiveDetections': 5,
                        'Registrar': {'Name': 'Mr Registrar', 'AbuseEmail': 'registrar@test.com', 'AbusePhone': None},
                        'Registrant': {'Name': 'Mr Registrant', 'Email': None, 'Phone': None, 'Country': None},
                        'Admin': {'Name': None, 'Email': 'admin@test.com', 'Phone': '18000000', 'Country': None},
                        'FirstSeenBySource': '2024-10-06T09:50:50.555Z',
                        'Organization': 'Some Organization',
                        'Subdomains': ['sub-domain1.somedomain.com', 'sub-domain2.somedomain.com',
                                       'sub-domain3.somedomain.com'], 'DomainStatus': 'ACTIVE',
                        'CreationDate': '2019-01-01T00:00:00',
                        'UpdatedDate': '2019-01-02T00:00:00',
                        'NameServers': ['PNS31.CLOUDNS.NET', 'PNS32.CLOUDNS.NET'],
                        'Tags': ['tag1', 'tag2'],
                        'FeedRelatedIndicators': [{'value': '8.8.8.8', 'type': 'IP', 'description': 'test'}],
                        'WhoisRecords': [{'key': 'test_key', 'value': 'test_value', 'date': 'test_date'}],
                        'MalwareFamily': ['malware_family1', 'malware_family2'], 'DomainIDNName': 'domain_idn_name',
                        'Port': 'port',
                        'Internal': 'False',
                        'Category': 'category',
                        'Campaign': 'campaign',
                        'TrafficLightProtocol': 'traffic_light_protocol',
                        'ThreatTypes': [{'threatcategory': 'threat_category',
                                         'threatcategoryconfidence': 'threat_category_confidence'}],
                        'CommunityNotes': [{'note': 'note', 'timestamp': '2019-01-01T00:00:00'}],
                        'Publications': [{'source': 'source', 'title': 'title', 'link': 'link',
                                          'timestamp': '2019-01-01T00:00:00'}],
                        'Geo': {'Location': 'geo_location', 'Country': 'geo_country', 'Description': 'geo_description'},
                        'Tech': {'Country': 'tech_country', 'Name': 'tech_name', 'Organization': 'tech_organization',
                                 'Email': 'tech_email'},
                        'Billing': 'billing',
                        'WHOIS': {
                            'Registrar': {'Name': 'Mr Registrar', 'AbuseEmail': 'registrar@test.com',
                                          'AbusePhone': None},
                            'Registrant': {'Name': 'Mr Registrant', 'Email': None, 'Phone': None, 'Country': None},
                            'Admin': {'Name': None, 'Email': 'admin@test.com', 'Phone': '18000000', 'Country': None},
                            'DomainStatus': 'ACTIVE',
                            'CreationDate': '2019-01-01T00:00:00',
                            'UpdatedDate': '2019-01-02T00:00:00',
                            'NameServers': ['PNS31.CLOUDNS.NET', 'PNS32.CLOUDNS.NET']
                        },
                        'DNSRecords': [{'type': 'test_type', 'ttl': 'test_ttl', 'data': 'test_data'}],
                        'STIXID': 'test_stix_id',
                        'Description': 'test_description',
                        'Blocked': True,
                        'Certificates': [{'issuedto': 'test_issuedto', 'issuedby': 'test_issuedby',
                                          'validfrom': 'test_validfrom', 'validto': 'test_validto'}]
                    }
                ],
                'DBotScore(val.Indicator && val.Indicator == obj.Indicator &&'
                ' val.Vendor == obj.Vendor && val.Type == obj.Type)': [
                    {'Indicator': 'somedomain.com', 'Type': 'domain', 'Vendor': 'Test', 'Score': 1}
                ]
            },
            'IndicatorTimeline': [],
            'IgnoreAutoExtract': False,
            'Note': False,
            'Relationships': [],
        }

    def test_create_url(self):
        """
            Given:
                - A single URL indicator entry
            When
               - Creating a Common.URL object
           Then
               - The context created matches the data entry
       """
        from CommonServerPython import CommandResults, Common, DBotScoreType

        dbot_score = Common.DBotScore(
            indicator='https://somedomain.com',
            integration_name='Test',
            indicator_type=DBotScoreType.URL,
            score=Common.DBotScore.GOOD
        )

        url = Common.URL(
            url='https://somedomain.com',
            dbot_score=dbot_score,
            positive_detections=5,
            detection_engines=10,
            category='test_category',
            feed_related_indicators=None,
            tags=['tag1', 'tag2'],
            malware_family=['malware_family1', 'malware_family2'],
            port='port',
            internal=None,
            campaign='test_campaign',
            traffic_light_protocol='test_traffic_light_protocol',
            threat_types=[Common.ThreatTypes(threat_category='threat_category',
                                             threat_category_confidence='threat_category_confidence')],
            asn='test_asn',
            as_owner='test_as_owner',
            geo_country='test_geo_country',
            organization='test_organization',
            community_notes=[Common.CommunityNotes(note='note', timestamp='2019-01-01T00:00:00')],
            publications=[Common.Publications(title='title', source='source', timestamp='2019-01-01T00:00:00',
                                              link='link')],
            relationships=None,
            blocked=True,
            certificates=None,
            description='description test',
            stix_id='stix_id',
            organization_first_seen='2024-11-04T14:48:23.456Z',
        )

        results = CommandResults(
            outputs_key_field=None,
            outputs_prefix=None,
            outputs=None,
            indicators=[url]
        )

        assert results.to_context() == {
            'Type': 1,
            'ContentsFormat': 'json',
            'Contents': None,
            'HumanReadable': None,
            'EntryContext': {
                'URL(val.Data && val.Data == obj.Data)': [
                    {
                        'Data': 'https://somedomain.com',
                        'Blocked': True,
                        'Description': 'description test',
                        'STIXID': 'stix_id',
                        'DetectionEngines': 10,
                        'PositiveDetections': 5,
                        'Category': 'test_category',
                        'Tags': ['tag1', 'tag2'],
                        'MalwareFamily': ['malware_family1', 'malware_family2'],
                        'Port': 'port',
                        'Campaign': 'test_campaign',
                        'TrafficLightProtocol': 'test_traffic_light_protocol',
                        'ThreatTypes': [
                            {
                                'threatcategory': 'threat_category',
                                'threatcategoryconfidence': 'threat_category_confidence'
                            }
                        ],
                        'ASN': 'test_asn',
                        'ASOwner': 'test_as_owner',
                        'Geo': {'Country': 'test_geo_country'},
                        'Organization': 'test_organization',
                        'OrganizationFirstSeen': '2024-11-04T14:48:23.456Z',
                        'CommunityNotes': [{'note': 'note', 'timestamp': '2019-01-01T00:00:00'}],
                        'Publications': [
                            {'source': 'source',
                             'title': 'title',
                             'link': 'link',
                             'timestamp': '2019-01-01T00:00:00'
                             }
                        ]
                    }
                ],
                'DBotScore(val.Indicator && val.Indicator == obj.Indicator &&'
                ' val.Vendor == obj.Vendor && val.Type == obj.Type)': [
                    {
                        'Indicator': 'https://somedomain.com',
                        'Type': 'url',
                        'Vendor': 'Test',
                        'Score': 1
                    }
                ]
            },
            'IndicatorTimeline': [],
            'IgnoreAutoExtract': False,
            'Note': False,
            'Relationships': []
        }

    def test_create_file(self):
        """
            Given:
                - A single File indicator entry
            When
               - Creating a Common.File object
           Then
               - The context created matches the data entry
       """
        from CommonServerPython import CommandResults, Common, DBotScoreType

        indicator_id = '63347f5d946164a23faca26b78a91e1c'

        dbot_score = Common.DBotScore(
            indicator=indicator_id,
            integration_name='Test',
            indicator_type=DBotScoreType.FILE,
            score=Common.DBotScore.BAD,
            malicious_description='malicious!'
        )

        file = Common.File(
            md5=indicator_id,
            sha1='test_sha1',
            sha256='test_sha256',
            sha512='test_sha512',
            ssdeep='test_ssdeep',
            imphash='test_imphash',
            name='test_name',
            entry_id='test_entry_id',
            size=1000,
            dbot_score=dbot_score,
            extension='test_extension',
            file_type='test_file_type',
            hostname='test_hostname',
            path=None,
            company=None,
            product_name=None,
            digital_signature__publisher=None,
            signature=None,
            actor='test_actor',
            tags=['tag1', 'tag2'],
            feed_related_indicators=None,
            malware_family=['malware_family1', 'malware_family2'],
            quarantined=None,
            campaign='test_campaign',
            associated_file_names=None,
            traffic_light_protocol='traffic_light_protocol',
            organization='test_organization',
            community_notes=[Common.CommunityNotes(note='note', timestamp='2019-01-01T00:00:00')],
            publications=[Common.Publications(title='title', source='source', timestamp='2019-01-01T00:00:00',
                                              link='link')],
            threat_types=[Common.ThreatTypes(threat_category='threat_category',
                                             threat_category_confidence='threat_category_confidence')],
            behaviors=None,
            relationships=None,
            creation_date='test_creation_date',
            description='test_description',
            hashes=None,
            stix_id='test_stix_id',
            organization_prevalence=0,
        )

        results = CommandResults(
            outputs_key_field=None,
            outputs_prefix=None,
            outputs=None,
            indicators=[file]
        )

        assert results.to_context() == {
            'Type': 1,
            'ContentsFormat': 'json',
            'Contents': None,
            'HumanReadable': None,
            'EntryContext': {
                'File(val.MD5 && val.MD5 == obj.MD5 || val.SHA1 && val.SHA1 == obj.SHA1 || val.SHA256 &&'
                ' val.SHA256 == obj.SHA256 || val.SHA512 && val.SHA512 == obj.SHA512 || val.CRC32 &&'
                ' val.CRC32 == obj.CRC32 || val.CTPH && val.CTPH == obj.CTPH || val.SSDeep &&'
                ' val.SSDeep == obj.SSDeep)': [
                    {'Hashes': [{'type': 'MD5', 'value': '63347f5d946164a23faca26b78a91e1c'},
                                {'type': 'SHA1', 'value': 'test_sha1'}, {'type': 'SHA256', 'value': 'test_sha256'},
                                {'type': 'SHA512', 'value': 'test_sha512'}, {'type': 'SSDeep', 'value': 'test_ssdeep'},
                                {'type': 'Imphash', 'value': 'test_imphash'}],
                     'Name': 'test_name',
                     'EntryID': 'test_entry_id',
                     'Size': 1000,
                     'MD5': '63347f5d946164a23faca26b78a91e1c',
                     'SHA1': 'test_sha1',
                     'SHA256': 'test_sha256',
                     'SHA512': 'test_sha512',
                     'SSDeep': 'test_ssdeep',
                     'Extension': 'test_extension',
                     'Type': 'test_file_type',
                     'Hostname': 'test_hostname',
                     'Actor': 'test_actor',
                     'Tags': ['tag1', 'tag2'],
                     'MalwareFamily': ['malware_family1', 'malware_family2'],
                     'Campaign': 'test_campaign',
                     'TrafficLightProtocol': 'traffic_light_protocol',
                     'CommunityNotes': [{'note': 'note', 'timestamp': '2019-01-01T00:00:00'}], 'Publications': [
                        {'source': 'source', 'title': 'title', 'link': 'link', 'timestamp': '2019-01-01T00:00:00'}],
                     'ThreatTypes': [{'threatcategory': 'threat_category',
                                      'threatcategoryconfidence': 'threat_category_confidence'}],
                     'Imphash': 'test_imphash',
                     'Organization': 'test_organization',
                     'OrganizationPrevalence': 0,
                     'Malicious': {'Vendor': 'Test', 'Description': 'malicious!'}
                     }
                ],
                'DBotScore(val.Indicator && val.Indicator == obj.Indicator &&'
                ' val.Vendor == obj.Vendor && val.Type == obj.Type)': [
                    {'Indicator': '63347f5d946164a23faca26b78a91e1c',
                     'Type': 'file',
                     'Vendor': 'Test',
                     'Score': 3}
                ]
            },
            'IndicatorTimeline': [],
            'IgnoreAutoExtract': False,
            'Note': False,
            'Relationships': []
        }

    def test_create_cve(self):
        """
            Given:
                - A single CVE indicator entry
            When
               - Creating a Common.CVE object
           Then
               - The context created matches the data entry
       """
        from CommonServerPython import CommandResults, Common

        cve = Common.CVE(
            id='CVE-2015-1653',
            cvss='10.0',
            published='2022-04-28T13:16:54+00:00',
            modified='2022-04-31T13:16:54+00:00',
            description='test_description',
            relationships=None,
            stix_id='test_stix_id',
            cvss_version='test_cvss_version',
            cvss_score=10,
            cvss_vector='test_cvss_vector',
            cvss_table='test_cvss_table',
            community_notes=[Common.CommunityNotes(note='note', timestamp='2019-01-01T00:00:00')],
            tags=['tag1', 'tag2'],
            traffic_light_protocol='traffic_light_protocol'
        )

        results = CommandResults(
            outputs_key_field=None,
            outputs_prefix=None,
            outputs=None,
            indicators=[cve]
        )

        assert results.to_context() == {
            'Type': 1,
            'ContentsFormat': 'json',
            'Contents': None,
            'HumanReadable': None,
            'EntryContext': {
                'CVE(val.ID && val.ID == obj.ID)': [
                    {
                        'ID': 'CVE-2015-1653',
                        'CVSS': {
                            'Score': '10.0',
                            'Version': 'test_cvss_version',
                            'Vector': 'test_cvss_vector',
                            'Table': 'test_cvss_table'
                        },
                        'Published': '2022-04-28T13:16:54+00:00',
                        'Modified': '2022-04-31T13:16:54+00:00',
                        'Description': 'test_description',
                        'STIXID': 'test_stix_id',
                        'CommunityNotes': [{'note': 'note', 'timestamp': '2019-01-01T00:00:00'}],
                        'Tags': ['tag1', 'tag2'],
                        'TrafficLightProtocol': 'traffic_light_protocol'
                    }
                ],
                'DBotScore(val.Indicator && val.Indicator == obj.Indicator &&'
                ' val.Vendor == obj.Vendor && val.Type == obj.Type)': [
                    {'Indicator': 'CVE-2015-1653',
                     'Type': 'cve',
                     'Vendor': None,
                     'Score': 0
                     }
                ]
            },
            'IndicatorTimeline': [],
            'IgnoreAutoExtract': False,
            'Note': False,
            'Relationships': []
        }

    def test_create_account(self):
        """
            Given:
                - A single Account indicator entry
            When
               - Creating a Common.Account object
           Then
               - The context created matches the data entry
       """
        from CommonServerPython import CommandResults, Common

        dbot_score = Common.DBotScore(
            indicator='test_account_id',
            integration_name='Test',
            indicator_type=DBotScoreType.ACCOUNT,
            score=Common.DBotScore.GOOD
        )

        account = Common.Account(
            id='test_account_id',
            type='test_account_type',
            username='test_username',
            display_name='test_display_name',
            groups=None,
            domain=None,
            email_address='user@test.com',
            telephone_number=None,
            office='test_office',
            job_title='test_job_title',
            department='test_department',
            country='test_country',
            state='test_state',
            city='test_city',
            street='test_street',
            is_enabled=None,
            dbot_score=dbot_score,
            relationships=None,
            blocked=True,
            community_notes=[Common.CommunityNotes(note='note', timestamp='2019-01-01T00:00:00')],
            creation_date='test_creation_date',
            description='test_description',
            stix_id='test_stix_id',
            tags=['tag1', 'tag2'],
            traffic_light_protocol='traffic_light_protocol',
            user_id='test_user_id',
            manager_email='test_manager_email@test.com',
            manager_display_name='test_manager_display_name',
            risk_level='test_risk_level',
            **{'some_undefinedKey': 'value'}
        )

        results = CommandResults(
            outputs_key_field=None,
            outputs_prefix=None,
            outputs=None,
            indicators=[account]
        )

        assert results.to_context() == {
            'Type': 1,
            'ContentsFormat': 'json',
            'Contents': None,
            'HumanReadable': None,
            'EntryContext': {
                'Account(val.id && val.id == obj.id)': [
                    {'ID': 'test_account_id',
                     'Type': 'test_account_type',
                     'Blocked': True,
                     'CreationDate': 'test_creation_date',
                     'City': 'test_city',
                     'CommunityNotes': [{'note': 'note', 'timestamp': '2019-01-01T00:00:00'}],
                     'Country': 'test_country',
                     'Department': 'test_department',
                     'Description': 'test_description',
                     'DisplayName': 'test_display_name',
                     'Email': {
                         'Address': 'user@test.com'
                     },
                     'JobTitle': 'test_job_title',
                     'Office': 'test_office',
                     'State': 'test_state',
                     'StixId': 'test_stix_id',
                     'Street': 'test_street',
                     'Tags': ['tag1', 'tag2'],
                     'TrafficLightProtocol': 'traffic_light_protocol',
                     'UserId': 'test_user_id',
                     'Username': 'test_username',
                     'Manager': {
                         'Email': 'test_manager_email@test.com',
                         'DisplayName': 'test_manager_display_name'
                     },
                     'RiskLevel': 'test_risk_level',
                     'some_undefinedKey': 'value'
                     }
                ],
                'DBotScore(val.Indicator && val.Indicator == obj.Indicator &&'
                ' val.Vendor == obj.Vendor && val.Type == obj.Type)': [
                    {
                        'Indicator': 'test_account_id',
                        'Type': 'account',
                        'Vendor': 'Test',
                        'Score': 1
                    }
                ]
            },
            'IndicatorTimeline': [],
            'IgnoreAutoExtract': False,
            'Note': False,
            'Relationships': []
        }

    def test_create_certificate(self):
        """
        Given:
            -  an X509 Certificate with its properties
        When
            - creating a CommandResults with the Certificate Standard Context
        Then
            - the proper output Context is created
        """
        from CommonServerPython import CommandResults, Common, EntryType, EntryFormat, DBotScoreType

        dbot_score = Common.DBotScore(
            indicator='bc33cf76519f1ec5ae7f287f321df33a7afd4fd553f364cf3c753f91ba689f8d',
            integration_name='Test',
            indicator_type=DBotScoreType.CERTIFICATE,
            score=Common.DBotScore.NONE
        )

        cert_extensions = [
            Common.CertificateExtension(
                extension_type=Common.CertificateExtension.ExtensionType.AUTHORITYKEYIDENTIFIER,
                authority_key_identifier=Common.CertificateExtension.AuthorityKeyIdentifier(
                    key_identifier="0f80611c823161d52f28e78d4638b42ce1c6d9e2"
                ),
                critical=False
            ),
            Common.CertificateExtension(
                extension_type=Common.CertificateExtension.ExtensionType.SUBJECTKEYIDENTIFIER,
                digest="b34972bb12121b8851cd5564ff9656dcbca3f288",
                critical=False
            ),
            Common.CertificateExtension(
                extension_type=Common.CertificateExtension.ExtensionType.SUBJECTALTERNATIVENAME,
                subject_alternative_names=[
                    Common.GeneralName(
                        gn_type="dNSName",
                        gn_value="*.paloaltonetworks.com"
                    ),
                    Common.GeneralName(
                        gn_type="dNSName",
                        gn_value="paloaltonetworks.com"
                    )
                ],
                critical=False
            ),
            Common.CertificateExtension(
                extension_type=Common.CertificateExtension.ExtensionType.KEYUSAGE,
                digital_signature=True,
                key_encipherment=True,
                critical=True
            ),
            Common.CertificateExtension(
                extension_type=Common.CertificateExtension.ExtensionType.EXTENDEDKEYUSAGE,
                usages=[
                    "serverAuth",
                    "clientAuth"
                ],
                critical=False
            ),
            Common.CertificateExtension(
                extension_type=Common.CertificateExtension.ExtensionType.CRLDISTRIBUTIONPOINTS,
                distribution_points=[
                    Common.CertificateExtension.DistributionPoint(
                        full_name=[
                            Common.GeneralName(
                                gn_type="uniformResourceIdentifier",
                                gn_value="http://crl3.digicert.com/ssca-sha2-g7.crl"
                            )
                        ]
                    ),
                    Common.CertificateExtension.DistributionPoint(
                        full_name=[
                            Common.GeneralName(
                                gn_type="uniformResourceIdentifier",
                                gn_value="http://crl4.digicert.com/ssca-sha2-g7.crl"
                            )
                        ]
                    )
                ],
                critical=False
            ),
            Common.CertificateExtension(
                extension_type=Common.CertificateExtension.ExtensionType.CERTIFICATEPOLICIES,
                certificate_policies=[
                    Common.CertificateExtension.CertificatePolicy(
                        policy_identifier="2.16.840.1.114412.1.1",
                        policy_qualifiers=["https://www.digicert.com/CPS"]
                    ),
                    Common.CertificateExtension.CertificatePolicy(
                        policy_identifier="2.23.140.1.2.2"
                    )
                ],
                critical=False
            ),
            Common.CertificateExtension(
                extension_type=Common.CertificateExtension.ExtensionType.AUTHORITYINFORMATIONACCESS,
                authority_information_access=[
                    Common.CertificateExtension.AuthorityInformationAccess(
                        access_method="OCSP",
                        access_location=Common.GeneralName(
                            gn_type="uniformResourceIdentifier",
                            gn_value="http://ocsp.digicert.com"
                        )
                    ),
                    Common.CertificateExtension.AuthorityInformationAccess(
                        access_method="caIssuers",
                        access_location=Common.GeneralName(
                            gn_type="uniformResourceIdentifier",
                            gn_value="http://cacerts.digicert.com/DigiCertSHA2SecureServerCA.crt"
                        )
                    )
                ],
                critical=False
            ),
            Common.CertificateExtension(
                extension_type=Common.CertificateExtension.ExtensionType.BASICCONSTRAINTS,
                basic_constraints=Common.CertificateExtension.BasicConstraints(
                    ca=False
                ),
                critical=False
            ),
            Common.CertificateExtension(
                extension_type=Common.CertificateExtension.ExtensionType.PRESIGNEDCERTIFICATETIMESTAMPS,
                signed_certificate_timestamps=[
                    Common.CertificateExtension.SignedCertificateTimestamp(
                        version=0,
                        log_id="f65c942fd1773022145418083094568ee34d131933bfdf0c2f200bcc4ef164e3",
                        timestamp="2020-10-23T19:31:49.000Z",
                        entry_type="PreCertificate"
                    ),
                    Common.CertificateExtension.SignedCertificateTimestamp(
                        version=0,
                        log_id="5cdc4392fee6ab4544b15e9ad456e61037fbd5fa47dca17394b25ee6f6c70eca",
                        timestamp="2020-10-23T19:31:49.000Z",
                        entry_type="PreCertificate"
                    )
                ],
                critical=False
            ),
            Common.CertificateExtension(
                extension_type=Common.CertificateExtension.ExtensionType.SIGNEDCERTIFICATETIMESTAMPS,
                signed_certificate_timestamps=[
                    Common.CertificateExtension.SignedCertificateTimestamp(
                        version=0,
                        log_id="f65c942fd1773022145418083094568ee34d131933bfdf0c2f200bcc4ef164e3",
                        timestamp="2020-10-23T19:31:49.000Z",
                        entry_type="X509Certificate"
                    ),
                    Common.CertificateExtension.SignedCertificateTimestamp(
                        version=0,
                        log_id="5cdc4392fee6ab4544b15e9ad456e61037fbd5fa47dca17394b25ee6f6c70eca",
                        timestamp="2020-10-23T19:31:49.000Z",
                        entry_type="X509Certificate"
                    )
                ],
                critical=False
            )
        ]
        certificate = Common.Certificate(
            subject_dn='CN=*.paloaltonetworks.com,O=Palo Alto Networks\\, Inc.,L=Santa Clara,ST=California,C=US',
            dbot_score=dbot_score,
            serial_number='19290688218337824112020565039390569720',
            issuer_dn='CN=DigiCert SHA2 Secure Server CA,O=DigiCert Inc,C=US',
            validity_not_before='2020-10-23T00:00:00.000Z',
            validity_not_after='2021-11-21T23:59:59.000Z',
            sha256='bc33cf76519f1ec5ae7f287f321df33a7afd4fd553f364cf3c753f91ba689f8d',
            sha1='2392ea5cd4c2a61e51547570634ef887ab1942e9',
            md5='22769ae413997b86da4a0934072d9ed0',
            publickey=Common.CertificatePublicKey(
                algorithm=Common.CertificatePublicKey.Algorithm.RSA,
                length=2048,
                modulus='00:00:00:00',
                exponent=65537
            ),
            spki_sha256='94b716aeda21cd661949cfbf3f55457a277da712cdce0ab31989a4f288fad9b9',
            signature_algorithm='sha256',
            signature='SIGNATURE',
            extensions=cert_extensions
        )

        results = CommandResults(
            outputs_key_field=None,
            outputs_prefix=None,
            outputs=None,
            indicators=[certificate]
        )

        CONTEXT_PATH = "Certificate(val.MD5 && val.MD5 == obj.MD5 || val.SHA1 && val.SHA1 == obj.SHA1 || " \
                       "val.SHA256 && val.SHA256 == obj.SHA256 || val.SHA512 && val.SHA512 == obj.SHA512)"

        assert results.to_context() == {
            'Type': EntryType.NOTE,
            'ContentsFormat': EntryFormat.JSON,
            'Contents': None,
            'HumanReadable': None,
            'EntryContext': {
                CONTEXT_PATH: [{
                    "SubjectDN": "CN=*.paloaltonetworks.com,O=Palo Alto Networks\\, Inc.,L=Santa Clara,ST=California,C=US",
                    "SubjectAlternativeName": [
                        {
                            "Type": "dNSName",
                            "Value": "*.paloaltonetworks.com"
                        },
                        {
                            "Type": "dNSName",
                            "Value": "paloaltonetworks.com"
                        }
                    ],
                    "Name": [
                        "*.paloaltonetworks.com",
                        "paloaltonetworks.com"
                    ],
                    "IssuerDN": "CN=DigiCert SHA2 Secure Server CA,O=DigiCert Inc,C=US",
                    "SerialNumber": "19290688218337824112020565039390569720",
                    "ValidityNotBefore": "2020-10-23T00:00:00.000Z",
                    "ValidityNotAfter": "2021-11-21T23:59:59.000Z",
                    "SHA256": "bc33cf76519f1ec5ae7f287f321df33a7afd4fd553f364cf3c753f91ba689f8d",
                    "SHA1": "2392ea5cd4c2a61e51547570634ef887ab1942e9",
                    "MD5": "22769ae413997b86da4a0934072d9ed0",
                    "PublicKey": {
                        "Algorithm": "RSA",
                        "Length": 2048,
                        "Modulus": "00:00:00:00",
                        "Exponent": 65537
                    },
                    "SPKISHA256": "94b716aeda21cd661949cfbf3f55457a277da712cdce0ab31989a4f288fad9b9",
                    "Signature": {
                        "Algorithm": "sha256",
                        "Signature": "SIGNATURE"
                    },
                    "Extension": [
                        {
                            "OID": "2.5.29.35",
                            "Name": "authorityKeyIdentifier",
                            "Critical": False,
                            "Value": {
                                "KeyIdentifier": "0f80611c823161d52f28e78d4638b42ce1c6d9e2"
                            }
                        },
                        {
                            "OID": "2.5.29.14",
                            "Name": "subjectKeyIdentifier",
                            "Critical": False,
                            "Value": {
                                "Digest": "b34972bb12121b8851cd5564ff9656dcbca3f288"
                            }
                        },
                        {
                            "OID": "2.5.29.17",
                            "Name": "subjectAltName",
                            "Critical": False,
                            "Value": [
                                {
                                    "Type": "dNSName",
                                    "Value": "*.paloaltonetworks.com"
                                },
                                {
                                    "Type": "dNSName",
                                    "Value": "paloaltonetworks.com"
                                }
                            ]
                        },
                        {
                            "OID": "2.5.29.15",
                            "Name": "keyUsage",
                            "Critical": True,
                            "Value": {
                                "DigitalSignature": True,
                                "KeyEncipherment": True
                            }
                        },
                        {
                            "OID": "2.5.29.37",
                            "Name": "extendedKeyUsage",
                            "Critical": False,
                            "Value": {
                                "Usages": [
                                    "serverAuth",
                                    "clientAuth"
                                ]
                            }
                        },
                        {
                            "OID": "2.5.29.31",
                            "Name": "cRLDistributionPoints",
                            "Critical": False,
                            "Value": [
                                {
                                    "FullName": [
                                        {
                                            "Type": "uniformResourceIdentifier",
                                            "Value": "http://crl3.digicert.com/ssca-sha2-g7.crl"
                                        }
                                    ]
                                },
                                {
                                    "FullName": [
                                        {
                                            "Type": "uniformResourceIdentifier",
                                            "Value": "http://crl4.digicert.com/ssca-sha2-g7.crl"
                                        }
                                    ]
                                }
                            ]
                        },
                        {
                            "OID": "2.5.29.32",
                            "Name": "certificatePolicies",
                            "Critical": False,
                            "Value": [
                                {
                                    "PolicyIdentifier": "2.16.840.1.114412.1.1",
                                    "PolicyQualifiers": [
                                        "https://www.digicert.com/CPS"
                                    ]
                                },
                                {
                                    "PolicyIdentifier": "2.23.140.1.2.2"
                                }
                            ]
                        },
                        {
                            "OID": "1.3.6.1.5.5.7.1.1",
                            "Name": "authorityInfoAccess",
                            "Critical": False,
                            "Value": [
                                {
                                    "AccessMethod": "OCSP",
                                    "AccessLocation": {
                                        "Type": "uniformResourceIdentifier",
                                        "Value": "http://ocsp.digicert.com"
                                    }
                                },
                                {
                                    "AccessMethod": "caIssuers",
                                    "AccessLocation": {
                                        "Type": "uniformResourceIdentifier",
                                        "Value": "http://cacerts.digicert.com/DigiCertSHA2SecureServerCA.crt"
                                    }
                                }
                            ]
                        },
                        {
                            "OID": "2.5.29.19",
                            "Name": "basicConstraints",
                            "Critical": False,
                            "Value": {
                                "CA": False
                            }
                        },
                        {
                            "OID": "1.3.6.1.4.1.11129.2.4.2",
                            "Name": "signedCertificateTimestampList",
                            "Critical": False,
                            "Value": [
                                {
                                    "Version": 0,
                                    "LogId": "f65c942fd1773022145418083094568ee34d131933bfdf0c2f200bcc4ef164e3",
                                    "Timestamp": "2020-10-23T19:31:49.000Z",
                                    "EntryType": "PreCertificate"
                                },
                                {
                                    "Version": 0,
                                    "LogId": "5cdc4392fee6ab4544b15e9ad456e61037fbd5fa47dca17394b25ee6f6c70eca",
                                    "Timestamp": "2020-10-23T19:31:49.000Z",
                                    "EntryType": "PreCertificate"
                                }
                            ]
                        },
                        {
                            "OID": "1.3.6.1.4.1.11129.2.4.5",
                            "Name": "signedCertificateTimestampList",
                            "Critical": False,
                            "Value": [
                                {
                                    "Version": 0,
                                    "LogId": "f65c942fd1773022145418083094568ee34d131933bfdf0c2f200bcc4ef164e3",
                                    "Timestamp": "2020-10-23T19:31:49.000Z",
                                    "EntryType": "X509Certificate"
                                },
                                {
                                    "Version": 0,
                                    "LogId": "5cdc4392fee6ab4544b15e9ad456e61037fbd5fa47dca17394b25ee6f6c70eca",
                                    "Timestamp": "2020-10-23T19:31:49.000Z",
                                    "EntryType": "X509Certificate"
                                }
                            ]
                        }
                    ]
                }],
                'DBotScore(val.Indicator && val.Indicator == obj.Indicator && '
                'val.Vendor == obj.Vendor && val.Type == obj.Type)': [{
                    "Indicator": "bc33cf76519f1ec5ae7f287f321df33a7afd4fd553f364cf3c753f91ba689f8d",
                    "Type": "certificate",
                    "Vendor": "Test",
                    "Score": 0
                }]
            },
            'IndicatorTimeline': [],
            'Relationships': [],
            'IgnoreAutoExtract': False,
            'Note': False
        }

    def test_create_external_reference(self):
        """
            Given:
                - A single ExternalReference object
            When
               - Running 'to_context' function
           Then
               - Verify that the context is as expected
       """
        from CommonServerPython import Common

        external_reference = Common.ExternalReference(
            source_name='test_source_name',
            source_id='test_source_id'
        )

        assert external_reference.to_context() == {
            'sourcename': 'test_source_name',
            'sourceid': 'test_source_id'
        }

    def test_create_attack_pattern(self):
        """
            Given:
                - A single AttackPattern indicator entry
            When
               - Creating a Common.AttackPattern object
           Then
               - The context created matches the data entry
       """
        from CommonServerPython import CommandResults, Common

        dbot_score = Common.DBotScore(
            indicator='test_stix_id',
            integration_name='Test',
            indicator_type=DBotScoreType.ATTACKPATTERN,
            score=Common.DBotScore.GOOD
        )

        attack_pattern = Common.AttackPattern(
            stix_id='test_stix_id',
            kill_chain_phases='test_kill_chain_phases',
            first_seen_by_source=None,
            description='test_description',
            operating_system_refs=None,
            publications='test_publications',
            mitre_id='test_mitre_id',
            tags=['tag1', 'tag2'],
            traffic_light_protocol='test_traffic_light_protocol',
            dbot_score=dbot_score,
            value='test_stix_id',
            community_notes=[Common.CommunityNotes(note='note', timestamp='2019-01-01T00:00:00')],
            external_references=None
        )

        results = CommandResults(
            outputs_key_field=None,
            outputs_prefix=None,
            outputs=None,
            indicators=[attack_pattern]
        )

        assert results.to_context() == {
            'Type': 1,
            'ContentsFormat': 'json',
            'Contents': None,
            'HumanReadable': None,
            'EntryContext': {
                'AttackPattern(val.value && val.value == obj.value)': [
                    {
                        'STIXID': 'test_stix_id',
                        'KillChainPhases': 'test_kill_chain_phases',
                        'FirstSeenBySource': None,
                        'OperatingSystemRefs': None,
                        'Publications': 'test_publications',
                        'MITREID': 'test_mitre_id',
                        'Value': 'test_stix_id',
                        'Tags': ['tag1', 'tag2'],
                        'Description': 'test_description',
                        'TrafficLightProtocol': 'test_traffic_light_protocol'
                    }
                ],
                'DBotScore(val.Indicator && val.Indicator == obj.Indicator &&'
                ' val.Vendor == obj.Vendor && val.Type == obj.Type)': [
                    {
                        'Indicator': 'test_stix_id',
                        'Type': 'attackpattern',
                        'Vendor': 'Test',
                        'Score': 1
                    }
                ]
            },
            'IndicatorTimeline': [],
            'IgnoreAutoExtract': False,
            'Note': False,
            'Relationships': []
        }

    def test_create_certificates(self):
        """
            Given:
                - A Certificates object
            When
               - Running 'to_context' function
           Then
               - Verify that the context is as expected
       """
        from CommonServerPython import Common

        certificates = Common.Certificates(
            issued_to='test_issued_to',
            issued_by='test_issued_by',
            valid_from='test_valid_from',
            valid_to='test_valid_to'
        )

        assert certificates.to_context() == {
            'issuedto': 'test_issued_to',
            'issuedby': 'test_issued_by',
            'validfrom': 'test_valid_from',
            'validto': 'test_valid_to'
        }

    def test_create_hash(self):
        """
            Given:
                - A single Hash object
            When
               - Running 'to_context' function
           Then
               - Verify that the context is as expected
       """
        from CommonServerPython import Common

        hash_object = Common.Hash(
            hash_type='test_hash_type',
            hash_value='test_hash_value'
        )

        assert hash_object.to_context() == {
            'type': 'test_hash_type',
            'value': 'test_hash_value',
        }

    def test_create_whois_record(self):
        """
            Given:
                - A single WhoisRecord object
            When
               - Running 'to_context' function
           Then
               - Verify that the context is as expected
       """
        from CommonServerPython import Common

        whois_record = Common.WhoisRecord(
            whois_record_type='test_whois_record_type',
            whois_record_value='test_whois_record_value',
            whois_record_date='test_whois_record_date',

        )

        assert whois_record.to_context() == {
            'key': 'test_whois_record_type',
            'value': 'test_whois_record_value',
            'date': 'test_whois_record_date'
        }

    def test_create_dns_record(self):
        """
            Given:
                - A single DNSRecord object
            When
               - Running 'to_context' function
           Then
               - Verify that the context is as expected
       """
        from CommonServerPython import Common

        dns_record = Common.DNSRecord(
            dns_record_type='test_dns_record_type',
            dns_ttl='test_dns_ttl',
            dns_record_data='test_dns_record_data',

        )

        assert dns_record.to_context() == {
            'type': 'test_dns_record_type',
            'ttl': 'test_dns_ttl',
            'data': 'test_dns_record_data'
        }

    def test_email_indicator_type(self, mocker):
        """
        Given:
            - a single email indicator entry
        When
           - creating an Common.EMAIL object
       Then
           - The context created matches the data entry
       """
        from CommonServerPython import Common, DBotScoreType
        mocker.patch.object(demisto, 'params', return_value={'insecure': True})
        dbot_score = Common.DBotScore(
            indicator='user@example.com',
            integration_name='Test',
            indicator_type=DBotScoreType.EMAIL,
            score=Common.DBotScore.GOOD
        )
        dbot_context = {'DBotScore(val.Indicator && val.Indicator == obj.Indicator && '
                        'val.Vendor == obj.Vendor && val.Type == obj.Type)':
                            {'Indicator': 'user@example.com', 'Type': 'email', 'Vendor': 'Test', 'Score': 1}}

        assert dbot_context == dbot_score.to_context()

        email_context = Common.EMAIL(
            domain='example.com',
            address='user@example.com',
            dbot_score=dbot_score,
            description='test',
            internal=True,
            stix_id='stix_id_test',
            tags=['tag1', 'tag2'],
            traffic_light_protocol='traffic_light_protocol_test'
        )
        assert email_context.to_context()[email_context.CONTEXT_PATH] == \
            {"Email": {'Address': 'user@example.com'},
             'Domain': 'example.com',
             'Description': 'test',
             'Internal': True,
             'STIXID': 'stix_id_test',
             'Tags': ['tag1', 'tag2'],
             'TrafficLightProtocol': 'traffic_light_protocol_test'}

    @pytest.mark.parametrize('item', [
        'CommunityNotes', 'Publications', 'ThreatTypes'
    ])
    def test_common_indicator_create_context_table(self, item):
        """
        Tests the functionality of the 'create_context_table' function.
            Given:
                Case a: A list containing CommunityNotes items.
                Case b: A list containing Publications items.
                Case c: A list containing ThreatTypes items.

            When:
                Running the 'create_context_table' function.

            Then:
                Case a: Verify that the output is a list of CommunityNotes context items as expected.
                Case b: Verify that the output is a list of Publications context items as expected.
                Case c: Verify that the output is a list of ThreatTypes context items as expected.
        """
        if item == 'CommunityNotes':
            community_notes1 = Common.CommunityNotes(note='note1', timestamp='time1')
            community_notes2 = Common.CommunityNotes(note='note2', timestamp='time2')
            items = [community_notes1, community_notes2]
            expected_output = [{'note': 'note1', 'timestamp': 'time1'}, {'note': 'note2', 'timestamp': 'time2'}]

        elif item == 'Publications':
            publications1 = Common.Publications(source='source1', title='title1', link='link1', timestamp='time1')
            publications2 = Common.Publications(source='source2', title='title2', link='link2', timestamp='time2')
            items = [publications1, publications2]
            expected_output = [{'source': 'source1', 'title': 'title1', 'link': 'link1', 'timestamp': 'time1'},
                               {'source': 'source2', 'title': 'title2', 'link': 'link2', 'timestamp': 'time2'}]

        elif item == 'ThreatTypes':
            threat_types1 = Common.ThreatTypes(threat_category='test1', threat_category_confidence='10')
            threat_types2 = Common.ThreatTypes(threat_category='test2', threat_category_confidence='20')
            items = [threat_types1, threat_types2]
            expected_output = [{'threatcategory': 'test1', 'threatcategoryconfidence': '10'},
                               {'threatcategory': 'test2', 'threatcategoryconfidence': '20'}]

        table = Common.Indicator.create_context_table(items)
        assert table == expected_output


class TestIndicatorsSearcher:
    def mock_search_after_output(self, fromDate='', toDate='', query='', size=0, value='', page=0, searchAfter='',
                                 populateFields=None):
        if not searchAfter:
            searchAfter = 0

        iocs = [{'value': 'mock{}'.format(searchAfter)}]

        if searchAfter < 6:
            searchAfter += 1

        else:
            # mock the end of indicators
            searchAfter = None

        if page and page >= 17:
            # checking a unique case when trying to reach a certain page and not all the indicators
            iocs = []
            searchAfter = None

        return {'searchAfter': searchAfter, 'iocs': iocs, 'total': 7}

    def mock_search_indicators_search_after(self, fromDate='', toDate='', query='', size=0, value='', page=0,
                                            searchAfter=None, populateFields=None):
        """
        Mocks search indicators returning different results for searchAfter value:
          - None: {searchAfter: 0, iocs: [...]}
          - 0-2: {searchAfter: i+1, iocs: [...]}
          - 3+: {searchAfter: None, iocs: []}

        total of 4 iocs available
        """
        search_after_options = (0, 1, 2)
        if searchAfter is None:
            search_after_value = search_after_options[0]
        else:
            if searchAfter in search_after_options:
                search_after_value = searchAfter + 1
            else:
                return {'searchAfter': None, 'iocs': [], "total": 0}
        iocs = [{'value': 'mock{}'.format(search_after_value)}]
        return {'searchAfter': search_after_value, 'iocs': iocs, 'total': 4}

    def test_search_indicators_by_search_after(self, mocker):
        """
        Given:
          - Searching indicators couple of times
          - Server version in equal or higher than 6.1.0
        When:
          - Mocking search indicators using the searchAfter parameter
        Then:
          - The search after param is rising
          - The page param is rising
        """
        from CommonServerPython import IndicatorsSearcher
        mocker.patch.object(demisto, 'searchIndicators', side_effect=self.mock_search_after_output)

        search_indicators_obj_search_after = IndicatorsSearcher()
        try:
            for n in range(5):
                search_indicators_obj_search_after.search_indicators_by_version()
        except Exception as e:
            print(e)

        assert search_indicators_obj_search_after._search_after_param == 5
        assert search_indicators_obj_search_after._page == 5

    def test_search_all_indicators_by_search_after(self, mocker):
        """
        Given:
          - Searching indicators couple of times
          - Server version in equal or higher than 6.1.0
        When:
          - Mocking search indicators using the searchAfter parameter until there are no more indicators
          so search_after is None
        Then:
          - The search after param is None
          - The page param is rising
        """
        from CommonServerPython import IndicatorsSearcher
        mocker.patch.object(demisto, 'searchIndicators', side_effect=self.mock_search_after_output)

        search_indicators_obj_search_after = IndicatorsSearcher()
        for n in range(7):
            search_indicators_obj_search_after.search_indicators_by_version()
        assert search_indicators_obj_search_after._search_after_param is None
        assert search_indicators_obj_search_after._page == 7

    def test_iterator__search_after(self, mocker):
        """
        Given:
          - Searching indicators from first page
          - Total available indicators == 7
          - Limit is set to 10
        When:
          - Searching indicators using iterator
          - search_after is supported
        Then:
          - Get 7 indicators
        """
        from CommonServerPython import IndicatorsSearcher
        mocker.patch.object(demisto, 'searchIndicators', side_effect=self.mock_search_indicators_search_after)
        search_indicators = IndicatorsSearcher(limit=10)
        results = []
        for res in search_indicators:
            results.append(res)
        assert len(results) == 4

    def test_iterator__research_flow(self, mocker):
        from CommonServerPython import IndicatorsSearcher
        mocker.patch.object(demisto, 'searchIndicators', side_effect=self.mock_search_indicators_search_after)
        # fetch first 3
        search_indicators = IndicatorsSearcher(limit=3)
        results = []
        for res in search_indicators:
            results.append(res)
        assert len(results) == 3
        # fetch 1 more (limit set to 2, but only 1 available)
        search_indicators.limit += 2
        results = []
        for res in search_indicators:
            results.append(res)
        assert len(results) == 1

    def test_search_indicators_with_sort(self, mocker):
        """
        Given:
          - Searching indicators with a custom sort parameter.
          - Mocking the searchIndicators function.
        When:
          - Calling the searchIndicators function with the custom sort parameter.
        Then:
          - Ensure that the sort parameter is set correctly.
          - Ensure that the searchIndicators function is called with the expected arguments.
        """
        from CommonServerPython import IndicatorsSearcher
        get_demisto_version._version = None  # clear cache between runs of the test
        mocker.patch.object(demisto, 'demistoVersion', return_value={'version': '6.6.0'})

        mocker.patch.object(demisto, 'searchIndicators')
        sort_param = [{"field": "created", "asc": False}]
        search_indicators_obj_search_after = IndicatorsSearcher(sort=sort_param)
        search_indicators_obj_search_after.search_indicators_by_version()
        expected_args = {'size': 100, 'sort': [{'asc': False, 'field': 'created'}]}
        assert search_indicators_obj_search_after._sort == sort_param
        demisto.searchIndicators.assert_called_once_with(**expected_args)


class TestAutoFocusKeyRetriever:
    def test_instantiate_class_with_param_key(self, mocker, clear_version_cache):
        """
        Given:
            - giving the api_key parameter
        When:
            - Mocking getAutoFocusApiKey
            - Mocking server version to be 6.2.0
        Then:
            - The Auto Focus API Key is the one given to the class
        """
        from CommonServerPython import AutoFocusKeyRetriever
        mocker.patch.object(demisto, 'getAutoFocusApiKey', return_value='test')
        mocker.patch.object(demisto, 'demistoVersion', return_value={'version': '6.2.0', 'buildNumber': '62000'})
        auto_focus_key_retriever = AutoFocusKeyRetriever(api_key='1234')
        assert auto_focus_key_retriever.key == '1234'

    def test_instantiate_class_without_param_key(self, mocker, clear_version_cache):
        """
        Given:
            - not giving the api_key parameter
        When:
            - Mocking getAutoFocusApiKey
            - Mocking server version to be 6.2.0
        Then:
            - The Auto Focus API Key is the one given by the getAutoFocusApiKey method
        """
        from CommonServerPython import AutoFocusKeyRetriever
        mocker.patch.object(demisto, 'getAutoFocusApiKey', return_value='test')
        mocker.patch.object(demisto, 'demistoVersion', return_value={'version': '6.2.0', 'buildNumber': '62000'})
        auto_focus_key_retriever = AutoFocusKeyRetriever(api_key='')
        assert auto_focus_key_retriever.key == 'test'


class TestEntityRelationship:
    """Global vars for all of the tests"""
    name = 'related-to'
    reverse_name = 'related-to'
    relationship_type = 'IndicatorToIndicator'
    entity_a = 'test1'
    entity_a_family = 'Indicator'
    entity_a_type = 'Domain'
    entity_b = 'test2'
    entity_b_family = 'Indicator'
    entity_b_type = 'Domain'
    source_reliability = 'F - Reliability cannot be judged'

    def test_entity_relations_context(self):
        """
        Given
        - an EntityRelationship object.

        When
        - running to_context function of the object

        Then
        - Validate that the expected context is created
        """
        from CommonServerPython import EntityRelationship
        relationship = EntityRelationship(name='related-to',
                                          relationship_type='IndicatorToIndicator',
                                          entity_a='test1',
                                          entity_a_family='Indicator',
                                          entity_a_type='Domain',
                                          entity_b='test2',
                                          entity_b_family='Indicator',
                                          entity_b_type='Domain',
                                          source_reliability='F - Reliability cannot be judged',
                                          brand='test')

        expected_context = {
            "Relationship": 'related-to',
            "EntityA": 'test1',
            "EntityAType": 'Domain',
            "EntityB": 'test2',
            "EntityBType": 'Domain',
        }
        assert relationship.to_context() == expected_context

    def test_entity_relations_to_entry(self):
        """
        Given
        - an EntityRelationship object.

        When
        - running to_entry function of the object

        Then
        - Validate that the expected context is created
        """
        from CommonServerPython import EntityRelationship
        relationship = EntityRelationship(name=TestEntityRelationship.name,
                                          relationship_type=TestEntityRelationship.relationship_type,
                                          entity_a=TestEntityRelationship.entity_a,
                                          entity_a_family=TestEntityRelationship.entity_a_family,
                                          entity_a_type=TestEntityRelationship.entity_a_type,
                                          entity_b=TestEntityRelationship.entity_b,
                                          entity_b_family=TestEntityRelationship.entity_b_family,
                                          entity_b_type=TestEntityRelationship.entity_b_type,
                                          source_reliability=TestEntityRelationship.source_reliability
                                          )

        expected_entry = {
            "name": TestEntityRelationship.name,
            "reverseName": TestEntityRelationship.reverse_name,
            "type": TestEntityRelationship.relationship_type,
            "entityA": TestEntityRelationship.entity_a,
            "entityAFamily": TestEntityRelationship.entity_a_family,
            "entityAType": TestEntityRelationship.entity_a_type,
            "entityB": TestEntityRelationship.entity_b,
            "entityBFamily": TestEntityRelationship.entity_b_family,
            "entityBType": TestEntityRelationship.entity_b_type,
            "fields": {},
            "reliability": TestEntityRelationship.source_reliability
        }
        assert relationship.to_entry() == expected_entry

    def test_entity_relations_to_indicator(self):
        """
        Given
        - an EntityRelationship object.

        When
        - running to_indicator function of the object

        Then
        - Validate that the expected context is created
        """
        from CommonServerPython import EntityRelationship
        relationship = EntityRelationship(name=TestEntityRelationship.name,
                                          relationship_type=TestEntityRelationship.relationship_type,
                                          entity_a=TestEntityRelationship.entity_a,
                                          entity_a_family=TestEntityRelationship.entity_a_family,
                                          entity_a_type=TestEntityRelationship.entity_a_type,
                                          entity_b=TestEntityRelationship.entity_b,
                                          entity_b_family=TestEntityRelationship.entity_b_family,
                                          entity_b_type=TestEntityRelationship.entity_b_type,
                                          )

        expected_to_indicator = {
            "name": TestEntityRelationship.name,
            "reverseName": TestEntityRelationship.reverse_name,
            "type": TestEntityRelationship.relationship_type,
            "entityA": TestEntityRelationship.entity_a,
            "entityAFamily": TestEntityRelationship.entity_a_family,
            "entityAType": TestEntityRelationship.entity_a_type,
            "entityB": TestEntityRelationship.entity_b,
            "entityBFamily": TestEntityRelationship.entity_b_family,
            "entityBType": TestEntityRelationship.entity_b_type,
            "fields": {},
        }
        assert relationship.to_indicator() == expected_to_indicator

    def test_invalid_name_init(self):
        """
        Given
        - an EntityRelation object which has a invalid relation name.

        When
        - Creating the EntityRelation object.

        Then
        - Validate a ValueError is raised.
        """
        from CommonServerPython import EntityRelationship
        try:
            EntityRelationship(name='ilegal',
                               relationship_type=TestEntityRelationship.relationship_type,
                               entity_a=TestEntityRelationship.entity_a,
                               entity_a_family=TestEntityRelationship.entity_a_family,
                               entity_a_type=TestEntityRelationship.entity_a_type,
                               entity_b=TestEntityRelationship.entity_b,
                               entity_b_family=TestEntityRelationship.entity_b_family,
                               entity_b_type=TestEntityRelationship.entity_b_type
                               )
        except ValueError as exception:
            assert "Invalid relationship: ilegal" in str(exception)

    def test_invalid_relation_type_init(self):
        """
        Given
        - an EntityRelation object which has a invalid relation type.

        When
        - Creating the EntityRelation object.

        Then
        - Validate a ValueError is raised.
        """
        from CommonServerPython import EntityRelationship
        try:
            EntityRelationship(name=TestEntityRelationship.name,
                               relationship_type='TestRelationshipType',
                               entity_a=TestEntityRelationship.entity_a,
                               entity_a_family=TestEntityRelationship.entity_a_family,
                               entity_a_type=TestEntityRelationship.entity_a_type,
                               entity_b=TestEntityRelationship.entity_b,
                               entity_b_family=TestEntityRelationship.entity_b_family,
                               entity_b_type=TestEntityRelationship.entity_b_type
                               )
        except ValueError as exception:
            assert "Invalid relationship type: TestRelationshipType" in str(exception)

    def test_invalid_a_family_init(self):
        """
        Given
        - an EntityRelation object which has a invalid family type of the source.

        When
        - Creating the EntityRelation object.

        Then
        - Validate a ValueError is raised.
        """
        from CommonServerPython import EntityRelationship
        try:
            EntityRelationship(name=TestEntityRelationship.name,
                               relationship_type=TestEntityRelationship.relationship_type,
                               entity_a=TestEntityRelationship.entity_a,
                               entity_a_family='IndicatorIlegal',
                               entity_a_type=TestEntityRelationship.entity_a_type,
                               entity_b=TestEntityRelationship.entity_b,
                               entity_b_family=TestEntityRelationship.entity_b_family,
                               entity_b_type=TestEntityRelationship.entity_b_type
                               )
        except ValueError as exception:
            assert "Invalid entity A Family type: IndicatorIlegal" in str(exception)

    def test_invalid_a_type_init(self):
        """
        Given
        - an EntityRelation object which has a invalid type of the source.

        When
        - Creating the EntityRelation object.

        Then
        - Validate a ValueError is raised.
        """
        from CommonServerPython import EntityRelationship
        try:
            EntityRelationship(name=TestEntityRelationship.name,
                               relationship_type=TestEntityRelationship.relationship_type,
                               entity_a=TestEntityRelationship.entity_a,
                               entity_a_family=TestEntityRelationship.entity_a_family,
                               entity_a_type='DomainTest',
                               entity_b=TestEntityRelationship.entity_b,
                               entity_b_family=TestEntityRelationship.entity_b_family,
                               entity_b_type=TestEntityRelationship.entity_b_type
                               )
        except ValueError as exception:
            assert "Invalid entity A type: DomainTest" in str(exception)

    def test_invalid_b_family_init(self):
        """
        Given
        - an EntityRelation object which has a invalid family type of the destination.

        When
        - Creating the EntityRelation object.

        Then
        - Validate a ValueError is raised.
        """
        from CommonServerPython import EntityRelationship
        try:
            EntityRelationship(name=TestEntityRelationship.name,
                               relationship_type=TestEntityRelationship.relationship_type,
                               entity_a=TestEntityRelationship.entity_a,
                               entity_a_family=TestEntityRelationship.entity_a_family,
                               entity_a_type=TestEntityRelationship.entity_a_type,
                               entity_b=TestEntityRelationship.entity_b,
                               entity_b_family='IndicatorIlegal',
                               entity_b_type=TestEntityRelationship.entity_b_type
                               )
        except ValueError as exception:
            assert "Invalid entity B Family type: IndicatorIlegal" in str(exception)

    def test_invalid_b_type_init(self):
        """
        Given
        - an EntityRelation object which has a invalid type of the destination.

        When
        - Creating the EntityRelation object.

        Then
        - Validate a ValueError is raised.
        """
        from CommonServerPython import EntityRelationship
        try:
            EntityRelationship(name=TestEntityRelationship.name,
                               relationship_type=TestEntityRelationship.relationship_type,
                               entity_a=TestEntityRelationship.entity_a,
                               entity_a_family=TestEntityRelationship.entity_a_family,
                               entity_a_type=TestEntityRelationship.entity_a_type,
                               entity_b=TestEntityRelationship.entity_b,
                               entity_b_family=TestEntityRelationship.entity_b_family,
                               entity_b_type='DomainTest'
                               )
        except ValueError as exception:
            assert "Invalid entity B type: DomainTest" in str(exception)


class TestSetAndGetLastRun:

    def test_get_last_run_in_6_2_when_get_last_run_has_results(self, mocker):
        """
        Given: 6.2.0 environment and getLastRun returns results
        When: Fetch indicators
        Then: Returning all indicators from demisto.getLastRun object
        """
        import demistomock as demisto
        from CommonServerPython import get_feed_last_run
        mocker.patch('CommonServerPython.get_demisto_version', return_value={"version": "6.2.0"})
        mocker.patch.object(demisto, 'getLastRun', return_value={1: "first indicator"})
        result = get_feed_last_run()
        assert result == {1: "first indicator"}

    def test_get_last_run_in_6_2_when_get_last_run_has_no_results(self, mocker):
        """
        Given: 6.2.0 environment and getLastRun and getIntegrationContext are empty
        When: Fetch indicators
        Then: function will return empty dict
        """
        import demistomock as demisto
        from CommonServerPython import get_feed_last_run
        mocker.patch('CommonServerPython.get_demisto_version', return_value={"version": "6.2.0"})
        mocker.patch.object(demisto, 'getIntegrationContext', return_value={})
        mocker.patch.object(demisto, 'getLastRun', return_value={})
        result = get_feed_last_run()
        assert result == {}

    def test_get_last_run_in_6_2_when_get_last_is_empty_and_get_integration_is_not(self, mocker):
        """
        Given: 6.2.0 environment and getLastRun is empty and getIntegrationContext has results.
        When: Fetch indicators
        Then: function will return empty dict
        """
        import demistomock as demisto
        from CommonServerPython import get_feed_last_run
        mocker.patch('CommonServerPython.get_demisto_version', return_value={"version": "6.2.0"})
        mocker.patch.object(demisto, 'getIntegrationContext', return_value={1: "first indicator"})
        mocker.patch.object(demisto, 'getLastRun', return_value={})
        set_last_run = mocker.patch.object(demisto, 'setLastRun', return_value={})
        set_integration_context = mocker.patch.object(demisto, 'setIntegrationContext', return_value={})
        result = get_feed_last_run()
        assert result == {1: "first indicator"}
        set_last_run.assert_called_with({1: "first indicator"})
        set_integration_context.assert_called_with({})

    def test_set_last_run_in_6_2(self, mocker):
        """
        Given: 6.2.0 environment
        When: Fetch indicators
        Then: Using demisto.setLastRun to save results
        """
        import demistomock as demisto
        from CommonServerPython import set_feed_last_run
        mocker.patch('CommonServerPython.get_demisto_version', return_value={"version": "6.2.0"})
        set_last_run = mocker.patch.object(demisto, 'setLastRun', return_value={})
        set_integration_context = mocker.patch.object(demisto, 'setIntegrationContext', return_value={})
        set_feed_last_run({1: "first indicator"})
        assert set_integration_context.called is False
        set_last_run.assert_called_with({1: "first indicator"})


class TestIsDemistoServerGE:
    @classmethod
    @pytest.fixture(scope='function', autouse=True)
    def clear_cache(cls):
        get_demisto_version._version = None

    def test_get_demisto_version(self, mocker):
        # verify expected server version and build returned in case Demisto class has attribute demistoVersion
        mocker.patch.object(
            demisto,
            'demistoVersion',
            return_value={
                'version': '5.0.0',
                'buildNumber': '50000'
            }
        )
        assert get_demisto_version() == {
            'version': '5.0.0',
            'buildNumber': '50000'
        }
        # call again to check cache
        assert get_demisto_version() == {
            'version': '5.0.0',
            'buildNumber': '50000'
        }
        # call count should be 1 as we cached
        assert demisto.demistoVersion.call_count == 1
        # test is_demisto_version_ge
        assert is_demisto_version_ge('5.0.0')
        assert is_demisto_version_ge('4.5.0')
        assert not is_demisto_version_ge('5.5.0')
        assert get_demisto_version_as_str() == '5.0.0-50000'

    def test_get_demisto_version_2(self, mocker):
        mocker.patch.object(
            demisto,
            'demistoVersion',
            return_value={
                'version': '6.10.0',
                'buildNumber': '50000'
            }
        )
        assert get_demisto_version() == {
            'version': '6.10.0',
            'buildNumber': '50000'
        }
        assert is_demisto_version_ge('6.5.0')
        assert is_demisto_version_ge('6.1.0')
        assert is_demisto_version_ge('6.5')
        assert not is_demisto_version_ge('7.0.0')

    def test_is_demisto_version_ge_4_5(self, mocker):
        get_version_patch = mocker.patch('CommonServerPython.get_demisto_version')
        get_version_patch.side_effect = AttributeError('simulate missing demistoVersion')
        assert not is_demisto_version_ge('5.0.0')
        assert not is_demisto_version_ge('6.0.0')
        with raises(AttributeError, match='simulate missing demistoVersion'):
            is_demisto_version_ge('4.5.0')

    def test_is_demisto_version_ge_dev_version(self, mocker):
        mocker.patch.object(
            demisto,
            'demistoVersion',
            return_value={
                'version': '6.0.0',
                'buildNumber': '50000'
            }
        )
        assert is_demisto_version_ge('6.0.0', '1-dev')

    @pytest.mark.parametrize('version, build', [
        ('6.0.0', '49999'),
        ('6.0.0', '50000'),
        ('6.0.0', '6'),  # Added with the fix of https://github.com/demisto/etc/issues/36876
        ('5.5.0', '50001')
    ])
    def test_is_demisto_version_build_ge(self, mocker, version, build):
        mocker.patch.object(
            demisto,
            'demistoVersion',
            return_value={
                'version': '6.0.0',
                'buildNumber': '50000'
            }
        )
        assert is_demisto_version_ge(version, build)

    @pytest.mark.parametrize('version, build', [
        ('6.0.0', '50001'),
        ('6.1.0', '49999')
    ])
    def test_is_demisto_version_build_ge_negative(self, mocker, version, build):
        mocker.patch.object(
            demisto,
            'demistoVersion',
            return_value={
                'version': '6.0.0',
                'buildNumber': '50000'
            }
        )
        assert not is_demisto_version_ge(version, build)


class TestDeterminePlatform:
    @classmethod
    @pytest.fixture(scope='function', autouse=True)
    def clear_cache(cls):
        get_demisto_version._version = None

    @pytest.mark.parametrize('demistoVersion, method', [
        ({'platform': 'xsoar', 'version': '6.5.0'}, is_xsoar),
        ({'platform': 'xsoar', 'version': '8.2.0'}, is_xsoar),
        ({'platform': 'xsoar_hosted', 'version': '6.5.0'}, is_xsoar),
        ({'platform': 'x2', 'version': '8.2.0'}, is_xsiam_or_xsoar_saas),
        ({'platform': 'xsoar', 'version': '8.2.0'}, is_xsiam_or_xsoar_saas),
        ({'platform': 'xsoar', 'version': '6.5.0'}, is_xsoar_on_prem),
        ({'platform': 'xsoar_hosted', 'version': '6.5.0'}, is_xsoar_hosted),
        ({'platform': 'xsoar', 'version': '8.2.0'}, is_xsoar_saas),
        ({'platform': 'x2', 'version': '8.2.0'}, is_xsiam),
    ])
    def test_determine_platform(self, mocker, demistoVersion, method):
        mocker.patch.object(demisto, 'demistoVersion', return_value=demistoVersion)
        assert method()


def test_smart_get_dict():
    d = {'t1': None, "t2": 1}
    # before we remove the dict will return null which is unexpected by a lot of users
    assert d.get('t1', 2) is None
    s = SmartGetDict(d)
    assert s.get('t1', 2) == 2
    assert s.get('t2') == 1
    assert s.get('t3') is None


class TestCustomIndicator:
    def test_custom_indicator_init_success(self):
        """
        Given: Data needed for creating a custom indicator
        When: Data is valid
        Then: Create a valid custom indicator
        """
        from CommonServerPython import Common, DBotScoreType
        dbot_score = Common.DBotScore(
            'test',
            DBotScoreType.CUSTOM,
            'VirusTotal',
            score=Common.DBotScore.BAD,
            malicious_description='malicious!'
        )
        indicator = Common.CustomIndicator('test', 'test_value', dbot_score, {'param': 'value'}, 'prefix')
        assert indicator.CONTEXT_PATH == 'prefix(val.value && val.value == obj.value)'
        assert indicator.param == 'value'
        assert indicator.value == 'test_value'

    def test_custom_indicator_init_existing_type(self):
        """
        Given: Data needed for creating a custom indicator
        When: Type already exists
        Then: raise a Value Error
        """
        with pytest.raises(ValueError):
            from CommonServerPython import Common, DBotScoreType
            dbot_score = Common.DBotScore(
                'test',
                DBotScoreType.CUSTOM,
                'VirusTotal',
                score=Common.DBotScore.BAD,
                malicious_description='malicious!'
            )
            Common.CustomIndicator('ip', 'test_value', dbot_score, {'param': 'value'}, 'prefix')

    def test_custom_indicator_init_no_prefix(self):
        """
        Given: Data needed for Custom indicator
        When: Prefix provided is None
        Then: Raise ValueError
        """
        with pytest.raises(ValueError):
            from CommonServerPython import Common, DBotScoreType
            dbot_score = Common.DBotScore(
                'test',
                DBotScoreType.CUSTOM,
                'VirusTotal',
                score=Common.DBotScore.BAD,
                malicious_description='malicious!'
            )
            Common.CustomIndicator('test', 'test_value', dbot_score, {'param': 'value'}, None)

    def test_custom_indicator_init_no_dbot_score(self):
        """
        Given: Data needed for Custom indicator
        When: Dbotscore is not a DBotScore object
        Then: Raise ValueError
        """
        with pytest.raises(ValueError):
            from CommonServerPython import Common
            dbot_score = ''
            Common.CustomIndicator('test', 'test_value', dbot_score, {'param': 'value'}, 'prefix')

    def test_custom_indicator_to_context(self):
        """
        Given: Data needed for Custom indicator
        When: there's a call to to_context
        Then: create a valid context
        """
        from CommonServerPython import Common, DBotScoreType
        dbot_score = Common.DBotScore(
            'test',
            DBotScoreType.CUSTOM,
            'VirusTotal',
            score=Common.DBotScore.BAD,
            malicious_description='malicious!'
        )
        indicator = Common.CustomIndicator('test', 'test_value', dbot_score, {'param': 'value'}, 'prefix')
        context = indicator.to_context()
        assert context['DBotScore(val.Indicator &&'
                       ' val.Indicator == obj.Indicator &&'
                       ' val.Vendor == obj.Vendor && val.Type == obj.Type)']['Indicator'] == 'test'
        assert context['prefix(val.value && val.value == obj.value)']['value'] == 'test_value'
        assert context['prefix(val.value && val.value == obj.value)']['param'] == 'value'

    def test_custom_indicator_no_params(self):
        """
        Given: Data needed for creating a custom indicator
        When: params are None
        Then: Raise an error
        """
        with pytest.raises(TypeError):
            from CommonServerPython import Common, DBotScoreType
            dbot_score = Common.DBotScore(
                'test',
                DBotScoreType.CUSTOM,
                'VirusTotal',
                score=Common.DBotScore.BAD,
                malicious_description='malicious!'
            )
            Common.CustomIndicator('test', 'test_value', dbot_score, None, 'prefix')

    def test_custom_indicator_no_value(self):
        """
        Given: Data needed for creating a custom indicator
        When: value is None
        Then: Raise an error
        """
        with pytest.raises(ValueError):
            from CommonServerPython import Common, DBotScoreType
            dbot_score = Common.DBotScore(
                'test',
                DBotScoreType.CUSTOM,
                'VirusTotal',
                score=Common.DBotScore.BAD,
                malicious_description='malicious!'
            )
            Common.CustomIndicator('test', None, dbot_score, {'param': 'value'}, 'prefix')


@pytest.mark.parametrize(
    "demistoUrls,expected_result",
    [({'server': 'https://localhost:8443:/acc_test_tenant'}, 'acc_test_tenant'),
     ({'server': 'https://localhost:8443'}, '')])
def test_get_tenant_name(mocker, demistoUrls, expected_result):
    """
        Given
        - demistoUrls dictionary
        When
        - Running on multi tenant mode
        - Running on single tenant mode
        Then
        - Return tenant account name if is multi tenant
    """
    from CommonServerPython import get_tenant_account_name
    mocker.patch.object(demisto, 'demistoUrls', return_value=demistoUrls)

    result = get_tenant_account_name()
    assert result == expected_result


IOCS = {'iocs': [{'id': '2323', 'value': 'google.com'},
                 {'id': '5942', 'value': '1.1.1.1'}]}


def test_indicators_value_to_clickable(mocker):
    from CommonServerPython import indicators_value_to_clickable
    from CommonServerPython import IndicatorsSearcher
    mocker.patch.object(IndicatorsSearcher, '__next__', side_effect=[IOCS, StopIteration])
    result = indicators_value_to_clickable(['1.1.1.1', 'google.com'])
    assert result.get('1.1.1.1') == '[1.1.1.1](#/indicator/5942)'
    assert result.get('google.com') == '[google.com](#/indicator/2323)'


def test_indicators_value_to_clickable_invalid(mocker):
    from CommonServerPython import indicators_value_to_clickable
    from CommonServerPython import IndicatorsSearcher
    mocker.patch.object(IndicatorsSearcher, '__next__', side_effect=[StopIteration])
    result = indicators_value_to_clickable(['8.8.8.8', 'abc.com'])
    assert not result
    result = indicators_value_to_clickable(None)
    assert not result


def test_arg_to_number():
    """
    Test if arg_to_number handles unicode object without failing.
    """
    from CommonServerPython import arg_to_number
    result = arg_to_number(u'1')
    assert result == 1


def test_get_message_threads_dump():
    from CommonServerPython import get_message_threads_dump
    result = str(get_message_threads_dump(None, None))
    assert ' Start Threads Dump ' in result
    assert ' End Threads Dump ' in result
    assert 'CommonServerPython.py' in result
    assert 'get_message_threads_dump' in result


def test_get_message_memory_dump():
    from CommonServerPython import get_message_memory_dump
    result = str(get_message_memory_dump(None, None))
    assert ' Start Variables Dump ' in result
    assert ' Start Local Vars ' in result
    assert ' End Local Vars ' in result
    assert ' Start Top ' in result
    assert ' Globals by Size ' in result
    assert ' End Top ' in result
    assert ' End Variables Dump ' in result


def test_shorten_string_for_printing():
    from CommonServerPython import shorten_string_for_printing
    assert shorten_string_for_printing(None, None) is None
    assert shorten_string_for_printing('1', 9) == '1'
    assert shorten_string_for_printing('123456789', 9) == '123456789'
    assert shorten_string_for_printing('1234567890', 9) == '123...890'
    assert shorten_string_for_printing('12345678901', 9) == '123...901'
    assert shorten_string_for_printing('123456789012', 9) == '123...012'

    assert shorten_string_for_printing('1234567890', 10) == '1234567890'
    assert shorten_string_for_printing('12345678901', 10) == '1234...901'
    assert shorten_string_for_printing('123456789012', 10) == '1234...012'


def test_get_size_of_object():
    from CommonServerPython import get_size_of_object

    class Object(object):
        pass

    level_3 = Object()
    level_3.key3 = 'val3'

    level_2 = Object()
    level_2.key2 = 'val2'
    level_2.child = level_3

    level_1 = Object()
    level_1.key1 = 'val1'
    level_1.child = level_2

    level_1_sys_size = sys.getsizeof(level_1)
    level_1_deep_size = get_size_of_object(level_1)

    # 3 levels, so shoulod be at least 3 times as large
    assert level_1_deep_size > 3 * level_1_sys_size


class TestSetAndGetLastMirrorRun:

    def test_get_last_mirror_run_in_6_6(self, mocker):
        """
        Given: 6.6.0 environment and getLastMirrorRun returns results
        When: Execute mirroring run
        Then: Returning demisto.getLastRun object
        """
        import demistomock as demisto
        from CommonServerPython import get_last_mirror_run
        mocker.patch('CommonServerPython.get_demisto_version', return_value={"version": "6.6.0"})
        mocker.patch.object(demisto, 'getLastMirrorRun', return_value={"lastMirrorRun": "2018-10-24T14:13:20+00:00"})
        result = get_last_mirror_run()
        assert result == {"lastMirrorRun": "2018-10-24T14:13:20+00:00"}

    def test_get_last_mirror_run_in_6_6_when_return_empty_results(self, mocker):
        """
        Given: 6.6.0 environment and getLastMirrorRun returns empty results
        When: Execute mirroring run
        Then: Returning demisto.getLastRun empty object
        """
        import demistomock as demisto
        from CommonServerPython import get_last_mirror_run
        mocker.patch('CommonServerPython.get_demisto_version', return_value={"version": "6.6.0"})
        mocker.patch.object(demisto, 'getLastMirrorRun', return_value={})
        result = get_last_mirror_run()
        assert result == {}

    def test_get_last_run_in_6_5(self, mocker):
        """
        Given: 6.5.0 environment and getLastMirrorRun returns results
        When: Execute mirroring run
        Then: Get a string which represent we can't use this function
        """
        import demistomock as demisto
        from CommonServerPython import get_last_mirror_run
        mocker.patch('CommonServerPython.get_demisto_version', return_value={"version": "6.5.0"})
        get_last_run = mocker.patch.object(demisto, 'getLastMirrorRun')
        with raises(DemistoException, match='You cannot use getLastMirrorRun as your version is below 6.6.0'):
            get_last_mirror_run()
            assert get_last_run.called is False

    def test_set_mirror_last_run_in_6_6(self, mocker):
        """
        Given: 6.6.0 environment
        When: Execute mirroring run
        Then: Using demisto.setLastMirrorRun to save results
        """
        import demistomock as demisto
        from CommonServerPython import set_last_mirror_run
        mocker.patch('CommonServerPython.get_demisto_version', return_value={"version": "6.6.0"})
        set_last_run = mocker.patch.object(demisto, 'setLastMirrorRun', return_value={})
        set_last_mirror_run({"lastMirrorRun": "2018-10-24T14:13:20+00:00"})
        set_last_run.assert_called_with({"lastMirrorRun": "2018-10-24T14:13:20+00:00"})

    def test_set_mirror_last_run_in_6_5(self, mocker):
        """
        Given: 6.5.0 environment
        When: Execute mirroring run
        Then: Don't use demisto.setLastMirrorRun
        """
        import demistomock as demisto
        from CommonServerPython import set_last_mirror_run
        mocker.patch('CommonServerPython.get_demisto_version', return_value={"version": "6.5.0"})
        set_last_run = mocker.patch.object(demisto, 'setLastMirrorRun', return_value={})
        with raises(DemistoException, match='You cannot use setLastMirrorRun as your version is below 6.6.0'):
            set_last_mirror_run({"lastMirrorRun": "2018-10-24T14:13:20+00:00"})
            assert set_last_run.called is False


class TestFetchWithLookBack:
    LAST_RUN = {}
    INCIDENTS = [
        {
            'incident_id': 1,
            'created': '2022-04-01T08:00:00'
        },
        {
            'incident_id': 2,
            'created': '2022-04-01T10:00:00'
        },
        {
            'incident_id': 3,
            'created': '2022-04-01T10:31:00'
        },
        {
            'incident_id': 4,
            'created': '2022-04-01T10:41:00'
        },
        {
            'incident_id': 5,
            'created': '2022-04-01T10:51:00'
        }
    ]

    NEW_INCIDENTS = [
        {
            'incident_id': 6,
            'created': '2022-04-01T10:11:00'
        },
        {
            'incident_id': 7,
            'created': '2022-04-01T10:35:00'
        },
        {
            'incident_id': 8,
            'created': '2022-04-01T10:37:00'
        }
    ]

    INCIDENTS_TIME_AWARE = [
        {
            'incident_id': incident.get('incident_id'),
            'created': incident.get('created') + 'Z'
        } for incident in INCIDENTS
    ]

    NEW_INCIDENTS_TIME_AWARE = [
        {
            'incident_id': incident.get('incident_id'),
            'created': incident.get('created') + 'Z'
        } for incident in NEW_INCIDENTS
    ]

    def example_fetch_incidents(self, time_aware=False):
        """
        An example fetch for testing
        """

        from CommonServerPython import get_fetch_run_time_range, filter_incidents_by_duplicates_and_limit, \
            update_last_run_object, arg_to_number
        date_format = '%Y-%m-%dT%H:%M:%S' + ('Z' if time_aware else '')
        incidents = []

        params = demisto.params()
        fetch_limit_param = params.get('limit')
        look_back = arg_to_number(params.get('look_back', 0))
        first_fetch = params.get('first_fetch')
        time_zone = params.get('time_zone', 0)

        last_run = demisto.getLastRun()
        fetch_limit = last_run.get('limit') or fetch_limit_param

        start_fetch_time, end_fetch_time = get_fetch_run_time_range(last_run=last_run, first_fetch=first_fetch,
                                                                    look_back=look_back, timezone=time_zone,
                                                                    date_format=date_format)

        query = self.build_query(start_fetch_time, end_fetch_time, fetch_limit)
        incidents_res = self.get_incidents_request(query, date_format)

        incidents = filter_incidents_by_duplicates_and_limit(incidents_res=incidents_res, last_run=last_run,
                                                             fetch_limit=fetch_limit_param, id_field='incident_id')

        last_run = update_last_run_object(last_run=last_run, incidents=incidents, fetch_limit=fetch_limit_param,
                                          start_fetch_time=start_fetch_time,
                                          end_fetch_time=end_fetch_time, look_back=look_back,
                                          created_time_field='created', id_field='incident_id', date_format=date_format)

        demisto.setLastRun(last_run)
        return incidents

    @staticmethod
    def build_query(start_time, end_time, limit, return_incidents_by_limit=True):
        query = {'from': start_time, 'to': end_time}
        if return_incidents_by_limit:
            query['limit'] = limit
        return query

    def get_incidents_request(self, query, date_format):
        time_aware = 'Z' in date_format
        source_incidents = self.INCIDENTS_TIME_AWARE if time_aware else self.INCIDENTS
        from_time = datetime.strptime(query['from'], date_format)
        incidents = [inc for inc in source_incidents if
                     datetime.strptime(inc['created'], date_format) > from_time]
        if query.get('limit') is not None:
            return incidents[:query['limit']]
        return incidents

    def set_last_run(self, new_last_run):
        self.LAST_RUN = new_last_run

    @pytest.mark.parametrize('params, result_phase1, result_phase2, expected_last_run', [
        ({'limit': 2, 'first_fetch': '40 minutes'}, [INCIDENTS[2], INCIDENTS[3]], [INCIDENTS[4]],
         {'limit': 2, 'time': INCIDENTS[3]['created'], 'found_incident_ids': {3: 1667482800, 4: 1667482800}}),
        ({'limit': 2, 'first_fetch': '40 minutes', 'look_back': None}, [INCIDENTS[2], INCIDENTS[3]], [INCIDENTS[4]],
         {'limit': 2, 'time': INCIDENTS[3]['created'], 'found_incident_ids': {3: 1667482800, 4: 1667482800}}),
        ({'limit': 3, 'first_fetch': '40 minutes'}, [INCIDENTS[2], INCIDENTS[3], INCIDENTS[4]], [],
         {'limit': 3, 'time': INCIDENTS[4]['created'], 'found_incident_ids': {3: 1667482800, 4: 1667482800, 5: 1667482800}}),
        ({'limit': 2, 'first_fetch': '2 hours'}, [INCIDENTS[1], INCIDENTS[2]], [INCIDENTS[3], INCIDENTS[4]],
         {'limit': 2, 'time': INCIDENTS[2]['created'], 'found_incident_ids': {2: 1667482800, 3: 1667482800}}),
        ({'limit': 3, 'first_fetch': '2 hours'}, [INCIDENTS[1], INCIDENTS[2], INCIDENTS[3]], [INCIDENTS[4]],
         {'limit': 3, 'time': INCIDENTS[3]['created'], 'found_incident_ids': {2: 1667482800, 3: 1667482800, 4: 1667482800}}),
        ({'limit': 2, 'first_fetch': '40 minutes'}, [INCIDENTS_TIME_AWARE[2], INCIDENTS_TIME_AWARE[3]],
         [INCIDENTS_TIME_AWARE[4]], {'limit': 2, 'time': INCIDENTS_TIME_AWARE[3]['created'],
                                     'found_incident_ids': {3: 1667482800, 4: 1667482800}}),
        ({'limit': 3, 'first_fetch': '40 minutes'}, [INCIDENTS_TIME_AWARE[2], INCIDENTS_TIME_AWARE[3], INCIDENTS_TIME_AWARE[4]],
         [],
         {'limit': 3, 'time': INCIDENTS_TIME_AWARE[4]['created'],
          'found_incident_ids': {3: 1667482800, 4: 1667482800, 5: 1667482800}}),
        ({'limit': 2, 'first_fetch': '2 hours'}, [INCIDENTS_TIME_AWARE[1], INCIDENTS_TIME_AWARE[2]], [INCIDENTS_TIME_AWARE[3],
                                                                                                      INCIDENTS_TIME_AWARE[4]],
         {'limit': 2, 'time': INCIDENTS_TIME_AWARE[2]['created'], 'found_incident_ids': {2: 1667482800, 3: 1667482800}}),
        ({'limit': 3, 'first_fetch': '2 hours'}, [INCIDENTS_TIME_AWARE[1], INCIDENTS_TIME_AWARE[2], INCIDENTS_TIME_AWARE[3]],
         [INCIDENTS_TIME_AWARE[4]],
         {'limit': 3, 'time': INCIDENTS_TIME_AWARE[3]['created'],
          'found_incident_ids': {2: 1667482800, 3: 1667482800, 4: 1667482800}}),
    ])
    @freeze_time("2022-11-03 13:40:00 UTC")
    def test_regular_fetch(self, mocker, params, result_phase1, result_phase2, expected_last_run):
        """
        Given:
        - Connfiguration fetch parameters (incidents limit and first fetch time)

        When:
        - Running the example fetch incidents

        Then:
        - Ensure the return incidents and LastRun object as expected
        """
        if sys.version_info.major == 2:
            # skip for python 2 - date
            assert True
            return
        time_aware = 'Z' in expected_last_run['time']

        self.LAST_RUN = {}

        mocker.patch.object(dateparser, 'parse', side_effect=self.mock_dateparser)
        mocker.patch.object(demisto, 'params', return_value=params)
        mocker.patch.object(demisto, 'getLastRun', return_value=self.LAST_RUN)
        mocker.patch.object(demisto, 'setLastRun', side_effect=self.set_last_run)

        # Run first fetch
        incidents_phase1 = self.example_fetch_incidents(time_aware)

        assert incidents_phase1 == result_phase1
        assert self.LAST_RUN == expected_last_run

        # Run second fetch
        mocker.patch.object(demisto, 'getLastRun', return_value=self.LAST_RUN)
        incidents_phase2 = self.example_fetch_incidents(time_aware)
        assert incidents_phase2 == result_phase2

    def mock_dateparser(self, date_string, settings):
        time_aware = isinstance(date_string, str) and 'Z' in date_string
        date_format = '%Y-%m-%dT%H:%M:%S' + ('Z' if time_aware else '')
        date_arr = date_string.split(' ')
        if len(date_arr) > 1 and date_arr[0].isdigit():
            return datetime(2022, 4, 1, 11, 0, 0) - timedelta(minutes=int(date_arr[0])) if date_arr[1] == 'minutes' \
                else datetime(2022, 4, 1, 11, 0, 0) - timedelta(hours=int(date_arr[0]))
        return datetime(2022, 4, 1, 11, 0, 0) - (
            datetime(2022, 4, 1, 11, 0, 0) - datetime.strptime(date_string, date_format))

    @pytest.mark.parametrize(
        'params, result_phase1, result_phase2, result_phase3, expected_last_run_phase1, expected_last_run_phase2, new_incidents, index',
        [
            (
                {'limit': 2, 'first_fetch': '50 minutes', 'look_back': 15}, [INCIDENTS[2], INCIDENTS[3]],
                [INCIDENTS[4]], [],
                {'found_incident_ids': {3: '', 4: ''}, 'limit': 4},
                {'found_incident_ids': {3: '', 4: '', 5: ''}, 'limit': 5},
                [NEW_INCIDENTS[0]], 2
            ),
            (
                {'limit': 2, 'first_fetch': '20 minutes', 'look_back': 30}, [INCIDENTS[2], INCIDENTS[3]],
                [NEW_INCIDENTS[1], NEW_INCIDENTS[2]], [INCIDENTS[4]],
                {'found_incident_ids': {3: '', 4: ''}, 'limit': 4},
                {'found_incident_ids': {3: '', 4: '', 7: '', 8: ''}, 'limit': 6},
                [NEW_INCIDENTS[1], NEW_INCIDENTS[2]], 3
            ),
            (
                {'limit': 3, 'first_fetch': '181 minutes', 'look_back': 15},
                [INCIDENTS[0], INCIDENTS[1], INCIDENTS[2]], [INCIDENTS[3], INCIDENTS[4]], [],
                {'found_incident_ids': {1: '', 2: '', 3: ''}, 'limit': 6},
                {'found_incident_ids': {1: '', 2: '', 3: '', 4: '', 5: ''}, 'limit': 8},
                [NEW_INCIDENTS[0]], 2
            ),
            (
                {'limit': 3, 'first_fetch': '181 minutes', 'look_back': 30 * 60},
                [INCIDENTS[0], INCIDENTS[1], INCIDENTS[2]], [NEW_INCIDENTS[0], INCIDENTS[3], INCIDENTS[4]], [],
                {'found_incident_ids': {1: '', 2: '', 3: ''}, 'limit': 6},
                {'found_incident_ids': {1: '', 2: '', 3: '', 4: '', 5: '', 6: ''}, 'limit': 9},
                [NEW_INCIDENTS[0]], 2
            ),

            (
                {'limit': 3, 'first_fetch': '20 minutes', 'look_back': 30},
                [INCIDENTS[2], INCIDENTS[3], INCIDENTS[4]], [NEW_INCIDENTS[1], NEW_INCIDENTS[2]], [],
                {'found_incident_ids': {3: '', 4: '', 5: ''}, 'limit': 6},
                {'found_incident_ids': {3: '', 4: '', 5: '', 7: '', 8: ''}, 'limit': 8},
                [NEW_INCIDENTS[1], NEW_INCIDENTS[2]], 3
            ),

            (
                {'limit': 2, 'first_fetch': '50 minutes', 'look_back': 15}, [INCIDENTS_TIME_AWARE[2], INCIDENTS_TIME_AWARE[3]],
                [INCIDENTS_TIME_AWARE[4]], [],
                {'found_incident_ids': {3: '', 4: ''}, 'limit': 4},
                {'found_incident_ids': {3: '', 4: '', 5: ''}, 'limit': 5},
                [NEW_INCIDENTS_TIME_AWARE[0]], 2
            ),
            (
                {'limit': 2, 'first_fetch': '20 minutes', 'look_back': 30}, [INCIDENTS_TIME_AWARE[2], INCIDENTS_TIME_AWARE[3]],
                [NEW_INCIDENTS_TIME_AWARE[1], NEW_INCIDENTS_TIME_AWARE[2]], [INCIDENTS_TIME_AWARE[4]],
                {'found_incident_ids': {3: '', 4: ''}, 'limit': 4},
                {'found_incident_ids': {3: '', 4: '', 7: '', 8: ''}, 'limit': 6},
                [NEW_INCIDENTS_TIME_AWARE[1], NEW_INCIDENTS_TIME_AWARE[2]], 3
            ),
            (
                {'limit': 3, 'first_fetch': '181 minutes', 'look_back': 15},
                [INCIDENTS_TIME_AWARE[0], INCIDENTS_TIME_AWARE[1], INCIDENTS_TIME_AWARE[2]], [INCIDENTS_TIME_AWARE[3],
                                                                                              INCIDENTS_TIME_AWARE[4]], [],
                {'found_incident_ids': {1: '', 2: '', 3: ''}, 'limit': 6},
                {'found_incident_ids': {1: '', 2: '', 3: '', 4: '', 5: ''}, 'limit': 8},
                [NEW_INCIDENTS_TIME_AWARE[0]], 2
            ),
            (
                {'limit': 3, 'first_fetch': '20 minutes', 'look_back': 30},
                [INCIDENTS_TIME_AWARE[2], INCIDENTS_TIME_AWARE[3], INCIDENTS_TIME_AWARE[4]],
                [NEW_INCIDENTS_TIME_AWARE[1], NEW_INCIDENTS_TIME_AWARE[2]], [],
                {'found_incident_ids': {3: '', 4: '', 5: ''}, 'limit': 6},
                {'found_incident_ids': {3: '', 4: '', 5: '', 7: '', 8: ''}, 'limit': 8},
                [NEW_INCIDENTS_TIME_AWARE[1], NEW_INCIDENTS_TIME_AWARE[2]], 3
            ),
        ])
    def test_fetch_with_look_back(self, mocker, params, result_phase1, result_phase2, result_phase3,
                                  expected_last_run_phase1, expected_last_run_phase2, new_incidents, index):
        """
        Given:
        - Connfiguration fetch parameters (incidents limit, first fetch time and look back)

        When:
        - Running the example fetch incidents and creating new incidents between fetch calles

        Then:
        - Ensure the return incidents and LastRun object as expected
        """
        if sys.version_info.major == 2:
            # skip for python 2 - date
            assert True
            return
        time_aware = 'Z' in result_phase1[0]['created']
        self.LAST_RUN = {}
        incidents = self.INCIDENTS_TIME_AWARE[:] if time_aware else self.INCIDENTS[:]

        mocker.patch.object(CommonServerPython, 'get_current_time', return_value=datetime(2022, 4, 1, 11, 0, 0))
        mocker.patch.object(dateparser, 'parse', side_effect=self.mock_dateparser)
        mocker.patch.object(demisto, 'params', return_value=params)
        mocker.patch.object(demisto, 'getLastRun', return_value=self.LAST_RUN)
        mocker.patch.object(demisto, 'setLastRun', side_effect=self.set_last_run)

        # Run first fetch
        incidents_phase1 = self.example_fetch_incidents(time_aware)

        assert incidents_phase1 == result_phase1
        assert self.LAST_RUN['limit'] == expected_last_run_phase1['limit']
        assert self.LAST_RUN['found_incident_ids'].keys() == expected_last_run_phase1['found_incident_ids'].keys()
        for inc in incidents_phase1:
            assert inc['incident_id'] in self.LAST_RUN['found_incident_ids']

        source_incidents = incidents[:index] + new_incidents + incidents[index:]
        if time_aware:
            self.INCIDENTS_TIME_AWARE = source_incidents
        else:
            self.INCIDENTS = source_incidents
        # Run second fetch
        mocker.patch.object(demisto, 'getLastRun', return_value=self.LAST_RUN)
        incidents_phase2 = self.example_fetch_incidents(time_aware)

        assert incidents_phase2 == result_phase2
        assert self.LAST_RUN['limit'] == expected_last_run_phase2['limit']
        assert self.LAST_RUN['found_incident_ids'].keys() == expected_last_run_phase2['found_incident_ids'].keys()

        assert incidents_phase2[-1]['created'] == self.LAST_RUN['time']

        for inc in incidents_phase2:
            assert inc['incident_id'] in self.LAST_RUN['found_incident_ids']

        # Run third fetch
        mocker.patch.object(demisto, 'getLastRun', return_value=self.LAST_RUN)
        incidents_phase3 = self.example_fetch_incidents(time_aware)

        assert incidents_phase3 == result_phase3

        # Remove new incidents from self.INCIDENTS
        if time_aware:
            self.INCIDENTS_TIME_AWARE = incidents
        else:
            self.INCIDENTS = incidents

    @pytest.mark.parametrize(
        'args1, expected_results1, args2, expected_results2, args3, expected_results3',
        [
            (
                {
                    'incidents': [
                        {'createAt': '2022-04-01T10:11:00', 'id': '1'},
                        {'createAt': '2022-04-01T10:12:00', 'id': '2'},
                        {'createAt': '2022-04-01T10:13:00', 'id': '3'}
                    ],
                    'fetch_limit': 3,
                    'start_fetch_time': '2022-04-01T10:11:00',
                    'end_fetch_time': '2022-04-05T10:11:00',
                    'look_back': 1,
                    'created_time_field': 'createAt',
                    'id_field': 'id',
                    'date_format': '%Y-%m-%dT%H:%M:%S',
                    'increase_last_run_time': True
                },
                {
                    'time': '2022-04-01T10:13:00',
                    'limit': 6,
                    'found_incident_ids': {'1': '', '2': '', '3': ''}
                },
                {
                    'incidents': [
                        {'createAt': '2022-04-02T10:11:00', 'id': '4'},
                        {'createAt': '2022-04-02T10:12:00', 'id': '5'},
                        {'createAt': '2022-04-02T10:13:00', 'id': '6'}
                    ],
                    'fetch_limit': 3,
                    'start_fetch_time': '2022-04-01T10:11:00',
                    'end_fetch_time': '2022-04-06T10:11:00',
                    'look_back': 1,
                    'created_time_field': 'createAt',
                    'id_field': 'id',
                    'date_format': '%Y-%m-%dT%H:%M:%S',
                    'increase_last_run_time': True
                },
                {
                    'time': '2022-04-02T10:13:00',
                    'limit': 9,
                    'found_incident_ids': {'1': '', '2': '', '3': '',
                                           '4': '', '5': '', '6': ''}
                },
                {
                    'incidents': [
                        {'createAt': '2022-04-03T10:11:00', 'id': '7'},
                        {'createAt': '2022-04-03T10:12:00', 'id': '8'},
                        {'createAt': '2022-04-03T10:13:00', 'id': '9'}
                    ],
                    'fetch_limit': 3,
                    'start_fetch_time': '2022-04-01T10:11:00',
                    'end_fetch_time': '2022-04-07T10:11:00',
                    'look_back': 1,
                    'created_time_field': 'createAt',
                    'id_field': 'id',
                    'date_format': '%Y-%m-%dT%H:%M:%S',
                    'increase_last_run_time': True
                },
                {
                    'time': '2022-04-03T10:13:00',
                    'limit': 9,
                    'found_incident_ids': {'1': '', '2': '', '3': '',
                                           '4': '', '5': '', '6': '',
                                           '7': '', '8': '', '9': ''}
                }
            ),
            (
                {
                    'incidents': [
                        {'createAt': '2022-04-01T10:11:00', 'id': '1'},
                        {'createAt': '2022-04-01T10:12:00', 'id': '2'},
                        {'createAt': '2022-04-01T10:13:00', 'id': '3'}
                    ],
                    'fetch_limit': 3,
                    'start_fetch_time': '2022-04-01T10:11:00',
                    'end_fetch_time': '2022-04-05T10:11:00',
                    'look_back': 1,
                    'created_time_field': 'createAt',
                    'id_field': 'id',
                    'date_format': '%Y-%m-%dT%H:%M:%S',
                    'increase_last_run_time': True
                },
                {
                    'time': '2022-04-01T10:13:00',
                    'limit': 6,
                    'found_incident_ids': {'1': '', '2': '', '3': ''}
                },
                {
                    'incidents': [
                        {'createAt': '2022-04-02T10:11:00', 'id': '4'},
                        {'createAt': '2022-04-02T10:12:00', 'id': '5'},
                    ],
                    'fetch_limit': 3,
                    'start_fetch_time': '2022-04-01T10:11:00',
                    'end_fetch_time': '2022-04-06T10:11:00',
                    'look_back': 1,
                    'created_time_field': 'createAt',
                    'id_field': 'id',
                    'date_format': '%Y-%m-%dT%H:%M:%S',
                    'increase_last_run_time': True
                },
                {
                    'time': '2022-04-02T10:12:00',
                    'limit': 8,
                    'found_incident_ids': {'4': '', '5': ''}
                },
                {
                    'incidents': [
                        {'createAt': '2022-04-03T10:11:00', 'id': '7'},
                        {'createAt': '2022-04-03T10:12:00', 'id': '8'},
                        {'createAt': '2022-04-03T10:13:00', 'id': '9'}
                    ],
                    'fetch_limit': 3,
                    'start_fetch_time': '2022-04-02T10:12:00',
                    'end_fetch_time': '2022-04-07T10:11:00',
                    'look_back': 1,
                    'created_time_field': 'createAt',
                    'id_field': 'id',
                    'date_format': '%Y-%m-%dT%H:%M:%S',
                    'increase_last_run_time': True
                },
                {
                    'time': '2022-04-03T10:13:00',
                    'limit': 8,
                    'found_incident_ids': {'4': '', '5': '',
                                           '7': '', '8': '', '9': ''}
                }
            ),
            (
                {
                    'incidents': [
                        {'createAt': '2022-04-01T10:11:00', 'id': '1'},
                        {'createAt': '2022-04-01T10:12:00', 'id': '2'},
                        {'createAt': '2022-04-01T10:13:00', 'id': '3'}
                    ],
                    'fetch_limit': 3,
                    'start_fetch_time': '2022-04-01T10:11:00',
                    'end_fetch_time': '2022-04-05T10:11:00',
                    'look_back': 1,
                    'created_time_field': 'createAt',
                    'id_field': 'id',
                    'date_format': '%Y-%m-%dT%H:%M:%S',
                    'increase_last_run_time': True
                },
                {
                    'time': '2022-04-01T10:13:00',
                    'limit': 6,
                    'found_incident_ids': {'1': '', '2': '', '3': ''}
                },
                {
                    'incidents': [],
                    'fetch_limit': 3,
                    'start_fetch_time': '2022-04-01T10:11:00',
                    'end_fetch_time': '2022-04-06T10:11:00',
                    'look_back': 1,
                    'created_time_field': 'createAt',
                    'id_field': 'id',
                    'date_format': '%Y-%m-%dT%H:%M:%S',
                    'increase_last_run_time': True
                },
                {
                    'time': '2022-04-06T10:11:00',
                    'limit': 3,
                    'found_incident_ids': {'1': '', '2': '', '3': ''}
                },
                {
                    'incidents': [],
                    'fetch_limit': 3,
                    'start_fetch_time': '2022-04-02T10:12:00',
                    'end_fetch_time': '2022-04-07T10:13:00',
                    'look_back': 1,
                    'created_time_field': 'createAt',
                    'id_field': 'id',
                    'date_format': '%Y-%m-%dT%H:%M:%S',
                    'increase_last_run_time': True
                },
                {
                    'time': '2022-04-07T10:13:00',
                    'limit': 3,
                    'found_incident_ids': {'1': '', '2': '', '3': ''}
                }
            )
        ]
    )
    def test_update_last_run_object(self, args1, expected_results1, args2, expected_results2, args3, expected_results3):

        from CommonServerPython import update_last_run_object

        args1.update({'last_run': {}})
        results = update_last_run_object(**args1)

        assert results.get('time') == expected_results1.get('time')
        assert results.get('limit') == expected_results1.get('limit')
        for id_ in results.get('found_incident_ids').keys():
            assert id_ in expected_results1.get('found_incident_ids')

        for id_ in results.get('found_incident_ids'):
            results['found_incident_ids'][id_] = results['found_incident_ids'][id_] - 200
        args2.update({'last_run': results})
        results = update_last_run_object(**args2)

        assert results.get('time') == expected_results2.get('time')
        assert results.get('limit') == expected_results2.get('limit')
        for id_ in results.get('found_incident_ids').keys():
            assert id_ in expected_results2.get('found_incident_ids')

        for id_ in results.get('found_incident_ids'):
            results['found_incident_ids'][id_] = results['found_incident_ids'][id_] - 200
        args3.update({'last_run': results})
        results = update_last_run_object(**args3)

        assert results.get('time') == expected_results3.get('time')
        assert results.get('limit') == expected_results3.get('limit')
        for id_ in results.get('found_incident_ids').keys():
            assert id_ in expected_results3.get('found_incident_ids')

    def test_lookback_with_offset_update_last_run(self):
        """
        Given:
            A last run

        When:
            Calling create_updated_last_run_object with a new offset to change

        Then:
            - The last run is updated with the new offset, and the start time remains as it was.
            - When the offset needs to be reset, the last time is the latest incident time and the offset resets
        """
        from CommonServerPython import create_updated_last_run_object
        last_time = "2022-04-07T10:13:00"
        last_run = {"time": last_time, "offset": 3}
        new_offset = 4
        new_last_run, _ = create_updated_last_run_object(last_run,
                                                         self.INCIDENTS,
                                                         fetch_limit=3,
                                                         look_back=1,
                                                         start_fetch_time=last_time,
                                                         end_fetch_time=datetime.now().isoformat(),
                                                         created_time_field="created",
                                                         new_offset=new_offset,
                                                         )
        # make sure that the start time is unchanged because of the offset, and the offset is updated
        assert new_last_run["offset"] == 4
        assert new_last_run["time"] == last_time

        last_run = {"time": last_time, "offset": new_offset}
        new_offset = 0
        new_last_run, _ = create_updated_last_run_object(last_run,
                                                         self.INCIDENTS,
                                                         fetch_limit=3,
                                                         look_back=1,
                                                         start_fetch_time=last_time,
                                                         end_fetch_time=datetime.now().isoformat(),
                                                         created_time_field="created",
                                                         new_offset=new_offset,
                                                         )
        assert new_last_run["offset"] == 0
        assert new_last_run["time"] == "2022-04-01T10:51:00"

    def test_calculate_new_offset(self):
        """
        Test that the new offset for the next run calculated correctly based on the old offset, number of incidents and total number of incidents.
        The first argument is the old offset, the second is number of incidents and the third is the total number of incidents returned.
        Given:
            old offset, number of incidents, total number of incidents (could be None)

        When:
            Calculating a new offset to the next run

        Then:
            Make sure that the new offset is correct
        """
        from CommonServerPython import calculate_new_offset
        assert calculate_new_offset(0, 2, 4) == 2
        assert calculate_new_offset(0, 2, 2) == 0
        assert calculate_new_offset(0, 2, 3) == 2
        assert calculate_new_offset(1, 2, 4) == 3
        assert calculate_new_offset(1, 2, 3) == 0
        assert calculate_new_offset(1, 2, None) == 3


class TestTracebackLineNumberAdgustment:
    @staticmethod
    def test_module_line_number_mapping():
        from CommonServerPython import _MODULES_LINE_MAPPING
        assert _MODULES_LINE_MAPPING['CommonServerPython']['start'] == 0

    @staticmethod
    def test_register_module_line_sanity():
        """
        Given:
            A module with a start and an end boundries.
        When:
            registering a module.
        Then:
            * module exists in the mapping with valid boundries.
        """
        import CommonServerPython
        CommonServerPython.register_module_line('Sanity', 'start', 5)
        CommonServerPython.register_module_line('Sanity', 'end', 50)
        assert CommonServerPython._MODULES_LINE_MAPPING['Sanity'] == {
            'start': 5,
            'start_wrapper': 5,
            'end': 50,
            'end_wrapper': 50,
        }

    @staticmethod
    def test_register_module_line_single_boundry():
        """
        Given:
            * A module with only an end boundry.
            * A module with only a start boundry.
        When:
            registering a module.
        Then:
            * both modules exists in the mapping.
            * the missing boundry is 0 for start and infinity for end.
        """
        import CommonServerPython
        CommonServerPython.register_module_line('NoStart', 'end', 4)
        CommonServerPython.register_module_line('NoEnd', 'start', 100)

        assert CommonServerPython._MODULES_LINE_MAPPING['NoStart'] == {
            'start': 0,
            'start_wrapper': 0,
            'end': 4,
            'end_wrapper': 4,
        }
        assert CommonServerPython._MODULES_LINE_MAPPING['NoEnd'] == {
            'start': 100,
            'start_wrapper': 100,
            'end': float('inf'),
            'end_wrapper': float('inf'),
        }

    @staticmethod
    def test_register_module_line_invalid_inputs():
        """
        Given:
            * invalid start_end flag.
            * invalid line number.
        When:
            registering a module.
        Then:
            function exits quietly
        """
        import CommonServerPython
        CommonServerPython.register_module_line('Cactus', 'statr', 5)
        CommonServerPython.register_module_line('Cactus', 'start', '5')
        CommonServerPython.register_module_line('Cactus', 'statr', -5)
        CommonServerPython.register_module_line('Cactus', 'statr', 0, -1)

    @staticmethod
    def test_fix_traceback_line_numbers():
        import CommonServerPython
        CommonServerPython._MODULES_LINE_MAPPING = {
            'CommonServerPython': {'start': 200, 'end': 865, 'end_wrapper': 900},
            'TestTracebackLines': {'start': 901, 'end': float('inf'), 'start_wrapper': 901},
            'TestingApiModule': {'start': 1004, 'end': 1032, 'start_wrapper': 1001, 'end_wrapper': 1033},
        }
        traceback = '''Traceback (most recent call last):
  File "<string>", line 1043, in <module>
  File "<string>", line 986, in main
  File "<string>", line 600, in func_wrapper
  File "<string>", line 1031, in api_module_call_script
  File "<string>", line 927, in call_func
Exception: WTF?!!!'''
        expected_traceback = '''Traceback (most recent call last):
  File "<TestTracebackLines>", line 110, in <module>
  File "<TestTracebackLines>", line 85, in main
  File "<CommonServerPython>", line 400, in func_wrapper
  File "<TestingApiModule>", line 27, in api_module_call_script
  File "<TestTracebackLines>", line 26, in call_func
Exception: WTF?!!!'''
        result = CommonServerPython.fix_traceback_line_numbers(traceback)
        assert result == expected_traceback


PACK_VERSION_INFO = [
    (
        {'context': {'IntegrationBrand': 'PaloAltoNetworks_PrismaCloudCompute'}, 'integration': True},
        ''
    ),
    (
        {'context': {'ScriptName': 'test-script'}, 'integration': False},
        ''
    ),
    (
        {},
        'test-pack'
    ),
    (
        {'context': {'IntegrationBrand': 'PagerDuty v2'}, 'integration': True},
        ''
    )
]


def get_pack_version_mock_internal_http_request(method, uri, body):
    if method == 'POST':
        if uri == '/contentpacks/marketplace/search':
            if 'integrationsQuery' in body:  # whether its an integration that needs to be searched
                integration_brand = demisto.callingContext.get('context', {}).get('IntegrationBrand')
                if integration_brand == 'PaloAltoNetworks_PrismaCloudCompute':
                    return {
                        'body': '{"packs":[{"currentVersion":"1.0.0","contentItems":'
                                '{"integration":[{"name":"Palo Alto Networks - Prisma Cloud Compute"}]}}]}'
                    }
                elif integration_brand == 'PagerDuty v2':
                    return {
                        'body': '{"packs":[{"currentVersion":"1.0.0","contentItems":'
                                '{"integration":[{"name":"PagerDuty v2"}]}}]}'
                    }
            elif 'automationQuery' in body:  # whether its a script/automation that needs to be searched
                return {
                    'body': '{"packs":[{"currentVersion":"1.0.0",'
                            '"contentItems":{"automation":[{"name":"test-script"}]}}]}'
                }
            else:  # whether its a pack that needs to be searched
                return {
                    'body': '{"packs":[{"currentVersion":"1.0.0","name":"test-pack"}]}'
                }
        if uri == '/settings/integration/search':
            # only used in an integration where the brand/name/id is not equal to the display name
            return {
                'body': '{"configurations":[{"id":"PaloAltoNetworks_PrismaCloudCompute",'
                        '"display":"Palo Alto Networks - Prisma Cloud Compute"}]}'
            }
    return {}


@pytest.mark.parametrize(
    'calling_context_mock, pack_name', PACK_VERSION_INFO
)
def test_get_pack_version(mocker, calling_context_mock, pack_name):
    """
    Given -
        Case1: an integration that its display name is not the same as the integration brand/name/id.
        Case2: a script/automation.
        Case3: a pack name.
        Case4: an integration that its display name is the same as the integration brand/name/id.

    When -
        executing the get_pack_version function.

    Then -
        Case1: the pack version of which the integration is a part of is returned.
        Case2: the pack version of which the script is a part of is returned.
        Case3: the pack version of the requested pack is returned.
        Case4: the pack version of which the integration is a part of is returned.
    """
    from CommonServerPython import get_pack_version
    mocker.patch('demistomock.callingContext', calling_context_mock)
    mocker.patch.object(demisto, 'internalHttpRequest', side_effect=get_pack_version_mock_internal_http_request)
    assert get_pack_version(pack_name=pack_name) == '1.0.0'


TEST_CREATE_INDICATOR_RESULT_WITH_DBOTSCOR_UNKNOWN = [
    (
        {'indicator': 'f4dad67d0f0a8e53d87fc9506e81b76e043294da77ae50ce4e8f0482127e7c12',
         'indicator_type': DBotScoreType.FILE, 'reliability': DBotScoreReliability.A},
        {'instance': Common.File, 'indicator_type': 'SHA256', 'reliability': 'A - Completely reliable'}
    ),
    (
        {'indicator': 'd26cec10398f2b10202d23c966022dce', 'indicator_type': DBotScoreType.FILE,
         'reliability': DBotScoreReliability.B},
        {'instance': Common.File, 'indicator_type': 'MD5', 'reliability': 'B - Usually reliable'}
    ),
    (
        {'indicator': 'd26cec10398f2b10202d23c966022dce', 'indicator_type': DBotScoreType.FILE,
         'reliability': DBotScoreReliability.B},
        {'instance': Common.File, 'indicator_type': 'MD5', 'reliability': 'B - Usually reliable',
         'integration_name': 'test'}
    ),
    (
        {'indicator': 'f4dad67d0f0a8e53d8*****937fc9506e81b76e043294da77ae50ce4e8f0482127e7c12',
         'indicator_type': DBotScoreType.FILE, 'reliability': DBotScoreReliability.A},
        {
            'error_message': 'This indicator -> f4dad67d0f0a8e53d8*****937fc9506e81b76e043294da77ae50ce4e8f0482127e7c12 is incorrect'}
    ),
    (
        {'indicator': '8.8.8.8', 'indicator_type': DBotScoreType.IP},
        {'instance': Common.IP, 'indicator_type': 'IP', 'reliability': None}
    ),
    (
        {'indicator': 'www.google.com', 'indicator_type': DBotScoreType.URL, 'reliability': DBotScoreReliability.A},
        {'instance': Common.URL, 'indicator_type': 'URL', 'reliability': 'A - Completely reliable'}
    ),
    (
        {'indicator': 'google.com', 'indicator_type': DBotScoreType.DOMAIN},
        {'instance': Common.Domain, 'indicator_type': 'DOMAIN', 'reliability': None}
    ),
    (
        {'indicator': 'test@test.com', 'indicator_type': DBotScoreType.ACCOUNT},
        {'instance': Common.Account, 'indicator_type': 'ACCOUNT', 'reliability': None}
    ),
    (
        {'indicator': 'test@test.com', 'indicator_type': DBotScoreType.CRYPTOCURRENCY, 'address_type': 'bitcoin'},
        {'instance': Common.Cryptocurrency, 'indicator_type': 'BITCOIN', 'reliability': None}
    ),
    (
        {'indicator': 'test@test.com', 'indicator_type': DBotScoreType.CERTIFICATE},
        {'instance': Common.Certificate, 'indicator_type': 'CERTIFICATE', 'reliability': None}
    ),
    (
        {'indicator': 'test@test.com', 'indicator_type': 'test', 'context_prefix': 'test'},
        {'instance': Common.CustomIndicator, 'indicator_type': 'TEST', 'reliability': None}
    ),
    (
        {'indicator': 'test@test.com', 'indicator_type': 'test'},
        {'error_message': 'Indicator type is invalid'}
    ),
    (
        {'indicator': 'test@test.com', 'indicator_type': DBotScoreType.CRYPTOCURRENCY},
        {'error_message': 'Missing address_type parameter'}
    ),
    (
        {'indicator': 'test@test.com', 'indicator_type': DBotScoreType.CVE},
        {'error_message': 'DBotScoreType.CVE is unsupported'}
    )
]


@pytest.mark.parametrize('args, expected', TEST_CREATE_INDICATOR_RESULT_WITH_DBOTSCOR_UNKNOWN)
def test_create_indicator_result_with_dbotscore_unknown(mocker, args, expected):
    from CommonServerPython import create_indicator_result_with_dbotscore_unknown

    if expected.get('integration_name'):
        mocker.patch('CommonServerPython.Common.DBotScore',
                     return_value=Common.DBotScore(indicator=args['indicator'],
                                                   indicator_type=args['indicator_type'],
                                                   score=0,
                                                   integration_name=expected['integration_name'],
                                                   reliability=args['reliability'],
                                                   message='No results found.'))
    try:
        results = create_indicator_result_with_dbotscore_unknown(**args)
    except ValueError as e:
        assert str(e) == expected['error_message']
        return

    assert expected['indicator_type'] in results.readable_output
    assert isinstance(results.indicator, expected['instance'])
    assert results.indicator.dbot_score.score == 0
    assert results.indicator.dbot_score.reliability == expected['reliability']
    assert results.indicator.dbot_score.message == 'No results found.'

    if expected.get('integration_name'):
        assert expected['integration_name'] in results.readable_output
    else:
        assert 'Results:' in results.readable_output


@pytest.mark.parametrize('content_format,outputs,expected_type', ((None, {}, 'json'),
                                                                  (None, 'foo', 'text'),
                                                                  (None, 1, 'text'),
                                                                  ('html', '', 'html'),
                                                                  ('html', {}, 'html')))
def test_content_type(content_format, outputs, expected_type):
    from CommonServerPython import CommandResults
    command_results = CommandResults(
        outputs=outputs,
        readable_output='human_readable',
        outputs_prefix='prefix',
        content_format=content_format,
    )
    assert command_results.to_context()['ContentsFormat'] == expected_type


class TestSendEventsToXSIAMTest:
    with open('test_data/events.json') as f:
        test_data = json.load(f)
    events_test_log_data = EVENTS_LOG_ERROR
    assets_test_log_data = ASSETS_LOG_ERROR
    orig_xsiam_file_size = 2 ** 20  # 1Mib

    @staticmethod
    def get_license_custom_field_mock(arg):
        if 'token' in arg:
            return "TOKEN"
        elif 'url' in arg:
            return "url"

    @pytest.mark.parametrize('data_use_case, data_type', [
        ('json_events', 'events'),
        ('text_list_events', 'events'),
        ('text_events', 'events'),
        ('cef_events', 'events'),
        ('json_zero_events', 'events'),
        ('big_event', 'events'),
        ('json_assets', 'assets'),
    ])
    def test_send_data_to_xsiam_positive(self, mocker, data_use_case, data_type):
        """
        Test for the fetch events and fetch assets function
        Given:
            Case a: a list containing dicts representing events.
            Case b: a list containing strings representing events.
            Case c: a string representing events (separated by a new line).
            Case d: a string representing events (separated by a new line).
            Case e: an empty list of events.
            Case f: a "big" event. a big event is bigger than XSIAM EVENT SIZE declared.
            Case g: a list containing dicts representing assets.
            ( currently the Ideal event size is 1 Mib)

        When:
            Case a: Calling the send_assets_to_xsiam function with no explicit data format specified.
            Case b: Calling the send_assets_to_xsiam function with no explicit data format specified.
            Case c: Calling the send_assets_to_xsiam function with no explicit data format specified.
            Case d: Calling the send_assets_to_xsiam function with a cef data format specification.
            Case e: Calling the send_assets_to_xsiam function with no explicit data format specified.
            Case f: Calling the send_assets_to_xsiam function with no explicit data format specified.
            Case g: Calling the send_assets_to_xsiam function with no explicit data format specified.

        Then ensure that:
            Case a:
                - The events data was compressed correctly
                - The data format was automatically identified as json.
                - The number of events reported to the module health equals to number of events sent to XSIAM - 2
            Case b:
                - The events data was compressed correctly
                - The data format was automatically identified as text.
                - The number of events reported to the module health equals to number of events sent to XSIAM - 2
            Case c:
                - The events data was compressed correctly
                - The data format was automatically identified as text.
                - The number of events reported to the module health equals to number of events sent to XSIAM - 2
            Case d:
                - The events data was compressed correctly
                - The data format remained as cef.
                - The number of events reported to the module health equals to number of events sent to XSIAM - 2
            Case e:
                - No request to XSIAM API was made.
                - The number of events reported to the module health - 0.
            Case f:
                - The events data was compressed correctly. Expecting to see that last chunk sent.
                - The data format remained as json.
                - The number of events reported to the module health - 2. For the last chunk.
            Case g:
                - The assets data was compressed correctly
                - The data format was automatically identified as json.
                - The number of assets reported to the module health equals to number of assets sent to XSIAM - 2
        """
        if not IS_PY3:
            return

        from CommonServerPython import BaseClient
        from requests import Response
        mocker.patch.object(demisto, 'getLicenseCustomField', side_effect=self.get_license_custom_field_mock)
        mocker.patch.object(demisto, 'updateModuleHealth')
        mocker.patch('time.time', return_value=123)

        api_response = Response()
        api_response.status_code = 200
        api_response._content = json.dumps({'error': 'false'}).encode('utf-8')

        _http_request_mock = mocker.patch.object(BaseClient, '_http_request', return_value=api_response)

        items = self.test_data[data_use_case][data_type]
        number_of_items = self.test_data[data_use_case]['number_of_events']  # pushed in each chunk.
        chunk_size = self.test_data[data_use_case].get('XSIAM_FILE_SIZE', self.orig_xsiam_file_size)
        data_format = self.test_data[data_use_case].get('format')
        send_data_to_xsiam(data=items, vendor='some vendor', product='some product', data_format=data_format,
                           chunk_size=chunk_size, data_type=data_type)

        if number_of_items:
            expected_format = self.test_data[data_use_case]['expected_format']
            expected_data = self.test_data[data_use_case]['expected_data']
            arguments_called = _http_request_mock.call_args[1]
            decompressed_data = gzip.decompress(arguments_called['data']).decode("utf-8")

            assert arguments_called['headers']['format'] == expected_format
            assert decompressed_data == expected_data
            assert arguments_called['headers']['collector-type'] == data_type
        else:
            assert _http_request_mock.call_count == 0
        if data_type == "events":
            demisto.updateModuleHealth.assert_called_with({'eventsPulled': number_of_items})
        elif data_type == "assets":
            demisto.updateModuleHealth.assert_called_with({'assetsPulled': number_of_items})
            assert arguments_called['headers']['snapshot-id'] == '123000'
            assert arguments_called['headers']['total-items-count'] == '2'

    @pytest.mark.parametrize('data_type, snapshot_id, items_count, expected', [
        ('assets', None, None, {'snapshot_id': '123000', 'items_count': '2'}),
        ('assets', '12345', 25, {'snapshot_id': '12345', 'items_count': '25'})
    ])
    def test_send_data_to_xsiam_custom_snapshot_id_and_items_count(self, mocker, data_type, snapshot_id, items_count, expected):
        """
        Test the send_data_to_xsiam with and without custom snapshot_id and items_count
        Given:
            Case a: no custom snapshot_id and items_count.
            Case b: custom snapshot_id and items_count.

        When:
            Case a: Calling the send_assets_to_xsiam function without custom snapshot_id and items_count.
            Case b: Calling the send_assets_to_xsiam function with custom snapshot_id and items_count.

        Then ensure that:
            Case a: The headers was set with the default data.
            Case b: The headers was set with the custom data
        """
        if not IS_PY3:
            return

        from CommonServerPython import BaseClient
        from requests import Response
        mocker.patch.object(demisto, 'getLicenseCustomField', side_effect=self.get_license_custom_field_mock)
        mocker.patch.object(demisto, 'updateModuleHealth')
        mocker.patch('time.time', return_value=123)

        api_response = Response()
        api_response.status_code = 200
        api_response._content = json.dumps({'error': 'false'}).encode('utf-8')

        _http_request_mock = mocker.patch.object(BaseClient, '_http_request', return_value=api_response)

        items = self.test_data['json_assets'][data_type]
        send_data_to_xsiam(data=items, vendor='some vendor', product='some product', data_type=data_type, snapshot_id=snapshot_id,
                           items_count=items_count)

        arguments_called = _http_request_mock.call_args[1]
        assert arguments_called['headers']['collector-type'] == data_type
        assert arguments_called['headers']['snapshot-id'] == expected['snapshot_id']
        assert arguments_called['headers']['total-items-count'] == expected['items_count']

    @pytest.mark.parametrize('error_msg, data_type', [(None, "events"), ({'error': 'error'}, "events"), ('', "events"),
                                                      ({'error': 'error'}, "assets")])
    def test_send_data_to_xsiam_error_handling(self, mocker, requests_mock, error_msg, data_type):
        """
        Given:
            case a: response type containing None
            case b: response type containing json
            case c: response type containing empty string

        When:
            calling the send_data_to_xsiam function

        Then:
            case a:
                - DemistoException is raised with the empty response message
                - Error log is created with the empty response message and status code of 403
                - Make sure only single api request was sent and that retry mechanism was not triggered
            case b:
                - DemistoException is raised with the Unauthorized[401] message
                - Error log is created with Unauthorized[401] message and status code of 401
                - Make sure only single api request was sent and that retry mechanism was not triggered
            case c:
                - DemistoException is raised with the empty response message
                - Error log is created with the empty response message and status code of 403
                - Make sure only single api request was sent and that retry mechanism was not triggered

        """
        if not IS_PY3:
            return

        mocker.patch.object(demisto, "params", return_value={"url": "www.test_url.com"})
        mocker.patch.object(demisto, "callingContext", {"context": {"IntegrationInstance": "test_integration_instance",
                                                                    "IntegrationBrand": "test_brand"}})
        mocker.patch('time.time', return_value=123)
        if isinstance(error_msg, dict):
            status_code = 401
            request_mocker = requests_mock.post(
                'https://api-url/logs/v1/xsiam', json=error_msg, status_code=status_code, reason='Unauthorized[401]'
            )
            expected_error_msg = 'Unauthorized[401]'
        else:
            status_code = 403
            request_mocker = requests_mock.post('https://api-url/logs/v1/xsiam', text=None, status_code=status_code)
            expected_error_msg = 'Received empty response from the server'

        mocker.patch.object(demisto, 'getLicenseCustomField', side_effect=self.get_license_custom_field_mock)
        mocker.patch.object(demisto, 'updateModuleHealth')
        error_log_mocker = mocker.patch.object(demisto, 'error')

        events = self.test_data['json_events']['events']
        expected_request_and_response_info = self.events_test_log_data if data_type == "events" else self.assets_test_log_data
        expected_error_header = 'Error sending new {data_type} into XSIAM.\n'.format(data_type=data_type)

        with pytest.raises(
            DemistoException,
            match=re.escape(expected_error_header + expected_error_msg),
        ):
            send_data_to_xsiam(data=events, vendor='some vendor', product='some product', data_type=data_type)

        # make sure the request was sent only once and retry mechanism was not triggered
        assert request_mocker.call_count == 1

        error_log_mocker.assert_called_with(
            expected_request_and_response_info.format(status_code=str(status_code), error_received=expected_error_msg))

    @pytest.mark.parametrize(
        'mocked_responses, expected_request_call_count, expected_error_log_count, should_succeed', [
            (
                [
                    (429, None), (429, None), (429, None)
                ],
                3,
                1,
                False
            ),
            (
                [
                    (401, None)
                ],
                1,
                1,
                False
            ),
            (
                [
                    (429, None), (429, None), (200, json.dumps({'error': 'false'}).encode('utf-8'))
                ],
                3,
                0,
                True
            ),
            (
                [
                    (429, None), (200, json.dumps({'error': 'false'}).encode('utf-8'))
                ],
                2,
                0,
                True
            ),
            (
                [
                    (200, json.dumps({'error': 'false'}).encode('utf-8'))
                ],
                1,
                0,
                True
            )
        ]
    )
    def test_retries_send_data_to_xsiam_rate_limit(
        self, mocker, mocked_responses, expected_request_call_count, expected_error_log_count, should_succeed
    ):
        """
        Given:
            case a: 3 responses indicating about api limit from xsiam (429)
            case b: 2 responses indicating about unauthorized access from xsiam (401)
            case c: 2 responses indicating about api limit from xsiam (429) and the third indicating about success
            case d: 1 response indicating about api limit from xsiam (429) and the second indicating about success
            case e: 1 response indicating about success from xsiam with no rate limit errors

        When:
            calling the send_data_to_xsiam function

        Then:
            case a:
                - DemistoException is raised
                - Error log is called 1 time
                - Make sure 3 api requests were sent by the retry mechanism
            case b:
                - DemistoException is raised
                - Error log is called 1 time
                - Make sure only 1 api request were sent by the retry mechanism
            case c:
                - Error log is not called at all
                - Make sure only 3 api requests were sent by the retry mechanism
            case d:
                - EError log is not called at all
                - Make sure only 2 api requests were sent by the retry mechanism
            case e:
                - Error log is not called at all
                - Make sure only 1 api request were sent by the retry mechanism

        """
        if not IS_PY3:
            return

        import requests
        mocked_responses_side_effect = []
        for status_code, text in mocked_responses:
            api_response = requests.Response()
            api_response.status_code = status_code
            api_response._content = text
            mocked_responses_side_effect.append(api_response)

        request_mock = mocker.patch.object(requests.Session, 'request', side_effect=mocked_responses_side_effect)

        mocker.patch.object(demisto, 'getLicenseCustomField', side_effect=self.get_license_custom_field_mock)
        mocker.patch.object(demisto, 'updateModuleHealth')
        error_mock = mocker.patch.object(demisto, 'error')

        events = self.test_data['json_events']['events']
        if should_succeed:
            send_data_to_xsiam(data=events, vendor='some vendor', product='some product')
        else:
            with pytest.raises(DemistoException):
                send_data_to_xsiam(data=events, vendor='some vendor', product='some product')

        assert error_mock.call_count == expected_error_log_count
        assert request_mock.call_count == expected_request_call_count


class TestIsMetricsSupportedByServer:
    @classmethod
    @pytest.fixture(scope='function', autouse=True)
    def clear_cache(cls):
        get_demisto_version._version = None

    def test_metrics_supported(self, mocker):
        """
        Given: An XSOAR server running version 6.8.0
        When: Testing that a server supports ExecutionMetrics
        Then: Assert that is_supported reports True
        """
        from CommonServerPython import ExecutionMetrics
        mocker.patch.object(
            demisto,
            'demistoVersion',
            return_value={
                'version': '6.8.0',
                'buildNumber': '50000'
            }
        )
        mock_metrics = ExecutionMetrics()

        # XSOAR version is 7.0.0 and should be supported. Assert that it is.
        assert mock_metrics.is_supported() is True

    def test_metrics_are_not_supported(self, mocker):
        """
        Given: An XSOAR server running version 1.0.0
        When: Testing that a server does not support ExecutionMetrics
        Then: Assert that is_supported reports False
        """
        from CommonServerPython import ExecutionMetrics

        # XSOAR version is not supported.
        mocker.patch.object(
            demisto,
            'demistoVersion',
            return_value={
                'version': '1.0.0',
                'buildNumber': '50000'
            }
        )
        mock_metrics = ExecutionMetrics()
        # XSOAR version is 1.0.0 and should not be supported. Assert that it isn't.
        assert mock_metrics.is_supported() is False


def test_collect_execution_metrics():
    """
    Given:
        An ExecutionMetrics object -
            Case 1 - Reports a successful metric
            Case 2 - Reports a quota error metric
            Case 3 - Reports multiple quota error metrics
    When:
        Case 1 - Testing that a success metric has been reported
        Case 2 - Testing that a quota metric has been reported
        Case 3 - Testing that multiple quota errors have been reported
    Then:
        Case 1 - Assert that there is one successful metric and that the entry is an ExecutionMetrics entry
        Case 2 - Assert that there is a quota error added to the metric report and is contained in the ExecutionMetrics entry
        Case 3 - Assert that there are 26 total quota errors that are contained in the ExecutionMetrics entry
    """
    from CommonServerPython import ExecutionMetrics

    mock_metrics = ExecutionMetrics()

    # Report Successful Metrics
    mock_metrics.success += 1

    # Collect Metrics
    collected_metrics = mock_metrics.metrics

    expected_command_results = {'APIExecutionMetrics': [{'APICallsCount': 1, 'Type': 'Successful'}],
                                'Contents': 'Metrics reported successfully.',
                                'ContentsFormat': 'text',
                                'EntryContext': {},
                                'HumanReadable': None,
                                'IgnoreAutoExtract': False,
                                'IndicatorTimeline': [],
                                'Note': False,
                                'Relationships': [],
                                'Type': 19}

    # Assert collected metrics are correct
    assert collected_metrics.to_context() == expected_command_results

    # Report Quota Error
    mock_metrics.quota_error += 1

    # Update Test Bank
    expected_command_results['APIExecutionMetrics'].append({'APICallsCount': 1, 'Type': 'QuotaError'})

    # Assert collected metrics are correct
    assert collected_metrics.to_context() == expected_command_results

    # Report multiple metrics
    mock_metrics.quota_error += 25

    # Update Test Bank
    expected_command_results['APIExecutionMetrics'][1]['APICallsCount'] = 26

    # Assert collected metrics are correct
    assert collected_metrics.to_context() == expected_command_results


def test_is_scheduled_command_retry(mocker):
    """
    Given:
        Test Case 1 - A command's metadata indicates it is scheduled.
        Test Case 2 - A command's metadata indicates it is not scheduled.
    When:
        Test Case 1 - Checking if a command is scheduled or not.
        Test Case 2 - Checking if a command is scheduled or not.
    Then:
        Test Case 1 - Assert the function returns True
        Test Case 2 - Assert the function returns False
    """
    from CommonServerPython import is_scheduled_command_retry

    mock_scheduled_command = {
        'polling': True,
        'pollingCommand': 'SomeCommand',
        'pollingArgs': {'some': 'args'},
        'timesRan': 0,
        'startDate': '5.4.2022',
        'endingDate': '1.2.2022'
    }

    mocker.patch.dict(demisto.callingContext, {'context': {'ParentEntry': mock_scheduled_command}})
    mocker.patch.object(CommonServerPython, 'get_integration_name', return_value='')

    # The run should be considered a scheduled command
    assert is_scheduled_command_retry() is True

    # Change run to not be a scheduled command
    mock_scheduled_command['polling'] = False

    # The run should not be considered a scheduled command
    assert is_scheduled_command_retry() is False


def test_append_metrics(mocker):
    """

    Given: CommandResults list and Execution_metrics object to be added to the list.
    When: Metrics need to be added after reputation commands ran.
    Then: Metrics added as the last object of the list.

    """
    mocker.patch.object(ExecutionMetrics, 'is_supported', return_value=True)
    metrics = ExecutionMetrics()
    results = []
    metrics.success += 1

    results = CommonServerPython.append_metrics(metrics, results)
    assert len(results) == 1


def test_convert_dict_values_bytes_to_str():
    """
    Given:
        Dictionary contains bytes objects

    When:
        Creating outputs for commands

    Then:
        assert all bytes objects have been converted to strings
    """

    input_dict = {'some_key': b'some_value',
                  'some_key1': [b'some_value'],
                  'some_key2': {'some_key': [b'some_value'],
                                'some_key1': b'some_value'}
                  }
    expected_output_dict = {'some_key': 'some_value',
                            'some_key1': ['some_value'],
                            'some_key2': {'some_key': ['some_value'],
                                          'some_key1': 'some_value'}
                            }
    actual_output = convert_dict_values_bytes_to_str(input_dict)
    assert actual_output == expected_output_dict


@pytest.mark.parametrize(
    'filename',
    ['/test', '\\test', ',test', ':test', 't/est.pdf', '../../test.xslx', '~test.png']
)
def test_is_valid_filename_faild(filename):
    """
    Given:
        Filename.
    When:
        Checking if the filename is invalid
    Then:
        Test - Assert the function returns Exception
    """
    assert is_filename_valid(filename=filename) is False


@pytest.mark.parametrize(
    'filename',
    ['test', 'test.txt', 'test.xslx', 'Test', 'טסט', 'test-test.pdf', 'test test.md']
)
def test_is_valid_filename(filename):
    """
    Given:
        Filename.
    When:
        Checking if the filename is invalid
    Then:
        Test - Assert the function does not raise an Exception
    """
    assert is_filename_valid(filename)


TEST_REPLACE_SPACES_IN_CREDENTIAL = [
    (
        'TEST test TEST', 'TEST test TEST'
    ),
    (
        '-----BEGIN SSH CERTIFICATE----- MIIF7z gdwZcx IENpdH -----END SSH CERTIFICATE-----',
        '-----BEGIN SSH CERTIFICATE-----\nMIIF7z\ngdwZcx\nIENpdH\n-----END SSH CERTIFICATE-----'
    ),
    (
        '-----BEGIN RSA PRIVATE KEY----- MIIF7z gdwZcx IENpdH -----END RSA PRIVATE KEY-----',
        '-----BEGIN RSA PRIVATE KEY-----\nMIIF7z\ngdwZcx\nIENpdH\n-----END RSA PRIVATE KEY-----'
    ),
    (
        '-----BEGIN RSA PRIVATE KEY----- MIIF7z gdwZcx IENpdH',
        '-----BEGIN RSA PRIVATE KEY----- MIIF7z gdwZcx IENpdH'
    ),
    (
        None, None
    ),
    (
        '', ''
    )
]


@pytest.mark.parametrize('credential, expected', TEST_REPLACE_SPACES_IN_CREDENTIAL)
def test_replace_spaces_in_credential(credential, expected):
    """
    Given:
        Credential with spaces.
    When:
        Running replace_spaces_in_credential function.
    Then:
        Test - Assert the function not returning as expected.
    """
    from CommonServerPython import replace_spaces_in_credential

    result = replace_spaces_in_credential(credential)
    assert result == expected


TEST_RESPONSE_TO_CONTEXT_DATA = [
    (
        {"id": "111"}, {"ID": "111"}, {}
    ),
    (
        {"test": [1]}, {"Test": [1]}, {}
    ),
    (
        {"test1": [{'test2': "val"}]}, {"Test1": [{'Test2': "val"}]}, {}
    ),
    (
        {"test1": {'test2': "val"}}, {"Test1": {'Test2': "val"}}, {}
    ),
    (
        [{"test1": {'test2': "val"}}], [{"Test1": {'Test2': "val"}}], {}
    ),
    (
        "test", "test", {}
    ),
    (
        {"test_func": "test"}, {"TestFunc": "test"}, {}
    ),
    (
        {"testid": "test"}, {"TestID": "test"}, {"testid": "TestID"}
    ),
    (
        {"testid": "test", "id": "test_id", "test": "test_val"}, {"TestID": "test", "ID": "test_id", "Test": "test_val"},
        {"testid": "TestID"}
    )
]


@pytest.mark.parametrize('response, expected_results, user_predefiend_keys', TEST_RESPONSE_TO_CONTEXT_DATA)
def test_response_to_context(response, expected_results, user_predefiend_keys):
    """
    Given:
        A response and user_predefiend_keys dict.
        Case 1: a response dict with a key "id".
        Case 2: a response dict with a list as a value.
        Case 3: a response dict with a list of dicts as a value.
        Case 4: a response dict with a dict as a value.
        Case 5: a response list.
        Case 6: a response string.
        Case 7: a response dict with a key with underscore.
        Case 8: a response dict and a user_predefiend_keys dict,
                where the key of the response dict is in the user_predefiend_keys dict.
        Case 9: a response dict with 3 keys and a user_predefiend_keys dict,
                where one key of the response dict is in the user_predefiend_keys dict.
                where one key of the response dict is in the predefined_keys dict.
                where one key of the response is not in any predefined dict.
    When:
        Running response_to_context function.
    Then:
        Test - Assert the function created the dict formatted succesfuly.
        Case 1: Should transfom key to "ID".
        Case 2: Should attempt to transform only the dict key.
        Case 3: Should attempt to transform only the dict inside the list.
        Case 4: Should attempt to transform both the given dict key and the keys of the nested dict.
        Case 5: Should modify the dict inside the list.
        Case 6: Should return the input as is.
        Case 7: Should remove the underscore and capitalize the first letters of both words.
        Case 8: Should change the key according to the user_predefiend_keys dict.
        Case 9: Should change the first key according to the user_predefiend_keys dict,
                the second key according to predefined_keys, and the third regularly.
    """
    assert response_to_context(response, user_predefiend_keys) == expected_results


class TestIsIntegrationCommandExecution:
    def test_with_script_exec(self, mocker):
        mocker.patch.object(demisto, 'callingContext', {'context': {'ExecutedCommands': [{'moduleBrand': 'Scripts'}]}})
        assert is_integration_command_execution() == False

    def test_with_integration_exec(self, mocker):
        mocker.patch.object(demisto, 'callingContext', {'context': {'ExecutedCommands': [{'moduleBrand': 'some-integration'}]}})
        assert is_integration_command_execution() == True

    data_test_problematic_cases = [
        None, 1, [], {}, {'context': {}}, {'context': {'ExecutedCommands': None}},
        {'context': {'ExecutedCommands': []}}, {'context': {'ExecutedCommands': [None]}},
        {'context': {'ExecutedCommands': [{}]}}
    ]

    @pytest.mark.parametrize('calling_context_mock', data_test_problematic_cases)
    def test_problematic_cases(self, mocker, calling_context_mock):
        mocker.patch.object(demisto, 'callingContext', calling_context_mock)
        assert is_integration_command_execution() == True


@pytest.mark.parametrize("timestamp_str, seconds_threshold, expected", [
    ("2019-01-01T00:00:00Z", 60, True),
    ("2022-01-01T00:00:00GMT+1", 60, True),
    ("2022-01-01T00:00:00Z", 60, False),
    ("invalid", 60, ValueError)
])
def test_has_passed_time_threshold__different_timestamps(timestamp_str, seconds_threshold, expected, mocker):
    """
    Given:
        A timestamp string and a seconds threshold.
    When:
        Running has_passed_time_threshold function.
    Then:
        Test - Assert the function returns the expected result.
        Case 1: The timestamp is in the past.
        Case 2: Though the timestamp appears identical, it is in a different timezone, so the time passed the threshold.
        Case 3: The timestamp did not pass the threshold.
        Case 4: The timestamp is invalid.
    """
    from CommonServerPython import has_passed_time_threshold
    mocker.patch('CommonServerPython.datetime', autospec=True)
    mocker.patch.object(CommonServerPython.datetime, 'now', return_value=datetime(2022, 1, 1, 0, 0, 0, tzinfo=pytz.utc))
    if expected == ValueError:
        with pytest.raises(expected) as e:
            has_passed_time_threshold(timestamp_str, seconds_threshold)
        assert str(e.value) == "Failed to parse timestamp: invalid"
    else:
        assert has_passed_time_threshold(timestamp_str, seconds_threshold) == expected


@pytest.mark.parametrize("indicator,expected_result", [
    ("e61fcc6a06420106fa6642ef833b9c38", "md5"),
    ("3fec1b14cea32bbcd97fad4507b06888", "md5"),
    ("e3b0c44298fc1c149afbf4c8996fb92427ae41e4649b934ca495991b7852b855", "sha256"),
    ("bb8098f4627441f6a29c31757c45339c74b2712b92783173df9ab58d47ae3bfa", "sha256"),
    ("193:iAklVz3fzvBk5oFblLPBN1iXf2bCRErwyN4aEbwyiNwyiQwNeDAi4XMG:iAklVzfzvBTFblLpN1iXOYpyuapyiWym", "ssdeep"),
    ("3:Wg8oEIjOH9+KS3qvRBTdRi690oVqzBUGyT0/n:Vx0HgKnTdE6eoVafY8", "ssdeep"),
    ("1ff8be1766d9e16b0b651f89001e8e7375c9e71f", "sha1"),
    ("6c5360d41bd2b14b1565f5b18e5c203cf512e493", "sha1"),
    (
        "eaf7542ade2c338d8d2cc76fcbf883e62c31336e60cb236f86ed66c8154ea9fb836fd88367880911529bdafed0e76cd34272123a4d656db61b120b95eaa3e069",
        "sha512"),
    (
        "a7c19471fb4f2b752024246c28a37127ea7475148c04ace743392334d0ecc4762baf30b892d6a24b335e1065b254166f905fc46cc3ba5dba89e757bb7023a211",
        "sha512"),
    ("@", None)
])
def test_detect_file_indicator_type(indicator, expected_result):
    """
    Given:
        An indicator string.
    When:
        Running detect_file_indicator_type function.
    Then:
        Test - Assert the function returns the expected result.
        Case 1: md5 indicator type.
        Case 2: sha256 indicator type.
        Case 3: ssdeep indicator type.
        Case 4: sha1 indicator type.
        Case 5: sha512 indicator type.
        Case 6: invalid type.
    """
    from CommonServerPython import detect_file_indicator_type
    assert detect_file_indicator_type(indicator) == expected_result


def test_create_clickable_url():
    """
    Given:
        One URL and one text.
    When:
        Running create_clickable_url function.
    Then:
        Assert the function returns the expected result.
            A URL with different text than the link.
    """
    from CommonServerPython import create_clickable_url
    assert create_clickable_url('https://example.com', 'click here') == '[click here](https://example.com)'


def test_create_clickable_url_one_url_without_text():
    """
    Given:
        One URL.
    When:
        Running create_clickable_url function.
    Then:
        Assert the function returns the expected result.
            A clickable URL with the same text as the link.
    """
    from CommonServerPython import create_clickable_url
    assert create_clickable_url('https://example.com', None) == '[https://example.com](https://example.com)'


def test_create_clickable_url_list_of_urls_with_list_of_text():
    """
    Given:
        A list of URLs and a list of texts.
    When:
        Running create_clickable_url function.
    Then:
        Assert the function returns the expected result.
            A list of URLs with different texts than the links.
    """
    from CommonServerPython import create_clickable_url
    expected = ['[click here1](https://example1.com)', '[click here2](https://example2.com)']
    assert create_clickable_url(['https://example1.com', 'https://example2.com'], ['click here1', 'click here2']) == expected


def test_create_clickable_url_list_of_urls_without_text():
    """
    Given:
        A list of URLs without text.
    When:
        Running create_clickable_url function.
    Then:
        Assert the function returns the expected result.
            A list URLs without texts as the links.
    """
    from CommonServerPython import create_clickable_url
    expected = ['[https://example1.com](https://example1.com)', '[https://example2.com](https://example2.com)']
    assert create_clickable_url(['https://example1.com', 'https://example2.com'], None) == expected


def test_create_clickable_test_wrong_text_value():
    """
    Given:
        A list of links and texts (not in teh same length).
    When:
        Running create_clickable_url function.
    Then:
        Assert the function returns the expected error.
    """
    from CommonServerPython import create_clickable_url
    with pytest.raises(AssertionError) as e:
        assert create_clickable_url(['https://example1.com', 'https://example2.com'], ['click here1'])

    assert e.type == AssertionError
    assert 'The URL list and the text list must be the same length.' in e.value.args


@pytest.mark.parametrize("request_log, expected_output", [
    (
        "send: b'GET /api/v1/users HTTP/1.1\\r\\nHost: example.com\\r\\nmy_authorization: Bearer token123\\r\\n'",
        "send: b'GET /api/v1/users HTTP/1.1\\r\\nHost: example.com\\r\\nmy_authorization: Bearer <XX_REPLACED>\\r\\n'"
    ),
    (
        "send: b'GET /api/v1/users HTTP/1.1\\r\\nHost: example.com\\r\\nSet_Cookie: session_id=123\\r\\n'",
        "send: b'GET /api/v1/users HTTP/1.1\\r\\nHost: example.com\\r\\nSet_Cookie: <XX_REPLACED>\\r\\n'"
    ),
    (
        "send: b'GET /api/v1/users HTTP/1.1\\r\\nHost: example.com\\r\\nAuthorization: token123\\r\\n'",
        "send: b'GET /api/v1/users HTTP/1.1\\r\\nHost: example.com\\r\\nAuthorization: <XX_REPLACED>\\r\\n'"
    ),
    (
        "GET /api/v1/users HTTP/1.1\\r\\nHost: example.com\\r\\nAuthorization: Bearer token123\\r\\n",
        "GET /api/v1/users HTTP/1.1\\r\\nHost: example.com\\r\\nAuthorization: Bearer <XX_REPLACED>\\r\\n"
    ),
    (
        "GET /api/v1/users HTTP/1.1\\r\\nHost: example.com\\r\\nAuthorization: JWT token123\\r\\n",
        "GET /api/v1/users HTTP/1.1\\r\\nHost: example.com\\r\\nAuthorization: JWT <XX_REPLACED>\\r\\n"
    ),
    (
        "send: b'GET /api/v1/users HTTP/1.1\\r\\nHost: example.com\\r\\nAuthorization: LOG token:signature=\\r\\n'",
        "send: b'GET /api/v1/users HTTP/1.1\\r\\nHost: example.com\\r\\nAuthorization: LOG <XX_REPLACED>\\r\\n'"
    ),
    (
        "send: b'GET /api/v1/users HTTP/1.1\\r\\nHost: example.com\\r\\n'",
        str("send: b'GET /api/v1/users HTTP/1.1\\r\\nHost: example.com\\r\\n'")
    ),
    (
        "send: b'GET /api/v1/users HTTP/1.1\\r\\nHost: example.com\\r\\apiKey: 1234\\r\\n'",
        "send: b'GET /api/v1/users HTTP/1.1\\r\\nHost: example.com\\r\\apiKey: <XX_REPLACED>\\r\\n'"
    ),
    (
        "send: b'GET /api/v1/users HTTP/1.1\\r\\nHost: example.com\\r\\credentials: {'good':'day'}\\r\\n'",
        "send: b'GET /api/v1/users HTTP/1.1\\r\\nHost: example.com\\r\\credentials: <XX_REPLACED>\\r\\n'"
    ),
    (
        "send: b'GET /api/v1/users HTTP/1.1\\r\\nHost: example.com\\r\\client_name: client\\r\\n'",
        "send: b'GET /api/v1/users HTTP/1.1\\r\\nHost: example.com\\r\\client_name: <XX_REPLACED>\\r\\n'"
    ),],
    ids=["Bearer", "Cookie", "Authorization", "Bearer", "JWT", "LOG prefix", "No change", "Key", "credential", "client"],)
def test_censor_request_logs(request_log, expected_output):
    """
    Given:
        A request log.
        case 1: A request log with a sensitive data under the 'Authorization' header, but the 'Authorization' is not capitalized and within a string.
        case 2: A request log with a sensitive data under the 'Cookie' header, but with a 'Set_Cookie' prefix.
        case 3: A request log with a sensitive data under the 'Authorization' header, but with no 'Bearer' prefix.
        case 4: A request log with a sensitive data under the 'Authorization' header, but with no 'send b' prefix at the beginning.
        case 5: A request log with no sensitive data.
        case 6: A request log with a sensitive data under the 'Authorization' header, with a "LOG" prefix (which used in cases 
                like HMAC signature authentication).
    When:
        Running censor_request_logs function.
    Then:
        Assert the function returns the exactly same log with the sensitive data masked. 
    """
    assert censor_request_logs(request_log) == expected_output


@pytest.mark.parametrize("request_log", [
    ('send: hello\n'),
    ('header: Authorization\n')
])
def test_logger_write__censor_request_logs_has_been_called(mocker, request_log):
    """
    Given:
        A request log that starts with 'send' or 'header' that may contains sensitive data.
    When:
        Running logger.write function when using debug-mode.
    Then:
        Assert the censor_request_logs function has been called.
    """
    mocker.patch.object(demisto, 'params', return_value={
        'credentials': {'password': 'my_password'},
    })
    mocker.patch.object(demisto, 'info')
    mocker.patch('CommonServerPython.is_debug_mode', return_value=True)
    mock_censor = mocker.patch('CommonServerPython.censor_request_logs')
    mocker.patch('CommonServerPython.IntegrationLogger.build_curl')
    ilog = IntegrationLogger()
    ilog.set_buffering(False)
    ilog.write(request_log)
    assert mock_censor.call_count == 1


def test_replace_send_preffix(mocker):
    """
    Given:
        - A string that contains 'send: b"' in it.
    When:
        - The write function is called to add this string to the logs.
    Then:
        - Verify that the text 'send: b"' has been replaced with "send: b'" to standardize the log format for easier log handling.
    """
    mocker.patch.object(demisto, 'params', return_value={
        'credentials': {'password': 'my_password'},
    })
    mocker.patch.object(demisto, 'info')
    mocker.patch('CommonServerPython.is_debug_mode', return_value=True)
    mock_censor = mocker.patch('CommonServerPython.censor_request_logs')
    mocker.patch('CommonServerPython.IntegrationLogger.build_curl')
    ilog = IntegrationLogger()
    ilog.set_buffering(False)
    ilog.write('send: b"hello\n')
    assert mock_censor.call_args[0][0] == "send: b\'hello"


@freeze_time(datetime(2024, 4, 10, 10, 0, 10))
def test_sleep_exceeds_ttl(mocker):
    """
   Given: a sleep duration exceeding the remaining TTL.

    When: The `sleep` method is called with that duration.

   Then:
    - A warning should be outputed indicating that the requested sleep exceeds the TTL.
  """
    mocker.patch.object(demisto, 'callingContext', {"context": {"runDuration": 5}})
    setattr(CommonServerPython, 'SAFE_SLEEP_START_TIME', datetime(2024, 4, 10, 10, 0, 0))  # Set stub in your_script

    with pytest.raises(ValueError) as excinfo:
        safe_sleep(duration_seconds=350)
    assert str(excinfo.value) == "Requested a sleep of 350 seconds, but time left until docker timeout is 300 seconds."


def test_sleep_not_supported(mocker):
    """
       Given: a sleep duration in not supported server version.

        When: The `sleep` method is called with that duration.

       Then:
        - A warning should be outputed indicating that the requested sleep exceeds the TTL.
        - Sleep the requested time.
      """
    mocker.patch.object(demisto, 'callingContext', {"context": {}})
    logger_mocker = mocker.patch.object(demisto, 'info')

    sleep_mocker = mocker.patch('time.sleep')

    safe_sleep(duration_seconds=50)

    # Verify sleep duration based on mocked time difference
    assert sleep_mocker.call_count == 1
    assert logger_mocker.call_args[0][0] == "Safe sleep is not supported in this server version, sleeping for the requested time."


def test_sleep_mocked_time(mocker):
    """
    Given:  a method using sleep.

   When:  The `sleep` method is called with a specific duration.

   Then:
    - The sleep duration should be based on the difference between the mocked time calls.
    - No exception should be raised if the sleep duration is within the remaining TTL based on mocked time.
    """

    mocker.patch.object(demisto, 'callingContext', {"context": {"runDuration": 5}})
    setattr(CommonServerPython, 'SAFE_SLEEP_START_TIME', datetime(2024, 4, 10, 10, 0, 0))  # Set stub in your_script
    sleep_mocker = mocker.patch('time.sleep')

    with freeze_time(datetime(2024, 4, 10, 10, 0, 10)):
        safe_sleep(duration_seconds=5)  # Sleep for 5 seconds

    # Advance mocked time by the sleep duration
    with freeze_time(datetime(2024, 4, 10, 10, 0, 25)):
        safe_sleep(duration_seconds=50)

    # Verify sleep duration based on mocked time difference
    assert sleep_mocker.call_count == 2


def test_get_server_config(mocker):
    mock_response = {
        'body': '{"sysConf":{"incident.closereasons":"CustomReason1, CustomReason 2, Foo","versn":40},"defaultMap":{}}\n',
        'headers': {
            'Content-Length': ['104'],
            'X-Xss-Protection': ['1; mode=block'],
            'X-Content-Type-Options': ['nosniff'],
            'Strict-Transport-Security': ['max-age=10886400000000000; includeSubDomains'],
            'Vary': ['Accept-Encoding'],
            'Server-Timing': ['7'],
            'Date': ['Wed, 03 Jul 2010 09:11:35 GMT'],
            'X-Frame-Options': ['DENY'],
            'Content-Type': ['application/json']
        },
        'status': '200 OK',
        'statusCode': 200
    }

    mocker.patch.object(demisto, 'internalHttpRequest', return_value=mock_response)
    server_config = get_server_config()
    assert server_config == {'incident.closereasons': 'CustomReason1, CustomReason 2, Foo', 'versn': 40}


@pytest.mark.skipif(not IS_PY3, reason='test not supported in py2')
def test_get_server_config_fail(mocker):
    mock_response = {
        'body': 'NOT A VALID JSON',
        'headers': {
            'Content-Length': ['104'],
            'X-Xss-Protection': ['1; mode=block'],
            'X-Content-Type-Options': ['nosniff'],
            'Strict-Transport-Security': ['max-age=10886400000000000; includeSubDomains'],
            'Vary': ['Accept-Encoding'],
            'Server-Timing': ['7'],
            'Date': ['Wed, 03 Jul 2010 09:11:35 GMT'],
            'X-Frame-Options': ['DENY'],
            'Content-Type': ['application/json']
        },
        'status': '200 OK',
        'statusCode': 200
    }

    mocker.patch.object(demisto, 'internalHttpRequest', return_value=mock_response)
    mocked_error = mocker.patch.object(demisto, 'error')
    assert get_server_config() == {}
    assert mocked_error.call_args[0][0] == 'Error decoding JSON: Expecting value: line 1 column 1 (char 0)'


@pytest.mark.parametrize('instance_name, expected_result',
                         [('instance_name1', 'engine_id'),
                          ('instance_name2', '')
                          ], ids=[
                              "Test-instanec-with-xsoar-engine-configures",
                              "Test-instanec-without-xsoar-engine-configures"
                         ])
def test_is_integration_instance_running_on_engine(mocker, instance_name, expected_result):
    """ Tests the 'is_integration_instance_running_on_engine' function's logic. 

        Given:  
                1. A name of an instance that has an engine configured (and relevant mocked responses).
                2. A name of an instance that doesn't have an engine configured (and relevant mocked responses).

        When:  
            - Running the 'is_integration_instance_running_on_engine' funcution. 

        Then:
            - Verify that: 
                1. The result is the engine's id. 
                2. The result is an empty string.
    """
    mock_response = {
        'body': """{"instances": [
            {"id": "1111", "name": "instance_name1", "engine": "engine_id"},
            {"id": "2222", "name": "instance_name2", "engine": ""}
        ]}""",
    }
    mocker.patch.object(demisto, 'internalHttpRequest', return_value=mock_response)
    mocker.patch.object(demisto, 'integrationInstance', return_value=instance_name)
    res = is_integration_instance_running_on_engine()
    assert res == expected_result


def test_get_engine_base_url(mocker):
    """ Tests the 'get_engine_base_url' function's logic. 

        Given:  
            - Mocked response of the internalHttpRequest call for the '/engines' endpoint, including 2 engines.
            - An id of an engine. 

        When:  
            - Running the 'is_integration_instance_running_on_engine' funcution. 

        Then:
            - Verify that base url of the given engine id was returened.

    """
    mock_response = {
        'body': """{"engines": [
            {"id": "1111", "baseUrl": "11.111.111.33:443"},
            {"id": "2222", "baseUrl": "11.111.111.44:443"}
        ]}""",
    }
    mocker.patch.object(demisto, 'internalHttpRequest', return_value=mock_response)
    res = get_engine_base_url('1111')
    assert res == '11.111.111.33:443'
<<<<<<< HEAD


class TestQuickActionPreviewInitialization:
    """
    Test suite for the initialization and __post_init__ logic of the QuickActionPreview class.
    """
    ALL_QA_PREVIEW_FIELD_NAMES: List[str] = [
        'id', 'title', 'description', 'status', 'assignee', 'creation_date', 'severity'
    ]

    def test_initialization_with_all_fields_provided_non_none(self, mocker) -> None:
        """
        Given: All fields are provided with non-None string values.
        When:  A QuickActionPreview instance is created.
        Then:  The instance's attributes are set correctly, and demisto.debug is not called.
        """
        # Given
        mock_demisto_debug = mocker.patch.object(demisto, 'debug')
        field_values = {
            "id": "ID123",
            "title": "Sample Title",
            "description": "Detailed description.",
            "status": "Open",
            "assignee": "John Doe",
            "creation_date": "2023-01-01T12:00:00Z",
            "severity": "High"
        }

        # When
        preview = QuickActionPreview(**field_values) # type: ignore

        # Then
        for field_name, expected_value in field_values.items():
            assert getattr(preview, field_name) == expected_value, f"{field_name} was not initialized correctly."
        mock_demisto_debug.assert_not_called()

    def test_initialization_with_all_fields_none(self, mocker) -> None:
        """
        Given: All fields are explicitly set to None or default to None.
        When:  A QuickActionPreview instance is created.
        Then:  All attributes are None, and demisto.debug is called with a message listing all fields.
        """
        # Given
        mock_demisto_debug = mocker.patch.object(demisto, 'debug')
        expected_log_message = f"Missing fields: {', '.join(self.ALL_QA_PREVIEW_FIELD_NAMES)}"

        # When
        preview = QuickActionPreview() # All fields default to None

        # Then
        for field_name in self.ALL_QA_PREVIEW_FIELD_NAMES:
            assert getattr(preview, field_name) is None, f"{field_name} should be None."
        mock_demisto_debug.assert_called_once_with(expected_log_message)

    def test_initialization_with_some_fields_none(self, mocker) -> None:
        """
        Given: Some fields are provided, and others are None.
        When:  A QuickActionPreview instance is created.
        Then:  Attributes are set correctly, and demisto.debug is called with a message listing only the None fields
               in the order of their definition.
        """
        # Given
        mock_demisto_debug = mocker.patch.object(demisto, 'debug')
        field_values = {
            "id": "ID456",
            "title": None, # Missing
            "description": "Another description.",
            "status": None, # Missing
            "assignee": "Jane Roe",
            "creation_date": None, # Missing
            "severity": "Medium"
        }
        # Expected missing fields in definition order
        expected_missing = ["title", "status", "creation_date"]
        expected_log_message = f"Missing fields: {', '.join(expected_missing)}"

        # When
        preview = QuickActionPreview(**field_values) # type: ignore

        # Then
        assert preview.id == "ID456"
        assert preview.title is None
        assert preview.description == "Another description."
        assert preview.status is None
        assert preview.assignee == "Jane Roe"
        assert preview.creation_date is None
        assert preview.severity == "Medium"
        mock_demisto_debug.assert_called_once_with(expected_log_message)

    def test_initialization_with_empty_strings_not_logged_as_missing(self, mocker) -> None:
        """
        Given: Some fields are empty strings, others are provided or None.
        When:  A QuickActionPreview instance is created.
        Then:  Empty strings are not logged as missing by __post_init__; only None fields are.
        """
        # Given
        mock_demisto_debug = mocker.patch.object(demisto, 'debug')
        field_values = {
            "id": "",             # Empty string, not None
            "title": "A Title",
            "description": None,  # This one is None
            "status": "",         # Empty string, not None
            "assignee": "User",
            "creation_date": "2023-02-02",
            "severity": None      # This one is None
        }
        # Expected missing fields in definition order (only None values)
        expected_missing = ["description", "severity"]
        expected_log_message = f"Missing fields: {', '.join(expected_missing)}"

        # When
        preview = QuickActionPreview(**field_values) # type: ignore

        # Then
        assert preview.id == ""
        assert preview.title == "A Title"
        assert preview.description is None
        assert preview.status == ""
        mock_demisto_debug.assert_called_once_with(expected_log_message)

    @pytest.mark.parametrize(
        "init_kwargs, expected_logged_missing_fields",
        [
            (
                {"id": "1", "title": "t", "description": "d", "status": "s", "assignee": "a", "creation_date": "cd", "severity": "sev"},
                [] # No missing fields
            ),
            (
                {"id": None, "title": "t", "description": "d", "status": "s", "assignee": "a", "creation_date": "cd", "severity": "sev"},
                ["id"]
            ),
            (
                {"id": "1", "title": None, "description": "d", "status": "s", "assignee": "a", "creation_date": "cd", "severity": None},
                ["title", "severity"] # Order matters
            ),
            (
                {"title": "Present", "status": "Also Present"}, # Others are None by default
                ["id", "description", "assignee", "creation_date", "severity"]
            ),
            (
                {}, # All fields are None by default
                ALL_QA_PREVIEW_FIELD_NAMES
            ),
        ],
        ids=[
            "all_present",
            "id_missing",
            "title_and_severity_missing",
            "only_title_and_status_present",
            "all_missing_default_init",
        ]
    )
    def test_post_init_logging_parametrized(
        self,
        mocker,
        init_kwargs: Dict[str, Optional[str]],
        expected_logged_missing_fields: List[str]
    ) -> None:
        """
        Given: Various combinations of field initializations for QuickActionPreview.
        When:  A QuickActionPreview instance is created.
        Then:  demisto.debug is called (or not called) with the correctly formatted message,
               listing None fields in their definition order.
        """
        # Given
        mock_demisto_debug = mocker.patch.object(demisto, 'debug')

        # When
        QuickActionPreview(**init_kwargs) # type: ignore

        # Then
        if expected_logged_missing_fields:
            # Ensure the order of fields in the log message matches definition order
            # The __post_init__ iterates self.__dict__.items(), which for dataclasses
            # maintains insertion order (field definition order).
            expected_log_message = f"Missing fields: {', '.join(expected_logged_missing_fields)}"
            mock_demisto_debug.assert_called_once_with(expected_log_message)
        else:
            mock_demisto_debug.assert_not_called()


class TestQuickActionPreviewToContext:
    """
    Test suite for the to_context method of the QuickActionPreview class.
    """

    @pytest.mark.parametrize(
        "init_kwargs, expected_dict",
        [
            ( # All fields present
                {"id": "1", "title": "t", "description": "d", "status": "s", "assignee": "a", "creation_date": "cd", "severity": "sev"},
                {"id": "1", "title": "t", "description": "d", "status": "s", "assignee": "a", "creation_date": "cd", "severity": "sev"}
            ),
            ( # Some fields None
                {"id": "2", "title": None, "description": "desc", "status": "Open", "assignee": None, "creation_date": "date", "severity": "High"},
                {"id": "2", "title": None, "description": "desc", "status": "Open", "assignee": None, "creation_date": "date", "severity": "High"}
            ),
            ( # All fields None (default initialization)
                {},
                {"id": None, "title": None, "description": None, "status": None, "assignee": None, "creation_date": None, "severity": None}
            ),
            ( # Fields with empty strings
                {"id": "", "title": "A Title", "description": "", "status": "Done", "assignee": "", "creation_date": "Never", "severity": ""},
                {"id": "", "title": "A Title", "description": "", "status": "Done", "assignee": "", "creation_date": "Never", "severity": ""}
            ),
        ],
        ids=[
            "all_values_present",
            "some_values_none",
            "all_values_none_default_init",
            "empty_string_values",
        ]
    )
    def test_to_context_returns_correct_dictionary(
        self,
        mocker,
        init_kwargs: Dict[str, Optional[str]],
        expected_dict: Dict[str, Any]
    ) -> None:
        """
        Given: A QuickActionPreview initialized with various field values.
        When:  The to_context() method is called.
        Then:  A dictionary is returned that accurately represents the QuickActionPreview's attributes,
               including None values and empty strings.
        """
        # Given
        mock_demisto_debug = mocker.patch.object(demisto, 'debug')
        preview = QuickActionPreview(**init_kwargs) # type: ignore

        # When
        actual_context_dict: Dict[str, Any] = preview.to_context()

        # Then
        assert actual_context_dict == expected_dict, \
            "The dictionary from to_context() does not match the expected output."

    def test_to_context_return_type_is_dict(self, mocker) -> None:
        """
        Given: Any QuickActionPreview instance.
        When:  The to_context() method is called.
        Then:  The returned type is a dictionary.
        """
        # Given
        mock_demisto_debug = mocker.patch.object(demisto, 'debug')
        preview = QuickActionPreview()

        # When
        result: Any = preview.to_context()

        # Then
        assert isinstance(result, dict), "The to_context() method should always return a dict."
=======
    


@pytest.mark.parametrize('input_text, pattern, expected_output, call_count', [
    pytest.param('invalid_grant: java.security.SignatureException: Invalid signature for token: 1234',
                 r'(token:\s*)(\S+)', '1234', 1, id='Match token value'),
    pytest.param('invalid_grant: java.security.SignatureException: Invalid signature for token: 1234', r'(invalid_grant: java.security.SignatureException: Invalid signature for token: 1234)',
                 'invalid_grant: java.security.SignatureException: Invalid signature for token: 1234', 1, id='Match entire string')
])
def test_find_and_remove_sensitive_text__found_onc(input_text, pattern, expected_output, call_count, mocker):
    """
    Given:
    - Input text that includes sensitive information.
    When:
    - Invoking the `find_and_remove_sensitive_text` method with a regex pattern to search for sensitive information.
    Then:
    - Verify that the function responsible for removing sensitive information from the logs is called with the sensitive data as an argument.
    - Verify that the function is called the correct number of times.
    """
    input_text = 'invalid_grant: java.security.SignatureException: Invalid signature for token: 1234'
    mock_remove_from_logs = mocker.patch('CommonServerPython.add_sensitive_log_strs', return_value=None)
    find_and_remove_sensitive_text(input_text, pattern)

    assert mock_remove_from_logs.call_count == call_count
    assert mock_remove_from_logs.call_args[0][0] == expected_output


@pytest.mark.parametrize('pattern, expected_output, call_count', [
    pytest.param(r'n', ['n', 'n', 'n', 'n', 'n', 'n', 'n'], 7, id='Match character "n"'),
    pytest.param(r'(?i)invalid', ['invalid', 'Invalid'], 2, id='Match word "invalid" case insensitive')
])
def test_find_and_remove_sensitive_text__found_multiple(pattern, expected_output, call_count, mocker):
    """
    Given:
    - Input text that includes sensitive information.
    When:
    - Invoking the `find_and_remove_sensitive_text` method with a regex pattern to search for a sensitive information.
    Then:
        verify that the function responsible for removing sensitive information from the logs is called with the sensitive data as an argument.
        verify that the function is called the correct number of times.
    """
    input_text = 'invalid_grant: java.security.SignatureException: Invalid signature for token: 1234'
    mock_remove_from_logs = mocker.patch('CommonServerPython.add_sensitive_log_strs', return_value=None)
    find_and_remove_sensitive_text(input_text, pattern)
    assert mock_remove_from_logs.call_count == call_count
    for x in range(call_count):
        assert mock_remove_from_logs.call_args_list[x][0][0] == expected_output[x]


def test_find_and_remove_sensitive_text__not_found(mocker):
    """
    Given:
    - Input text that does not contain any sensitive information (e.g., no word following "token:").
    When:
    - Invoking the `find_and_remove_sensitive_text` method with a regex pattern to search for a sensitive information (the word following "token:").
    Then:
    - Ensure that the function does not remove anything from the logs.
    """

    input_text = 'invalid_grant: java.security.SignatureException: Invalid signature for text: 1234'
    mock_remove_from_logs = mocker.patch('CommonServerPython.add_sensitive_log_strs', return_value=None)
    find_and_remove_sensitive_text(input_text, r'(token:\s*)(\S+)')

    mock_remove_from_logs.assert_not_called()
>>>>>>> 74379816
<|MERGE_RESOLUTION|>--- conflicted
+++ resolved
@@ -33,11 +33,8 @@
                                 response_to_context, is_integration_command_execution, is_xsiam_or_xsoar_saas, is_xsoar,
                                 is_xsoar_on_prem, is_xsoar_hosted, is_xsoar_saas, is_xsiam, send_data_to_xsiam,
                                 censor_request_logs, censor_request_logs, safe_sleep, get_server_config, b64_decode,
-<<<<<<< HEAD
-                                get_engine_base_url, is_integration_instance_running_on_engine, QuickActionPreview
-=======
-                                get_engine_base_url, is_integration_instance_running_on_engine, find_and_remove_sensitive_text
->>>>>>> 74379816
+                                get_engine_base_url, is_integration_instance_running_on_engine, find_and_remove_sensitive_text,
+                                QuickActionPreview
                                 )
 
 EVENTS_LOG_ERROR = \
@@ -9792,7 +9789,7 @@
         case 3: A request log with a sensitive data under the 'Authorization' header, but with no 'Bearer' prefix.
         case 4: A request log with a sensitive data under the 'Authorization' header, but with no 'send b' prefix at the beginning.
         case 5: A request log with no sensitive data.
-        case 6: A request log with a sensitive data under the 'Authorization' header, with a "LOG" prefix (which used in cases 
+        case 6: A request log with a sensitive data under the 'Authorization' header, with a "LOG" prefix (which used in cases
                 like HMAC signature authentication).
     When:
         Running censor_request_logs function.
@@ -10021,7 +10018,6 @@
     mocker.patch.object(demisto, 'internalHttpRequest', return_value=mock_response)
     res = get_engine_base_url('1111')
     assert res == '11.111.111.33:443'
-<<<<<<< HEAD
 
 
 class TestQuickActionPreviewInitialization:
@@ -10273,8 +10269,7 @@
 
         # Then
         assert isinstance(result, dict), "The to_context() method should always return a dict."
-=======
-    
+
 
 
 @pytest.mark.parametrize('input_text, pattern, expected_output, call_count', [
@@ -10337,5 +10332,4 @@
     mock_remove_from_logs = mocker.patch('CommonServerPython.add_sensitive_log_strs', return_value=None)
     find_and_remove_sensitive_text(input_text, r'(token:\s*)(\S+)')
 
-    mock_remove_from_logs.assert_not_called()
->>>>>>> 74379816
+    mock_remove_from_logs.assert_not_called()