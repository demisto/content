--- conflicted
+++ resolved
@@ -34,12 +34,8 @@
                                 response_to_context, is_integration_command_execution, is_xsiam_or_xsoar_saas, is_xsoar,
                                 is_xsoar_on_prem, is_xsoar_hosted, is_xsoar_saas, is_xsiam, send_data_to_xsiam,
                                 censor_request_logs, censor_request_logs, safe_sleep, get_server_config, b64_decode,
-<<<<<<< HEAD
-                                get_engine_base_url, is_integration_instance_running_on_engine, find_and_remove_sensitive_text,
+                                get_engine_base_url, is_integration_instance_running_on_engine, find_and_remove_sensitive_text, stringEscapeMD,
                                 QuickActionPreview, MirrorObject
-=======
-                                get_engine_base_url, is_integration_instance_running_on_engine, find_and_remove_sensitive_text, stringEscapeMD
->>>>>>> 6bc9b08f
                                 )
 
 EVENTS_LOG_ERROR = \
@@ -9808,7 +9804,7 @@
         case 3: A request log with a sensitive data under the 'Authorization' header, but with no 'Bearer' prefix.
         case 4: A request log with a sensitive data under the 'Authorization' header, but with no 'send b' prefix at the beginning.
         case 5: A request log with no sensitive data.
-        case 6: A request log with a sensitive data under the 'Authorization' header, with a "LOG" prefix (which used in cases
+        case 6: A request log with a sensitive data under the 'Authorization' header, with a "LOG" prefix (which used in cases 
                 like HMAC signature authentication).
     When:
         Running censor_request_logs function.
