--- conflicted
+++ resolved
@@ -1,23 +1,22 @@
 # -*- coding: utf-8 -*-
+import demistomock as demisto
 import copy
 import json
+import re
 import os
-import re
 import sys
-import warnings
-
-import pytest
 import requests
 from pytest import raises, mark
-
-import demistomock as demisto
+import pytest
+import warnings
+
 from CommonServerPython import xml2json, json2xml, entryTypes, formats, tableToMarkdown, underscoreToCamelCase, \
     flattenCell, date_to_timestamp, datetime, camelize, pascalToSpace, argToList, \
     remove_nulls_from_dictionary, is_error, get_error, hash_djb2, fileResult, is_ip_valid, get_demisto_version, \
     IntegrationLogger, parse_date_string, IS_PY3, DebugLogger, b64_encode, parse_date_range, return_outputs, \
     argToBoolean, ipv4Regex, ipv4cidrRegex, ipv6cidrRegex, ipv6Regex, batch, FeedIndicatorType, \
     encode_string_results, safe_load_json, remove_empty_elements, aws_table_to_markdown, is_demisto_version_ge, \
-    appendContext, auto_detect_indicator_type, handle_proxy, get_demisto_version_as_str, get_x_content_info_headers, \
+    appendContext, auto_detect_indicator_type, handle_proxy, get_demisto_version_as_str, get_x_content_info_headers,\
     url_to_clickable_markdown, WarningsHandler
 
 try:
@@ -830,8 +829,7 @@
 
 def test_logger_replace_strs_credentials(mocker):
     mocker.patch.object(demisto, 'params', return_value=SENSITIVE_PARAM)
-    basic_auth = b64_encode(
-        '{}:{}'.format(SENSITIVE_PARAM['authentication']['identifier'], SENSITIVE_PARAM['authentication']['password']))
+    basic_auth = b64_encode('{}:{}'.format(SENSITIVE_PARAM['authentication']['identifier'], SENSITIVE_PARAM['authentication']['password']))
     ilog = IntegrationLogger()
     # log some secrets
     ilog('my cred pass: cred_pass. my ssh key: ssh_key_secret. my ssh key: {}.'
@@ -4054,8 +4052,8 @@
             score=Common.DBotScore.GOOD
         )
         dbot_context = {'DBotScore(val.Indicator && val.Indicator == obj.Indicator && '
-                        'val.Vendor == obj.Vendor && val.Type == obj.Type)':
-                            {'Indicator': 'user@example.com', 'Type': 'email', 'Vendor': 'Test', 'Score': 1}}
+                   'val.Vendor == obj.Vendor && val.Type == obj.Type)':
+                       {'Indicator': 'user@example.com', 'Type': 'email', 'Vendor': 'Test', 'Score': 1}}
 
         assert dbot_context == dbot_score.to_context()
 
@@ -4064,64 +4062,6 @@
             address='user@example.com',
             dbot_score=dbot_score
         )
-<<<<<<< HEAD
-        assert email_context.to_context()[email_context.CONTEXT_PATH] == {'Address': 'user@example.com',
-                                                                          'Domain': 'example.com'}
-
-
-class TestAutoFocusKeyRetriever:
-
-    def test_instantiate_class_with_param_key(self, mocker, clear_version_cache):
-        """
-        Given:
-            - giving the api_key parameter
-            - override_default_credentials is False
-        When:
-            - Mocking getAutoFocusApiKey
-            - Mocking server version to be 6.2.0
-        Then:
-            - The Auto Focus API Key is the one given to the class
-        """
-        from CommonServerPython import AutoFocusKeyRetriever
-        mocker.patch.object(demisto, 'getAutoFocusApiKey', return_value='test')
-        mocker.patch.object(demisto, 'demistoVersion', return_value={'version': '6.2.0', 'buildNumber': '62000'})
-        auto_focus_key_retriever = AutoFocusKeyRetriever(api_key='1234', override_default_credentials=False)
-        assert auto_focus_key_retriever.key == '1234'
-
-    def test_instantiate_class_pre_6_2_failed(self, mocker, clear_version_cache):
-        """
-        Given:
-            - not giving the api_key parameter
-            - override_default_credentials is True
-        When:
-            - Mocking getAutoFocusApiKey
-            - Mocking server version to be 6.1.0
-        Then:
-            - Validate an exception with appropriate error message is raised.
-        """
-        from CommonServerPython import AutoFocusKeyRetriever
-        mocker.patch.object(demisto, 'getAutoFocusApiKey', return_value='test')
-        mocker.patch.object(demisto, 'demistoVersion', return_value={'version': '6.1.0', 'buildNumber': '61000'})
-        with raises(Exception, match='For versions earlier than 6.2.0, configure an API Key.'):
-            AutoFocusKeyRetriever(api_key='', override_default_credentials=True)
-
-    def test_instantiate_class_override_no_api_key_success(self, mocker, clear_version_cache):
-        """
-        Given:
-            - not giving the api_key parameter
-            - override_default_credentials is True
-        When:
-            - Mocking getAutoFocusApiKey
-            - Mocking server version to be 6.2.0
-        Then:
-            - The Auto Focus API Key is the one from the Cortex XSOAR server
-        """
-        from CommonServerPython import AutoFocusKeyRetriever
-        mocker.patch.object(demisto, 'getAutoFocusApiKey', return_value='test')
-        mocker.patch.object(demisto, 'demistoVersion', return_value={'version': '6.2.1', 'buildNumber': '62000'})
-        auto_focus_key_retriever = AutoFocusKeyRetriever(api_key='', override_default_credentials=True)
-        assert auto_focus_key_retriever.key == 'test'
-=======
         assert email_context.to_context()[email_context.CONTEXT_PATH] == {'Address': 'user@example.com', 'Domain': 'example.com'}
 
 
@@ -4176,5 +4116,4 @@
             search_indicators_obj_search_after.search_indicators_by_version()
 
         assert search_indicators_obj_search_after._search_after_param == 5
-        assert search_indicators_obj_search_after._page == 0
->>>>>>> fe8b27c8
+        assert search_indicators_obj_search_after._page == 0