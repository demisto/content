--- conflicted
+++ resolved
@@ -28,10 +28,6 @@
     url_to_clickable_markdown, WarningsHandler, DemistoException, SmartGetDict, JsonTransformer, \
     remove_duplicates_from_list_arg, DBotScoreType, DBotScoreReliability, Common, send_events_to_xsiam, ExecutionMetrics, \
     response_to_context, is_integration_command_execution, is_xsiam_or_xsoar_saas, is_xsoar, is_xsoar_on_prem, \
-<<<<<<< HEAD
-    is_xsoar_hosted, is_xsoar_saas, is_xsiam
-
-=======
     is_xsoar_hosted, is_xsoar_saas, is_xsiam, send_data_to_xsiam
 
 EVENTS_LOG_ERROR = \
@@ -75,7 +71,6 @@
 Response status code: {status_code}
 Error received:
 \t{error_received}"""
->>>>>>> 5cfcc708
 
 try:
     from StringIO import StringIO
@@ -2666,8 +2661,6 @@
         context = res.to_context()
         assert "outputs_test" == context.get('HumanReadable')
 
-<<<<<<< HEAD
-=======
     def test_replace_existing(self):
         """
         Given:
@@ -2708,7 +2701,6 @@
         with pytest.raises(DemistoException, match='outputs_prefix must be a nested path to replace an existing key.'):
             res.to_context()
 
->>>>>>> 5cfcc708
 
 def test_http_request_ssl_ciphers_insecure():
     if IS_PY3 and PY_VER_MINOR >= 10:
@@ -3867,10 +3859,7 @@
     'https[:]//www.test.com/test',  # defanged colon sign
     "hxxp[:]//1[.]1[.]1[.]1/test[.]php",  # Defanged URL with ip as a domain
     "hxxp[:]//test[.]com/test[.]php",  # Defanged URL with a file extension
-<<<<<<< HEAD
-=======
     "https://test.com/a/b/c-d-e",  # hyphen in the path
->>>>>>> 5cfcc708
 ]
 
 
@@ -6868,10 +6857,6 @@
         assert search_indicators_obj_search_after._sort == sort_param
         demisto.searchIndicators.assert_called_once_with(**expected_args)
 
-<<<<<<< HEAD
-
-=======
->>>>>>> 5cfcc708
 
 class TestAutoFocusKeyRetriever:
     def test_instantiate_class_with_param_key(self, mocker, clear_version_cache):
@@ -6890,10 +6875,6 @@
         auto_focus_key_retriever = AutoFocusKeyRetriever(api_key='1234')
         assert auto_focus_key_retriever.key == '1234'
 
-<<<<<<< HEAD
-
-=======
->>>>>>> 5cfcc708
     def test_instantiate_class_without_param_key(self, mocker, clear_version_cache):
         """
         Given:
@@ -7196,10 +7177,6 @@
         result = get_feed_last_run()
         assert result == {1: "first indicator"}
 
-<<<<<<< HEAD
-
-=======
->>>>>>> 5cfcc708
     def test_get_last_run_in_6_2_when_get_last_run_has_no_results(self, mocker):
         """
         Given: 6.2.0 environment and getLastRun and getIntegrationContext are empty
@@ -7870,13 +7847,6 @@
         'params, result_phase1, result_phase2, result_phase3, expected_last_run_phase1, expected_last_run_phase2, new_incidents, index',
         [
             (
-<<<<<<< HEAD
-                    {'limit': 2, 'first_fetch': '50 minutes', 'look_back': 15}, [INCIDENTS[2], INCIDENTS[3]],
-                    [INCIDENTS[4]], [],
-                    {'found_incident_ids': {3: '', 4: ''}, 'limit': 4},
-                    {'found_incident_ids': {3: '', 4: '', 5: ''}, 'limit': 5},
-                    [NEW_INCIDENTS[0]], 2
-=======
                 {'limit': 2, 'first_fetch': '50 minutes', 'look_back': 15}, [INCIDENTS[2], INCIDENTS[3]],
                 [INCIDENTS[4]], [],
                 {'found_incident_ids': {3: '', 4: ''}, 'limit': 4},
@@ -7889,7 +7859,6 @@
                 {'found_incident_ids': {3: '', 4: ''}, 'limit': 4},
                 {'found_incident_ids': {3: '', 4: '', 7: '', 8: ''}, 'limit': 6},
                 [NEW_INCIDENTS[1], NEW_INCIDENTS[2]], 3
->>>>>>> 5cfcc708
             ),
             (
                 {'limit': 3, 'first_fetch': '181 minutes', 'look_back': 15},
@@ -7899,36 +7868,6 @@
                 [NEW_INCIDENTS[0]], 2
             ),
             (
-<<<<<<< HEAD
-                    {'limit': 3, 'first_fetch': '181 minutes', 'look_back': 15},
-                    [INCIDENTS[0], INCIDENTS[1], INCIDENTS[2]], [INCIDENTS[3], INCIDENTS[4]], [],
-                    {'found_incident_ids': {1: '', 2: '', 3: ''}, 'limit': 6},
-                    {'found_incident_ids': {1: '', 2: '', 3: '', 4: '', 5: ''}, 'limit': 8},
-                    [NEW_INCIDENTS[0]], 2
-            ),
-            (
-                    {'limit': 3, 'first_fetch': '181 minutes', 'look_back': 30*60},
-                    [INCIDENTS[0], INCIDENTS[1], INCIDENTS[2]], [NEW_INCIDENTS[0], INCIDENTS[3], INCIDENTS[4]], [],
-                    {'found_incident_ids': {1: '', 2: '', 3: ''}, 'limit': 6},
-                    {'found_incident_ids': {1: '', 2: '', 3: '', 4: '', 5: '', 6: ''}, 'limit': 9},
-                    [NEW_INCIDENTS[0]], 2
-            ),
-
-            (
-                    {'limit': 3, 'first_fetch': '20 minutes', 'look_back': 30},
-                    [INCIDENTS[2], INCIDENTS[3], INCIDENTS[4]], [NEW_INCIDENTS[1], NEW_INCIDENTS[2]], [],
-                    {'found_incident_ids': {3: '', 4: '', 5: ''}, 'limit': 6},
-                    {'found_incident_ids': {3: '', 4: '', 5: '', 7: '', 8: ''}, 'limit': 8},
-                    [NEW_INCIDENTS[1], NEW_INCIDENTS[2]], 3
-            ),
-
-            (
-                    {'limit': 2, 'first_fetch': '50 minutes', 'look_back': 15}, [INCIDENTS_TIME_AWARE[2], INCIDENTS_TIME_AWARE[3]],
-                    [INCIDENTS_TIME_AWARE[4]], [],
-                    {'found_incident_ids': {3: '', 4: ''}, 'limit': 4},
-                    {'found_incident_ids': {3: '', 4: '', 5: ''}, 'limit': 5},
-                    [NEW_INCIDENTS_TIME_AWARE[0]], 2
-=======
                 {'limit': 3, 'first_fetch': '181 minutes', 'look_back': 30 * 60},
                 [INCIDENTS[0], INCIDENTS[1], INCIDENTS[2]], [NEW_INCIDENTS[0], INCIDENTS[3], INCIDENTS[4]], [],
                 {'found_incident_ids': {1: '', 2: '', 3: ''}, 'limit': 6},
@@ -7950,7 +7889,6 @@
                 {'found_incident_ids': {3: '', 4: ''}, 'limit': 4},
                 {'found_incident_ids': {3: '', 4: '', 5: ''}, 'limit': 5},
                 [NEW_INCIDENTS_TIME_AWARE[0]], 2
->>>>>>> 5cfcc708
             ),
             (
                 {'limit': 2, 'first_fetch': '20 minutes', 'look_back': 30}, [INCIDENTS_TIME_AWARE[2], INCIDENTS_TIME_AWARE[3]],
@@ -7960,22 +7898,6 @@
                 [NEW_INCIDENTS_TIME_AWARE[1], NEW_INCIDENTS_TIME_AWARE[2]], 3
             ),
             (
-<<<<<<< HEAD
-                    {'limit': 3, 'first_fetch': '181 minutes', 'look_back': 15},
-                    [INCIDENTS_TIME_AWARE[0], INCIDENTS_TIME_AWARE[1], INCIDENTS_TIME_AWARE[2]], [INCIDENTS_TIME_AWARE[3],
-                                                                                                  INCIDENTS_TIME_AWARE[4]], [],
-                    {'found_incident_ids': {1: '', 2: '', 3: ''}, 'limit': 6},
-                    {'found_incident_ids': {1: '', 2: '', 3: '', 4: '', 5: ''}, 'limit': 8},
-                    [NEW_INCIDENTS_TIME_AWARE[0]], 2
-            ),
-            (
-                    {'limit': 3, 'first_fetch': '20 minutes', 'look_back': 30},
-                    [INCIDENTS_TIME_AWARE[2], INCIDENTS_TIME_AWARE[3], INCIDENTS_TIME_AWARE[4]],
-                    [NEW_INCIDENTS_TIME_AWARE[1], NEW_INCIDENTS_TIME_AWARE[2]], [],
-                    {'found_incident_ids': {3: '', 4: '', 5: ''}, 'limit': 6},
-                    {'found_incident_ids': {3: '', 4: '', 5: '', 7: '', 8: ''}, 'limit': 8},
-                    [NEW_INCIDENTS_TIME_AWARE[1], NEW_INCIDENTS_TIME_AWARE[2]], 3
-=======
                 {'limit': 3, 'first_fetch': '181 minutes', 'look_back': 15},
                 [INCIDENTS_TIME_AWARE[0], INCIDENTS_TIME_AWARE[1], INCIDENTS_TIME_AWARE[2]], [INCIDENTS_TIME_AWARE[3],
                                                                                               INCIDENTS_TIME_AWARE[4]], [],
@@ -7990,7 +7912,6 @@
                 {'found_incident_ids': {3: '', 4: '', 5: ''}, 'limit': 6},
                 {'found_incident_ids': {3: '', 4: '', 5: '', 7: '', 8: ''}, 'limit': 8},
                 [NEW_INCIDENTS_TIME_AWARE[1], NEW_INCIDENTS_TIME_AWARE[2]], 3
->>>>>>> 5cfcc708
             ),
         ])
     def test_fetch_with_look_back(self, mocker, params, result_phase1, result_phase2, result_phase3,
@@ -8275,26 +8196,15 @@
         assert results.get('limit') == expected_results3.get('limit')
         for id_ in results.get('found_incident_ids').keys():
             assert id_ in expected_results3.get('found_incident_ids')
-<<<<<<< HEAD
-    
-=======
-
->>>>>>> 5cfcc708
+
     def test_lookback_with_offset_update_last_run(self):
         """
         Given:
             A last run
-<<<<<<< HEAD
-        
+
         When:
             Calling create_updated_last_run_object with a new offset to change
-            
-=======
-
-        When:
-            Calling create_updated_last_run_object with a new offset to change
-
->>>>>>> 5cfcc708
+
         Then:
             - The last run is updated with the new offset, and the start time remains as it was.
             - When the offset needs to be reset, the last time is the latest incident time and the offset resets
@@ -8315,11 +8225,7 @@
         # make sure that the start time is unchanged because of the offset, and the offset is updated
         assert new_last_run["offset"] == 4
         assert new_last_run["time"] == last_time
-<<<<<<< HEAD
-        
-=======
-
->>>>>>> 5cfcc708
+
         last_run = {"time": last_time, "offset": new_offset}
         new_offset = 0
         new_last_run, _ = create_updated_last_run_object(last_run,
@@ -8333,28 +8239,17 @@
                                                          )
         assert new_last_run["offset"] == 0
         assert new_last_run["time"] == "2022-04-01T10:51:00"
-<<<<<<< HEAD
-        
-=======
-
->>>>>>> 5cfcc708
+
     def test_calculate_new_offset(self):
         """
         Test that the new offset for the next run calculated correctly based on the old offset, number of incidents and total number of incidents.
         The first argument is the old offset, the second is number of incidents and the third is the total number of incidents returned.
         Given:
             old offset, number of incidents, total number of incidents (could be None)
-<<<<<<< HEAD
-        
+
         When:
             Calculating a new offset to the next run
-            
-=======
-
-        When:
-            Calculating a new offset to the next run
-
->>>>>>> 5cfcc708
+
         Then:
             Make sure that the new offset is correct
         """
@@ -8366,13 +8261,6 @@
         assert calculate_new_offset(1, 2, 3) == 0
         assert calculate_new_offset(1, 2, None) == 3
 
-<<<<<<< HEAD
-
-
-
-
-=======
->>>>>>> 5cfcc708
 
 class TestTracebackLineNumberAdgustment:
     @staticmethod
@@ -8664,16 +8552,10 @@
 
 
 class TestSendEventsToXSIAMTest:
-<<<<<<< HEAD
-    from test_data.send_events_to_xsiam_data import events_dict, log_error
-    test_data = events_dict
-    test_log_data = log_error
-=======
     with open('test_data/events.json') as f:
         test_data = json.load(f)
     events_test_log_data = EVENTS_LOG_ERROR
     assets_test_log_data = ASSETS_LOG_ERROR
->>>>>>> 5cfcc708
     orig_xsiam_file_size = 2 ** 20  # 1Mib
 
     @staticmethod
@@ -8683,11 +8565,6 @@
         elif 'url' in arg:
             return "url"
 
-<<<<<<< HEAD
-
-    @pytest.mark.parametrize('events_use_case', [
-        'json_events', 'text_list_events', 'text_events', 'cef_events', 'json_zero_events', 'big_event'
-=======
     @pytest.mark.parametrize('data_use_case, data_type', [
         ('json_events', 'events'),
         ('text_list_events', 'events'),
@@ -8696,15 +8573,10 @@
         ('json_zero_events', 'events'),
         ('big_event', 'events'),
         ('json_assets', 'assets'),
->>>>>>> 5cfcc708
     ])
     def test_send_data_to_xsiam_positive(self, mocker, data_use_case, data_type):
         """
-<<<<<<< HEAD
-        Test for the fetch events function
-=======
         Test for the fetch events and fetch assets function
->>>>>>> 5cfcc708
         Given:
             Case a: a list containing dicts representing events.
             Case b: a list containing strings representing events.
@@ -8712,17 +8584,6 @@
             Case d: a string representing events (separated by a new line).
             Case e: an empty list of events.
             Case f: a "big" event. a big event is bigger than XSIAM EVENT SIZE declared.
-<<<<<<< HEAD
-            ( currently the Ideal event size is 1 Mib)
-
-        When:
-            Case a: Calling the send_events_to_xsiam function with no explicit data format specified.
-            Case b: Calling the send_events_to_xsiam function with no explicit data format specified.
-            Case c: Calling the send_events_to_xsiam function with no explicit data format specified.
-            Case d: Calling the send_events_to_xsiam function with a cef data format specification.
-            Case e: Calling the send_events_to_xsiam function with no explicit data format specified.
-            Case f: Calling the send_events_to_xsiam function with no explicit data format specified.
-=======
             Case g: a list containing dicts representing assets.
             ( currently the Ideal event size is 1 Mib)
 
@@ -8734,7 +8595,6 @@
             Case e: Calling the send_assets_to_xsiam function with no explicit data format specified.
             Case f: Calling the send_assets_to_xsiam function with no explicit data format specified.
             Case g: Calling the send_assets_to_xsiam function with no explicit data format specified.
->>>>>>> 5cfcc708
 
         Then ensure that:
             Case a:
@@ -8760,13 +8620,10 @@
                 - The events data was compressed correctly. Expecting to see that last chunk sent.
                 - The data format remained as json.
                 - The number of events reported to the module health - 2. For the last chunk.
-<<<<<<< HEAD
-=======
             Case g:
                 - The assets data was compressed correctly
                 - The data format was automatically identified as json.
                 - The number of assets reported to the module health equals to number of assets sent to XSIAM - 2
->>>>>>> 5cfcc708
         """
         if not IS_PY3:
             return
@@ -8775,29 +8632,13 @@
         from requests import Response
         mocker.patch.object(demisto, 'getLicenseCustomField', side_effect=self.get_license_custom_field_mock)
         mocker.patch.object(demisto, 'updateModuleHealth')
-<<<<<<< HEAD
+        mocker.patch('time.time', return_value=123)
 
         api_response = Response()
         api_response.status_code = 200
         api_response._content = json.dumps({'error': 'false'}).encode('utf-8')
 
         _http_request_mock = mocker.patch.object(BaseClient, '_http_request', return_value=api_response)
-
-        events = self.test_data[events_use_case]['events']
-        number_of_events = self.test_data[events_use_case]['number_of_events']  # pushed in each chunk.
-        chunk_size = self.test_data[events_use_case].get('XSIAM_FILE_SIZE', self.orig_xsiam_file_size)
-        data_format = self.test_data[events_use_case].get('format')
-        send_events_to_xsiam(events=events, vendor='some vendor', product='some product', data_format=data_format,
-                             chunk_size=chunk_size)
-=======
-        mocker.patch('time.time', return_value=123)
-
-        api_response = Response()
-        api_response.status_code = 200
-        api_response._content = json.dumps({'error': 'false'}).encode('utf-8')
-
-        _http_request_mock = mocker.patch.object(BaseClient, '_http_request', return_value=api_response)
->>>>>>> 5cfcc708
 
         items = self.test_data[data_use_case][data_type]
         number_of_items = self.test_data[data_use_case]['number_of_events']  # pushed in each chunk.
@@ -8882,9 +8723,6 @@
                 match=re.escape(expected_error_header + expected_error_msg),
         ):
             send_data_to_xsiam(data=events, vendor='some vendor', product='some product', data_type=data_type)
-
-        # make sure the request was sent only once and retry mechanism was not triggered
-        assert request_mocker.call_count == 1
 
         # make sure the request was sent only once and retry mechanism was not triggered
         assert request_mocker.call_count == 1
@@ -8936,11 +8774,7 @@
             )
         ]
     )
-<<<<<<< HEAD
-    def test_retries_send_events_to_xsiam_rate_limit(
-=======
     def test_retries_send_data_to_xsiam_rate_limit(
->>>>>>> 5cfcc708
         self, mocker, mocked_responses, expected_request_call_count, expected_error_log_count, should_succeed
     ):
         """
@@ -8952,11 +8786,7 @@
             case e: 1 response indicating about success from xsiam with no rate limit errors
 
         When:
-<<<<<<< HEAD
-            calling the send_events_to_xsiam function
-=======
             calling the send_data_to_xsiam function
->>>>>>> 5cfcc708
 
         Then:
             case a:
@@ -8997,17 +8827,10 @@
 
         events = self.test_data['json_events']['events']
         if should_succeed:
-<<<<<<< HEAD
-            send_events_to_xsiam(events=events, vendor='some vendor', product='some product')
-        else:
-            with pytest.raises(DemistoException):
-                send_events_to_xsiam(events=events, vendor='some vendor', product='some product')
-=======
             send_data_to_xsiam(data=events, vendor='some vendor', product='some product')
         else:
             with pytest.raises(DemistoException):
                 send_data_to_xsiam(data=events, vendor='some vendor', product='some product')
->>>>>>> 5cfcc708
 
         assert error_mock.call_count == expected_error_log_count
         assert request_mock.call_count == expected_request_call_count
@@ -9358,9 +9181,6 @@
     def test_problematic_cases(self, mocker, calling_context_mock):
         mocker.patch.object(demisto, 'callingContext', calling_context_mock)
         assert is_integration_command_execution() == True
-<<<<<<< HEAD
-        
-=======
 
 
 @pytest.mark.parametrize("timestamp_str, seconds_threshold, expected", [
@@ -9422,5 +9242,4 @@
         Case 6: invalid type.
     """
     from CommonServerPython import detect_file_indicator_type
-    assert detect_file_indicator_type(indicator) == expected_result
->>>>>>> 5cfcc708
+    assert detect_file_indicator_type(indicator) == expected_result