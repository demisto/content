--- conflicted
+++ resolved
@@ -28,10 +28,6 @@
     url_to_clickable_markdown, WarningsHandler, DemistoException, SmartGetDict, JsonTransformer, \
     remove_duplicates_from_list_arg, DBotScoreType, DBotScoreReliability, Common, send_events_to_xsiam, ExecutionMetrics, \
     response_to_context, is_integration_command_execution, is_xsiam_or_xsoar_saas, is_xsoar, is_xsoar_on_prem, \
-<<<<<<< HEAD
-    is_xsoar_hosted, is_xsoar_saas, is_xsiam
-
-=======
     is_xsoar_hosted, is_xsoar_saas, is_xsiam, send_data_to_xsiam
 
 EVENTS_LOG_ERROR = \
@@ -75,7 +71,6 @@
 Response status code: {status_code}
 Error received:
 \t{error_received}"""
->>>>>>> 51ee7d33
 
 try:
     from StringIO import StringIO
@@ -2660,8 +2655,6 @@
         context = res.to_context()
         assert "outputs_test" == context.get('HumanReadable')
 
-<<<<<<< HEAD
-=======
     def test_replace_existing(self):
         """
         Given:
@@ -2702,7 +2695,6 @@
         with pytest.raises(DemistoException, match='outputs_prefix must be a nested path to replace an existing key.'):
             res.to_context()
 
->>>>>>> 51ee7d33
 
 def test_http_request_ssl_ciphers_insecure():
     if IS_PY3 and PY_VER_MINOR >= 10:
@@ -8547,16 +8539,10 @@
 
 
 class TestSendEventsToXSIAMTest:
-<<<<<<< HEAD
-    from test_data.send_events_to_xsiam_data import events_dict, log_error
-    test_data = events_dict
-    test_log_data = log_error
-=======
     with open('test_data/events.json') as f:
         test_data = json.load(f)
     events_test_log_data = EVENTS_LOG_ERROR
     assets_test_log_data = ASSETS_LOG_ERROR
->>>>>>> 51ee7d33
     orig_xsiam_file_size = 2 ** 20  # 1Mib
 
     @staticmethod
@@ -8567,10 +8553,6 @@
             return "url"
 
 
-<<<<<<< HEAD
-    @pytest.mark.parametrize('events_use_case', [
-        'json_events', 'text_list_events', 'text_events', 'cef_events', 'json_zero_events', 'big_event'
-=======
     @pytest.mark.parametrize('data_use_case, data_type', [
         ('json_events', 'events'),
         ('text_list_events', 'events'),
@@ -8579,15 +8561,10 @@
         ('json_zero_events', 'events'),
         ('big_event', 'events'),
         ('json_assets', 'assets'),
->>>>>>> 51ee7d33
     ])
     def test_send_data_to_xsiam_positive(self, mocker, data_use_case, data_type):
         """
-<<<<<<< HEAD
-        Test for the fetch events function
-=======
         Test for the fetch events and fetch assets function
->>>>>>> 51ee7d33
         Given:
             Case a: a list containing dicts representing events.
             Case b: a list containing strings representing events.
@@ -8595,17 +8572,6 @@
             Case d: a string representing events (separated by a new line).
             Case e: an empty list of events.
             Case f: a "big" event. a big event is bigger than XSIAM EVENT SIZE declared.
-<<<<<<< HEAD
-            ( currently the Ideal event size is 1 Mib)
-
-        When:
-            Case a: Calling the send_events_to_xsiam function with no explicit data format specified.
-            Case b: Calling the send_events_to_xsiam function with no explicit data format specified.
-            Case c: Calling the send_events_to_xsiam function with no explicit data format specified.
-            Case d: Calling the send_events_to_xsiam function with a cef data format specification.
-            Case e: Calling the send_events_to_xsiam function with no explicit data format specified.
-            Case f: Calling the send_events_to_xsiam function with no explicit data format specified.
-=======
             Case g: a list containing dicts representing assets.
             ( currently the Ideal event size is 1 Mib)
 
@@ -8617,7 +8583,6 @@
             Case e: Calling the send_assets_to_xsiam function with no explicit data format specified.
             Case f: Calling the send_assets_to_xsiam function with no explicit data format specified.
             Case g: Calling the send_assets_to_xsiam function with no explicit data format specified.
->>>>>>> 51ee7d33
 
         Then ensure that:
             Case a:
@@ -8643,13 +8608,10 @@
                 - The events data was compressed correctly. Expecting to see that last chunk sent.
                 - The data format remained as json.
                 - The number of events reported to the module health - 2. For the last chunk.
-<<<<<<< HEAD
-=======
             Case g:
                 - The assets data was compressed correctly
                 - The data format was automatically identified as json.
                 - The number of assets reported to the module health equals to number of assets sent to XSIAM - 2
->>>>>>> 51ee7d33
         """
         if not IS_PY3:
             return
@@ -8658,29 +8620,13 @@
         from requests import Response
         mocker.patch.object(demisto, 'getLicenseCustomField', side_effect=self.get_license_custom_field_mock)
         mocker.patch.object(demisto, 'updateModuleHealth')
-<<<<<<< HEAD
+        mocker.patch('time.time', return_value=123)
 
         api_response = Response()
         api_response.status_code = 200
         api_response._content = json.dumps({'error': 'false'}).encode('utf-8')
 
         _http_request_mock = mocker.patch.object(BaseClient, '_http_request', return_value=api_response)
-
-        events = self.test_data[events_use_case]['events']
-        number_of_events = self.test_data[events_use_case]['number_of_events']  # pushed in each chunk.
-        chunk_size = self.test_data[events_use_case].get('XSIAM_FILE_SIZE', self.orig_xsiam_file_size)
-        data_format = self.test_data[events_use_case].get('format')
-        send_events_to_xsiam(events=events, vendor='some vendor', product='some product', data_format=data_format,
-                             chunk_size=chunk_size)
-=======
-        mocker.patch('time.time', return_value=123)
-
-        api_response = Response()
-        api_response.status_code = 200
-        api_response._content = json.dumps({'error': 'false'}).encode('utf-8')
-
-        _http_request_mock = mocker.patch.object(BaseClient, '_http_request', return_value=api_response)
->>>>>>> 51ee7d33
 
         items = self.test_data[data_use_case][data_type]
         number_of_items = self.test_data[data_use_case]['number_of_events']  # pushed in each chunk.
@@ -8765,9 +8711,6 @@
                 match=re.escape(expected_error_header + expected_error_msg),
         ):
             send_data_to_xsiam(data=events, vendor='some vendor', product='some product', data_type=data_type)
-
-        # make sure the request was sent only once and retry mechanism was not triggered
-        assert request_mocker.call_count == 1
 
         # make sure the request was sent only once and retry mechanism was not triggered
         assert request_mocker.call_count == 1
@@ -8819,11 +8762,7 @@
             )
         ]
     )
-<<<<<<< HEAD
-    def test_retries_send_events_to_xsiam_rate_limit(
-=======
     def test_retries_send_data_to_xsiam_rate_limit(
->>>>>>> 51ee7d33
         self, mocker, mocked_responses, expected_request_call_count, expected_error_log_count, should_succeed
     ):
         """
@@ -8835,11 +8774,7 @@
             case e: 1 response indicating about success from xsiam with no rate limit errors
 
         When:
-<<<<<<< HEAD
-            calling the send_events_to_xsiam function
-=======
             calling the send_data_to_xsiam function
->>>>>>> 51ee7d33
 
         Then:
             case a:
@@ -8880,17 +8815,10 @@
 
         events = self.test_data['json_events']['events']
         if should_succeed:
-<<<<<<< HEAD
-            send_events_to_xsiam(events=events, vendor='some vendor', product='some product')
-        else:
-            with pytest.raises(DemistoException):
-                send_events_to_xsiam(events=events, vendor='some vendor', product='some product')
-=======
             send_data_to_xsiam(data=events, vendor='some vendor', product='some product')
         else:
             with pytest.raises(DemistoException):
                 send_data_to_xsiam(data=events, vendor='some vendor', product='some product')
->>>>>>> 51ee7d33
 
         assert error_mock.call_count == expected_error_log_count
         assert request_mock.call_count == expected_request_call_count
@@ -9241,9 +9169,6 @@
     def test_problematic_cases(self, mocker, calling_context_mock):
         mocker.patch.object(demisto, 'callingContext', calling_context_mock)
         assert is_integration_command_execution() == True
-<<<<<<< HEAD
-        
-=======
 
 
 @pytest.mark.parametrize("timestamp_str, seconds_threshold, expected", [
@@ -9273,5 +9198,4 @@
             has_passed_time_threshold(timestamp_str, seconds_threshold)
         assert str(e.value) == "Failed to parse timestamp: invalid"
     else:
-        assert has_passed_time_threshold(timestamp_str, seconds_threshold) == expected
->>>>>>> 51ee7d33
+        assert has_passed_time_threshold(timestamp_str, seconds_threshold) == expected