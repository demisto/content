args:
- default: false
  description: Incident ID to get the prediction of. If empty, predicts the the current incident
    ID.
  isArray: false
  name: incidentId
  required: false
  secret: false
- auto: PREDEFINED
  default: false
  description: 'Comma-separated list of incident text fields to take into account when computing similarity. For example: commandline, URL'
  isArray: false
  name: similarTextField
  required: false
  secret: false
- auto: PREDEFINED
  default: false
  description: 'Comma-separated list of incident categorical fields to take into account whe computing similarity. For example: IP, URL'
  isArray: false
  name: similarCategoricalField
  required: false
  secret: false
- auto: PREDEFINED
  default: false
  description: 'Comma-separated list of incident JSON fields to take into account whe computing similarity. For example: CustomFields'
  isArray: false
  name: similarJsonField
  required: false
  secret: false
- auto: PREDEFINED
  default: false
  description: Comma-separated list of additional incident fields to display, but which will
    not be taken into account when computing similarity.
  isArray: false
  name: fieldsToDisplay
  required: false
  secret: false
- auto: PREDEFINED
  default: false
  description: Comma-separated list of incident fields that have to be equal to the current
    incident fields. This helps reduce the query size.
  isArray: false
  name: fieldExactMatch
  required: false
  secret: false
- auto: PREDEFINED
  default: false
  defaultValue: 'False'
  description: Whether to use a predefined set of fields and custom fields to compute similarity.
    If "True", it will ignore values in similarTextField, similarCategoricalField, similarJsonField.
  isArray: false
  name: useAllFields
  predefined:
  - 'True'
  - 'False'
  required: false
  secret: false
- default: false
  defaultValue: 3 months ago
  description: 'The start date by which to filter incidents. Date format will be the
    same as in the incidents query page, for example, "3 days ago", ""2019-01-01T00:00:00
    +0200").'
  isArray: false
  name: fromDate
  required: false
  secret: false
- default: false
  description: 'The end date by which to filter incidents. Date format will be the
    same as in the incidents query page, for example, "3 days ago", ""2019-01-01T00:00:00
    +0200").'
  isArray: false
  name: toDate
  required: false
  secret: false
- default: false
  description: Argument for the query. This helps reduce the query size.
  isArray: false
  name: query
  required: false
  secret: false
- default: false
  defaultValue: '3000'
  description: The maximum number of incidents to query.
  isArray: false
  name: limit
  required: false
  secret: false
- auto: PREDEFINED
  default: false
  defaultValue: 'False'
  description: Whether to aggregate duplicate incidents within diffrerent dates.
  isArray: false
  name: aggreagateIncidentsDifferentDate
  predefined:
  - 'True'
  - 'False'
  required: false
  secret: false
- auto: PREDEFINED
  default: false
  defaultValue: 'False'
  description: Whether to display the similarity score for each of the incident fields.
  isArray: false
  name: showIncidentSimilarityForAllFields
  predefined:
  - 'True'
  - 'False'
  required: false
  secret: false
- default: false
  defaultValue: '0.2'
  description: Retain incidents with similarity score that's higher than the MinimunIncidentSimilarity.
  isArray: false
  name: MinimunIncidentSimilarity
  required: false
  secret: false
- default: false
  defaultValue: '100'
  description: The maximum number of incidents to display.
  isArray: false
  name: maxIncidentsToDisplay
  required: false
  secret: false
- auto: PREDEFINED
  default: false
  defaultValue: 'False'
  description: Whether to display the current incident.
  isArray: false
  name: showActualIncident
  predefined:
  - 'True'
  - 'False'
  required: false
  secret: false
- auto: PREDEFINED
  default: false
  defaultValue: 'False'
  description: Whether to include similarity of indicators from DBotFindSimilarIncidentsByIndicators
    in the final score.
  isArray: false
  name: includeIndicatorsSimilarity
  predefined:
  - 'True'
  - ' False'
  required: false
  secret: false
- default: false
  description: The minimum number of indicators required related to the incident before
    running the model. Relevant if includeIndicatorsSimilarity is "True".
  isArray: false
  name: minNumberOfIndicators
  required: false
  secret: false
- auto: PREDEFINED
  default: false
<<<<<<< HEAD
  description: Comma-separated list of indicator types to take into account.
=======
  description: Comma-separated list of indicator types to take into account. 
>>>>>>> 9babec0e
    If empty, uses all indicators types. Relevant if includeIndicatorsSimilarity is
    "True".
  isArray: false
  name: indicatorsTypes
  required: false
  secret: false
- default: false
  description: Help to filter out indicators that appear in many incidents. Relevant
    if includeIndicatorsSimilarity is "True".
  isArray: false
  name: maxIncidentsInIndicatorsForWhiteList
  required: false
  secret: false
comment: Find past similar incidents based on incident fields' similarity. Includes an
  option to also display indicators similarity.
commonfields:
  id: DBotFindSimilarIncidents
  version: -1
enabled: true
name: DBotFindSimilarIncidents
script: '-'
subtype: python3
system: false
timeout: '0'
type: python
dockerimage: demisto/ml:1.0.0.16162
runas: DBotWeakRole
runonce: true
tests:
- No tests (auto formatted)
fromversion: 5.0.0<|MERGE_RESOLUTION|>--- conflicted
+++ resolved
@@ -153,11 +153,7 @@
   secret: false
 - auto: PREDEFINED
   default: false
-<<<<<<< HEAD
-  description: Comma-separated list of indicator types to take into account.
-=======
   description: Comma-separated list of indicator types to take into account. 
->>>>>>> 9babec0e
     If empty, uses all indicators types. Relevant if includeIndicatorsSimilarity is
     "True".
   isArray: false
