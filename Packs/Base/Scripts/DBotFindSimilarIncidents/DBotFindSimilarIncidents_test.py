<<<<<<< HEAD
import demistomock as demisto
=======
# from CommonServerPython import *
from DBotFindSimilarIncidents import normalize_command_line, main, demisto, keep_high_level_field, \
    preprocess_incidents_field, PREFIXES_TO_REMOVE, check_list_of_dict, REGEX_IP, match_one_regex, \
    SIMILARITY_COLUNM_NAME_INDICATOR, SIMILARITY_COLUNM_NAME, euclidian_similarity_capped, find_incorrect_fields, \
    MESSAGE_NO_INCIDENT_FETCHED, MESSAGE_INCORRECT_FIELD, MESSAGE_WARNING_TRUNCATED, COLUMN_ID, COLUMN_TIME, \
    TAG_SCRIPT_INDICATORS, Model

import pytest
>>>>>>> 7fcfce7e
import json
import numpy as np
import pandas as pd
import pytest

CURRENT_INCIDENT_NOT_EMPTY = [
    {'id': '123', 'commandline': 'powershell IP=1.1.1.1', 'CustomFields': {"nested_field": 'value_nested_field'},
     'empty_current_incident_field': None, 'empty_fetched_incident_field': 'empty_fetched_incident_field_1'}]

FETCHED_INCIDENT_NOT_EMPTY = [
    {'id': '1', 'created': "2021-01-30", 'commandline': 'powershell IP=1.1.1.1',
     'CustomFields': {"nested_field": 'value_nested_field_1'},
     'empty_current_incident_field': 'empty_current_incident_field_1', 'empty_fetched_incident_field': None,
     "name": "incident_name_1"},
    {'id': '2', 'created': "2021-01-30", 'commandline': 'powershell IP=2.2.2.2',
     'CustomFields': {"nested_field": 'value_nested_field_2'},
     'empty_current_incident_field': 'empty_current_incident_field2', 'empty_fetched_incident_field': "",
     "name": "incident_name_2"},
    {'id': '3', 'created': "2021-01-30", 'commandline': 'powershell IP=1.1.1.1',
     'CustomFields': {"nested_field": 'value_nested_field_3'},
     'empty_current_incident_field': 'empty_current_incident_field_3', 'empty_fetched_incident_field': None,
     "name": "incident_name_3"}
]

FETCHED_INCIDENT_EMPTY = []

SIMILAR_INDICATORS_NOT_EMPTY = [
    {"ID": "inc_1", "Identical indicators": "ind_1, ind_2", "created": "2021-01-30", "id": "1",
     "name": "incident_name_1", "similarity indicators": 0.2},
    {"ID": "inc_3", "Identical indicators": "ind_2", "created": "2021-01-30", "id": "3", "name": "incident_name_3",
     "similarity indicators": 0.4},
]

SIMILAR_INDICATORS_EMPTY = []


@pytest.fixture(autouse=True)
def mock_demistoVersion(mocker):
    mocker.patch.object(demisto, 'demistoVersion', return_value={'platform': 'xsoar'})


def executeCommand(command, args):
    from DBotFindSimilarIncidents import TAG_SCRIPT_INDICATORS
    global SIMILAR_INDICATORS, FETCHED_INCIDENT, CURRENT_INCIDENT
    if command == 'DBotFindSimilarIncidentsByIndicators':
        return [[], {'Contents': SIMILAR_INDICATORS, 'Type': 'note', 'Tags': [TAG_SCRIPT_INDICATORS]}]
    if command == 'GetIncidentsByQuery':
        if 'limit' in args:
            return [{'Contents': json.dumps(FETCHED_INCIDENT), 'Type': 'note'}]
        else:
            return [{'Contents': json.dumps(CURRENT_INCIDENT), 'Type': 'note'}]
    return None


def check_exist_dataframe_columns(*fields, df):
    return all(field in df.columns.tolist() for field in fields)


def test_keep_high_level_field():
    from DBotFindSimilarIncidents import keep_high_level_field
    incidents_field = ['xdralerts.comandline', 'commandline', 'CustomsFields.commandline']
    res = ['xdralerts', 'commandline', 'CustomsFields']
    assert keep_high_level_field(incidents_field) == res


def test_preprocess_incidents_field():
    from DBotFindSimilarIncidents import preprocess_incidents_field, PREFIXES_TO_REMOVE
    assert preprocess_incidents_field('incident.commandline', PREFIXES_TO_REMOVE) == 'commandline'
    assert preprocess_incidents_field('commandline', PREFIXES_TO_REMOVE) == 'commandline'


def test_check_list_of_dict():
    from DBotFindSimilarIncidents import check_list_of_dict
    assert check_list_of_dict([{'test': 'value_test'}, {'test1': 'value_test1'}]) is True
    assert check_list_of_dict({'test': 'value_test'}) is False


def test_match_one_regex():
    from DBotFindSimilarIncidents import match_one_regex, REGEX_IP
    assert match_one_regex('123.123.123.123', [REGEX_IP]) is True
    assert match_one_regex('123.123.123', [REGEX_IP]) is False
    assert match_one_regex('abc', [REGEX_IP]) is False
    assert match_one_regex(1, [REGEX_IP]) is False


def test_normalize_command_line():
    from DBotFindSimilarIncidents import normalize_command_line
    assert normalize_command_line('cmd -k IP=1.1.1.1 [1.1.1.1]') == 'cmd -k ip = IP IP'
    assert normalize_command_line('powershell "remove_quotes"') == 'powershell remove_quotes'


def test_euclidian_similarity_capped():
    from DBotFindSimilarIncidents import euclidian_similarity_capped
    x = np.array([[1, 1, 1], [2, 2, 2]])
    y = np.array([[2.1, 2.1, 2.1]])
    distance = euclidian_similarity_capped(x, y)
    assert distance[0] == 0
    assert distance[1] > 0


def test_main_regular(mocker):
    from DBotFindSimilarIncidents import SIMILARITY_COLUNM_NAME_INDICATOR, SIMILARITY_COLUNM_NAME, main, COLUMN_ID, COLUMN_TIME
    global SIMILAR_INDICATORS, FETCHED_INCIDENT, CURRENT_INCIDENT
    FETCHED_INCIDENT = FETCHED_INCIDENT_NOT_EMPTY
    CURRENT_INCIDENT = CURRENT_INCIDENT_NOT_EMPTY
    SIMILAR_INDICATORS = SIMILAR_INDICATORS_NOT_EMPTY
    mocker.patch.object(demisto, 'args',
                        return_value={
                            'incidentId': 12345,
                            'similarTextField': 'incident.commandline, commandline, command, '
                                                'empty_current_incident_field, empty_fetched_incident_field',
                            'similarCategoricalField': 'signature, filehash, incident.commandline',
                            'similarJsonField': 'CustomFields',
                            'limit': 10000,
                            'fieldExactMatch': '',
                            'fieldsToDisplay': 'filehash, destinationip, closeNotes, sourceip, alertdescription',
                            'showIncidentSimilarityForAllFields': True,
                            'minimunIncidentSimilarity': 0.2,
                            'maxIncidentsToDisplay': 100,
                            'query': '',
                            'aggreagateIncidentsDifferentDate': 'False',
                            'includeIndicatorsSimilarity': 'True'
                        })
    mocker.patch.object(demisto, 'dt', return_value=None)
    mocker.patch.object(demisto, 'executeCommand', side_effect=executeCommand)
    res, _ = main()
    assert ('empty_current_incident_field' not in res.columns)
    assert (res.loc['3', 'Identical indicators'] == 'ind_2')
    assert (res.loc['2', 'Identical indicators'] == "")
    assert check_exist_dataframe_columns(SIMILARITY_COLUNM_NAME_INDICATOR, SIMILARITY_COLUNM_NAME,
                                         COLUMN_ID, COLUMN_TIME, 'name', df=res)
    assert res.loc['3', 'similarity indicators'] == 0.4
    assert res.loc['2', 'similarity indicators'] == 0.0


def test_main_no_indicators_found(mocker):
    """
    Test if no indicators found
    :param mocker:
    :return:
    """
    from DBotFindSimilarIncidents import SIMILARITY_COLUNM_NAME_INDICATOR, SIMILARITY_COLUNM_NAME, main, COLUMN_ID, COLUMN_TIME
    global SIMILAR_INDICATORS, FETCHED_INCIDENT, CURRENT_INCIDENT
    FETCHED_INCIDENT = FETCHED_INCIDENT_NOT_EMPTY
    CURRENT_INCIDENT = CURRENT_INCIDENT_NOT_EMPTY
    SIMILAR_INDICATORS = SIMILAR_INDICATORS_EMPTY
    mocker.patch.object(demisto, 'args',
                        return_value={
                            'incidentId': 12345,
                            'similarTextField': 'incident.commandline, commandline, command,'
                                                ' empty_current_incident_field, empty_fetched_incident_field',
                            'similarCategoricalField': 'signature, filehash',
                            'similarJsonField': 'CustomFields',
                            'limit': 10000,
                            'fieldExactMatch': '',
                            'fieldsToDisplay': 'filehash, destinationip, closeNotes, sourceip, alertdescription',
                            'showIncidentSimilarityForAllFields': True,
                            'minimunIncidentSimilarity': 0.2,
                            'maxIncidentsToDisplay': 100,
                            'query': '',
                            'aggreagateIncidentsDifferentDate': 'False',
                            'includeIndicatorsSimilarity': 'True'
                        })
    mocker.patch.object(demisto, 'dt', return_value=None)
    mocker.patch.object(demisto, 'executeCommand', side_effect=executeCommand)
    res, _ = main()
    assert ('empty_current_incident_field' not in res.columns)
    assert (res['Identical indicators'] == ["", "", ""]).all()
    assert check_exist_dataframe_columns(SIMILARITY_COLUNM_NAME_INDICATOR, SIMILARITY_COLUNM_NAME, COLUMN_ID,
                                         COLUMN_TIME, 'name', df=res)
    assert (res['similarity indicators'] == [0.0, 0.0, 0.0]).all()


def test_main_no_fetched_incidents_found(mocker):
    """
    Test output if no related incidents found - Should return None and MESSAGE_NO_INCIDENT_FETCHED
    :param mocker:
    :return:
    """
    from DBotFindSimilarIncidents import MESSAGE_NO_INCIDENT_FETCHED, main
    global SIMILAR_INDICATORS, FETCHED_INCIDENT, CURRENT_INCIDENT
    FETCHED_INCIDENT = FETCHED_INCIDENT_EMPTY
    CURRENT_INCIDENT = CURRENT_INCIDENT_NOT_EMPTY
    SIMILAR_INDICATORS = SIMILAR_INDICATORS_NOT_EMPTY
    mocker.patch.object(demisto, 'args',
                        return_value={
                            'incidentId': 12345,
                            'similarTextField': 'incident.commandline, commandline, command, '
                                                'empty_current_incident_field, empty_fetched_incident_field',
                            'similarCategoricalField': 'signature, filehash',
                            'similarJsonField': 'CustomFields',
                            'limit': 10000,
                            'fieldExactMatch': '',
                            'fieldsToDisplay': 'filehash, destinationip, closeNotes, sourceip, alertdescription',
                            'showIncidentSimilarityForAllFields': True,
                            'minimunIncidentSimilarity': 0.2,
                            'maxIncidentsToDisplay': 100,
                            'query': '',
                            'aggreagateIncidentsDifferentDate': 'False',
                            'includeIndicatorsSimilarity': 'True'
                        })
    mocker.patch.object(demisto, 'dt', return_value=None)
    mocker.patch.object(demisto, 'executeCommand', side_effect=executeCommand)
    res = main()
    assert (not res[0])
    assert MESSAGE_NO_INCIDENT_FETCHED in res[1]


def test_main_some_incorrect_fields():
    from DBotFindSimilarIncidents import find_incorrect_fields
    wrong_field_1 = 'wrong_field_1'
    wrong_field_2 = 'wrong_field_2'
    correct_field_1 = 'empty_fetched_incident_field'
    current_incident_df = pd.DataFrame(CURRENT_INCIDENT)
    global_msg, incorrect_fields = find_incorrect_fields([correct_field_1, wrong_field_1, wrong_field_2],
                                                         current_incident_df, '')
    assert incorrect_fields == ['wrong_field_1', 'wrong_field_2']
    assert wrong_field_1 in global_msg
    assert wrong_field_2 in global_msg
    assert correct_field_1 not in global_msg


def test_main_all_incorrect_field(mocker):
    """
    Test if only incorrect fields  -  Should return None and MESSAGE_INCORRECT_FIELD message for wrong fields
    :param mocker:
    :return:
    """
    from DBotFindSimilarIncidents import MESSAGE_INCORRECT_FIELD, main
    global SIMILAR_INDICATORS, FETCHED_INCIDENT, CURRENT_INCIDENT
    FETCHED_INCIDENT = FETCHED_INCIDENT_NOT_EMPTY
    CURRENT_INCIDENT = CURRENT_INCIDENT_NOT_EMPTY
    SIMILAR_INDICATORS = SIMILAR_INDICATORS_NOT_EMPTY
    wrong_field_1 = 'wrong_field_1'
    wrong_field_2 = 'wrong_field_2'
    wrong_field_3 = 'wrong_field_3'
    wrong_field_4 = 'wrong_field_4'
    mocker.patch.object(demisto, 'args',
                        return_value={
                            'incidentId': 12345,
                            'similarTextField': wrong_field_1,
                            'similarCategoricalField': wrong_field_2,
                            'similarJsonField': wrong_field_3,
                            'limit': 10000,
                            'fieldExactMatch': '',
                            'fieldsToDisplay': wrong_field_4,
                            'showIncidentSimilarityForAllFields': True,
                            'minimunIncidentSimilarity': 0.2,
                            'maxIncidentsToDisplay': 100,
                            'query': '',
                            'aggreagateIncidentsDifferentDate': 'False',
                            'includeIndicatorsSimilarity': 'True'
                        })
    mocker.patch.object(demisto, 'dt', return_value=None)
    mocker.patch.object(demisto, 'executeCommand', side_effect=executeCommand)
    df, msg = main()
    assert (not df)
    assert MESSAGE_INCORRECT_FIELD % ' , '.join([wrong_field_1, wrong_field_3, wrong_field_2, wrong_field_4]) in msg
    assert all(field in msg for field in [wrong_field_1, wrong_field_2, wrong_field_3, wrong_field_4])


def test_main_incident_truncated(mocker):
    """
    Test if fetched incident truncated  -  Should return MESSAGE_WARNING_TRUNCATED in the message
    :param mocker:
    :return:
    """
    from DBotFindSimilarIncidents import main, MESSAGE_WARNING_TRUNCATED
    global SIMILAR_INDICATORS, FETCHED_INCIDENT, CURRENT_INCIDENT
    FETCHED_INCIDENT = FETCHED_INCIDENT_NOT_EMPTY
    CURRENT_INCIDENT = CURRENT_INCIDENT_NOT_EMPTY
    SIMILAR_INDICATORS = SIMILAR_INDICATORS_NOT_EMPTY
    correct_field_1 = 'commandline'
    wrong_field_2 = 'wrong_field_2'
    wrong_field_3 = 'wrong_field_3'
    wrong_field_4 = 'wrong_field_4'
    mocker.patch.object(demisto, 'args',
                        return_value={
                            'incidentId': 12345,
                            'similarTextField': correct_field_1,
                            'similarCategoricalField': wrong_field_2,
                            'similarJsonField': wrong_field_3,
                            'limit': 3,
                            'fieldExactMatch': '',
                            'fieldsToDisplay': wrong_field_4,
                            'showIncidentSimilarityForAllFields': True,
                            'minimunIncidentSimilarity': 0.2,
                            'maxIncidentsToDisplay': 100,
                            'query': '',
                            'aggreagateIncidentsDifferentDate': 'False',
                            'includeIndicatorsSimilarity': 'True'
                        })
    mocker.patch.object(demisto, 'dt', return_value=None)
    mocker.patch.object(demisto, 'executeCommand', side_effect=executeCommand)
    df, msg = main()
    limit = demisto.args()['limit']
    assert not df.empty
    assert MESSAGE_WARNING_TRUNCATED % (limit, limit) in msg


def test_main_incident_nested(mocker):
    """
    Test if fetched incident truncated  -  Should return MESSAGE_WARNING_TRUNCATED in the message
    :param mocker:
    :return:
    """
    from DBotFindSimilarIncidents import main
    global SIMILAR_INDICATORS, FETCHED_INCIDENT, CURRENT_INCIDENT
    FETCHED_INCIDENT = FETCHED_INCIDENT_NOT_EMPTY
    CURRENT_INCIDENT = CURRENT_INCIDENT_NOT_EMPTY
    SIMILAR_INDICATORS = SIMILAR_INDICATORS_NOT_EMPTY
    wrong_field_2 = 'wrong_field_2'
    wrong_field_3 = 'wrong_field_3'
    wrong_field_4 = 'wrong_field_4'
    nested_field = 'xdralerts.cmd'

    mocker.patch.object(demisto, 'args',
                        return_value={
                            'incidentId': 12345,
                            'similarTextField': nested_field,
                            'similarCategoricalField': wrong_field_2,
                            'similarJsonField': wrong_field_3,
                            'limit': 3,
                            'fieldExactMatch': '',
                            'fieldsToDisplay': wrong_field_4,
                            'showIncidentSimilarityForAllFields': True,
                            'minimunIncidentSimilarity': 0.2,
                            'maxIncidentsToDisplay': 100,
                            'query': '',
                            'aggreagateIncidentsDifferentDate': 'False',
                            'includeIndicatorsSimilarity': 'True'
                        })
    mocker.patch.object(demisto, 'dt', return_value=['nested_val_1', 'nested_val_2'])
    mocker.patch.object(demisto, 'executeCommand', side_effect=executeCommand)
    df, _ = main()
    assert not df.empty
    assert (df['similarity %s' % nested_field] == [1.0, 1.0, 1.0]).all()


def test_get_get_data_from_indicators_automation():
    from DBotFindSimilarIncidents import TAG_SCRIPT_INDICATORS, get_data_from_indicators_automation

    res = get_data_from_indicators_automation(None, TAG_SCRIPT_INDICATORS)
    assert res is None


def test_build_message_of_values():
    from DBotFindSimilarIncidents import build_message_of_values

    assert build_message_of_values([]) == ''

    foo = 'foo_value'
    assert build_message_of_values([foo]) == 'foo_value'

    bar = 'bar_value'
    assert build_message_of_values([foo, bar]) == 'foo_value; bar_value'

    baz = ['baz1', 'baz2']
    assert build_message_of_values([foo, bar, baz]) == "foo_value; bar_value; ['baz1', 'baz2']"


@pytest.fixture
def sample_data():
    # Create sample data for testing
    data = {'created': ["2019-02-20T15:47:23.962164+02:00"],
            'Name': ["t"],
            'Id': [["123"]],
            'test': [None],
            'xdralerts': ['N/A'],
            "test2": [""]}
    return pd.DataFrame(data)


fields_to_match = ['created', 'Name', 'test', 'Id', 'test2', 'xdralerts']
expected_results = ['created']


def test_remove_empty_or_short_fields(sample_data):
    """
    Given:
        - sample_data: a dataframe with a column of strings
    When:
        - calling remove_empty_or_short_fields function
    Then:
        - assert that the function removes empty or short or None or 'N/A' or list objects fields
    """
    # Create an instance of Model
    my_instance = Model({})
    my_instance.incident_to_match = sample_data

    my_instance.field_for_command_line = fields_to_match
    my_instance.field_for_potential_exact_match = fields_to_match
    my_instance.field_for_json = fields_to_match

    my_instance.remove_empty_or_short_fields()
    assert my_instance.field_for_command_line == expected_results
    assert my_instance.field_for_potential_exact_match == expected_results
    assert my_instance.field_for_json == expected_results<|MERGE_RESOLUTION|>--- conflicted
+++ resolved
@@ -1,15 +1,4 @@
-<<<<<<< HEAD
 import demistomock as demisto
-=======
-# from CommonServerPython import *
-from DBotFindSimilarIncidents import normalize_command_line, main, demisto, keep_high_level_field, \
-    preprocess_incidents_field, PREFIXES_TO_REMOVE, check_list_of_dict, REGEX_IP, match_one_regex, \
-    SIMILARITY_COLUNM_NAME_INDICATOR, SIMILARITY_COLUNM_NAME, euclidian_similarity_capped, find_incorrect_fields, \
-    MESSAGE_NO_INCIDENT_FETCHED, MESSAGE_INCORRECT_FIELD, MESSAGE_WARNING_TRUNCATED, COLUMN_ID, COLUMN_TIME, \
-    TAG_SCRIPT_INDICATORS, Model
-
-import pytest
->>>>>>> 7fcfce7e
 import json
 import numpy as np
 import pandas as pd
