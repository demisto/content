--- conflicted
+++ resolved
@@ -1,15 +1,4 @@
-<<<<<<< HEAD
-# from CommonServerPython import *
-from DBotFindSimilarIncidents import normalize_command_line, main, demisto, keep_high_level_field, \
-    preprocess_incidents_field, PREFIXES_TO_REMOVE, check_list_of_dict, REGEX_IP, match_one_regex, \
-    SIMILARITY_COLUNM_NAME_INDICATOR, SIMILARITY_COLUNM_NAME, euclidian_similarity_capped, find_incorrect_fields, \
-    MESSAGE_NO_INCIDENT_FETCHED, MESSAGE_INCORRECT_FIELD, MESSAGE_WARNING_TRUNCATED, COLUMN_ID, COLUMN_TIME, \
-    TAG_SCRIPT_INDICATORS
-
-import json
-=======
 import demistomock as demisto
->>>>>>> 90cf3b88
 import numpy as np
 import pandas as pd
 import pytest
@@ -56,19 +45,11 @@
     global SIMILAR_INDICATORS, FETCHED_INCIDENT, CURRENT_INCIDENT
     if command == 'DBotFindSimilarIncidentsByIndicators':
         return [[], {'Contents': SIMILAR_INDICATORS, 'Type': 'note', 'Tags': [TAG_SCRIPT_INDICATORS]}]
-<<<<<<< HEAD
-    if command == 'GetIncidentsByQuery':
-        if 'limit' in args:
-            return [{'Contents': json.dumps(FETCHED_INCIDENT), 'Type': 'note'}]
-        else:
-            return [{'Contents': json.dumps(CURRENT_INCIDENT), 'Type': 'note'}]
-=======
     if command == 'getIncidents':
         if '-id:' in args.get("query"):  # query for similar incidents
             return [{'Contents': {"data": FETCHED_INCIDENT}, 'Type': 'note'}]
         else:  # query for current incident
             return [{'Contents': {"data": CURRENT_INCIDENT}, 'Type': 'note'}]
->>>>>>> 90cf3b88
     return None
 
 
@@ -346,19 +327,11 @@
     mocker.patch.object(demisto, 'executeCommand', side_effect=executeCommand)
     df, _ = main()
     assert not df.empty
-<<<<<<< HEAD
-    assert (df['similarity %s' % nested_field] == [1.0, 1.0, 1.0]).all()
-
-
-def test_get_get_data_from_indicators_automation():
-    from DBotFindSimilarIncidents import get_data_from_indicators_automation
-=======
     assert (df[f"similarity {nested_field}"] > 0).all()
 
 
 def test_get_get_data_from_indicators_automation():
     from DBotFindSimilarIncidents import TAG_SCRIPT_INDICATORS, get_data_from_indicators_automation
->>>>>>> 90cf3b88
 
     res = get_data_from_indicators_automation(None, TAG_SCRIPT_INDICATORS)
     assert res is None
@@ -376,9 +349,6 @@
     assert build_message_of_values([foo, bar]) == 'foo_value; bar_value'
 
     baz = ['baz1', 'baz2']
-<<<<<<< HEAD
-    assert build_message_of_values([foo, bar, baz]) == "foo_value; bar_value; ['baz1', 'baz2']"
-=======
     assert build_message_of_values([foo, bar, baz]) == "foo_value; bar_value; ['baz1', 'baz2']"
 
 
@@ -419,5 +389,4 @@
     my_instance.remove_empty_or_short_fields()
     assert my_instance.field_for_command_line == expected_results
     assert my_instance.field_for_potential_exact_match == expected_results
-    assert my_instance.field_for_json == expected_results
->>>>>>> 90cf3b88
+    assert my_instance.field_for_json == expected_results