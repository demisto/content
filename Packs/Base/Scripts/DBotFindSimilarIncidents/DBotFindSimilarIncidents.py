import demistomock as demisto
from CommonServerPython import *
from CommonServerUserPython import *
import warnings
import numpy as np
import re
from sklearn.feature_extraction.text import TfidfVectorizer
from sklearn.base import BaseEstimator, TransformerMixin
import json
import pandas as pd
from scipy.spatial.distance import cdist
<<<<<<< HEAD
from typing import Any, List, Dict, Union
=======
from typing import Any
>>>>>>> 51ee7d33

warnings.simplefilter("ignore")
warnings.filterwarnings('ignore', category=UserWarning)

INCIDENT_ALIAS = 'incident' if (demisto.demistoVersion().get('platform') == 'xsoar') else 'alert'
MESSAGE_NO_FIELDS_USED = "- No field are used to find similarity. Possible reasons: 1) No field selected  " \
                         f" 2) Selected field are empty for this {INCIDENT_ALIAS}  3) Fields are misspelled"

MESSAGE_NO_INCIDENT_FETCHED = f"- 0 {INCIDENT_ALIAS}s fetched with these exact match for the given dates."

MESSAGE_WARNING_TRUNCATED = f"- {INCIDENT_ALIAS.capitalize()} fetched have been truncated to "\
                            "%s" \
                            f", please either add {INCIDENT_ALIAS} fields in " \
                            "fieldExactMatch, enlarge the time period or increase the limit argument " \
                            "to more than %s."

MESSAGE_NO_CURRENT_INCIDENT = f"- {INCIDENT_ALIAS.capitalize()} %s does not exist within the given time range. " \
                              f"Please check incidentId value or that you are running the command within an {INCIDENT_ALIAS}."
MESSAGE_NO_FIELD = f"- %s field(s) does not exist in the current {INCIDENT_ALIAS}."
MESSAGE_INCORRECT_FIELD = "- %s field(s) don't/doesn't exist within the fetched {INCIDENT_ALIAS}s."

SIMILARITY_COLUNM_NAME = f'similarity {INCIDENT_ALIAS}'
SIMILARITY_COLUNM_NAME_INDICATOR = 'similarity indicators'
IDENTICAL_INDICATOR = 'Identical indicators'
ORDER_SCORE_WITH_INDICATORS = [SIMILARITY_COLUNM_NAME, SIMILARITY_COLUNM_NAME_INDICATOR]
ORDER_SCORE_NO_INDICATORS = [SIMILARITY_COLUNM_NAME]
COLUMN_ID = f'{INCIDENT_ALIAS} ID'
FIRST_COLUMNS_INCIDENTS_DISPLAY = [COLUMN_ID, 'created', 'name', SIMILARITY_COLUNM_NAME,
                                   SIMILARITY_COLUNM_NAME_INDICATOR,
                                   IDENTICAL_INDICATOR]
REMOVE_COLUMNS_INCIDENTS_DISPLAY = ['id', 'Id']
FIELDS_NO_AGGREGATION = ['id', 'created', COLUMN_ID]
COLUMN_TIME = 'created'
TAG_INCIDENT = 'incidents'
TAG_SCRIPT_INDICATORS = "similarIncidents"
KEEP_COLUMNS_INDICATORS = ['Identical indicators', 'similarity indicators']

PREFIXES_TO_REMOVE = ['incident.']
CONST_PARAMETERS_INDICATORS_SCRIPT = {'threshold': '0',
                                      'showActualIncident': 'False',
                                      'debug': 'False',
                                      'maxIncidentsToDisplay': '3000'
                                      }
KEYS_ARGS_INDICATORS = ['indicatorsTypes', 'maxIncidentsInIndicatorsForWhiteList', 'minNumberOfIndicators',
                        'incidentId']

REGEX_DATE_PATTERN = [re.compile(r"^(\d{4}-\d{2}-\d{2})T(\d{2}:\d{2}:\d{2})Z"),
                      re.compile(r"(\d{4}-\d{2}-\d{2})T(\d{2}:\d{2}:\d{2}).*")]
REGEX_IP = re.compile(
    r'(([0-9]|[1-9][0-9]|1[0-9]{2}|2[0-4][0-9]|25[0-5])\.){3}([0-9]|[1-9][0-9]|1[0-9]{2}|2[0-4][0-9]|25[0-5])')
REPLACE_COMMAND_LINE = {"=": " = ", "\\": "/", "[": "", "]": "", '"': "", "'": "", }


def keep_high_level_field(incidents_field: list[str]) -> list[str]:
    """
    Return list of fields if they are in the first level of the argument - xdralert.commandline will return xdralert
    :param incidents_field: list of incident fields
    :return: Return list of fields
    """
    return [x.split('.')[0] if '.' in x else x for x in incidents_field]


def wrapped_list(obj: list) -> list:
    """
    Wrapped object into a list if not list
    :param obj:
    :return:
    """
    if not isinstance(obj, list):
        return [obj]
    return obj


def preprocess_incidents_field(incidents_field: str, prefix_to_remove: list[str]) -> str:
    """
    Remove prefixe from incident fields
    :param incidents_field: field
    :param prefix_to_remove: prefix_to_remove
    :return: field without prefix
    """
    incidents_field = incidents_field.strip()
    for prefix in prefix_to_remove:
        if incidents_field.startswith(prefix):
            incidents_field = incidents_field[len(prefix):]
    return incidents_field


def check_list_of_dict(obj) -> bool:  # type: ignore
    """
    If object is list of dict
    :param obj: any object
    :return: boolean if object is list of dict
    """
    return bool(obj) and all(isinstance(elem, dict) for elem in obj)  # type: ignore


def remove_duplicates(seq: list[str]) -> list[str]:
    seen = set()  # type: ignore
    seen_add = seen.add
    return [x for x in seq if not (x in seen or seen_add(x))]


def recursive_filter(item: list[dict] | dict, regex_patterns: list, *fieldsToRemove):
    """

    :param item: Dict of list of Dict
    :param regex_patterns: List of regex pattern to remove from the dict
    :param fieldsToRemove: values to remove from the object
    :return: Dict or List of Dict without unwanted values or regex pattern
    """
    if isinstance(item, list):
        return [recursive_filter(entry, regex_patterns, *fieldsToRemove) for entry in item if entry not in fieldsToRemove]
    if isinstance(item, dict):
        result = {}
        for key, value in item.items():
            value = recursive_filter(value, regex_patterns, *fieldsToRemove)
            if key not in fieldsToRemove and value not in fieldsToRemove and (not match_one_regex(value, regex_patterns)):
                result[key] = value
        return result
    return item


def match_one_regex(string: str, patterns) -> bool:  # type: ignore
    """
    If string matches one or more from patterns
    :param string: string
    :param patterns: List of regex pattern
    :return:
    """
    if not isinstance(string, str):
        return False
    if len(patterns) == 0:
        return False
    if len(patterns) == 1:
        return bool(patterns[0].match(string))
    else:
        return match_one_regex(string, patterns[1:]) or bool(patterns[0].match(string))


def normalize_json(obj) -> str:  # type: ignore
    """
    Normalize json from removing unwantd regex pattern or stop word
    :param obj:Dumps of a json or dict
    :return:
    """
    if isinstance(obj, float) or not obj:
        return " "
    if isinstance(obj, str):
        obj = json.loads(obj)
    if check_list_of_dict(obj):
        obj = dict(enumerate(obj))
    if not isinstance(obj, dict):
        return " "
    my_dict = recursive_filter(obj, REGEX_DATE_PATTERN, "None", "N/A", None, "")
    my_string = json.dumps(my_dict)
    pattern = re.compile(r'([^\s\w]|_)+')
    my_string = pattern.sub(" ", my_string)
    my_string = my_string.lower()
    return my_string


def normalize_command_line(command: str) -> str:
    """
    Normalize command line
    :param command: command line
    :return: Normalized command line
    """

    if command and isinstance(command, list):
        command = ' '.join(set(command))
    if command and isinstance(command, str):
        my_string = command.lower()
        my_string = "".join([REPLACE_COMMAND_LINE.get(c, c) for c in my_string])
        my_string = REGEX_IP.sub('IP', my_string)
        my_string = my_string.strip()
        return my_string
    else:
        return ''


def fill_nested_fields(incidents_df: pd.DataFrame, incidents: pd.DataFrame, *list_of_field_list: list[str]) -> \
        pd.DataFrame:
    for field_type in list_of_field_list:
        for field in field_type:
            if '.' in field:
                if isinstance(incidents, list):
                    value_list = [wrapped_list(demisto.dt(incident, field)) for incident in incidents]
                    value_list = [' '.join(set(filter(lambda x: x not in ['None', None, 'N/A'], x))) for x in
                                  value_list]
                else:
                    value_list = wrapped_list(demisto.dt(incidents, field))
                    value_list = ' '.join(  # type: ignore
                        set(filter(lambda x: x not in ['None', None, 'N/A'], value_list)))  # type: ignore
                incidents_df[field] = value_list
    return incidents_df


def normalize_identity(my_string: str) -> str:
    """
    Return identity if string
    :param my_string: string
    :return: my_string
    """
    if my_string and isinstance(my_string, str):
        return my_string
    else:
        return ''


def euclidian_similarity_capped(x: np.ndarray, y: np.ndarray) -> np.ndarray:
    """
    Return max between 1 and euclidian distance between X and y
    :param x: np.array n*m
    :param y: np.array 1*m
    :return: np.array of ditance 1*n
    """
    return np.maximum(1 - cdist(x, y)[:, 0], 0)


def identity(X, y):  # type: ignore
    """
    Return np.nan if value is different and 1 if value is the same
    :param X: np.array
    :param y: np.array
    :return; np.array
    """
    z = (X.to_numpy() == y.to_numpy()).astype(float)
    z[z == 0] = np.nan
    return z


class Tfidf(BaseEstimator, TransformerMixin):
    """
    TFIDF transformer
    """

    def __init__(self, incident_field: str, tfidf_params: dict, normalize_function, current_incident):
        """
        :param incident_field: incident on which we want to use the transformer
        :param tfidf_params: parameters of TFIDF
        :param normalize_function: Normalize function to apply on each sample of the corpus before the vectorization
        :param current_incident: current incident
        """
        self.incident_field = incident_field
        self.params = tfidf_params
        self.normalize_function = normalize_function
        if self.normalize_function:
            current_incident = current_incident[self.incident_field].apply(self.normalize_function)
        self.vocabulary = TfidfVectorizer(**self.params, use_idf=False).fit(current_incident).vocabulary_
        self.vec = TfidfVectorizer(**self.params, vocabulary=self.vocabulary)

    def fit(self, x):
        """
        Fit TFIDF transformer
        :param x: incident on which we want to fit the transfomer
        :return: self
        """
        if self.normalize_function:
            x = x[self.incident_field].apply(self.normalize_function)
        self.vec.fit(x)
        return self

    def transform(self, x):
        """
        Transform x with the trained vectorizer
        :param x: DataFrame or np.array
        :return:
        """
        if self.normalize_function:
            x = x[self.incident_field].apply(self.normalize_function)
        else:
            x = x[self.incident_field]
        return self.vec.transform(x).toarray()


class Identity(BaseEstimator, TransformerMixin):
    """
    Identity transformer for Categorical field
    """

    def __init__(self, feature_names, identity_params, normalize_function, x=None):
        self.feature_names = feature_names
        self.normalize_function = normalize_function
        self.identity_params = identity_params

    def fit(self, x, y=None):
        return self

    def transform(self, x, y=None):
        if self.normalize_function:
            return x[self.feature_names].apply(self.normalize_function)
        else:
            return x[self.feature_names]


TRANSFORMATION = {
    'commandline': {'transformer': Tfidf,
                    'normalize': normalize_command_line,
                    'params': {'analyzer': 'char', 'max_features': 2000, 'ngram_range': (2, 5)},
                    'scoring_function': euclidian_similarity_capped
                    },
    'potentialMatch': {'transformer': Identity,
                       'normalize': None,
                       'params': {},
                       'scoring_function': identity
                       },
    'json': {'transformer': Tfidf,
             'normalize': normalize_json,
             'params': {'analyzer': 'char', 'max_features': 10000, 'ngram_range': (2, 5)},
             'scoring_function': euclidian_similarity_capped
             }
}


class Transformer():
    """
    Class for Transformer
    """

    def __init__(self, p_transformer_type, field, p_incidents_df, p_incident_to_match, p_params):
        """
        :param p_transformer_type: One of the key value of TRANSFORMATION dict
        :param field: incident field used in this transformation
        :param p_incidents_df: DataFrame of incident (should contains one columns which same name than incident_field)
        :param p_incident_to_match: DataFrame of the current incident
        :param p_params: Dictionary of all the transformation - TRANSFORMATION
        """
        self.transformer_type = p_transformer_type
        self.field = field
        self.incident_to_match = p_incident_to_match
        self.incidents_df = p_incidents_df
        self.params = p_params

    def fit_transform(self):
        """
        Fit self.incident_to_match and transform self.incidents_df and self.incident_to_match
        :return:
        """
        transformation = self.params[self.transformer_type]
        transformer = transformation['transformer'](self.field, transformation['params'], transformation['normalize'],
                                                    self.incident_to_match)
        x_vect = transformer.fit_transform(self.incidents_df)
        incident_vect = transformer.transform(self.incident_to_match)

        return x_vect, incident_vect

    def get_score(self):
        """
        :return: Add one columns 'similarity %s' % self.field to self.incidents_df Dataframe with the score
        """
        scoring_function = self.params[self.transformer_type]['scoring_function']
        X_vect, incident_vect = self.fit_transform()
        dist = scoring_function(X_vect, incident_vect)
        self.incidents_df['similarity %s' % self.field] = np.round(dist, 2)
        return self.incidents_df


class Model:
    def __init__(self, p_transformation):
        """
        :param p_transformation: Dict with the transformers parameters - TRANSFORMATION
        """
        self.transformation = p_transformation

    def init_prediction(self, p_incident_to_match, p_incidents_df, p_field_for_command_line=[],
                        p_field_for_potential_exact_match=[], p_field_for_display_fields_incidents=[],
                        p_field_for_json=[]):
        """

        :param p_incident_to_match: Dataframe with one incident
        :param p_incidents_df: Dataframe with all the incidents
        :param p_field_for_command_line: list of incident fields that for the transformer 'command_line'
        :param p_field_for_potential_exact_match: list of incident fields that for the transformer 'potential_exact_match'
        :param p_field_for_display_fields_incidents: list of incident fields that for the transformer 'display_fields_incidents'
        :param p_field_for_json: list of incident fields that for the transformer 'json'
        :return:
        """
        self.incident_to_match = p_incident_to_match
        self.incidents_df = p_incidents_df
        self.field_for_command_line = p_field_for_command_line
        self.field_for_potential_exact_match = p_field_for_potential_exact_match
        self.field_for_display_fields_incidents = p_field_for_display_fields_incidents
        self.field_for_json = p_field_for_json

    def predict(self):
        self.remove_empty_or_short_fields()
        self.get_score()
        self.compute_final_score()
        return self.prepare_for_display(), self.field_for_command_line + self.field_for_potential_exact_match + \
            self.field_for_json

    def remove_empty_or_short_fields(self):
        """
        Remove field where value is empty or is shorter than 2 characters or unusable or does not exist in the incident.
        :return:
        """
        remove_list = []
        for field in self.field_for_command_line:
            if field not in self.incident_to_match.columns \
                    or not self.incident_to_match[field].values[0] \
                    or (not isinstance(self.incident_to_match[field].values[0], str) and not isinstance(
                    self.incident_to_match[field].values[0], list)) \
                    or self.incident_to_match[field].values[0] == 'None' \
                    or len(self.incident_to_match[field].values[0]) < 2 \
                    or self.incident_to_match[field].values[0] == 'N/A':
                remove_list.append(field)
        self.field_for_command_line = [x for x in self.field_for_command_line if x not in remove_list]

        remove_list = []
        for field in self.field_for_potential_exact_match:
            if field not in self.incident_to_match.columns or not self.incident_to_match[field].values[
                0] or not isinstance(self.incident_to_match[field].values[0], str) or \
                    len(self.incident_to_match[field].values[0]) < 2 or \
                    self.incident_to_match[field].values[0] == 'None' or self.incident_to_match[field].values[
                    0] == 'N/A':
                remove_list.append(field)
        self.field_for_potential_exact_match = [x for x in self.field_for_potential_exact_match if x not in remove_list]

        remove_list = []
        for field in self.field_for_json:
            if field not in self.incident_to_match.columns or not self.incident_to_match[field].values[
                    0] or self.incident_to_match[field].values[0] == 'None' \
                or len(self.incident_to_match[field].values[0]) < 2 \
                    or self.incident_to_match[field].values[0] == 'N/A' \
                    or all(not x for x in self.incident_to_match[field].values[0]):
                remove_list.append(field)
                self.field_for_json = [x for x in self.field_for_json if x not in remove_list]

    def get_score(self):
        """
        Apply transformation for each field in possible transformer
        :return:
        """
        for field in self.field_for_command_line:
            t = Transformer('commandline', field, self.incidents_df, self.incident_to_match, self.transformation)
            t.get_score()
        for field in self.field_for_potential_exact_match:
            t = Transformer('potentialMatch', field, self.incidents_df, self.incident_to_match, self.transformation)
            t.get_score()
        for field in self.field_for_json:
            t = Transformer('json', field, self.incidents_df, self.incident_to_match, self.transformation)
            t.get_score()

    def compute_final_score(self):
        """
        Compute final score based on average of similarity score for each field transformed
        :return:
        """
        col = self.incidents_df.loc[:, ['similarity %s' % field for field in self.field_for_command_line
                                        + self.field_for_json]]
        self.incidents_df[SIMILARITY_COLUNM_NAME] = np.round(col.mean(axis=1), 2)

    def prepare_for_display(self):
        self.compute_final_score()
        display_fields = remove_duplicates(
            self.field_for_display_fields_incidents + self.field_for_command_line
            + self.field_for_potential_exact_match + [
                'similarity %s' % field for field in
                self.field_for_command_line + self.field_for_json + self.field_for_potential_exact_match])
        df_sorted = self.incidents_df[display_fields + [SIMILARITY_COLUNM_NAME]]
        return df_sorted


def return_clean_date(timestamp: str) -> str:
    """
    Return YYYY-MM-DD
    :param timestamp: str of the date
    :return: Return YYYY-MM-DD
    """
    if timestamp and len(timestamp) > 10:
        return timestamp[:10]
    else:
        return ""


def prepare_incidents_for_display(similar_incidents: pd.DataFrame, confidence: float, show_distance: bool, max_incidents: int,
                                  fields_used: list[str],
                                  aggregate: str, include_indicators_similarity: bool) -> pd.DataFrame:
    """
    Organize data
    :param similar_incidents: DataFrame of incident
    :param confidence: threshold for similarity score
    :param show_distance: If wants to show distance for each of the field
    :param max_incidents: max incidents in the results
    :param fields_used: field used to compute final score
    :param aggregate: if aggragate the data that are identical according to the field - False if used indicators
    :param include_indicators_similarity: if include_indicators_similarity
    :return: Clean Dataframe
    """
    if 'id' in similar_incidents.columns.tolist():
        similar_incidents[COLUMN_ID] = similar_incidents['id'].apply(lambda _id: f"[{_id}](#/Details/{_id})")
    if COLUMN_TIME in similar_incidents.columns:
        similar_incidents[COLUMN_TIME] = similar_incidents[COLUMN_TIME].apply(lambda x: return_clean_date(x))
    if aggregate == 'True':
        agg_fields = [x for x in similar_incidents.columns if x not in FIELDS_NO_AGGREGATION]
        similar_incidents = similar_incidents.groupby(agg_fields, as_index=False, dropna=False).agg(
            {
                COLUMN_TIME: lambda x: f"{min(filter(None, x))} -> {max(filter(None, x))}" if len(x) > 1 else x,
                'id': lambda x: ' , '.join(x),
                COLUMN_ID: lambda x: ' , '.join(x),
            }
        )

    if confidence:
        similar_incidents = similar_incidents[similar_incidents[SIMILARITY_COLUNM_NAME] >= confidence]
    if show_distance == 'False':
        col_to_remove = ['similarity %s' % field for field in fields_used]
        similar_incidents = similar_incidents.drop(col_to_remove, axis=1)
    if include_indicators_similarity == "True":
        similar_incidents = similar_incidents.sort_values(by=ORDER_SCORE_WITH_INDICATORS, ascending=False)
    else:
        similar_incidents = similar_incidents.sort_values(by=ORDER_SCORE_NO_INDICATORS, ascending=False)

    return similar_incidents.head(max_incidents)


def get_incident_by_id(incident_id: str, populate_fields: list[str], from_date: str, to_date: str):
    """
    Get incident acording to incident id
    :param incident_id:
    :param populate_fields:
    :param from_date: from_date
    :param to_date: to_date
    :return: Get incident acording to incident id
    """
    populate_fields_value = ' , '.join(populate_fields)
    message_of_values = build_message_of_values([incident_id, populate_fields_value, from_date, to_date])
    demisto.debug(f'Executing GetIncidentsByQuery, {message_of_values}')
    res = demisto.executeCommand('GetIncidentsByQuery', {
        'query': "id:(%s)" % incident_id,
        'populateFields': populate_fields_value,
        'fromDate': from_date,
        'toDate': to_date,
    })
    if is_error(res):
        return_error(res)
    if not json.loads(res[0]['Contents']):
        return None
    else:
        incident = json.loads(res[0]['Contents'])
        return incident[0]


def get_all_incidents_for_time_window_and_exact_match(exact_match_fields: list[str], populate_fields: list[str],
                                                      incident: dict, from_date: str, to_date: str,
                                                      query_sup: str, limit: int):
    """
    Get incidents for a time window and exact match for somes fields
    :param exact_match_fields: List of field for exact match
    :param populate_fields: List of field to populate
    :param incident: json representing the current incident
    :param from_date: from_date
    :param to_date: to_date
    :param query_sup: additional query
    :param limit: limit of how many incidents we want to query
    :return:
    """
    msg = ""
    exact_match_fields_list = []
    for exact_match_field in exact_match_fields:
        if exact_match_field not in incident.keys():
            msg += "%s \n" % MESSAGE_NO_FIELD % exact_match_field
        else:
            exact_match_fields_list.append(f'{exact_match_field}: "{incident[exact_match_field]}"')
    query = " AND ".join(exact_match_fields_list)
    query += " AND -id:%s " % incident['id']
    if query_sup:
        query += " %s" % query_sup

    populate_fields_value = ' , '.join(populate_fields)
    demisto.debug(f'Executing GetIncidentsByQuery, {build_message_of_values([populate_fields_value, from_date, to_date, limit])}')
    res = demisto.executeCommand('GetIncidentsByQuery', {
        'query': query,
        'populateFields': populate_fields_value,
        'fromDate': from_date,
        'toDate': to_date,
        'limit': limit
    })
    if is_error(res):
        return_error(res)
    incidents = json.loads(res[0]['Contents'])
    if len(incidents) == 0:
        msg += "%s \n" % MESSAGE_NO_INCIDENT_FETCHED
        return None, msg
    if len(incidents) == limit:
        msg += "%s \n" % MESSAGE_WARNING_TRUNCATED % (str(len(incidents)), str(limit))
        return incidents, msg
    return incidents, msg


def extract_fields_from_args(arg: list[str]) -> list[str]:
    fields_list = [preprocess_incidents_field(x.strip(), PREFIXES_TO_REMOVE) for x in arg if x]
    return list(dict.fromkeys(fields_list))


def get_args():  # type: ignore
    """
    Gets argument of this automation
    :return: Argument of this automation
    """
    use_all_field = demisto.args().get('useAllFields')
    if use_all_field == 'True':
        similar_text_field = []
        similar_json_field = ['CustomFields']
        similar_categorical_field = []
        exact_match_fields = ['type']
    else:
        similar_text_field = demisto.args().get('similarTextField', '').split(',')
        similar_text_field = extract_fields_from_args(similar_text_field)

        similar_categorical_field = demisto.args().get('similarCategoricalField', '').split(',')
        similar_categorical_field = extract_fields_from_args(similar_categorical_field)

        similar_json_field = demisto.args().get('similarJsonField', '').split(',')
        similar_json_field = extract_fields_from_args(similar_json_field)

        exact_match_fields = demisto.args().get('fieldExactMatch', '').split(',')
        exact_match_fields = extract_fields_from_args(exact_match_fields)

    display_fields = demisto.args().get('fieldsToDisplay', '').split(',')
    display_fields = [x.strip() for x in display_fields if x]
    display_fields = list(set(['id', 'created', 'name'] + display_fields))
    display_fields = list(dict.fromkeys(display_fields))

    from_date = demisto.args().get('fromDate')
    to_date = demisto.args().get('toDate')
    show_similarity = demisto.args().get('showIncidentSimilarityForAllFields')
    confidence = float(demisto.args().get('minimunIncidentSimilarity'))
    max_incidents = int(demisto.args().get('maxIncidentsToDisplay'))
    query = demisto.args().get('query')
    aggregate = demisto.args().get('aggreagateIncidentsDifferentDate')
    limit = int(demisto.args()['limit'])
    show_actual_incident = demisto.args().get('showCurrentIncident')
    incident_id = demisto.args().get('incidentId')
    include_indicators_similarity = demisto.args().get('includeIndicatorsSimilarity')

    return similar_text_field, similar_json_field, similar_categorical_field, exact_match_fields, display_fields, \
        from_date, to_date, show_similarity, confidence, max_incidents, query, aggregate, limit, \
        show_actual_incident, incident_id, include_indicators_similarity


def load_current_incident(incident_id: str, populate_fields: list[str], from_date: str, to_date: str):
    """
    Load current incident if incident_id given or load current incident investigated
    :param incident_id: incident_id
    :param populate_fields: populate_fields
    :param from_date: from_date
    :param to_date: to_date
    :return:
    """
    if not incident_id:
        incident = demisto.incidents()[0]
        cf = incident.pop('CustomFields', {}) or {}
        incident.update(cf)
        incident = {k: v for k, v in incident.items() if k in populate_fields}
        incident_id = incident['id']
    else:
        incident = get_incident_by_id(incident_id, populate_fields, from_date, to_date)
        if not incident:
            return None, incident_id
    return incident, incident_id


def remove_fields_not_in_incident(*args, incorrect_fields):
    """
    Return list without field in incorrect_fields
    :param args: *List of fields
    :param incorrect_fields: fields that we don't want
    :return:
    """
    return [[x for x in field_type if x not in incorrect_fields] for field_type in args]


def get_similar_incidents_by_indicators(args: dict):
    """
    Use DBotFindSimilarIncidentsByIndicators automation and return similars incident from the automation
    :param args: argument for DBotFindSimilarIncidentsByIndicators automation
    :return:  return similars incident from the automation
    """
    demisto.debug('Executing DBotFindSimilarIncidentsByIndicators')
    res = demisto.executeCommand('DBotFindSimilarIncidentsByIndicators', args)
    if is_error(res):
        return_error(get_error(res))
    res = get_data_from_indicators_automation(res, TAG_SCRIPT_INDICATORS)
    return res


def get_data_from_indicators_automation(res, TAG_SCRIPT_INDICATORS_VALUE):
    if res is not None:
        for entry in res:
            if entry and entry.get('Tags') and TAG_SCRIPT_INDICATORS_VALUE in entry.get('Tags'):
                return entry['Contents']
    return None


def dumps_json_field_in_incident(incident: dict):
    """
    Dumps value that are dict in for incident values
    :param incident: json representing the incident
    :return:
    """
    for field in incident:
        if isinstance(incident[field], dict):
            incident[field] = json.dumps(incident[field])
    incident_df = pd.DataFrame.from_dict(incident, orient='index').T
    return incident_df


def return_outputs_summary(confidence: float, number_incident_fetched: int, number_incidents_found: int,
                           fields_used: list[str], global_msg: str) -> None:
    """
    Return entry for summary of the automation - Give information about the automation run
    :param confidence: confidence level given by the user
    :param number_incident_fetched: number of incident fetched from the instance
    :param number_incidents_found: number of similar incident found
    :param fields_used: Fields used to find similarity
    :param global_msg: informative message
    :return:
    """
    summary = {
        'Confidence': str(confidence),
        f'Number of {INCIDENT_ALIAS}s fetched with exact match ': number_incident_fetched,
        f'Number of similar {INCIDENT_ALIAS}s found ': number_incidents_found,
        'Valid fields used for similarity': ', '.join(fields_used),
    }
    return_outputs(readable_output=global_msg + tableToMarkdown("Summary", summary))


def create_context_for_incidents(similar_incidents=pd.DataFrame()):
    """
    Return context from dataframe of incident
    :param similar_incidents: DataFrame of incidents with indicators
    :return: context
    """
    similar_incidents = similar_incidents.replace(np.nan, '', regex=True)
    if len(similar_incidents) == 0:
        context = {
            'similarIncidentList': {},
            'isSimilarIncidentFound': False
        }
    else:
        context = {
            'similarIncident': (similar_incidents.to_dict(orient='records')),
            'isSimilarIncidentFound': True
        }
    return context


def return_outputs_similar_incidents(show_actual_incident: bool, current_incident: pd.DataFrame,
                                     similar_incidents: pd.DataFrame, context: dict,
                                     tag: str | None = None):
    """
    Return entry and context for similar incidents
    :param show_actual_incident: Boolean if showing the current incident
    :param current_incident: current incident
    :param similar_incidents: DataFrame of the similar incidents
    :param colums_to_display: List of columns we want to show in the tableToMarkdown
    :param context: context for the entry
    :param tag: tag for the entry
    :return: None
    """
    # Columns to show for outputs
    colums_to_display = similar_incidents.columns.tolist()
    colums_to_display = [x for x in FIRST_COLUMNS_INCIDENTS_DISPLAY if x in similar_incidents.columns] + \
                        [x for x in colums_to_display if (x not in FIRST_COLUMNS_INCIDENTS_DISPLAY and x not in
                                                          REMOVE_COLUMNS_INCIDENTS_DISPLAY)]

    first_col = [x for x in colums_to_display if x in current_incident.columns]
    col_current_incident_to_display = first_col + [x for x in current_incident.columns if
                                                   (x not in first_col and x not in REMOVE_COLUMNS_INCIDENTS_DISPLAY)]

    similar_incidents = similar_incidents.rename(str.title, axis='columns')
    current_incident = current_incident.rename(str.title, axis='columns')

    colums_to_display = [x.title() for x in colums_to_display]
    col_current_incident_to_display = [x.title() for x in col_current_incident_to_display]

    similar_incidents = similar_incidents.replace(np.nan, '', regex=True)
    current_incident = current_incident.replace(np.nan, '', regex=True)

    similar_incidents_json = similar_incidents.to_dict(orient='records')
    incident_json = current_incident.to_dict(orient='records')

    if show_actual_incident == 'True':
        return_outputs(
            readable_output=tableToMarkdown(
                f"Current {INCIDENT_ALIAS.capitalize()}", incident_json, col_current_incident_to_display))
    readable_output = tableToMarkdown(f"Similar {INCIDENT_ALIAS.capitalize()}s", similar_incidents_json, colums_to_display)
    return_entry = {
        "Type": entryTypes["note"],
        "HumanReadable": readable_output,
        "ContentsFormat": formats['json'],
        "Contents": similar_incidents_json,
        "EntryContext": {'DBotFindSimilarIncidents': context},
    }
    if tag is not None:
        return_entry["Tags"] = [f'SimilarIncidents_{tag}']
    demisto.results(return_entry)


def find_incorrect_fields(populate_fields: list[str], incidents_df: pd.DataFrame, global_msg: str):
    """
    Check Field that appear in populate_fields but are not in the incidents_df and return message
    :param populate_fields: List of fields
    :param incidents_df: DataFrame of the incidents with fields in columns
    :param global_msg: global_msg
    :return: global_msg, incorrect_fields
    """
    incorrect_fields = [i for i in populate_fields if i not in incidents_df.columns.tolist()]
    if incorrect_fields:
        global_msg += "%s \n" % MESSAGE_INCORRECT_FIELD % ' , '.join(
            incorrect_fields)
    return global_msg, incorrect_fields


def return_outputs_error(error_msg):
    return_entry = {"Type": entryTypes["note"],
                    "HumanReadable": error_msg,
                    "ContentsFormat": formats['json'],
                    "Contents": None,
                    "EntryContext": None,
                    "Tags": ['Error.id']
                    }
    demisto.results(return_entry)


def return_outputs_similar_incidents_empty():
    """
    Return entry and context for similar incidents if no similar incidents were found
    :return:
    """
    return_outputs(
        readable_output=f'### Similar {INCIDENT_ALIAS.capitalize()}\nNo Similar {INCIDENT_ALIAS}s were found.',
        outputs={'DBotFindSimilarIncidents': create_context_for_incidents()}
    )


def enriched_with_indicators_similarity(full_args_indicators_script: dict, similar_incidents: pd.DataFrame):
    """
    Take DataFrame of similar_incidents and args for indicators script and add information about indicators
    to similar_incidents
    :param full_args_indicators_script: args for indicators script
    :param similar_incidents: DataFrame of incidents
    :return: similar_incidents enriched with indicators data
    """
    indicators_similarity_json = get_similar_incidents_by_indicators(full_args_indicators_script)
    indicators_similarity_df = pd.DataFrame(indicators_similarity_json)
    if indicators_similarity_df.empty:
        indicators_similarity_df = pd.DataFrame(
            columns=[SIMILARITY_COLUNM_NAME_INDICATOR, 'Identical indicators', 'id'])
    keep_columns = [x for x in KEEP_COLUMNS_INDICATORS if x not in similar_incidents]
    indicators_similarity_df.index = indicators_similarity_df.id
    similar_incidents.loc[:, keep_columns] = indicators_similarity_df[keep_columns]
    values = {SIMILARITY_COLUNM_NAME_INDICATOR: 0, 'Identical indicators': ""}
    similar_incidents = similar_incidents.fillna(value=values)
    return similar_incidents


def prepare_current_incident(incident_df: pd.DataFrame, display_fields: list[str], similar_text_field: list[str],
                             similar_json_field: list[str], similar_categorical_field: list[str],
                             exact_match_fields: list[str]) -> pd.DataFrame:
    """
    Prepare current incident for visualization
    :param incident_df: incident_df
    :param display_fields: display_fields
    :param similar_text_field: similar_text_field
    :param similar_json_field: similar_json_field
    :param similar_categorical_field: similar_categorical_field
    :param exact_match_fields: exact_match_fields
    :return:
    """

    incident_filter = incident_df.copy()[[x for x in
                                          display_fields + similar_text_field + similar_categorical_field
                                          + exact_match_fields if x in incident_df.columns]]
    if COLUMN_TIME in incident_filter.columns.tolist():
        incident_filter[COLUMN_TIME] = incident_filter[COLUMN_TIME].apply(lambda x: return_clean_date(x))
    if 'id' in incident_filter.columns.tolist():
        incident_filter[COLUMN_ID] = incident_filter['id'].apply(lambda _id: f"[{_id}](#/Details/{_id})")
    return incident_filter


def build_message_of_values(fields: list[Any]):
    """
    Prepare a message to be used in logs
    :param fields: List of fields
    :return: A text message snippet
    """
    return "; ".join([f'{current_field}' for current_field in fields])


def main():
    similar_text_field, similar_json_field, similar_categorical_field, exact_match_fields, display_fields, from_date, \
        to_date, show_distance, confidence, max_incidents, query, aggregate, limit, show_actual_incident, \
        incident_id, include_indicators_similarity = get_args()
    fields_values = build_message_of_values([similar_text_field, similar_json_field, similar_categorical_field,
                                             exact_match_fields, display_fields, from_date, to_date, confidence,
                                             max_incidents, aggregate, limit, incident_id,
                                             ])
    demisto.debug(f"Starting,\n{fields_values=}")

    global_msg = ""

    populate_fields = similar_text_field + similar_json_field + similar_categorical_field + exact_match_fields \
        + display_fields + ['id']
    populate_high_level_fields = keep_high_level_field(populate_fields)

    incident, incident_id = load_current_incident(incident_id, populate_high_level_fields, from_date, to_date)
    if not incident:
        return_outputs_error(error_msg="%s \n" % MESSAGE_NO_CURRENT_INCIDENT % incident_id)
        return None, global_msg

    demisto.debug(f'{exact_match_fields=}, {populate_high_level_fields=}')

    # load the related incidents
    populate_fields.remove('id')
    incidents, msg = get_all_incidents_for_time_window_and_exact_match(exact_match_fields, populate_high_level_fields,
                                                                       incident,
                                                                       from_date, to_date, query, limit)
    global_msg += "%s \n" % msg

    if incidents:
<<<<<<< HEAD
        demisto.debug(f'Found {len(incidents)} incidents for {incident_id=}')
    else:
        demisto.debug(f'No incidents found for {incident_id=}')
=======
        demisto.debug(f'Found {len(incidents)} {INCIDENT_ALIAS}s for {incident_id=}')
    else:
        demisto.debug(f'No {INCIDENT_ALIAS}s found for {incident_id=}')
>>>>>>> 51ee7d33
        return_outputs_summary(confidence, 0, 0, [], global_msg)
        return_outputs_similar_incidents_empty()
        return None, global_msg
    number_incident_fetched = len(incidents)

    incidents_df = pd.DataFrame(incidents)
    incidents_df.index = incidents_df.id

    incidents_df = fill_nested_fields(incidents_df, incidents, similar_text_field, similar_categorical_field)

    # Find given fields that does not exist in the incident
    global_msg, incorrect_fields = find_incorrect_fields(populate_fields, incidents_df, global_msg)

    # remove fields that does not exist in the incidents
    display_fields, similar_text_field, similar_json_field, similar_categorical_field = \
        remove_fields_not_in_incident(display_fields, similar_text_field, similar_json_field, similar_categorical_field,
                                      incorrect_fields=incorrect_fields)

    # Dumps all dict in the current incident
    incident_df = dumps_json_field_in_incident(incident)
    incident_df = fill_nested_fields(incident_df, incident, similar_text_field, similar_categorical_field)

    # Model prediction
    model = Model(p_transformation=TRANSFORMATION)
    model.init_prediction(incident_df, incidents_df, similar_text_field,
                          similar_categorical_field, display_fields, similar_json_field)
    similar_incidents, fields_used = model.predict()

    if len(fields_used) == 0:
        global_msg += "%s \n" % MESSAGE_NO_FIELDS_USED
        return_outputs_summary(confidence, number_incident_fetched, 0, fields_used, global_msg)
        return_outputs_similar_incidents_empty()
        return None, global_msg

    # Get similarity based on indicators
    if include_indicators_similarity == "True":
        args_defined_by_user = {key: demisto.args().get(key) for key in KEYS_ARGS_INDICATORS}
        full_args_indicators_script = {**CONST_PARAMETERS_INDICATORS_SCRIPT, **args_defined_by_user}
        similar_incidents = enriched_with_indicators_similarity(full_args_indicators_script, similar_incidents)

    similar_incidents = prepare_incidents_for_display(similar_incidents, confidence, show_distance, max_incidents,
                                                      fields_used, aggregate, include_indicators_similarity)

    # Filter incident to investigate
    incident_filter = prepare_current_incident(incident_df, display_fields, similar_text_field, similar_json_field,
                                               similar_categorical_field, exact_match_fields)

    # Return summary outputs of the automation
    number_incidents_found = len(similar_incidents)
    return_outputs_summary(confidence, number_incident_fetched, number_incidents_found, fields_used, global_msg)

    # Create context and outputs
    context = create_context_for_incidents(similar_incidents)
    return_outputs_similar_incidents(show_actual_incident, incident_filter, similar_incidents, context, TAG_INCIDENT)
    return similar_incidents, global_msg


if __name__ in ['__main__', '__builtin__', 'builtins']:
    main()<|MERGE_RESOLUTION|>--- conflicted
+++ resolved
@@ -9,11 +9,7 @@
 import json
 import pandas as pd
 from scipy.spatial.distance import cdist
-<<<<<<< HEAD
-from typing import Any, List, Dict, Union
-=======
 from typing import Any
->>>>>>> 51ee7d33
 
 warnings.simplefilter("ignore")
 warnings.filterwarnings('ignore', category=UserWarning)
@@ -936,15 +932,9 @@
     global_msg += "%s \n" % msg
 
     if incidents:
-<<<<<<< HEAD
-        demisto.debug(f'Found {len(incidents)} incidents for {incident_id=}')
-    else:
-        demisto.debug(f'No incidents found for {incident_id=}')
-=======
         demisto.debug(f'Found {len(incidents)} {INCIDENT_ALIAS}s for {incident_id=}')
     else:
         demisto.debug(f'No {INCIDENT_ALIAS}s found for {incident_id=}')
->>>>>>> 51ee7d33
         return_outputs_summary(confidence, 0, 0, [], global_msg)
         return_outputs_similar_incidents_empty()
         return None, global_msg
