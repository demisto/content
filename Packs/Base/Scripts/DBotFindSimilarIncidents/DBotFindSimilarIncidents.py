import demistomock as demisto
from CommonServerPython import *
from CommonServerUserPython import *
import warnings
import numpy as np
import re
from sklearn.feature_extraction.text import TfidfVectorizer
from sklearn.base import BaseEstimator, TransformerMixin
import json
import pandas as pd
from scipy.spatial.distance import cdist

warnings.simplefilter("ignore")

MESSAGE_NO_FIELDS_USED = "- No field are used to find similarity. Possible reasons: 1) No field selected  " \
                         " 2) Selected field are empty for this incident  3) Fields are misspelled"

MESSAGE_NO_INCIDENT_FETCHED = "- 0 incidents fetched with these exact match for the given dates."

MESSAGE_WARNING_TRUNCATED = "- Incidents fetched have been truncated to %s, please either add incident fields in " \
                            "fieldExactMatch, enlarge the time period or increase the limit argument " \
                            "to more than %s."

MESSAGE_NO_CURRENT_INCIDENT = "- Incident %s does not exist. Please check incidentId value or that you are running " \
                              "the command within an incident."
MESSAGE_NO_FIELD = "- %s field(s) does not exist in the current incident."
MESSAGE_INCORRECT_FIELD = "- %s field(s) don't/doesn't exist within the fetched incidents."

SIMILARITY_COLUNM_NAME = 'similarity incident'
SIMILARITY_COLUNM_NAME_INDICATOR = 'similarity indicators'
IDENTICAL_INDICATOR = 'Identical indicators'
ORDER_SCORE_WITH_INDICATORS = [SIMILARITY_COLUNM_NAME, SIMILARITY_COLUNM_NAME_INDICATOR]
ORDER_SCORE_NO_INDICATORS = [SIMILARITY_COLUNM_NAME]
COLUMN_ID = 'incident ID'
FIRST_COLUMNS_INCIDENTS_DISPLAY = [COLUMN_ID, 'created', 'name', SIMILARITY_COLUNM_NAME,
                                   SIMILARITY_COLUNM_NAME_INDICATOR,
                                   IDENTICAL_INDICATOR]
REMOVE_COLUMNS_INCIDENTS_DISPLAY = ['id', 'Id']
FIELDS_NO_AGGREGATION = ['id', 'created', COLUMN_ID]
COLUMN_TIME = 'created'
TAG_INCIDENT = 'incidents'
TAG_SCRIPT_INDICATORS = "similarIncidents"

PREFIXES_TO_REMOVE = ['incident.']
CONST_PARAMETERS_INDICATORS_SCRIPT = {'threshold': '0',
                                      'showActualIncident': 'False',
                                      'debug': 'False',
                                      'maxIncidentsToDisplay': '3000'
                                      }
KEYS_ARGS_INDICATORS = ['indicatorsTypes', 'maxIncidentsInIndicatorsForWhiteList', 'minNumberOfIndicators',
                        'incidentId']

REGEX_DATE_PATTERN = [re.compile("^(\d{4}-\d{2}-\d{2})T(\d{2}:\d{2}:\d{2})Z"),
                      re.compile("(\d{4}-\d{2}-\d{2})T(\d{2}:\d{2}:\d{2}).*")]
REGEX_IP = re.compile(
    r'(([0-9]|[1-9][0-9]|1[0-9]{2}|2[0-4][0-9]|25[0-5])\.){3}([0-9]|[1-9][0-9]|1[0-9]{2}|2[0-4][0-9]|25[0-5])')
REPLACE_COMMAND_LINE = {"=": " = ", "\\": "/", "[": "", "]": "", '"': "", "'": "", }


def keep_high_level_field(incidents_field: List[str]) -> List[str]:
    """
    Return list of fields if they are in the first level of the argument - xdralert.commandline will return xdralert
    :param incidents_field: list of incident fields
    :return: Return list of fields
    """
    return [x.split('.')[0] if '.' in x else x for x in incidents_field]


def wrapped_list(obj: List) -> List:
    """
    Wrapped object into a list if not list
    :param obj:
    :return:
    """
    if not isinstance(obj, list):
        return [obj]
    return obj


def preprocess_incidents_field(incidents_field: str, prefix_to_remove: List[str]) -> str:
    """
    Remove prefixe from incident fields
    :param incidents_field: field
    :param prefix_to_remove: prefix_to_remove
    :return: field without prefix
    """
    incidents_field = incidents_field.strip()
    for prefix in prefix_to_remove:
        if incidents_field.startswith(prefix):
            incidents_field = incidents_field[len(prefix):]
    return incidents_field


def check_list_of_dict(obj) -> bool:  # type: ignore
    """
    If object is list of dict
    :param obj: any object
    :return: boolean if object is list of dict
    """
    return bool(obj) and all(isinstance(elem, dict) for elem in obj)  # type: ignore


def remove_duplicates(seq: List[str]) -> List[str]:
    seen = set()  # type: ignore
    seen_add = seen.add
    return [x for x in seq if not (x in seen or seen_add(x))]


def recursive_filter(item: Union[List[Dict], Dict], regex_patterns: List, *fieldsToRemove):
    """

    :param item: Dict of list of Dict
    :param regex_patterns: List of regex pattern to remove from the dict
    :param fieldsToRemove: values to remove from the object
    :return: Dict or List of Dict without unwanted values or regex pattern
    """
    if isinstance(item, list):
        return [recursive_filter(entry, regex_patterns, *fieldsToRemove) for entry in item if entry not in fieldsToRemove]
    if isinstance(item, dict):
        result = {}
        for key, value in item.items():
            value = recursive_filter(value, regex_patterns, *fieldsToRemove)
            if key not in fieldsToRemove and value not in fieldsToRemove and (not match_one_regex(value, regex_patterns)):
                result[key] = value
        return result
    return item


def match_one_regex(string: str, patterns) -> bool:  # type: ignore
    """
    If string matches one or more from patterns
    :param string: string
    :param patterns: List of regex pattern
    :return:
    """
    if not isinstance(string, str):
        return False
    if len(patterns) == 0:
        return False
    if len(patterns) == 1:
        return bool(patterns[0].match(string))
    else:
        return match_one_regex(string, patterns[1:]) or bool(patterns[0].match(string))


def normalize_json(obj) -> str:  # type: ignore
    """
    Normalize json from removing unwantd regex pattern or stop word
    :param obj:Dumps of a json or dict
    :return:
    """
    if isinstance(obj, float) or not obj:
        return " "
    if isinstance(obj, str):
        obj = json.loads(obj)
    if check_list_of_dict(obj):
        obj = {k: v for k, v in enumerate(obj)}
    if not isinstance(obj, dict):
        return " "
    my_dict = recursive_filter(obj, REGEX_DATE_PATTERN, "None", "N/A", None, "")
    my_string = json.dumps(my_dict)
    pattern = re.compile('([^\s\w]|_)+')
    my_string = pattern.sub(" ", my_string)
    my_string = my_string.lower()
    return my_string


def normalize_command_line(command: str) -> str:
    """
    Normalize command line
    :param command: command line
    :return: Normalized command line
    """
    if command and isinstance(command, str):
        my_string = command.lower()
        my_string = "".join([REPLACE_COMMAND_LINE.get(c, c) for c in my_string])
        my_string = REGEX_IP.sub('IP', my_string)
        my_string = my_string.strip()
        return my_string
    else:
        return ''


def fill_nested_fields(incidents_df: pd.DataFrame, incidents: pd.DataFrame, *list_of_field_list: List[str]) -> \
        pd.DataFrame:
    for field_type in list_of_field_list:
        for field in field_type:
            if '.' in field:
                if isinstance(incidents, list):
                    value_list = [wrapped_list(demisto.dt(incident, field)) for incident in incidents]
                    value_list = [' '.join(list(filter(lambda x: x not in ['None', None, 'N/A'], x))) for x in
                                  value_list]
                else:
                    value_list = wrapped_list(demisto.dt(incidents, field))
                    value_list = ' '.join(  # type: ignore
                        list(filter(lambda x: x not in ['None', None, 'N/A'], value_list)))  # type: ignore
                incidents_df[field] = value_list
    return incidents_df


def normalize_identity(my_string: str) -> str:
    """
    Return identity if string
    :param my_string: string
    :return: my_string
    """
    if my_string and isinstance(my_string, str):
        return my_string
    else:
        return ''


def euclidian_similarity_capped(x: np.ndarray, y: np.ndarray) -> np.ndarray:
    """
    Return max between 1 and euclidian distance between X and y
    :param x: np.array n*m
    :param y: np.array 1*m
    :return: np.array of ditance 1*n
    """
    return np.maximum(1 - cdist(x, y)[:, 0], 0)


def identity(X, y):  # type: ignore
    """
    Return np.nan if value is different and 1 if value is the same
    :param X: np.array
    :param y: np.array
    :return; np.array
    """
    z = (X.to_numpy() == y.to_numpy()).astype(float)
    z[z == 0] = np.nan
    return z


class Tfidf(BaseEstimator, TransformerMixin):
    """
    TFIDF transformer
    """

    def __init__(self, incident_field: str, tfidf_params: dict, normalize_function, current_incident):
        """
        :param incident_field: incident on which we want to use the transformer
        :param tfidf_params: parameters of TFIDF
        :param normalize_function: Normalize function to apply on each sample of the corpus before the vectorization
        :param current_incident: current incident
        """
        self.incident_field = incident_field
        self.params = tfidf_params
        self.normalize_function = normalize_function
        if self.normalize_function:
            current_incident = current_incident[self.incident_field].apply(self.normalize_function)
        self.vocabulary = TfidfVectorizer(**self.params, use_idf=False).fit(current_incident).vocabulary_
        self.vec = TfidfVectorizer(**self.params, vocabulary=self.vocabulary)

    def fit(self, x):
        """
        Fit TFIDF transformer
        :param x: incident on which we want to fit the transfomer
        :return: self
        """
        if self.normalize_function:
            x = x[self.incident_field].apply(self.normalize_function)
        self.vec.fit(x)
        return self

    def transform(self, x):
        """
        Transform x with the trained vectorizer
        :param x: DataFrame or np.array
        :return:
        """
        if self.normalize_function:
            x = x[self.incident_field].apply(self.normalize_function)
        else:
            x = x[self.incident_field]
        return self.vec.transform(x).toarray()


class Identity(BaseEstimator, TransformerMixin):
    """
    Identity transformer for Categorical field
    """

    def __init__(self, feature_names, identity_params, normalize_function, x=None):
        self.feature_names = feature_names
        self.normalize_function = normalize_function
        self.identity_params = identity_params

    def fit(self, x, y=None):
        return self

    def transform(self, x, y=None):
        if self.normalize_function:
            return x[self.feature_names].apply(self.normalize_function)
        else:
            return x[self.feature_names]


TRANSFORMATION = {
    'commandline': {'transformer': Tfidf,
                    'normalize': normalize_command_line,
                    'params': {'analyzer': 'char', 'max_features': 2000, 'ngram_range': (2, 5)},
                    'scoring_function': euclidian_similarity_capped
                    },
    'potentialMatch': {'transformer': Identity,
                       'normalize': None,
                       'params': {},
                       'scoring_function': identity
                       },
    'json': {'transformer': Tfidf,
             'normalize': normalize_json,
<<<<<<< HEAD
             'params': {'analyzer': 'char', 'max_features': 10000, 'ngram_range': (2, 5)},
=======
             'params': {'analyzer': 'char', 'max_features': 5000, 'ngram_range': (1, 5)},
>>>>>>> 1dcda063
             'scoring_function': euclidian_similarity_capped
             }
}


class Transformer():
    """
    Class for Transformer
    """

    def __init__(self, p_transformer_type, field, p_incidents_df, p_incident_to_match, p_params):
        """
        :param p_transformer_type: One of the key value of TRANSFORMATION dict
        :param field: incident field used in this transformation
        :param p_incidents_df: DataFrame of incident (should contains one columns which same name than incident_field)
        :param p_incident_to_match: DataFrame of the current incident
        :param p_params: Dictionary of all the transformation - TRANSFORMATION
        """
        self.transformer_type = p_transformer_type
        self.field = field
        self.incident_to_match = p_incident_to_match
        self.incidents_df = p_incidents_df
        self.params = p_params

    def fit_transform(self):
        """
        Fit self.incident_to_match and transform self.incidents_df and self.incident_to_match
        :return:
        """
        transformation = self.params[self.transformer_type]
        transformer = transformation['transformer'](self.field, transformation['params'], transformation['normalize'],
                                                    self.incident_to_match)
        x_vect = transformer.fit_transform(self.incidents_df)
        incident_vect = transformer.transform(self.incident_to_match)

        return x_vect, incident_vect

    def get_score(self):
        """
        :return: Add one columns 'similarity %s' % self.field to self.incidents_df Dataframe with the score
        """
        scoring_function = self.params[self.transformer_type]['scoring_function']
        X_vect, incident_vect = self.fit_transform()
        dist = scoring_function(X_vect, incident_vect)
        self.incidents_df['similarity %s' % self.field] = np.round(dist, 2)
        return self.incidents_df


class Model:
    def __init__(self, p_transformation):
        """
        :param p_transformation: Dict with the transformers parameters - TRANSFORMATION
        """
        self.transformation = p_transformation

    def init_prediction(self, p_incident_to_match, p_incidents_df, p_field_for_command_line=[],
                        p_field_for_potential_exact_match=[], p_field_for_display_fields_incidents=[],
                        p_field_for_json=[]):
        """

        :param p_incident_to_match: Dataframe with one incident
        :param p_incidents_df: Dataframe with all the incidents
        :param p_field_for_command_line: list of incident fields that for the transformer 'command_line'
        :param p_field_for_potential_exact_match: list of incident fields that for the transformer 'potential_exact_match'
        :param p_field_for_display_fields_incidents: list of incident fields that for the transformer 'display_fields_incidents'
        :param p_field_for_json: list of incident fields that for the transformer 'json'
        :return:
        """
        self.incident_to_match = p_incident_to_match
        self.incidents_df = p_incidents_df
        self.field_for_command_line = p_field_for_command_line
        self.field_for_potential_exact_match = p_field_for_potential_exact_match
        self.field_for_display_fields_incidents = p_field_for_display_fields_incidents
        self.field_for_json = p_field_for_json

    def predict(self):
        self.remove_empty_field()
        self.get_score()
        self.compute_final_score()
        return self.prepare_for_display(), self.field_for_command_line + self.field_for_potential_exact_match + \
            self.field_for_json

    def remove_empty_field(self):
        """
        Remove field where value if empty or unusable or does not exist in the incident...
        :return:
        """
        remove_list = []
        for field in self.field_for_command_line:
            if field not in self.incident_to_match.columns or not self.incident_to_match[field].values[
                0] or not isinstance(self.incident_to_match[field].values[0], str) or \
                    self.incident_to_match[field].values[0] == 'None' or self.incident_to_match[field].values[
                    0] == 'N/A':
                remove_list.append(field)
        self.field_for_command_line = [x for x in self.field_for_command_line if x not in remove_list]

        remove_list = []
        for field in self.field_for_potential_exact_match:
            if field not in self.incident_to_match.columns or not self.incident_to_match[field].values[
                0] or not isinstance(self.incident_to_match[field].values[0], str) or \
                    self.incident_to_match[field].values[0] == 'None' or self.incident_to_match[field].values[
                    0] == 'N/A':
                remove_list.append(field)
        self.field_for_potential_exact_match = [x for x in self.field_for_potential_exact_match if x not in remove_list]

        remove_list = []
        for field in self.field_for_json:
            if field not in self.incident_to_match.columns or not self.incident_to_match[field].values[
                0] or self.incident_to_match[field].values[0] == 'None' or self.incident_to_match[field].values[
                    0] == 'N/A' or all(not x for x in self.incident_to_match[field].values[0]):
                remove_list.append(field)
        self.field_for_json = [x for x in self.field_for_json if x not in remove_list]

    def get_score(self):
        """
        Apply transformation for each field in possible transformer
        :return:
        """
        for field in self.field_for_command_line:
            t = Transformer('commandline', field, self.incidents_df, self.incident_to_match, self.transformation)
            t.get_score()
        for field in self.field_for_potential_exact_match:
            t = Transformer('potentialMatch', field, self.incidents_df, self.incident_to_match, self.transformation)
            t.get_score()
        for field in self.field_for_json:
            t = Transformer('json', field, self.incidents_df, self.incident_to_match, self.transformation)
            t.get_score()

    def compute_final_score(self):
        """
        Compute final score based on average of similarity score for each field transformed
        :return:
        """
        col = self.incidents_df.loc[:, ['similarity %s' % field for field in self.field_for_command_line
                                        + self.field_for_json]]
        self.incidents_df[SIMILARITY_COLUNM_NAME] = np.round(col.mean(axis=1), 2)

    def prepare_for_display(self):
        self.compute_final_score()
        display_fields = remove_duplicates(
            self.field_for_display_fields_incidents + self.field_for_command_line
            + self.field_for_potential_exact_match + [
                'similarity %s' % field for field in
                self.field_for_command_line + self.field_for_json + self.field_for_potential_exact_match])
        df_sorted = self.incidents_df[display_fields + [SIMILARITY_COLUNM_NAME]]
        return df_sorted


def return_clean_date(timestamp: str) -> str:
    """
    Return YYYY-MM-DD
    :param timestamp: str of the date
    :return: Return YYYY-MM-DD
    """
    if timestamp and len(timestamp) > 10:
        return timestamp[:10]
    else:
        return ""


def prepare_incidents_for_display(similar_incidents: pd.DataFrame, confidence: float, show_distance: bool, max_incidents: int,
                                  fields_used: List[str],
                                  aggregate: str, include_indicators_similarity: bool) -> pd.DataFrame:
    """
    Organize data
    :param similar_incidents: DataFrame of incident
    :param confidence: threshold for similarity score
    :param show_distance: If wants to show distance for each of the field
    :param max_incidents: max incidents in the results
    :param fields_used: field used to compute final score
    :param aggregate: if aggragate the data that are identical according to the field - False if used indicators
    :param include_indicators_similarity: if include_indicators_similarity
    :return: Clean Dataframe
    """
    if 'id' in similar_incidents.columns.tolist():
        similar_incidents[COLUMN_ID] = similar_incidents['id'].apply(lambda _id: "[%s](#/Details/%s)" % (_id, _id))
    if COLUMN_TIME in similar_incidents.columns:
        similar_incidents[COLUMN_TIME] = similar_incidents[COLUMN_TIME].apply(lambda x: return_clean_date(x))
    if aggregate == 'True':
        agg_fields = [x for x in similar_incidents.columns if x not in FIELDS_NO_AGGREGATION]
        similar_incidents = similar_incidents.groupby(agg_fields, as_index=False, dropna=False).agg(
            {
                COLUMN_TIME: lambda x: "%s -> %s" % (min(filter(None, x)), max(filter(None, x))) if len(x) > 1 else x,
                'id': lambda x: ' , '.join(x),
                COLUMN_ID: lambda x: ' , '.join(x),
            }
        )

    if confidence:
        similar_incidents = similar_incidents[similar_incidents[SIMILARITY_COLUNM_NAME] >= confidence]
    if show_distance == 'False':
        col_to_remove = ['similarity %s' % field for field in fields_used]
        similar_incidents.drop(col_to_remove, axis=1, inplace=True)
    if include_indicators_similarity == "True":
        similar_incidents = similar_incidents.sort_values(by=ORDER_SCORE_WITH_INDICATORS, ascending=False)
    else:
        similar_incidents = similar_incidents.sort_values(by=ORDER_SCORE_NO_INDICATORS, ascending=False)

    return similar_incidents.head(max_incidents)


def get_incident_by_id(incident_id: str, populate_fields: List[str], from_date: str, to_date: str):
    """
    Get incident acording to incident id
    :param incident_id:
    :param populate_fields:
    :param from_date: from_date
    :param to_date: to_date
    :return: Get incident acording to incident id
    """
    res = demisto.executeCommand('GetIncidentsByQuery', {
        'query': "id:(%s)" % incident_id,
        'populateFields': ' , '.join(populate_fields),
        'fromDate': from_date,
        'toDate': to_date,
    })
    if is_error(res):
        return_error(res)
    if not json.loads(res[0]['Contents']):
        return None
    else:
        incident = json.loads(res[0]['Contents'])
        return incident[0]


def get_all_incidents_for_time_window_and_exact_match(exact_match_fields: List[str], populate_fields: List[str],
                                                      incident: Dict, from_date: str, to_date: str,
                                                      query_sup: str, limit: int):
    """
    Get incidents for a time window and exact match for somes fields
    :param exact_match_fields: List of field for exact match
    :param populate_fields: List of field to populate
    :param incident: json representing the current incident
    :param from_date: from_date
    :param to_date: to_date
    :param query_sup: additional query
    :param limit: limit of how many incidents we want to query
    :return:
    """
    msg = ""
    exact_match_fields_list = []
    for exact_match_field in exact_match_fields:
        if exact_match_field not in incident.keys():
            msg += "%s \n" % MESSAGE_NO_FIELD % exact_match_field
        else:
            exact_match_fields_list.append('%s: "%s"' % (exact_match_field, incident[exact_match_field]))
    query = " AND ".join(exact_match_fields_list)
    query += " AND -id:%s " % incident['id']
    if query_sup:
        query += " %s" % query_sup

    res = demisto.executeCommand('GetIncidentsByQuery', {
        'query': query,
        'populateFields': ' , '.join(populate_fields),
        'fromDate': from_date,
        'toDate': to_date,
        'limit': limit
    })
    if is_error(res):
        return_error(res)
    incidents = json.loads(res[0]['Contents'])
    if len(incidents) == 0:
        msg += "%s \n" % MESSAGE_NO_INCIDENT_FETCHED
        return None, msg
    if len(incidents) == limit:
        msg += "%s \n" % MESSAGE_WARNING_TRUNCATED % (str(len(incidents)), str(limit))
        return incidents, msg
    return incidents, msg


def extract_fields_from_args(arg: List[str]) -> List[str]:
    fields_list = [preprocess_incidents_field(x.strip(), PREFIXES_TO_REMOVE) for x in arg if x]
    return list(dict.fromkeys(fields_list))


def get_args():  # type: ignore
    """
    Gets argument of this automation
    :return: Argument of this automation
    """
    use_all_field = demisto.args().get('useAllFields')
    if use_all_field == 'True':
        similar_text_field = []
        similar_json_field = ['CustomFields']
        similar_categorical_field = []
        exact_match_fields = ['type']
    else:
        similar_text_field = demisto.args().get('similarTextField', '').split(',')
        similar_text_field = extract_fields_from_args(similar_text_field)

        similar_categorical_field = demisto.args().get('similarCategoricalField', '').split(',')
        similar_categorical_field = extract_fields_from_args(similar_categorical_field)

        similar_json_field = demisto.args().get('similarJsonField', '').split(',')
        similar_json_field = extract_fields_from_args(similar_json_field)

        exact_match_fields = demisto.args().get('fieldExactMatch', '').split(',')
        exact_match_fields = extract_fields_from_args(exact_match_fields)

    display_fields = demisto.args().get('fieldsToDisplay', '').split(',')
    display_fields = [x.strip() for x in display_fields if x]
    display_fields = list(set(['id', 'created', 'name'] + display_fields))
    display_fields = list(dict.fromkeys(display_fields))

    from_date = demisto.args().get('fromDate')
    to_date = demisto.args().get('toDate')
    show_similarity = demisto.args().get('showIncidentSimilarityForAllFields')
    confidence = float(demisto.args().get('minimunIncidentSimilarity'))
    max_incidents = int(demisto.args().get('maxIncidentsToDisplay'))
    query = demisto.args().get('query')
    aggregate = demisto.args().get('aggreagateIncidentsDifferentDate')
    limit = int(demisto.args()['limit'])
    show_actual_incident = demisto.args().get('showCurrentIncident')
    incident_id = demisto.args().get('incidentId')
    include_indicators_similarity = demisto.args().get('includeIndicatorsSimilarity')

    return similar_text_field, similar_json_field, similar_categorical_field, exact_match_fields, display_fields, \
        from_date, to_date, show_similarity, confidence, max_incidents, query, aggregate, limit, \
        show_actual_incident, incident_id, include_indicators_similarity


def load_current_incident(incident_id: str, populate_fields: List[str], from_date: str, to_date: str):
    """
    Load current incident if incident_id given or load current incident investigated
    :param incident_id: incident_id
    :param populate_fields: populate_fields
    :param from_date: from_date
    :param to_date: to_date
    :return:
    """
    if not incident_id:
        incident = demisto.incidents()[0]
        cf = incident.pop('CustomFields', {}) or {}
        incident.update(cf)
        incident = {k: v for k, v in incident.items() if k in populate_fields}
        incident_id = incident['id']
    else:
        incident = get_incident_by_id(incident_id, populate_fields, from_date, to_date)
        if not incident:
            return None, incident_id
    return incident, incident_id


def remove_fields_not_in_incident(*args, incorrect_fields):
    """
    Return list without field in incorrect_fields
    :param args: *List of fields
    :param incorrect_fields: fields that we don't want
    :return:
    """
    return [[x for x in field_type if x not in incorrect_fields] for field_type in args]


def get_similar_incidents_by_indicators(args: Dict):
    """
    Use DBotFindSimilarIncidentsByIndicators automation and return similars incident from the automation
    :param args: argument for DBotFindSimilarIncidentsByIndicators automation
    :return:  return similars incident from the automation
    """
    res = demisto.executeCommand('DBotFindSimilarIncidentsByIndicators', args)
    if is_error(res):
        return_error(get_error(res))
    res = get_data_from_indicators_automation(res, TAG_SCRIPT_INDICATORS)
    return res


def get_data_from_indicators_automation(res, TAG_SCRIPT_INDICATORS_VALUE):
    for entry in res:
        if entry and entry.get('Tags') and TAG_SCRIPT_INDICATORS_VALUE in entry.get('Tags'):
            return entry['Contents']
    return None


def dumps_json_field_in_incident(incident: Dict):
    """
    Dumps value that are dict in for incident values
    :param incident: json representing the incident
    :return:
    """
    for field in incident.keys():
        if isinstance(incident[field], dict):
            incident[field] = json.dumps(incident[field])
    incident_df = pd.DataFrame.from_dict(incident, orient='index').T
    return incident_df


def return_outputs_summary(confidence: float, number_incident_fetched: int, number_incidents_found: int,
                           fields_used: List[str], global_msg: str) -> None:
    """
    Return entry for summary of the automation - Give information about the automation run
    :param confidence: confidence level given by the user
    :param number_incident_fetched: number of incident fetched from the instance
    :param number_incidents_found: number of similar incident found
    :param fields_used: Fields used to find similarity
    :param global_msg: informative message
    :return:
    """
    summary = {
        'Confidence': str(confidence),
        'Number of incidents fetched with exact match ': number_incident_fetched,
        'Number of similar incidents found ': number_incidents_found,
        'Valid fields used for similarity': ', '.join(fields_used),
    }
    return_outputs(readable_output=global_msg + tableToMarkdown("Summary", summary))


def create_context_for_incidents(similar_incidents=pd.DataFrame()):
    """
    Return context from dataframe of incident
    :param similar_incidents: DataFrame of incidents with indicators
    :return: context
    """
    similar_incidents = similar_incidents.replace(np.nan, '', regex=True)
    if len(similar_incidents) == 0:
        context = {
            'similarIncidentList': {},
            'isSimilarIncidentFound': False
        }
    else:
        context = {
            'similarIncident': (similar_incidents.to_dict(orient='records')),
            'isSimilarIncidentFound': True
        }
    return context


def return_outputs_similar_incidents(show_actual_incident: bool, current_incident: pd.DataFrame,
                                     similar_incidents: pd.DataFrame, context: Dict,
                                     tag: Union[str, None] = None):
    """
    Return entry and context for similar incidents
    :param show_actual_incident: Boolean if showing the current incident
    :param current_incident: current incident
    :param similar_incidents: DataFrame of the similar incidents
    :param colums_to_display: List of columns we want to show in the tableToMarkdown
    :param context: context for the entry
    :param tag: tag for the entry
    :return: None
    """
    # Columns to show for outputs
    colums_to_display = similar_incidents.columns.tolist()
    colums_to_display = [x for x in FIRST_COLUMNS_INCIDENTS_DISPLAY if x in similar_incidents.columns] + \
                        [x for x in colums_to_display if (x not in FIRST_COLUMNS_INCIDENTS_DISPLAY and x not in
                                                          REMOVE_COLUMNS_INCIDENTS_DISPLAY)]

    first_col = [x for x in colums_to_display if x in current_incident.columns]
    col_current_incident_to_display = first_col + [x for x in current_incident.columns if
                                                   (x not in first_col and x not in REMOVE_COLUMNS_INCIDENTS_DISPLAY)]

    similar_incidents = similar_incidents.rename(str.title, axis='columns')
    current_incident = current_incident.rename(str.title, axis='columns')

    colums_to_display = [x.title() for x in colums_to_display]
    col_current_incident_to_display = [x.title() for x in col_current_incident_to_display]

    similar_incidents = similar_incidents.replace(np.nan, '', regex=True)
    current_incident = current_incident.replace(np.nan, '', regex=True)

    similar_incidents_json = similar_incidents.to_dict(orient='records')
    incident_json = current_incident.to_dict(orient='records')

    if show_actual_incident == 'True':
        return_outputs(
            readable_output=tableToMarkdown("Current Incident", incident_json, col_current_incident_to_display))
    readable_output = tableToMarkdown("Similar incidents", similar_incidents_json, colums_to_display)
    return_entry = {
        "Type": entryTypes["note"],
        "HumanReadable": readable_output,
        "ContentsFormat": formats['json'],
        "Contents": readable_output,
        "EntryContext": {'DBotFindSimilarIncidents': context},
    }
    if tag is not None:
        return_entry["Tags"] = ['SimilarIncidents_{}'.format(tag)]
    demisto.results(return_entry)


def find_incorrect_fields(populate_fields: List[str], incidents_df: pd.DataFrame, global_msg: str):
    """
    Check Field that appear in populate_fields but are not in the incidents_df and return message
    :param populate_fields: List of fields
    :param incidents_df: DataFrame of the incidents with fields in columns
    :param global_msg: global_msg
    :return: global_msg, incorrect_fields
    """
    incorrect_fields = [i for i in populate_fields if i not in incidents_df.columns.tolist()]
    if incorrect_fields:
        global_msg += "%s \n" % MESSAGE_INCORRECT_FIELD % ' , '.join(
            incorrect_fields)
    return global_msg, incorrect_fields


def return_outputs_error(error_msg):
    return_entry = {"Type": entryTypes["note"],
                    "HumanReadable": error_msg,
                    "ContentsFormat": formats['json'],
                    "Contents": None,
                    "EntryContext": None,
                    "Tags": ['Error.id']
                    }
    demisto.results(return_entry)


def return_outputs_similar_incidents_empty():
    """
    Return entry and context for similar incidents if no similar incidents were found
    :return:
    """
    hr = '### Similar Incident' + '\n'
    hr += 'No Similar incident were found.'
    return_outputs(readable_output=hr,
                   outputs={'DBotFindSimilarIncidents': create_context_for_incidents()})


def enriched_with_indicators_similarity(full_args_indicators_script: Dict, similar_incidents: pd.DataFrame):
    """
    Take DataFrame of similar_incidents and args for indicators script and add information about indicators
    to similar_incidents
    :param full_args_indicators_script: args for indicators script
    :param similar_incidents: DataFrame of incidents
    :return: similar_incidents enriched with indicators data
    """
    indicators_similarity_json = get_similar_incidents_by_indicators(full_args_indicators_script)
    indicators_similarity_df = pd.DataFrame(indicators_similarity_json)
    if indicators_similarity_df.empty:
        indicators_similarity_df = pd.DataFrame(
            columns=[SIMILARITY_COLUNM_NAME_INDICATOR, 'Identical indicators', 'type', 'id'])
    keep_columns = [x for x in indicators_similarity_df.columns if x not in similar_incidents]
    indicators_similarity_df.index = indicators_similarity_df.id
    similar_incidents = similar_incidents.join(indicators_similarity_df[keep_columns])
    values = {SIMILARITY_COLUNM_NAME_INDICATOR: 0, 'Identical indicators': "", 'type': ""}
    similar_incidents = similar_incidents.fillna(value=values)
    return similar_incidents


def prepare_current_incident(incident_df: pd.DataFrame, display_fields: List[str], similar_text_field: List[str],
                             similar_json_field: List[str], similar_categorical_field: List[str],
                             exact_match_fields: List[str]) -> pd.DataFrame:
    """
    Prepare current incident for vizualisation
    :param incident_df: incident_df
    :param display_fields: display_fields
    :param similar_text_field: similar_text_field
    :param similar_json_field: similar_json_field
    :param similar_categorical_field: similar_categorical_field
    :param exact_match_fields: exact_match_fields
    :return:
    """
    incident_filter = incident_df[[x for x in
                                   display_fields + similar_text_field + similar_categorical_field
                                   + exact_match_fields if x in incident_df.columns]]
    if COLUMN_TIME in incident_filter.columns.tolist():
        incident_filter[COLUMN_TIME] = incident_filter[COLUMN_TIME].apply(lambda x: return_clean_date(x))
    if 'id' in incident_filter.columns.tolist():
        incident_filter[COLUMN_ID] = incident_filter['id'].apply(lambda _id: "[%s](#/Details/%s)" % (_id, _id))
    return incident_filter


def main():
    similar_text_field, similar_json_field, similar_categorical_field, exact_match_fields, display_fields, from_date, \
        to_date, show_distance, confidence, max_incidents, query, aggregate, limit, show_actual_incident, \
        incident_id, include_indicators_similarity = get_args()

    global_msg = ""

    populate_fields = similar_text_field + similar_json_field + similar_categorical_field + exact_match_fields \
        + display_fields + ['id']
    populate_high_level_fields = keep_high_level_field(populate_fields)

    incident, incident_id = load_current_incident(incident_id, populate_high_level_fields, from_date, to_date)
    if not incident:
        return_outputs_error(error_msg="%s \n" % MESSAGE_NO_CURRENT_INCIDENT % incident_id)
        return None, global_msg

    # load the related incidents
    populate_fields.remove('id')
    incidents, msg = get_all_incidents_for_time_window_and_exact_match(exact_match_fields, populate_high_level_fields,
                                                                       incident,
                                                                       from_date, to_date, query, limit)
    global_msg += "%s \n" % msg

    if not incidents:
        return_outputs_summary(confidence, 0, 0, [], global_msg)
        return_outputs_similar_incidents_empty()
        return None, global_msg
    number_incident_fetched = len(incidents)

    incidents_df = pd.DataFrame(incidents)
    incidents_df.index = incidents_df.id

    incidents_df = fill_nested_fields(incidents_df, incidents, similar_text_field, similar_categorical_field)

    # Find given fields that does not exist in the incident
    global_msg, incorrect_fields = find_incorrect_fields(populate_fields, incidents_df, global_msg)

    # remove fields that does not exist in the incidents
    display_fields, similar_text_field, similar_json_field, similar_categorical_field = \
        remove_fields_not_in_incident(display_fields, similar_text_field, similar_json_field, similar_categorical_field,
                                      incorrect_fields=incorrect_fields)

    # Dumps all dict in the current incident
    incident_df = dumps_json_field_in_incident(incident)
    incident_df = fill_nested_fields(incident_df, incident, similar_text_field, similar_categorical_field)

    # Model prediction
    model = Model(p_transformation=TRANSFORMATION)
    model.init_prediction(incident_df, incidents_df, similar_text_field,
                          similar_categorical_field, display_fields, similar_json_field)
    similar_incidents, fields_used = model.predict()

    if len(fields_used) == 0:
        global_msg += "%s \n" % MESSAGE_NO_FIELDS_USED
        return_outputs_summary(confidence, number_incident_fetched, 0, fields_used, global_msg)
        return_outputs_similar_incidents_empty()
        return None, global_msg

    # Get similarity based on indicators
    if include_indicators_similarity == "True":
        args_defined_by_user = {key: demisto.args().get(key) for key in KEYS_ARGS_INDICATORS}
        full_args_indicators_script = {**CONST_PARAMETERS_INDICATORS_SCRIPT, **args_defined_by_user}
        similar_incidents = enriched_with_indicators_similarity(full_args_indicators_script, similar_incidents)

    similar_incidents = prepare_incidents_for_display(similar_incidents, confidence, show_distance, max_incidents,
                                                      fields_used, aggregate, include_indicators_similarity)

    # Filter incident to investigate
    incident_filter = prepare_current_incident(incident_df, display_fields, similar_text_field, similar_json_field,
                                               similar_categorical_field, exact_match_fields)

    # Return summary outputs of the automation
    number_incidents_found = len(similar_incidents)
    return_outputs_summary(confidence, number_incident_fetched, number_incidents_found, fields_used, global_msg)

    # Create context and outputs
    context = create_context_for_incidents(similar_incidents)
    return_outputs_similar_incidents(show_actual_incident, incident_filter, similar_incidents, context, TAG_INCIDENT)
    return similar_incidents, global_msg


if __name__ in ['__main__', '__builtin__', 'builtins']:
    main()<|MERGE_RESOLUTION|>--- conflicted
+++ resolved
@@ -21,8 +21,8 @@
                             "fieldExactMatch, enlarge the time period or increase the limit argument " \
                             "to more than %s."
 
-MESSAGE_NO_CURRENT_INCIDENT = "- Incident %s does not exist. Please check incidentId value or that you are running " \
-                              "the command within an incident."
+MESSAGE_NO_CURRENT_INCIDENT = "- Incident %s does not exist within the given time range. " \
+                              "Please check incidentId value or that you are running the command within an incident."
 MESSAGE_NO_FIELD = "- %s field(s) does not exist in the current incident."
 MESSAGE_INCORRECT_FIELD = "- %s field(s) don't/doesn't exist within the fetched incidents."
 
@@ -309,11 +309,7 @@
                        },
     'json': {'transformer': Tfidf,
              'normalize': normalize_json,
-<<<<<<< HEAD
              'params': {'analyzer': 'char', 'max_features': 10000, 'ngram_range': (2, 5)},
-=======
-             'params': {'analyzer': 'char', 'max_features': 5000, 'ngram_range': (1, 5)},
->>>>>>> 1dcda063
              'scoring_function': euclidian_similarity_capped
              }
 }
