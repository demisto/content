--- conflicted
+++ resolved
@@ -14,11 +14,7 @@
 warnings.simplefilter("ignore")
 warnings.filterwarnings('ignore', category=UserWarning)
 
-<<<<<<< HEAD
-INCIDENT_ALIAS = 'incident' if (demisto.demistoVersion().get('platform') == 'xsoar') else 'alert'
-=======
 INCIDENT_ALIAS = 'alert' if is_xsiam() else 'incident'
->>>>>>> 9d6c5180
 MESSAGE_NO_FIELDS_USED = "- No field are used to find similarity. Possible reasons: 1) No field selected  " \
                          f" 2) Selected field are empty for this {INCIDENT_ALIAS}  3) Fields are misspelled"
 
