--- conflicted
+++ resolved
@@ -1,20 +1,16 @@
 args:
 - default: false
-  description: 'Comma-separated list of incident fields to take into account when
-    training the clustering. '
+  description: Comma-separated list of incident fields to take into account when training
+    the clustering.
   isArray: false
   name: fieldsForClustering
   required: false
   secret: false
 - default: false
-<<<<<<< HEAD
-  description: Incident field which represent the family name for each cluster created.
+  description: Incident field that represents the family name for each cluster created.
     The model will compute homogeinity of the cluster based on this value. In case
     there are multiple different value of the fieldForClusterName field, the model
     will select the cluster based on minHomogeneityCluster
-=======
-  description: Incident field that represents the family name for each cluster created.
->>>>>>> df4d72e8
   isArray: true
   name: fieldForClusterName
   required: false
@@ -166,6 +162,6 @@
 timeout: '0'
 type: python
 dockerimage: demisto/mlclustering:1.0.0.19269
+fromversion: 6.2.0
 tests:
-- No tests (auto formatted)
-fromversion: 6.2.0+- No tests (auto formatted)