args:
- default: true
  description: IOC XML or JSON in STIX format.
  name: iocXml
- default: true
  description: IOC file entry ID.
  name: entry_id
comment: Parse STIX files to Cortex XSOAR indicators by clicking the **Upload STIX File** button.
commonfields:
  id: StixParser
  version: -1
enabled: true
name: StixParser
outputs:
- contextPath: STIXParser.value
  description: Indicator value.
  type: String
- contextPath: STIXParser.type
  description: Indicator type.
  type: string
- contextPath: STIXParser.rawJSON
  description: Indicator rawJSON.
  type: string
script: '-'
system: true
tags:
- stix
- ioc
timeout: 0s
type: python
subtype: python3
<<<<<<< HEAD
dockerimage: demisto/taxii:1.0.0.83456
=======
dockerimage: demisto/taxii:1.0.0.83894
>>>>>>> 194a8164
tests:
- No tests
dependson: {}
fromversion: 5.0.0<|MERGE_RESOLUTION|>--- conflicted
+++ resolved
@@ -29,11 +29,7 @@
 timeout: 0s
 type: python
 subtype: python3
-<<<<<<< HEAD
-dockerimage: demisto/taxii:1.0.0.83456
-=======
 dockerimage: demisto/taxii:1.0.0.83894
->>>>>>> 194a8164
 tests:
 - No tests
 dependson: {}
