--- conflicted
+++ resolved
@@ -9,16 +9,10 @@
 # Suppress logging for a specific library
 logging.getLogger("transformers").setLevel(logging.ERROR)
 
-<<<<<<< HEAD
 FASTTEXT_MODEL_TYPE = 'FASTTEXT_MODEL_TYPE'
 UNKNOWN_MODEL_TYPE = 'UNKNOWN_MODEL_TYPE'
 TORCH_TYPE = 'torch_phishing'
 FASTTEXT_TYPE = 'fasttext_phishing'
-=======
-FASTTEXT_MODEL_TYPE = "FASTTEXT_MODEL_TYPE"
-TORCH_TYPE = "torch"
-UNKNOWN_MODEL_TYPE = "UNKNOWN_MODEL_TYPE"
->>>>>>> 4fcd93a2
 
 
 def OrderedSet(iterable):
@@ -140,7 +134,6 @@
     set_incidents_fields=False,
 ):
     model_data, model_type = get_model_data(model_name, model_store_type, is_return_error)
-<<<<<<< HEAD
 
     if model_type in ('Phishing', 'torch'):
         model_data, model_type = demisto_ml.renew_model(model_data, model_type)
@@ -153,12 +146,6 @@
         TORCH_TYPE: TORCH_TYPE,
         UNKNOWN_MODEL_TYPE: UNKNOWN_MODEL_TYPE,
     }.get(model_type.strip(), UNKNOWN_MODEL_TYPE)
-=======
-    if model_type.strip() == "" or model_type.strip() == "Phishing":
-        model_type = FASTTEXT_MODEL_TYPE
-    if model_type not in [FASTTEXT_MODEL_TYPE, TORCH_TYPE, UNKNOWN_MODEL_TYPE]:
-        model_type = UNKNOWN_MODEL_TYPE
->>>>>>> 4fcd93a2
 
     phishing_model = demisto_ml.phishing_model_loads_handler(model_data, model_type)
 
@@ -252,21 +239,12 @@
     explain_result["TextTokensHighlighted"] = highlighted_text_markdown
     predicted_label = explain_result["Label"]
     explain_result_hr = {}
-<<<<<<< HEAD
     explain_result_hr['TextTokensHighlighted'] = highlighted_text_markdown
     explain_result_hr['Label'] = predicted_label
     explain_result_hr['Probability'] = f"{predicted_prob:.2f}"
     explain_result_hr['Confidence'] = f"{predicted_prob:.2f}"
     explain_result_hr['PositiveWords'] = ", ".join([w.lower() for w in positive_words])
     explain_result_hr['NegativeWords'] = ", ".join([w.lower() for w in negative_words])
-=======
-    explain_result_hr["TextTokensHighlighted"] = highlighted_text_markdown
-    explain_result_hr["Label"] = predicted_label
-    explain_result_hr["Probability"] = "%.2f" % predicted_prob  # noqa: UP031
-    explain_result_hr["Confidence"] = "%.2f" % predicted_prob  # noqa: UP031
-    explain_result_hr["PositiveWords"] = ", ".join([w.lower() for w in positive_words])
-    explain_result_hr["NegativeWords"] = ", ".join([w.lower() for w in negative_words])
->>>>>>> 4fcd93a2
     incident_context = demisto.incidents()[0]
     if not incident_context["isPlayground"] and set_incidents_fields:
         demisto.executeCommand(
@@ -312,7 +290,6 @@
     confidence_threshold = 0
     confidence_threshold = float(demisto.args().get("labelProbabilityThreshold", confidence_threshold))
     confidence_threshold = float(demisto.args().get("confidenceThreshold", confidence_threshold))
-<<<<<<< HEAD
     email_subject = demisto.args().get('emailSubject', '')
     email_body = demisto.args().get('emailBody', '') or demisto.args().get('emailBodyHTML', '')
     if email_subject == '':
@@ -330,27 +307,6 @@
                                     demisto.args()['returnError'] == 'true',
                                     demisto.args().get('setIncidentFields', 'false') == 'true'
                                     )
-=======
-    email_subject = demisto.args().get("emailSubject", "")
-    email_body = demisto.args().get("emailBody", "") or demisto.args().get("emailBodyHTML", "")
-    if email_subject == "":
-        email_subject = try_get_incident_field(field="emailsubject")
-    if email_body == "":
-        email_body = try_get_incident_field(field="emailbody")
-    result = predict_phishing_words(
-        demisto.args()["modelName"],
-        demisto.args()["modelStoreType"],
-        email_subject,
-        email_body,
-        int(demisto.args()["minTextLength"]),
-        confidence_threshold,
-        float(demisto.args().get("wordThreshold", 0)),
-        int(demisto.args()["topWordsLimit"]),
-        demisto.args()["returnError"] == "true",
-        demisto.args().get("setIncidentFields", "false") == "true",
-    )
-
->>>>>>> 4fcd93a2
     return result
 
 
