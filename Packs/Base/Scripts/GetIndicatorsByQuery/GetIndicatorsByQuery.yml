args:
- description: The indicators query.
  name: query
- description: A comma-separated list of fields in the object to ignore.
  name: dontPopulateFields
- defaultValue: '10000'
  description: The maximum number of indicators to fetch.
  name: limit
- defaultValue: '0'
  description: The results offset page. Only change when the number of the results exceed the limit.
  name: offset
- description: Salt for the hash function.
  name: addRandomSalt
  secret: true
- description: A comma-separated list of fields to hash. Supports wildcard "*".
  name: fieldsToHash
<<<<<<< HEAD
- defaultValue: id,score,investigationIDs
  description: A comma-separated list of fields in the object to poplulate. Defaults are id, score, and investigationIDs.
=======
- defaultValue: id,value,score,investigationsCount,indicator_type
  description: A comma-separated list of fields in the object to populate. Defaults are id,value,score,investigationsCount (RelatedIncCount),indicator_type. Set to "ALL" to receive all fields.
>>>>>>> 90cf3b88
  name: populateFields
comment: Gets a list of indicator objects and the associated indicator outputs that match the specified query and filters. The results are returned in a structured data file.
commonfields:
  id: GetIndicatorsByQuery
  version: -1
enabled: true
name: GetIndicatorsByQuery
script: '-'
subtype: python3
tags:
- ml
timeout: '0'
type: python
<<<<<<< HEAD
dockerimage: demisto/python3:3.10.12.66339
=======
dockerimage: demisto/python3:3.10.13.87159
>>>>>>> 90cf3b88
runas: DBotWeakRole
fromversion: 5.5.0
tests:
- GetIndicatorsByQuery - Test<|MERGE_RESOLUTION|>--- conflicted
+++ resolved
@@ -14,13 +14,8 @@
   secret: true
 - description: A comma-separated list of fields to hash. Supports wildcard "*".
   name: fieldsToHash
-<<<<<<< HEAD
-- defaultValue: id,score,investigationIDs
-  description: A comma-separated list of fields in the object to poplulate. Defaults are id, score, and investigationIDs.
-=======
 - defaultValue: id,value,score,investigationsCount,indicator_type
   description: A comma-separated list of fields in the object to populate. Defaults are id,value,score,investigationsCount (RelatedIncCount),indicator_type. Set to "ALL" to receive all fields.
->>>>>>> 90cf3b88
   name: populateFields
 comment: Gets a list of indicator objects and the associated indicator outputs that match the specified query and filters. The results are returned in a structured data file.
 commonfields:
@@ -34,11 +29,7 @@
 - ml
 timeout: '0'
 type: python
-<<<<<<< HEAD
-dockerimage: demisto/python3:3.10.12.66339
-=======
 dockerimage: demisto/python3:3.10.13.87159
->>>>>>> 90cf3b88
 runas: DBotWeakRole
 fromversion: 5.5.0
 tests:
