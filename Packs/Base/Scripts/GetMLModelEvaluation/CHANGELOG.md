--- conflicted
+++ resolved
@@ -1,13 +1,10 @@
 ## [Unreleased]
-<<<<<<< HEAD
-- You can now train a model even when not reaching the minimum precision target. In case the target is not reached, the closest threshold will be returned. 
+- You can now train a model even when not reaching the minimum precision target. In case the target is not reached, the closest threshold will be returned.
 - Added support for model evaluation using different confidence thresholds for each class.
-=======
 
 
 ## [20.5.0] - 2020-05-12
 -
->>>>>>> 34563ef6
 
 
 ## [20.4.0] - 2020-04-14
