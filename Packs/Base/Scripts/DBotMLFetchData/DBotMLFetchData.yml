--- conflicted
+++ resolved
@@ -72,9 +72,7 @@
   name: populateFields
   required: false
   secret: false
-<<<<<<< HEAD
 comment: Deprecated. Collect telemetry data from the environment.
-=======
 - default: false
   description: The field name with the label
   isArray: false
@@ -144,7 +142,6 @@
   required: false
   secret: false
 comment: Collect telemetry data from the environment.
->>>>>>> 8fc98d08
 commonfields:
   id: DBotMLFetchData
   version: -1
