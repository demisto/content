args:
- default: false
  description: Additional text by which to query incidents.
  isArray: false
  name: query
  required: false
  secret: false
- default: false
  defaultValue: Phishing
  description: A comma-separatetd list of incident types by which to filter.
  isArray: false
  name: incidentTypes
  required: false
  secret: false
- default: false
  description: The start date by which to filter incidents. Date format is the same
    as in the incidents query page. For example, "3 days ago", ""2019-01-01T00:00:00
    +0200").
  isArray: false
  name: fromDate
  required: false
  secret: false
- default: false
  description: The end date by which to filter incidents. Date format is the same
    as in the incidents query page. For example, "3 days ago", ""2019-01-01T00:00:00
    +0200").
  isArray: false
  name: toDate
  required: false
  secret: false
- default: false
  defaultValue: '3000'
  description: The maximum number of incidents to fetch. The default value is 3000.
  isArray: false
  name: limit
  required: false
  secret: false
- auto: PREDEFINED
  default: false
  defaultValue: 'false'
  description: 'Whether to query and fetch incident context. Can be: "true" or "false".
    The default is "false".'
  isArray: false
  name: includeContext
  predefined:
  - 'true'
  - 'false'
  required: false
  secret: false
- auto: PREDEFINED
  default: false
  defaultValue: created
  description: 'The incident field to specify for the date range. Can be: "created"
    or "modified". The default is "created".'
  isArray: false
  name: timeField
  predefined:
  - created
  - modified
  required: false
  secret: false
- default: false
  description: A comma-separated list of non-empty value incident field names by which
    to filter incidents.
  isArray: false
  name: NonEmptyFields
  required: false
  secret: false
- default: false
  description: A comma-separated list of fields to populate in the object.
  isArray: false
  name: populateFields
  required: false
  secret: false
<<<<<<< HEAD
comment: Deprecated. Collect telemetry data from the environment.
=======
- default: false
  description: The field name with the label
  isArray: false
  name: tagField
  required: false
  secret: false
- auto: PREDEFINED
  default: false
  defaultValue: emailsubject
  description: Subject of the email.
  isArray: false
  name: emailSubject
  predefined:
  - Subject of the email.
  required: false
  secret: false
- default: false
  defaultValue: emailbody
  description: Body of the email.
  isArray: false
  name: emailBody
  predefined:
  - ''
  required: false
  secret: false
- default: false
  defaultValue: emailbodyhtml
  description: HTML body of the email.
  isArray: false
  name: emailBodyHTML
  required: false
  secret: false
- default: false
  defaultValue: emailheaders
  description: Headers of the email.
  isArray: false
  name: emailHeaders
  required: false
  secret: false
- default: false
  defaultValue: attachment
  description: Attachments of the email.
  isArray: false
  name: emailAttachments
  required: false
  secret: false
- auto: PREDEFINED
  default: false
  defaultValue: 'True'
  description: Whether to compress the fetched data. Default is True
  isArray: false
  name: compress
  predefined:
  - 'True'
  - 'False'
  required: false
  secret: false
- auto: PREDEFINED
  default: false
  defaultValue: 'False'
  description: Wheter to return a file entry. Default is "False".
  isArray: false
  name: toFile
  predefined:
  - 'True'
  - 'False'
  required: false
  secret: false
comment: Collect telemetry data from the environment.
>>>>>>> 87df1764
commonfields:
  id: DBotMLFetchData
  version: -1
enabled: false
name: DBotMLFetchData
script: '-'
subtype: python3
system: false
tags:
- ml
timeout: 100µs
type: python
dockerimage: demisto/fetch-data:1.0.0.10185
tests:
- No tests
deprecated: true<|MERGE_RESOLUTION|>--- conflicted
+++ resolved
@@ -72,9 +72,6 @@
   name: populateFields
   required: false
   secret: false
-<<<<<<< HEAD
-comment: Deprecated. Collect telemetry data from the environment.
-=======
 - default: false
   description: The field name with the label
   isArray: false
@@ -143,8 +140,7 @@
   - 'False'
   required: false
   secret: false
-comment: Collect telemetry data from the environment.
->>>>>>> 87df1764
+comment: Deprecated. Collect telemetry data from the environment.
 commonfields:
   id: DBotMLFetchData
   version: -1
