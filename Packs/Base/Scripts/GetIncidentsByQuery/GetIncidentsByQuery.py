--- conflicted
+++ resolved
@@ -3,11 +3,9 @@
 import uuid
 from datetime import datetime, timedelta
 
-<<<<<<< HEAD
 from CommonServerPython import *    
-=======
+
 from dateutil import parser
->>>>>>> f4c85239
 
 PREFIXES_TO_REMOVE = ['incident.']
 
