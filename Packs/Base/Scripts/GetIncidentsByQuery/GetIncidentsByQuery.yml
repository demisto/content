args:
- description: Additional text by which to query incidents.
  name: query
- description: A comma-separated list of incident types by which to filter.
  name: incidentTypes
- description: 'The start date by which to filter incidents. Date format will be the same as in the incidents query page, for example: "3 days ago", ""2019-01-01T00:00:00 +0200").'
  name: fromDate
- description: 'The end date by which to filter incidents. Date format will be the same as in the incidents query page, for example: "3 days ago", ""2019-01-01T00:00:00 +0200").'
  name: toDate
- defaultValue: '500'
  description: The maximum number of incidents to fetch.
  name: limit
- auto: PREDEFINED
  defaultValue: 'false'
<<<<<<< HEAD
  description: Whether to query and fetch incident context. Can be "true" or "false". The default is "false".
=======
  deprecated: true
  description: Deprecated due to performance considerations. Rather than using this argument, it is recommended to retrieve the context of the incidents separately, preferably for a limited number of incidents.
>>>>>>> 90cf3b88
  name: includeContext
  predefined:
  - 'true'
  - 'false'
- auto: PREDEFINED
  defaultValue: created
  description: The incident field to specify for the date range. Can be "created" or "modified". The default is "created". Due to performance considerations, you should only use "modified" if you have a large number of incidents.
  name: timeField
  predefined:
  - created
  - modified
- description: A comma-separated list of non-empty value incident field names by which to filter incidents.
  name: NonEmptyFields
- auto: PREDEFINED
  defaultValue: pickle
  description: The output file format.
  name: outputFormat
  predefined:
  - json
  - pickle
- description: A comma-separated list of fields in the object to poplulate.
  name: populateFields
- defaultValue: '100'
<<<<<<< HEAD
  description: Incidents query batch size
=======
  description: Incidents query batch size.
>>>>>>> 90cf3b88
  name: pageSize
comment: |-
  Gets a list of incident objects and the associated incident outputs that
  match the specified query and filters. The results are returned in a structured data file.

  This automation runs using the default Limited User role, unless you explicitly change the permissions.
  For more information, see the section about permissions here:
  https://docs-cortex.paloaltonetworks.com/r/Cortex-XSOAR/6.10/Cortex-XSOAR-Administrator-Guide/Automations
commonfields:
  id: GetIncidentsByQuery
  version: -1
name: GetIncidentsByQuery
outputs:
- contextPath: GetIncidentsByQuery.Filename
  description: The output file name.
  type: String
- contextPath: GetIncidentsByQuery.FileFormat
  description: The output file format.
  type: String
script: '-'
subtype: python3
tags:
- ml
timeout: 60µs
type: python
<<<<<<< HEAD
dockerimage: demisto/python3:3.10.12.66339
=======
dockerimage: demisto/python3:3.10.13.87159
>>>>>>> 90cf3b88
tests:
- Create Phishing Classifier V2 ML Test
fromversion: 5.0.0<|MERGE_RESOLUTION|>--- conflicted
+++ resolved
@@ -12,12 +12,8 @@
   name: limit
 - auto: PREDEFINED
   defaultValue: 'false'
-<<<<<<< HEAD
-  description: Whether to query and fetch incident context. Can be "true" or "false". The default is "false".
-=======
   deprecated: true
   description: Deprecated due to performance considerations. Rather than using this argument, it is recommended to retrieve the context of the incidents separately, preferably for a limited number of incidents.
->>>>>>> 90cf3b88
   name: includeContext
   predefined:
   - 'true'
@@ -41,11 +37,7 @@
 - description: A comma-separated list of fields in the object to poplulate.
   name: populateFields
 - defaultValue: '100'
-<<<<<<< HEAD
-  description: Incidents query batch size
-=======
   description: Incidents query batch size.
->>>>>>> 90cf3b88
   name: pageSize
 comment: |-
   Gets a list of incident objects and the associated incident outputs that
@@ -71,11 +63,7 @@
 - ml
 timeout: 60µs
 type: python
-<<<<<<< HEAD
-dockerimage: demisto/python3:3.10.12.66339
-=======
 dockerimage: demisto/python3:3.10.13.87159
->>>>>>> 90cf3b88
 tests:
 - Create Phishing Classifier V2 ML Test
 fromversion: 5.0.0