{
    "name": "Base",
    "description": "The base pack for Cortex XSOAR.",
    "support": "xsoar",
<<<<<<< HEAD
    "currentVersion": "1.19.5",
=======
    "currentVersion": "1.30.0",
>>>>>>> bdb93abb
    "author": "Cortex XSOAR",
    "serverMinVersion": "6.0.0",
    "url": "https://www.paloaltonetworks.com/cortex",
    "email": "",
    "created": "2020-03-08T09:36:23Z",
    "categories": [
        "Utilities"
    ],
    "tags": [],
    "useCases": [],
    "keywords": [
        "base",
        "common"
    ],
    "dependencies": {},
    "marketplaces": [
        "xsoar",
        "marketplacev2"
    ]
}<|MERGE_RESOLUTION|>--- conflicted
+++ resolved
@@ -2,11 +2,7 @@
     "name": "Base",
     "description": "The base pack for Cortex XSOAR.",
     "support": "xsoar",
-<<<<<<< HEAD
-    "currentVersion": "1.19.5",
-=======
     "currentVersion": "1.30.0",
->>>>>>> bdb93abb
     "author": "Cortex XSOAR",
     "serverMinVersion": "6.0.0",
     "url": "https://www.paloaltonetworks.com/cortex",
