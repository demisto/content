--- conflicted
+++ resolved
@@ -2,11 +2,7 @@
     "name": "Base",
     "description": "The base pack for Cortex XSOAR.",
     "support": "xsoar",
-<<<<<<< HEAD
-    "currentVersion": "1.1.5",
-=======
     "currentVersion": "1.1.7",
->>>>>>> 36d0432f
     "author": "Cortex XSOAR",
     "url": "https://www.paloaltonetworks.com/cortex",
     "email": "",
