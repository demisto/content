--- conflicted
+++ resolved
@@ -2,11 +2,7 @@
     "name": "Base",
     "description": "The base pack for Cortex XSOAR.",
     "support": "xsoar",
-<<<<<<< HEAD
-    "currentVersion": "1.0.16",
-=======
-    "currentVersion": "1.1.3",
->>>>>>> 6318612f
+    "currentVersion": "1.1.4",
     "author": "Cortex XSOAR",
     "url": "https://www.paloaltonetworks.com/cortex",
     "email": "",
