{
    "name": "Base",
    "description": "The base pack for Cortex XSOAR.",
    "support": "xsoar",
<<<<<<< HEAD
    "currentVersion": "1.3.4",
=======
    "currentVersion": "1.3.6",
>>>>>>> f488cc2b
    "author": "Cortex XSOAR",
    "url": "https://www.paloaltonetworks.com/cortex",
    "email": "",
    "created": "2020-03-08T09:36:23Z",
    "categories": [
        "Utilities"
    ],
    "tags": [],
    "useCases": [],
    "keywords": [
        "base",
        "common"
    ],
    "dependencies": {}
}<|MERGE_RESOLUTION|>--- conflicted
+++ resolved
@@ -2,11 +2,7 @@
     "name": "Base",
     "description": "The base pack for Cortex XSOAR.",
     "support": "xsoar",
-<<<<<<< HEAD
-    "currentVersion": "1.3.4",
-=======
-    "currentVersion": "1.3.6",
->>>>>>> f488cc2b
+    "currentVersion": "1.3.7",
     "author": "Cortex XSOAR",
     "url": "https://www.paloaltonetworks.com/cortex",
     "email": "",
