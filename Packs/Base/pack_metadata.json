--- conflicted
+++ resolved
@@ -3,10 +3,7 @@
     "description": "The base pack for Cortex XSOAR.",
     "support": "xsoar",
     "currentVersion": "1.32.10",
-<<<<<<< HEAD
-=======
 
->>>>>>> a131a1cc
     "author": "Cortex XSOAR",
     "serverMinVersion": "6.0.0",
     "url": "https://www.paloaltonetworks.com/cortex",
