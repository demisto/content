{
    "name": "Base",
    "description": "The base pack for Cortex XSOAR.",
    "support": "xsoar",
<<<<<<< HEAD
    "currentVersion": "1.30.8",
=======
    "currentVersion": "1.30.10",
>>>>>>> 9e6ca28a
    "author": "Cortex XSOAR",
    "serverMinVersion": "6.0.0",
    "url": "https://www.paloaltonetworks.com/cortex",
    "email": "",
    "created": "2020-03-08T09:36:23Z",
    "categories": [
        "Utilities"
    ],
    "tags": [],
    "useCases": [],
    "keywords": [
        "base",
        "common"
    ],
    "dependencies": {},
    "marketplaces": [
        "xsoar",
        "marketplacev2"
    ]
}<|MERGE_RESOLUTION|>--- conflicted
+++ resolved
@@ -2,11 +2,7 @@
     "name": "Base",
     "description": "The base pack for Cortex XSOAR.",
     "support": "xsoar",
-<<<<<<< HEAD
-    "currentVersion": "1.30.8",
-=======
     "currentVersion": "1.30.10",
->>>>>>> 9e6ca28a
     "author": "Cortex XSOAR",
     "serverMinVersion": "6.0.0",
     "url": "https://www.paloaltonetworks.com/cortex",
