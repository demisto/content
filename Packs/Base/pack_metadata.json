--- conflicted
+++ resolved
@@ -2,11 +2,7 @@
     "name": "Base",
     "description": "The base pack for Cortex XSOAR.",
     "support": "xsoar",
-<<<<<<< roei-test
-    "currentVersion": "1.39.40",
-=======
-    "currentVersion": "1.39.39",
->>>>>>> master
+    "currentVersion": "1.39.41",
     "author": "Cortex XSOAR",
     "serverMinVersion": "6.0.0",
     "url": "https://www.paloaltonetworks.com/cortex",
