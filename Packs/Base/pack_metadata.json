{
    "name": "Base",
    "description": "The base pack for Cortex XSOAR.",
    "support": "xsoar",
<<<<<<< HEAD
    "currentVersion": "1.3.1",
=======
    "currentVersion": "1.3.3",
>>>>>>> 7aedd5eb
    "author": "Cortex XSOAR",
    "url": "https://www.paloaltonetworks.com/cortex",
    "email": "",
    "created": "2020-03-08T09:36:23Z",
    "categories": [
        "Utilities"
    ],
    "tags": [],
    "useCases": [],
    "keywords": [
        "base",
        "common"
    ],
    "dependencies": {}
}<|MERGE_RESOLUTION|>--- conflicted
+++ resolved
@@ -2,11 +2,7 @@
     "name": "Base",
     "description": "The base pack for Cortex XSOAR.",
     "support": "xsoar",
-<<<<<<< HEAD
-    "currentVersion": "1.3.1",
-=======
     "currentVersion": "1.3.3",
->>>>>>> 7aedd5eb
     "author": "Cortex XSOAR",
     "url": "https://www.paloaltonetworks.com/cortex",
     "email": "",
