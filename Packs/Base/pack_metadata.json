{
    "name": "Base",
    "description": "The base pack for Cortex XSOAR.",
    "support": "xsoar",
<<<<<<< HEAD
    "currentVersion": "1.31.52",
=======
    "currentVersion": "1.31.51",
>>>>>>> 52e45a24
    "author": "Cortex XSOAR",
    "serverMinVersion": "6.0.0",
    "url": "https://www.paloaltonetworks.com/cortex",
    "email": "",
    "created": "2020-03-08T09:36:23Z",
    "categories": [
        "Utilities"
    ],
    "tags": [
        "Core"
    ],
    "useCases": [],
    "keywords": [
        "base",
        "common"
    ],
    "dependencies": {},
    "marketplaces": [
        "xsoar",
        "marketplacev2",
        "xpanse"
    ]
}<|MERGE_RESOLUTION|>--- conflicted
+++ resolved
@@ -2,11 +2,7 @@
     "name": "Base",
     "description": "The base pack for Cortex XSOAR.",
     "support": "xsoar",
-<<<<<<< HEAD
-    "currentVersion": "1.31.52",
-=======
     "currentVersion": "1.31.51",
->>>>>>> 52e45a24
     "author": "Cortex XSOAR",
     "serverMinVersion": "6.0.0",
     "url": "https://www.paloaltonetworks.com/cortex",
