--- conflicted
+++ resolved
@@ -2,14 +2,10 @@
     "name": "Base",
     "description": "The base pack for Cortex XSOAR.",
     "support": "xsoar",
-<<<<<<< HEAD
     "currentVersion": "1.20.0",
-=======
-    "currentVersion": "1.19.4",
->>>>>>> 2c6cacfe
     "author": "Cortex XSOAR",
     "serverMinVersion": "6.0.0",
-    "url": "https:\/\/www.paloaltonetworks.com\/cortex",
+    "url": "https://www.paloaltonetworks.com/cortex",
     "email": "",
     "created": "2020-03-08T09:36:23Z",
     "categories": [
