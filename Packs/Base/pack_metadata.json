--- conflicted
+++ resolved
@@ -1,43 +1,4 @@
 {
-<<<<<<< HEAD
-  "name": "Base",
-  "description": "The base pack for Cortex XSOAR.",
-  "support": "xsoar",
-  "currentVersion": "1.39.40",
-  "author": "Cortex XSOAR",
-  "serverMinVersion": "6.0.0",
-  "url": "https://www.paloaltonetworks.com/cortex",
-  "email": "",
-  "created": "2020-03-08T09:36:23Z",
-  "categories": [
-    "Utilities"
-  ],
-  "tags": [
-    "Core"
-  ],
-  "useCases": [],
-  "keywords": [
-    "base",
-    "common"
-  ],
-  "dependencies": {},
-  "marketplaces": [
-    "xsoar",
-    "marketplacev2",
-    "xpanse",
-    "platform"
-  ],
-  "supportedModules": [
-    "C1",
-    "C3",
-    "X0",
-    "X1",
-    "X3",
-    "X5",
-    "ENT_PLUS",
-    "agentix"
-  ]
-=======
     "name": "Base",
     "description": "The base pack for Cortex XSOAR.",
     "support": "xsoar",
@@ -75,5 +36,4 @@
         "ENT_PLUS",
         "agentix"
     ]
->>>>>>> 36cb4b66
 }