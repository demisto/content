--- conflicted
+++ resolved
@@ -3,9 +3,5 @@
 
 ##### GetIncidentsByQuery
 
-<<<<<<< HEAD
-- Updated GetIncidentsByQuery, made the **populateFields** argument case insensitive.
-- - Updated the Docker image to: *demisto/python3:3.10.11.54132*.
-=======
 - **populateFields** argument is now case insensitive.
->>>>>>> 1053896d
+- Updated the Docker image to: *demisto/python3:3.10.11.54132*.