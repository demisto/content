
#### Scripts

##### CommonServerPython

<<<<<<< HEAD
- Fixed an issue in the *CommandResults.to_context()* method where falsy values were not added to the raw response.
=======
- Fixed an issue in **CommandResults** object where it failed to return results to the war room, when no human-readable output was provided.
>>>>>>> 8adc26c4
<|MERGE_RESOLUTION|>--- conflicted
+++ resolved
@@ -3,8 +3,4 @@
 
 ##### CommonServerPython
 
-<<<<<<< HEAD
-- Fixed an issue in the *CommandResults.to_context()* method where falsy values were not added to the raw response.
-=======
-- Fixed an issue in **CommandResults** object where it failed to return results to the war room, when no human-readable output was provided.
->>>>>>> 8adc26c4
+- Fixed a bug that failed to return results to the war room, when no human-readable output provided.