
#### Scripts
<<<<<<< HEAD
##### CommonServerPython
- Fixed an issue in the **Common** class, which would cause a failure while using *to_context* on a list of **FeedRelatedIndicators** objects.
=======
##### New: CreateIndicatorRelationship
Creates relationships between indicators (Available from Cortex XSOAR 6.2.0).
##### CommonServerPython
Maintenance and stability enhancements.
>>>>>>> 03075a87
<|MERGE_RESOLUTION|>--- conflicted
+++ resolved
@@ -1,11 +1,5 @@
-
 #### Scripts
-<<<<<<< HEAD
-##### CommonServerPython
-- Fixed an issue in the **Common** class, which would cause a failure while using *to_context* on a list of **FeedRelatedIndicators** objects.
-=======
 ##### New: CreateIndicatorRelationship
 Creates relationships between indicators (Available from Cortex XSOAR 6.2.0).
 ##### CommonServerPython
-Maintenance and stability enhancements.
->>>>>>> 03075a87
+Maintenance and stability enhancements.