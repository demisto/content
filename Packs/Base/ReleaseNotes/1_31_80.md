--- conflicted
+++ resolved
@@ -2,11 +2,4 @@
 #### Scripts
 ##### CommonServerPython
 - Added the *convert_dict_values_bytes_to_str* which converts byte values to str.
-
-
-<<<<<<< HEAD
- - Updated the "FeedIndicatorType" class adding `Software` as an indicator.
- -
-=======
- Updated the "FeedIndicatorType" class adding `Software` as an indicator.
->>>>>>> 98c84e85
+- Updated the "FeedIndicatorType" class adding `Software` as an indicator.