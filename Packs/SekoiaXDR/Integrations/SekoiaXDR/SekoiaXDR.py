import demistomock as demisto  # noqa: F401
from CommonServerPython import *  # noqa: F401
from CommonServerUserPython import *  # noqa: F401

import json
import urllib3
import dateparser  # type: ignore
from typing import Any, cast
from datetime import datetime
import re
import pytz  # type: ignore

# Disable insecure warnings
urllib3.disable_warnings()


""" CONSTANTS """

DATE_FORMAT = "%Y-%m-%dT%H:%M:%S"
INCIDENT_TYPE_NAME = "Sekoia XDR"
SEKOIA_INCIDENT_FIELDS = {
    "short_id": "The ID of the alert to edit",
    "status": "The name of the status.",
}

STATUS_TRANSITIONS = {
    "Ongoing": "Validate",
    "Acknowledged": "Acknowledge",
    "Rejected": "Reject",
    "Closed": "Close",
}

MIRROR_DIRECTION = {
    "None": None,
    "Incoming": "In",
    "Outgoing": None,
    "Incoming and Outgoing": "In",
}


""" CLIENT CLASS """


class Client(BaseClient):
    """Client class to interact with the service API"""

    def get_validate_resource(self) -> str:
        """
        Request Sekoia.io to validate the API Key
        """
        try:
            self._http_request(
                method="GET",
                url_suffix="/v1/auth/validate",
                raise_on_status=True,
            )
            return "ok"
        except DemistoException as e:
            raise DemistoException(f"Integration error: the request failed due to: {e}")

    def list_alerts(
        self,
        alerts_limit: int | None,
        alerts_status: str | None,
        alerts_created_at: str | None,
        alerts_updated_at: str | None,
        alerts_urgency: str | None,
        alerts_type: str | None,
        sort_by: str | None,
        offset: int | None = 0,
    ) -> dict[str, Any]:
        request_params: dict[str, Any] = {}

        """ Normal parameters"""
        request_params["offset"] = offset
        if alerts_limit:
            request_params["limit"] = alerts_limit

        """ Matching parameters"""
        if alerts_status:
            request_params["match[status_name]"] = alerts_status
        if alerts_created_at:
            request_params["date[created_at]"] = alerts_created_at
        if alerts_updated_at:
            request_params["date[updated_at]"] = alerts_updated_at
        if alerts_urgency:
            request_params["range[urgency]"] = alerts_urgency
        if alerts_type:
            request_params["match[type_value]"] = alerts_type

        """ Sorting parameters"""
        if sort_by:
            request_params["sort"] = sort_by

        return self._http_request(
            method="GET", url_suffix="/v1/sic/alerts", params=request_params
        )
        return self._http_request(
            method="GET", url_suffix="/v1/sic/alerts", params=request_params
        )

    def get_alert(self, alert_uuid: str) -> dict[str, Any]:
        return self._http_request(
            method="GET", url_suffix=f"/v1/sic/alerts/{alert_uuid}"
        )
        return self._http_request(
            method="GET", url_suffix=f"/v1/sic/alerts/{alert_uuid}"
        )

    def update_status_alert(
        self, alert_uuid: str, action_uuid: str, comment: str | None
    ) -> dict[str, Any]:
    def update_status_alert(
        self, alert_uuid: str, action_uuid: str, comment: str | None
    ) -> dict[str, Any]:
        request_params: dict[str, Any] = {"action_uuid": action_uuid}

        """ Normal parameters"""
        if comment:
            request_params["comment"] = comment

        return self._http_request(
            method="PATCH",
            url_suffix=f"/v1/sic/alerts/{alert_uuid}/workflow",
            json_data=request_params,
        )

    def post_comment_alert(
        self, alert_uuid: str, content: str, author: str | None
    ) -> dict[str, Any]:
    def post_comment_alert(
        self, alert_uuid: str, content: str, author: str | None
    ) -> dict[str, Any]:
        request_params: dict[str, Any] = {"content": content}

        """ Normal parameters"""
        if author:
            request_params["author"] = author

        return self._http_request(
            method="POST",
            url_suffix=f"/v1/sic/alerts/{alert_uuid}/comments",
            json_data=request_params,
        )

    def get_comments_alert(self, alert_uuid: str) -> dict[str, Any]:
        return self._http_request(
            method="GET",
            url_suffix=f"/v1/sic/alerts/{alert_uuid}/comments",
        )

    def get_workflow_alert(self, alert_uuid: str) -> dict[str, Any]:
        return self._http_request(
            method="GET",
            url_suffix=f"/v1/sic/alerts/{alert_uuid}/workflow",
        )

    def query_events(
        self,
        events_earliest_time: str,
        events_latest_time: str,
        events_term: str,
        max_last_events: str | None,
    ) -> dict[str, Any]:
        request_params: dict[str, Any] = {
            "earliest_time": events_earliest_time,
            "latest_time": events_latest_time,
            "term": events_term,
        }

        """ Normal parameters"""
        if max_last_events:
            request_params["max_last_events"] = max_last_events

        return self._http_request(
            method="POST",
            url_suffix="/v1/sic/conf/events/search/jobs",
            json_data=request_params,
        )

    def query_events_status(self, event_search_job_uuid: str) -> dict[str, Any]:
        return self._http_request(
            method="GET",
            url_suffix=f"/v1/sic/conf/events/search/jobs/{event_search_job_uuid}",
        )

    def retrieve_events(self, event_search_job_uuid: str) -> dict[str, Any]:
        return self._http_request(
            method="GET",
            url_suffix=f"/v1/sic/conf/events/search/jobs/{event_search_job_uuid}/events",
        )

    def get_cases_alert(self, alert_uuid: str, case_id: str | None) -> dict[str, Any]:
        request_params: dict[str, Any] = {"match[alert_uuid]": alert_uuid}

        """ Matching parameters"""
        if case_id:
            request_params["match[short_id]"] = case_id

        return self._http_request(
            method="GET", url_suffix="v1/sic/cases", params=request_params
        )

    def get_asset(self, asset_uuid: str) -> dict[str, Any]:
        return self._http_request(
            method="GET",
            url_suffix=f"/v1/asset-management/assets/{asset_uuid}",
        )

    def list_asset(self, limit: str | None, assets_type: str | None) -> dict[str, Any]:
        request_params: dict[str, Any] = {}

        """ Normal parameters"""
        if limit:
            request_params["limit"] = limit

        """ Matching parameters"""
        if assets_type:
            request_params["match[type_name]"] = assets_type

        return self._http_request(
            method="GET",
            url_suffix="/v1/asset-management/assets",
            params=request_params,
        )

    def add_attributes_asset(
        self, asset_uuid: str, name: str, value: str
    ) -> dict[str, Any]:
    def add_attributes_asset(
        self, asset_uuid: str, name: str, value: str
    ) -> dict[str, Any]:
        request_params: dict[str, Any] = {"name": name, "value": value}

        return self._http_request(
            method="POST",
            url_suffix=f"/v1/asset-management/assets/{asset_uuid}/attr",
            params=request_params,
        )

    def add_keys_asset(self, asset_uuid: str, name: str, value: str) -> dict[str, Any]:
        request_params: dict[str, Any] = {"name": name, "value": value}

        return self._http_request(
            method="POST",
            url_suffix=f"/v1/asset-management/assets/{asset_uuid}/keys",
            params=request_params,
        )

    def remove_attribute_asset(
        self, asset_uuid: str, attribute_uuid: str
    ) -> list[dict[str, Any]]:
    def remove_attribute_asset(
        self, asset_uuid: str, attribute_uuid: str
    ) -> list[dict[str, Any]]:
        return self._http_request(
            method="DELETE",
            url_suffix=f"/v1/asset-management/assets/{asset_uuid}/attr/{attribute_uuid}",
            resp_type="text",
        )

    def remove_key_asset(self, asset_uuid: str, key_uuid: str) -> dict[str, Any]:
        return self._http_request(
            method="DELETE",
            url_suffix=f"/v1/asset-management/assets/{asset_uuid}/keys/{key_uuid}",
            resp_type="text",
        )

    def get_user(self, user_uuid: str) -> dict[str, Any]:
        return self._http_request(method="GET", url_suffix=f"/v1/users/{user_uuid}")

    def get_kill_chain(self, kill_chain_uuid: str) -> dict[str, Any]:
        return self._http_request(
            method="GET", url_suffix=f"/v1/sic/kill-chains/{kill_chain_uuid}"
        )
        return self._http_request(
            method="GET", url_suffix=f"/v1/sic/kill-chains/{kill_chain_uuid}"
        )

    def http_request(
        self, method: str, url_suffix: str, params: dict
    ) -> dict[str, Any]:
    def http_request(
        self, method: str, url_suffix: str, params: dict
    ) -> dict[str, Any]:
        if not params:
            params = {}

        return self._http_request(method=method, url_suffix=url_suffix, params=params)


""" HELPER FUNCTIONS """


def arg_to_timestamp(arg: Any, arg_name: str, required: bool = False) -> int:
    """
    Converts an XSOAR argument to a timestamp (seconds from epoch).
    This function is used to quickly validate an argument provided to XSOAR
    via ``demisto.args()`` into an ``int`` containing a timestamp (seconds
    since epoch). It will throw a ValueError if the input is invalid.
    If the input is None, it will throw a ValueError if required is ``True``,
    or ``None`` if required is ``False``.

    Args:
        arg: argument to convert
        arg_name: argument name.
        required: throws exception if ``True`` and argument provided is None

    Returns:
        returns an ``int`` containing a timestamp (seconds from epoch) if conversion works
        returns ``None`` if arg is ``None`` and required is set to ``False``
        otherwise throws an Exception
    """
    if arg is None and required is True:
        raise ValueError(f'Missing "{arg_name}"')

    if (isinstance(arg, str) and arg.isdigit()) or isinstance(arg, int | float):
        # timestamp is a str containing digits - we just convert it to int
        # or convert to int if the input is a float
        return int(arg)
    if isinstance(arg, str):
        # we use dateparser to handle strings either in ISO8601 format, or
        # relative time stamps.
        # For example: format 2019-10-23T00:00:00 or "3 days", etc
        date = dateparser.parse(arg, settings={"TIMEZONE": "UTC"})
        if date is None:
            # if d is None it means dateparser failed to parse it
            raise ValueError(f"Invalid date: {arg_name}")

        return int(date.timestamp())
    raise ValueError(f'Invalid date: "{arg_name}"')


def timezone_format(epoch: int) -> str:
    """
    Converts an epoch timestamp into a formatted date in
    a specific timezone defined in the integration parameter.

    Args:
        epoch: argument to convert in epoch format

    Returns:
        returns an ``str`` containing a formatted datestring in the timezone selected
    """
    utc_datetime = datetime.utcfromtimestamp(epoch)
    timezone = demisto.params().get("timezone", "UTC")
    timezoneFormat = pytz.timezone(timezone)
    format_datetime = utc_datetime.astimezone(timezoneFormat)
    return format_datetime.strftime("%Y-%m-%dT%H:%M:%S")


def time_converter(time):
    """
    Converts a given time string to a datetime object.

    Args:
        time (str): The time string to be converted.

    Returns:
        datetime: The converted datetime object.

    Raises:
        ValueError: If the time string is in an invalid format.
    """

    # Regular expression patterns
    iso_8601_pattern = re.compile(
        r"^\d{4}-\d{2}-\d{2}T\d{2}:\d{2}:\d{2}(\.\d+)?(Z|[+-]\d{2}:\d{2})$"
    )
    iso_8601_pattern = re.compile(
        r"^\d{4}-\d{2}-\d{2}T\d{2}:\d{2}:\d{2}(\.\d+)?(Z|[+-]\d{2}:\d{2})$"
    )
    unix_timestamp_pattern = re.compile(r"^\d+$")

    if iso_8601_pattern.match(time):
        update_time = datetime.fromisoformat(time)
    elif unix_timestamp_pattern.match(time):
        update_time = datetime.fromtimestamp(int(time), pytz.utc)
    else:
        raise ValueError("Invalid time format")

    return update_time.strftime(DATE_FORMAT)


def convert_to_demisto_severity(severity: str) -> int:
    """
    Maps Sekoia XDR urgency to Cortex XSOAR severity.
    Converts the Sekoia XDR alert urgency level ('Low','Moderate','High','Major','Urgent') to Cortex XSOAR incident
    severity (1 to 4).

    Args:
        urgency (str): urgency display text as returned from the Sekoia XDR API.

    Returns:
        int: Cortex XSOAR Severity (1 to 4)
    """

    return {
        "Low": IncidentSeverity.LOW,
        "Moderate": IncidentSeverity.MEDIUM,
        "High": IncidentSeverity.HIGH,
        "Major": IncidentSeverity.HIGH,
        "Urgent": IncidentSeverity.CRITICAL,
    }[severity]


def exclude_info_events(event_info: dict, exclude_info: str) -> list:
    """
    Exclude information from the events.
    This function will exclude information from the events that is duplicated or not needed.

    Args:
        event_info (dict): JSON to be transformed removing some of the information.
        exclude_info (str): the event fields to be removed from the results.

    Returns:
        dict: JSON transformed with the information removed.
    """
    splitted_exclude_info = exclude_info.split(",")

    """ Exclude headers from the readable output """
    headers = list(event_info["items"][0].keys())
    for header in splitted_exclude_info:
        if header in headers:
            headers.remove(header)
    return headers


def undot(json_data: dict) -> str:
    """
    Remove/Replace dots from the key names of a JSON.
    This function transform the name of the JSON keys that contain "dots" to make it easier to reference them in XSOAR.

    Args:
        json_data (dict): JSON to be transformed.

    Returns:
        dict: JSON with the key names that contain "dots" transformed.
    """
    replace_symbol = demisto.params().get("replace_dots_event", "_")

    if isinstance(json_data, str):
        data = json.loads(json_data)
    elif isinstance(json_data, dict):
        data = json_data
    else:
        raise TypeError(
            "JSON data sent to undot function must be a string or a dictionary"
        )
        raise TypeError(
            "JSON data sent to undot function must be a string or a dictionary"
        )

    # Iterate over each item in the items array
    for item in data["items"]:
        # Replace dots with underscores in each key
        for key in list(item.keys()):
            new_key = key.replace(".", replace_symbol)
            if new_key != key:
                item[new_key] = item.pop(key)
    # Convert back to JSON and return it
    return json.dumps(data)


def filter_list_by_keys(dicts_list: list, keys_to_keep: list) -> list:
    """
    Filters a list of dictionaries by keeping only the specified keys.

    Args:
        dicts_list (list): A list of dictionaries.
        keys_to_keep (list): A list of keys to keep in the dictionaries.

    Returns:
        list: A new list of dictionaries with only the specified keys.
    """
    filtered_list = []
    for d in dicts_list:
        filtered_dict = {key: value for key, value in d.items() if key in keys_to_keep}
        filtered_list.append(filtered_dict)
    return filtered_list


def filter_dict_by_keys(input_dict: dict, keys_to_keep: list) -> dict:
    """
    Filters a dictionary by keeping only the key-value pairs whose keys are present in the given list.

    Args:
        input_dict (dict): The dictionary to filter.
        keys_to_keep (list): The list of keys to keep in the filtered dictionary.

    Returns:
        dict: The filtered dictionary containing only the key-value pairs whose keys are present in the keys_to_keep list.
    """
    return {key: value for key, value in input_dict.items() if key in keys_to_keep}


<<<<<<< HEAD
def handle_alert_events_query(
    client: Client, alert: dict, earliest_time: str, latest_time: str, events_term: str
) -> dict[str, Any]:
    # Create a query to get events
    search = client.query_events(
        events_earliest_time=earliest_time,
        events_latest_time=latest_time,
        events_term=events_term,
        max_last_events=None,
    )

    # Get the search job uuid
    search_job_uuid = search["uuid"]

    # Check the state of the job
    query_status = client.query_events_status(event_search_job_uuid=search_job_uuid)
    finished_status = query_status["status"] == 2

    # If it's not finished, add the job uuid to the alert
    if not finished_status:
        alert["job_uuid"] = search_job_uuid

    else:
        # If it's finished, get the events
        # This case is rare but can happen if the fetch is too fast
        events = client.retrieve_events(event_search_job_uuid=search_job_uuid)
        alert["events"] = events

    return alert


=======
>>>>>>> 34c4b800
def fetch_alerts_with_pagination(
    client: Client,
    alert_status: str | None,
    alert_urgency: str | None,
    alert_type: str | None,
    max_results: int | None,
    alerts_created_at: str | None,
    alerts_updated_at: str | None,
    sort_by: str | None,
) -> List[Dict[str, Any]]:
    """
    Fetches alerts from the Sekoia XDR API with pagination support.
    This function retrieves alerts in batches, allowing for efficient handling of large datasets.
    Args:
        client (Client): Sekoia XDR client to use.
        alert_status (str): status of the alert to search for.
        alert_urgency (str): alert urgency range to search for. Format: "MIN_urgency,MAX_urgency". i.e: 80,100.
        alert_type (str): type of alerts to search for.
        max_results (int): Maximum numbers of incidents per fetch.
        alerts_created_at (str): The date range to search for alerts.
    Returns:
        dict: List of alerts retrieved from the API.
    """

    final_alerts = []
    offset = 0
    total_alerts = 0

    # Fetch alerts in a loop until all alerts are retrieved
    # Using offset to paginate through the results
    while True:
        response = client.list_alerts(
            alerts_created_at=alerts_created_at,
            alerts_updated_at=alerts_updated_at,
            alerts_status=alert_status,
            alerts_urgency=alert_urgency,
            alerts_type=alert_type,
            alerts_limit=max_results,
            sort_by=sort_by,
            offset=offset,
        )

        alerts: List[Dict[str, Any]] = response.get("items", [])
        total_alerts = response.get("total", 0)

        # Extend the final alerts list with the current batch of alerts
        final_alerts.extend(alerts)
        demisto.debug(f"Fetched {len(alerts)} alerts from offset {offset}.")
        offset += len(alerts)
        if offset >= total_alerts:
            break

    return final_alerts


<<<<<<< HEAD
def handle_alert_events_query(
    client: Client, alert: dict, earliest_time: str, latest_time: str, events_term: str
) -> dict[str, Any]:
    # Create a query to get events
    search = client.query_events(
        events_earliest_time=earliest_time,
        events_latest_time=latest_time,
        events_term=events_term,
        max_last_events=None,
    )

    # Get the search job uuid
    search_job_uuid = search["uuid"]

    # Check the state of the job
    query_status = client.query_events_status(event_search_job_uuid=search_job_uuid)
    finished_status = query_status["status"] == 2

    # If it's not finished, add the job uuid to the alert
    if not finished_status:
        alert["job_uuid"] = search_job_uuid

    else:
        # If it's finished, get the events
        # This case is rare but can happen if the fetch is too fast
        events = client.retrieve_events(event_search_job_uuid=search_job_uuid)
        alert["events"] = events

    return alert


=======
>>>>>>> 34c4b800
""" COMMAND FUNCTIONS """


def fetch_incidents(
    client: Client,
    max_results: int | None,
    last_run: dict[str, int],
    first_fetch_time: int | None,
    alert_status: str | None,
    alert_urgency: str | None,
    alert_type: str | None,
    fetch_mode: str | None,
    mirror_direction: str | None,
    fetch_with_assets: bool | None,
    fetch_with_kill_chain: bool | None,
) -> tuple[dict[str, int], list[dict]]:
    """
    This function retrieves new alerts every interval (default is 1 minute).
    It has to implement the logic of making sure that incidents are fetched only onces and no incidents are missed.
    By default it's invoked by XSOAR every minute. It will use last_run to save the timestamp of the last incident it
    processed. If last_run is not provided, it should use the integration parameter first_fetch_time to determine when
    to start fetching the first time.

    Args:
        client (Client): Sekoia XDR client to use.
        max_results (int): Maximum numbers of incidents per fetch.
        last_run (dict): A dict with a key containing the latest incident created time we got from last fetch.
        first_fetch_time(int): If last_run is None (first time we are fetching), it contains the timestamp in
            milliseconds on when to start fetching incidents.
        alert_status (str): status of the alert to search for.
        alert_urgency (str): alert urgency range to search for. Format: "MIN_urgency,MAX_urgency". i.e: 80,100.
        alert_type (str): type of alerts to search for.
        fetch_mode (str): If the alert will be fetched with or without the events.
        mirror_direction (str): The direction of the mirroring can be set to None or to Incoming.
        fetch_with_assets (bool): If the alert will include the assets information on the fetching.
        fetch_with_kill_chain (bool): If the alert will include the kill chain information on the fetching.
    Returns:
        dict: Next run dictionary containing the timestamp that will be used in ``last_run`` on the next fetch.
        list: List of incidents that will be created in XSOAR.
    """
    # Initialize an empty list of incidents to return
    # Each incident is a dict with a string as a key
    incidents: list[dict[str, Any]] = []

    # Getting the fetch cached context
    cached_context = get_integration_context()
    not_finished_incident = []  # List to store incidents that are not finished

    # Making sure that the context is not empty and contains the fetch cache
    if cached_context:
        fetch_context = cached_context.get("fetch_cache")
        if fetch_context:
            # Loop through the cached incidents and check their status
            # If the status is not finished, we will keep it in the cache
            # If the status is finished, we will add it to the incidents list
            for incident in fetch_context:
                incident_job_uuid = incident["rawJSON"]["job_uuid"]
                try:
                    query_status = client.query_events_status(
                        event_search_job_uuid=incident_job_uuid
                    )
                    finished_status = query_status["status"] == 2

                    if not finished_status:
                        not_finished_incident.append(incident)
                        continue

                    events = client.retrieve_events(event_search_job_uuid=incident_job_uuid)
                    incident["rawJSON"]["events"] = events
                    # Serialize the rawJSON to a string
                    incident["rawJSON"] = json.dumps(incident["rawJSON"])
                    incidents.append(incident)
                except Exception as e:
                    # Case where the job uuid is not valid anymore
                    demisto.debug(
                        f"Error fetching incident {incident['rawJSON']['short_id']}: {e}"
                    )
                    # Rerun command to get events
                    earliest_time = incident['rawJSON']["first_seen_at"]
                    latest_time = "now"
                    term = f"alert_short_ids:{incident['rawJSON']['short_id']}"

                    alert = handle_alert_events_query(
                        client, alert, earliest_time, latest_time, term
                    )
                    incident['rawJSON'] = alert
                    # If the incident is not finished, we will keep it in the cache
                    not_finished_incident.append(incident)

        # If there are any incidents that are not finished, we will keep them in the cache
        cached_context["fetch_cache"] = not_finished_incident
        set_integration_context(cached_context)

    # Get the last fetch time, if exists
    # last_run is a dict with a single key, called last_fetch
    last_fetch = last_run.get("last_fetch")
    # The case where no last_fetch or first_fetch_time are present.
    if last_fetch is None and first_fetch_time is None:
        raise DemistoException(
            "Failure to fetch incidents. Can't find neither \
            last_fetch and first_fetch_time"
        )
    # Handle first fetch time
    elif last_fetch is None:
        # if missing, use what provided via first_fetch_time
        last_fetch = first_fetch_time
    else:
        # otherwise use the stored last fetch
        last_fetch = int(last_fetch)

    # Convert time from epoch to ISO8601 in the correct format and add the ,now also
    alerts_created_at = f"{time_converter(str(last_fetch))},now"
    # Making sure that latest_created_time is int
    latest_created_time = cast(int, last_fetch)

    # Initialize an empty list of incidents to return
    # Each incident is a dict with a string as a key
    incidents: list[dict[str, Any]] = []
    alerts = fetch_alerts_with_pagination(
        client,
        alert_status,
        alert_urgency,
        alert_type,
        max_results,
        alerts_created_at,
        None,
        "created_at",
    )

<<<<<<< HEAD
    # Initiate an empty list to store cached incidents
    cached_incidents = []
    
=======
>>>>>>> 34c4b800
    for alert in alerts:
        # If no created_time set is as epoch (0). We use time in ms so we must
        # convert it from the Sekoia XDR API response
        incident_created_time = int(alert.get("created_at", "0"))
        incident_created_time_ms = incident_created_time * 1000

        # To prevent fetching the same incident multiple times
        if last_fetch and incident_created_time <= last_fetch:
            continue

        # If no name is present it will throw an exception
        incident_name = alert["title"]
        urgency = alert["urgency"]

        # Add assets information to the alert, if fetch_with_assets is set to True
        if fetch_with_assets:
            asset_list = []
            for asset in alert["assets"]:
                try:
                    asset_info = client.get_asset(asset_uuid=asset)
                    asset_list.append(asset_info)
                except Exception as e:
                    demisto.debug(f"Error fetching asset {asset}: {e}")
                    continue
            alert["assets"] = asset_list

        # Add kill chain information to the alert, if fetch_with_kill_chain is set to True
        if fetch_with_kill_chain and alert["kill_chain_short_id"]:
            try:
                kill_chain = client.get_kill_chain(
                    kill_chain_uuid=alert["kill_chain_short_id"]
                )
                alert["kill_chain"] = kill_chain
            except Exception as e:
                demisto.debug(
                    f"Error fetching kill chain information {kill_chain}: {e}"
                )

        # Add events information to the alert, if fetch_mode is set to "Fetch With All Events"
        if fetch_mode == "Fetch With All Events":
            earliest_time = alert["first_seen_at"]
            latest_time = "now"
            term = f"alert_short_ids:{alert['short_id']}"

            alert = handle_alert_events_query(
                client, alert, earliest_time, latest_time, term
            )

        # Start building the incident
        incident = {
            "name": incident_name,
            "occurred": timestamp_to_datestring(incident_created_time_ms),
            "severity": convert_to_demisto_severity(urgency.get("display", "Low")),
        }

        # If the integration parameter is set to mirror add the appropriate fields to the incident
        alert["mirror_instance"] = demisto.integrationInstance()
        alert["mirrorOut"] = str(mirror_direction) in [
            "Outgoing",
            "Incoming and Outgoing",
        ]
        incident["rawJSON"] = json.dumps(alert)
        incident["dbotMirrorDirection"] = MIRROR_DIRECTION.get(str(mirror_direction))
        incident["dbotMirrorId"] = alert["short_id"]

        # Add the alert to the incident
        if not alert.get("job_uuid"):
            incident["rawJSON"] = json.dumps(alert)
            incidents.append(incident)
        else:
            # If the alert has a job uuid, we will not dumps it to a string to make it easy
            incident["rawJSON"] = alert
            cached_incidents.append(incident)

        # Update last run and add incident if the incident is newer than last fetch
        if incident_created_time > latest_created_time:
            latest_created_time = incident_created_time

    # Store the list of all alert in the cache
    if len(cached_incidents) > 0:
        context_cache = get_integration_context() or {}
        # If the context is empty, we will create a new one
        if not context_cache:
            context_cache["fetch_cache"] = cached_incidents
            set_integration_context(context_cache)
        else:
            # If the context is not empty, we will append the new incidents to the existing list
            fetch_cache_list = context_cache["fetch_cache"]
            fetch_cache_list.extend(cached_incidents)
            context_cache["fetch_cache"] = fetch_cache_list
            set_integration_context(context_cache)

    # Save the next_run as a dict with the last_fetch key to be stored
    next_run = {"last_fetch": latest_created_time}
    return next_run, incidents


# =========== Mirroring Mechanism ===========


def check_id_in_context(
    alert_id: str, cache: dict[str, Any] | None
) -> tuple[dict[str, Any], int] | None:
    """
    Check if the alert id is in the context cache
    Args:
        alert_id (str): The alert id to check.
        cache (dict): The context cache.
    Returns:
        tuple: The alert object and the index of the alert in the cache.
    """
    if cache:
        mirror_cache = cache.get("mirroring_cache")
        if mirror_cache:
            for item in mirror_cache:
                cached_alert_id = item.get("alert").get("short_id")
                if alert_id == cached_alert_id:
                    return item, mirror_cache.index(item)
    return None


def get_remote_data_command(
    client: Client,
    args: dict,
    close_incident: bool,
    close_note: str,
    mirror_events: bool,
    mirror_kill_chain: bool,
    reopen_incident: bool,
):
    """
    get-remote-data command: Returns an updated alert and error entry (if needed)

    Args:
        client (Client): Sekoia XDR client to use.
        args (dict): The command arguments
        close_incident (bool): Indicates whether to close the corresponding XSOAR incident if the alert
            has been closed on Sekoia's end.
        close_note (str): Indicates the notes to be including when the incident gets closed by mirroring.
        mirror_events (bool): If the events will be included in the mirroring of the alerts or not.
        mirror_kill_chain: If the kill chain information from the alerts will be mirrored.
        reopen_incident: Indicates whether to reopen the corresponding XSOAR incident if the alert
            has been reopened on Sekoia's end.
    Returns:
        GetRemoteDataResponse: The Response containing the update alert to mirror and the entries
    """

    demisto.debug("#### Entering MIRRORING IN - get_remote_data_command ####")

    parsed_args = GetRemoteDataArgs(args)
    alert_id_args = parsed_args.remote_incident_id
    context_cache = get_integration_context()

    # Check if alert id is the same as the one in the context
    check_id: tuple[dict[str, Any], int] | None = check_id_in_context(
        alert_id_args, context_cache
    )

    if not check_id:
        entries = []  # List to store the entries

        # If the alert id is not in the context, we will get the alert from Sekoia
        alert = client.get_alert(alert_uuid=alert_id_args)
        alert_short_id, alert_status = alert["short_id"], alert["status"]["name"]
        last_update = arg_to_timestamp(
            arg=parsed_args.last_update, arg_name="lastUpdate", required=True
        )
        alert_last_update = arg_to_timestamp(
            arg=alert.get("updated_at"), arg_name="updated_at", required=False
        )

        demisto.debug(
            f"Alert {alert_short_id} with status {alert_status} : last_update is {last_update} , alert_last_update is {alert_last_update}"  # noqa: E501
        )

        # Add the kill chain information to the alert if mirror_kill_chain is set to True
        if mirror_kill_chain and alert["kill_chain_short_id"]:
            try:
                kill_chain = client.get_kill_chain(
                    kill_chain_uuid=alert["kill_chain_short_id"]
                )
                alert["kill_chain"] = kill_chain
            except Exception as e:
                demisto.debug(f"Error fetching kill_chain : {e}")

        # Add the events to the alert
        if mirror_events and alert["status"]["name"] not in ["Closed", "Rejected"]:
            earliest_time = alert["first_seen_at"]
            latest_time = "now"
            term = f"alert_short_ids:{alert['short_id']}"

            alert = handle_alert_events_query(
                client, alert, earliest_time, latest_time, term
            )

        # This adds all the information from the XSOAR incident.
        demisto.debug(
            f"Alert {alert_short_id} with status {alert_status} have this info updated: {alert}"
        )

        investigation = demisto.investigation()
        demisto.debug(f"The investigation information is {investigation}")

        incident_id = investigation["id"]
        incident_status = investigation["status"]

        demisto.debug(
            f"The XSOAR incident is {incident_id} with status {incident_status} is being mirrored with the alert {alert_short_id} that have the status {alert_status}."  # noqa: E501
        )

        # Close the XSOAR incident using mirroring
        if (
            (close_incident)
            and (alert_status in ["Closed", "Rejected"])
            and (investigation["status"] != 1)
        ):
            demisto.debug(
                f"Alert {alert_short_id} with status {alert_status} was closed or rejected in Sekoia, closing incident {incident_id} in XSOAR"  # noqa: E501
            )
            entries = [
                {
                    "Type": EntryType.NOTE,
                    "Contents": {
                        "dbotIncidentClose": True,
                        "closeReason": f"{alert_status} - Mirror",
                        "closeNotes": close_note,
                    },
                    "ContentsFormat": EntryFormat.JSON,
                }
            ]

        # Reopen the XSOAR incident using mirroring
        if (
            (reopen_incident)
            and (alert_status not in ["Closed", "Rejected"])
            and (investigation["status"] == 1)
        ):
            demisto.debug(
                f"Alert {alert_short_id} with status {alert_status} was reopened in Sekoia, "
                f"reopening incident {incident_id} in XSOAR"
            )
            entries = [
                {
                    "Type": EntryType.NOTE,
                    "Contents": {"dbotIncidentReopen": True},
                    "ContentsFormat": EntryFormat.JSON,
                }
            ]

        if not alert.get("job_uuid"):
            # If the job uuid is not present, we will return the alert and the entries
            demisto.debug("#### Leaving MIRRORING IN - get_remote_data_command ####")
            return GetRemoteDataResponse(mirrored_object=alert, entries=entries)
        else:
            # If the job uuid is present, we will add the alert to the context
            context_cache = get_integration_context() or {}
            mirroring_cache = context_cache.get("mirroring_cache")
            alert_dict = {"alert": alert, "entries": entries}
            if not mirroring_cache:
                context_cache["mirroring_cache"] = [alert_dict]
                demisto.debug(
                    f"mirroring cache in the first condition : {context_cache}"
                )
                set_integration_context(context_cache)
            else:
                mirroring_cache.append(alert_dict)
                set_integration_context(mirroring_cache)
            return None
    else:
        # If the alert id is in the context, we will get the alert from the context
        alert_object, index = check_id
        try:
            alert_job_uuid = alert_object["alert"]["job_uuid"]
            query_status = client.query_events_status(event_search_job_uuid=alert_job_uuid)
            finished_status = query_status["status"] == 2

            # If the alert is not finished, we will not return it
            if not finished_status:
                return None

            # If the alert is finished, we will get the events
            events = client.retrieve_events(event_search_job_uuid=alert_job_uuid)
            alert_object["alert"]["events"] = events

            # Delete the object from the context
            del context_cache["mirroring_cache"][index]
            set_integration_context(context_cache)
            
            return GetRemoteDataResponse(
                mirrored_object=alert_object["alert"], entries=alert_object["entries"]
            )
        except Exception as e:
            # Case where the job uuid is not valid anymore
            demisto.debug(
                f"Error fetching incident {alert_object['alert']['short_id']}: {e}"
            )
            # Rerun command to get events
            earliest_time = alert_object["alert"]["first_seen_at"]
            latest_time = "now"
            term = f"alert_short_ids:{alert_object['alert']['short_id']}"

            alert = handle_alert_events_query(
                client, alert_object["alert"], earliest_time, latest_time, term
            )
            alert_object["alert"] = alert

            # Update the cached alert in the context
            context_cache["mirroring_cache"][index]["alert"] = alert_object["alert"]
            
            return None


def get_modified_remote_data_command(client: Client, args):
    """Gets the list of all alert ids that have change since a given time

    Args:
        client (Client): Sekoia XDR client to use.
        args (dict): The command argument

    Returns:
        GetModifiedRemoteDataResponse: The response containing the list of ids of notables changed
    """
    modified_alert_ids = []
    cached_context = get_integration_context()

    # Start by cached context
    # Check if the context is not empty and contains the mirroring cache
    # If it's not empty, we will add the alert ids to the list
    if cached_context:
        mirroring_context = cached_context.get("mirroring_cache")
        if mirroring_context:
            for alert_object in mirroring_context:
                modified_alert_ids.append(alert_object.get("alert", {}).get("short_id"))

    # Continue with normal way to get the modified alerts
    remote_args = GetModifiedRemoteDataArgs(args)
    last_update = remote_args.last_update
    last_update_utc = dateparser.parse(
        last_update, settings={"TIMEZONE": "UTC"}
    )  # Converts to a UTC timestamp
    formatted_last_update = last_update_utc.strftime("%Y-%m-%dT%H:%M:%S.%f+00:00")  # type: ignore
    converted_time = time_converter(formatted_last_update)
    last_update_time = f"{converted_time},now"

    raw_alerts = fetch_alerts_with_pagination(client, None, None, None, 100, None, last_update_time, "updated_at")

<<<<<<< HEAD
    # Append the modified alert ids to the list
    # We can have alerts in this list that are already in the cache
    modified_alert_ids += [item["short_id"] for item in raw_alerts]
=======
    modified_alert_ids = [item["short_id"] for item in raw_alerts]
>>>>>>> 34c4b800

    return GetModifiedRemoteDataResponse(modified_incident_ids=modified_alert_ids)


def update_remote_system_command(client: Client, args):
    pass


def get_mapping_fields_command() -> GetMappingFieldsResponse:
    """
     this command pulls the remote schema for the different incident types, and their associated incident fields,
     from the remote system.
    :return: A list of keys you want to map
    """
    sekoia_incident_type_scheme = SchemeTypeMapping(type_name=INCIDENT_TYPE_NAME)
    for argument, description in SEKOIA_INCIDENT_FIELDS.items():
        sekoia_incident_type_scheme.add_field(name=argument, description=description)

    mapping_response = GetMappingFieldsResponse()
    mapping_response.add_scheme_type(sekoia_incident_type_scheme)

    return mapping_response


# =========== Mirroring Mechanism ===========


def list_alerts_command(client: Client, args: dict[str, Any]) -> CommandResults:

    alerts = client.list_alerts(
        alerts_limit=args.get("limit"),
        alerts_status=args.get("status"),
        alerts_created_at=args.get("created_at"),
        alerts_updated_at=args.get("updated_at"),
        alerts_urgency=args.get("urgency"),
        alerts_type=args.get("alerts_type"),
        sort_by=args.get("sort_by"),
    )

    header = ["title", "uuid", "short_id", "community_uuid"]
    command_output = filter_list_by_keys(alerts["items"], header)
    readable_output = tableToMarkdown("Alerts :", command_output, headers=header)

    return CommandResults(
        readable_output=readable_output,
        outputs_prefix="SekoiaXDR.ListAlerts",
        outputs_key_field="short_id",
        outputs=alerts["items"],
    )


def get_alert_command(client: Client, args: dict[str, Any]) -> CommandResults:
    """Parameters"""
    alert_uuid = args["id"]

    alert = client.get_alert(alert_uuid=alert_uuid)
    header = [
        "alert_type",
        "short_id",
        "created_by_type",
        "kill_chain_short_id",
        "details",
        "rule",
    ]
    command_output = filter_dict_by_keys(alert, header)
    readable_output = tableToMarkdown(
        f"Alert {alert_uuid}:", command_output, headers=header
    )

    return CommandResults(
        readable_output=readable_output,
        outputs_prefix="SekoiaXDR.Alert",
        outputs_key_field="uuid",
        outputs=alert,
    )


def query_events_command(client: Client, args: dict[str, Any]) -> CommandResults:
    """Parameters"""
    earliest_time = args["earliest_time"]
    latest_time = args["lastest_time"]
    term = args["query"]
    max_last_events = args.get("max_last_events")

    jobQuery = client.query_events(
        events_earliest_time=earliest_time,
        events_latest_time=latest_time,
        events_term=term,
        max_last_events=max_last_events,
    )
    readable_output = tableToMarkdown(
        f"Event search created using the term {term}:", jobQuery
    )

    return CommandResults(
        readable_output=readable_output,
        outputs_prefix="SekoiaXDR.Events",
        outputs_key_field="uuid",
        outputs=jobQuery,
    )


def query_events_status_command(client: Client, args: dict[str, Any]) -> CommandResults:
    """Parameters"""
    search_job_uuid = args["uuid"]

    status = client.query_events_status(event_search_job_uuid=search_job_uuid)
    readable_output = tableToMarkdown(f"Status of the job {search_job_uuid}:", status)

    return CommandResults(
        readable_output=readable_output,
        outputs_prefix="SekoiaXDR.Events",
        outputs_key_field="search_job_uuid",
        outputs=status,
    )


def retrieve_events_command(client: Client, args: dict[str, Any]) -> CommandResults:
    """Parameters"""
    search_job_uuid = args["uuid"]

    events = client.retrieve_events(event_search_job_uuid=search_job_uuid)
    readable_output = tableToMarkdown(
        f"Events retrieved for the search {search_job_uuid}:", events
    )

    return CommandResults(
        readable_output=readable_output,
        outputs_prefix="SekoiaXDR.Events",
        outputs_key_field="search_job_uuid",
        outputs=events,
    )


@polling_function(name="sekoia-xdr-search-events", requires_polling_arg=False)
def search_events_command(args: dict[str, Any], client: Client) -> PollResult:
    """Parameters"""
    earliest_time = args["earliest_time"]
    latest_time = args["lastest_time"]
    term = args["query"]
    max_last_events = args.get("max_last_events")
    exclude_info_arg = args.get("exclude_info")
    exclude_info_param = demisto.params().get("exclude_info_events")
    replace_symbol = demisto.params().get("replace_dots_event")

    if not (search_job_uuid := args.get("job_uuid")):
        search = client.query_events(
            events_earliest_time=earliest_time,
            events_latest_time=latest_time,
            events_term=term,
            max_last_events=max_last_events,
        )
        search_job_uuid = search["uuid"]

    query_status = client.query_events_status(event_search_job_uuid=search_job_uuid)
    finished_status = query_status["status"] == 2

    if not finished_status:
        return PollResult(
            response=None,
            continue_to_poll=True,
            args_for_next_run=(args | {"job_uuid": search_job_uuid}),
            partial_result=CommandResults(
                readable_output=f"Query is still running. Current state: {query_status['status']}."
            ),
        )

    events = client.retrieve_events(event_search_job_uuid=search_job_uuid)
    total = max_last_events or events["total"]

    if len(events["items"]) > 0:
        if exclude_info_arg:
            headers = exclude_info_events(
                event_info=events, exclude_info=exclude_info_arg
            )
            headers = [header.replace(".", replace_symbol) for header in headers]
            undot(json_data=events)
            readable_output = tableToMarkdown(
                f"{total} events out of {str(events['total'])} retrieved for the {term}",
                events["items"],
                headers=headers,
            )
        elif exclude_info_param:
            headers = exclude_info_events(
                event_info=events, exclude_info=",".join(exclude_info_param)
            )
            headers = [header.replace(".", replace_symbol) for header in headers]
            undot(json_data=events)
            readable_output = tableToMarkdown(
                f"{total} events out of {events['total']} retrieved for the {term}",
                events["items"],
                headers=headers,
            )
        else:
            undot(json_data=events)
            headers = list(events["items"][0].keys())
            readable_output = tableToMarkdown(
                f"{total} events out of {events['total']} retrieved for the {term}",
                events["items"],
                headers=headers,
            )
    else:
        readable_output = tableToMarkdown(
            f"{total} events out of {events['total']} retrieved for the {term}",
            events["items"],
        )

    return PollResult(
        response=CommandResults(
            readable_output=readable_output,
            outputs_prefix="SekoiaXDR.Events.Results",
            outputs_key_field="search_job_uuid",
            outputs=events["items"],
        ),
        continue_to_poll=False,
    )


def update_status_alert_command(client: Client, args: dict[str, Any]) -> CommandResults:
    """Parameters"""
    alert_uuid, updated_status, comment = (
        args["id"],
        args["status"],
        args.get("comment"),
    )
    sekoia_transition = STATUS_TRANSITIONS.get(updated_status)
    readable_output = "Unknown alert"

    workflow = client.get_workflow_alert(alert_uuid=alert_uuid)

    for action in workflow["actions"]:
        if action["name"] == sekoia_transition:
            update = client.update_status_alert(
                alert_uuid=alert_uuid, action_uuid=action["id"], comment=comment
            )
            if update or update == {}:
                readable_output = (
                    f"### Alert {alert_uuid} updated to status: {updated_status}"
                )
            else:
                raise DemistoException(
                    "Failure to update the status of the alert. \
                    Run the command !sekoia-xdr-get-workflow-alert to see the possible\
                    transitions and review the code."
                )

    return CommandResults(readable_output=readable_output, outputs=update)


def post_comment_alert_command(client: Client, args: dict[str, Any]) -> CommandResults:
    """Parameters"""
    alert_uuid, comment, author = (
        args["id"],
        args["comment"],
        args.get("author"),
    )

    response = client.post_comment_alert(
        alert_uuid=alert_uuid, content=comment, author=author
    )
    response["date"] = timezone_format(response["date"])

    readable_output = tableToMarkdown(
        f"Alert {alert_uuid} updated with the comment: \n {comment}:", response
    )

    return CommandResults(readable_output=readable_output, outputs=response)


def get_comments_alert_command(client: Client, args: dict[str, Any]) -> CommandResults:
    """Parameters"""
    alert_uuid = args["id"]

    response = client.get_comments_alert(alert_uuid=alert_uuid)

    for item in response["items"]:
        # Add author of the comment
        if item["author"].startswith("user"):
            item["user"] = f"User with id {item['created_by']}"
        elif item["author"].startswith("apikey"):
            item["user"] = "Commented via API"
        elif item["author"].startswith("application"):
            item["user"] = "Sekoia.io"
        else:
            item["user"] = item["author"]
        # Add formatted date of the comment
        item["date"] = timezone_format(item["date"])

    readable_output = tableToMarkdown(
        f"Alert {alert_uuid} have the following comments:", response["items"]
    )

    return CommandResults(
        readable_output=readable_output,
        outputs_prefix="SekoiaXDR.Comments",
        outputs_key_field="alert_uuid",
        outputs=response["items"],
    )


def get_workflow_alert_command(client: Client, args: dict[str, Any]) -> CommandResults:
    """Parameters"""
    alert_uuid = args["id"]

    response = client.get_workflow_alert(alert_uuid=alert_uuid)
    readable_output = tableToMarkdown(
        f"Alert {alert_uuid} have the following available status transitions:",
        response["actions"],
    )

    return CommandResults(
        readable_output=readable_output,
        outputs_prefix="SekoiaXDR.StatusTransitions",
        outputs_key_field="alert_uuid",
        outputs=response["actions"],
    )


def get_cases_alert_command(client: Client, args: dict[str, Any]) -> CommandResults:
    """Parameters"""
    alert_uuid, case_id = args["alert_id"], args.get("case_id")

    response = client.get_cases_alert(alert_uuid=alert_uuid, case_id=case_id)
    header = [
        "title",
        "description",
        "priority",
        "short_id",
        "status",
        "community_uuid",
    ]
    command_output = filter_list_by_keys(response["items"], header)
    readable_output = tableToMarkdown(
        f"Alert {alert_uuid} have the following cases:", command_output, headers=header
    )

    return CommandResults(
        readable_output=readable_output,
        outputs_prefix="SekoiaXDR.Cases",
        outputs_key_field="alert_uuid",
        outputs=response["items"],
    )


def get_asset_command(client: Client, args: dict[str, Any]) -> CommandResults:
    """Parameters"""
    asset_uuid = args["asset_uuid"]

    asset = client.get_asset(asset_uuid=asset_uuid)
    header = ["name", "uuid", "description"]
    command_output = filter_dict_by_keys(asset, header)
    readable_output = tableToMarkdown(
        f"Asset {asset_uuid} have the following information:",
        command_output,
        headers=header,
    )

    return CommandResults(
        readable_output=readable_output,
        outputs_prefix="SekoiaXDR.Asset",
        outputs_key_field="uuid",
        outputs=asset,
    )


def list_asset_command(client: Client, args: dict[str, Any]) -> CommandResults:
    """Parameters"""
    limit, assets_type = args.get("limit"), args.get("assets_type")

    assets = client.list_asset(limit=limit, assets_type=assets_type)
    header = ["name", "uuid", "description"]
    command_output = filter_list_by_keys(assets["items"], header)
    readable_output = tableToMarkdown(
        f"List of {assets['total']} assets found:", command_output, headers=header
    )

    return CommandResults(
        readable_output=readable_output,
        outputs_prefix="SekoiaXDR.Assets",
        outputs_key_field="asset_uuid",
        outputs=assets["items"],
    )


def get_user_command(client: Client, args: dict[str, Any]) -> CommandResults:
    """Parameters"""
    user_uuid = args["user_uuid"]

    user = client.get_user(user_uuid=user_uuid)
    readable_output = tableToMarkdown(
        f"User {user_uuid} have the following information:", user
    )

    return CommandResults(
        readable_output=readable_output,
        outputs_prefix="SekoiaXDR.User",
        outputs_key_field="user_uuid",
        outputs=user,
    )


def add_attributes_asset_command(
    client: Client, args: dict[str, Any]
) -> CommandResults:
    """Parameters"""
    asset_uuid, name, value = (
        args["asset_uuid"],
        args["name"],
        args["value"],
    )

    asset_attributes = client.add_attributes_asset(
        asset_uuid=asset_uuid, name=name, value=value
    )
    readable_output = tableToMarkdown(
        f"Asset {asset_uuid} was updated with new attributes:", asset_attributes
    )

    return CommandResults(
        readable_output=readable_output,
        outputs_key_field="asset_uuid",
        outputs=asset_attributes,
    )


def add_keys_asset_command(client: Client, args: dict[str, Any]) -> CommandResults:
    """Parameters"""
    asset_uuid, name, value = (
        args["asset_uuid"],
        args["name"],
        args["value"],
    )

    asset_keys = client.add_keys_asset(asset_uuid=asset_uuid, name=name, value=value)
    readable_output = tableToMarkdown(
        f"Asset {asset_uuid} was updated with new keys:", asset_keys
    )

    return CommandResults(
        readable_output=readable_output,
        outputs_key_field="asset_uuid",
        outputs=asset_keys,
    )


def remove_attribute_asset_command(
    client: Client, args: dict[str, Any]
) -> CommandResults:
    """Parameters"""
    asset_uuid, attribute_uuid = args["asset_uuid"], args["attribute_uuid"]

    client.remove_attribute_asset(asset_uuid=asset_uuid, attribute_uuid=attribute_uuid)
    readable_output = (
        f"Asset {asset_uuid} had the following attribute removed:\n{attribute_uuid}"
    )

    return CommandResults(readable_output=readable_output)


def remove_key_asset_command(client: Client, args: dict[str, Any]) -> CommandResults:
    """Parameters"""
    asset_uuid, key_uuid = args["asset_uuid"], args["key_uuid"]

    client.remove_key_asset(asset_uuid=asset_uuid, key_uuid=key_uuid)
    readable_output = f"Asset {asset_uuid} had the following key removed:\n{key_uuid}"

    return CommandResults(readable_output=readable_output)


def get_kill_chain_command(client: Client, args: dict[str, Any]) -> CommandResults:
    """Parameters"""
    kill_chain_uuid = args["kill_chain_uuid"]

    kill_chain = client.get_kill_chain(kill_chain_uuid=kill_chain_uuid)
    readable_output = tableToMarkdown(
        f"Kill chain {kill_chain_uuid} have the following information:", kill_chain
    )

    return CommandResults(
        readable_output=readable_output,
        outputs_prefix="SekoiaXDR.KillChain",
        outputs_key_field="uuid",
        outputs=kill_chain,
    )


def http_request_command(client: Client, args: dict[str, Any]) -> CommandResults:
    """Parameters"""
    method, url_sufix, params = (
        args["method"],
        args["url_sufix"],
        args.get("parameters", {}),
    )

    request = client.http_request(method=method, params=params, url_suffix=url_sufix)
    readable_output = tableToMarkdown(
        f"The HTTP {method} request with params {params} returned the following information:",
        request["items"] if request["items"] else request,
    )

    return CommandResults(
        readable_output=readable_output,
        outputs_prefix="SekoiaXDR.http_request",
        outputs_key_field="uuid",
        outputs=request,
    )


def test_module(client: Client) -> str:
    """
    Tests API connectivity and authentication'
    When 'ok' is returned it indicates the integration works like it is supposed to and connection to the service is successful.
    Raises exceptions if something goes wrong.

    Args:
        client (Client): Sekoia XDR client to use.

    Returns:
        str: 'ok' if test passed, anything else will raise an exception and will fail the test.
    """
    # Check a JWT token’s validity
    # https://docs.sekoia.io/develop/rest_api/identity_and_authentication/#tag/User-Authentication/operation/get_validate_resource

    try:
        client.get_validate_resource()
    except DemistoException as e:
        doc = """Please visit the API Key documentation for more information:
         https://docs.sekoia.io/getting_started/generate_api_keys/"""

        if "T300" in str(e):
            return f"Authorization Error: The token is invalid. {doc}"
        elif "T301" in str(e):
            return f"Authorization Error: The token has expired. {doc}"
        elif "T302" in str(e):
            return f"Authorization Error: The token has been revoked. {doc}"
        else:
            raise e
    return "ok"


def main() -> None:
    """
    main function, parses params and runs command functions
    """

    params, args, command = demisto.params(), demisto.args(), demisto.command()

    # get the service API url and api key
    api_key = params.get("credentials", {}).get("password")
    base_url = params.get("url")

    # if your Client class inherits from BaseClient, SSL verification is
    # handled out of the box by it, just pass ``verify_certificate`` and ``proxy`` to
    # the Client constructor
    verify_certificate = not params.get("insecure", False)
    proxy = params.get("proxy", False)

    # How much time before the first fetch to retrieve incidents
    first_fetch_time = arg_to_datetime(
        arg=params["first_fetch"],
        arg_name="First fetch time",
        required=True,
    )
    first_fetch_timestamp = (
        int(first_fetch_time.timestamp()) if first_fetch_time else None
    )

    demisto.debug(f"Command being called is {command}")
    try:
        headers = {"Authorization": f"Bearer {api_key}"}
        client = Client(
            base_url=base_url, verify=verify_certificate, headers=headers, proxy=proxy
        )

        if command == "test-module":
            # This is the call made when pressing the integration Test button.
            result = test_module(client)
            return_results(result)

        elif command == "fetch-incidents":
            # Set and define the fetch incidents command to run after activated via integration settings.
            alerts_status = ",".join(params.get("alerts_status", ""))
            alerts_type = ",".join(params.get("alerts_type", ""))
            alerts_urgency = params.get("alerts_urgency", None)
            fetch_mode = params.get("fetch_mode")
            fetch_with_assets = params.get("fetch_with_assets")
            fetch_with_kill_chain = params.get("fetch_with_kill_chain")
            mirror_direction = params.get("mirror_direction", "None")

            # Convert the argument to an int using helper function or set to MAX_INCIDENTS_TO_FETCH
            max_results = arg_to_number(params["max_fetch"])
            last_run: dict[str, Any] = (
                demisto.getLastRun()
            )  # getLastRun() gets the last run dict

            next_run, incidents = fetch_incidents(
                client=client,
                max_results=max_results,
                last_run=last_run,
                first_fetch_time=first_fetch_timestamp,
                alert_status=alerts_status,
                alert_urgency=alerts_urgency,
                alert_type=alerts_type,
                fetch_mode=fetch_mode,
                mirror_direction=mirror_direction,
                fetch_with_assets=fetch_with_assets,
                fetch_with_kill_chain=fetch_with_kill_chain,
            )

            # saves next_run for the time fetch-incidents is invoked
            demisto.setLastRun(next_run)
            # fetch-incidents calls ``demisto.incidents()`` to provide the list of incidents to create
            demisto.incidents(incidents)

        elif command == "sekoia-xdr-list-alerts":
            return_results(list_alerts_command(client, args))
        elif command == "sekoia-xdr-get-alert":
            return_results(get_alert_command(client, args))
        elif command == "sekoia-xdr-events-execute-query":
            return_results(query_events_command(client, args))
        elif command == "sekoia-xdr-events-status-query":
            return_results(query_events_status_command(client, args))
        elif command == "sekoia-xdr-events-results-query":
            return_results(retrieve_events_command(client, args))
        elif command == "sekoia-xdr-search-events":
            return_results(search_events_command(args, client))
        elif command == "sekoia-xdr-update-status-alert":
            return_results(update_status_alert_command(client, args))
        elif command == "sekoia-xdr-post-comment-alert":
            return_results(post_comment_alert_command(client, args))
        elif command == "sekoia-xdr-get-comments":
            return_results(get_comments_alert_command(client, args))
        elif command == "sekoia-xdr-get-workflow-alert":
            return_results(get_workflow_alert_command(client, args))
        elif command == "sekoia-xdr-get-cases-alert":
            return_results(get_cases_alert_command(client, args))
        elif command == "sekoia-xdr-get-asset":
            return_results(get_asset_command(client, args))
        elif command == "sekoia-xdr-list-assets":
            return_results(list_asset_command(client, args))
        elif command == "sekoia-xdr-get-user":
            return_results(get_user_command(client, args))
        elif command == "sekoia-xdr-add-attributes-asset":
            return_results(add_attributes_asset_command(client, args))
        elif command == "sekoia-xdr-add-keys-asset":
            return_results(add_keys_asset_command(client, args))
        elif command == "sekoia-xdr-remove-attribute-asset":
            return_results(remove_attribute_asset_command(client, args))
        elif command == "sekoia-xdr-remove-key-asset":
            return_results(remove_key_asset_command(client, args))
        elif command == "sekoia-xdr-get-kill-chain":
            return_results(get_kill_chain_command(client, args))
        elif command == "sekoia-xdr-http-request":
            return_results(http_request_command(client, args))
        elif command == "get-remote-data":
            return_results(
                get_remote_data_command(
                    client,
                    args,
                    close_incident=demisto.params().get("close_incident"),  # type: ignore
                    close_note=demisto.params().get("close_notes", "Closed by Sekoia."),  # type: ignore
                    mirror_events=demisto.params().get("mirror_events"),  # type: ignore
                    mirror_kill_chain=demisto.params().get("mirror_kill_chain"),  # type: ignore
                    reopen_incident=demisto.params().get("reopen_incident"),  # type: ignore
                )
            )
        elif command == "get-modified-remote-data":
            return_results(get_modified_remote_data_command(client, args))
        elif command == "get-mapping-fields":
            return_results(get_mapping_fields_command())
        else:
            raise NotImplementedError(f"Command {command} is not implemented")

    # Log exceptions and return errors
    except Exception as e:
        return_error(f"Failed to execute {command} command.\nError:\n{str(e)}")


""" ENTRY POINT """

if __name__ in ("__main__", "__builtin__", "builtins"):
    main()<|MERGE_RESOLUTION|>--- conflicted
+++ resolved
@@ -494,7 +494,6 @@
     return {key: value for key, value in input_dict.items() if key in keys_to_keep}
 
 
-<<<<<<< HEAD
 def handle_alert_events_query(
     client: Client, alert: dict, earliest_time: str, latest_time: str, events_term: str
 ) -> dict[str, Any]:
@@ -525,9 +524,6 @@
 
     return alert
 
-
-=======
->>>>>>> 34c4b800
 def fetch_alerts_with_pagination(
     client: Client,
     alert_status: str | None,
@@ -583,7 +579,6 @@
     return final_alerts
 
 
-<<<<<<< HEAD
 def handle_alert_events_query(
     client: Client, alert: dict, earliest_time: str, latest_time: str, events_term: str
 ) -> dict[str, Any]:
@@ -615,8 +610,6 @@
     return alert
 
 
-=======
->>>>>>> 34c4b800
 """ COMMAND FUNCTIONS """
 
 
@@ -746,12 +739,9 @@
         "created_at",
     )
 
-<<<<<<< HEAD
     # Initiate an empty list to store cached incidents
     cached_incidents = []
     
-=======
->>>>>>> 34c4b800
     for alert in alerts:
         # If no created_time set is as epoch (0). We use time in ms so we must
         # convert it from the Sekoia XDR API response
@@ -1098,13 +1088,10 @@
 
     raw_alerts = fetch_alerts_with_pagination(client, None, None, None, 100, None, last_update_time, "updated_at")
 
-<<<<<<< HEAD
+
     # Append the modified alert ids to the list
     # We can have alerts in this list that are already in the cache
     modified_alert_ids += [item["short_id"] for item in raw_alerts]
-=======
-    modified_alert_ids = [item["short_id"] for item in raw_alerts]
->>>>>>> 34c4b800
 
     return GetModifiedRemoteDataResponse(modified_incident_ids=modified_alert_ids)
 
