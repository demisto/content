import demistomock as demisto  # noqa: F401
from CommonServerPython import *  # noqa: F401
"""Main file for RubrikPolaris Integration."""
<<<<<<< HEAD
from typing import Tuple

=======
from copy import deepcopy
>>>>>>> 90cf3b88

from rubrik_polaris.rubrik_polaris import PolarisClient
from rubrik_polaris.exceptions import ProxyException
import math
import urllib3
import traceback
from datetime import date
import jwt

# Disable insecure warnings
urllib3.disable_warnings()

''' CONSTANTS '''

INTEGRATION_NAME = "Rubrik Radar"
DATE_TIME_FORMAT = "%Y-%m-%dT%H:%M:%S.%fZ"
HR_DATE_TIME_FORMAT = "%Y-%m-%dT%H:%M:%SZ"
HUMAN_READABLE_DATE_TIME_FORMAT = "%b %d, %Y at %I:%M:%S %p"
USER_ACCESS_HYPERLINK = "{}sonar/user_intelligence?redirected_user_id={}"

DEFAULT_IS_FETCH = False
MAX_FETCH_MIN = 1
MAX_FETCH_MAX = 200
DEFAULT_MAX_FETCH = 20
DEFAULT_LIMIT = 50
DEFAULT_SORT_BY = 'ID'
DEFAULT_USER_ACCESS_SORT_BY = 'RISK_LEVEL'
DEFAULT_FILE_CONTEXT_SORT_BY = 'HITS'
ASCENDING_SORT_ORDER = 'ASC'
DESCENDING_SORT_ORDER = 'DESC'
DEFAULT_USER_ACCESS_SORT_ORDER = DESCENDING_SORT_ORDER
DEFAULT_FILE_CONTEXT_SORT_ORDER = DESCENDING_SORT_ORDER
DEFAULT_SORT_ORDER = 'ASC'
DEFAULT_CLUSTER_CONNECTED = True
DEFAULT_SNAPSHOT_GROUP_BY = "Day"
DEFAULT_MISSED_SNAPSHOT_GROUP_BY = "DAY"
DEFAULT_EVENT_SORT_BY = "LAST_UPDATED"
DEFAULT_EVENT_SORT_ORDER = "DESC"
DEFAULT_SHOW_CLUSTER_SLA_ONLY = "True"
DEFAULT_SORT_BY_SLA_DOMAIN = "NAME"
DEFAULT_CLUSTER_SORT_BY = "ClusterName"
DEFAULT_REQUEST_NAME = f"PAXSOAR-{get_pack_version(pack_name='') or '1.2.0'}"
DEFAULT_PRINCIPAL_SUMMARY_CATEGORY = "USERS_WITH_SENSITIVE_ACCESS"
SCAN_ID = "Scan ID"
SNAPSHOT_ID = "Snapshot ID"
START_TIME = "Start Time"
LAST_ACCESS_TIME = "Last Access Time"
LAST_MODIFIED_TIME = "Last Modified Time"
CLUSTER_ID = "Cluster ID"
ACTIVITY_SERIES_ID = "Activity Series ID"
FREE_SPACE = "Free Space"
SLA_DOMAIN_NAME = "SLA Domain Name"
SNAPSHOT_IDS = "Snapshot IDs"
OBJECT_TYPE = "Object Type"
FILESET_OBJECT_TYPE = "FILESET"
VOLUME_GROUP_OBJECT_TYPE = "VOLUMEGROUP"
CLUSTER_NAME = "Cluster Name"
SNAPPABLE_ID = "Snappable ID"
SLA_DOMAIN = "SLA Domain"
OBJECT_NAME = "Object Name"
OBJECT_ID = "Object ID"
FILE_NAME = "File Name"
FILE_SIZE = "File Size in Bytes"
FILE_PATH = "File Path"
SUSPICIOUS_ACTIVITY = "Suspicious Activity"
ANOMALY_ID = "Anomaly ID"
IS_ANOMALY = "Is Anomaly"
ANOMALY_PROBABILITY = "Anomaly Probability"
SEVERITY = "Severity"
ENCRYPTION = "Encryption"
ANOMALY_TYPE = "Anomaly Type"
TOTAL_SUSPICIOUS_FILES = "Total Suspicious Files"
TOTAL_RANSOMEWARE_NOTE = "Total Ransomware Note"
DETECTION_TIME = "Detection Time"
SNAPSHOT_TIME = "Snapshot Time"
RANSOMEWARE_NOTE = "Ransomware Note"
RANSOMEWARE_ENCRYPTION = "Ransomware Encryption"
ACCESS_TYPE = "Access Type"
USER_ID = "User ID"
USER_FULL_NAME = "User Full Name"
USER_PRINCIPAL_NAME = "User Principal Name"
GROUPS = "Groups"
ACCESS_RISK_REASONS = "Access Risk Reason(s)"
INSECURE_REASONS = "Insecure Reason(s)"
RISK_LEVEL = "Risk Level"
TOTAL_SENSITIVE_FILES = "Total Sensitive Files"
TOTAL_SENSITIVE_HITS = "Total Sensitive Hits"
SENSITIVE_HITS_DELTA = "Sensitive Hits Delta"
TOTAL_SENSITIVE_OBJECTS = "Total Sensitive Objects"
HIGH_RISK_HITS = "High Risk Hits"
MEDIUM_RISK_HITS = "Medium Risk Hits"
LOW_RISK_HITS = "Low Risk Hits"
POLICY_NAME = "Policy Name"

DAILY_HITS_CHANGE = "Daily Hits Change"
START_CURSOR = "Start Cursor"
END_CURSOR = "End Cursor"
HAS_NEXT_PAGE = "Has Next Page"
HAS_PREVIOUS_PAGE = "Has Previous Page"
DEFAULT_FIRST_FETCH = "3 days"
MAX_MATCHES_PER_OBJECT = 100
MAXIMUM_FILE_SIZE = 5000000
<<<<<<< HEAD
=======
MAXIMUM_PAGINATION_LIMIT = 1000
>>>>>>> 90cf3b88

MESSAGES = {
    'NO_RECORDS_FOUND': "No {} were found for the given argument(s).",
    'NO_RECORD_FOUND': "No {} was found for the given argument(s).",
    'NEXT_RECORD': "Note: To retrieve the next set of results use, \"next_page_token\" =",
    'NEXT_PAGE_TOKEN': ('Note: To retrieve the next set of results, use **next_page_token** = "{}".'
                        '\nIf **next_page_token** is provided, then it will reset the record numbers. '
                        'For the initial use of **next_page_token**, please avoid specifying the **page_number**.'),
    'NO_RESPONSE': "No response was returned for the given argument(s)."
}

OUTPUT_PREFIX = {
    "GLOBAL_SEARCH": "RubrikPolaris.GlobalSearchObject",
    "PAGE_TOKEN_GLOBAL_SEARCH": "RubrikPolaris.PageToken.GlobalSearchObject",
    "VM_OBJECT": "RubrikPolaris.VSphereVm",
    "PAGE_TOKEN_VM_OBJECT": "RubrikPolaris.PageToken.VSphereVm",
    "SONAR_POLICIES_LIST": "RubrikPolaris.SonarPolicy",
    "SONAR_ANALYZER_GROUP": "RubrikPolaris.SonarAnalyzerGroup",
    "SONAR_ON_DEMAND_SCAN": "RubrikPolaris.SonarOndemandScan",
    "RADAR_ANOMALY_CSV_ANALYSIS": "RubrikPolaris.RadarAnomalyCSV",
    "SONAR_CSV_DOWNLOAD": "RubrikPolaris.SonarCSVDownload",
    "GPS_SNAPSHOT_FILES": "RubrikPolaris.GPSSnapshotFile",
    "GPS_VM_EXPORT": "RubrikPolaris.GPSVMSnapshotExport",
    "USER_DOWNLOADS": "RubrikPolaris.UserDownload",
    "GPS_SLA_DOMAIN": "RubrikPolaris.GPSSLADomain",
    "GPS_SNAPSHOT_CREATE": "RubrikPolaris.GPSOndemandSnapshot",
    "GPS_SNAPSHOT_FILE_DOWNLOAD": "RubrikPolaris.GPSSnapshotFileDownload",
    "GPS_VM_LIVEMOUNT": "RubrikPolaris.GPSVMLiveMount",
    "GPS_VM_HOSTS": "RubrikPolaris.GPSVMHost",
    "PAGE_TOKEN_VM_HOSTS": "RubrikPolaris.PageToken.GPSVMHost",
    "CDM_CLUSTER": "Rubrik.CDM",
    "PAGE_TOKEN_GPS_SNAPSHOT_FILES": "RubrikPolaris.PageToken.GPSSnapshotFile",
    "RADAR_ANALYSIS_STATUS": "Rubrik.Radar",
    "EVENT": "RubrikPolaris.Event",
    "PAGE_TOKEN_EVENT": "RubrikPolaris.PageToken.Event",
    "SONAR_SENSITIVE_HITS": "Rubrik.Sonar",
    "OBJECT": "RubrikPolaris.Object",
    "PAGE_TOKEN_OBJECT": "RubrikPolaris.PageToken.Object",
    "RADAR_IOC_SCAN": "RubrikPolaris.RadarIOCScan",
    "GPS_ASYNC_RESULT": "RubrikPolaris.GPSAsyncResult",
    "GPS_CLUSTER": "RubrikPolaris.GPSCluster",
    "GPS_VM_RECOVER_FILES": "RubrikPolaris.GPSVMRecoverFiles",
    "USER_ACCESS": "RubrikPolaris.UserAccess",
    "PAGE_TOKEN_USER_ACCESS": "RubrikPolaris.PageToken.UserAccess",
    "FILE_CONTEXT": "RubrikPolaris.FileContext",
    "PAGE_TOKEN_FILE_CONTEXT": "RubrikPolaris.PageToken.FileContext",
    "SUSPICIOUS_FILE": "RubrikPolaris.SuspiciousFile",
}

ERROR_MESSAGES = {
    'PROXY_ERROR': "Proxy Error: if the 'Use system proxy' checkbox in the integration configuration is selected, "
                   "try clearing the checkbox, or check the provided proxies.",
    "INVALID_MAX_FETCH": f"The 'Fetch Limit' is not a valid integer."
                         f" The minimum value is {MAX_FETCH_MIN} and the maximum is {MAX_FETCH_MAX}.",
    "INSECURE_NOT_SUPPORTED": f"Parameter 'Trust any certificate' is not supported by "
                              f"integration {INTEGRATION_NAME}, please un-check it and try again. ",
    "MISSING_REQUIRED_FIELD": "'{}' field is required. Please provide correct input.",
    "NO_CREDENTIALS_PROVIDED": "Please provide either 'Service Account JSON' or "
                               "'Rubrik Account'-'Email'-'Password' for authentication.",
    "SA_JSON_DECODE_ERR": "Unable to read 'Service Account JSON', please verify it's correctness.",
    "KEY_NOT_FOUND_IN_SA_JSON": "{} was not found in 'Service Account JSON', please verify it's correctness.",
    "INVALID_LIMIT": "'{}' is an invalid value for 'limit'. Value must be between 1 and 1000.",
    "INVALID_PAGE": "'{}' is an invalid value for 'page_number'. Value must be greater than zero.",
    "JSON_DECODE": "Failed to parse '{}' JSON string, "
                   "please check it's format in the argument's help-text.",
    "INVALID_BOOLEAN": "'{}' is an invalid value for '{}'. Value must be in ['true', 'false'].",
    "INVALID_SORT_ORDER": "'{}' is an invalid value for 'sort_order'. Value must be 'ASC' or 'DESC'.",
    "INVALID_SELECT": "'{}' is an invalid value for '{}'. Value must be in {}.",
    "MISSING_EXPORT_DESTINATION": "host_id or host_compute_cluster_id must be provided.",
    "LEN_SNAPSHOT_NE_LEN_OBJECT": "'snapshot_id' for each 'snappable_id' "
                                  "should be provided separated by colon.",
    "NO_INDICATOR_SPECIFIED": "Please provide either 'ioc_type' and 'ioc_value' or 'advance_ioc' "
                              "to specify the indicator to scan for.",
    "INVALID_FORMAT": "Invalid format for '{}', please check it's format in the argument's help-text. ",
    "IP_ADDRESS_REQUIRED": "IP Address is required for fetching snapshot files download results command"
}

TOKEN_EXPIRY_TIME_SPAN = 86400
TOKEN_EXPIRY_BUFFER_TIME = 30

IOC_TYPE_ENUM = ["INDICATOR_OF_COMPROMISE_TYPE_HASH", "INDICATOR_OF_COMPROMISE_TYPE_YARA_RULE",
                 "INDICATOR_OF_COMPROMISE_TYPE_PATH_OR_FILENAME"]

USER_ACCESS_QUERY = """query UserAccessPrincipalListQuery(
    $filter: PrincipalSummariesFilterInput,
    $timelineDate: String!,
    $sort: ListPrincipalsSummarySortInput,
    $first: Int, $after: String,
    $includeWhitelistedResults: Boolean) {
  principalSummaries(
    filter: $filter
    timelineDate: $timelineDate
    sort: $sort
    first: $first
    after: $after
    includeWhitelistedResults: $includeWhitelistedResults
  ) {
    edges {
      cursor
      node {
        principalId
        fullName
        upn
        riskLevel
        sensitiveFiles {
          ...SensitiveFilesTableCellFragment
          __typename
        }
        totalSensitiveHits {
          ...SummaryHitsFragment
          __typename
        }
        sensitiveObjectCount {
          ...SummaryCountFragment
          __typename
        }
        numDescendants
        domainName
        __typename
      }
      __typename
    }
    pageInfo {
      startCursor
      endCursor
      hasNextPage
      hasPreviousPage
      __typename
    }
    __typename
  }
}

fragment SensitiveFilesTableCellFragment on SensitiveFiles {
  highRiskFileCount {
    ...SummaryCountFragment
    __typename
  }
  mediumRiskFileCount {
    ...SummaryCountFragment
    __typename
  }
  lowRiskFileCount {
    ...SummaryCountFragment
    __typename
  }
  __typename
}

fragment SummaryCountFragment on SummaryCount {
  totalCount
  violatedCount
  __typename
}

fragment SummaryHitsFragment on SummaryHits {
  totalHits
  violatedHits
  __typename
}"""

USER_ACCESS_DETAIL_QUERY = """query UserAccessUserDetailsQuery(
    $sid: String!,
    $timelineDate: String!,
    $includeWhitelistedResults: Boolean) {
    principalDetails(
        sid: $sid
        timelineDate: $timelineDate
        includeWhitelistedResults: $includeWhitelistedResults
    ) {
        ...UserAccessUserSummaryFragment
        __typename
    }
}

fragment UserAccessUserSummaryFragment on PrincipalDetails {
    principalSummary {
        principalId
        fullName
        upn
        riskLevel
        riskReasons {
            accessRiskReasons
            insecureReasons
            __typename
        }
        sensitiveFiles {
            ...SensitiveFilesTableCellFragment
            __typename
        }
        totalSensitiveHits {
            ...SummaryHitsFragment
            __typename
        }
        sensitiveObjectCount {
            ...SummaryCountFragment
            __typename
        }
        numDescendants
        domainName
        __typename
    }
    directGroups {
        name
        sid
        __typename
    }
    __typename
}

fragment SensitiveFilesTableCellFragment on SensitiveFiles {
  highRiskFileCount {
    ...SummaryCountFragment
    __typename
  }
  mediumRiskFileCount {
    ...SummaryCountFragment
    __typename
  }
  lowRiskFileCount {
    ...SummaryCountFragment
    __typename
  }
  __typename
}

fragment SummaryCountFragment on SummaryCount {
  totalCount
  violatedCount
  __typename
}

fragment SummaryHitsFragment on SummaryHits {
  totalHits
  violatedHits
  __typename
}"""

POLICY_HITS_SUMMARY_CHART_QEURY = """query PrincipalPolicyHitsSummaryChartQuery(
    $sids: [String!]!,
    $day: String!,
    $historicalDeltaDays: Int!,
    $includeWhitelistedResults: Boolean) {
  sidsPolicyHitsSummary(
    sids: $sids
    day: $day
    historicalDeltaDays: $historicalDeltaDays
    includeWhitelistedResults: $includeWhitelistedResults
  ) {
    sidSummaries {
      principal
      summary {
        policyId
        policyName
        sidSensitiveFiles {
          totalFileCount {
            totalCount
            violatedCount
            __typename
          }
          __typename
        }
        sidAnalyzerHits {
          ...PrincipalSensitiveHitsFragment
          __typename
        }
        sidDeltaAnalyzerHits {
          ...PrincipalSensitiveHitsFragment
          __typename
        }
        sidRiskHits {
          ...PrincipalSensitiveHitsFragment
          __typename
        }
        sidDeltaRiskHits {
          ...PrincipalSensitiveHitsFragment
          __typename
        }
        __typename
      }
      __typename
    }
    __typename
  }
}

fragment PrincipalSensitiveHitsFragment on SensitiveHits {
  highRiskHits {
    ...SummaryHitsFragment
    __typename
  }
  mediumRiskHits {
    ...SummaryHitsFragment
    __typename
  }
  lowRiskHits {
    ...SummaryHitsFragment
    __typename
  }
  totalHits {
    ...SummaryHitsFragment
    __typename
  }
  __typename
}

fragment SummaryHitsFragment on SummaryHits {
  totalHits
  violatedHits
  __typename
}"""

FILE_CONTEXT_QUERY = """query CrawlsFileListQuery(
    $snappableFid: String!,
    $snapshotFid: String!,
    $first: Int!,
    $after: String,
    $filters: ListFileResultFiltersInput,
    $sort: FileResultSortInput,
    $timezone: String!) {
  policyObj(snappableFid: $snappableFid, snapshotFid: $snapshotFid) {
    id: snapshotFid
    fileResultConnection(first: $first, after: $after, filter: $filters, sort: $sort, timezone: $timezone) {
      edges {
        cursor
        node {
          ...DiscoveryFileFragment
          __typename
        }
        __typename
      }
      pageInfo {
        endCursor
        hasNextPage
        __typename
      }
      __typename
    }
    __typename
  }
}

fragment DiscoveryFileFragment on FileResult {
  nativePath
  stdPath
  filename
  mode
  size
  lastAccessTime
  lastModifiedTime
  directory
  numDescendantFiles
  numDescendantErrorFiles
  numDescendantSkippedExtFiles
  numDescendantSkippedSizeFiles
  errorCode
  hits {
    totalHits
    violations
    violationsDelta
    totalHitsDelta
    __typename
  }
  filesWithHits {
    totalHits
    violations
    __typename
  }
  openAccessFilesWithHits {
    totalHits
    violations
    __typename
  }
  staleFilesWithHits {
    totalHits
    violations
    __typename
  }
  analyzerGroupResults {
    ...AnalyzerGroupResultFragment
    __typename
  }
  sensitiveFiles {
    highRiskFileCount {
      totalCount
      violatedCount
      __typename
    }
    mediumRiskFileCount {
      totalCount
      violatedCount
      __typename
    }
    lowRiskFileCount {
      totalCount
      violatedCount
      __typename
    }
    __typename
  }
  openAccessType
  stalenessType
  numActivities
  numActivitiesDelta
  __typename
}

fragment AnalyzerGroupResultFragment on AnalyzerGroupResult {
  analyzerGroup {
    groupType
    id
    name
    __typename
  }
  analyzerResults {
    hits {
      totalHits
      violations
      __typename
    }
    analyzer {
      id
      name
      analyzerType
      __typename
    }
    __typename
  }
  hits {
    totalHits
    violations
    violationsDelta
    totalHitsDelta
    __typename
  }
  __typename
}"""

SNAPPABLE_INVESTIGATIONS_QUERY = """query SnappableInvestigationsQuery($id: UUID!) {
  snapshot(snapshotFid: $id) {
    date
    cluster {
      id
      defaultAddress
      systemStatusAffectedNodes {
        ipAddress
      }
      name
      version
      status
      __typename
    }
    snappableNew {
      objectType
    }
    cdmId
    isQuarantined
    __typename
  }
}"""

ANOMALY_RESULT_QUERY = """query AnomalyResultQuery(
    $clusterUuid: UUID!, $snapshotId: String!) {
  anomalyResultOpt(clusterUuid: $clusterUuid, snapshotId: $snapshotId) {
    id
    snapshotFid
    managedId
    anomalyProbability
    workloadId
    location
    isAnomaly
    objectType
    severity
    detectionTime
    snapshotDate
    encryption
    anomalyInfo {
      strainAnalysisInfo {
        strainId
        totalAffectedFiles
        totalRansomwareNotes
        sampleAffectedFilesInfo {
          filePath
          lastModified
          fileSizeBytes
          __typename
        }
        sampleRansomwareNoteFilesInfo {
          filePath
          lastModified
          fileSizeBytes
          __typename
        }
        __typename
      }
      __typename
    }
    __typename
  }
}
"""

FILESET_DOWNLOAD_SNAPSHOT_FILES_MUTATION = """mutation PhysicalHostDownloadSnapshotFilesMutation(
    $config: FilesetDownloadFilesJobConfigInput!,
    $id: String!, $deltaTypeFilter: [DeltaType!],
    $nextSnapshotFid: UUID,
    $userNote: String) {
  filesetDownloadSnapshotFiles(
    input: {config: $config, id: $id, deltaTypeFilter: $deltaTypeFilter, nextSnapshotFid: $nextSnapshotFid, userNote: $userNote}
  ) {
    id
    status
    links {
      href
      rel
      __typename
    }
    __typename
  }
}"""

VOLUME_GROUP_DOWNLOAD_SNAPSHOT_FILES_MUTATION = """mutation RadarInvestigationVGDownloadFilesMutation(
    $input: DownloadVolumeGroupSnapshotFilesInput!) {
  downloadVolumeGroupSnapshotFiles(input: $input) {
    id
    status
    links {
      href
      rel
      __typename
    }
    __typename
  }
}
"""


class MyClient(PolarisClient):
    """Client class."""

    def auth(self):
        """Set access token for authorization."""
        self._access_token = self.get_api_token()
        if not self._access_token:
            self._access_token = self.authenticate()
            self.set_integration_context(self._access_token)

    @staticmethod
    def set_integration_context(access_token):
        """
        Set API token and expiry time in integration configuration context.

        Will raise value error if api-token is not found.
        """
        integration_context = {}
        api_token = jwt.decode(access_token, options={"verify_signature": False})
        integration_context['api_token'] = access_token
        integration_context['valid_until'] = api_token.get("exp", int(
            time.time()) + TOKEN_EXPIRY_TIME_SPAN) - TOKEN_EXPIRY_BUFFER_TIME
        set_integration_context(integration_context)

    @staticmethod
    def get_api_token() -> Any:
        """
        Retrieve API token from integration context.

        If API token is not found or expired it will return false
        """
        integration_context = get_integration_context()
        api_token = integration_context.get('api_token')
        valid_until = integration_context.get('valid_until')

        # Return API token from integration context, if found and not expired
        if api_token and valid_until and time.time() < valid_until:
            demisto.debug('[RubrikPolaris] Retrieved api-token from integration cache.')
            return api_token
        return False


''' HELPER FUNCTIONS '''


def validate_required_arg(param_name, param_value):
    """
    Validate the required param is provided or not.

    Args:
        param_name: Name of the parameter to be validated
        param_value: Value of the required parameter

    Raises:
        ValueError if not provided
    Returns:
          Value of parameter
    """
    if not param_value:
        raise ValueError(ERROR_MESSAGES['MISSING_REQUIRED_FIELD'].format(param_name))
    else:
        return param_value


def convert_to_demisto_severity(severity: str = 'XSOAR LOW') -> int:
    """
    Map the severity from the Rubrik Radar event to the user specified XSOAR severity level.

    :type severity: ``str``
    :param severity: XSOAR severity to map to

    :return: mapped incident severity level
    """
    demisto.info("SEVERITY TO CONVERT IS: " + severity)
    return {
        'XSOAR LOW': IncidentSeverity.LOW,
        'XSOAR MEDIUM': IncidentSeverity.MEDIUM,
        'XSOAR HIGH': IncidentSeverity.HIGH,
        'XSOAR CRITICAL': IncidentSeverity.CRITICAL
    }[severity]


def process_activity_nodes(activity_nodes: list, processed_incident):
    """
    Update processed incident data.

    :param activity_nodes: List of activity connection nodes
    :type activity_nodes: list

    :param processed_incident: the processed incident with event details
    :type processed_incident: dict

    :return: updated processed incident
    """
    for activity_node in activity_nodes:

        # Convert time to friendly display format
        display_time = datetime.strptime(activity_node.get("time", ""), DATE_TIME_FORMAT)
        stringified_display_time = display_time.strftime(HUMAN_READABLE_DATE_TIME_FORMAT)

        processed_incident["message"].append({  # type: ignore
            "message": activity_node.get("message", ""),
            "id": activity_node.get("id", ""),
            "severity": activity_node.get("severity", ""),
            "time": stringified_display_time
        })

        file_changes_match = re.search(
            r'File Change: ([0-9]+) Added, ([0-9]+) Modified, ([0-9]+) Removed', activity_node.get("message", "")
        )
        if file_changes_match is not None:
            try:
                processed_incident["radar_files_added"] = file_changes_match.group(1)
                processed_incident["radar_files_modified"] = file_changes_match.group(2)
                processed_incident["radar_files_deleted"] = file_changes_match.group(3)

            except KeyError:
                demisto.info("Error Parsing Radar Anomaly File Change attributes")

    return processed_incident


def calc_pages(total_count: int, per_page_count: int) -> int:
    """
    Calculates the number of pages required to display all the items,
    considering the number of items to be displayed per page

    Args:
        total_count (int): The total number of items.
        per_page_count (int): The count of items per page.

    Returns:
        int: The total number of pages.
    """
    return math.ceil(total_count / per_page_count)


def prepare_context_hr_object_search(response: dict):
    """
    Prepare context output and human readable response for rubrik-polaris-object-search command.

    :type response: ``dict``
    :param response: edges from the response received from the API

    :return: context output and human readable for the command
    """
    hr = []
    context = []
    for node in response:
        cluster_name = sla_domain_name = ""
        node = node.get('node', {})
        context.append(remove_empty_elements(node))

        if node.get('cluster'):
            cluster_name = node.get('cluster', {}).get('name', '')
        if node.get('effectiveSlaDomain'):
            sla_domain_name = node.get('effectiveSlaDomain', {}).get('name', '')

        hr.append({
            OBJECT_ID: node.get('id', ''),
            OBJECT_NAME: node.get('name', ''),
            "Cluster": cluster_name,
            "Type": node.get('objectType', ''),
            SLA_DOMAIN: sla_domain_name
        })
    return context, hr


def prepare_context_hr_sonar_policies(nodes: list):
    """
    Prepare context output and human readable response for rubrik-sonar-policies-list command.

    :type nodes: ``dict``
    :param nodes: nodes from the response received from the API

    :return: context output and human readable for the command
    """
    hr_content = []
    nodes = remove_empty_elements(nodes)
    for node in nodes:
        hr_content.append({
            "ID": node.get("id", ""),
            "Name": node.get("name", ""),
            "Description": node.get("description", ""),
            "Analyzers": node.get("numAnalyzers"),
            "Objects": node.get("totalObjects"),
            "Creator Email": node.get("creator", {}).get("email", "")
        })
    hr_headers = ["ID", "Name", "Description", "Analyzers", "Objects", "Creator Email"]
    hr = tableToMarkdown("Sonar Policies", hr_content, hr_headers, removeNull=True)
    return nodes, hr


def prepare_context_hr_sonar_policy_analyzer_groups(nodes: list):
    """
    Prepare context output and human readable response for rubrik-sonar-policy-analyzer-groups-list command.

    :type nodes: ``dict``
    :param nodes: nodes from the response received from the API

    :return: context output and human readable for the command
    """
    hr_content = []
    nodes = remove_empty_elements(nodes)

    def stringify_analyzer(analyzer_id, analyzer_name, analyzer_type):
        """Convert analyzer response into human readable string."""
        return f"id: {analyzer_id}, Name: {analyzer_name}, Analyzer Type: {analyzer_type}"

    for node in nodes:
        analyzers = node.get("analyzers", [])

        analyzers_str_rep = "\n\n".join([stringify_analyzer(analyzer.get("id", "n/a"), analyzer.get("name", "n/a"),
                                                            analyzer.get("analyzerType", "n/a")) for analyzer in
                                         analyzers])
        hr_content.append({
            "ID": node.get("id", ""),
            "Name": node.get("name", ""),
            "Group Type": node.get("groupType", ""),
            "Analyzers": analyzers_str_rep
        })
    hr_headers = ["ID", "Name", "Group Type", "Analyzers"]
    hr = tableToMarkdown("Sonar Policy Analyzer Groups", hr_content, hr_headers, removeNull=True)
    return nodes, hr


def prepare_context_hr_vm_object_metadata(response: dict):
    """
    Prepare context and hr for rubrik-polaris-vm-object-metadata-get.

    :type response: ``dict``
    :param response: Response received from API

    :return: context output and human readable for the command
    """
    hr = []
    response = remove_empty_elements(response)
    object_id = response.get("id")
    context = {
        "id": object_id,
        "metadata": response
    }
    del context["metadata"]["id"]

    hr.append({
        OBJECT_ID: object_id,
        "Name": response.get('name', ''),
        SNAPPABLE_ID: response.get('reportSnappable', {}).get('id'),
        SLA_DOMAIN: response.get('effectiveSlaDomain', {}).get('name', ''),
        CLUSTER_NAME: response.get('cluster', {}).get('name', ''),
        "Total Snapshots": response.get('totalSnapshots', {}).get('count', ''),
        "Oldest Snapshot Date": response.get('oldestSnapshot', {}).get('date', ''),
        "Latest Snapshot Date": response.get('newestSnapshot', {}).get('date', '')
    })

    return context, hr


def prepare_context_hr_vm_object_list(response: dict):
    """
    Prepare context output and human readable response for rubrik-polaris-vm-object-list command.

    :type response: ``dict``
    :param response: edges from the response received from the API

    :return: context output and human readable for the command
    """
    hr = []
    context = []
    for edge in response:
        node = edge.get('node')
        hr.append({
            OBJECT_ID: node.get('id', ""),
            "Name": node.get('name', ""),
            SNAPPABLE_ID: node.get('reportSnappable', {}).get('id') if node.get('reportSnappable') else None,
            "Cluster": node.get('cluster', {}).get('name', "") if node.get('cluster') else None,
            OBJECT_TYPE: node.get('objectType', ""),
            SLA_DOMAIN: node.get('effectiveSlaDomain', {}).get('name', "") if node.get('effectiveSlaDomain')
            else None,
            "Assignment": node.get('slaAssignment', ""),
            "Snapshots": node.get('snapshotDistribution', {}).get('totalCount', "") if node.get('snapshotDistribution')
            else None,
            "RBS Status": node.get('agentStatus', {}).get('agentStatus', "") if node.get('agentStatus') else None,
            "Source Storage": convert_bytes(
                node.get('reportSnappable', {}).get('archiveStorage', "") if node.get('reportSnappable')
                else None),
            "Archival Storage": convert_bytes(
                node.get('reportSnappable', {}).get('physicalBytes', "") if node.get('reportSnappable')
                else None)
        })
        context.append(remove_empty_elements(node))
    return context, hr


def convert_bytes(bytes_val: int):
    """
    Convert bytes to mega/giga/tera bytes.

    :type bytes_val: ``int``
    :param bytes_val: Bytes to convert

    :return: Converted value
    """
    if bytes_val is None:
        return None
    elif bytes_val == 0:
        return 0
    elif bytes_val > 0:
        def count_digit(val):
            count = 0
            while val != 0:
                val //= 10
                count += 1
            return count

        if count_digit(bytes_val) >= 12:
            return f"{bytes_val / (10 ** 12)} TB"
        elif count_digit(bytes_val) >= 9:
            return f"{bytes_val / (10 ** 9)} GB"
        elif count_digit(bytes_val) >= 6:
            return f"{bytes_val / (10 ** 6)} MB"
        elif count_digit(bytes_val) >= 3:
            return f"{bytes_val / (10 ** 3)} KB"
        else:
            return f"{bytes_val} B"
    return None


def prepare_context_hr_sonar_ondemand_scan_status(nodes: list, crawl_id: str):
    """
    Prepare context output and human readable response for rubrik-sonar-ondemand-scan-status command.

    :type nodes: ``dict``
    :param nodes: nodes from the response received from the API

    :type crawl_id: ``str``
    :param crawl_id: crawl_id received in response

    :return: context output and human readable for the command
    """
    hr_content = []
    nodes = remove_empty_elements(nodes)
    context = {
        "crawlId": crawl_id,
        "Status": nodes
    }
    final_status = None
    for object_scan in context["Status"]:
        object_scan_status = object_scan.get("status")
        hr_content.append({
            OBJECT_ID: object_scan.get("snappable", {}).get("id", ""),
            OBJECT_NAME: object_scan.get("snappable", {}).get("name", ""),
            "Scan Status": object_scan_status
        })
        if not final_status and object_scan_status == "IN_PROGRESS":
            final_status = "IN_PROGRESS"
        if object_scan_status == "FAIL":
            final_status = "FAIL"
    if not final_status:
        final_status = "COMPLETE"

    hr_header = f"### Sonar On-Demand Scan Status\nFinal status of scan with crawl ID {crawl_id} is {final_status}\n\n"
    hr_table = tableToMarkdown("", hr_content, [OBJECT_ID, OBJECT_NAME, "Scan Status"], removeNull=True)
    return context, hr_header + hr_table


def prepare_context_hr_vm_object_snapshot(response: dict):
    """
    Prepare context and hr for rubrik-polaris-vm-object-snapshot-list.

    :type response: ``dict``
    :param response: Response received from API

    :return: context output and human readable for the command
    """
    hr = []
    if response.get('missedSnapshotGroupByConnection'):
        del response['missedSnapshotGroupByConnection']
    response = remove_empty_elements(response)
    object_id = response.get("id")
    context = {
        "id": object_id,
        "Snapshot": response
    }
    del context["Snapshot"]["id"]

    if response.get("snapshotGroupByConnection", {}).get("nodes"):
        nodes = response.get("snapshotGroupByConnection", {}).get("nodes")
        for node in nodes:
            sub_nodes = node.get("snapshotConnection", {}).get("nodes") if node.get("snapshotConnection") \
                else None
            hr_data = {"Snapshot Details": f"Total Snapshots: {node.get('snapshotConnection').get('count')}"
                                           f"\nDate Range: From {node.get('groupByInfo').get('start')} to"
                                           f" {node.get('groupByInfo').get('end')}",
                       SNAPSHOT_IDS: []}
            ids = []
            for sub_node in sub_nodes:
                ids.append(sub_node.get("id"))
            hr_data[SNAPSHOT_IDS] = ids
            hr.append(hr_data)

    return context, hr


def prepare_context_hr_gps_snapshot_files(edges: list, snapshot_id: str):
    """
    Prepare context output and human readable response for rubrik_gps_snapshot_files_list_command.

    :type edges: ``dict``
    :param edges: Response received from API

    :type snapshot_id: ``str``
    :param snapshot_id: snapshot_id passed as input

    :return: context output and human readable for the command
    """
    context = []
    hr_content = []

    edges = remove_empty_elements(edges)

    for edge in edges:
        node = edge.get('node')
        hr_content.append({
            "File Name": node.get("filename", ""),
            "Absolute Path": node.get("absolutePath", ""),
            "Path": node.get("path", ""),
            "File Mode": node.get("fileMode", ""),
            "Last Modified": node.get("lastModified", "")
        }
        )
        context.append(node)

    context_data = {
        "snapshotId": snapshot_id.lower(),
        "node": context
    }

    hr = tableToMarkdown("GPS Snapshot Files", hr_content,
                         ["File Name", "Absolute Path", "Path", "File Mode", "Last Modified"], removeNull=True)
    return context_data, hr


def validate_boolean_argument(arg_value: Union[str, bool], arg_name: str):
    """
    To validate boolean argument for all commands.

    :param arg_value: the value to evaluate
    :type arg_value: ``string|bool``

    :param arg_name: Argument name
    :type arg_name: ``string``

    :return: a boolean representatation of 'arg_value'
    """
    try:
        result = argToBoolean(arg_value)
    except ValueError:
        raise ValueError(ERROR_MESSAGES['INVALID_BOOLEAN'].format(arg_value, arg_name))

    return result


def validate_vm_export_args(args: Dict[str, Any]):
    """
    To validate arguments of rubrik-gps-vm-export.

    :type args: ``dict``
    :param args: arguments obtained from demisto.args()

    :return: Validated arguments for rubrik-gps-vm-export
    """
    vm_name = args.get("vm_name")
    object_id = validate_required_arg("object_id", args.get("object_id", ""))
    snapshot_id = validate_required_arg("snapshot_id", args.get("snapshot_id", ""))
    datastore_id = validate_required_arg("datastore_id", args.get("datastore_id", ""))
    host_id = args.get("host_id", None)
    host_compute_cluster_id = args.get('host_compute_cluster_id', None)

    if not host_id and not host_compute_cluster_id:
        raise ValueError(ERROR_MESSAGES['MISSING_EXPORT_DESTINATION'])
    power_on = args.get("power_on")
    if power_on:
        power_on = validate_boolean_argument(power_on, "power_on")

    keep_mac_addresses = args.get("keep_mac_addresses")
    if keep_mac_addresses:
        keep_mac_addresses = validate_boolean_argument(keep_mac_addresses, "keep_mac_addresses")

    remove_network_devices = args.get("remove_network_devices")
    if remove_network_devices:
        remove_network_devices = validate_boolean_argument(remove_network_devices, "remove_network_devices")

    recover_tags = args.get("recover_tags")
    if recover_tags:
        recover_tags = validate_boolean_argument(recover_tags, "recover_tags")

    disable_network = args.get("disable_network")
    if disable_network:
        disable_network = validate_boolean_argument(disable_network, "disable_network")

    config = {
        "datastoreId": datastore_id,
        "hostId": host_id,
        "clusterId": host_compute_cluster_id,
        "shouldRecoverTags": recover_tags,
        "mountExportSnapshotJobCommonOptionsV2": {
            "keepMacAddresses": keep_mac_addresses,
            "removeNetworkDevices": remove_network_devices,
            "vmName": vm_name,
            "powerOn": power_on,
            "disableNetwork": disable_network
        },
        "requiredRecoveryParameters": {
            "snapshotId": snapshot_id
        }
    }

    return remove_empty_elements(config), object_id


def validate_user_access_list_command_args(limit: int, sort_order: str, page_number: Optional[int] = 1):
    """
    To validate arguments of rubrik-sonar-user-access-list.

    :type limit: ``int``
    :param limit: Number of records to return.

    :type sort_order: ``str``
    :param sort_order: Sort order argument.

    :type page_number: ``Optional[int]``
    :param page_number: Page number argument.
    """
    # Validate limit argument.
    if not limit or not 0 <= limit <= MAXIMUM_PAGINATION_LIMIT:
        raise ValueError(ERROR_MESSAGES['INVALID_LIMIT'].format(limit))

    # Validate sort_order argument.
    if sort_order not in (ASCENDING_SORT_ORDER, DESCENDING_SORT_ORDER):
        raise ValueError(ERROR_MESSAGES['INVALID_SORT_ORDER'].format(sort_order))

    # Validate page number if supplied.
    if isinstance(page_number, int) and page_number < 1:
        raise ValueError(ERROR_MESSAGES['INVALID_PAGE'].format(page_number))


def prepare_context_hr_user_downloads(nodes: list):
    """
    Prepare context output and human readable response for rubrik-user-downloads-get command.

    :type nodes: ``dict``
    :param nodes: nodes from the response received from the API

    :return: context output and human readable for the command
    """
    hr_content = []
    nodes = remove_empty_elements(nodes)
    for node in nodes:
        hr_content.append({
            "Download ID": node.get("id", ''),
            "Name": node.get("name", ''),
            "Status": node.get("status", ''),
            "Identifier": node.get("identifier", ''),
            "Creation Time": node.get("createTime", ''),
            "Completion Time": node.get("completeTime", '')
        })
    return nodes, hr_content


def prepare_context_hr_sla_domains_list(nodes):
    """
    Prepare context output and human readable response for rubrik-sonar-policies-list command.

    :type nodes: ``dict``
    :param nodes: nodes from the response received from the API

    :return: context output and human readable for the command
    """
    nodes = remove_empty_elements(nodes)
    hr_content = []
    context = []
    for node in nodes:
        context.append(node)
        base_frequency = node.get("baseFrequency", {})
        replication_specs = node.get("replicationSpecsV2", [])
        replication_target_1 = ""
        replication_target_2 = ""
        if replication_specs and isinstance(replication_specs, list):
            replication_target_1 = replication_specs[0].get("cluster", {}).get("name", "")
            if len(replication_specs) > 1:
                replication_target_2 = replication_specs[1].get("cluster", {}).get("name", "")

        hr_content.append({
            "SLA Domain ID": node.get("id", ""),
            SLA_DOMAIN_NAME: node.get("name", ""),
            "Base Frequency": f"{base_frequency.get('duration')} {base_frequency.get('unit', '').capitalize()}",
            "Protected Object Count": node.get("protectedObjectCount"),
            "Archival Location": node.get("archivalSpec", {}).get("archivalLocationName"),
            "Description": node.get("description", ""),
            "Replication Target 1": replication_target_1,
            "Replication Target 2": replication_target_2,
        })
    hr = tableToMarkdown("GPS SLA Domains",
                         hr_content,
                         headers=["SLA Domain ID", SLA_DOMAIN_NAME,
                                  "Base Frequency", "Protected Object Count",
                                  "Archival Location", "Description",
                                  "Replication Target 1", "Replication Target 2"],
                         removeNull=True)
    return context, hr


def prepare_context_hr_gps_snapshot_download(response: dict):
    """
    Prepare context and hr for rubrik-polaris-gps-snapshot-files-download.

    :type response: ``dict``
    :param response: Response received from API

    :return: context output and human readable for the command
    """
    response = remove_empty_elements(response)
    id_ = response.get('id')
    status = response.get('status')
    href = response.get('links')[0].get('href')
    rel = response.get('links')[0].get('rel')

    context = {
        "id": id_,
        "status": status,
        "links": {
            "href": href,
            "rel": rel
        }
    }

    hr = {"ID": id_, "Status": status}
    return context, hr


def prepare_context_hr_vm_host_list(edges):
    """
    Prepare context output and human readable response for rubrik-gps-vm-host-list command.

    :type edges: ``dict``
    :param edges: edges from the response received from the API

    :return: context output and human readable for the command
    """
    edges = remove_empty_elements(edges)
    hr_content = []
    context = []
    for edge in edges:
        node = edge.get('node')
        physical_host = []
        context.append(node)
        for path in node.get('physicalPath'):
            physical_host.append({
                "id": path.get("fid"),
                "name": path.get("name"),
                "objectType": path.get("objectType")
            })
        hr_content.append({
            "VSphere Host ID": node.get('id'),
            "Name": node.get('name'),
            "Physical Host": physical_host
        })
    return context, hr_content


def prepare_context_hr_vm_datastore_list(edges, host_id):
    """
    Prepare context output and human readable response for rubrik-gps-vm-datastore-list command.

    :type edges: ``dict``
    :param edges: edges from the response received from the API

    :type host_id: ``str``
    :param host_id: Host ID that was queried for.

    :return: context output and human readable for the command
    """
    edges = remove_empty_elements(edges)
    hr_content = []
    context = {
        "id": host_id,
        "Datastore": []
    }
    for edge in edges:
        node = edge.get('node')
        context['Datastore'].append(node)
        hr_content.append({
            "VSphere Datastore ID": node.get('id', ''),
            "Name": node.get('name', ''),
            "Capacity": convert_bytes(node.get('capacity', '')),
            FREE_SPACE: convert_bytes(node.get('freeSpace')),
            "Datastore Type": node.get('datastoreType', '')
        })
    hr = tableToMarkdown("GPS VM Datastores",
                         hr_content,
                         headers=["VSphere Datastore ID", "Name", "Capacity", FREE_SPACE, "Datastore Type"],
                         removeNull=True)
    return context, hr


def prepare_context_hr_radar_analysis_status(activity_series: dict, activity_series_id: str, cluster_id: str):
    """
    Prepare context output and human readable response for rubrik-radar-analysis-status command.

    :type activity_series: ``dict``
    :param activity_series: activity_series from the response received from the API

    :type activity_series_id: ``dict``
    :param activity_series_id: activity_series_id received from user

    :type cluster_id: ``dict``
    :param cluster_id: cluster_id received from user

    :return: context output and human readable for the command
    """
    messages = []
    nodes = activity_series['activityConnection']['nodes']
    for node in nodes:
        messages.append(remove_empty_elements(node))

    context = {
        "ActivitySeriesId": activity_series_id.lower(),
        "ClusterId": cluster_id,
        "Message": messages,
        "EventComplete": "True" if activity_series.get('lastActivityStatus') == "Success" else "False"
    }
    hr_content = {
        ACTIVITY_SERIES_ID: activity_series_id.lower(),
        CLUSTER_ID: cluster_id,
        "Message": messages[0].get("message", ""),
        "Event Complete": "True" if activity_series.get('lastActivityStatus') == "Success" else "False"
    }
    hr_headers = [ACTIVITY_SERIES_ID, CLUSTER_ID, "Message", "Event Complete"]
    hr = tableToMarkdown("Radar Analysis Status", hr_content, hr_headers, removeNull=True)
    return context, hr


def prepare_context_hr_event_list(edges):
    """
    Prepare context output and human readable response for rubrik-event-list command.

    :type edges: ``list``
    :param edges: edges from the response received from the API

    :return: context output and human readable for the command
    """
    hr_content = []
    context = []
    for edge in edges:
        node = edge.get('node')
        node = remove_empty_elements(node)
        context.append(node)
        hr_content.append({
            "Event ID": node.get('id', ''),
            ACTIVITY_SERIES_ID: node.get('activitySeriesId', ''),
            CLUSTER_ID: node.get('cluster', '').get('id', ''),
            OBJECT_ID: node.get('objectId', ''),
            OBJECT_NAME: node.get('objectName', ''),
            "Severity": node.get('severity', ''),
            "Progress": node.get('progress', ''),
            START_TIME: node.get('startTime', ''),
            "Last Updated": node.get('lastUpdated', ''),
            "Last Activity Type": node.get('lastActivityType', ''),
            "Last Activity Status": node.get('lastActivityStatus', '')
        })
    hr = tableToMarkdown("Events",
                         hr_content,
                         headers=["Event ID", ACTIVITY_SERIES_ID, CLUSTER_ID, OBJECT_ID, OBJECT_NAME,
                                  "Severity", "Progress", START_TIME, "Last Updated", "Last Activity Type",
                                  "Last Activity Status"],
                         removeNull=True)
    return context, hr


def prepare_context_hr_sonar_sensitive_hits(response):
    """
    Prepare context output and human readable response for rubrik-sonar-sensitive-hits command.

    :type response: ``dict``
    :param response: The response received from the API

    :return: context output and human readable for the command
    """
    hr = []
    context = []
    policy_hits = {}  # type: ignore
    for data in response.get("rootFileResult", {}).get("analyzerGroupResults", []):
        policy_name = data.get("analyzerGroup", {}).get("name", "")
        policy_hits[policy_name] = {}

        for analyzer in data.get("analyzerResults", []):
            analyzer_name = analyzer.get("analyzer", {}).get("name", "")
            analyzer_hits = str(analyzer.get("hits", {}).get("totalHits", ""))
            policy_hits[policy_name][analyzer_name] = analyzer_hits

    root = response.get("rootFileResult")
    context.append(remove_empty_elements({
        "id": response.get("id", ""),
        "totalHits": root.get("hits", {}).get("totalHits", ""),
        "policy_hits": policy_hits,
        "filesWithHits": root.get("filesWithHits", {}).get("totalHits", ""),
        "openAccessFiles": root.get("openAccessFiles", {}).get("totalHits", ""),
        "openAccessFolders": root.get("openAccessFolders", {}).get("totalHits", ""),
        "openAccessFilesWithHits": root.get("openAccessFilesWithHits", {}).get("totalHits", ""),
        "staleFiles": root.get("staleFiles", {}).get("totalHits", ""),
        "staleFilesWithHits": root.get("staleFilesWithHits", {}).get("totalHits", ""),
        "openAccessStaleFiles": root.get("openAccessStaleFiles", {}).get("totalHits", "")
    }))

    hr.append({
        "ID": context[0].get("id"),
        "Total Hits": context[0].get('totalHits')
    })
    return context, hr


def prepare_context_hr_object_snapshot_list(edges, object_id):
    """
    Prepare context output and human readable response for rubrik-polaris-object-snapshot-list command.

    :type object_id: ``str``
    :param object_id: ObjectID to get snapshots of.
    :type edges: ``list``
    :param edges: edges from the response received from the API

    :return: context output and human readable for the command
    """
    hr_content = []
    context = {
        "id": object_id,
        "Snapshot": []
    }
    for edge in edges:
        node = edge.get('node')
        context['Snapshot'].append(remove_empty_elements(node))
        hr_content.append({
            SNAPSHOT_ID: node.get('id'),
            "Creation Date": node.get('date'),
            CLUSTER_NAME: node.get('cluster', {}).get('name'),
            SLA_DOMAIN_NAME: node.get('slaDomain', {}).get('name')
        })
    hr = tableToMarkdown("Object Snapshots",
                         hr_content,
                         headers=[SNAPSHOT_ID, "Creation Date", CLUSTER_NAME, SLA_DOMAIN_NAME],
                         removeNull=True)
    return context, hr


def prepare_context_hr_object_list(edges):
    """
    Prepare context output and human readable response for rubrik-polaris-object-list command.

    :type edges: ``list``
    :param edges: edges from the response received from the API

    :return: context output and human readable for the command
    """
    hr_content = []
    context = []
    for edge in edges:
        node = edge.get('node')
        node = remove_empty_elements(node)
        context.append(node)
        logical_path_names = []
        location = ""
        for path in node.get('logicalPath', []):
            logical_path_names.append(path.get('name'))
        for name in logical_path_names:
            if location:
                location = name + "\\" + location
            else:
                location = name
        hr_content.append({
            OBJECT_ID: node.get('id'),
            OBJECT_NAME: node.get('name'),
            OBJECT_TYPE: node.get('objectType'),
            "Location": location,
            CLUSTER_NAME: node.get('cluster', {}).get('name'),
            SLA_DOMAIN_NAME: node.get('effectiveSlaDomain', {}).get('name'),
        })
    hr = tableToMarkdown("Objects",
                         hr_content,
                         headers=[OBJECT_ID, OBJECT_NAME, OBJECT_TYPE, "Location",
                                  CLUSTER_NAME, SLA_DOMAIN_NAME],
                         removeNull=True)
    return context, hr


def prepare_context_hr_async_result(response, request_id, ip_address):
    """
    Prepare context output and human readable response for rubrik-gps-async-result command.

    :type ip_address: str
    :param ip_address: IP Address to append with hyperlink

    :type: request_id: str
    :param request_id: Request ID to get results

    :type response: ``dict``
    :param response: The response received from the API

    :return: context output and human readable for the command
    """
    context = remove_empty_elements(response)
    hyper_link = ""
    for data in response.get('links'):
        link = data.get('href', '')
        rel = data.get('rel', '')
        if "DOWNLOAD_SNAPPABLE_FILE" in request_id and response.get('status') == "SUCCEEDED" and rel == "result":
            link = urljoin(f"https://{ip_address}", link)
        hyper_link += f"[{rel}]({urllib3.util.parse_url(link)})\n"
    hr = {
        "ID": response.get("id"),
        "Status": response.get('status'),
        "Node ID": response.get('nodeId'),
        "Links": hyper_link
    }

    readable_output = tableToMarkdown(name="GPS Asynchronous Request Result",
                                      t=hr, headers=['ID', 'Status', 'Node ID', 'Links'],
                                      removeNull=True)
    return context, readable_output


def prepare_advance_ioc(advance_ioc, ioc):
    """
    Prepare formatted advance IOC.

    :param ioc: ioc value
    :param advance_ioc: unformatted advance ioc
    :return: formatted advance ioc
    """
    if advance_ioc:
        if not isinstance(advance_ioc, dict):
            raise ValueError(ERROR_MESSAGES['INVALID_FORMAT'].format("advance_ioc"))
        ioc = []
        for advance_ioc_key, advance_ioc_value in advance_ioc.items():
            if not isinstance(advance_ioc_value, list):
                advance_ioc_value = [advance_ioc_value]
            ioc.extend([{"iocType": str(advance_ioc_key).strip(), "iocValue": value} for value in advance_ioc_value])

    return ioc


def validate_ioc_scan_args(args: Dict[str, Any]) -> dict:
    """
    To validate arguments of rubrik-radar-ioc-scan.

    :type args: ``dict``
    :param args: arguments obtained from demisto.args()

    :return: Validated arguments for rubrik-radar-ioc-scan
    """
    cluster_id = validate_required_arg("cluster_id", args.get("cluster_id"))
    object_id = argToList(validate_required_arg("object_id", args.get("object_id")))

    scan_name = args.get("scan_name", DEFAULT_REQUEST_NAME)
    ioc_type = args.get("ioc_type")
    ioc_value = args.get("ioc_value")
    advance_ioc = args.get("advance_ioc")

    start_date = args.get("start_date")
    end_date = args.get("end_date")
    max_snapshots_per_object = arg_to_number(args.get("max_snapshots_per_object"), "max_snapshots_per_object")
    snapshot_id = argToList(args.get("snapshot_id"), ":")

    paths_to_include = argToList(args.get("paths_to_include"))
    paths_to_exclude = argToList(args.get("paths_to_exclude"))
    paths_to_exempt = argToList(args.get("paths_to_exempt"))
    requested_hash_types = argToList(args.get("requested_hash_types"))

    ioc = []
    if ioc_type:
        if ioc_type not in IOC_TYPE_ENUM:
            raise ValueError(ERROR_MESSAGES["INVALID_SELECT"].format(ioc_type, 'ioc_type', IOC_TYPE_ENUM))
        ioc.append({
            "iocType": ioc_type,
            "iocValue": ioc_value
        })
    if advance_ioc:
        try:
            advance_ioc = json.loads(advance_ioc)
        except json.JSONDecodeError:
            raise ValueError(ERROR_MESSAGES['JSON_DECODE'].format('advance_ioc'))

    if not ioc and not advance_ioc:
        raise ValueError(ERROR_MESSAGES["NO_INDICATOR_SPECIFIED"])

    ioc = prepare_advance_ioc(advance_ioc, ioc)
    snapshot_scan_limit = {}
    if start_date:
        start_date_ob = arg_to_datetime(validate_required_arg("start_date", args.get("start_date")), "start_date")
        snapshot_scan_limit["startTime"] = start_date_ob.strftime(DATE_TIME_FORMAT)  # type: ignore
    if end_date:
        end_date_ob = arg_to_datetime(validate_required_arg("end_date", args.get("end_date")), "end_date")
        snapshot_scan_limit["endTime"] = end_date_ob.strftime(DATE_TIME_FORMAT)  # type: ignore
    if max_snapshots_per_object:
        snapshot_scan_limit["maxSnapshotsPerObject"] = max_snapshots_per_object
    if snapshot_id:
        if len(snapshot_id) != len(object_id):
            raise ValueError(ERROR_MESSAGES['LEN_SNAPSHOT_NE_LEN_OBJECT'])
        snapshot_scan_limit["snapshotsToScanPerObject"] = [
            {"id": object_id[i], "snapshots": argToList(snapshot_id[i])}
            for i in range(len(snapshot_id))]

    max_matches_per_snapshot = MAX_MATCHES_PER_OBJECT
    max_file_size = arg_to_number(args.get('max_file_size', MAXIMUM_FILE_SIZE), 'max_file_size')
    return {
        "object_ids": object_id,
        "cluster_id": cluster_id,
        "indicators_of_compromise": ioc,
        "scan_name": scan_name,
        "snapshot_scan_limit": snapshot_scan_limit,
        "max_matches_per_snapshot": max_matches_per_snapshot,
        "path_to_include": paths_to_include,
        "path_to_exclude": paths_to_exclude,
        "path_to_exempt": paths_to_exempt,
        "maximum_file_size_to_scan": max_file_size,
        "requested_hash_types": requested_hash_types
    }


def prepare_context_hr_radar_ioc_scan_results(data: dict):
    """
    Prepare context output and human readable response for rubrik-radar-ioc-scan-results command.

    :type data: ``dict``
    :param data: The data in response received from the API

    :return: context output and human readable for the command
    """
    outputs = remove_empty_elements(data)
    hr_content = []
    results = outputs.get("results", [])
    scan_status = "FINISHED"

    for result in results:
        object_id = result.get("objectId")
        for snapshot_result in result.get("snapshotResults", []):
            status = snapshot_result.get("status", "")
            if status == "MALWARE_SCAN_IN_SNAPSHOT_STATUS_ERROR":
                scan_status = "ERROR"
            if status == "MALWARE_SCAN_IN_SNAPSHOT_STATUS_PENDING" and scan_status != "ERROR":
                scan_status = "RUNNING"
            if not status and scan_status != "ERROR":
                scan_status = "UNKNOWN"

            scan_stats = snapshot_result.get("scanStats")
            scan_statistics = f"Number of Files: {scan_stats.get('numFiles')}, " \
                              f"Number of Files Scanned: {scan_stats.get('numFilesScanned')}, " \
                              f"Total Files Scanned In Bytes: {scan_stats.get('totalFilesScannedSizeBytes')}"
            hr_content.append({
                SNAPSHOT_ID: snapshot_result.get("snapshotId"),
                "Snapshot Date": snapshot_result.get("snapshotDate"),
                OBJECT_ID: object_id,
                "Snapshot Scan Status": status,
                "Scan Statistics": scan_statistics,
                "Matches": len(snapshot_result.get("matches", []))
            })

    table_name = "Radar IOC Scan Results"
    metadata = f"Scan ID: {outputs.get('id')}\nStatus: {scan_status}"
    outputs["status"] = scan_status
    headers = [SNAPSHOT_ID, "Snapshot Date", OBJECT_ID, "Snapshot Scan Status",
               "Scan Statistics", "Matches"]
    readable_output = tableToMarkdown(table_name, hr_content, metadata=metadata, headers=headers, removeNull=True)

    return outputs, readable_output


def prepare_context_hr_cluster_list(nodes):
    """
    Prepare context output and human readable response for rubrik-gps-cluster-list command.

    :type nodes: ``list``
    :param nodes: nodes from the response received from the API

    :return: context output and human readable for the command
    """
    hr_content = []
    context = []
    for node in nodes:
        node = remove_empty_elements(node)
        context.append(node)
        ip_addresses = []
        for cluster_node in node.get("clusterNodeConnection", {}).get("nodes", []):
            ip_addresses.append(cluster_node.get('ipAddress'))
        hr_content.append({
            CLUSTER_ID: node.get("id"),
            CLUSTER_NAME: node.get("name"),
            "Connection Status": node.get("status"),
            "Cluster Location": node.get("geoLocation", {}).get("address"),
            "Total Capacity": convert_bytes(node.get("metric", {}).get("totalCapacity")),
            FREE_SPACE: convert_bytes(node.get("metric", {}).get("availableCapacity")),
            "Protected Objects": node.get("snappableConnection", {}).get("count"),
            "Cluster Version": node.get("version"),
            "IP Address": ", ".join(ip_addresses)
        })
    hr = tableToMarkdown("GPS Clusters",
                         hr_content,
                         headers=[CLUSTER_ID, CLUSTER_NAME, "Connection Status", "Cluster Location",
                                  "Total Capacity", FREE_SPACE, "Protected Objects", "Cluster Version", "IP Address"],
                         removeNull=True)
    return context, hr


def prepare_context_hr_ioc_scan_list(data: list):
    """
    Prepare the context output and human readable response for rubrik-radar-ioc-scan-list command.

    :type data: ``dict``
    :param data: data from response received from the API

    :return: context output and human readable for the command
    """
    hr_content = []
    for scan in data:
        hr_content.append({
            SCAN_ID: scan.get("id", ''),
            START_TIME: scan.get("startTime", ''),
            "End Time": "Not Finished" if scan.get("endTime") is None else scan.get("endTime", ''),
            "Scanned Objects": ", ".join([snapshot.get("id", '') for snapshot in scan.get("snapshots", []) if
                                          isinstance(snapshot, dict)])
        })
    hr = tableToMarkdown("Radar IOC Scans", hr_content,
                         headers=[SCAN_ID, START_TIME, "End Time", "Scanned Objects"], removeNull=True)
    return data, hr


def prepare_context_hr_user_access_list(edges: list, include_whitelisted_results: bool, user_email: str,
                                        base_url: str, page_number: int = 1, limit: int = DEFAULT_LIMIT
                                        ) -> tuple[list[dict], str, int, set[str]]:
    """
    Prepare context output and human-readable response for rubrik-sonar-user-access-list command.

    :type edges: ``list``
    :param edges: Edges from the response received from the API.

    :type include_whitelisted_results: ``bool``
    :param include_whitelisted_results: Include whitelisted results in the API response.

    :type user_email: ``str``
    :param user_email: User email or user principal name.

    :type base_url: ``str``
    :param base_url: Base URL of the platform.

    :type page_number: ``int``
    :param page_number: The current page number.

    :type limit: ``int``
    :param limit: Limit the records for the output.

    :return: Context output, human-readable, the total pages and the risk levels for the command.
    """
    hr_content = []
    context: list[dict] = []
    risk_levels: set[str] = set()
    upn_match_count = 0
    for edge in edges:
        node = edge.get('node')
        node = remove_empty_elements(node)
        user_principal_name = node.get('upn')
        if user_email:
            if isinstance(user_principal_name, str) and user_email not in user_principal_name:
                continue
            # Found the match of the UPN with the user provide mail address.
            upn_match_count += 1
            # Skip the records as per the page number.
            if upn_match_count <= limit * (page_number - 1):
                continue
            # Limit the context and the HR output.
            if len(context) >= limit:
                continue
        context.append(node)
        sensitive_files = node.get('sensitiveFiles') or {}
        risk_level = node.get('riskLevel')
        if risk_level:
            risk_levels.add(risk_level)

        total_sensitive_files = 0
        # Go for totalHits if include_whitelisted_results is True else go for violatedHits.
        if include_whitelisted_results:
            sensitive_hits_key = 'totalHits'
            sensitive_files_key = 'totalCount'
        else:
            sensitive_hits_key = 'violatedHits'
            sensitive_files_key = 'violatedCount'

        for file_count in sensitive_files.values():
            if isinstance(file_count, dict):
                total_sensitive_files += file_count.get(sensitive_files_key) or 0

        user_id = node.get('principalId')
        hr_content.append({
            USER_ID: f"[{user_id}]({USER_ACCESS_HYPERLINK.format(base_url, user_id)})",
            USER_FULL_NAME: node.get('fullName'),
            USER_PRINCIPAL_NAME: re.escape(node.get('upn') or ''),
            RISK_LEVEL: node.get('riskLevel'),
            TOTAL_SENSITIVE_OBJECTS: node.get('sensitiveObjectCount', {}).get(sensitive_files_key, 0),
            TOTAL_SENSITIVE_FILES: total_sensitive_files,
            TOTAL_SENSITIVE_HITS: node.get('totalSensitiveHits', {}).get(sensitive_hits_key) or 0,
        })

    pages = calc_pages(per_page_count=limit, total_count=upn_match_count)  # type: ignore
    if user_email:
        record_start = limit * (page_number - 1) + 1
        record_end = record_start + len(context) - 1
        total_records = upn_match_count
    else:
        record_start = 1
        record_end = len(context)
        total_records = record_end
    hr = tableToMarkdown(
        f"User Access (Showing Records {record_start}-{record_end} out of {total_records})", hr_content,
        headers=[USER_ID, USER_FULL_NAME, USER_PRINCIPAL_NAME, RISK_LEVEL, TOTAL_SENSITIVE_OBJECTS,
                 TOTAL_SENSITIVE_FILES, TOTAL_SENSITIVE_HITS],
        removeNull=True)

    return context, hr, pages, risk_levels


def prepare_context_hr_user_access_get(principal_summary: Dict, policy_hits_context: list, base_url: str,
                                       include_whitelisted_results: bool) -> tuple[list, str, str]:
    """
    Prepare context output and human-readable response for rubrik-sonar-user-access-get command.

    :type principal_summary: ``Dict``
    :param principal_summary: Edges from the response received from the API.

    :type policy_hits_context: ``list``
    :param policy_hits_context: Summary of the policy hits for the user.

    :type base_url: ``str``
    :param base_url: Base URL of the platform.

    :type include_whitelisted_results: ``bool``
    :param include_whitelisted_results: Include whitelisted results in the API response.

    :return: Context output and human-readable for the command.
    """
    access_hr_content = []
    policy_hits_hr_content: list = []
    context = []
    principal_summary = remove_empty_elements(principal_summary)
    policy_hits_context = remove_empty_elements(policy_hits_context)
    principal_summary["policy_hits_summary"] = policy_hits_context
    context.append(principal_summary)
    sensitive_files = principal_summary.get('sensitiveFiles') or {}

    total_sensitive_files = 0
    # Go for totalHits if include_whitelisted_results is True else go for violatedHits.
    if include_whitelisted_results:
        sensitive_hits_key = 'totalHits'
        sensitive_files_key = 'totalCount'
    else:
        sensitive_hits_key = 'violatedHits'
        sensitive_files_key = 'violatedCount'

    for file_count in sensitive_files.values():
        if isinstance(file_count, dict):
            total_sensitive_files += file_count.get(sensitive_files_key) or 0

    groups = [group.get('name') for group in principal_summary.get('directGroups', [])]
    access_risk_reasons = principal_summary.get('riskReasons', {}).get('accessRiskReasons', [])
    insecure_reasons = principal_summary.get('riskReasons', {}).get('insecureReasons', [])

    user_id = principal_summary.get('principalId')
    access_hr_content.append({
        USER_ID: f"[{user_id}]({USER_ACCESS_HYPERLINK.format(base_url, user_id)})",
        USER_FULL_NAME: principal_summary.get('fullName'),
        USER_PRINCIPAL_NAME: re.escape(principal_summary.get('upn') or ''),
        RISK_LEVEL: principal_summary.get('riskLevel'),
        ACCESS_RISK_REASONS: ', '.join(access_risk_reasons),
        INSECURE_REASONS: ', '.join(insecure_reasons),
        GROUPS: ', '.join(groups),
        TOTAL_SENSITIVE_OBJECTS: principal_summary.get('sensitiveObjectCount', {}).get(sensitive_files_key, 0),
        TOTAL_SENSITIVE_FILES: total_sensitive_files,
        TOTAL_SENSITIVE_HITS: principal_summary.get('totalSensitiveHits', {}).get(sensitive_hits_key) or 0,
    })

    access_hr = tableToMarkdown(
        "User Access", access_hr_content,
        headers=[USER_ID, USER_FULL_NAME, USER_PRINCIPAL_NAME, RISK_LEVEL, ACCESS_RISK_REASONS, INSECURE_REASONS,
                 GROUPS, TOTAL_SENSITIVE_OBJECTS, TOTAL_SENSITIVE_FILES, TOTAL_SENSITIVE_HITS],
        removeNull=True)

    for policy_hits in policy_hits_context:
        total_file_count_dict = policy_hits.get('sidSensitiveFiles', {}).get('totalFileCount', {})
        risk_hits_dict = policy_hits.get('sidAnalyzerHits', {})
        delta_risk_hits_dict = policy_hits.get('sidDeltaAnalyzerHits', {})

        policy_hits_hr_content.append({
            POLICY_NAME: policy_hits.get('policyName') or '',
            TOTAL_SENSITIVE_FILES: total_file_count_dict.get(sensitive_files_key) or 0,
            TOTAL_SENSITIVE_HITS: risk_hits_dict.get('totalHits', {}).get(sensitive_hits_key) or 0,
            SENSITIVE_HITS_DELTA: delta_risk_hits_dict.get('totalHits', {}).get(sensitive_hits_key) or 0,
            HIGH_RISK_HITS: risk_hits_dict.get('highRiskHits', {}).get(sensitive_hits_key) or 0,
            MEDIUM_RISK_HITS: risk_hits_dict.get('mediumRiskHits', {}).get(sensitive_hits_key) or 0,
            LOW_RISK_HITS: risk_hits_dict.get('lowRiskHits', {}).get(sensitive_hits_key) or 0,
        })

    policy_hits_hr = tableToMarkdown(
        "Sensitive Hits", policy_hits_hr_content,
        headers=[POLICY_NAME, TOTAL_SENSITIVE_FILES, TOTAL_SENSITIVE_HITS, SENSITIVE_HITS_DELTA,
                 HIGH_RISK_HITS, MEDIUM_RISK_HITS, LOW_RISK_HITS],
        removeNull=True)

    return context, access_hr, policy_hits_hr


def prepare_context_hr_file_context_list(edges: list, include_whitelisted_results: bool) -> tuple[list, str]:
    """
    Prepare context output and human-readable response for rubrik-sonar-file-context-list command.

    :type edges: ``list``
    :param edges: Edges from the response received from the API.

    :type include_whitelisted_results: ``bool``
    :param include_whitelisted_results: Include whitelisted results in the API response.

    :return: Context output and human-readable for the command.
    """
    hr_content = []
    context = []
    for edge in edges:
        node = edge.get('node')
        node = remove_empty_elements(node)
        context.append(node)
        last_access_time = node.get('lastAccessTime')
        last_modified_time = node.get('lastModifiedTime')

        # Go for totalHits if include_whitelisted_results is True else go for violatedHits.
        if include_whitelisted_results:
            total_sensitive_hits = node.get('hits', {}).get('totalHits') or 0
            daily_hits_change = node.get('hits', {}).get('totalHitsDelta') or 0
        else:
            total_sensitive_hits = node.get('hits', {}).get('violations') or 0
            daily_hits_change = node.get('hits', {}).get('violationsDelta') or 0

        hr_content.append({
            FILE_NAME: node.get('filename'),
            FILE_SIZE: node.get('size'),
            TOTAL_SENSITIVE_HITS: total_sensitive_hits,
            DAILY_HITS_CHANGE: daily_hits_change,
            FILE_PATH: node.get('stdPath'),
            ACCESS_TYPE: node.get('openAccessType'),
            LAST_ACCESS_TIME: datetime.fromtimestamp(last_access_time, tz=timezone.utc).strftime(HR_DATE_TIME_FORMAT),
            LAST_MODIFIED_TIME: datetime.fromtimestamp(last_modified_time, tz=timezone.utc).strftime(
                HR_DATE_TIME_FORMAT),
        })

    hr = tableToMarkdown(
        "File Context", hr_content,
        headers=[FILE_NAME, FILE_SIZE, TOTAL_SENSITIVE_HITS, DAILY_HITS_CHANGE, FILE_PATH,
                 ACCESS_TYPE, LAST_ACCESS_TIME, LAST_MODIFIED_TIME],
        removeNull=True)

    return context, hr


def prepare_context_hr_suspicious_file_list(snappable_investigations_data: dict, suspicious_file_data: dict) -> \
        tuple[dict, str]:
    """
    Prepare context output and human-readable response for rubrik-radar-suspicious-file-list command.

    :type snappable_investigations_data: ``dict``
    :param snappable_investigations_data: Snappable investigations response received from the API.

    :type suspicious_file_data: ``dict``
    :param suspicious_file_data: Suspicious file data response received from the API.

    :return: Context output and human-readable for the command.
    """
    context = {}
    anomaly_information_hr_content = []
    suspicious_file_hr_content = []
    snappable_investigations_data = remove_empty_elements(snappable_investigations_data)
    suspicious_file_data = remove_empty_elements(suspicious_file_data)
    context.update(suspicious_file_data)
    cluster_data = snappable_investigations_data.get("cluster", {})
    if cluster_data:
        context["cluster"] = cluster_data
    snapshot_cdm_id = snappable_investigations_data.get("cdmId")
    if snapshot_cdm_id:
        context["cdmId"] = snapshot_cdm_id
    snappable_new = snappable_investigations_data.get("snappableNew", {})
    if snappable_new:
        context["snappableNew"] = snappable_new

    anomaly_information = {
        ANOMALY_ID: context.get("id"),
        IS_ANOMALY: context.get("isAnomaly"),
        ANOMALY_PROBABILITY: context.get("anomalyProbability"),
        SEVERITY: context.get("severity"),
        ENCRYPTION: context.get("encryption"),
        DETECTION_TIME: context.get("detectionTime"),
        SNAPSHOT_TIME: context.get("snapshotDate")
    }

    anomaly_info_list: list = context.get("anomalyInfo", {}).get("strainAnalysisInfo", [])
    if not anomaly_info_list or not isinstance(anomaly_info_list, list):
        anomaly_information_hr_content.append(anomaly_information)
    else:
        anomaly_info: dict = anomaly_info_list[0]
        anomaly_information.update({
            ANOMALY_TYPE: anomaly_info.get("strainId"),
            TOTAL_SUSPICIOUS_FILES: anomaly_info.get("totalAffectedFiles"),
            TOTAL_RANSOMEWARE_NOTE: anomaly_info.get("totalRansomwareNotes"),
        })
        anomaly_information_hr_content.append(anomaly_information)
        affected_files: list = anomaly_info.get("sampleAffectedFilesInfo", [])
        ransomeware_note_files: list = anomaly_info.get("sampleRansomwareNoteFilesInfo", [])
        if affected_files and isinstance(affected_files, list):
            for affected_file in affected_files:
                suspicious_file = {
                    FILE_PATH: affected_file.get("filePath"),
                    SUSPICIOUS_ACTIVITY: RANSOMEWARE_ENCRYPTION,
                    FILE_SIZE: affected_file.get("fileSizeBytes"),
                    LAST_MODIFIED_TIME: affected_file.get("lastModified"),
                }
                suspicious_file_hr_content.append(suspicious_file)
        if ransomeware_note_files and isinstance(ransomeware_note_files, list):
            for ransomeware_note_file in ransomeware_note_files:
                suspicious_file = {
                    FILE_PATH: ransomeware_note_file.get("filePath"),
                    SUSPICIOUS_ACTIVITY: RANSOMEWARE_NOTE,
                    FILE_SIZE: ransomeware_note_file.get("fileSizeBytes"),
                    LAST_MODIFIED_TIME: ransomeware_note_file.get("lastModified"),
                }
                suspicious_file_hr_content.append(suspicious_file)

    anomaly_hr = tableToMarkdown("Anomaly Information", anomaly_information_hr_content,
                                 headers=[ANOMALY_ID, IS_ANOMALY, ANOMALY_PROBABILITY, SEVERITY, ENCRYPTION,
                                          ANOMALY_TYPE, TOTAL_SUSPICIOUS_FILES, TOTAL_RANSOMEWARE_NOTE, DETECTION_TIME,
                                          SNAPSHOT_TIME], removeNull=True)

    suspicious_file_hr = tableToMarkdown(
        "Suspicious Files", suspicious_file_hr_content,
        headers=[FILE_PATH, SUSPICIOUS_ACTIVITY, FILE_SIZE, LAST_MODIFIED_TIME], removeNull=True)

    return context, f"{anomaly_hr}\n\n{suspicious_file_hr}"


''' COMMAND FUNCTIONS '''


def test_module(client: PolarisClient, params: Dict[str, Any]) -> str:
    """Tests validity of provided parameters'.

    Returning 'ok' indicates that the integration works like it is supposed to.
    Connection to the service is successful.
    Raises exceptions if something goes wrong.

    :type client: ``PolarisClient``
    :param client: Rubrik polaris client to use

    :type params: ``dict``
    :param params: params obtained from demisto.params()

    :return: 'ok' if test passed, anything else will fail the test.
    :rtype: ``str``
    """
    is_fetch = params.get('isFetch', DEFAULT_IS_FETCH)

    client.list_policies()
    if is_fetch:
        fetch_incidents(client, {}, params)

    return "ok"


def fetch_incidents(client: PolarisClient, last_run: dict, params: dict) -> tuple[dict, list]:
    """
    Fetch Rubrik Anomaly incidents.

    :type client: ``PolarisClient``
    :param client: Rubrik Polaris client to use

    :type last_run: ``dict``
    :param last_run: last run object obtained from demisto.getLastRun()

    :type params: ``dict``
    :param params: arguments obtained from demisto.params()

    :return:
    """
    max_fetch = arg_to_number(params.get('max_fetch', DEFAULT_MAX_FETCH), 'Fetch Limit')

    last_run_time = last_run.get('last_fetch', None)
    next_page_token = last_run.get('next_page_token', '')

    next_run = last_run.copy()

    if last_run_time is None:
        # if the last run has not been set (i.e on the first run)
        # check to see if a first_fetch value has been provided. If it hasn't
        # return the current time
        first_fetch = params.get('first_fetch', DEFAULT_FIRST_FETCH)
        first_fetch = arg_to_datetime(first_fetch, "First fetch time")
        last_run_time = first_fetch.strftime(DATE_TIME_FORMAT)  # type: ignore
        next_run["last_fetch"] = last_run_time
    # removed manual fetch interval as this feature is built in XSOAR 6.0.0 and onwards

    events = client.list_event_series(activity_type="ANOMALY",
                                      start_date=last_run_time,
                                      sort_order="ASC",
                                      first=max_fetch,
                                      after=next_page_token)

    activity_series_connection = events.get("data", {}).get("activitySeriesConnection", {})

    new_next_page_token = activity_series_connection.get("pageInfo", {}).get("endCursor", "")
    if new_next_page_token:
        next_run["next_page_token"] = new_next_page_token

    incidents = []

    edges = activity_series_connection.get("edges", [])
    for event in edges:

        processed_incident = {
            "incidentClassification": "RubrikRadar",
            "message": [],
            "severity": IncidentSeverity.UNKNOWN
        }
        node = event.get("node", {})

        processed_incident.update(node)
        processed_incident["eventCompleted"] = "True" if node.get("lastActivityStatus", "") == "Success" else False
        activity_connection = node.get("activityConnection", {})
        activity_nodes = activity_connection.get("nodes", [])
        processed_incident = process_activity_nodes(activity_nodes, processed_incident)

        # Map Severity Level
        severity = node.get("severity", "")
        if severity == "Critical" or severity == "Warning":

            if params.get(f'radar_{severity.lower()}_severity_mapping') is None:
                severity_mapping = 'XSOAR LOW'
            else:
                severity_mapping = params.get(f'radar_{severity.lower()}_severity_mapping', "")

            processed_incident["severity"] = convert_to_demisto_severity(severity_mapping)

        else:
            processed_incident["severity"] = IncidentSeverity.LOW

        incidents.append({
            "name": f'Rubrik Radar Anomaly - {processed_incident.get("objectName", "")}',
            "occurred": processed_incident.get("lastUpdated", ""),
            "rawJSON": json.dumps(processed_incident),
            "severity": processed_incident["severity"]
        })
    return next_run, incidents


def cdm_cluster_location_command(client: PolarisClient, args: Dict[str, Any]):
    """
    Find the CDM GeoLocation of a CDM Cluster.

    :type client: ``PolarisClient``
    :param client: Rubrik Polaris client to use

    :type args: ``dict``
    :param args: arguments obtained from demisto.args()

    :return: CommandResult object
    """
    cluster_id = validate_required_arg("clusterId", args.get('clusterId'))

    raw_response = client.get_cdm_cluster_location(cluster_id)

    if raw_response == "No Location Configured":
        return CommandResults(readable_output=MESSAGES['NO_RESPONSE'])

    hr_content = {"Location": raw_response}
    hr = tableToMarkdown("CDM Cluster Location", hr_content, headers="Location", removeNull=True)

    context = {
        "ClusterId": cluster_id.lower(),
        "Cluster": {
            "Location": raw_response
        }
    }

    return CommandResults(outputs_prefix=OUTPUT_PREFIX['CDM_CLUSTER'],
                          outputs_key_field="ClusterId",
                          readable_output=hr,
                          outputs=context,
                          raw_response=raw_response)


def cdm_cluster_connection_state_command(client: PolarisClient, args: Dict[str, Any]):
    """
    Find the CDM Connection State of a CDM Cluster.

    :type client: ``PolarisClient``
    :param client: Rubrik Polaris client to use

    :type args: ``dict``
    :param args: arguments obtained from demisto.args()

    :return: CommandResult object
    """
    cluster_id = validate_required_arg("clusterId", args.get('clusterId'))

    raw_response = client.get_cdm_cluster_connection_status(cluster_id)

    hr_content = {"Connection State": raw_response}
    hr = tableToMarkdown("CDM Cluster Connection State", hr_content, headers="Connection State", removeNull=True)

    context = {
        "ClusterId": cluster_id.lower(),
        "Cluster": {
            "ConnectionState": raw_response
        }
    }

    return CommandResults(outputs_prefix=OUTPUT_PREFIX['CDM_CLUSTER'],
                          outputs_key_field="ClusterId",
                          readable_output=hr,
                          outputs=context,
                          raw_response=raw_response)


def radar_analysis_status_command(client: PolarisClient, args: Dict[str, Any]):
    """
    Check the Radar Event for updates.

    :type client: ``PolarisClient``
    :param client: Rubrik Polaris client to use

    :type args: ``dict``
    :param args: arguments obtained from demisto.args()

    :return: CommandResult object
    """
    activity_series_id = validate_required_arg("activitySeriesId", args.get('activitySeriesId'))
    cluster_id = validate_required_arg("clusterId", args.get('clusterId'))

    raw_response = client.get_analysis_status(activity_series_id, cluster_id)

    activity_series = raw_response.get('data', {}).get('activitySeries', {})
    if not activity_series.get('activityConnection', {}).get('nodes', []):
        return CommandResults(readable_output=MESSAGES["NO_RECORDS_FOUND"].format("radar analysis status"))

    context, hr = prepare_context_hr_radar_analysis_status(activity_series, activity_series_id, cluster_id)

    return CommandResults(outputs_prefix=OUTPUT_PREFIX['RADAR_ANALYSIS_STATUS'],
                          outputs_key_field="ActivitySeriesId",
                          readable_output=hr,
                          outputs=context,
                          raw_response=raw_response)


def sonar_sensitive_hits_command(client: PolarisClient, args: Dict[str, Any]) -> CommandResults:
    """
    Collect sensitive hits object information.

    :type client: PolarisClient
    :param client: Rubrik Polaris client to use

    :type args: ``dict``
    :param args: arguments obtained from demisto.args()

    :return: CommandResult object
    """
    incident = demisto.incidents("CustomFields")

    # objectName is an optional value for the command. When not set,
    # look up the value in the incident custom fields
    object_name = args.get('objectName', None)
    if not object_name:
        try:
            object_name = incident.get("rubrikpolarisobjectname")
        except AttributeError:
            pass

    search_time_period = arg_to_number(args.get('searchTimePeriod', 7))
    response = client.get_sensitive_hits(search_time_period=search_time_period, object_name=object_name)
    data = response.get("data", {}).get('policyObj')
    if not data:
        return CommandResults(readable_output=MESSAGES["NO_RECORDS_FOUND"].format("sensitive hits"))

    context, hr = prepare_context_hr_sonar_sensitive_hits(data)
    headers = ['ID', 'Total Hits']
    readable_output = tableToMarkdown(name="Sensitive Hits", t=hr, headers=headers, removeNull=True)
    return CommandResults(
        outputs_prefix=OUTPUT_PREFIX['SONAR_SENSITIVE_HITS'],
        outputs_key_field='id',
        outputs=context,
        raw_response=response,
        readable_output=readable_output
    )


def rubrik_polaris_object_search_command(client: PolarisClient, args: Dict[str, Any]) -> CommandResults:
    """
    Search for Rubrik discovered objects of any type, return zero or more matches.

    :type client: ``PolarisClient``
    :param client: Rubrik Polaris client to use

    :type args: ``dict``
    :param args: arguments obtained from demisto.args()

    :return: CommandResult object
    """
    limit = arg_to_number(args.get('limit', DEFAULT_LIMIT))
    sort_by = args.get('sort_by', DEFAULT_SORT_BY)
    sort_order = args.get('sort_order', DEFAULT_SORT_ORDER)
    object_name = validate_required_arg("object_name", args.get('object_name'))

    if not limit or limit <= 0 or limit > 1000:
        raise ValueError(ERROR_MESSAGES['INVALID_LIMIT'].format(limit))
    filters = {
        "field": "REGEX",
        "texts": object_name
    }
    next_page_token = args.get('next_page_token')
    response = client.search_object(filters=filters, first=limit, sort_by=sort_by,
                                    sort_order=sort_order, after=next_page_token)

    edges = response.get('data', {}).get('globalSearchResults', {}).get('edges', {})
    if not edges:
        return CommandResults(readable_output=MESSAGES["NO_RECORDS_FOUND"].format("global search objects"))

    context, hr = prepare_context_hr_object_search(edges)
    table_name = "Global Objects"
    header = [OBJECT_ID, OBJECT_NAME, "Cluster", "Type", SLA_DOMAIN]

    page_cursor = response.get('data', {}).get('globalSearchResults', {}).get('pageInfo', {})
    next_page_context = {
        "next_page_token": page_cursor.get('endCursor', ''),
        "name": "rubrik-polaris-object-search",
        "has_next_page": page_cursor.get('hasNextPage', '')
    }
    if next_page_context.get('has_next_page'):
<<<<<<< HEAD
        readable_output = f"""{tableToMarkdown(table_name, hr, header, removeNull=True)}\n {
                               MESSAGES['NEXT_RECORD']} {page_cursor.get('endCursor')}"""
=======
        readable_output = f"{tableToMarkdown(table_name, hr, header, removeNull=True)}\n " \
                          f"{MESSAGES['NEXT_RECORD']} {page_cursor.get('endCursor')}"""
>>>>>>> 90cf3b88
    else:
        readable_output = tableToMarkdown(table_name, hr, header, removeNull=True)

    outputs = {
        f"{OUTPUT_PREFIX['GLOBAL_SEARCH']}(val.id == obj.id)": context,
        f"{OUTPUT_PREFIX['PAGE_TOKEN_GLOBAL_SEARCH']}(val.name == obj.name)": remove_empty_elements(next_page_context)
    }

    return CommandResults(
        outputs=outputs,
        raw_response=response,
        readable_output=readable_output
    )


def rubrik_sonar_policies_list_command(client: PolarisClient, args: Dict[str, Any]) -> CommandResults:
    """
    List available policies in Rubrik Polaris - Sonar.

    :type client: ``PolarisClient``
    :param client: Rubrik Polaris client to use

    :type args: ``dict``
    :param args: arguments obtained from demisto.args()

    :return: CommandResult object
    """
    raw_response = client.list_policies()
    nodes = raw_response.get('data', {}).get('policies', {}).get('nodes', [])
    if not nodes:
        return CommandResults(readable_output=MESSAGES["NO_RECORDS_FOUND"].format("sonar policies"))
    context, hr = prepare_context_hr_sonar_policies(nodes)
    return CommandResults(outputs_prefix=OUTPUT_PREFIX['SONAR_POLICIES_LIST'],
                          outputs_key_field="id",
                          readable_output=hr,
                          outputs=context,
                          raw_response=raw_response)


def rubrik_sonar_policy_analyzer_groups_list_command(client: PolarisClient, args: Dict[str, Any]) -> CommandResults:
    """
    List available analyzer group policies in Rubrik Polaris - Sonar.

    :type client: ``PolarisClient``
    :param client: Rubrik Polaris client to use

    :type args: ``dict``
    :param args: arguments obtained from demisto.args()

    :return: CommandResult object
    """
    raw_response = client.list_policy_analyzer_groups()
    nodes = raw_response.get('data', {}).get('analyzerGroups', {}).get('nodes', [])
    if not nodes:
        return CommandResults(readable_output=MESSAGES["NO_RECORDS_FOUND"].format("sonar policy analyzer groups"))
    context, hr = prepare_context_hr_sonar_policy_analyzer_groups(nodes)
    return CommandResults(outputs_prefix=OUTPUT_PREFIX['SONAR_ANALYZER_GROUP'],
                          outputs_key_field="id",
                          readable_output=hr,
                          outputs=context,
                          raw_response=raw_response)


def rubrik_sonar_ondemand_scan_command(client: PolarisClient, args: Dict[str, Any]) -> CommandResults:
    """
    Request/Trigger an on demand scan of a system in Rubrik Polaris - Sonar.

    :type client: ``PolarisClient``
    :param client: Rubrik Polaris client to use

    :type args: ``dict``
    :param args: arguments obtained from demisto.args()

    :return: CommandResult object
    """
    scan_name = args.get("scan_name", "")
    snappable_ids = argToList(args.get("objects_to_scan", ""))
    analyzer_groups = args.get("sonar_policy_analyzer_groups")

    if not scan_name:
        scan_name = date.today().strftime("%m/%d/%Y") + " Classification"

    snappable_ids = validate_required_arg("objects_to_scan", snappable_ids)
    analyzer_groups = validate_required_arg("sonar_policy_analyzer_groups", analyzer_groups)

    try:
        analyzer_groups_list = json.loads(analyzer_groups)
        analyzer_groups_list = validate_required_arg("sonar_policy_analyzer_groups", analyzer_groups_list)
    except json.JSONDecodeError:
        raise ValueError(ERROR_MESSAGES['JSON_DECODE'].format('sonar_policy_analyzer_groups'))

    raw_response = client.trigger_on_demand_scan(scan_name,
                                                 [{"snappableFid": snappable_id} for snappable_id in snappable_ids],
                                                 analyzer_groups_list)

    outputs = raw_response.get("data", {}).get("startCrawl", {})
    if not outputs:
        return CommandResults(readable_output=MESSAGES['NO_RESPONSE'])

    hr_content = {
        "Crawl ID": outputs.get("crawlId", "")
    }
    hr = tableToMarkdown("Sonar On-Demand Scan", hr_content, headers="Crawl ID", removeNull=True)

    return CommandResults(outputs_prefix=OUTPUT_PREFIX['SONAR_ON_DEMAND_SCAN'],
                          outputs_key_field="crawlId",
                          readable_output=hr,
                          outputs=outputs,
                          raw_response=raw_response)


def rubrik_polaris_vm_object_metadata_get_command(client: PolarisClient, args: Dict[str, Any]) -> CommandResults:
    """
    Retrieve details for a Vsphere object based on the provided object ID.

    :type client: ``PolarisClient``
    :param client: Rubrik Polaris client to use

    :type args: ``dict``
    :param args: arguments obtained from demisto.args()

    :return: CommandResults object
    """
    object_id = validate_required_arg("object_id", args.get('object_id'))

    response = client.get_object_metadata(object_id=object_id)

    data = response.get('data', {}).get('vSphereDetailData', {})

    if not data:
        return CommandResults(readable_output=MESSAGES["NO_RECORDS_FOUND"].format("vm object metadata"))

    context, hr = prepare_context_hr_vm_object_metadata(data)
    table_name = "VM Object Data"
    header = [OBJECT_ID, "Name", SNAPPABLE_ID, SLA_DOMAIN, CLUSTER_NAME,
              "Total Snapshots", "Oldest Snapshot Date", "Latest Snapshot Date"]

    readable_output = tableToMarkdown(table_name, hr, header, removeNull=True)

    return CommandResults(
        outputs_prefix=OUTPUT_PREFIX['VM_OBJECT'],
        outputs_key_field="id",
        outputs=context,
        raw_response=response,
        readable_output=readable_output
    )


def rubrik_polaris_vm_objects_list_command(client: PolarisClient, args: Dict[str, Any]) -> CommandResults:
    """
    Retrieve a list of all the objects of the Vsphere Vm known to the Rubrik.

    :type client: ``PolarisClient``
    :param client: Rubrik Polaris client to use

    :type args: ``dict``
    :param args: arguments obtained from demisto.args()

    :return: CommandResult object
    """
    limit = arg_to_number(args.get('limit', DEFAULT_LIMIT))
    if not limit or limit <= 0 or limit > 1000:
        raise ValueError(ERROR_MESSAGES["INVALID_LIMIT"].format(limit))
    sort_by = args.get('sort_by', DEFAULT_SORT_BY)
    sort_order = args.get('sort_order', DEFAULT_SORT_ORDER)
    is_relic = args.get("is_relic")
    is_replicated = args.get("is_replicated")
    filters = []
    if is_relic:
        is_relic = validate_boolean_argument(is_relic, "is_relic")
        filters.append({
            "field": "IS_RELIC",
            "texts": [str(is_relic)]
        })
    if is_replicated:
        is_replicated = validate_boolean_argument(is_replicated, "is_replicated")
        filters.append({
            "field": "IS_REPLICATED",
            "texts": [str(is_replicated)]
        })
    next_page_token = args.get('next_page_token')
    response = client.list_vm_objects(filters=filters, first=limit, sort_by=sort_by,
                                      sort_order=sort_order, after=next_page_token)

    edges = response.get('data', {}).get('vSphereVmNewConnection', {}).get('edges', {})
    if not edges:
        return CommandResults(readable_output=MESSAGES["NO_RECORDS_FOUND"].format("vm objects list"))

    context, hr = prepare_context_hr_vm_object_list(edges)
    table_name = "Objects List"
    header = [OBJECT_ID, "Name", SNAPPABLE_ID, "Cluster", OBJECT_TYPE, SLA_DOMAIN, "Assignment",
              "Snapshots", "RBS Status", "Source Storage", "Archival Storage"]

    page_cursor = response.get('data', {}).get('vSphereVmNewConnection', {}).get('pageInfo', {})
    next_page_context = {
        "next_page_token": page_cursor.get('endCursor', ''),
        "name": "rubrik-polaris-vm-objects-list",
        "has_next_page": page_cursor.get('hasNextPage', '')
    }
    if next_page_context.get('has_next_page'):
<<<<<<< HEAD
        readable_output = f"""{tableToMarkdown(table_name, hr, header, removeNull=True)}\n {
                               MESSAGES['NEXT_RECORD']} {page_cursor.get('endCursor')}"""
=======
        readable_output = f"{tableToMarkdown(table_name, hr, header, removeNull=True)}\n " \
                          f"{MESSAGES['NEXT_RECORD']} {page_cursor.get('endCursor')}"""
>>>>>>> 90cf3b88
    else:
        readable_output = tableToMarkdown(table_name, hr, header, removeNull=True)

    outputs = {
        f"{OUTPUT_PREFIX['VM_OBJECT']}(val.id == obj.id)": context,
        f"{OUTPUT_PREFIX['PAGE_TOKEN_VM_OBJECT']}(val.name == obj.name)": remove_empty_elements(next_page_context)
    }

    return CommandResults(
        outputs=outputs,
        raw_response=response,
        readable_output=readable_output
    )


def rubrik_polaris_vm_object_snapshot_list_command(client: PolarisClient, args: Dict[str, Any]) -> CommandResults:
    """
    Search for a Rubrik snapshot of an object based on the arguments.

    :type client: ``PolarisClient``
    :param client: Rubrik Polaris client to use

    :type args: ``dict``
    :param args: arguments obtained from demisto.args()

    :return: CommandResult object
    """
    object_id = validate_required_arg("object_id", args.get('object_id'))

    start_date = end_date = ""
    start_date_ob = arg_to_datetime(validate_required_arg("start_date", args.get("start_date")))
    if start_date_ob:
        start_date = start_date_ob.strftime(DATE_TIME_FORMAT)

    end_date_ob = arg_to_datetime(validate_required_arg("end_date", args.get("end_date")))
    if end_date_ob:
        end_date = end_date_ob.strftime(DATE_TIME_FORMAT)

    timezone_offset = validate_required_arg("timezone_offset", args.get("timezone_offset"))
    cluster_connected = args.get("cluster_connected", DEFAULT_CLUSTER_CONNECTED)
    if cluster_connected:
        cluster_connected = validate_boolean_argument(cluster_connected, 'cluster_connected')

    snapshot_group_by = args.get('snapshot_group_by', DEFAULT_SNAPSHOT_GROUP_BY)
    missed_snapshot_by = args.get('missed_snapshot_group_by', DEFAULT_MISSED_SNAPSHOT_GROUP_BY)
    time_range = {
        "start": start_date,
        "end": end_date
    }
    response = client.get_object_snapshot(snapshot_group_by=snapshot_group_by,
                                          missed_snapshot_group_by=missed_snapshot_by,
                                          object_id=object_id, time_range=time_range,
                                          timezone_offset=timezone_offset,
                                          cluster_connected=cluster_connected)

    data = response.get('data', {}).get('snappable', {})
    if not data.get('snapshotGroupByConnection', {}).get('nodes'):
        return CommandResults(readable_output=MESSAGES["NO_RECORDS_FOUND"].format("vm object snapshots"))

    context, hr = prepare_context_hr_vm_object_snapshot(data)
    table_name = "VM Object Snapshots"
    header = ["Snapshot Details", SNAPSHOT_IDS]

    readable_output = tableToMarkdown(table_name, hr, header, removeNull=True)

    return CommandResults(
        outputs_prefix=OUTPUT_PREFIX['VM_OBJECT'],
        outputs_key_field="id",
        outputs=context,
        raw_response=response,
        readable_output=readable_output
    )


def rubrik_sonar_ondemand_scan_status_command(client: PolarisClient, args: Dict[str, Any]) -> CommandResults:
    """
    Retrieve the status of a scanned system in Polaris Sonar.

    :type client: ``PolarisClient``
    :param client: Rubrik Polaris client to use

    :type args: ``dict``
    :param args: arguments obtained from demisto.args()

    :return: CommandResult object
    """
    crawl_id = args.get("crawl_id")

    if not crawl_id:
        raise ValueError(ERROR_MESSAGES['MISSING_REQUIRED_FIELD'].format("crawl_id"))
    raw_response = client.get_on_demand_scan_status(crawl_id)
    nodes = raw_response.get("data", {}).get("crawl", {}).get("crawlObjConnection", {}).get("nodes", [])
    response_crawl_id = raw_response.get("data", {}).get("crawl", {}).get("id", "")

    if not nodes:
        return CommandResults(readable_output=MESSAGES['NO_RESPONSE'])

    context, hr = prepare_context_hr_sonar_ondemand_scan_status(nodes, response_crawl_id)

    return CommandResults(outputs_prefix=OUTPUT_PREFIX['SONAR_ON_DEMAND_SCAN'],
                          outputs_key_field="crawlId",
                          readable_output=hr,
                          outputs=context,
                          raw_response=raw_response)


def rubrik_sonar_ondemand_scan_result_command(client: PolarisClient, args: Dict[str, Any]) -> CommandResults:
    """
    Retrieve the download link for an on-demand scan of a system in Rubrik Polaris - Sonar.

    :type client: ``PolarisClient``
    :param client: Rubrik Polaris client to use

    :type args: ``dict``
    :param args: arguments obtained from demisto.args()

    :return: CommandResult object
    """
    crawl_id = validate_required_arg("crawl_id", args.get("crawl_id", ""))
    file_type = validate_required_arg("file_type", args.get("file_type"))

    raw_response = client.get_on_demand_scan_result(crawl_id, {"fileType": file_type})
    outputs = raw_response.get("data", {}).get("downloadResultsCsv", {})

    if not outputs or not outputs.get("downloadLink"):
        return CommandResults(readable_output=MESSAGES['NO_RESPONSE'])

    hr_content = {
        "Scan result CSV Download Link": f"Download the [CSV]({outputs.get('downloadLink')}) file to see the result."
    }
    hr = tableToMarkdown("Sonar On-Demand Scan Result", hr_content, headers="Scan result CSV Download Link",
                         removeNull=True)
    context = {
        "crawlId": crawl_id.lower(),
        "Result": outputs
    }

    return CommandResults(outputs_prefix=OUTPUT_PREFIX['SONAR_ON_DEMAND_SCAN'],
                          outputs_key_field="crawlId",
                          readable_output=hr,
                          outputs=context,
                          raw_response=raw_response)


def rubrik_radar_anomaly_csv_analysis_command(client: PolarisClient, args: Dict[str, Any]) -> CommandResults:
    """
    Request for the analysis and retrieve the download link for the Radar CSV analyzed file.

    :type client: ``PolarisClient``
    :param client: Rubrik Polaris client to use

    :type args: ``dict``
    :param args: arguments obtained from demisto.args()

    :return: CommandResult object
    """
    cluster_id = validate_required_arg("cluster_id", args.get('cluster_id'))
    snapshot_id = validate_required_arg("snapshot_id", args.get("snapshot_id"))
    object_id = validate_required_arg("object_id", args.get("object_id"))

    response = client.get_csv_result(cluster_id=cluster_id, snappable_id=object_id, snapshot_id=snapshot_id)

    data = response.get("data", {})
    download_data = data.get('investigationCsvDownloadLink', {})
    if not download_data:
        return CommandResults(readable_output=MESSAGES["NO_RESPONSE"])
    context = {
        "clusterId": cluster_id,
        "snapshotId": snapshot_id,
        "objectId": object_id
    }
    context.update(data)
    table_name = "Radar Anomaly CSV Analysis"
    hr = [f"Download the analyzed [CSV]({download_data.get('downloadLink')}) file."]
    readable_output = tableToMarkdown(table_name, hr, ["CSV Download Link"], removeNull=True)

    return CommandResults(
        outputs_prefix=OUTPUT_PREFIX["RADAR_ANOMALY_CSV_ANALYSIS"],
        outputs_key_field=["clusterId", "snapshotId", "objectId"],
        outputs=context,
        raw_response=response,
        readable_output=readable_output
    )


def rubrik_sonar_csv_download_command(client: PolarisClient, args: Dict[str, Any]) -> CommandResults:
    """
    Request for the analysis and retrieve the download link for the Radar CSV analyzed file.

    :type client: ``PolarisClient``
    :param client: Rubrik Polaris client to use

    :type args: ``dict``
    :param args: arguments obtained from demisto.args()

    :return: CommandResult object
    """
    snapshot_id = validate_required_arg("snapshot_id", args.get("snapshot_id"))
    object_id = validate_required_arg("object_id", args.get("object_id"))
    file_type = args.get('file_type')
    filters = None
    if file_type:
        filters = {
            "fileType": file_type
        }
    response = client.get_csv_download(snappable_id=object_id, snapshot_id=snapshot_id, filters=filters)
    data = response.get("data", {})
    if not data:
        return CommandResults(readable_output=MESSAGES["NO_RESPONSE"])
    context = {
        "snapshotId": snapshot_id,
        "objectId": object_id
    }
    context.update(data)
    table_name = "Sonar CSV Download"
    if data.get('downloadSnapshotResultsCsv', {}).get('isSuccessful'):
        hr = ["Success"]
    else:
        hr = ["Failed"]
    readable_output = tableToMarkdown(table_name, hr, ["Download Status"], removeNull=True)

    return CommandResults(
        outputs_prefix=OUTPUT_PREFIX["SONAR_CSV_DOWNLOAD"],
        outputs_key_field=["snapshotId", "objectId"],
        outputs=context,
        raw_response=response,
        readable_output=readable_output
    )


def rubrik_gps_snapshot_files_list_command(client: PolarisClient, args: Dict[str, Any]) -> CommandResults:
    """
    Retrieve the list of the available files that can be downloaded.

    :type client: ``PolarisClient``
    :param client: Rubrik Polaris client to use

    :type args: ``dict``
    :param args: arguments obtained from demisto.args()

    :return: CommandResult object
    """
    snapshot_id = validate_required_arg("snapshot_id", args.get("snapshot_id", ""))
    search_prefix = args.get("search_prefix", "")
    path = args.get("path", "")

    limit = arg_to_number(args.get('limit', DEFAULT_LIMIT))
    if not limit or limit <= 0 or limit > 1000:
        raise ValueError(ERROR_MESSAGES["INVALID_LIMIT"].format(limit))

    next_page_token = args.get('next_page_token')

    raw_response = client.get_snapshot_files(snapshot_id=snapshot_id, search_prefix=search_prefix, path=path,
                                             first=limit, after=next_page_token)

    outputs = raw_response.get("data", {}).get("browseSnapshotFileConnection", {}).get("edges", [])
    page_cursor = raw_response.get("data", {}).get("browseSnapshotFileConnection", {}).get("pageInfo", {})

    if not outputs:
        return CommandResults(readable_output=MESSAGES['NO_RECORDS_FOUND'].format("files"))

    context, hr = prepare_context_hr_gps_snapshot_files(outputs, snapshot_id)
    next_page_context = {
        "next_page_token": page_cursor.get('endCursor', ''),
        "name": "rubrik-gps-snapshot-files-list",
        "has_next_page": page_cursor.get('hasNextPage', '')
    }
    outputs = {
        f"{OUTPUT_PREFIX['GPS_SNAPSHOT_FILES']}(val.snapshotId == obj.snapshotId)": context,
        f"{OUTPUT_PREFIX['PAGE_TOKEN_GPS_SNAPSHOT_FILES']}(val.name == obj.name)": remove_empty_elements(
            next_page_context)
    }
    if page_cursor.get("hasNextPage"):
        hr += f"{MESSAGES['NEXT_RECORD']} {page_cursor.get('endCursor')}"

    return CommandResults(readable_output=hr,
                          outputs=outputs,
                          raw_response=raw_response)


def rubrik_gps_vm_export_command(client: PolarisClient, args: Dict[str, Any]) -> CommandResults:
    """
    Request to initiate an export of a snapshot of a virtual machine.

    :type client: ``PolarisClient``
    :param client: Rubrik Polaris client to use

    :type args: ``dict``
    :param args: arguments obtained from demisto.args()

    :return: CommandResult object
    """
    config, object_id = validate_vm_export_args(args)

    raw_response = client.export_vm_snapshot(config, object_id)
    outputs = raw_response.get("data", {})

    if not outputs:
        return CommandResults(readable_output=MESSAGES['NO_RECORDS_FOUND'].format('vm export'))

    snapshot_export_request_id = outputs.get('vSphereVMExportSnapshotV2', {}).get('id', '')
    hr_content = {"Snapshot Export Request ID": snapshot_export_request_id}
    hr = tableToMarkdown("GPS VM Export", hr_content, headers="Snapshot Export Request ID", removeNull=True)

    context = {
        "id": snapshot_export_request_id
    }

    return CommandResults(outputs_prefix=OUTPUT_PREFIX['GPS_VM_EXPORT'],
                          outputs_key_field="id",
                          readable_output=hr,
                          outputs=context,
                          raw_response=raw_response)


def rubrik_user_downloads_list_command(client: PolarisClient, args: Dict[str, Any]) -> CommandResults:
    """
    Retrieve the user downloads. This would return the current and past download history.

    :type client: ``PolarisClient``
    :param client: Rubrik Polaris client to use

    :type args: ``dict``
    :param args: arguments obtained from demisto.args()

    :return: CommandResult object
    """
    response = client.get_user_downloads()
    data = response.get("data", {})
    if not data:
        return CommandResults(readable_output=MESSAGES["NO_RECORDS_FOUND"].format("user downloads"))

    context, hr = prepare_context_hr_user_downloads(data.get('getUserDownloads', []))
    table_name = "User Downloads"
    headers = ["Download ID", "Name", "Status", "Identifier", "Creation Time", "Completion Time"]
    readable_output = tableToMarkdown(table_name, hr, headers, removeNull=True)

    return CommandResults(
        outputs_prefix=OUTPUT_PREFIX["USER_DOWNLOADS"],
        outputs_key_field="id",
        outputs=context,
        raw_response=response,
        readable_output=readable_output
    )


def rubrik_sonar_csv_result_download_command(client: PolarisClient, args: Dict[str, Any]) -> CommandResults:
    """
    Retrieve the download link for the requested Sonar CSV Snapshot file.

    :type client: ``PolarisClient``
    :param client: Rubrik Polaris client to use

    :type args: ``dict``
    :param args: arguments obtained from demisto.args()

    :return: CommandResult object
    """
    download_id = arg_to_number(validate_required_arg("download_id", args.get("download_id")))

    response = client.get_csv_result_download(download_id=download_id)

    data = response.get("data", {})
    if not data:
        return CommandResults(readable_output=MESSAGES["NO_RESPONSE"])
    context = {
        "downloadId": download_id
    }
    context.update(data)
    table_name = "Sonar CSV Result"
    url_ = data.get('getDownloadUrl', {}).get('url')
    hr = [f"Download the [CSV]({url_}) file to see the result."]
    readable_output = tableToMarkdown(table_name, hr, ["Download URL"], removeNull=True)

    return CommandResults(
        outputs_prefix=OUTPUT_PREFIX["SONAR_CSV_DOWNLOAD"],
        outputs_key_field="downloadId",
        outputs=context,
        raw_response=response,
        readable_output=readable_output
    )


def rubrik_gps_sla_domain_list(client: PolarisClient, args: Dict[str, Any]) -> CommandResults:
    """
    List available SLA Domains Rubrik Polaris - GPS.

    :type client: ``PolarisClient``
    :param client: Rubrik Polaris client to use

    :type args: ``dict``
    :param args: arguments obtained from demisto.args()

    :return: CommandResult object
    """
    name = args.get("name", "")
    cluster_uuid = args.get("cluster_id", "")
    object_type = argToList(args.get("object_type"))
    show_cluster_slas_only = args.get("show_cluster_slas_only", DEFAULT_SHOW_CLUSTER_SLA_ONLY)
    sort_order = args.get('sort_order', DEFAULT_SORT_ORDER)
    sort_by = args.get('sort_by', DEFAULT_SORT_BY_SLA_DOMAIN)
    filters = []

    if name:
        filters.append({
            "field": "NAME",
            "text": name
        })
    if cluster_uuid:
        filters.append({
            "field": "CLUSTER_UUID",
            "text": cluster_uuid
        })

    if object_type:
        filters.append({
            "field": "OBJECT_TYPE",
            "objectTypeList": object_type
        })

    if show_cluster_slas_only:
        show_cluster_slas_only = validate_boolean_argument(show_cluster_slas_only, "show_cluster_slas_only")
        filters.append({
            "field": "SHOW_CLUSTER_SLAS_ONLY",
            "text": str(show_cluster_slas_only).lower()
        })

    nodes = list(client.list_sla_domains(filters=filters, sort_order=sort_order, sort_by=sort_by,
                                         show_protected_object_count=True))

    if not nodes:
        return CommandResults(readable_output=MESSAGES["NO_RECORDS_FOUND"].format("sla domains"))

    context, hr = prepare_context_hr_sla_domains_list(nodes)

    return CommandResults(
        outputs_prefix=OUTPUT_PREFIX["GPS_SLA_DOMAIN"],
        outputs_key_field="id",
        outputs=context,
        raw_response=nodes,
        readable_output=hr
    )


def rubrik_gps_vm_snapshot_create(client: PolarisClient, args: Dict[str, Any]) -> CommandResults:
    """
    Trigger an on-demand vm snapshot.

    :type client: ``PolarisClient``
    :param client: Rubrik Polaris client to use

    :type args: ``dict``
    :param args: arguments obtained from demisto.args()

    :return: CommandResult object
    """
    object_id = validate_required_arg("object_id", args.get("object_id", ""))
    sla_domain_id = args.get("sla_domain_id", "")

    raw_response = client.create_vm_snapshot(object_id, sla_domain_id)

    outputs = raw_response.get("data", {}).get("vsphereOnDemandSnapshot", {})
    outputs = remove_empty_elements(outputs)
    if not outputs or not outputs.get("id"):
        return CommandResults(readable_output=MESSAGES['NO_RESPONSE'])

    hr_content = {
        "On-Demand Snapshot Request ID": outputs.get("id"),
        "Status": outputs.get("status")
    }
    hr = tableToMarkdown("GPS VM Snapshot", hr_content, headers=["On-Demand Snapshot Request ID", "Status"],
                         removeNull=True)

    return CommandResults(outputs_prefix=OUTPUT_PREFIX["GPS_SNAPSHOT_CREATE"],
                          outputs_key_field="id",
                          outputs=outputs,
                          raw_response=raw_response,
                          readable_output=hr)


def rubrik_gps_snapshot_files_download_command(client: PolarisClient, args: Dict[str, Any]) -> CommandResults:
    """
    Request to download the snapshot file from the backup.

    :type client: ``PolarisClient``
    :param client: Rubrik Polaris client to use

    :type args: ``dict``
    :param args: arguments obtained from demisto.args()

    :return: CommandResult object
    """
    snapshot_id = validate_required_arg("snapshot_id", args.get('snapshot_id'))
    file_path = argToList(validate_required_arg("file_path", args.get('file_path')))
    object_type: str = args.get('object_type', 'VmwareVm')

    parsed_object_type: str = object_type.upper().replace("_", "")
    if parsed_object_type.find(FILESET_OBJECT_TYPE) != -1:
        download_file_filters = {
            "config": {
                "sourceDirs": file_path
            },
            "id": snapshot_id
        }
        response = client._query_raw(raw_query=FILESET_DOWNLOAD_SNAPSHOT_FILES_MUTATION,
                                     operation_name="PhysicalHostDownloadSnapshotFilesMutation",
                                     variables=download_file_filters, timeout=60)
        data = response.get('data', {}).get('filesetDownloadSnapshotFiles', {})
    elif parsed_object_type.find(VOLUME_GROUP_OBJECT_TYPE) != -1:
        download_file_filters = {
            "input": {
                "config": {
                    "paths": file_path
                },
                "id": snapshot_id
            }
        }
        response = client._query_raw(raw_query=VOLUME_GROUP_DOWNLOAD_SNAPSHOT_FILES_MUTATION,
                                     operation_name="RadarInvestigationVGDownloadFilesMutation",
                                     variables=download_file_filters, timeout=60)
        data = response.get('data', {}).get('downloadVolumeGroupSnapshotFiles', {})
    else:
        response = client.request_download_snapshot_files(snapshot_id=snapshot_id, paths=file_path)
        data = response.get('data', {}).get('vsphereVmDownloadSnapshotFiles', {})

    if not data:
        return CommandResults(readable_output=MESSAGES["NO_RESPONSE"])

    context, hr = prepare_context_hr_gps_snapshot_download(data)
    table_name = "Snapshot File Request ID"

    readable_output = tableToMarkdown(table_name, hr, headers=["ID", "Status"], removeNull=True)

    return CommandResults(
        outputs_prefix=OUTPUT_PREFIX['GPS_SNAPSHOT_FILE_DOWNLOAD'],
        outputs_key_field="id",
        outputs=context,
        raw_response=response,
        readable_output=readable_output
    )


def rubrik_gps_vm_livemount(client: PolarisClient, args: Dict[str, Any]) -> CommandResults:
    """
    Trigger a live mount of a virtual machine snapshot in Rubrik Polaris - GPS.

    :type client: ``PolarisClient``
    :param client: Rubrik Polaris client to use

    :type args: ``dict``
    :param args: arguments obtained from demisto.args()

    :return: CommandResult object
    """
    snappable_id = validate_required_arg("snappable_id", args.get("snappable_id"))
    should_recover_tags = args.get("should_recover_tags", True)
    power_on = args.get("power_on", True)
    keep_mac_addresses = args.get("keep_mac_addresses", False)
    remove_network_devices = args.get("remove_network_devices", False)
    host_id = args.get("host_id")
    cluster_id = args.get("cluster_id")
    resource_pool_id = args.get("resource_pool_id")
    snapshot_fid = args.get("snapshot_fid")
    vm_name = args.get("vm_name")
    vnic_bindings = args.get("vnic_bindings")
    recovery_point = args.get("recovery_point")

    if vnic_bindings:
        try:
            vnic_bindings = json.loads(args.get("vnic_bindings"))  # type: ignore[arg-type]
        except json.JSONDecodeError as exception:
            raise Exception(f'Could not able to parse the provided JSON data. Error: {str(exception)}') from exception
    if power_on:
        power_on = validate_boolean_argument(power_on, "power_on")
    if keep_mac_addresses:
        keep_mac_addresses = validate_boolean_argument(keep_mac_addresses, "keep_mac_addresses")
    if remove_network_devices:
        remove_network_devices = validate_boolean_argument(remove_network_devices, "remove_network_devices")
    if should_recover_tags:
        should_recover_tags = validate_boolean_argument(should_recover_tags, "should_recover_tags")

    raw_response = client.create_vm_livemount_v2(snappable_id, should_recover_tags, power_on, keep_mac_addresses,
                                                 remove_network_devices, host_id, cluster_id,
                                                 resource_pool_id, snapshot_fid, vm_name, vnic_bindings,
                                                 recovery_point)

    outputs = raw_response.get("data", {}).get("vsphereVmInitiateLiveMountV2", {})
    outputs = remove_empty_elements(outputs)
    if not outputs or not outputs.get("id"):
        return CommandResults(readable_output=MESSAGES['NO_RESPONSE'])

    hr_content = {
        "VM Live Mount Request ID": outputs.get("id")
    }
    hr = tableToMarkdown("GPS VM Livemount", hr_content, headers=["VM Live Mount Request ID"], removeNull=True)
    return CommandResults(outputs_prefix=OUTPUT_PREFIX['GPS_VM_LIVEMOUNT'],
                          outputs_key_field="id",
                          outputs=outputs,
                          raw_response=raw_response,
                          readable_output=hr)


def rubrik_gps_vm_host_list_command(client: PolarisClient, args: Dict[str, Any]) -> CommandResults:
    """
    Retrieve the list of available Vsphere Hosts.

    :type client: ``PolarisClient``
    :param client: Rubrik Polaris client to use

    :type args: ``dict``
    :param args: arguments obtained from demisto.args()

    :return: CommandResult object
    """
    host_name = args.get('name')
    cluster_id = args.get('cluster_id')
    limit = arg_to_number(args.get('limit', DEFAULT_LIMIT))
    next_token = args.get('next_page_token')
    sort_by = args.get('sort_by', DEFAULT_SORT_BY)
    sort_order = args.get('sort_order', DEFAULT_SORT_ORDER)

    if not limit or limit <= 0 or limit > 1000:
        raise ValueError(ERROR_MESSAGES['INVALID_LIMIT'].format(limit))

    filters = []
    if host_name:
        filters.append({
            "field": "NAME",
            "texts": [host_name]
        })
    if cluster_id:
        filters.append({
            "field": "CLUSTER_ID",
            "texts": [cluster_id]
        })
    response = client.list_vsphere_hosts(first=limit, filters=filters, after=next_token, sort_by=sort_by,
                                         sort_order=sort_order)
    data = response.get("data", {}).get('vSphereHostConnection', {}).get('edges', [])
    if not data:
        return CommandResults(readable_output=MESSAGES["NO_RECORDS_FOUND"].format("vm hosts"))

    context, hr = prepare_context_hr_vm_host_list(data)
    table_name = "GPS VM Hosts"
    headers = ["VSphere Host ID", "Name", "Physical Host"]
    readable_output = tableToMarkdown(table_name, hr, headers, removeNull=True)

    page_cursor = response.get('data', {}).get('vSphereHostConnection', {}).get('pageInfo', {})
    next_page_context = {
        "next_page_token": page_cursor.get('endCursor', ''),
        "name": "rubrik-gps-vm-host-list",
        "has_next_page": page_cursor.get('hasNextPage', '')
    }
    if next_page_context.get('has_next_page'):
        readable_output += f"\n {MESSAGES['NEXT_RECORD']} {page_cursor.get('endCursor')}\n"

    outputs = {
        f"{OUTPUT_PREFIX['GPS_VM_HOSTS']}(val.id == obj.id)": context,
        f"{OUTPUT_PREFIX['PAGE_TOKEN_VM_HOSTS']}(val.name == obj.name)": remove_empty_elements(next_page_context)
    }

    return CommandResults(
        outputs=outputs,
        raw_response=response,
        readable_output=readable_output
    )


def rubrik_gps_vm_datastore_list_command(client: PolarisClient, args: Dict[str, Any]) -> CommandResults:
    """
    Retrieve the list of the available datastores on a Vsphere Host.

    :type client: ``PolarisClient``
    :param client: Rubrik Polaris client to use

    :type args: ``dict``
    :param args: arguments obtained from demisto.args()

    :return: CommandResult object
    """
    name = args.get("name", "")
    host_id = args.get("host_id", "")
    limit = arg_to_number(args.get('limit', DEFAULT_LIMIT))
    next_page_token = args.get('next_page_token')
    sort_order = args.get('sort_order', DEFAULT_SORT_ORDER)
    sort_by = args.get('sort_by', DEFAULT_SORT_BY)
    filters = []

    if name:
        filters.append({
            "field": "REGEX",
            "texts": name
        })
    if not limit or limit <= 0 or limit > 1000:
        raise ValueError(ERROR_MESSAGES['INVALID_LIMIT'].format(limit))

    response = client.list_vsphere_datastores(host_id=host_id, first=limit, after=next_page_token,
                                              filters=filters, sort_by=sort_by, sort_order=sort_order)

    edges = response.get('data', {}).get('vSphereHost', {}).get('descendantConnection', {}).get('edges', [])
    if not edges:
        return CommandResults(readable_output=MESSAGES["NO_RECORDS_FOUND"].format("vm datastores"))

    context, hr = prepare_context_hr_vm_datastore_list(edges, host_id)

    page_cursor = response.get('data', {}).get('vSphereHost', {}).get('descendantConnection', {}).get('pageInfo', {})
    next_page_context = {
        "next_page_token": page_cursor.get('endCursor', ''),
        "name": "rubrik-gps-vm-datastore-list",
        "has_next_page": page_cursor.get('hasNextPage', '')
    }
    if next_page_context.get('has_next_page'):
        hr += f"\n {MESSAGES['NEXT_RECORD']} {page_cursor.get('endCursor')}\n"

    outputs = {
        f"{OUTPUT_PREFIX['GPS_VM_HOSTS']}(val.id == obj.id)": context,
        f"{OUTPUT_PREFIX['PAGE_TOKEN_VM_HOSTS']}(val.name == obj.name)": {
            "Datastore": remove_empty_elements(next_page_context)}
    }

    return CommandResults(
        outputs=outputs,
        raw_response=response,
        readable_output=hr
    )


def rubrik_event_list_command(client: PolarisClient, args: Dict[str, Any]) -> CommandResults:
    """
    Retrieve the list of events.

    :type client: ``PolarisClient``
    :param client: Rubrik Polaris client to use

    :type args: ``dict``
    :param args: arguments obtained from demisto.args()

    :return: CommandResult object
    """
    activity_status = args.get("activity_status", "")
    activity_type = args.get("activity_type", "")
    severity = args.get('severity', "")
    object_name = args.get('object_name', "")
    object_type = args.get('object_type', "")
    cluster_ids = args.get('cluster_id', "")
    start_date = end_date = ""
    start_date_ob = arg_to_datetime(args.get('start_date'))
    if start_date_ob:
        start_date = start_date_ob.strftime(DATE_TIME_FORMAT)

    end_date_ob = arg_to_datetime(args.get('end_date'))
    if end_date_ob:
        end_date = end_date_ob.strftime(DATE_TIME_FORMAT)

    limit = arg_to_number(args.get('limit', DEFAULT_LIMIT))
    sort_by = args.get('sort_by', DEFAULT_EVENT_SORT_BY)
    sort_order = args.get('sort_order', DEFAULT_EVENT_SORT_ORDER)
    next_page_token = args.get('next_page_token')

    if not limit or limit <= 0 or limit > 1000:
        raise ValueError(ERROR_MESSAGES['INVALID_LIMIT'].format(limit))

    response = client.list_event_series(object_type=object_type, activity_status=activity_status,
                                        activity_type=activity_type, severity=severity, cluster_id=cluster_ids,
                                        start_date=start_date, end_date=end_date, object_name=object_name,
                                        first=limit, sort_by=sort_by, sort_order=sort_order, after=next_page_token)

    edges = response.get('data', {}).get('activitySeriesConnection', {}).get('edges', [])
    if not edges:
        return CommandResults(readable_output=MESSAGES["NO_RECORDS_FOUND"].format("events"))

    context, hr = prepare_context_hr_event_list(edges)

    page_cursor = response.get('data', {}).get('activitySeriesConnection', {}).get('pageInfo', {})
    next_page_context = {
        "next_page_token": page_cursor.get('endCursor', ''),
        "name": "rubrik-event-list",
        "has_next_page": page_cursor.get('hasNextPage', '')
    }
    if next_page_context.get('has_next_page'):
        hr += f"\n {MESSAGES['NEXT_RECORD']} {page_cursor.get('endCursor')}\n"

    outputs = {
        f"{OUTPUT_PREFIX['EVENT']}(val.id == obj.id)": context,
        f"{OUTPUT_PREFIX['PAGE_TOKEN_EVENT']}(val.name == obj.name)": remove_empty_elements(next_page_context)
    }

    return CommandResults(
        outputs=outputs,
        raw_response=response,
        readable_output=hr
    )


def rubrik_polaris_object_list_command(client: PolarisClient, args: Dict[str, Any]) -> CommandResults:
    """
    Retrieve the list of Rubrik objects, based on the provided filters.

    :type client: ``PolarisClient``
    :param client: Rubrik Polaris client to use

    :type args: ``dict``
    :param args: arguments obtained from demisto.args()

    :return: CommandResult object
    """
    type_filter = validate_required_arg('type_filter', args.get("type_filter", ""))
    cluster_id = args.get("cluster_id", "")
    limit = arg_to_number(args.get('limit', DEFAULT_LIMIT))
    sort_by = args.get('sort_by', DEFAULT_SORT_BY)
    sort_order = args.get('sort_order', DEFAULT_SORT_ORDER)
    next_page_token = args.get('next_page_token')
    filters = {}
    if cluster_id:
        filters = {
            "field": "CLUSTER_ID",
            "texts": argToList(cluster_id)
        }

    if not limit or limit <= 0 or limit > 1000:
        raise ValueError(ERROR_MESSAGES['INVALID_LIMIT'].format(limit))

    response = client.list_objects(first=limit, type_filter=type_filter, sort_order=sort_order,
                                   sort_by=sort_by, after=next_page_token, filters=filters)
    data = response.get('data', {}).get('inventoryRoot', {}).get('descendantConnection', {})
    edges = data.get('edges', [])
    if not edges:
        return CommandResults(readable_output=MESSAGES["NO_RECORDS_FOUND"].format("objects"))

    context, hr = prepare_context_hr_object_list(edges)

    page_cursor = data.get('pageInfo', {})
    next_page_context = {
        "next_page_token": page_cursor.get('endCursor', ''),
        "name": "rubrik-polaris-object-list",
        "has_next_page": page_cursor.get('hasNextPage', '')
    }
    if next_page_context.get('has_next_page'):
        hr += f"\n {MESSAGES['NEXT_RECORD']} {page_cursor.get('endCursor')}\n"

    outputs = {
        f"{OUTPUT_PREFIX['OBJECT']}(val.id == obj.id)": context,
        f"{OUTPUT_PREFIX['PAGE_TOKEN_OBJECT']}(val.name == obj.name)": remove_empty_elements(next_page_context)
    }

    return CommandResults(
        outputs=outputs,
        raw_response=response,
        readable_output=hr
    )


def rubrik_polaris_object_snapshot_list_command(client: PolarisClient, args: Dict[str, Any]) -> CommandResults:
    """
    Retrieve Rubrik snapshot(s) of an object, based on the provided object ID.

    :type client: ``PolarisClient``
    :param client: Rubrik Polaris client to use

    :type args: ``dict``
    :param args: arguments obtained from demisto.args()

    :return: CommandResult object
    """
    object_id = validate_required_arg('object_id', args.get("object_id", ""))
    snapshot_type = args.get("snapshot_type", "")

    start_date = end_date = ""
    start_date_ob = arg_to_datetime(args.get('start_date'))
    if start_date_ob:
        start_date = start_date_ob.strftime(DATE_TIME_FORMAT)

    end_date_ob = arg_to_datetime(args.get('end_date'))
    if end_date_ob:
        end_date = end_date_ob.strftime(DATE_TIME_FORMAT)

    limit = arg_to_number(args.get('limit', DEFAULT_LIMIT))
    sort_order = args.get('sort_order', DEFAULT_SORT_ORDER)
    next_page_token = args.get('next_page_token')

    if not limit or limit <= 0 or limit > 1000:
        raise ValueError(ERROR_MESSAGES['INVALID_LIMIT'].format(limit))
    snapshot_filter = {
        "field": "SNAPSHOT_TYPE",
        "typeFilters": argToList(snapshot_type)
    }
    response = client.list_object_snapshots(object_id=object_id, first=limit, sort_order=sort_order,
                                            after=next_page_token, start_date=start_date, end_date=end_date,
                                            snapshot_filter=snapshot_filter)
    edges = response.get('data', {}).get('snapshotsListConnection', {}).get('edges', [])
    if not edges:
        return CommandResults(readable_output=MESSAGES["NO_RECORDS_FOUND"].format("object snapshots"))

    context, hr = prepare_context_hr_object_snapshot_list(edges, object_id)

    page_cursor = response.get('data', {}).get('snapshotsListConnection', {}).get('pageInfo', {})
    next_page_context = {
        "next_page_token": page_cursor.get('endCursor', ''),
        "name": "rubrik-polaris-object-snapshot-list",
        "has_next_page": page_cursor.get('hasNextPage', '')
    }
    if next_page_context.get('has_next_page'):
        hr += f"\n {MESSAGES['NEXT_RECORD']} {page_cursor.get('endCursor')}\n"

    outputs = {
        f"{OUTPUT_PREFIX['OBJECT']}(val.id == obj.id)": remove_empty_elements(context),
        f"{OUTPUT_PREFIX['PAGE_TOKEN_OBJECT']}(val.name == obj.name)": {
            "Snapshot": remove_empty_elements(next_page_context)}
    }

    return CommandResults(
        outputs=outputs,
        raw_response=response,
        readable_output=hr
    )


def rubrik_radar_ioc_scan_command(client: PolarisClient, args: Dict[str, Any]) -> CommandResults:
    """
    Trigger an IOC scan of a system.

    :type client: ``PolarisClient``
    :param client: Rubrik Polaris client to use

    :type args: ``dict``
    :param args: arguments obtained from demisto.args()

    :return: CommandResult object
    """
    prepared_args = validate_ioc_scan_args(args)

    raw_response = client.trigger_ioc_scan(**prepared_args)

    outputs = raw_response.get("data", {}).get("startMalwareDetection", {})
    outputs = remove_empty_elements(outputs)
    if not outputs or not outputs.get("id"):
        return CommandResults(readable_output=MESSAGES['NO_RESPONSE'])

    hr_content = {
        SCAN_ID: outputs.get("id"),
        "Status": outputs.get("status")
    }
    hr = tableToMarkdown("Radar IOC Scan", hr_content, headers=[SCAN_ID, "Status"], removeNull=True)
    return CommandResults(outputs_prefix=OUTPUT_PREFIX['RADAR_IOC_SCAN'],
                          outputs_key_field="id",
                          outputs=outputs,
                          raw_response=raw_response,
                          readable_output=hr)


def rubrik_radar_ioc_scan_results_command(client: PolarisClient, args: Dict[str, Any]) -> CommandResults:
    """
    Retrieve Rubrik Radar results of IOC scans.

    :type client: ``PolarisClient``
    :param client: Rubrik Polaris client to use

    :type args: ``dict``
    :param args: arguments obtained from demisto.args()

    :return: CommandResult object
    """
    scan_id = validate_required_arg("scan_id", args.get('scan_id'))
    cluster_id = validate_required_arg("cluster_id", args.get('cluster_id'))

    response = client.get_ioc_scan_result(scan_id=scan_id, cluster_id=cluster_id)

    data = response.get('data', {}).get('malwareDetectionTaskResult', {})
    if not data:
        return CommandResults(readable_output=MESSAGES["NO_RESPONSE"])

    context, hr = prepare_context_hr_radar_ioc_scan_results(data)

    return CommandResults(
        outputs_prefix=OUTPUT_PREFIX['RADAR_IOC_SCAN'],
        outputs_key_field="id",
        outputs=context,
        raw_response=response,
        readable_output=hr
    )


def rubrik_gps_async_result_command(client: PolarisClient, args: Dict[str, Any]) -> CommandResults:
    """
    Retrieve the result of an asynchronous request.

    This command will retrieve the result of requests made by commands "rubrik-gps-snapshot-files-download",
    "rubrik-gps-vm-livemount", "rubrik-gps-vm-export" and "rubrik-gps-vm-snapshot-create".

    :type client: ``PolarisClient``
    :param client: Rubrik Polaris client to use

    :type args: ``dict``
    :param args: arguments obtained from demisto.args()

    :return: CommandResult object
    """
    request_id = validate_required_arg("request_id", args.get('request_id'))
    cluster_id = validate_required_arg("cluster_id", args.get("cluster_id"))
    ip_address = args.get("cluster_ip_address", "")

    response = client.get_async_request_result(request_id=request_id, cluster_id=cluster_id)

    data = response.get("data", {}).get('vSphereVMAsyncRequestStatus', {})
    if not data:
        return CommandResults(readable_output=MESSAGES["NO_RESPONSE"])

    if "DOWNLOAD_SNAPPABLE_FILE" in request_id and not ip_address:
        raise ValueError(ERROR_MESSAGES['IP_ADDRESS_REQUIRED'])

    context, hr = prepare_context_hr_async_result(data, request_id, ip_address)

    return CommandResults(
        outputs_prefix=OUTPUT_PREFIX["GPS_ASYNC_RESULT"],
        outputs_key_field="id",
        outputs=context,
        raw_response=response,
        readable_output=hr
    )


def rubrik_gps_cluster_list_command(client: PolarisClient, args: Dict[str, Any]) -> CommandResults:
    """
    Retrieve the list of the available rubrik clusters.

    :type client: ``PolarisClient``
    :param client: Rubrik Polaris client to use

    :type args: ``dict``
    :param args: arguments obtained from demisto.args()

    :return: CommandResult object
    """
    name = args.get("name", "")
    cluster_type = args.get("type", "")
    sort_by = args.get('sort_by', DEFAULT_CLUSTER_SORT_BY)
    sort_order = args.get('sort_order', DEFAULT_SORT_ORDER)
    filters = {}
    if cluster_type:
        filters["type"] = argToList(cluster_type)
    if name:
        filters["name"] = argToList(name)

    nodes = list(client.list_clusters(sort_order=sort_order, sort_by=sort_by, filters=filters))
    if not nodes:
        return CommandResults(readable_output=MESSAGES["NO_RECORDS_FOUND"].format("clusters"))

    context, hr = prepare_context_hr_cluster_list(nodes)

    return CommandResults(
        outputs_prefix=OUTPUT_PREFIX['GPS_CLUSTER'],
        outputs_key_field="id",
        outputs=context,
        raw_response=nodes,
        readable_output=hr
    )


def rubrik_radar_ioc_scan_list_command(client: PolarisClient, args: Dict[str, Any]) -> CommandResults:
    """
    List the IOC scan information on a Rubrik cluster.

    :type client: ``PolarisClient``
    :param client: Rubrik Polaris client to use

    :type args: ``dict``
    :param args: arguments obtained from demisto.args()

    :return: CommandResult object
    """
    cluster_id = validate_required_arg('cluster_id', args.get('cluster_id'))

    raw_response = client.get_ioc_scan_list(cluster_id=cluster_id)

    data = raw_response.get("data", {}).get("malwareScans", {}).get("data", [])
    data = remove_empty_elements(data)
    if not data:
        return CommandResults(readable_output=MESSAGES['NO_RECORDS_FOUND'].format('ioc scans'))

    outputs, hr = prepare_context_hr_ioc_scan_list(data)

    return CommandResults(outputs_prefix=OUTPUT_PREFIX['RADAR_IOC_SCAN'],
                          outputs_key_field="id",
                          outputs=outputs,
                          raw_response=raw_response,
                          readable_output=hr)


def rubrik_gps_vm_recover_files(client: PolarisClient, args: Dict[str, Any]) -> CommandResults:
    """
    Recover files from a backup snapshot, back into a Vsphere VM.

    :type client: ``PolarisClient``
    :param client: Rubrik Polaris client to use

    :type args: ``dict``
    :param args: arguments obtained from demisto.args()

    :return: CommandResult object
    """
    snapshot_id = validate_required_arg('snapshot_id', args.get('snapshot_id'))
    cluster_id = validate_required_arg('cluster_id', args.get('cluster_id'))
    paths_to_recover = validate_required_arg('paths_to_recover', argToList(args.get('paths_to_recover')))
    restore_path = validate_required_arg('restore_path', args.get('restore_path'))
    destination_object_id = args.get("destination_object_id")

    restore_config = [{"path": path_to_recover, "restorePath": restore_path} for path_to_recover in paths_to_recover]

    raw_response = client.recover_vsphere_vm_files(snapshot_id=snapshot_id, cluster_id=cluster_id,
                                                   restore_config=restore_config,
                                                   destination_object_id=destination_object_id)

    outputs = raw_response.get("data", {}).get("vsphereVMRecoverFilesNew", {})
    outputs = remove_empty_elements(outputs)
    if not outputs:
        return CommandResults(readable_output=MESSAGES['NO_RESPONSE'])

    hr_content = {
        "Recover Files Request ID": outputs.get("id")
    }
    hr = tableToMarkdown("GPS VM Recover Files", hr_content, headers=["Recover Files Request ID"], removeNull=True)
    return CommandResults(outputs_prefix=OUTPUT_PREFIX['GPS_VM_RECOVER_FILES'],
                          outputs_key_field="id",
                          outputs=outputs,
                          raw_response=raw_response,
                          readable_output=hr)


def rubrik_sonar_user_access_list_command(client: PolarisClient, args: Dict[str, Any]) -> CommandResults:
    """
    Retrieve the list of user access, based on the provided filters.

    :type client: ``PolarisClient``
    :param client: Rubrik Polaris client to use.

    :type args: ``dict``
    :param args: Arguments for the command.

    :return: CommandResult object.
    """
    user_name = args.get("user_name", "")
    user_email = args.get("user_email", "")
    search_time_period: datetime = arg_to_datetime(args.get("search_time_period", "7 days"),  # type: ignore
                                                   arg_name="search_time_period")
    if search_time_period.tzinfo is None:
        search_time_period = search_time_period.replace(tzinfo=timezone.utc)
    search_time_period_iso = search_time_period.replace(microsecond=0).isoformat()
    risk_levels = argToList(args.get("risk_levels", []))
    group_id = args.get("group_id", "")
    include_whitelisted_results = argToBoolean(args.get("include_whitelisted_results", False))
    principal_summary_category = args.get("principal_summary_category", DEFAULT_PRINCIPAL_SUMMARY_CATEGORY)
    page_number = arg_to_number(args.get('page_number', 1), 'page_number')
    limit = arg_to_number(args.get('limit', DEFAULT_LIMIT), 'limit')
    sort_by = args.get('sort_by', DEFAULT_USER_ACCESS_SORT_BY)
    sort_order = str(args.get('sort_order', DEFAULT_USER_ACCESS_SORT_ORDER)).upper()
    next_page_token = args.get('next_page_token')

    validate_user_access_list_command_args(limit, sort_order, page_number)  # type: ignore

    # Prepare filter.
    filters = {
        "filter": {
            "principalType": "USER",
            "policyIds": [],
            "riskLevel": risk_levels,
            "principalName": user_name,
            "groupId": group_id,
            "principalSummaryCategory": principal_summary_category
        },
        "timelineDate": search_time_period_iso,
        "sort": {
            "sortBy": sort_by,
            "sortOrder": sort_order
        },
        "includeWhitelistedResults": include_whitelisted_results,
        "first": limit if not user_email else MAXIMUM_PAGINATION_LIMIT,
    }
    if next_page_token:
        filters["after"] = next_page_token

    response = client._query_raw(raw_query=USER_ACCESS_QUERY, operation_name="UserAccessPrincipalListQuery",
                                 variables=filters, timeout=60)

    response["xsoar_risk_levels"] = []
    data = response.get('data', {}).get('principalSummaries', {})
    edges = data.get('edges', [])
    page_cursor = remove_empty_elements(data.get('pageInfo', {}))
    page_cursor.pop("__typename", None)
    page_cursor.update({"name": "rubrik-sonar-user-access-list"})
    record_hr = ""
    if page_cursor.get('hasNextPage'):
        record_hr = f"\n{MESSAGES['NEXT_PAGE_TOKEN'].format(page_cursor.get('endCursor'))}"
    outputs = {
        f"{OUTPUT_PREFIX['PAGE_TOKEN_USER_ACCESS']}(val.name == obj.name)": page_cursor
    }
    if not edges:
        page_cursor.update({"has_next_upn_page": False, "next_upn_page_number": 1})
        return CommandResults(outputs=outputs, raw_response=response,
                              readable_output=MESSAGES["NO_RECORDS_FOUND"].format("user accesses"))

    base_url = str(client._baseurl).removesuffix('api')
    context, hr, pages, risk_levels = prepare_context_hr_user_access_list(
        edges, include_whitelisted_results, user_email, base_url, page_number, limit)  # type: ignore

    response["xsoar_risk_levels"] = list(risk_levels)

    if context:
        outputs[f"{OUTPUT_PREFIX['USER_ACCESS']}(val.principalId == obj.principalId)"] = context
        next_upn_page_number = 1
        has_next_upn_page = False
        if user_email:
            if page_number < pages:  # type: ignore
                next_upn_page_number = page_number + 1  # type: ignore
                has_next_upn_page = True
            else:
                next_upn_page_number = pages or 1
                hr = hr + record_hr
        elif record_hr:
            hr = hr + record_hr
        page_cursor.update(
            {"has_next_upn_page": has_next_upn_page, "next_upn_page_number": next_upn_page_number})
    else:
        hr = MESSAGES["NO_RECORDS_FOUND"].format("user accesses")
        if record_hr:
            hr += f'\n{record_hr}'
        page_cursor.update({"has_next_upn_page": False, "next_upn_page_number": pages or 1})

    return CommandResults(outputs=outputs, raw_response=response, readable_output=hr)


def rubrik_sonar_user_access_get_command(client: PolarisClient, args: Dict[str, Any]) -> CommandResults:
    """
    Retrieve the of user access for the provided user_id.

    :type client: ``PolarisClient``
    :param client: Rubrik Polaris client to use.

    :type args: ``dict``
    :param args: Arguments for the command.

    :return: CommandResult object.
    """
    user_id = validate_required_arg("user_id", args.get("user_id"))
    search_time_period: datetime = arg_to_datetime(args.get("search_time_period", "7 days"),  # type: ignore
                                                   arg_name="search_time_period")
    if search_time_period.tzinfo is None:
        search_time_period = search_time_period.replace(tzinfo=timezone.utc)
    search_time_period_iso = search_time_period.replace(microsecond=0).isoformat()
    historical_delta_days = arg_to_number(args.get("historical_delta_days", '7'), arg_name="historical_delta_days",
                                          required=True)
    include_whitelisted_results = argToBoolean(args.get("include_whitelisted_results", False))

    # Prepare filter for user access query.
    access_filters = {
        "sid": user_id,
        "timelineDate": search_time_period_iso,
        "includeWhitelistedResults": include_whitelisted_results
    }

    access_response = client._query_raw(raw_query=USER_ACCESS_DETAIL_QUERY, operation_name="UserAccessUserDetailsQuery",
                                        variables=access_filters, timeout=60)
    principal_details = access_response.get('data', {}).get('principalDetails', {})
    principal_summary = deepcopy(principal_details.get('principalSummary', {}))
    if not principal_summary.get('principalId'):
        return CommandResults(readable_output=MESSAGES["NO_RESPONSE"])

    principal_summary['directGroups'] = principal_details.get('directGroups', [])

    # Prepare filter for policy hits query.
    policy_hits_filters = {
        "sids": [user_id],
        "day": (search_time_period_iso.split("T")[0] + "T00:00:00+00:00"),
        "historicalDeltaDays": historical_delta_days,
        "includeWhitelistedResults": include_whitelisted_results
    }
    policy_hits_response = client._query_raw(raw_query=POLICY_HITS_SUMMARY_CHART_QEURY,
                                             operation_name="PrincipalPolicyHitsSummaryChartQuery",
                                             variables=policy_hits_filters, timeout=60)
    policy_hits_summaries = policy_hits_response.get(
        'data', {}).get('sidsPolicyHitsSummary', {}).get('sidSummaries', [])

    if not isinstance(policy_hits_summaries, list) or not policy_hits_summaries:
        policy_hits_context: list = []
    else:
        policy_hits_context: list = deepcopy(policy_hits_summaries[0].get('summary') or [])  # type: ignore

    base_url = str(client._baseurl).removesuffix('api')
    access_context, access_hr, policy_hr = prepare_context_hr_user_access_get(principal_summary, policy_hits_context,
                                                                              base_url, include_whitelisted_results)
    outputs = {f"{OUTPUT_PREFIX['USER_ACCESS']}(val.principalId == obj.principalId)": access_context}

    return CommandResults(outputs=outputs, raw_response=access_response, readable_output=f'{access_hr}\n\n{policy_hr}')


def rubrik_sonar_file_context_list_command(client: PolarisClient, args: Dict[str, Any]) -> CommandResults:
    """
    Retrieve the list of file context, based on the provided filters.

    :type client: ``PolarisClient``
    :param client: Rubrik Polaris client to use.

    :type args: ``dict``
    :param args: Arguments for the command.

    :return: CommandResult object.
    """
    object_id = validate_required_arg("object_id", args.get("object_id"))
    snapshot_id = validate_required_arg("snapshot_id", args.get("snapshot_id"))
    file_name = args.get("file_name", "")
    file_path = args.get("file_path", "")
    user_id = args.get("user_id")
    user_ids = []
    if user_id:
        user_ids.append(user_id)
    include_whitelisted_results = argToBoolean(args.get("include_whitelisted_results", False))
    limit = arg_to_number(args.get('limit', DEFAULT_LIMIT), 'limit')
    sort_by = args.get('sort_by', DEFAULT_FILE_CONTEXT_SORT_BY)
    sort_order = str(args.get('sort_order', DEFAULT_FILE_CONTEXT_SORT_ORDER)).upper()
    next_page_token = args.get('next_page_token')

    validate_user_access_list_command_args(limit, sort_order)  # type: ignore

    # Prepare filter.
    filters = {
        "snappableFid": object_id,
        "snapshotFid": snapshot_id,
        "filters": {
            "sids": user_ids,
            "fileType": "HITS",
            "searchText": file_name,
            "snappablePaths": [
                {
                    "snappableFid": object_id,
                    "stdPath": file_path
                }
            ],
            "whitelistEnabled": not include_whitelisted_results
        },
        "sort": {
            "sortBy": sort_by,
            "sortOrder": sort_order
        },
        "timezone": "UTC",
        "first": limit,
    }
    if next_page_token:
        filters["after"] = next_page_token

    response = client._query_raw(raw_query=FILE_CONTEXT_QUERY, operation_name="CrawlsFileListQuery",
                                 variables=filters, timeout=60)
    data = response.get('data', {}).get('policyObj', {}).get('fileResultConnection', {})
    edges = data.get('edges', [])
    if not edges:
        return CommandResults(readable_output=MESSAGES["NO_RECORDS_FOUND"].format("file contexts"))

    context, hr = prepare_context_hr_file_context_list(edges, include_whitelisted_results)

    page_cursor = remove_empty_elements(data.get('pageInfo', {}))
    page_cursor.pop("__typename", None)
    page_cursor.update({"name": "rubrik-sonar-file-context-list"})
    if page_cursor.get('hasNextPage'):
        hr += f"\n{MESSAGES['NEXT_RECORD']} {page_cursor.get('endCursor')}"

    outputs = {
        f"{OUTPUT_PREFIX['FILE_CONTEXT']}(val.stdPath == obj.stdPath)": context,
        f"{OUTPUT_PREFIX['PAGE_TOKEN_FILE_CONTEXT']}(val.name == obj.name)": page_cursor
    }

    return CommandResults(outputs=outputs, raw_response=response, readable_output=hr)


def rubrik_radar_suspicious_file_list_command(client: PolarisClient, args: Dict[str, Any]) -> CommandResults:
    """
    Retrieve the list of suspicious files, based on the provided filters.

    :type client: ``PolarisClient``
    :param client: Rubrik Polaris client to use.

    :type args: ``dict``
    :param args: Arguments for the command.

    :return: CommandResult object.
    """
    snapshot_id = validate_required_arg("snapshot_id", args.get("snapshot_id"))

    # Prepare filter for the SNAPPABLE_INVESTIGATIONS_QUERY.
    snappable_investigations_filters = {"id": snapshot_id}

    snappable_investigations_response = client._query_raw(raw_query=SNAPPABLE_INVESTIGATIONS_QUERY,
                                                          operation_name="SnappableInvestigationsQuery",
                                                          variables=snappable_investigations_filters, timeout=60)

    snappable_investigations_data = snappable_investigations_response.get('data', {}).get('snapshot', {})
    raw_response = deepcopy(snappable_investigations_response)
    if not snappable_investigations_data:
        return CommandResults(readable_output=MESSAGES["NO_RECORD_FOUND"].format("snapshot"),
                              raw_response=snappable_investigations_response)

    snapshot_cdm_id = snappable_investigations_data.get("cdmId", "")
    cluster_id = snappable_investigations_data.get("cluster", {}).get("id", "")
    if not snapshot_cdm_id or not cluster_id:
        return CommandResults(readable_output=MESSAGES["NO_RECORD_FOUND"].format("snapshot"),
                              raw_response=snappable_investigations_response)

    # Prepare filter for the ANOMALY_RESULT_QUERY.
    suspicious_file_filters = {"snapshotId": snapshot_cdm_id, "clusterUuid": cluster_id}

    suspicious_file_response = client._query_raw(raw_query=ANOMALY_RESULT_QUERY, operation_name="AnomalyResultQuery",
                                                 variables=suspicious_file_filters, timeout=60)
    suspicious_file_data = suspicious_file_response.get('data', {}).get('anomalyResultOpt', {})
    raw_response["data"]["anomalyResultOpt"] = deepcopy(suspicious_file_data)
    if not suspicious_file_data:
        return CommandResults(readable_output=MESSAGES["NO_RECORDS_FOUND"].format("suspicious files"),
                              raw_response=raw_response)

    context, hr = prepare_context_hr_suspicious_file_list(snappable_investigations_data, suspicious_file_data)

    outputs = {f"{OUTPUT_PREFIX['SUSPICIOUS_FILE']}(val.id == obj.id)": remove_empty_elements(context)}

    return CommandResults(outputs=outputs, raw_response=raw_response, readable_output=hr)


def trim_spaces_from_args(args):
    """
    Trim spaces from values of the args dict.

    :param args: Dict to trim spaces from
    :type args: dict
    :return:
    """
    for key, val in args.items():
        if isinstance(val, str):
            args[key] = val.strip()

    return args


def create_client_object(service_account_json, username, domain, password, proxies, insecure):
    """
    Create a client object using the authentication information.

    :param service_account_json: Service Account JSON to authenticate
    :param username: Username to authenticate
    :param domain: Domain of the host
    :param password: Password to authenticate
    :param proxies: Proxy values to authenticate
    :param insecure: authentication security

    :return: client object
    :raises: Exception as relevant
    """
    if service_account_json:
        try:
            client = MyClient(json_data=service_account_json, proxies=proxies, insecure=insecure,
                              user_agent=DEFAULT_REQUEST_NAME)
        except json.JSONDecodeError:
            raise ValueError(ERROR_MESSAGES['SA_JSON_DECODE_ERR'])
        except KeyError as e:
            raise ValueError(ERROR_MESSAGES['KEY_NOT_FOUND_IN_SA_JSON'].format(str(e)))
        except ProxyException:
            raise ProxyException(ERROR_MESSAGES['PROXY_ERROR'])
    elif domain and username and password:
        try:
            client = MyClient(domain=domain, username=username, password=password, proxies=proxies,
                              insecure=insecure, user_agent=DEFAULT_REQUEST_NAME)
        except ProxyException:
            raise ProxyException(ERROR_MESSAGES['PROXY_ERROR'])
    else:
        raise ValueError(ERROR_MESSAGES['NO_CREDENTIALS_PROVIDED'])

    return client


def main() -> None:
    """Drive all the tasks to be performed."""
    params = demisto.params()

    domain = params.get('url')
    service_account_json = params.get("service_account_json")
    username = password = ""
    if params.get("email"):
        username = params.get("email").get("identifier", "").strip()
        password = params.get("email").get("password")
    insecure = params.get('insecure', False)
    proxy = params.get('proxy', False)
    demisto.info(f'Command being called is {demisto.command()}')
    try:
        proxies = {
            'http': '',
            'https': ''
        }
        if proxy:
            # method from common server python to add default http prefix to proxies if no protocol is specified
            ensure_proxy_has_http_prefix()
            proxies = {
                'http': os.environ.get('HTTP_PROXY') or os.environ.get('http_proxy', '') or '',
                'https': os.environ.get('HTTPS_PROXY') or os.environ.get('https_proxy', '') or ''
            }
        client = create_client_object(service_account_json, username, domain, password, proxies, insecure)

        client.auth()
        if demisto.command() == 'test-module':
            # This is the call made when pressing the integration Test button.
            return_results(test_module(client, params))
        elif demisto.command() == 'fetch-incidents':
            last_run = demisto.getLastRun()
            next_run, incidents = fetch_incidents(client, last_run, params)
            demisto.info(f"Fetched {len(incidents)} new incidents")
            demisto.incidents(incidents)
            demisto.setLastRun(next_run)
        else:
            COMMAND_TO_FUNCTION = {
                'rubrik-cdm-cluster-location': cdm_cluster_location_command,
                "rubrik-cdm-cluster-connection-state": cdm_cluster_connection_state_command,
                "rubrik-radar-analysis-status": radar_analysis_status_command,
                "rubrik-sonar-sensitive-hits": sonar_sensitive_hits_command,
                "rubrik-polaris-object-search": rubrik_polaris_object_search_command,
                "rubrik-sonar-policies-list": rubrik_sonar_policies_list_command,
                "rubrik-sonar-policy-analyzer-groups-list": rubrik_sonar_policy_analyzer_groups_list_command,
                "rubrik-polaris-vm-object-metadata-get": rubrik_polaris_vm_object_metadata_get_command,
                "rubrik-polaris-vm-objects-list": rubrik_polaris_vm_objects_list_command,
                "rubrik-sonar-ondemand-scan": rubrik_sonar_ondemand_scan_command,
                "rubrik-sonar-ondemand-scan-status": rubrik_sonar_ondemand_scan_status_command,
                "rubrik-sonar-ondemand-scan-result": rubrik_sonar_ondemand_scan_result_command,
                "rubrik-polaris-vm-object-snapshot-list": rubrik_polaris_vm_object_snapshot_list_command,
                "rubrik-radar-anomaly-csv-analysis": rubrik_radar_anomaly_csv_analysis_command,
                "rubrik-sonar-csv-download": rubrik_sonar_csv_download_command,
                "rubrik-gps-snapshot-files-list": rubrik_gps_snapshot_files_list_command,
                "rubrik-gps-vm-export": rubrik_gps_vm_export_command,
                "rubrik-user-downloads-list": rubrik_user_downloads_list_command,
                "rubrik-gps-sla-domain-list": rubrik_gps_sla_domain_list,
                "rubrik-sonar-csv-result-download": rubrik_sonar_csv_result_download_command,
                "rubrik-gps-vm-snapshot-create": rubrik_gps_vm_snapshot_create,
                "rubrik-gps-snapshot-files-download": rubrik_gps_snapshot_files_download_command,
                "rubrik-gps-vm-livemount": rubrik_gps_vm_livemount,
                "rubrik-gps-vm-host-list": rubrik_gps_vm_host_list_command,
                "rubrik-gps-vm-datastore-list": rubrik_gps_vm_datastore_list_command,
                "rubrik-event-list": rubrik_event_list_command,
                "rubrik-polaris-object-list": rubrik_polaris_object_list_command,
                "rubrik-polaris-object-snapshot-list": rubrik_polaris_object_snapshot_list_command,
                "rubrik-radar-ioc-scan": rubrik_radar_ioc_scan_command,
                "rubrik-radar-ioc-scan-results": rubrik_radar_ioc_scan_results_command,
                "rubrik-radar-ioc-scan-list": rubrik_radar_ioc_scan_list_command,
                "rubrik-gps-async-result": rubrik_gps_async_result_command,
                "rubrik-gps-cluster-list": rubrik_gps_cluster_list_command,
                "rubrik-gps-vm-recover-files": rubrik_gps_vm_recover_files,
                "rubrik-sonar-user-access-list": rubrik_sonar_user_access_list_command,
                "rubrik-sonar-user-access-get": rubrik_sonar_user_access_get_command,
                "rubrik-sonar-file-context-list": rubrik_sonar_file_context_list_command,
                "rubrik-radar-suspicious-file-list": rubrik_radar_suspicious_file_list_command,
            }
            if COMMAND_TO_FUNCTION.get(demisto.command()):
                args = demisto.args()
                remove_nulls_from_dictionary(trim_spaces_from_args(args))

                return_results(COMMAND_TO_FUNCTION[demisto.command()](client, args))
            else:
                raise NotImplementedError(f'Command {demisto.command()} is not implemented')
    # Log exceptions and return errors
    except Exception as e:
        demisto.error(traceback.format_exc())  # print the traceback
        return_error(f'Failed to execute {demisto.command()} command.\nError:\n{str(e)}')


''' ENTRY POINT '''

if __name__ in ('__main__', '__builtin__', 'builtins'):
    main()<|MERGE_RESOLUTION|>--- conflicted
+++ resolved
@@ -1,12 +1,7 @@
 import demistomock as demisto  # noqa: F401
 from CommonServerPython import *  # noqa: F401
 """Main file for RubrikPolaris Integration."""
-<<<<<<< HEAD
-from typing import Tuple
-
-=======
 from copy import deepcopy
->>>>>>> 90cf3b88
 
 from rubrik_polaris.rubrik_polaris import PolarisClient
 from rubrik_polaris.exceptions import ProxyException
@@ -109,10 +104,7 @@
 DEFAULT_FIRST_FETCH = "3 days"
 MAX_MATCHES_PER_OBJECT = 100
 MAXIMUM_FILE_SIZE = 5000000
-<<<<<<< HEAD
-=======
 MAXIMUM_PAGINATION_LIMIT = 1000
->>>>>>> 90cf3b88
 
 MESSAGES = {
     'NO_RECORDS_FOUND': "No {} were found for the given argument(s).",
@@ -2395,13 +2387,8 @@
         "has_next_page": page_cursor.get('hasNextPage', '')
     }
     if next_page_context.get('has_next_page'):
-<<<<<<< HEAD
-        readable_output = f"""{tableToMarkdown(table_name, hr, header, removeNull=True)}\n {
-                               MESSAGES['NEXT_RECORD']} {page_cursor.get('endCursor')}"""
-=======
         readable_output = f"{tableToMarkdown(table_name, hr, header, removeNull=True)}\n " \
                           f"{MESSAGES['NEXT_RECORD']} {page_cursor.get('endCursor')}"""
->>>>>>> 90cf3b88
     else:
         readable_output = tableToMarkdown(table_name, hr, header, removeNull=True)
 
@@ -2602,13 +2589,8 @@
         "has_next_page": page_cursor.get('hasNextPage', '')
     }
     if next_page_context.get('has_next_page'):
-<<<<<<< HEAD
-        readable_output = f"""{tableToMarkdown(table_name, hr, header, removeNull=True)}\n {
-                               MESSAGES['NEXT_RECORD']} {page_cursor.get('endCursor')}"""
-=======
         readable_output = f"{tableToMarkdown(table_name, hr, header, removeNull=True)}\n " \
                           f"{MESSAGES['NEXT_RECORD']} {page_cursor.get('endCursor')}"""
->>>>>>> 90cf3b88
     else:
         readable_output = tableToMarkdown(table_name, hr, header, removeNull=True)
 
