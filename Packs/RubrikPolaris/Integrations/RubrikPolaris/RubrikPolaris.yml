category: Data Enrichment & Threat Intelligence
commonfields:
  id: RubrikPolaris
  version: -1
configuration:
- display: Service Account JSON
  name: service_account_json
  type: 4
  required: false
- display: Polaris Account (e.g. ${polarisAccount}.my.rubrik.com)
  name: url
  type: 0
  required: false
- display: Email
  name: email
  type: 9
  required: false
- defaultvalue: 'false'
  display: Fetch incidents
  name: isFetch
  type: 8
  required: false
- display: Incident type
  name: incidentType
  type: 13
  required: false
- additionalinfo: The time interval for the first fetch (retroactive). Examples of supported values can be found at https://dateparser.readthedocs.io/en/latest/#relative-dates.
  defaultvalue: 3 days
  display: First fetch time
  name: first_fetch
  type: 0
  required: false
- additionalinfo: Maximum number of incidents to fetch every time. The maximum value is 1000.
  defaultvalue: '20'
  display: Fetch Limit (Maximum of 1000)
  name: max_fetch
  type: 0
  required: false
- additionalinfo: When a Radar event of Critical severity is detected and fetched, this setting indicates what severity will get assigned within XSOAR.
  defaultvalue: XSOAR HIGH
  display: Radar Critical Severity Level Mapping
  name: radar_critical_severity_mapping
  options:
  - XSOAR CRITICAL
  - XSOAR HIGH
  - XSOAR MEDIUM
  - XSOAR LOW
  type: 15
  required: false
- additionalinfo: When a Radar event of Warning severity is detected and fetched, this setting indicates what severity will get assigned within XSOAR.
  defaultvalue: XSOAR LOW
  display: Radar Warning Severity Level Mapping
  name: radar_warning_severity_mapping
  options:
  - XSOAR CRITICAL
  - XSOAR HIGH
  - XSOAR MEDIUM
  - XSOAR LOW
  type: 15
  required: false
- additionalinfo: Whether to use XSOAR's system proxy settings to connect to the API.
  display: Use system proxy settings
  name: proxy
  type: 8
  required: false
- additionalinfo: Whether to allow connections without verifying SSL certificates validity.
  display: Trust any certificate (not secure)
  name: insecure
  type: 8
  required: false
description: The Rubrik Radar integration will fetch the Rubrik Radar Anomaly Event and is rich with commands to perform the on-demand scans, backups, recoveries and many more features to manage and protect the organizational data.
display: Rubrik Radar
name: RubrikPolaris
script:
  commands:
  - arguments:
    - description: "The ID of the Polaris Event Series. When used in combination with \"Rubrik Radar Anomaly\" incidents, this value will automatically be looked up using the incident context. Otherwise it is a required value.\n\nNote: Users can retrieve the list of the activity series IDs by executing the \"rubrik-event-list\" command."
      name: activitySeriesId
      required: true
    - description: "The ID of the CDM cluster. When used in combination with \"Rubrik Radar Anomaly\" incidents, this value will automatically be looked up using the incident context. Otherwise, it is a required value.\n\nNote: Users can retrieve the list of the cluster IDs by executing the \"rubrik-gps-cluster-list\" command."
      name: clusterId
      required: true
    deprecated: true
    description: Check the Radar Event for updates.
    name: rubrik-radar-analysis-status
    outputs:
    - contextPath: Rubrik.Radar.EventComplete
      description: Flag that indicates whether Radar has finished analysing the object.
      type: Boolean
    - contextPath: Rubrik.Radar.Message
      description: The text, ID, and timestamp of each message in the Activity Series.
      type: Unknown
    - contextPath: Rubrik.Radar.ActivitySeriesId
      description: The ID of the Rubrik Polaris Activity Series.
      type: String
    - contextPath: Rubrik.Radar.ClusterId
      description: The ID of the cluster.
      type: String
  - arguments:
    - description: |-
        The name of the Rubrik object to check for sensitive hits.  When used in combination with "Rubrik Radar Anomaly" incidents, this value will automatically be looked up using the incident context. Otherwise it is a required value.

        Note: Users can get the list of the object names by executing the "rubrik-polaris-object-list" or "rubrik-polaris-object-search" command.
        .
      name: objectName
    - defaultValue: 7
      description: |-
        The number of days in the past to look for sensitive hits. If no value is provided, then today's data will be returned and, if there is no data for today then the argument will default to 7 days.
        .
      name: searchTimePeriod
    description: Find data classification hits on an object.
    name: rubrik-sonar-sensitive-hits
    outputs:
    - contextPath: Rubrik.Sonar.totalHits
      description: The total number of data classification hits found on the provided object.
      type: String
    - contextPath: Rubrik.Sonar.id
      description: ID of the sensitive hits object.
      type: String
    - contextPath: Rubrik.Sonar.policy_hits
      description: Information of the policy analyzer group of the sensitive hits object.
      type: Unknown
    - contextPath: Rubrik.Sonar.filesWithHits
      description: The total number of files with hits of the object.
      type: Number
    - contextPath: Rubrik.Sonar.openAccessFiles
      description: The total number of open access files of the object.
      type: Number
    - contextPath: Rubrik.Sonar.openAccessFilesWithHits
      description: The total number of open access files with hits of the object.
      type: Number
    - contextPath: Rubrik.Sonar.openAccessFolders
      description: The total number of open access folders of the object.
      type: Number
    - contextPath: Rubrik.Sonar.staleFiles
      description: The total number of stale files of the object.
      type: Number
    - contextPath: Rubrik.Sonar.staleFilesWithHits
      description: The total number of stale files with hits of the object.
      type: Number
    - contextPath: Rubrik.Sonar.openAccessStaleFiles
      description: The total number of open access stale files of the object.
      type: Number
    - contextPath: Rubrik.Radar.Message
      description: The text, ID, and timestamp of each message in the Activity Series.
      type: Unknown
    - contextPath: Rubrik.Radar.ActivitySeriesId
      description: The ID of the Rubrik Polaris Activity Series.
      type: String
  - arguments:
    - description: "The ID of the CDM cluster. When used in combination with \"Rubrik Radar Anomaly\" incidents, this value will automatically be looked up using the incident context. Otherwise, it is a required value.\n\nNote: Users can retrieve the list of the cluster IDs by executing the \"rubrik-gps-cluster-list\" command."
      name: clusterId
      required: true
    description: Find the CDM GeoLocation of a CDM Cluster.
    name: rubrik-cdm-cluster-location
    outputs:
    - contextPath: Rubrik.CDM.Cluster.Location
      description: The GeoLocation of the Rubrik CDM Cluster.
      type: String
    - contextPath: Rubrik.CDM.ClusterId
      description: The ID of the cluster.
      type: String
  - arguments:
    - description: "The ID of the CDM cluster. When used in combination with \"Rubrik Radar Anomaly\" incidents, this value will automatically be looked up using the incident context. Otherwise, it is a required value.\n\nNote: Users can retrieve the list of the cluster IDs by executing the \"rubrik-gps-cluster-list\" command."
      name: clusterId
      required: true
    description: Find the CDM Connection State of a CDM Cluster.
    name: rubrik-cdm-cluster-connection-state
    outputs:
    - contextPath: Rubrik.CDM.Cluster.ConnectionState
      description: The Connection State of the Rubrik CDM Cluster.
      type: String
    - contextPath: Rubrik.CDM.ClusterId
      description: The ID of the cluster.
      type: String
  - arguments:
    - defaultValue: 50
      description: Number of results to retrieve in the response. Maximum size allowed is 1000.
      name: limit
    - description: 'The name of the object to search for.'
      name: object_name
      required: true
    - defaultValue: ID
      description: "Specify the field to use for sorting the response.\n\nNote: Supported values are \"ID\" and \"NAME\" only. For any other values, the obtained result is sorted or not is not confirmed."
      name: sort_by
    - auto: PREDEFINED
      defaultValue: ASC
      description: "Specify the order to sort the data in.\n\nPossible values are: \"ASC\", \"DESC\"."
      name: sort_order
      predefined:
      - ASC
      - DESC
    - description: The next page cursor to retrieve the next set of results.
      name: next_page_token
    description: Search for Rubrik discovered objects of any type, return zero or more matches.
    name: rubrik-polaris-object-search
    outputs:
    - contextPath: RubrikPolaris.GlobalSearchObject.id
      description: The ID of the object.
      type: String
    - contextPath: RubrikPolaris.GlobalSearchObject.name
      description: The name of the object.
      type: String
    - contextPath: RubrikPolaris.GlobalSearchObject.objectType
      description: The type of the object.
      type: String
    - contextPath: RubrikPolaris.GlobalSearchObject.physicalPath.fid
      description: The FID of the physical path of the object.
      type: String
    - contextPath: RubrikPolaris.GlobalSearchObject.physicalPath.name
      description: The name of the physical path where the object relies.
      type: String
    - contextPath: RubrikPolaris.GlobalSearchObject.physicalPath.objectType
      description: The object type of the physical path where the object relies.
      type: String
    - contextPath: RubrikPolaris.GlobalSearchObject.azureRegion
      description: The azure region of the object.
      type: String
    - contextPath: RubrikPolaris.GlobalSearchObject.awsRegion
      description: The aws region of the object.
      type: String
    - contextPath: RubrikPolaris.GlobalSearchObject.emailAddress
      description: The email address of the object.
      type: String
    - contextPath: RubrikPolaris.GlobalSearchObject.isRelic
      description: Whether the object is relic (historical) or not.
      type: Boolean
    - contextPath: RubrikPolaris.GlobalSearchObject.effectiveSlaDomain.id
      description: The effective SLA domain ID of the object.
      type: String
    - contextPath: RubrikPolaris.GlobalSearchObject.effectiveSlaDomain.name
      description: The effective SLA domain name of the object.
      type: String
    - contextPath: RubrikPolaris.GlobalSearchObject.effectiveSlaDomain.description
      description: The effective SLA domain description of the object.
      type: String
    - contextPath: RubrikPolaris.GlobalSearchObject.effectiveSlaDomain.fid
      description: The FID of the object's effective SLA domain.
      type: String
    - contextPath: RubrikPolaris.GlobalSearchObject.effectiveSlaDomain.cluster.id
      description: The cluster ID of the object's effective SLA domain.
      type: String
    - contextPath: RubrikPolaris.GlobalSearchObject.effectiveSlaDomain.cluster.name
      description: The cluster name of the object's effective SLA domain.
      type: String
    - contextPath: RubrikPolaris.GlobalSearchObject.physicalChildConnection.count
      description: The count of physical child connection of the object.
      type: String
    - contextPath: RubrikPolaris.GlobalSearchObject.physicalChildConnection.edges.node.id
      description: The ID of physical child connection of the object.
      type: String
    - contextPath: RubrikPolaris.GlobalSearchObject.physicalChildConnection.edges.node.name
      description: The name of the physical child connection of the object.
      type: String
    - contextPath: RubrikPolaris.GlobalSearchObject.physicalChildConnection.edges.node.replicatedObjects.cluster.id
      description: The cluster ID of the replicated objects of physical child connection of the object.
      type: String
    - contextPath: RubrikPolaris.GlobalSearchObject.physicalChildConnection.edges.node.replicatedObjects.cluster.name
      description: The cluster name of the replicated objects of physical child connection of the object.
      type: String
    - contextPath: RubrikPolaris.GlobalSearchObject.cluster.id
      description: The cluster ID related to the object.
      type: String
    - contextPath: RubrikPolaris.GlobalSearchObject.cluster.name
      description: The name of the cluster related to the object.
      type: String
    - contextPath: RubrikPolaris.GlobalSearchObject.primaryClusterLocation.id
      description: The primary cluster location ID of the object.
      type: String
    - contextPath: RubrikPolaris.GlobalSearchObject.gcpZone
      description: The gcp zone of the object.
      type: String
    - contextPath: RubrikPolaris.GlobalSearchObject.gcpRegion
      description: The gcp region of the object.
      type: String
    - contextPath: RubrikPolaris.GlobalSearchObject.gcpNativeProject.name
      description: The gcp native project name of the object.
      type: String
    - contextPath: RubrikPolaris.PageToken.GlobalSearchObject.next_page_token
      description: Next page token.
      type: String
    - contextPath: RubrikPolaris.PageToken.GlobalSearchObject.name
      description: Name of the command.
      type: String
    - contextPath: RubrikPolaris.PageToken.GlobalSearchObject.has_next_page
      description: Whether the result has the next page or not.
      type: Boolean
  - description: Retrieve the list of all the available Sonar policies.
    name: rubrik-sonar-policies-list
    outputs:
    - contextPath: RubrikPolaris.SonarPolicy.id
      description: Unique ID of the policy.
      type: String
    - contextPath: RubrikPolaris.SonarPolicy.name
      description: Name of the policy.
      type: String
    - contextPath: RubrikPolaris.SonarPolicy.description
      description: Descriptive name of the policy.
      type: String
    - contextPath: RubrikPolaris.SonarPolicy.creator.email
      description: Email of the user who created the policy.
      type: String
    - contextPath: RubrikPolaris.SonarPolicy.totalObjects
      description: Number of total objects present in the policy.
      type: Number
    - contextPath: RubrikPolaris.SonarPolicy.numAnalyzers
      description: Number of analyzers present in the policy.
      type: Number
    - contextPath: RubrikPolaris.SonarPolicy.objectStatuses.id
      description: ID of the object present in the policy.
      type: String
    - contextPath: RubrikPolaris.SonarPolicy.objectStatuses.latestSnapshotResult.snapshotFid
      description: Snapshot ID of the object present in the policy.
      type: String
    - contextPath: RubrikPolaris.SonarPolicy.objectStatuses.policyStatuses.policyId
      description: Policy ID.
      type: String
    - contextPath: RubrikPolaris.SonarPolicy.objectStatuses.policyStatuses.status
      description: Policy status.
      type: String
  - description: List the analyzer group policies.
    name: rubrik-sonar-policy-analyzer-groups-list
    outputs:
    - contextPath: RubrikPolaris.SonarAnalyzerGroup.id
      description: The analyzer group ID.
      type: String
    - contextPath: RubrikPolaris.SonarAnalyzerGroup.name
      description: The name of the analyzer group.
      type: String
    - contextPath: RubrikPolaris.SonarAnalyzerGroup.groupType
      description: The analyzer group type.
      type: String
    - contextPath: RubrikPolaris.SonarAnalyzerGroup.analyzers.id
      description: The ID of the analyzers belong to the group.
      type: String
    - contextPath: RubrikPolaris.SonarAnalyzerGroup.analyzers.name
      description: The name of the analyzers belong to the group.
      type: String
    - contextPath: RubrikPolaris.SonarAnalyzerGroup.analyzers.analyzerType
      description: The type of the analyzers belong to the group.
      type: String
  - arguments:
    - description: "The ID of the object to get details.\n\nNote: Users can get the list of the object IDs by executing the \"rubrik-polaris-vm-objects-list\" command."
      name: object_id
      required: true
    description: Retrieve details for a Vsphere object based on the provided object ID.
    name: rubrik-polaris-vm-object-metadata-get
    outputs:
    - contextPath: RubrikPolaris.VSphereVm.id
      description: Unique ID of the object.
      type: String
    - contextPath: RubrikPolaris.VSphereVm.metadata.authorizedOperations
      description: List of operations performed by the object.
      type: Unknown
    - contextPath: RubrikPolaris.VSphereVm.metadata.name
      description: The name of the object.
      type: String
    - contextPath: RubrikPolaris.VSphereVm.metadata.isRelic
      description: Whether the object is relic or not.
      type: Boolean
    - contextPath: RubrikPolaris.VSphereVm.metadata.effectiveSlaDomain.id
      description: ID of the SLA domain.
      type: String
    - contextPath: RubrikPolaris.VSphereVm.metadata.effectiveSlaDomain.name
      description: Name of the SLA domain.
      type: String
    - contextPath: RubrikPolaris.VSphereVm.metadata.effectiveSlaDomain.cluster.id
      description: ID of the cluster of the SLA domain.
      type: String
    - contextPath: RubrikPolaris.VSphereVm.metadata.effectiveSlaDomain.cluster.name
      description: Name of the cluster of the SLA domain.
      type: String
    - contextPath: RubrikPolaris.VSphereVm.metadata.effectiveSlaSourceObject.fid
      description: SLA Source object FID.
      type: String
    - contextPath: RubrikPolaris.VSphereVm.metadata.effectiveSlaSourceObject.name
      description: SLA source object name.
      type: String
    - contextPath: RubrikPolaris.VSphereVm.metadata.effectiveSlaSourceObject.objectType
      description: SLA source object type.
      type: String
    - contextPath: RubrikPolaris.VSphereVm.metadata.protectionDate
      description: Protection date of the object.
      type: String
    - contextPath: RubrikPolaris.VSphereVm.metadata.reportSnappable.id
      description: The ID of the snappable for a particular report related to an object. Snappable supports backups or filesets of physical machines using the rubrik connector.
      type: String
    - contextPath: RubrikPolaris.VSphereVm.metadata.reportSnappable.logicalBytes
      description: Logical bytes of snappable report.
      type: Number
    - contextPath: RubrikPolaris.VSphereVm.metadata.reportSnappable.physicalBytes
      description: The physical byte of the snappable for a particular report related to an object.
      type: Number
    - contextPath: RubrikPolaris.VSphereVm.metadata.reportSnappable.archiveStorage
      description: The archived storage of the snappable for a particular report related to an object.
      type: Number
    - contextPath: RubrikPolaris.VSphereVm.metadata.cluster.id
      description: Unique ID of the cluster which is the datastore for the recovered virtual machine.
      type: String
    - contextPath: RubrikPolaris.VSphereVm.metadata.cluster.name
      description: Cluster name of the VM to which the object belongs.
      type: String
    - contextPath: RubrikPolaris.VSphereVm.metadata.cluster.status
      description: Cluster status of the VM to which the object belongs.
      type: String
    - contextPath: RubrikPolaris.VSphereVm.metadata.cluster.version
      description: Cluster version of the VM to which the object belongs.
      type: String
    - contextPath: RubrikPolaris.VSphereVm.metadata.cluster.lastConnectionTime
      description: Last time when the vm was connected to the cluster.
      type: String
    - contextPath: RubrikPolaris.VSphereVm.metadata.cluster.defaultAddress
      description: Default address where the cluster is stored.
      type: String
    - contextPath: RubrikPolaris.VSphereVm.metadata.cluster.clusterNodeConnection.nodes.id
      description: Node ID of the node connection related to cluster.
      type: String
    - contextPath: RubrikPolaris.VSphereVm.metadata.cluster.clusterNodeConnection.nodes.status
      description: Node status of the node connection related to cluster.
      type: String
    - contextPath: RubrikPolaris.VSphereVm.metadata.cluster.clusterNodeConnection.nodes.ipAddress
      description: IP address of the node connection related to cluster.
      type: String
    - contextPath: RubrikPolaris.VSphereVm.metadata.cluster.state.connectedState
      description: Connected state of the cluster.
      type: String
    - contextPath: RubrikPolaris.VSphereVm.metadata.cluster.state.clusterRemovalState
      description: State of the cluster if it is registered for removal or not.
      type: String
    - contextPath: RubrikPolaris.VSphereVm.metadata.cluster.passesConnectivityCheck
      description: Whether the cluster passes connectivity check or not.
      type: Boolean
    - contextPath: RubrikPolaris.VSphereVm.metadata.cluster.globalManagerConnectivityStatus.urls.url
      description: URL of Global Manager Connectivity Status.
      type: String
    - contextPath: RubrikPolaris.VSphereVm.metadata.cluster.globalManagerConnectivityStatus.urls.isReachable
      description: Whether the url in global Manager Connectivity Status is reachable or not.
      type: Boolean
    - contextPath: RubrikPolaris.VSphereVm.metadata.cluster.connectivityLastUpdated
      description: Date time when the connectivity status of the cluster is lastly updated.
      type: String
    - contextPath: RubrikPolaris.VSphereVm.metadata.primaryClusterLocation.id
      description: The location ID of the primary cluster to which the object belongs.
      type: String
    - contextPath: RubrikPolaris.VSphereVm.metadata.primaryClusterLocation.name
      description: The location name of the primary cluster to which the object belongs.
      type: String
    - contextPath: RubrikPolaris.VSphereVm.metadata.arrayIntegrationEnabled
      description: Whether the array integration is enabled or not.
      type: Boolean
    - contextPath: RubrikPolaris.VSphereVm.metadata.snapshotConsistencyMandate
      description: "Data consistency in recovery points is the snapshot consistency mandate. It is broadly classified into 3 categories: inconsistent, crash-consistent, app-consistent."
      type: String
    - contextPath: RubrikPolaris.VSphereVm.metadata.agentStatus.agentStatus
      description: The status of an agent related to an object. In Rubrik agents are connectors also known as Rubrik Backup Service.
      type: String
    - contextPath: RubrikPolaris.VSphereVm.metadata.logicalPath.fid
      description: The logical path ID of the node to which the object belongs.
      type: String
    - contextPath: RubrikPolaris.VSphereVm.metadata.logicalPath.objectType
      description: The logical object type of the node to which the object belongs.
      type: String
    - contextPath: RubrikPolaris.VSphereVm.metadata.logicalPath.name
      description: The logical name of the node to which the object belongs.
      type: String
    - contextPath: RubrikPolaris.VSphereVm.metadata.physicalPath.fid
      description: The physical path of where the VM resides.
      type: String
    - contextPath: RubrikPolaris.VSphereVm.metadata.physicalPath.objectType
      description: The physical path object type of the VM.
      type: String
    - contextPath: RubrikPolaris.VSphereVm.metadata.physicalPath.name
      description: The physical Name of the VM.
      type: String
    - contextPath: RubrikPolaris.VSphereVm.metadata.vsphereTagPath.fid
      description: FID of Vsphere tag.
      type: String
    - contextPath: RubrikPolaris.VSphereVm.metadata.vsphereTagPath.objectType
      description: Object type of Vsphere tag.
      type: String
    - contextPath: RubrikPolaris.VSphereVm.metadata.vphereTagPath.name
      description: Name of Vsphere tag.
      type: String
    - contextPath: RubrikPolaris.VSphereVm.metadata.oldestSnapshot.id
      description: The ID of the oldest snapshot.
      type: String
    - contextPath: RubrikPolaris.VSphereVm.metadata.oldestSnapshot.date
      description: The date when the oldest snapshot was generated.
      type: String
    - contextPath: RubrikPolaris.VSphereVm.metadata.oldestSnapshot.isIndexed
      description: Whether the oldest snapshot is indexed or not.
      type: Boolean
    - contextPath: RubrikPolaris.VSphereVm.metadata.totalSnapshots.count
      description: Total snapshot counts.
      type: Number
    - contextPath: RubrikPolaris.VSphereVm.metadata.replicatedObjects.id
      description: The ID of the object which is replicated in the VM.
      type: String
    - contextPath: RubrikPolaris.VSphereVm.metadata.replicatedObjects.primaryClusterLocation.id
      description: The primary cluster location ID where the replicated object resides.
      type: String
    - contextPath: RubrikPolaris.VSphereVm.metadata.replicatedObjects.primaryClusterLocation.name
      description: The primary cluster location name where the replicated object resides.
      type: String
    - contextPath: RubrikPolaris.VSphereVm.metadata.replicatedObjects.cluster.name
      description: The cluster name where the replicated object resides.
      type: String
    - contextPath: RubrikPolaris.VSphereVm.metadata.replicatedObjects.cluster.id
      description: The cluster ID where the replicated object resides.
      type: String
    - contextPath: RubrikPolaris.VSphereVm.metadata.newestArchivedSnapshot.id
      description: ID of the newest archived snapshot.
      type: String
    - contextPath: RubrikPolaris.VSphereVm.metadata.newestArchivedSnapshot.date
      description: The date when the newest archived snapshot was generated.
      type: String
    - contextPath: RubrikPolaris.VSphereVm.metadata.newestArchivedSnapshot.isIndexed
      description: Whether the newest archived snapshot is indexed or not.
      type: Boolean
    - contextPath: RubrikPolaris.VSphereVm.metadata.newestArchivedSnapshot.archivalLocations.id
      description: ID of the archival location of the newest archived snapshot.
      type: String
    - contextPath: RubrikPolaris.VSphereVm.metadata.newestArchivedSnapshot.archivalLocations.name
      description: Name of the archival location of the newest archival snapshot.
      type: String
    - contextPath: RubrikPolaris.VSphereVm.metadata.newestReplicatedSnapshot.id
      description: The ID of the newest replicated snapshot.
      type: String
    - contextPath: RubrikPolaris.VSphereVm.metadata.newestReplicatedSnapshot.date
      description: The date when the newest replicated snapshot was generated.
      type: String
    - contextPath: RubrikPolaris.VSphereVm.metadata.newestReplicatedSnapshot.isIndexed
      description: Whether the newest replicated snapshot is indexed or not.
      type: Boolean
    - contextPath: RubrikPolaris.VSphereVm.metadata.newestReplicatedSnapshot.replicationLocations.id
      description: The ID of the replication locations of the newest replicated snapshot.
      type: String
    - contextPath: RubrikPolaris.VSphereVm.metadata.newestReplicatedSnapshot.replicationLocations.name
      description: The name of the replication locations of the newest replicated snapshot.
      type: String
    - contextPath: RubrikPolaris.VSphereVm.metadata.newestSnapshot.id
      description: The ID of the newest snapshot.
      type: String
    - contextPath: RubrikPolaris.VSphereVm.metadata.newestSnapshot.date
      description: The date when the newest snapshot was generated.
      type: String
    - contextPath: RubrikPolaris.VSphereVm.metadata.newestSnapshot.isIndexed
      description: Whether the newest snapshot is indexed or not.
      type: Boolean
    - contextPath: RubrikPolaris.VSphereVm.metadata.onDemandSnapshotCount
      description: Count of how many on demand snapshot created in a VM.
      type: Number
    - contextPath: RubrikPolaris.VSphereVm.metadata.vmwareToolsInstalled
      description: Whether the Vmware tools are installed or not.
      type: Boolean
    - contextPath: RubrikPolaris.VSphereVm.metadata.cdmLink
      description: The Cloud Data Management link to navigate to the VM on cloud.
      type: String
  - arguments:
    - auto: PREDEFINED
      description: "Filter based on whether VM objects are moved to relic/archive or not.\n\nPossible values are: \"True\", \"False\"."
      name: is_relic
      predefined:
      - "True"
      - "False"
    - auto: PREDEFINED
      description: "Filter based on whether VM objects are replicated or not.\n\nPossible values are: \"True\", \"False\"."
      name: is_replicated
      predefined:
      - "True"
      - "False"
    - defaultValue: 50
      description: Number of results to retrieve in the response. Maximum size allowed is 1000.
      name: limit
    - defaultValue: ID
      description: "Specify the field to use for sorting the response.\n\nNote: Supported values are \"ID\" and \"NAME\" only. For any other values, the obtained result is sorted or not is not confirmed."
      name: sort_by
    - auto: PREDEFINED
      defaultValue: ASC
      description: "Specify the order to sort the data in.\n\nPossible values are: \"ASC\", \"DESC\"."
      name: sort_order
      predefined:
      - ASC
      - DESC
    - description: The next page cursor to retrieve the next set of results.
      name: next_page_token
    description: Retrieve a list of all the objects of the Vsphere Vm known to the Rubrik.
    name: rubrik-polaris-vm-objects-list
    outputs:
    - contextPath: RubrikPolaris.VSphereVm.id
      description: Unique ID of the object.
      type: String
    - contextPath: RubrikPolaris.VSphereVm.name
      description: Name of the node to which the object belongs.
      type: String
    - contextPath: RubrikPolaris.VSphereVm.objectType
      description: Object type of the node to which the object belongs.
      type: String
    - contextPath: RubrikPolaris.VSphereVm.replicatedObjectCount
      description: Number of objects replicated in the node in which the object relies.
      type: Number
    - contextPath: RubrikPolaris.VSphereVm.cluster.id
      description: ID of the cluster which is the datastore for the recovered virtual machine.
      type: String
    - contextPath: RubrikPolaris.VSphereVm.cluster.name
      description: Cluster name of the node to which the object belongs.
      type: String
    - contextPath: RubrikPolaris.VSphereVm.cluster.version
      description: Cluster version of the node to which the object belongs.
      type: String
    - contextPath: RubrikPolaris.VSphereVm.cluster.status
      description: Cluster status of the node to which the object belongs.
      type: String
    - contextPath: RubrikPolaris.VSphereVm.effectiveSlaDomain.id
      description: ID of the SLA domain which is simply a set of policies that define at what frequencies backups should be performed of the protected objects within Rubrik and for how long they should be either locally or a replication partner or on the archival location.
      type: String
    - contextPath: RubrikPolaris.VSphereVm.effectiveSlaDomain.name
      description: Descriptive name of the SLA domain.
      type: String
    - contextPath: RubrikPolaris.VSphereVm.effectiveSlaDomain.description
      description: Description of the SLA domain.
      type: String
    - contextPath: RubrikPolaris.VSphereVm.effectiveSlaDomain.fid
      description: FID of the SLA domain.
      type: String
    - contextPath: RubrikPolaris.VSphereVm.effectiveSlaDomain.cluster.id
      description: ID of the cluster related to the effective SLA domain.
      type: String
    - contextPath: RubrikPolaris.VSphereVm.effectiveSlaDomain.cluster.name
      description: Name of the cluster related to the effective SLA domain.
      type: String
    - contextPath: RubrikPolaris.VSphereVm.effectiveSlaSourceObject.fid
      description: SLA source object FID.
      type: String
    - contextPath: RubrikPolaris.VSphereVm.effectiveSlaSourceObject.name
      description: SLA source object name.
      type: String
    - contextPath: RubrikPolaris.VSphereVm.effectiveSlaSourceObject.objectType
      description: SLA source object type.
      type: String
    - contextPath: RubrikPolaris.VSphereVm.slaAssignment
      description: A SLA rule when referred at assignment is SLA assignment.
      type: String
    - contextPath: RubrikPolaris.VSphereVm.isRelic
      description: Whether the object is relic or not.
      type: Boolean
    - contextPath: RubrikPolaris.VSphereVm.authorizedOperations
      description: List of operations that can be performed on the object.
      type: Unknown
    - contextPath: RubrikPolaris.VSphereVm.primaryClusterLocation.id
      description: The location ID of the primary cluster to which the object belongs.
      type: String
    - contextPath: RubrikPolaris.VSphereVm.primaryClusterLocation.name
      description: The location name of the primary cluster to which the object belongs.
      type: String
    - contextPath: RubrikPolaris.VSphereVm.logicalPath.fid
      description: The logical path ID of the node to which the object belongs.
      type: String
    - contextPath: RubrikPolaris.VSphereVm.logicalPath.name
      description: The logical path name of the node to which the object belongs.
      type: String
    - contextPath: RubrikPolaris.VSphereVm.logicalPath.objectType
      description: The logical object type of the node to which the object belongs.
      type: String
    - contextPath: RubrikPolaris.VSphereVm.snapshotDistribution.id
      description: Rubrik uses a snapshot for powerful data protection. Snapshot distribution ID is the ID of the snapshot distribution node related to a particular object.
      type: String
    - contextPath: RubrikPolaris.VSphereVm.snapshotDistribution.onDemandCount
      description: The demand count of distribution of snapshot related to an object.
      type: Number
    - contextPath: RubrikPolaris.VSphereVm.snapshotDistribution.retrievedCount
      description: The retrieved count of distribution of snapshot related to an object.
      type: Number
    - contextPath: RubrikPolaris.VSphereVm.snapshotDistribution.scheduledCount
      description: The scheduled count of distribution of snapshot related to an object.
      type: Number
    - contextPath: RubrikPolaris.VSphereVm.snapshotDistribution.totalCount
      description: The total count of distribution of snapshot related to an object.
      type: Number
    - contextPath: RubrikPolaris.VSphereVm.reportSnappable.id
      description: The ID of the snappable for a particular report related to an object. Snapple supports backups or filesets of physical machines using the rubrik connector.
      type: String
    - contextPath: RubrikPolaris.VSphereVm.reportSnappable.archieveStorage
      description: The archived storage of the snappable for a particular report related to an object.
      type: Number
    - contextPath: RubrikPolaris.VSphereVm.reportSnappable.physicalBytes
      description: The physical byte of the snappable for a particular report related to an object.
      type: Number
    - contextPath: RubrikPolaris.VSphereVm.vmwareToolsInstalled
      description: Whether the vm tools are installed or not.
      type: Boolean
    - contextPath: RubrikPolaris.VSphereVm.agentStatus.agentStatus
      description: The status of an agent related to an object. The Rubrik agents are connectors also known as Rubrik Backup Service.
      type: String
    - contextPath: RubrikPolaris.VSphereVm.agentStatus.disconnectReason
      description: Displays the reason if the agent disconnects.
      type: String
    - contextPath: RubrikPolaris.PageToken.VSphereVm.next_page_token
      description: Next page token.
      type: String
    - contextPath: RubrikPolaris.PageToken.VSphereVm.name
      description: Name of the command.
      type: String
    - contextPath: RubrikPolaris.PageToken.VSphereVm.has_next_page
      description: Whether the result has the next page or not.
      type: Boolean
  - arguments:
    - description: |-
        Name of the scan. If not provided, it defaults to "<today's date> Classification".
        .
      name: scan_name
    - description: "List of sonar policies to scan.\n\nNote: Users can get the list of analyzer groups by executing the \"rubrik-sonar-policy-analyzer-groups-list\" command. \n\nFormat Accepted: \n[\n        {\n            \"id\": \"543dd5e0-c72c-50e2-a3d9-1688343f472c\",\n            \"name\": \"HIPAA\",\n            \"groupType\": \"HIPAA\",\n            \"analyzers\": [\n                {\n                    \"id\": \"9da675b3-944b-5da3-a2da-ed149d300075\",\n                    \"name\": \"US/UK Passport\",\n                    \"analyzerType\": \"PASSPORT\"\n                },\n                {\n                    \"id\": \"18665533-c28c-5a40-b747-4b6508fecdfa\",\n                    \"name\": \"US NPI\",\n                    \"analyzerType\": \"US_HEALTHCARE_NPI\"\n                }\n            ]\n      }\n]."
      name: sonar_policy_analyzer_groups
      required: true
    - description: "List of VM object IDs to scan.\n\nNote: Users can get the list of VM object IDs by executing the \"rubrik-polaris-vm-objects-list\" command."
      name: objects_to_scan
      required: true
    description: "Trigger an on-demand scan of a system. Supports \"Vsphere VM\" object type only.\n\nNote: To know the scan status use the \"rubrik-sonar-ondemand-scan-status\" command. To download the completed request use the \"rubrik-sonar-ondemand-scan-result\" command."
    name: rubrik-sonar-ondemand-scan
    outputs:
    - contextPath: RubrikPolaris.SonarOndemandScan.crawlId
      description: Unique crawl ID.
      type: String
  - arguments:
    - description: "ID for which scanning status is to be obtained.\n\nNote: Users can get the crawl ID by executing the \"rubrik-sonar-ondemand-scan\" command."
      name: crawl_id
      required: true
    description: "Retrieve the status of a scanned system.\n\nNote: To download the completed request use the \"rubrik-sonar-ondemand-scan-result\" command."
    name: rubrik-sonar-ondemand-scan-status
    outputs:
    - contextPath: RubrikPolaris.SonarOndemandScan.crawlId
      description: Crawl ID of the scan for which the rubrik-sonar-ondemand-scan command is hit.
      type: String
    - contextPath: RubrikPolaris.SonarOndemandScan.Status.error
      description: Error description if any.
      type: String
    - contextPath: RubrikPolaris.SonarOndemandScan.Status.snappable.id
      description: Snappable ID of the scanned object.
      type: String
    - contextPath: RubrikPolaris.SonarOndemandScan.Status.snappable.name
      description: Snappable Name of the scanned object.
      type: String
    - contextPath: RubrikPolaris.SonarOndemandScan.Status.snappable.objectType
      description: Snappable object type of the scanned object.
      type: String
    - contextPath: RubrikPolaris.SonarOndemandScan.Status.snapshotTime
      description: Time when the snapshot is taken.
      type: Number
    - contextPath: RubrikPolaris.SonarOndemandScan.Status.status
      description: Status of the scanning or scanned object.
      type: String
    - contextPath: RubrikPolaris.SonarOndemandScan.Status.progress
      description: Count of objects that are in progress.
      type: Number
    - contextPath: RubrikPolaris.SonarOndemandScan.Status.totalHits
      description: Number of total hits obtained from an object that is scanned.
      type: Number
    - contextPath: RubrikPolaris.SonarOndemandScan.Status.analyzerGroupResults.analyzerGroup.groupType
      description: Group type of the analyzer.
      type: String
    - contextPath: RubrikPolaris.SonarOndemandScan.Status.analyzerGroupResults.analyzerGroup.id
      description: Group ID of the analyzer.
      type: String
    - contextPath: RubrikPolaris.SonarOndemandScan.Status.analyzerGroupResults.analyzerGroup.name
      description: Group Name of the analyzer.
      type: String
    - contextPath: RubrikPolaris.SonarOndemandScan.Status.analyzerGroupResults.analyzerResults.hits.totalHits
      description: Number of total hits obtained from an analyzer that is scanned.
      type: Number
    - contextPath: RubrikPolaris.SonarOndemandScan.Status.analyzerGroupResults.analyzerResults.hits.violations
      description: Number of violations obtained from an analyzer that is scanned.
      type: Number
    - contextPath: RubrikPolaris.SonarOndemandScan.Status.analyzerGroupResults.analyzerResults.hits.permittedHits
      description: Number of permitted hits obtained from an analyzer that is scanned.
      type: Number
    - contextPath: RubrikPolaris.SonarOndemandScan.Status.analyzerGroupResults.analyzerResults.analyzer.id
      description: ID of the analyzer that is scanned.
      type: String
    - contextPath: RubrikPolaris.SonarOndemandScan.Status.analzerGroupResults.analyzerResults.analyzer.name
      description: Name of the analyzer that is scanned.
      type: String
    - contextPath: RubrikPolaris.SonarOndemandScan.Status.analyzerGroupResults.analyzerResults.analyzer.analyzerType
      description: Type of the analyzer that is scanned.
      type: String
    - contextPath: RubrikPolaris.SonarOndemandScan.Status.analyzerGroupResults.hits.totalHits
      description: Number of total hits obtained from an analyzer group.
      type: Number
    - contextPath: RubrikPolaris.SonarOndemandScan.Status.analyzerGroupResults.hits.violations
      description: Number of violations obtained from an analyzer group.
      type: Number
    - contextPath: RubrikPolaris.SonarOndemandScan.Status.analyzerGroupResults.hits.permittedHits
      description: Number of permitted hits obtained from an analyzer group.
      type: Number
    - contextPath: RubrikPolaris.SonarOndemandScan.Status.analyzerGroupResults.hits.violationsDelta
      description: Number of violation delta obtained from an analyzer group.
      type: Number
    - contextPath: RubrikPolaris.SonarOndemandScan.Status.analyzerGroupResults.hits.totalHitsDelta
      description: Number of total hits delta obtained from an analyzer group.
      type: Number
    - contextPath: RubrikPolaris.SonarOndemandScan.Status.cluster.id
      description: Cluster ID in which the object is getting scanned.
      type: String
    - contextPath: RubrikPolaris.SonarOndemandScan.Status.cluster.name
      description: Cluster name in which the object is getting scanned.
      type: String
    - contextPath: RubrikPolaris.SonarOndemandScan.Status.cluster.type
      description: Cluster type in which the object is getting scanned.
      type: String
  - arguments:
    - description: "The object ID for which the snapshots are to be searched.\n\nNote: Users can get the list of the object IDs by executing the \"rubrik-polaris-vm-objects-list\" command."
      name: object_id
      required: true
    - auto: PREDEFINED
      defaultValue: Day
      description: "Grouping the snapshots on the basis of the selected value.\n\nPossible values are: \"Month\", \"Day\", \"Year\", \"Week\", \"Hour\", \"Quarter\"."
      name: snapshot_group_by
      predefined:
      - Month
      - Day
      - Year
      - Week
      - Hour
      - Quarter
    - auto: PREDEFINED
      defaultValue: DAY
      description: "Grouping the missed snapshots on the basis of the selected value.\n\nPossible values are: \"MONTH\", \"DAY\", \"YEAR\", \"WEEK\", \"HOUR\", \"QUARTER\"."
      name: missed_snapshot_group_by
      predefined:
      - MONTH
      - DAY
      - YEAR
      - WEEK
      - HOUR
      - QUARTER
    - description: "The start date to get snapshots from.\n\nFormats accepted: 2 minutes, 2 hours, 2 days, 2 weeks, 2 months, 2 years, yyyy-mm-dd, yyyy-mm-ddTHH:MM:SSZ, etc."
      name: start_date
      required: true
    - description: "The end date to get snapshots until.\n\nFormats accepted: 2 minutes, 2 hours, 2 days, 2 weeks, 2 months, 2 years, yyyy-mm-dd, yyyy-mm-ddTHH:MM:SSZ, etc."
      name: end_date
      required: true
    - description: "The timezone offset from UTC changes to match the configured time zone. Use this argument to filter the data according to the provided timezone offset.\n\nFormats accepted: 1, 1.5, 2, 2.5, 5.5, etc."
      name: timezone_offset
      required: true
    - auto: PREDEFINED
      defaultValue: "True"
      description: "Whether the cluster is connected or not.\n\nPossible values are: \"True\", \"False\"."
      name: cluster_connected
      predefined:
      - "True"
      - "False"
    description: "Search for a Rubrik snapshot of an object based on the provided snapshot ID, exact timestamp, or specific value like earliest/latest, or closest before/after a timestamp."
    name: rubrik-polaris-vm-object-snapshot-list
    outputs:
    - contextPath: RubrikPolaris.VSphereVm.id
      description: Unique ID of the object.
      type: String
    - contextPath: RubrikPolaris.VSphereVm.Snapshot.snapshotGroupByConnection.nodes.groupByInfo.unit
      description: Unit of snapshot group by connection nodes.
      type: String
    - contextPath: RubrikPolaris.VSphereVm.Snapshot.snapshotGroupByConnection.nodes.groupByInfo.start
      description: Start date of snapshot group by connection nodes.
      type: String
    - contextPath: RubrikPolaris.VSphereVm.Snapshot.snapshotGroupByConnection.nodes.groupByInfo.end
      description: End date of snapshot group by connection nodes.
      type: String
    - contextPath: RubrikPolaris.VSphereVm.Snapshot.snapshotGroupByConnection.nodes.snapshotConnection.count
      description: Count of snapshot connections related to the object.
      type: Number
    - contextPath: RubrikPolaris.VSphereVm.Snapshot.snapshotGroupByConnection.nodes.snapshotConnection.nodes.id
      description: ID of snapshot connection related to the object.
      type: String
    - contextPath: RubrikPolaris.VSphereVm.Snapshot.snapshotGroupByConnection.nodes.snapshotConnection.nodes.isIndexed
      description: Whether the node is indexed or not.
      type: Boolean
    - contextPath: RubrikPolaris.VSphereVm.Snapshot.snapshotGroupByConnection.nodes.snapshotConnection.nodes.isUnindexable
      description: Whether the node is unindexable or not.
      type: Boolean
  - arguments:
    - description: "ID for which file needs to be downloaded.\n\nNote: Users can get the crawl_id by executing the \"rubrik-sonar-ondemand-scan\" command."
      name: crawl_id
      required: true
    - auto: PREDEFINED
      description: |-
        The type of the file that needs to be downloaded.

        Possible values are: "ANY", "HITS", "STALE", "OPEN_ACCESS", "STALE_HITS", "OPEN_ACCESS_HITS".
      name: file_type
      predefined:
      - ANY
      - HITS
      - STALE
      - OPEN_ACCESS
      - STALE_HITS
      - OPEN_ACCESS_HITS
      required: true
    description: Retrieve the download link for the requested scanned file.
    name: rubrik-sonar-ondemand-scan-result
    outputs:
    - contextPath: RubrikPolaris.SonarOndemandScan.crawlId
      description: Crawl ID of the file that needs to be downloaded.
      type: String
    - contextPath: RubrikPolaris.SonarOndemandScan.Result.downloadLink
      description: Link to download the file when scan status is complete.
      type: String
  - arguments:
    - description: "The unique ID of the cluster.\n\nNote: Users can retrieve the list of the cluster IDs by executing the \"rubrik-gps-cluster-list\" command."
      name: cluster_id
      required: true
    - description: "The snapshot ID.\n\nNote: Users can retrieve the list of snapshot IDs by executing the \"rubrik-polaris-vm-object-snapshot-list\" command."
      name: snapshot_id
      required: true
    - description: "The VM object ID.\n\nNote: Users can retrieve the list of object IDs by executing the \"rubrik-polaris-vm-objects-list\" command."
      name: object_id
      required: true
    description: Request for the analysis and retrieve the download link for the Radar CSV analyzed file.
    name: rubrik-radar-anomaly-csv-analysis
    outputs:
    - contextPath: RubrikPolaris.RadarAnomalyCSV.clusterId
      description: Cluster ID of the CSV.
      type: String
    - contextPath: RubrikPolaris.RadarAnomalyCSV.snapshotId
      description: Snapshot ID of the CSV.
      type: String
    - contextPath: RubrikPolaris.RadarAnomalyCSV.objectId
      description: Object ID of the CSV.
      type: String
    - contextPath: RubrikPolaris.RadarAnomalyCSV.investigationCsvDownloadLink.downloadLink
      description: The download link of the CSV analysis.
      type: String
  - arguments:
    - description: "ID of the snapshot.\n\nNote: Users can retrieve the list of snapshot IDs by executing the \"rubrik-polaris-vm-object-snapshot-list\"  command."
      name: snapshot_id
      required: true
    - description: "Object ID.\n\nNote: Users can retrieve the list of object IDs by executing \"rubrik-polaris-vm-objects-list\" command."
      name: object_id
      required: true
    - auto: PREDEFINED
      description: "The type of the file that needs to be downloaded.\n\nPossible values are: \"ANY\", \"HITS\", \"STALE\", \"OPEN_ACCESS\", \"STALE_HITS\", \"OPEN_ACCESS_HITS\"."
      name: file_type
      predefined:
      - ANY
      - HITS
      - STALE
      - OPEN_ACCESS
      - STALE_HITS
      - OPEN_ACCESS_HITS
    description: "Request to download the Sonar CSV Snapshot results file.\n\nNote: To know the ID and status of the download, use the \"rubrik-user-downloads-list\" command. To download the file, use the \"rubrik-sonar-csv-result-download\" command."
    name: rubrik-sonar-csv-download
    outputs:
    - contextPath: RubrikPolaris.SonarCSVDownload.snapshotId
      description: Snapshot ID of the CSV requested to download.
      type: String
    - contextPath: RubrikPolaris.SonarCSVDownload.objectId
      description: Object ID of the CSV requested to download.
      type: String
    - contextPath: RubrikPolaris.SonarCSVDownload.downloadSnapshotResultsCsv.isSuccessful
      description: The status of the download.
      type: Boolean
  - arguments:
    - description: "The Snapshot ID of the file that needs to be downloaded.\n\nNote: Users can retrieve the list of the snapshot IDs by executing the \"rubrik-polaris-vm-object-snapshot-list\" command."
      name: snapshot_id
      required: true
    - description: "The path of the folder to list the sub-files. If not provided the root directory files will be returned.\n\nFormat accepted : \"/<directory name>/<sub directory name or file name>\"\n\nExample: \"/C:\", \"/C:/Users\"."
      name: path
    - description: "Provide a keyword to search in the file names.\n\nExample: \"admin\"."
      name: search_prefix
    - defaultValue: 50
      description: Number of results to retrieve in the response. Maximum size allowed is 1000.
      name: limit
    - description: The next page cursor to retrieve the next set of results.
      name: next_page_token
    description: "Retrieve the list of the available files that can be downloaded.\n\nNote: To initiate the file download request use the \"rubrik-gps-snapshot-files-download\" command."
    name: rubrik-gps-snapshot-files-list
    outputs:
    - contextPath: RubrikPolaris.GPSSnapshotFile.snapshotId
      description: Snapshot ID provided as an argument to retrieve the files.
      type: String
    - contextPath: RubrikPolaris.GPSSnapshotFile.node.absolutePath
      description: The absolute path of the file.
      type: String
    - contextPath: RubrikPolaris.GPSSnapshotFile.node.displayPath
      description: The display path of the file.
      type: String
    - contextPath: RubrikPolaris.GPSSnapshotFile.node.path
      description: The path of the file.
      type: String
    - contextPath: RubrikPolaris.GPSSnapshotFile.node.filename
      description: The name of the file.
      type: String
    - contextPath: RubrikPolaris.GPSSnapshotFile.node.fileMode
      description: The mode of the file.
      type: String
    - contextPath: RubrikPolaris.GPSSnapshotFile.node.size
      description: The size of the file.
      type: String
    - contextPath: RubrikPolaris.GPSSnapshotFile.node.lastModified
      description: The last modified time of the file.
      type: String
    - contextPath: RubrikPolaris.PageToken.GPSSnapshotFile.next_page_token
      description: Next page token.
      type: String
    - contextPath: RubrikPolaris.PageToken.GPSSnapshotFile.name
      description: Name of the command.
      type: String
    - contextPath: RubrikPolaris.PageToken.GPSSnapshotFile.has_next_page
      description: Whether the result has the next page or not.
      type: Boolean
  - arguments:
    - description: Name given to the VM that runs the snapshot. If not provided the name will be "<Snapshot VM Name> <MM/DD of snapshot creation> <hh/mm of snapshot creation> <Num>".
      name: vm_name
    - description: "The VM object ID whose snapshot needs to be exported.\n\nNote: Users can get the list of object IDs by executing the \"rubrik-polaris-vm-objects-list\" command."
      name: object_id
      required: true
    - description: "The ID of the snapshot that is to be exported.\n\nNote: Users can get the list of snapshot IDs by executing the \"rubrik-polaris-vm-object-snapshot-list\" command."
      name: snapshot_id
      required: true
    - description: "The ID of the datastore which will be used by the new VM.\n\nNote: Users can get the list of  datastore IDs by executing the \"rubrik-gps-vm-datastore-list\" command."
      name: datastore_id
      required: true
    - description: "The ID of the Vsphere ESXi host on which the new VM will be made. Either host_id or host_compute_cluster_id must be provided.\\n\nNote: Users can get the list of host IDs by executing the \"rubrik-gps-vm-host-list\" command."
      name: host_id
    - description: "The ID of the VSphere Compute Cluster of a host. Either host_id or host_compute_cluster_id must be provided. \n\nNote: Users can get the list of Compute Cluster IDs by executing the \"rubrik-gps-vm-host-list\" command. The ID must belong to the VSphereComputeCluster objectType."
      name: host_compute_cluster_id
    - auto: PREDEFINED
      description: |-
        Whether to turn on the new VM or not.

        Possible values are: "True", "False".
      name: power_on
      predefined:
      - 'True'
      - 'False'
    - auto: PREDEFINED
      description: |-
        Whether the mac addresses of network devices of the new VM be removed or not.

        Possible values are: "True", "False".
      name: keep_mac_addresses
      predefined:
      - 'True'
      - 'False'
    - auto: PREDEFINED
      description: |-
        Whether the network devices on the original VM be kept or not.

        Possible values are: "True", "False".
      name: remove_network_devices
      predefined:
      - 'True'
      - 'False'
    - auto: PREDEFINED
      description: |-
        Whether to keep vSphere tags associated with the original VM or not.

        Possible values are: "True", "False".
      name: recover_tags
      predefined:
      - 'True'
      - 'False'
    - auto: PREDEFINED
      description: |-
        Whether to disable networking on the new VM or not.

        Possible values are: "True", "False".
      name: disable_network
      predefined:
      - 'True'
      - 'False'
    description: "Request to initiate an export of a snapshot of a virtual machine.\n\nNote: To know about the exported VM's status, use the \"rubrik-gps-async-result\" command."
    name: rubrik-gps-vm-export
    outputs:
    - contextPath: RubrikPolaris.GPSVMSnapshotExport.id
      description: Snapshot export request ID.
      type: String
  - description: "Retrieve the user downloads. This would return the current and past download history.\n\nNote: To download the requested Sonar CSV Snapshot results file use the \"rubrik-sonar-csv-result-download\" command."
    name: rubrik-user-downloads-list
    outputs:
    - contextPath: RubrikPolaris.UserDownload.id
      description: The ID of the download.
      type: Number
    - contextPath: RubrikPolaris.UserDownload.name
      description: The name of the download.
      type: String
    - contextPath: RubrikPolaris.UserDownload.status
      description: The status of the download.
      type: String
    - contextPath: RubrikPolaris.UserDownload.progress
      description: The progress of the download.
      type: Number
    - contextPath: RubrikPolaris.UserDownload.identifier
      description: The identifier of the download or the type of download requested.
      type: String
    - contextPath: RubrikPolaris.UserDownload.createTime
      description: The creation time of the download.
      type: String
    - contextPath: RubrikPolaris.UserDownload.completeTime
      description: The completion time of the download.
      type: String
  - arguments:
    - description: Name of the SLA Domain to search for.
      name: name
    - description: "Cluster, the SLA domain is managed by.\n\nNote: Users can retrieve the list of the cluster IDs by executing the \"rubrik-gps-cluster-list\" command."
      name: cluster_id
    - auto: PREDEFINED
      description: "Filters SLA domain based on the provided object types. Supports comma separated values. \n\nPossible values are: \"FILESET_OBJECT_TYPE\", \"VSPHERE_OBJECT_TYPE\"."
      isArray: true
      name: object_type
    - auto: PREDEFINED
      defaultValue: 'True'
      description: "Whether to show Cluster SLAs and not Global SLAs. \"False\" value will result in showing only Global SLAs. \n\nPossible values are: \"True\", \"False\"."
      name: show_cluster_slas_only
      predefined:
      - 'True'
      - 'False'
    - auto: PREDEFINED
      defaultValue: NAME
      description: "Specify the field to use for sorting the response.\n\nPossible values are: \"NAME\", \"PROTECTED_OBJECT_COUNT\"."
      name: sort_by
      predefined:
      - NAME
      - PROTECTED_OBJECT_COUNT
    - auto: PREDEFINED
      defaultValue: ASC
      description: "Specify the order to sort the data in.\n\nPossible values are: \"ASC\", \"DESC\"."
      name: sort_order
      predefined:
      - ASC
      - DESC
    description: Enumerates the available SLA Domains to apply to the on-demand snapshot as a retention policy.
    name: rubrik-gps-sla-domain-list
    outputs:
    - contextPath: RubrikPolaris.GPSSLADomain.name
      description: Name of the SLA domain.
      type: String
    - contextPath: RubrikPolaris.GPSSLADomain.id
      description: ID of the SLA domain.
      type: String
    - contextPath: RubrikPolaris.GPSSLADomain.description
      description: Description of the SLA domain.
      type: String
    - contextPath: RubrikPolaris.GPSSLADomain.protectedObjectCount
      description: Number of objects under the SLA Domain.
      type: Number
    - contextPath: RubrikPolaris.GPSSLADomain.baseFrequency.duration
      description: Base snapshot frequency duration.
      type: Number
    - contextPath: RubrikPolaris.GPSSLADomain.baseFrequency.unit
      description: Base snapshot frequency unit (HOURS, DAYS etc).
      type: String
    - contextPath: RubrikPolaris.GPSSLADomain.archivalSpec.archivalLocationName
      description: Location where the archives are stored.
      type: String
    - contextPath: RubrikPolaris.GPSSLADomain.archivalSpecs.storageSetting.id
      description: ID of the archival target.
      type: String
    - contextPath: RubrikPolaris.GPSSLADomain.archivalSpecs.storageSetting.name
      description: Name of the archival target.
      type: String
    - contextPath: RubrikPolaris.GPSSLADomain.archivalSpecs.storageSetting.groupType
      description: Group type of the archival target.
      type: String
    - contextPath: RubrikPolaris.GPSSLADomain.archivalSpecs.storageSetting.targetType
      description: Target type of the archival target.
      type: String
    - contextPath: RubrikPolaris.GPSSLADomain.replicationSpec.replicationType
      description: 'Enum value representing the type of replication. Values: UNKNOWN_REPLICATION_TYPE, UNIDIRECTIONAL_REPLICATION_TO_CLUSTER, REPLICATION_TO_CLOUD_REGION, REPLICATION_TO_CLOUD_LOCATION.'
      type: String
    - contextPath: RubrikPolaris.GPSSLADomain.replicationSpec.specificReplicationSpec.unidirectionalSpec.replicationTargetName
      description: Cloud replication target name.
      type: String
    - contextPath: RubrikPolaris.GPSSLADomain.replicationSpec.specificReplicationSpec.cloudRegionSpec.replicationTargetRegion
      description: Cloud replication target region.
      type: String
    - contextPath: RubrikPolaris.GPSSLADomain.replicationSpec.specificReplicationSpec.cloudRegionSpec.cloudProvider
      description: 'Cloud replication service provider. Values:  AWS, AZURE.'
      type: String
    - contextPath: RubrikPolaris.GPSSLADomain.replicationSpec.specificReplicationSpec.cloudLocationSpec.targetMapping.id
      description: ID of the cloud target where replication takes place.
      type: String
    - contextPath: RubrikPolaris.GPSSLADomain.replicationSpec.specificReplicationSpec.cloudLocationSpec.targetMapping.name
      description: Name of the cloud target where replication takes place.
      type: String
    - contextPath: RubrikPolaris.GPSSLADomain.replicationSpecsV2.cluster.id
      description: ID of the cluster where replication takes place.
      type: String
    - contextPath: RubrikPolaris.GPSSLADomain.replicationSpecsV2.cluster.name
      description: Name of the cluster where replication takes place.
      type: String
    - contextPath: RubrikPolaris.GPSSLADomain.replicationSpecsV2.awsTarget.accountId
      description: Account ID on AWS where the replication happens.
      type: String
    - contextPath: RubrikPolaris.GPSSLADomain.replicationSpecsV2.awsTarget.accountName
      description: Account name on AWS where the replication happens.
      type: String
    - contextPath: RubrikPolaris.GPSSLADomain.replicationSpecsV2.awsTarget.region
      description: Account region on AWS where the replication happens.
      type: String
    - contextPath: RubrikPolaris.GPSSLADomain.replicationSpecsV2.azureTarget.region
      description: Account region on Azure where the replication happens.
      type: String
    - contextPath: RubrikPolaris.GPSSLADomain.replicationSpecsV2.retentionDuration.duration
      description: Replication retention duration.
      type: Number
    - contextPath: RubrikPolaris.GPSSLADomain.replicationSpecsV2.retentionDuration.unit
      description: Replication retention duration unit.
      type: String
    - contextPath: RubrikPolaris.GPSSLADomain.replicationSpecsV2.targetMapping.id
      description: ID of the object target where replication takes place.
      type: String
    - contextPath: RubrikPolaris.GPSSLADomain.replicationSpecsV2.targetMapping.name
      description: Name of the object target where replication takes place.
      type: String
    - contextPath: RubrikPolaris.GPSSLADomain.localRetentionLimit.duration
      description: Local retention limit duration.
      type: Number
    - contextPath: RubrikPolaris.GPSSLADomain.localRetentionLimit.unit
      description: Local retention limit duration unit.
      type: String
    - contextPath: RubrikPolaris.GPSSLADomain.snapshotSchedule.minute.basicSchedule.frequency
      description: Snapshot frequency every minute.
      type: Number
    - contextPath: RubrikPolaris.GPSSLADomain.snapshotSchedule.minute.basicSchedule.retention
      description: Snapshot retention value per minute snapshots.
      type: Number
    - contextPath: RubrikPolaris.GPSSLADomain.snapshotSchedule.minute.basicSchedule.retentionUnit
      description: Snapshot retention time unit per minute snapshots.
      type: String
    - contextPath: RubrikPolaris.GPSSLADomain.snapshotSchedule.hourly.basicSchedule.frequency
      description: Snapshot hourly frequency.
      type: Number
    - contextPath: RubrikPolaris.GPSSLADomain.snapshotSchedule.hourly.basicSchedule.retention
      description: Snapshot retention value per hour snapshots.
      type: Number
    - contextPath: RubrikPolaris.GPSSLADomain.snapshotSchedule.hourly.basicSchedule.retentionUnit
      description: Snapshot retention time unit per hour snapshots.
      type: String
    - contextPath: RubrikPolaris.GPSSLADomain.snapshotSchedule.daily.basicSchedule.frequency
      description: Snapshot daily frequency.
      type: Number
    - contextPath: RubrikPolaris.GPSSLADomain.snapshotSchedule.daily.basicSchedule.retention
      description: Snapshot retention value per day snapshots.
      type: Number
    - contextPath: RubrikPolaris.GPSSLADomain.snapshotSchedule.daily.basicSchedule.retentionUnit
      description: Snapshot retention unit per day snapshots.
      type: String
    - contextPath: RubrikPolaris.GPSSLADomain.snapshotSchedule.weekly.basicSchedule.frequency
      description: Snapshot weekly frequency.
      type: Number
    - contextPath: RubrikPolaris.GPSSLADomain.snapshotSchedule.weekly.basicSchedule.retention
      description: Snapshot retention value per week snapshots.
      type: Number
    - contextPath: RubrikPolaris.GPSSLADomain.snapshotSchedule.weekly.basicSchedule.retentionUnit
      description: Snapshot retention unit per week snapshots.
      type: String
    - contextPath: RubrikPolaris.GPSSLADomain.snapshotSchedule.weekly.dayOfWeek
      description: Starting day of the weekly snapshot.
      type: String
    - contextPath: RubrikPolaris.GPSSLADomain.snapshotSchedule.monthly.basicSchedule.frequency
      description: Snapshot monthly frequency.
      type: Number
    - contextPath: RubrikPolaris.GPSSLADomain.snapshotSchedule.monthly.basicSchedule.retention
      description: Snapshot retention value per month snapshots.
      type: Number
    - contextPath: RubrikPolaris.GPSSLADomain.snapshotSchedule.monthly.basicSchedule.retentionUnit
      description: Snapshot retention unit per month snapshots.
      type: String
    - contextPath: RubrikPolaris.GPSSLADomain.snapshotSchedule.monthly.dayOfMonth
      description: Starting day of the month snapshot.
      type: String
    - contextPath: RubrikPolaris.GPSSLADomain.snapshotSchedule.quarterly.basicSchedule.frequency
      description: Snapshot quarterly frequency.
      type: Number
    - contextPath: RubrikPolaris.GPSSLADomain.snapshotSchedule.quarterly.basicSchedule.retention
      description: Snapshot retention value per quarter snapshots.
      type: Number
    - contextPath: RubrikPolaris.GPSSLADomain.snapshotSchedule.quarterly.basicSchedule.retentionUnit
      description: Snapshot retention unit per quarter snapshots.
      type: String
    - contextPath: RubrikPolaris.GPSSLADomain.snapshotSchedule.quarterly.dayOfQuarter
      description: Starting day of the quarterly snapshot.
      type: String
    - contextPath: RubrikPolaris.GPSSLADomain.snapshotSchedule.quarterly.quarterStartMonth
      description: Starting month of the quarterly snapshot.
      type: String
    - contextPath: RubrikPolaris.GPSSLADomain.snapshotSchedule.yearly.basicSchedule.frequency
      description: Snapshot yearly frequency.
      type: Number
    - contextPath: RubrikPolaris.GPSSLADomain.snapshotSchedule.yearly.basicSchedule.retention
      description: Snapshot retention value per year snapshots.
      type: Number
    - contextPath: RubrikPolaris.GPSSLADomain.snapshotSchedule.yearly.basicSchedule.retentionUnit
      description: Snapshot retention unit per year snapshots.
      type: String
    - contextPath: RubrikPolaris.GPSSLADomain.snapshotSchedule.yearly.dayOfYear
      description: Starting day of the yearly snapshot.
      type: String
    - contextPath: RubrikPolaris.GPSSLADomain.snapshotSchedule.yearly.yearStartMonth
      description: Starting month of the yearly snapshot.
      type: String
    - contextPath: RubrikPolaris.GPSSLADomain.objectSpecificConfigs.awsRdsConfig.logRetention.duration
      description: Duration of retentioning AWS Relational database logs.
      type: Number
    - contextPath: RubrikPolaris.GPSSLADomain.objectSpecificConfigs.awsRdsConfig.logRetention.unit
      description: Unit of duration of retentioning AWS Relational database logs.
      type: String
    - contextPath: RubrikPolaris.GPSSLADomain.objectSpecificConfigs.sapHanaConfig.incrementalFrequency.duration
      description: Duration of retentioning SAP HANA incremental backups.
      type: Number
    - contextPath: RubrikPolaris.GPSSLADomain.objectSpecificConfigs.sapHanaConfig.incrementalFrequency.unit
      description: Unit of duration of retentioning SAP HANA incremental backups.
      type: String
    - contextPath: RubrikPolaris.GPSSLADomain.objectSpecificConfigs.sapHanaConfig.differentialFrequency.duration
      description: Duration of retentioning SAP HANA differential backups.
      type: Number
    - contextPath: RubrikPolaris.GPSSLADomain.objectSpecificConfigs.sapHanaConfig.differentialFrequency.unit
      description: Unit of duration of retentioning SAP HANA differential backups.
      type: String
    - contextPath: RubrikPolaris.GPSSLADomain.objectSpecificConfigs.sapHanaConfig.logRetention.duration
      description: Duration of retensioning SAP HANA Database logs.
      type: Number
    - contextPath: RubrikPolaris.GPSSLADomain.objectSpecificConfigs.sapHanaConfig.logRetention.unit
      description: Unit of duration of retentioning SAP HANA Database logs.
      type: String
    - contextPath: RubrikPolaris.GPSSLADomain.objectSpecificConfigs.vmwareVmConfig.logRetentionSeconds
      description: Seconds of retentioning VMWare virtual machine logs.
      type: Number
    - contextPath: RubrikPolaris.GPSSLADomain.objectTypes
      description: List of object types associated with this SLA Domain.
      type: Unknown
  - arguments:
    - description: "The ID of the download, requested using \"rubrik-sonar-csv-download\" command.\n\nNote: Users can retrieve the list of downloads containing ID by executing the \"rubrik-user-downloads-list\" command."
      name: download_id
      required: true
    description: Retrieve the download link for the requested Sonar CSV Snapshot file.
    name: rubrik-sonar-csv-result-download
    outputs:
    - contextPath: RubrikPolaris.SonarCSVDownload.downloadId
      description: The download ID of the download request.
      type: String
    - contextPath: RubrikPolaris.SonarCSVDownload.getDownloadUrl.url
      description: The link of the file that needs to be downloaded.
      type: String
  - arguments:
    - description: "The ID of the object whose snapshot is to be created. \n\nNote: Users can get the list of object IDs by executing the \"rubrik-polaris-vm-objects-list\" command."
      name: object_id
      required: true
    - description: "The ID of the SLA domain retention policy to be applied on the object.\n\nNote: Users can get the list of SLA Domain IDs by executing the \"rubrik-gps-sla-domain-list\" command."
      name: sla_domain_id
    description: "Triggers an on-demand snapshot of a system.\n\nNote: To know about the status of the on-demand snapshot creation, use the \"rubrik-gps-async-result\" command."
    name: rubrik-gps-vm-snapshot-create
    outputs:
    - contextPath: RubrikPolaris.GPSOndemandSnapshot.id
      description: ID of the requested snapshot.
      type: String
    - contextPath: RubrikPolaris.GPSOndemandSnapshot.status
      description: Status of the requested snapshot.
      type: String
  - arguments:
    - description: "The Snapshot ID of the file that needs to be downloaded.\n\nNote: Users can retrieve the list of the snapshot IDs by executing the \"rubrik-polaris-vm-object-snapshot-list\" command."
      name: snapshot_id
      required: true
    - description: "The absolute path of the file to be downloaded. A list of files can be downloaded as a zip folder. Multiple file paths can be separated with comma(,).\n\nNote: Users can retrieve the list of the files with absolute path by executing the \"rubrik-gps-snapshot-files-list\" command.\n\nFormat accepted: \"/<directory name>/<sub directory name or file name>\"\n\nExample: \"/C:/PerfLogs/Admin\", \"/C:/Windows/Microsoft.NET\"."
      name: file_path
      required: true
    description: "Request to download the snapshot file from the backup.\n\nNote: To know about the file information and which file can be downloaded, use the \"rubrik-gps-snapshot-files-list\" command. To know about the status of the downloadable files, use the \"rubrik-gps-async-result\" command."
    name: rubrik-gps-snapshot-files-download
    outputs:
    - contextPath: RubrikPolaris.GPSSnapshotFileDownload.id
      description: The ID of the download.
      type: String
    - contextPath: RubrikPolaris.GPSSnapshotFileDownload.status
      description: Status of the download.
      type: String
    - contextPath: RubrikPolaris.GPSSnapshotFileDownload.links.href
      description: Link of the download.
      type: String
    - contextPath: RubrikPolaris.GPSSnapshotFileDownload.links.rel
      description: Relationship of the download.
      type: String
  - arguments:
    - description: The snappable ID.
      name: snappable_id
      required: true
    - auto: PREDEFINED
      defaultValue: 'True'
      description: |-
        Whether to recover tags.

        Possible values are: "True", "False".
      name: should_recover_tags
      predefined:
      - 'True'
      - 'False'
    - auto: PREDEFINED
      defaultValue: 'True'
      description: |-
        Whether to power on.

        Possible values are: "True", "False".
      name: power_on
      predefined:
      - 'True'
      - 'False'
    - auto: PREDEFINED
      defaultValue: 'False'
      description: |-
        Whether to keep MAC addresses.

        Possible values are: "True", "False".
      name: keep_mac_addresses
      predefined:
      - 'True'
      - 'False'
    - auto: PREDEFINED
      defaultValue: 'False'
      description: |-
        Whether to remove network interfaces from the VM.

        Possible values are: "True", "False".
      name: remove_network_devices
      predefined:
      - 'True'
      - 'False'
    - description: |-
        ID of the ESXi host to mount the new VM on.

        Note: Users can get the list of host IDs by executing the "rubrik-gps-vm-host-list" command.
      name: host_id
    - description: ID of the compute cluster where the new VM will be mounted.
      name: cluster_id
    - description: ID of the resource pool where the new VM will be mounted.
      name: resource_pool_id
    - description: |-
        ID of the snapshot to recover.

        Note: Users can get the snapshot ID by executing the "rubrik-polaris-vm-object-snapshot-list" command.
      name: snapshot_fid
    - description: Name of the new VM. If not provided the name will be "<Snapshot VM Name> <MM/DD of snapshot creation> <hh/mm of snapshot creation> <Num>".
      name: vm_name
    - description: |-
        List of network bindings for vNIC of the VM.

        e.g. [
              {
                "backingNetworkInfo": {
                  "moid": <string>,
                  "name": <string>
                },
                "networkDeviceInfo": {
                  "key": <int>,
                  "name": <string>
                }
              }
            ].
      name: vnic_bindings
    - description: |-
        Point in time to recover to, e.g.: "2023-03-04T05:06:07.890".
      name: recovery_point
    description: "Performs a live mount of a virtual machine snapshot.\n\nNote: To know about the live mount status, use the \"rubrik-gps-async-result\" command."
    name: rubrik-gps-vm-livemount
    outputs:
    - contextPath: RubrikPolaris.GPSVMLiveMount.id
      description: ID of the Live mount request.
      type: String
  - arguments:
    - description: The name of the host to search for.
      name: name
    - description: "To list hosts from the specific cluster.\n\nNote: Users can retrieve the list of the cluster IDs by executing the \"rubrik-gps-cluster-list\" command."
      name: cluster_id
    - defaultValue: 50
      description: Number of results to retrieve in the response. Maximum size allowed is 1000.
      name: limit
    - description: The next page cursor to retrieve the next set of results.
      name: next_page_token
    - defaultValue: ID
      description: "Specify the field to use for sorting the response.\n\nNote: Supported values are \"ID\" and \"NAME\" only. For any other values, the obtained result is sorted or not is not confirmed."
      name: sort_by
    - auto: PREDEFINED
      defaultValue: ASC
      description: "Specify the order to sort the data in.\n\nPossible values are: \"ASC\", \"DESC\"."
      name: sort_order
      predefined:
      - ASC
      - DESC
    description: "Retrieve the list of available Vsphere Hosts."
    name: rubrik-gps-vm-host-list
    outputs:
    - contextPath: RubrikPolaris.GPSVMHost.id
      description: ID of the Vsphere host.
      type: String
    - contextPath: RubrikPolaris.GPSVMHost.name
      description: Name of the Vsphere host.
      type: String
    - contextPath: RubrikPolaris.GPSVMHost.physicalPath.fid
      description: ID of a physical path of a node.
      type: String
    - contextPath: RubrikPolaris.GPSVMHost.physicalPath.name
      description: Name of a physical path of a node.
      type: String
    - contextPath: RubrikPolaris.GPSVMHost.physicalPath.objectType
      description: "Type of a physical path of a node, for example, VSphereComputeCluster, VSphereDatacenter etc."
      type: String
    - contextPath: RubrikPolaris.PageToken.GPSVMHost.next_page_token
      description: Next page token.
      type: String
    - contextPath: RubrikPolaris.PageToken.GPSVMHost.name
      description: Name of the command.
      type: String
    - contextPath: RubrikPolaris.PageToken.GPSVMHost.has_next_page
      description: Whether the result has the next page or not.
      type: Boolean
  - arguments:
    - description: The name of the datastore to search for.
      name: name
    - description: "The ID of a Vsphere host whose datastores are to be listed.\n\nNote: Users can get the list of host IDs by executing the \"rubrik-gps-vm-host-list\" command."
      name: host_id
      required: true
    - defaultValue: 50
      description: Number of results to retrieve in the response. Maximum size allowed is 1000.
      name: limit
    - description: The next page cursor to retrieve the next set of results.
      name: next_page_token
    - defaultValue: ID
      description: "Specify the field to use for sorting the response.\n\nNote: Supported values are \"ID\" and \"NAME\" only. For any other values, the obtained result is sorted or not is not confirmed."
      name: sort_by
    - auto: PREDEFINED
      defaultValue: ASC
      description: "Specify the order to sort the data in.\n\nPossible values are: \"ASC\", \"DESC\"."
      name: sort_order
      predefined:
      - ASC
      - DESC
    description: "Retrieve the list of the available datastores on a Vsphere Host."
    name: rubrik-gps-vm-datastore-list
    outputs:
    - contextPath: RubrikPolaris.GPSVMHost.id
      description: ID of the Vsphere host.
      type: String
    - contextPath: RubrikPolaris.GPSVMHost.Datastore.id
      description: ID of the Vsphere datastore.
      type: String
    - contextPath: RubrikPolaris.GPSVMHost.Datastore.name
      description: Name of the Vsphere datastore.
      type: String
    - contextPath: RubrikPolaris.GPSVMHost.Datastore.capacity
      description: Datastore capacity in bytes.
      type: Number
    - contextPath: RubrikPolaris.GPSVMHost.Datastore.isLocal
      description: Whether the datastore is local or remote.
      type: Boolean
    - contextPath: RubrikPolaris.GPSVMHost.Datastore.freeSpace
      description: Free space on the datastore in bytes.
      type: Number
    - contextPath: RubrikPolaris.GPSVMHost.Datastore.datastoreType
      description: Type of datastore, for example, "NFS",  "VMFS" etc.
      type: String
    - contextPath: RubrikPolaris.PageToken.GPSVMHost.Datastore.next_page_token
      description: Next page token.
      type: String
    - contextPath: RubrikPolaris.PageToken.GPSVMHost.Datastore.name
      description: Name of the command.
      type: String
    - contextPath: RubrikPolaris.PageToken.GPSVMHost.Datastore.has_next_page
      description: Whether the result has the next page or not.
      type: Boolean
  - arguments:
    - description: "Filter the events based on the provided activity statuses. Supports comma separated values.\n\nPossible values are: \"UNKNOWN_EVENT_STATUS\", \"TASK_FAILURE\", \"PARTIAL_SUCCESS\", \"TASK_SUCCESS\", \"INFO\", \"FAILURE\", \"RUNNING\", \"QUEUED\", \"WARNING\", \"CANCELED\", \"SUCCESS\"."
      name: activity_status
    - description: "Filter the events based on provided activity types. Supports comma separated values.\n\nPossible values are: \"SYNC\", \"LOCAL_RECOVERY\", \"TEST_FAILOVER\", \"ANOMALY\", \"RANSOMWARE_INVESTIGATION_ANALYSIS\", \"ARCHIVE\", \"VOLUME_GROUP\", \"VCENTER\", \"INDEX\", \"CLOUD_NATIVE_VIRTUAL_MACHINE\", \"STORM_RESOURCE\", \"HOST_EVENT\", \"RECOVERY\", \"CONVERSION\", \"CLOUD_NATIVE_VM\", \"EMBEDDED_EVENT\", \"MAINTENANCE\", \"FAILOVER\", \"AUTH_DOMAIN\", \"LEGAL_HOLD\", \"VCD\", \"INSTANTIATE\", \"CONFIGURATION\", \"FILESET\", \"DISCOVERY\", \"SYSTEM\", \"HDFS\", \"CLASSIFICATION\", \"STORAGE_ARRAY\", \"STORAGE\", \"BACKUP\", \"HARDWARE\", \"HYPERV_SERVER\", \"HYPERV_SCVMM\", \"DIAGNOSTIC\", \"UNKNOWN_EVENT_TYPE\", \"UPGRADE\", \"NUTANIX_CLUSTER\", \"REPLICATION\", \"AWS_EVENT\", \"SUPPORT\", \"CLOUD_NATIVE_SOURCE\", \"DOWNLOAD\", \"CONNECTION\", \"RESOURCE_OPERATIONS\"."
      name: activity_type
    - description: "Filter the events based on provided severities. Supports comma separated values.\n\nPossible values are: \"SEVERITY_CRITICAL\", \"SEVERITY_WARNING\", \"SEVERITY_INFO\"."
      name: severity
    - description: "Filter out events based on object name.\n\nNote: Users can get the object names by executing the \"rubrik-polaris-vm-objects-list\" or \"rubrik-polaris-object-search\" command."
      name: object_name
    - description: "Filter the events based on provided object types. Supports comma separated values.\n\nPossible values are: \"SHARE_FILESET\", \"NUTANIX_VM\", \"STORAGE_ARRAY_VOLUME_GROUP\", \"HYPERV_VM\", \"LINUX_FILESET\", \"WINDOWS_FILESET\", \"VMWARE_VM\".\n\nAdditional values can be found in the documentation."
      name: object_type
    - description: "Filter the events based on provided cluster IDs. Supports comma separated values.\n\nNote: Users can get the list of cluster IDs by executing the \"rubrik-gps-cluster-list\" command."
      name: cluster_id
    - description: "The start date to fetch updated events from.\n\nFormats accepted: 2 minutes, 2 hours, 2 days, 2 weeks, 2 months, 2 years, yyyy-mm-dd, yyyy-mm-ddTHH:MM:SSZ, etc."
      name: start_date
    - description: "The end date to fetch updated events until.\n\nFormats accepted: 2 minutes, 2 hours, 2 days, 2 weeks, 2 months, 2 years, yyyy-mm-dd, yyyy-mm-ddTHH:MM:SSZ, etc."
      name: end_date
    - defaultValue: 50
      description: Number of results to retrieve in the response. Maximum size allowed is 1000.
      name: limit
    - description: The next page cursor to retrieve the next set of results.
      name: next_page_token
    - auto: PREDEFINED
      defaultValue: LAST_UPDATED
      description: "Specify the field to use for sorting the response.\n\nNote: Possible values are: \"LAST_UPDATED\", \"LOCATION\", \"OBJECT_TYPE\", \"CLUSTER_NAME\", \"OBJECT_NAME\", \"START_TIME\", \"ACTIVITY_TYPE\", \"SEVERITY\", \"ACTIVITY_STATUS\"."
      name: sort_by
      predefined:
      - LAST_UPDATED
      - LOCATION
      - OBJECT_TYPE
      - CLUSTER_NAME
      - OBJECT_NAME
      - START_TIME
      - ACTIVITY_TYPE
      - SEVERITY
      - ACTIVITY_STATUS
    - auto: PREDEFINED
      defaultValue: DESC
      description: "Specify the order to sort the data in.\n\nPossible values are: \"ASC\", \"DESC\"."
      name: sort_order
      predefined:
      - ASC
      - DESC
    description: "Retrieve the list of events."
    name: rubrik-event-list
    outputs:
    - contextPath: RubrikPolaris.Event.id
      description: ID of the event.
      type: Number
    - contextPath: RubrikPolaris.Event.startTime
      description: Start time of the event.
      type: String
    - contextPath: RubrikPolaris.Event.fid
      description: FID of the event.
      type: String
    - contextPath: RubrikPolaris.Event.activitySeriesId
      description: Activity Series ID of the event.
      type: String
    - contextPath: RubrikPolaris.Event.lastUpdated
      description: Date time when the event was last updated.
      type: String
    - contextPath: RubrikPolaris.Event.lastActivityType
      description: Last Activity Type of the event.
      type: String
    - contextPath: RubrikPolaris.Event.lastActivityStatus
      description: Last Activity Status of the event.
      type: String
    - contextPath: RubrikPolaris.Event.location
      description: Location of the event.
      type: String
    - contextPath: RubrikPolaris.Event.objectId
      description: ID of the object.
      type: String
    - contextPath: RubrikPolaris.Event.objectName
      description: Name of the object.
      type: String
    - contextPath: RubrikPolaris.Event.objectType
      description: Type of the object.
      type: String
    - contextPath: RubrikPolaris.Event.severity
      description: Severity of the event.
      type: String
    - contextPath: RubrikPolaris.Event.progress
      description: Progress of the event.
      type: String
    - contextPath: RubrikPolaris.Event.cluster.id
      description: The ID of the cluster.
      type: String
    - contextPath: RubrikPolaris.Event.cluster.name
      description: The name of the cluster.
      type: String
    - contextPath: RubrikPolaris.Event.activityConnection.nodes.id
      description: ID of the activity connection.
      type: String
    - contextPath: RubrikPolaris.Event.activityConnection.nodes.message
      description: Message of the activity connection.
      type: String
    - contextPath: RubrikPolaris.Event.activityConnection.nodes.severity
      description: Severity of the activity connection.
      type: String
    - contextPath: RubrikPolaris.Event.activityConnection.nodes.time
      description: Date time when the activity connection was last updated.
      type: String
    - contextPath: RubrikPolaris.PageToken.Event.next_page_token
      description: Next page token.
      type: String
    - contextPath: RubrikPolaris.PageToken.Event.name
      description: Name of the command.
      type: String
    - contextPath: RubrikPolaris.PageToken.Event.has_next_page
      description: Whether the result has the next page or not.
      type: Boolean
  - arguments:
    - description: "Filter the objects based on the provided object types. Supports comma separated values.\n\nPossible values are: \"ShareFileset\", \"NutanixVirtualMachine\", \"VolumeGroup\", \"HypervVirtualMachine\", \"LinuxFileset\", \"WindowsFileset\", \"VmwareVirtualMachine\".\n\nAdditional values can be found in the documentation."
      name: type_filter
      required: true
    - description: "Filter the objects based on the provided cluster IDs. Supports comma separated values.\n\nNote: Users can get the list of cluster IDs by executing the \"rubrik-gps-cluster-list\" command."
      name: cluster_id
    - defaultValue: 50
      description: Number of results to retrieve in the response. Maximum size allowed is 1000.
      name: limit
    - description: The next page cursor to retrieve the next set of results.
      name: next_page_token
    - defaultValue: ID
      description: "Specify the field to use for sorting the response.\n\nNote: Supported values are \"ID\" and \"NAME\" only. For any other values, the obtained result is sorted or not is not confirmed."
      name: sort_by
    - auto: PREDEFINED
      defaultValue: ASC
      description: "Specify the order to sort the data in.\n\nPossible values are: \"ASC\", \"DESC\"."
      name: sort_order
      predefined:
      - ASC
      - DESC
    description: "Retrieve the list of Rubrik objects, based on the provided filters."
    name: rubrik-polaris-object-list
    outputs:
    - contextPath: RubrikPolaris.Object.id
      description: ID of the object.
      type: String
    - contextPath: RubrikPolaris.Object.effectiveSlaDomain.name
      description: Name of the SLA domain of the object.
      type: String
    - contextPath: RubrikPolaris.Object.effectiveSlaDomain.id
      description: ID of the SLA domain of the object.
      type: String
    - contextPath: RubrikPolaris.Object.effectiveSlaDomain.description
      description: Description of the SLA domain of the object.
      type: String
    - contextPath: RubrikPolaris.Object.effectiveSlaDomain.cluster.id
      description: Cluster ID of effective SLA domain of the object.
      type: String
    - contextPath: RubrikPolaris.Object.effectiveSlaDomain.cluster.name
      description: Cluster name of effective SLA domain of the object.
      type: String
    - contextPath: RubrikPolaris.Object.effectiveSlaDomain.fid
      description: FID of effective SLA domain of the object.
      type: String
    - contextPath: RubrikPolaris.Object.isPassthrough
      description: Whether the object is passthrough or not.
      type: Boolean
    - contextPath: RubrikPolaris.Object.cluster.id
      description: Cluster ID of the object.
      type: String
    - contextPath: RubrikPolaris.Object.cluster.name
      description: Cluster name of the object.
      type: String
    - contextPath: RubrikPolaris.Object.primaryClusterLocation.id
      description: ID of the primary cluster location of the object.
      type: String
    - contextPath: RubrikPolaris.Object.logicalPath.name
      description: Name of the logical path of the object.
      type: String
    - contextPath: RubrikPolaris.Object.logicalPath.objectType
      description: Object Type of the logical path of the object.
      type: String
    - contextPath: RubrikPolaris.Object.physicalPath.name
      description: Name of the physical path of the object.
      type: String
    - contextPath: RubrikPolaris.Object.physicalPath.objectType
      description: Object Type of the physical path of the object.
      type: String
    - contextPath: RubrikPolaris.Object.name
      description: Name of the object.
      type: String
    - contextPath: RubrikPolaris.Object.objectType
      description: Type of the object.
      type: String
    - contextPath: RubrikPolaris.PageToken.Object.has_next_page
      description: Whether the result has the next page or not.
      type: Boolean
    - contextPath: RubrikPolaris.PageToken.Object.name
      description: Name of the command.
      type: String
    - contextPath: RubrikPolaris.PageToken.Object.next_page_token
      description: Next page token.
      type: String
  - arguments:
    - description: "The object ID for which the snapshots are to be searched.\n\nNote: Users can get the list of the object IDs by executing the \"rubrik-polaris-object-list\" command."
      name: object_id
      required: true
    - description: "The start date to get snapshots from.\n\nFormats accepted: 2 minutes, 2 hours, 2 days, 2 weeks, 2 months, 2 years, yyyy-mm-dd, yyyy-mm-ddTHH:MM:SSZ, etc.\n\nNote: start_date and end_date both or none must be initialized."
      name: start_date
    - description: "The end date to get snapshots until.\n\nFormats accepted: 2 minutes, 2 hours, 2 days, 2 weeks, 2 months, 2 years, yyyy-mm-dd, yyyy-mm-ddTHH:MM:SSZ, etc.\n\nNote: start_date and end_date both or none must be initialized."
      name: end_date
    - defaultValue: 50
      description: Number of results to retrieve in the response. Maximum size allowed is 1000.
      name: limit
    - description: The next page cursor to retrieve the next set of results.
      name: next_page_token
    - description: "List of snapshot types to filter snapshots. Supports comma separated values.\n\nPossible values are: \"SCHEDULED\", \"ON_DEMAND\", \"DOWNLOADED\"."
      name: snapshot_type
    - auto: PREDEFINED
      defaultValue: ASC
      description: "Specify the order to sort the data in.\n\nPossible values are: \"ASC\", \"DESC\"."
      name: sort_order
      predefined:
      - ASC
      - DESC
    description: "Retrieve Rubrik snapshot(s) of an object, based on the provided object ID."
    name: rubrik-polaris-object-snapshot-list
    outputs:
    - contextPath: RubrikPolaris.Object.id
      description: ID of the object.
      type: String
    - contextPath: RubrikPolaris.Object.Snapshot.id
      description: ID of the snapshot.
      type: String
    - contextPath: RubrikPolaris.Object.Snapshot.date
      description: Date of the snapshot.
      type: String
    - contextPath: RubrikPolaris.Object.Snapshot.isArchivalCopy
      description: Whether the snapshot is an archival copy or not.
      type: Boolean
    - contextPath: RubrikPolaris.Object.Snapshot.isReplica
      description: Whether the snapshot is a replica or not.
      type: Boolean
    - contextPath: RubrikPolaris.Object.Snapshot.isOnDemandSnapshot
      description: Whether the snapshot is on demand or not.
      type: Boolean
    - contextPath: RubrikPolaris.Object.Snapshot.isDownloadedSnapshot
      description: Whether the snapshot is downloaded or not.
      type: Boolean
    - contextPath: RubrikPolaris.Object.Snapshot.cluster.id
      description: Cluster ID of the snapshot.
      type: String
    - contextPath: RubrikPolaris.Object.Snapshot.cluster.name
      description: Cluster name of the snapshot.
      type: String
    - contextPath: RubrikPolaris.Object.Snapshot.cluster.version
      description: Cluster version of the snapshot.
      type: String
    - contextPath: RubrikPolaris.Object.Snapshot.cluster.status
      description: Cluster status of the snapshot.
      type: String
    - contextPath: RubrikPolaris.Object.Snapshot.slaDomain.name
      description: Name of the SLA domain of the snapshot.
      type: String
    - contextPath: RubrikPolaris.Object.Snapshot.slaDomain.fid
      description: FID of the SLA domain of the snapshot.
      type: String
    - contextPath: RubrikPolaris.Object.Snapshot.slaDomain.cluster.id
      description: Cluster ID of the SLA domain of the snapshot.
      type: String
    - contextPath: RubrikPolaris.Object.Snapshot.slaDomain.cluster.name
      description: Cluster name of the SLA domain of the snapshot.
      type: String
    - contextPath: RubrikPolaris.Object.Snapshot.slaDomain.id
      description: ID of the SLA domain of the snapshot.
      type: String
    - contextPath: RubrikPolaris.Object.Snapshot.snapshotRetentionInfo.archivalInfos.name
      description: Archival name of snapshot retention of the snapshot.
      type: String
    - contextPath: RubrikPolaris.Object.Snapshot.snapshotRetentionInfo.archivalInfos.isExpirationDateCalculated
      description: Whether archival expiration date of snapshot retention of the snapshot is calculated or not.
      type: String
    - contextPath: RubrikPolaris.Object.Snapshot.snapshotRetentionInfo.archivalInfos.expirationTime
      description: Archival expiration time of snapshot retention of the snapshot.
      type: String
    - contextPath: RubrikPolaris.Object.Snapshot.snapshotRetentionInfo.localInfo.name
      description: Name of snapshot retention of the snapshot.
      type: String
    - contextPath: RubrikPolaris.Object.Snapshot.snapshotRetentionInfo.localInfo.isExpirationDateCalculated
      description: Whether the expiration date is calculated or not.
      type: Boolean
    - contextPath: RubrikPolaris.Object.Snapshot.snapshotRetentionInfo.localInfo.expirationTime
      description: Expiration time of snapshot retention of the snapshot.
      type: String
    - contextPath: RubrikPolaris.PageToken.Object.Snapshot.has_next_page
      description: Whether the result has the next page or not.
      type: Boolean
    - contextPath: RubrikPolaris.PageToken.Object.Snapshot.name
      description: Name of the command.
      type: String
    - contextPath: RubrikPolaris.PageToken.Object.Snapshot.next_page_token
      description: Next Page Token.
      type: String
  - arguments:
    - description: |-
        ID of the cluster on which to perform a scan.

        Note: Users can retrieve the list of the cluster IDs by executing the "rubrik-gps-cluster-list" command.
      name: cluster_id
      required: true
    - description: |-
        Object ID of the system on which to perform the scan. Supports comma separated values.

        Note: Users can get the list of object IDs by executing the "rubrik-polaris-vm-objects-list" command.
      isArray: true
      name: object_id
      required: true
    - defaultValue: PAXSOAR-1.1.0
      description: Name of the scan.
      name: scan_name
    - auto: PREDEFINED
      description: |-
        The type of the indicator to scan for.

        Possible values are: "INDICATOR_OF_COMPROMISE_TYPE_PATH_OR_FILENAME", "INDICATOR_OF_COMPROMISE_TYPE_HASH", "INDICATOR_OF_COMPROMISE_TYPE_YARA_RULE".

        Note: To provide multiple IOCs use the argument "advance_ioc".
      name: ioc_type
      predefined:
      - INDICATOR_OF_COMPROMISE_TYPE_PATH_OR_FILENAME
      - INDICATOR_OF_COMPROMISE_TYPE_HASH
      - INDICATOR_OF_COMPROMISE_TYPE_YARA_RULE
    - description: |-
        Value of the indicator to scan for.

        Note: To provide multiple IOCs use the argument "advance_ioc".
      name: ioc_value
    - description: "Json encoded Indicators Of Compromise to scan. Json keys signify the type of IOC and the corresponding list of values are the values of the IOC's. If provided, will ignore the ioc_type and ioc_value arguments.\n\nPossible keys to indicate type of indicator: \nINDICATOR_OF_COMPROMISE_TYPE_PATH_OR_FILENAME, INDICATOR_OF_COMPROMISE_TYPE_HASH, INDICATOR_OF_COMPROMISE_TYPE_YARA_RULE\n\nFormat Accepted:\n{\n\"<ioc_type1>\": [\"<ioc_value1>\", \"<ioc_value2>\"],\n\"<ioc_type2>\": \"<ioc_value2>\"\n}\n\nExample:\n{\n\"INDICATOR_OF_COMPROMISE_TYPE_PATH_OR_FILENAME\": [\"C:\\Users\\Malware_Executible.ps1\", \"\\bin\\Malware_Executible\"],\n\"INDICATOR_OF_COMPROMISE_TYPE_HASH\": [\"e5c1b9c44be582f895eaea3d3738c5b4\", \"f541b9844be897f895eaea3d3738cfb2\"],\n\"INDICATOR_OF_COMPROMISE_TYPE_YARA_RULE\": \"rule match_everything {condition:true}\"\n}."
      name: advance_ioc
    - description: |-
        Filter the snapshots from the provided date. Any snapshots taken before the provided date-time will be excluded.

        Formats accepted: 2 minutes, 2 hours, 2 days, 2 weeks, 2 months, 2 years, yyyy-mm-dd, yyyy-mm-ddTHH:MM:SSZ, etc.

        Examples of more supported values can be found at https://dateparser.readthedocs.io/en/latest/#relative-dates.
      name: start_date
    - description: |-
        Filter the snapshots until the provided date. Any snapshots taken after the provided date-time will be excluded.

        Formats accepted: 2 minutes, 2 hours, 2 days, 2 weeks, 2 months, 2 years, yyyy-mm-dd, yyyy-mm-ddTHH:MM:SSZ, etc.

        Examples of more supported values can be found at https://dateparser.readthedocs.io/en/latest/#relative-dates.
      name: end_date
    - description: Maximum number of snapshots to scan per object.
      name: max_snapshots_per_object
    - description: Maximum size of the file in bytes that will be included in the scan. The maximum allowed size is 15000000 bytes.
      defaultValue: 5000000
      name: max_file_size
    - description: |-
        Provide comma separated snapshot IDs on which to perform a scan separated by colon for each object ID (in the same order). Supports comma separated values.

        Format accepted:
        object_1_snapshot_id_1, object_1_snapshot_id_2: object_2_snapshot_id_1

        Example:
        B405e8c0-1fcd-401c-a6f6-42f758aad6df, e179eb47-534b-4624-b155-f33d188902e2: 1e1681bf-4479-4339-a4bb-59901598caa5

        Note: Users can retrieve the list of snapshot IDs by executing the "rubrik-polaris-vm-object-snapshot-list" command.

        Note: Do not provide "snapshot_start_date", "snapshot_end_date" and, "max_snapshots_per_object" arguments if snapshot ID is provided.
      isArray: true
      name: snapshot_id
    - description: |-
        Paths to include in the scan. Supports comma separated values.

        Format accepted:
        path_to_include_1, path_to_include_2.
      isArray: true
      name: paths_to_include
    - description: |-
        Paths to exclude from the scan. Supports comma separated values.

        Format accepted:
        path_to_exclude_1, path_to_exclude_2.
      isArray: true
      name: paths_to_exclude
    - description: |-
        Paths to exempt from exclusion. Supports comma separated values.

        Format accepted:
        path_to_exempt_1, path_to_exempt_2.
      isArray: true
      name: paths_to_exempt
    - description: |-
        The type of hash values of the matched files to return in the result. Supports comma separated values.

        Possible values are: "HASH_TYPE_M_D5", "HASH_TYPE_SH_A1", "HASH_TYPE_SH_A256".
      isArray: true
      name: requested_hash_types
    description: |-
      Triggers an IOC scan of a system.

      Note: To know the results of the scan use the "rubrik-radar-ioc-scan-results" command and to list the running/completed IOC scans on a cluster use the "rubrik-radar-ioc-scan-list" command.
    name: rubrik-radar-ioc-scan
    outputs:
    - contextPath: RubrikPolaris.RadarIOCScan.id
      description: ID of the IOC scan.
      type: String
    - contextPath: RubrikPolaris.RadarIOCScan.status
      description: Status of the IOC scan trigger request.
      type: String
  - arguments:
    - description: |-
        ID of the IOC scan whose results are to be retrieved.

        Note: Users can get the scan ID by executing the "rubrik-radar-ioc-scan" command.
      name: scan_id
      required: true
    - description: |-
        ID of the cluster on which the scan was performed.

        Note: Users can retrieve the list of the cluster IDs by executing the "rubrik-gps-cluster-list" command.
      name: cluster_id
      required: true
    description: |-
      Retrieves the results of IOC scan of a system.

      Note: To initiate a scan use the "rubrik-radar-ioc-scan" command and to list the running/completed scans on a cluster use the "rubrik-radar-ioc-scan-list" command.
    name: rubrik-radar-ioc-scan-results
    outputs:
    - contextPath: RubrikPolaris.RadarIOCScan.id
      description: ID of the IOC scan.
      type: String
    - contextPath: RubrikPolaris.RadarIOCScan.status
      description: Overall status of the scan.
      type: String
    - contextPath: RubrikPolaris.RadarIOCScan.indicatorsOfCompromise.iocType
      description: Type of IOC that was scanned.
      type: String
    - contextPath: RubrikPolaris.RadarIOCScan.indicatorsOfCompromise.iocValue
      description: Value of the IOC that was scanned.
      type: String
    - contextPath: RubrikPolaris.RadarIOCScan.results.objectId
      description: ID of the system that was scanned.
      type: String
    - contextPath: RubrikPolaris.RadarIOCScan.results.snapshotResults.status
      description: 'Status of the scan on the snapshot. Values: MALWARE_SCAN_IN_SNAPSHOT_STATUS_PENDING, MALWARE_SCAN_IN_SNAPSHOT_STATUS_FINISHED, MALWARE_SCAN_IN_SNAPSHOT_STATUS_ERROR.'
      type: String
    - contextPath: RubrikPolaris.RadarIOCScan.results.snapshotResults.snapshotDate
      description: The date-time at which the snapshot was taken.
      type: String
    - contextPath: RubrikPolaris.RadarIOCScan.results.snapshotResults.snapshotId
      description: ID of the snapshot that was scanned.
      type: String
    - contextPath: RubrikPolaris.RadarIOCScan.results.snapshotResults.scanStats.numFiles
      description: Number of files encountered during scan.
      type: Number
    - contextPath: RubrikPolaris.RadarIOCScan.results.snapshotResults.scanStats.numFilesScanned
      description: Number of files that were scanned on that snapshot.
      type: Number
    - contextPath: RubrikPolaris.RadarIOCScan.results.snapshotResults.scanStats.totalFilesScannedSizeBytes
      description: The total file size of the files scanned.
      type: Number
    - contextPath: RubrikPolaris.RadarIOCScan.results.snapshotResults.matches.indicatorIndex
      description: Index of indicator in inputs for the scan.
      type: Number
    - contextPath: RubrikPolaris.RadarIOCScan.results.snapshotResults.matches.paths.aclDetails
      description: JSON encoded file access control list (ACL) information.
      type: String
    - contextPath: RubrikPolaris.RadarIOCScan.results.snapshotResults.matches.paths.creationTime
      description: File creation date-time.
      type: String
    - contextPath: RubrikPolaris.RadarIOCScan.results.snapshotResults.matches.paths.modificationTime
      description: File modification date-time.
      type: String
    - contextPath: RubrikPolaris.RadarIOCScan.results.snapshotResults.matches.paths.path
      description: File path that matched the malware Indicator Of Compromise.
      type: String
    - contextPath: RubrikPolaris.RadarIOCScan.results.snapshotResults.matches.paths.yaraMatchDetails.name
      description: The name of the matching YARA rule.
      type: String
    - contextPath: RubrikPolaris.RadarIOCScan.results.snapshotResults.matches.paths.yaraMatchDetails.tags
      description: Optional YARA tags. Described in https://yara.readthedocs.io/en/latest/writingrules.html#rule-tags.
      type: Unknown
    - contextPath: RubrikPolaris.RadarIOCScan.results.snapshotResults.matches.paths.requestedHashDetails.hashType
      description: Hash algorithm type.
      type: String
    - contextPath: RubrikPolaris.RadarIOCScan.results.snapshotResults.matches.paths.requestedHashDetails.hashValue
      description: Hash value of the content at path.
      type: String
  - arguments:
    - description: "ID of the request.\n\nNote: Users can get the request ID by executing any of the commands that make a request. Possible commands are mentioned in the command description."
      name: request_id
      required: true
    - description: "ID of the cluster on which request was made.\n\nNote: Users can retrieve the list of the cluster IDs by executing the \"rubrik-gps-cluster-list\" command."
      name: cluster_id
      required: true
    - description: "IP address of the cluster node to access the download link. Only required to retrieve the results of the command \"rubrik-gps-snapshot-files-download\".\n\nNote: Users can retrieve the list of the IP addresses by executing the \"rubrik-gps-cluster-list\" command."
      name: cluster_ip_address
    description: "Retrieve the result of an asynchronous request. This command will retrieve the result of requests made by commands \"rubrik-gps-snapshot-files-download\", \"rubrik-gps-vm-livemount\", \"rubrik-gps-vm-export\", \"rubrik-gps-vm-snapshot-create\" and \"rubrik-gps-vm-recover-files\"."
    name: rubrik-gps-async-result
    outputs:
    - contextPath: RubrikPolaris.GPSAsyncResult.id
      description: The ID of the request.
      type: String
    - contextPath: RubrikPolaris.GPSAsyncResult.status
      description: Status of the request.
      type: String
    - contextPath: RubrikPolaris.GPSAsyncResult.nodeId
      description: ID of the node.
      type: String
    - contextPath: RubrikPolaris.GPSAsyncResult.progress
      description: Progress of the request in range 0 to 100.
      type: Number
    - contextPath: RubrikPolaris.GPSAsyncResult.error.message
      description: JSON stringified message object when an error occurs.
      type: String
    - contextPath: RubrikPolaris.GPSAsyncResult.links.href
      description: Link to a resource.
      type: String
    - contextPath: RubrikPolaris.GPSAsyncResult.links.rel
      description: Type of the resource pointed by the link.
      type: String
  - arguments:
    - description: "Filter out clusters based on their type. Supports comma separated values.\n\nPossible values are: \"Cloud\", \"Robo\", \"ExoCompute\", \"OnPrem\", \"Polaris\", \"Unknown\"."
      name: type
    - description: "Filter out clusters based on name. Supports comma separated values."
      name: name
    - defaultValue: ClusterName
      description: "Specify the field to use for sorting the response.\n\nPossible values are: \"ClusterName\", \"ClusterType\", \"RegisteredAt\".\nAdditional values can be found in the documentation."
      name: sort_by
    - auto: PREDEFINED
      defaultValue: ASC
      description: "Specify the order to sort the data in.\n\nPossible values are: \"ASC\", \"DESC\"."
      name: sort_order
      predefined:
      - ASC
      - DESC
    description: "Retrieve the list of the available rubrik clusters."
    name: rubrik-gps-cluster-list
    outputs:
    - contextPath: RubrikPolaris.GPSCluster.id
      description: ID of the cluster.
      type: String
    - contextPath: RubrikPolaris.GPSCluster.name
      description: Name of the cluster.
      type: String
    - contextPath: RubrikPolaris.GPSCluster.type
      description: Type of the cluster. Values are Cloud, Robo, ExoCompute, OnPrem, Unknown, Polaris.
      type: String
    - contextPath: RubrikPolaris.GPSCluster.status
      description: Status of the cluster. Values are Connected, Disconnected, Initializing.
      type: String
    - contextPath: RubrikPolaris.GPSCluster.version
      description: Version of the cluster.
      type: String
    - contextPath: RubrikPolaris.GPSCluster.defaultAddress
      description: Default address assigned to the cluster.
      type: String
    - contextPath: RubrikPolaris.GPSCluster.cdmUpgradeInfo.clusterStatus.message
      description: Message about the cluster upgrade/current condition.
      type: String
    - contextPath: RubrikPolaris.GPSCluster.cdmUpgradeInfo.clusterStatus.status
      description: Upgrade/current status of the cluster. It provides information like -- upgrading, upgrade scheduled, stable, downloading packages, pre-checks running and many more.
      type: String
    - contextPath: RubrikPolaris.GPSCluster.cdmUpgradeInfo.overallProgress
      description: Progress (in percentage) of an upgrade, if running.
      type: Number
    - contextPath: RubrikPolaris.GPSCluster.cdmUpgradeInfo.scheduleUpgradeAt
      description: Shows the date-time of a scheduled upgrade.
      type: String
    - contextPath: RubrikPolaris.GPSCluster.cdmUpgradeInfo.downloadedVersion
      description: The version that was downloaded but not yet installed.
      type: String
    - contextPath: RubrikPolaris.GPSCluster.cdmUpgradeInfo.version
      description: The current version of the cluster.
      type: String
    - contextPath: RubrikPolaris.GPSCluster.productType
      description: The product type. Values are CDM, DATOS, POLARIS.
      type: String
    - contextPath: RubrikPolaris.GPSCluster.estimatedRunway
      description: Estimated number of days remaining before additional data storage space is required on the cluster.
      type: Number
    - contextPath: RubrikPolaris.GPSCluster.snapshotCount
      description: The total number of snapshots that are taken of different objects in the cluster.
      type: Number
    - contextPath: RubrikPolaris.GPSCluster.geoLocation.address
      description: Geological address of the cluster.
      type: String
    - contextPath: RubrikPolaris.GPSCluster.lastConnectionTime
      description: Time when the cluster was last polled.
      type: String
    - contextPath: RubrikPolaris.GPSCluster.metric.totalCapacity
      description: Total storage capacity of the cluster in Bytes.
      type: Number
    - contextPath: RubrikPolaris.GPSCluster.metric.availableCapacity
      description: Available storage capacity of the cluster in Bytes.
      type: Number
    - contextPath: RubrikPolaris.GPSCluster.snappableConnection.count
      description: The number of objects in the cluster whose snapshots can be taken.
      type: Number
    - contextPath: RubrikPolaris.GPSCluster.state.connectedState
      description: Status of the cluster. Values are Connected, Disconnected, Initializing.
      type: String
    - contextPath: RubrikPolaris.GPSCluster.state.clusterRemovalState
      description: State of the cluster when it is being removed from the platform. Values are DATA_DELETING, WAITING_FOR_DATA_DELETION, UNREGISTERED, FAILED, DISCONNECTING, REGISTERED.
      type: String
    - contextPath: RubrikPolaris.GPSCluster.clusterNodeConnection.nodes.id
      description: ID of a node in a cluster.
      type: String
    - contextPath: RubrikPolaris.GPSCluster.clusterNodeConnection.nodes.status
      description: Status of a node in a cluster.
      type: String
    - contextPath: RubrikPolaris.GPSCluster.clusterNodeConnection.nodes.ipAddress
      description: IP Address of a node in a cluster.
      type: String
    - contextPath: RubrikPolaris.GPSCluster.passesConnectivityCheck
      description: Whether the cluster passes the connectivity check.
      type: Boolean
    - contextPath: RubrikPolaris.GPSCluster.globalManagerConnectivityStatus.urls.url
      description: URL of a global manager of the cluster.
      type: String
    - contextPath: RubrikPolaris.GPSCluster.globalManagerConnectivityStatus.urls.isReachable
      description: Whether the global manager is reachable.
      type: Boolean
    - contextPath: RubrikPolaris.GPSCluster.connectivityLastUpdated
      description: The date-time of when the cluster was last polled for connectivity.
      type: String
    - contextPath: RubrikPolaris.GPSCluster.lambdaFeatureHistory.wasRadarEverEnabled
      description: Whether Polaris Radar was ever enabled on the cluster.
      type: Boolean
    - contextPath: RubrikPolaris.GPSCluster.lambdaFeatureHistory.wasSonarEverEnabled
      description: Whether Polaris Sonar was ever enabled on the cluster.
      type: Boolean
  - arguments:
    - description: |-
        ID of the cluster whose IOC scans are to be listed.

        Note: Users can retrieve the list of the cluster IDs by executing the "rubrik-gps-cluster-list" command.
      name: cluster_id
      required: true
    description: |-
      Lists the running/completed IOC scans on a cluster.

      Note: To know the results of the scan use the "rubrik-radar-ioc-scan-results" command. To initiate a scan use the "rubrik-radar-ioc-scan" command.
    name: rubrik-radar-ioc-scan-list
    outputs:
    - contextPath: RubrikPolaris.RadarIOCScan.id
      description: ID of the IOC scan.
      type: String
    - contextPath: RubrikPolaris.RadarIOCScan.startTime
      description: Start time of the scan.
      type: String
    - contextPath: RubrikPolaris.RadarIOCScan.endTime
      description: End time of the scan.
      type: String
    - contextPath: RubrikPolaris.RadarIOCScan.snapshots.id
      description: Object ID of the system.
      type: String
    - contextPath: RubrikPolaris.RadarIOCScan.snapshots.snapshots
      description: List of snapshot IDs that are included in the scan.
      type: Unknown
  - arguments:
    - description: |-
        ID of the snapshot from which to recover files.

        Note: Users can get the snapshot ID by executing the "rubrik-polaris-vm-object-snapshot-list" command.
      name: snapshot_id
      required: true
    - description: |-
        ID of the cluster where the snapshot resides.

        Note: Users can get the cluster ID by executing the "rubrik-gps-cluster-list" command.
      name: cluster_id
      required: true
    - description: |-
        Comma separated paths of files and directories that will be recovered from the snapshot.

        Note: Users can get the list of paths in a snapshot by executing the "rubrik-gps-snapshot-files-list" command.
      isArray: true
      name: paths_to_recover
      required: true
    - description: Path on the destination object on which recovery will be done.
      name: restore_path
      required: true
    - description: |-
        ID of the object where the files will be restored into. If not provided, Rubrik will use the snapshots object.

        Note: Users can get the object ID by executing the "rubrik-polaris-vm-objects-list" command.
      name: destination_object_id
    description: |-
      Recovers files from a snapshot backup, back into a system.

      Note: To know about the recovery status, use the "rubrik-gps-async-result" command.
    name: rubrik-gps-vm-recover-files
    outputs:
    - contextPath: RubrikPolaris.GPSVMRecoverFiles.id
      description: Recover files request ID.
      type: String
<<<<<<< HEAD
  dockerimage: demisto/rubrik-polaris-sdk-py3:1.0.0.80183
=======
  dockerimage: demisto/rubrik-polaris-sdk-py3:1.0.0.83417
>>>>>>> 9d6c5180
  isfetch: true
  runonce: false
  script: '-'
  subtype: python3
  type: python
tests:
- RubrikPolaris-Test
defaultmapperin: Rubrik Polaris Radar - Mapping
defaultclassifier: Rubrik Polaris Radar - Classification
fromversion: 6.0.0<|MERGE_RESOLUTION|>--- conflicted
+++ resolved
@@ -2255,11 +2255,7 @@
     - contextPath: RubrikPolaris.GPSVMRecoverFiles.id
       description: Recover files request ID.
       type: String
-<<<<<<< HEAD
-  dockerimage: demisto/rubrik-polaris-sdk-py3:1.0.0.80183
-=======
   dockerimage: demisto/rubrik-polaris-sdk-py3:1.0.0.83417
->>>>>>> 9d6c5180
   isfetch: true
   runonce: false
   script: '-'
