--- conflicted
+++ resolved
@@ -2241,12 +2241,7 @@
     - contextPath: RubrikPolaris.GPSVMRecoverFiles.id
       description: Recover files request ID.
       type: String
-<<<<<<< HEAD
-  dockerimage: demisto/rubrik-polaris-sdk-py3:1.0.0.61532
-=======
   dockerimage: demisto/rubrik-polaris-sdk-py3:1.0.0.63756
-  feed: false
->>>>>>> 004e751d
   isfetch: true
   script: '-'
   subtype: python3
