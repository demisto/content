--- conflicted
+++ resolved
@@ -1,7 +1,6 @@
 {
     "detailsV2": {
         "tabs": [
-<<<<<<< HEAD
 			{
 				"id": "summary",
 				"name": "Legacy Summary",
@@ -458,324 +457,7 @@
 				"name": "Canvas",
 				"type": "canvas"
 			}
-		]
-=======
-            {
-                "id": "summary",
-                "name": "Legacy Summary",
-                "type": "summary"
-            },
-            {
-                "id": "caseinfoid",
-                "name": "Incident Info",
-                "sections": [
-                    {
-                        "displayType": "ROW",
-                        "h": 2,
-                        "i": "caseinfoid-fce71720-98b0-11e9-97d7-ed26ef9e46c8",
-                        "isVisible": true,
-                        "items": [
-                            {
-                                "endCol": 2,
-                                "fieldId": "owner",
-                                "height": 22,
-                                "id": "incident-owner-field",
-                                "index": 1,
-                                "sectionItemType": "field",
-                                "startCol": 0
-                            },
-                            {
-                                "endCol": 2,
-                                "fieldId": "dbotsource",
-                                "height": 22,
-                                "id": "incident-source-field",
-                                "index": 2,
-                                "sectionItemType": "field",
-                                "startCol": 0
-                            },
-                            {
-                                "endCol": 2,
-                                "fieldId": "type",
-                                "height": 22,
-                                "id": "incident-type-field",
-                                "index": 3,
-                                "sectionItemType": "field",
-                                "startCol": 0
-                            },
-                            {
-                                "endCol": 2,
-                                "fieldId": "sourcebrand",
-                                "height": 22,
-                                "id": "incident-sourceBrand-field",
-                                "index": 4,
-                                "sectionItemType": "field",
-                                "startCol": 0
-                            },
-                            {
-                                "endCol": 2,
-                                "fieldId": "sourceinstance",
-                                "height": 22,
-                                "id": "incident-sourceInstance-field",
-                                "index": 5,
-                                "sectionItemType": "field",
-                                "startCol": 0
-                            },
-                            {
-                                "endCol": 2,
-                                "fieldId": "severity",
-                                "height": 22,
-                                "id": "incident-severity-field",
-                                "index": 6,
-                                "sectionItemType": "field",
-                                "startCol": 0
-                            },
-                            {
-                                "endCol": 2,
-                                "fieldId": "playbookid",
-                                "height": 22,
-                                "id": "incident-playbookId-field",
-                                "index": 7,
-                                "sectionItemType": "field",
-                                "startCol": 0
-                            }
-                        ],
-                        "maxH": null,
-                        "maxW": 1,
-                        "minH": 1,
-                        "minW": 1,
-                        "moved": false,
-                        "name": "Case Details",
-                        "static": false,
-                        "w": 1,
-                        "x": 0,
-                        "y": 2
-                    },
-                    {
-                        "displayType": "ROW",
-                        "h": 2,
-                        "i": "caseinfoid-6aabad20-98b1-11e9-97d7-ed26ef9e46c8",
-                        "maxH": null,
-                        "maxW": 1,
-                        "minH": 1,
-                        "minW": 1,
-                        "moved": false,
-                        "name": "Work Plan",
-                        "static": false,
-                        "type": "workplan",
-                        "w": 1,
-                        "x": 2,
-                        "y": 6
-                    },
-                    {
-                        "displayType": "ROW",
-                        "h": 2,
-                        "i": "caseinfoid-770ec200-98b1-11e9-97d7-ed26ef9e46c8",
-                        "isVisible": true,
-                        "maxH": null,
-                        "maxW": 1,
-                        "minH": 1,
-                        "minW": 1,
-                        "moved": false,
-                        "name": "Linked Incidents",
-                        "static": false,
-                        "type": "linkedIncidents",
-                        "w": 1,
-                        "x": 0,
-                        "y": 4
-                    },
-                    {
-                        "displayType": "CARD",
-                        "h": 2,
-                        "i": "caseinfoid-ac32f620-a0b0-11e9-b27f-13ae1773d289",
-                        "items": [
-                            {
-                                "endCol": 1,
-                                "fieldId": "occurred",
-                                "height": 22,
-                                "id": "incident-occurred-field",
-                                "index": 0,
-                                "sectionItemType": "field",
-                                "startCol": 0
-                            },
-                            {
-                                "endCol": 1,
-                                "fieldId": "dbotmodified",
-                                "height": 22,
-                                "id": "incident-modified-field",
-                                "index": 1,
-                                "sectionItemType": "field",
-                                "startCol": 0
-                            },
-                            {
-                                "endCol": 2,
-                                "fieldId": "dbotduedate",
-                                "height": 22,
-                                "id": "incident-dueDate-field",
-                                "index": 2,
-                                "sectionItemType": "field",
-                                "startCol": 0
-                            },
-                            {
-                                "endCol": 2,
-                                "fieldId": "dbotcreated",
-                                "height": 22,
-                                "id": "incident-created-field",
-                                "index": 0,
-                                "sectionItemType": "field",
-                                "startCol": 1
-                            },
-                            {
-                                "endCol": 2,
-                                "fieldId": "dbotclosed",
-                                "height": 22,
-                                "id": "incident-closed-field",
-                                "index": 1,
-                                "sectionItemType": "field",
-                                "startCol": 1
-                            }
-                        ],
-                        "maxH": null,
-                        "maxW": 1,
-                        "minH": 1,
-                        "minW": 1,
-                        "moved": false,
-                        "name": "Timeline Information",
-                        "static": false,
-                        "w": 1,
-                        "x": 1,
-                        "y": 6
-                    },
-                    {
-                        "displayType": "ROW",
-                        "h": 2,
-                        "hideName": false,
-                        "i": "caseinfoid-2ec41170-454a-11eb-ba5e-05d9566e6d05",
-                        "items": [
-                            {
-                                "endCol": 2,
-                                "fieldId": "rubrikpolarisobjectname",
-                                "height": 22,
-                                "id": "fca80bf0-6fd9-11eb-befe-85443460d735",
-                                "index": 0,
-                                "sectionItemType": "field",
-                                "startCol": 0
-                            },
-                            {
-                                "endCol": 2,
-                                "fieldId": "rubrikpolarisobjectid",
-                                "height": 22,
-                                "id": "0445a980-6fda-11eb-befe-85443460d735",
-                                "index": 1,
-                                "sectionItemType": "field",
-                                "startCol": 0
-                            },
-                            {
-                                "endCol": 2,
-                                "fieldId": "rubrikpolariscdmclustername",
-                                "height": 22,
-                                "id": "056ff8b0-6fda-11eb-befe-85443460d735",
-                                "index": 2,
-                                "sectionItemType": "field",
-                                "startCol": 0
-                            },
-                            {
-                                "endCol": 2,
-                                "fieldId": "rubrikpolarisobjecttype",
-                                "height": 22,
-                                "id": "181f24e0-6fda-11eb-befe-85443460d735",
-                                "index": 3,
-                                "sectionItemType": "field",
-                                "startCol": 0
-                            }
-                        ],
-                        "maxH": null,
-                        "maxW": 1,
-                        "minH": 1,
-                        "minW": 1,
-                        "moved": false,
-                        "name": "Object Details",
-                        "static": false,
-                        "w": 1,
-                        "x": 0,
-                        "y": 0
-                    },
-                    {
-                        "displayType": "ROW",
-                        "h": 3,
-                        "hideName": false,
-                        "i": "caseinfoid-5b9dee20-49e4-11eb-9947-8d85de9a3115",
-                        "items": [
-                            {
-                                "endCol": 4,
-                                "fieldId": "rubrikpolarismessage",
-                                "height": 106,
-                                "id": "0ad7ca80-6fda-11eb-befe-85443460d735",
-                                "index": 0,
-                                "sectionItemType": "field",
-                                "startCol": 0
-                            }
-                        ],
-                        "maxH": null,
-                        "maxW": 2,
-                        "minH": 1,
-                        "minW": 2,
-                        "moved": false,
-                        "name": "Event Timeline",
-                        "static": false,
-                        "w": 2,
-                        "x": 1,
-                        "y": 0
-                    },
-                    {
-                        "h": 3,
-                        "i": "caseinfoid-ac905820-4eff-11eb-8048-55b6cc4427a3",
-                        "items": [
-
-                        ],
-                        "maxH": null,
-                        "maxW": 2,
-                        "minH": 1,
-                        "minW": 2,
-                        "moved": false,
-                        "name": "Sonar Data Classification",
-                        "query": "RubrikSonarSensitiveHits",
-                        "queryType": "script",
-                        "static": false,
-                        "type": "dynamic",
-                        "w": 2,
-                        "x": 1,
-                        "y": 3
-                    }
-                ],
-                "type": "custom"
-            },
-            {
-                "id": "warRoom",
-                "name": "War Room",
-                "type": "warRoom"
-            },
-            {
-                "id": "workPlan",
-                "name": "Work Plan",
-                "type": "workPlan"
-            },
-            {
-                "id": "evidenceBoard",
-                "name": "Evidence Board",
-                "type": "evidenceBoard"
-            },
-            {
-                "id": "relatedIncidents",
-                "name": "Related Incidents",
-                "type": "relatedIncidents"
-            },
-            {
-                "id": "canvas",
-                "name": "Canvas",
-                "type": "canvas"
-            }
-        ]
->>>>>>> e7856fcb
+		 ]
     },
     "group": "incident",
     "id": "7e540e7c-3ff5-4176-88a6-21511516d9fb",
