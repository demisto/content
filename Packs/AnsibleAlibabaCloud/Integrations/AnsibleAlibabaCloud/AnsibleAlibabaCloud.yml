--- conflicted
+++ resolved
@@ -158,11 +158,7 @@
     - contextPath: AlibabaCloud.AliInstanceInfo.ids
       description: List of ECS instance IDs
       type: unknown
-<<<<<<< HEAD
-  dockerimage: demisto/ansible-runner:1.0.0.24037
-=======
   dockerimage: demisto/ansible-runner:1.0.0.89756
->>>>>>> 90cf3b88
   script: ''
   subtype: python3
   type: python
