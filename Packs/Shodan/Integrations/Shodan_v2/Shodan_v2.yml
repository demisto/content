category: Data Enrichment & Threat Intelligence
sectionOrder:
- Connect
- Collect
commonfields:
  id: Shodan_v2
  version: -1
configuration:
- name: credentials
  type: 9
  displaypassword: API Key
  hiddenusername: true
  section: Connect
  required: false
- display: API Key
  name: api_key
  type: 4
  hidden: true
  section: Connect
  required: false
- display: Base url to Shodan API
  name: api_url
  required: true
  type: 0
  defaultvalue: https://api.shodan.io
  section: Connect
- display: Trust any certificate (not secure)
  name: insecure
  type: 8
  section: Connect
  advanced: true
  required: false
- display: Use system proxy settings
  name: proxy
  type: 8
  section: Connect
  advanced: true
  required: false
- defaultvalue: A - Completely reliable
  name: integrationReliability
  display: 'Source Reliability'
  options:
  - A+ - 3rd party enrichment
  - A - Completely reliable
  - B - Usually reliable
  - C - Fairly reliable
  - D - Not usually reliable
  - E - Unreliable
  - F - Reliability cannot be judged
  type: 15
  additionalinfo: Reliability of the source providing the intelligence data.
  section: Collect
  required: false
- defaultvalue: 'indicatorType'
  name: feedExpirationPolicy
  display: ''
  type: 17
  options:
  - never
  - interval
  - indicatorType
  - suddenDeath
  section: Collect
  advanced: true
  required: false
- defaultvalue: '20160'
  name: feedExpirationInterval
  display: ''
  type: 1
  section: Collect
  advanced: true
  required: false
<<<<<<< HEAD
description: A search engine used for searching Internet-connected devices
=======
description: A search engine used for searching Internet-connected devices.
>>>>>>> 90cf3b88
display: Shodan v2
name: Shodan_v2
script:
  commands:
  - arguments:
    - default: true
      description: The query for searching the database of banners. The search query supports filtering using the "filter:value" format to narrow your search. For example, the query "apache country:DE" returns Apache web servers located in Germany.
      name: query
      required: true
    - description: A CSV list of properties on which to get summary information. The search query supports filtering using the "property:count" format to define the number of facets to return for a property. For example, the query "country:100" returns the top 100 countries.
      name: facets
    - defaultValue: '1'
      description: The page number of the fetched results. Each page contains a maximum of 100 results.
      name: page
    description: Searches Shodan using facets to get summary information on properties.
    name: search
    outputs:
    - contextPath: Shodan.Banner.Org
      description: The name of the organization to which the space of the IP address space for the searched device is assigned.
      type: String
    - contextPath: Shodan.Banner.Isp
      description: The Internet Service Provider that provides the organization with the IP address space for the searched device.
      type: String
    - contextPath: Shodan.Banner.Transport
      description: The IP address transport protocol used to fetch the summary information. Can be "UDP" or "TCP".
      type: String
    - contextPath: Shodan.Banner.Asn
      description: The Autonomous System Number. For example, "AS4837".
      type: String
    - contextPath: Shodan.Banner.IP
      description: The IP address of the host as a string.
      type: String
    - contextPath: Shodan.Banner.Port
      description: The port number on which the service is operating.
      type: Number
    - contextPath: Shodan.Banner.Ssl.versions
      description: The list of SSL versions that are supported by the server. Unsupported versions are prefixed with a "-". For example, ["TLSv1", "-SSLv2"] means that the server supports TLSv1, but does not support SSLv2.
      type: String
    - contextPath: Shodan.Banner.Hostnames
      description: An array of strings containing all of the host names that have been assigned to the IP address for the searched device.
      type: String
    - contextPath: Shodan.Banner.Location.City
      description: The city in which the searched device is located.
      type: String
    - contextPath: Shodan.Banner.Location.Longitude
      description: The longitude of the geolocation of the searched device.
      type: Number
    - contextPath: Shodan.Banner.Location.Latitude
      description: The latitude of the geolocation of the searched device.
      type: Number
    - contextPath: Shodan.Banner.Location.Country
      description: The country in which the searched device is located.
      type: String
    - contextPath: Shodan.Banner.Timestamp
      description: The timestamp in UTC format indicating when the banner was fetched from the searched device.
      type: Date
    - contextPath: Shodan.Banner.Domains
      description: An array of strings containing the top-level domains for the host names of the searched device. It is a utility property for filtering by a top-level domain instead of a subdomain. It supports handling global top-level domains that have several dots in the domain. For example, "co.uk".
      type: String
    - contextPath: Shodan.Banner.OS
      description: The operating system that powers the searched device.
      type: String
  - arguments:
    - default: true
<<<<<<< HEAD
      description: The IP address of the host.
      name: ip
      required: true
=======
      description: The IP addresses of the host.
      name: ip
      required: true
      isArray: true
>>>>>>> 90cf3b88
    description: Returns all services that have been found on the IP address of the searched host.
    name: ip
    outputs:
    - contextPath: IP.ASN
      description: The Autonomous System Number.
      type: Unknown
    - contextPath: IP.Address
      description: The IP address.
      type: Unknown
    - contextPath: IP.Geo.Country
      description: The country of a given IP address.
      type: Unknown
    - contextPath: IP.Geo.Description
      description: The description of the location.
      type: Unknown
    - contextPath: IP.Geo.Location
      description: The latitude and longitude of an IP address.
      type: Unknown
    - contextPath: IP.Hostname
      description: The hostname of the IP address.
      type: Unknown
    - contextPath: IP.Relationships
      description: The relationships between the ip and it's CVEs.
      type: Unknown
    - contextPath: Shodan.IP.Tags
      description: The tags associated with the IP address.
      type: String
    - contextPath: Shodan.IP.Latitude
      description: The latitude of the geolocation of the searched device.
      type: Number
    - contextPath: Shodan.IP.Org
      description: The name of the organization to which the IP space for the searched device is assigned.
      type: String
    - contextPath: Shodan.IP.ASN
      description: The Autonomous System Number. For example, "AS4837".
      type: String
    - contextPath: Shodan.IP.ISP
      description: The Internet Service Provider that provides the organization with the IP space for the searched device.
      type: String
    - contextPath: Shodan.IP.Longitude
      description: The longitude of the geolocation of the searched device.
      type: Number
    - contextPath: Shodan.IP.LastUpdate
      description: The timestamp in UTC format indicating when the banner was fetched from the searched device.
      type: Date
    - contextPath: Shodan.IP.CountryName
      description: The country in which the searched device is located.
      type: String
    - contextPath: Shodan.IP.OS
      description: The operating system on which the searched device is running.
      type: String
    - contextPath: Shodan.IP.Port
      description: The port number on which the service is operating.
      type: Number
    - contextPath: Shodan.IP.Address
      description: The IP address of the host as a string.
      type: String
    - contextPath: Shodan.IP.Vulnerabilities
      description: A list of Vulnerabilities.
      type: Unknown
    - contextPath: DBotScore.Indicator
      description: The indicator value.
      type: String
    - contextPath: DBotScore.Score
      description: The indicator score according to the vendor.
      type: Number
    - contextPath: DBotScore.Type
      description: The indicator type.
      type: String
    - contextPath: DBotScore.Vendor
      description: The vendor name.
      type: String
  - arguments:
    - description: The query for searching the database of banners. The search query supports filtering using the "filter:value" format to narrow your search. For example, the query "apache country:DE" returns Apache web servers located in Germany.
      name: query
      required: true
    description: Returns the total number of results that match only the specified query or facet settings. This command does not return host results. This command does not consume query credits.
    name: shodan-search-count
    outputs:
    - contextPath: Shodan.Search.ResultCount
      description: The number of results matched in the search query.
      type: Number
  - arguments:
    - description: A CSV list of IP addresses or netblocks for Shodan to crawl defined in CIDR notation.
      name: ips
      required: true
    description: Requests Shodan to crawl a network.
    name: shodan-scan-ip
    outputs:
    - contextPath: Shodan.Scan.ID
      description: The unique ID of the scan.
      type: String
    - contextPath: Shodan.Scan.Status
      description: The status of the scan.
      type: String
  - arguments:
    - description: The port for which Shodan crawls the Internet.
      name: port
      required: true
    - description: The name of the protocol used to interrogate the port.
      name: protocol
      required: true
    description: Requests for Shodan to perform a scan on the specified port and protocol.
    name: shodan-scan-internet
    outputs:
    - contextPath: Shodan.Scan.ID
      description: The ID of the initial scan.
      type: String
  - arguments:
    - description: The unique ID of the initial scan.
      name: scanID
      required: true
    description: Checks the progress of a previously submitted scan request on the specified port and protocol.
    name: shodan-scan-status
    outputs:
    - contextPath: Shodan.Scan.Id
      description: The unique ID of the scan request checked for progress.
      type: String
    - contextPath: Shodan.Scan.Status
      description: The status of the scan job checked for progress.
      type: String
  - arguments:
    - description: The name of the network alert.
      name: alertName
      required: true
    - description: A list of IP addresses or network ranges defined in CIDR notation.
      name: ip
      required: true
    - description: The number of seconds for the network alert to remain active.
      name: expires
    description: Creates a network alert for a defined IP address or netblock used for subscribing to changes or events that are discovered within the netblock's range.
    name: shodan-create-network-alert
    outputs:
    - contextPath: Shodan.Alert.ID
      description: The ID of the subscription of the specified network alert.
      type: String
    - contextPath: Shodan.Alert.Expires
      description: The number of seconds that the specified network alert remains active.
      type: String
  - arguments:
    - description: The ID of the network alert.
      name: alertID
      required: true
    description: Gets the details of a network alert.
    name: shodan-network-get-alert-by-id
    outputs:
    - contextPath: Shodan.Alert.ID
      description: The ID of the subscription of the network alert.
      type: String
    - contextPath: Shodan.Alert.Expires
      description: The number of seconds that the network alert remains active.
      type: String
  - description: Gets a list of all created network alerts.
    name: shodan-network-get-alerts
    outputs:
    - contextPath: Shodan.Alert.ID
      description: The IDs of the subscriptions of the network alerts.
      type: String
    - contextPath: Shodan.Alert.Expires
      description: The number of seconds that the network alerts remain active.
      type: String
  - arguments:
    - description: The ID of the network alert to remove.
      name: alertID
      required: true
    description: Removes the specified network alert.
    name: shodan-network-delete-alert
  - arguments:
    - description: The ID of the network alert for which to enable notifications.
      name: alertID
      required: true
    - description: The name of the trigger.
      name: Trigger
      required: true
    description: Enables receiving notifications for network alerts that are set off by the specified triggers.
    name: shodan-network-alert-set-trigger
  - arguments:
    - description: The ID of the network alert for which to disable notifications.
      name: alertID
      required: true
    - description: The name of the trigger.
      name: Trigger
      required: true
    description: Disables receiving notifications for network alerts that are set off by the specified triggers.
    name: shodan-network-alert-remove-trigger
  - arguments:
    - description: The ID of the network alert for which to ignore the specified services.
      name: alertID
      required: true
    - description: The name of the trigger.
      name: trigger
      required: true
    - description: The service specified in the "ip:port" format. For example, "1.1.1.1:80".
      name: service
      required: true
    description: Ignores the specified services for network alerts that are set off by the specified triggers.
    name: shodan-network-alert-whitelist-service
  - arguments:
    - description: The ID of the alert for which to resume the specified services.
      name: alertID
      required: true
    - description: The name of the trigger.
      name: trigger
      required: true
    - description: The service specified in the "ip:port" format. For example, "1.1.1.1:80".
      name: service
      required: true
    description: Resumes receiving notifications for network alerts that are set off by the specified triggers.
    name: shodan-network-alert-remove-service-from-whitelist
<<<<<<< HEAD
  dockerimage: demisto/python3:3.10.13.72123
=======
  dockerimage: demisto/python3:3.10.13.80593
>>>>>>> 90cf3b88
  runonce: false
  script: '-'
  subtype: python3
  type: python
tests:
- Test-Shodan_v2
fromversion: 5.0.0<|MERGE_RESOLUTION|>--- conflicted
+++ resolved
@@ -70,11 +70,7 @@
   section: Collect
   advanced: true
   required: false
-<<<<<<< HEAD
-description: A search engine used for searching Internet-connected devices
-=======
 description: A search engine used for searching Internet-connected devices.
->>>>>>> 90cf3b88
 display: Shodan v2
 name: Shodan_v2
 script:
@@ -139,16 +135,10 @@
       type: String
   - arguments:
     - default: true
-<<<<<<< HEAD
-      description: The IP address of the host.
-      name: ip
-      required: true
-=======
       description: The IP addresses of the host.
       name: ip
       required: true
       isArray: true
->>>>>>> 90cf3b88
     description: Returns all services that have been found on the IP address of the searched host.
     name: ip
     outputs:
@@ -358,11 +348,7 @@
       required: true
     description: Resumes receiving notifications for network alerts that are set off by the specified triggers.
     name: shodan-network-alert-remove-service-from-whitelist
-<<<<<<< HEAD
-  dockerimage: demisto/python3:3.10.13.72123
-=======
   dockerimage: demisto/python3:3.10.13.80593
->>>>>>> 90cf3b88
   runonce: false
   script: '-'
   subtype: python3
