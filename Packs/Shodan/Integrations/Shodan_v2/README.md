A search engine used for searching Internet-connected devices.

## Configure Shodan v2 on Cortex XSOAR

1. Navigate to **Settings** > **Integrations** > **Servers & Services**.
2. Search for Shodan v2.
3. Click **Add instance** to create and configure a new integration instance.

    | **Parameter** | **Required** |
    | --- | --- |
    | Api Key | True |
    | Base url to Shodan API | True |
    | Trust any certificate (not secure) | False |
    | Use system proxy settings | False |

4. Click **Test** to validate the URLs, token, and connection.
## Commands
You can execute these commands from the Cortex XSOAR CLI, as part of an automation, or in a playbook.
After you successfully execute a command, a DBot message appears in the War Room with the command details.
### search
***
Searches Shodan using facets to get summary information on properties.


#### Base Command

`search`
#### Input

| **Argument Name** | **Description** | **Required** |
| --- | --- | --- |
| query | The query for searching the database of banners. The search query supports filtering using the "filter:value" format to narrow your search. For example, the query "apache country:DE" returns Apache web servers located in Germany. | Required |
| facets | A CSV list of properties on which to get summary information. The search query supports filtering using the "property:count" format to define the number of facets to return for a property. For example, the query "country:100" returns the top 100 countries. | Optional |
| page | The page number of the fetched results. Each page contains a maximum of 100 results. Default is 1. | Optional |


#### Context Output

| **Path** | **Type** | **Description** |
| --- | --- | --- |
| Shodan.Banner.Org | String | The name of the organization to which the space of the IP address space for the searched device is assigned. |
| Shodan.Banner.Isp | String | The Internet Service Provider that provides the organization with the IP address space for the searched device. |
| Shodan.Banner.Transport | String | The IP address transport protocol used to fetch the summary information. Can be "UDP" or "TCP". |
| Shodan.Banner.Asn | String | The Autonomous System Number. For example, "AS4837". |
| Shodan.Banner.IP | String | The IP address of the host as a string. |
| Shodan.Banner.Port | Number | The port number on which the service is operating. |
| Shodan.Banner.Ssl.versions | String | The list of SSL versions that are supported by the server. Unsupported versions are prefixed with a "-". For example, \["TLSv1", "-SSLv2"\] means that the server supports TLSv1, but does not support SSLv2. |
| Shodan.Banner.Hostnames | String | An array of strings containing all of the host names that have been assigned to the IP address for the searched device. |
| Shodan.Banner.Location.City | String | The city in which the searched device is located. |
| Shodan.Banner.Location.Longitude | Number | The longitude of the geolocation of the searched device. |
| Shodan.Banner.Location.Latitude | Number | The latitude of the geolocation of the searched device. |
| Shodan.Banner.Location.Country | String | The country in which the searched device is located. |
| Shodan.Banner.Timestamp | Date | The timestamp in UTC format indicating when the banner was fetched from the searched device. |
| Shodan.Banner.Domains | String | An array of strings containing the top-level domains for the host names of the searched device. It is a utility property for filtering by a top-level domain instead of a subdomain. It supports handling global top-level domains that have several dots in the domain. For example, "co.uk". |
| Shodan.Banner.OS | String | The operating system that powers the searched device. |


#### Command Example
```!search query="country:HK org:RLL-HK -port:80 -port:443 -port:21 -port:25 has_ssl:false" using-brand=Shodan_v2```

#### Context Example
```json
{
    "Shodan": [
        {
            "Banner": {
                "Asn": "AS9311",
                "Domains": [],
                "Hostnames": [],
                "IP": "103.47.177.50",
                "Isp": "HITRON TECHNOLOGY INC.",
                "Location": {
                    "City": "Hong Kong",
                    "Country": "Hong Kong",
                    "Latitude": 22.27832,
                    "Longitude": 114.17469
                },
                "OS": null,
                "Org": "RLL-HK",
                "Port": 5353,
                "Ssl": {
                    "versions": []
                },
                "Timestamp": "2021-08-17T03:33:07.392394",
                "Transport": "udp"
            }
        },
        {
            "Banner": {
                "Asn": "AS9919",
                "Domains": [],
                "Hostnames": [],
                "IP": "103.47.178.70",
                "Isp": "New Century InfoComm Tech Co., Ltd.",
                "Location": {
                    "City": "Hong Kong",
                    "Country": "Hong Kong",
                    "Latitude": 22.27832,
                    "Longitude": 114.17469
                },
                "OS": null,
                "Org": "RLL-HK",
                "Port": 5353,
                "Ssl": {
                    "versions": []
                },
                "Timestamp": "2021-08-17T03:21:00.992437",
                "Transport": "udp"
            }
        },
        {
            "Banner": {
                "Asn": "AS9311",
                "Domains": [],
                "Hostnames": [],
                "IP": "103.47.177.23",
                "Isp": "HITRON TECHNOLOGY INC.",
                "Location": {
                    "City": "Hong Kong",
                    "Country": "Hong Kong",
                    "Latitude": 22.27832,
                    "Longitude": 114.17469
                },
                "OS": null,
                "Org": "RLL-HK",
                "Port": 5353,
                "Ssl": {
                    "versions": []
                },
                "Timestamp": "2021-08-17T03:13:54.617598",
                "Transport": "udp"
            }
        }
    ]
}
```

#### Human Readable Output

>Search results for query "country:HK org:RLL-HK -port:80 -port:443 -port:21 -port:25 has_ssl:false" - page 1, facets: None
>|IP|Port|Timestamp|
>|---|---|---|
>| 103.47.177.23 | 5353 | 2021-08-17T03:13:54.617598 |


### ip
***
Returns all services that have been found on the IP address of the searched host.


#### Base Command

`ip`
#### Input

| **Argument Name** | **Description** | **Required** |
| --- | --- | --- |
| ip | The IP address of the host. | Required |


#### Context Output

| **Path** | **Type** | **Description** |
| --- | --- | --- |
| IP.ASN | Unknown | The Autonomous System Number. |
| IP.Address | Unknown | The IP address. |
| IP.Geo.Country | Unknown | The country of a given IP address. |
| IP.Geo.Description | Unknown | The description of the location. |
| IP.Geo.Location | Unknown | The latitude and longitude of an IP address. |
| IP.Hostname | Unknown | The hostname of the IP address. |
| Shodan.IP.Tags | String | The tags associated with the IP address. |
| Shodan.IP.Latitude | Number | The latitude of the geolocation of the searched device. |
| Shodan.IP.Org | String | The name of the organization to which the IP space for the searched device is assigned. |
| Shodan.IP.ASN | String | The Autonomous System Number. For example, "AS4837". |
| Shodan.IP.ISP | String | The Internet Service Provider that provides the organization with the IP space for the searched device. |
| Shodan.IP.Longitude | Number | The longitude of the geolocation of the searched device. |
| Shodan.IP.LastUpdate | Date | The timestamp in UTC format indicating when the banner was fetched from the searched device. |
| Shodan.IP.CountryName | String | The country in which the searched device is located. |
| Shodan.IP.OS | String | The operating system on which the searched device is running. |
| Shodan.IP.Port | Number | The port number on which the service is operating. |
| Shodan.IP.Address | String | The IP address of the host as a string. |


#### Command Example
```!ip ip="8.8.8.8" using-brand="Shodan_v2"```

#### Context Example
```json
{
    "IP": {
        "ASN": "AS15169",
        "Address": "8.8.8.8",
        "Geo": {
            "Country": "United States",
            "Location": "37.406,-122.078"
        },
        "Hostname": "dns.google"
    },
    "Shodan": {
        "IP": {
            "ASN": "AS15169",
            "Address": "8.8.8.8",
            "CountryName": "United States",
            "ISP": "Google LLC",
            "LastUpdate": "2021-08-20T17:13:07.423800",
            "Latitude": 37.4056,
            "Longitude": -122.0775,
            "OS": null,
            "Org": "Google LLC",
            "Port": [
                53
            ],
            "Tag": []
        }
    }
}
```

#### Human Readable Output

>Shodan details for IP 8.8.8.8
>|ASN|Country|Hostname|ISP|Location|Ports|
>|---|---|---|---|---|---|
>| AS15169 | United States | dns.google | Google LLC | 37.406,-122.078 | 53 |


### shodan-search-count
***
Returns the total number of results that match only the specified query or facet settings. This command does not return host results. This command does not consume query credits.


#### Base Command

`shodan-search-count`
#### Input

| **Argument Name** | **Description** | **Required** |
| --- | --- | --- |
| query | The query for searching the database of banners. The search query supports filtering using the "filter:value" format to narrow your search. For example, the query "apache country:DE" returns Apache web servers located in Germany. | Required |


#### Context Output

| **Path** | **Type** | **Description** |
| --- | --- | --- |
| Shodan.Search.ResultCount | Number | The number of results matched in the search query. |


#### Command Example
```!shodan-search-count query="country:HK product:Apache"```

#### Context Example
```json
{
    "Shodan": {
        "Search": {
            "ResultCount": 498645
        }
    }
}
```

#### Human Readable Output

>498645 results for query "country:HK product:Apache"

### shodan-scan-ip
***
Requests Shodan to crawl a network.


#### Base Command

`shodan-scan-ip`
#### Input

| **Argument Name** | **Description** | **Required** |
| --- | --- | --- |
| ips | A CSV list of IP addresses or netblocks for Shodan to crawl defined in CIDR notation. | Required |


#### Context Output

| **Path** | **Type** | **Description** |
| --- | --- | --- |
| Shodan.Scan.ID | String | The unique ID of the scan. |
| Shodan.Scan.Status | String | The status of the scan. |


#### Command Example
```!shodan-scan-ip ips=8.8.8.8```

#### Context Example
```json
{
    "Shodan": {
        "Scan": {
            "ID": "wQEp0bIIEHklpAwa",
            "Status": "PROCESSING"
        }
    }
}
```

#### Human Readable Output

>Scanning results for scan wQEp0bIIEHklpAwa
>|ID|Status|
>|---|---|
>| wQEp0bIIEHklpAwa | PROCESSING |


### shodan-scan-internet
***
Requests for Shodan to perform a scan on the specified port and protocol.


#### Base Command

`shodan-scan-internet`
#### Input

| **Argument Name** | **Description** | **Required** |
| --- | --- | --- |
| port | The port for which Shodan crawls the Internet. | Required |
| protocol | The name of the protocol used to interrogate the port. | Required |


#### Context Output

| **Path** | **Type** | **Description** |
| --- | --- | --- |
| Shodan.Scan.ID | String | The ID of the initial scan. |


#### Command Example
``` ```

#### Human Readable Output



### shodan-scan-status
***
Checks the progress of a previously submitted scan request on the specified port and protocol.


#### Base Command

`shodan-scan-status`
#### Input

| **Argument Name** | **Description** | **Required** |
| --- | --- | --- |
| scanID | The unique ID of the initial scan. | Required |


#### Context Output

| **Path** | **Type** | **Description** |
| --- | --- | --- |
| Shodan.Scan.Id | String | The unique ID of the scan request checked for progress. |
| Shodan.Scan.Status | String | The status of the scan job checked for progress. |


#### Command Example
```!shodan-scan-status scanID=7rbp1CAtx91BMwcg```

#### Context Example
```json
{
    "Shodan": {
        "Scan": {
            "ID": "7rbp1CAtx91BMwcg",
            "Status": "DONE"
        }
    }
}
```

#### Human Readable Output

>Scanning results for scan 7rbp1CAtx91BMwcg
>|ID|Status|
>|---|---|
>| 7rbp1CAtx91BMwcg | DONE |


### shodan-create-network-alert
***
Creates a network alert for a defined IP address or netblock used for subscribing to changes or events that are discovered within the netblock's range.


#### Base Command

`shodan-create-network-alert`
#### Input

| **Argument Name** | **Description** | **Required** |
| --- | --- | --- |
| alertName | The name of the network alert. | Required |
| ip | A list of IP addresses or network ranges defined in CIDR notation. | Required |
| expires | The number of seconds for the network alert to remain active. | Optional |


#### Context Output

| **Path** | **Type** | **Description** |
| --- | --- | --- |
| Shodan.Alert.ID | String | The ID of the subscription of the specified network alert. |
| Shodan.Alert.Expires | String | The number of seconds that the specified network alert remains active. |


#### Command Example
```!shodan-create-network-alert alertName="test_alert" ip="1.1.1.1"```

#### Context Example
```json
{
    "Shodan": {
        "Alert": {
            "Expires": 0,
            "ID": "CB68M776ICCMS36L"
        }
    }
}
```

#### Human Readable Output

>Alert ID CB68M776ICCMS36L
>|Expires|IP|Name|
>|---|---|---|
>| 0 | 1.1.1.1 | test_alert |


### shodan-network-get-alert-by-id
***
Gets the details of a network alert.


#### Base Command

`shodan-network-get-alert-by-id`
#### Input

| **Argument Name** | **Description** | **Required** |
| --- | --- | --- |
| alertID | The ID of the network alert. | Required |


#### Context Output

| **Path** | **Type** | **Description** |
| --- | --- | --- |
| Shodan.Alert.ID | String | The ID of the subscription of the network alert. |
| Shodan.Alert.Expires | String | The number of seconds that the network alert remains active. |


#### Command Example
```!shodan-network-get-alert-by-id alertID="0EKRH38BBQEHTQ3E"```

#### Context Example
```json
{
    "Shodan": {
        "Alert": {
            "Expires": 0,
            "ID": "0EKRH38BBQEHTQ3E"
        }
    }
}
```

#### Human Readable Output

>Alert ID 0EKRH38BBQEHTQ3E
>|Expires|IP|Name|
>|---|---|---|
>| 0 | 1.2.3.4 | test_alert |


### shodan-network-get-alerts
***
Gets a list of all created network alerts.


#### Base Command

`shodan-network-get-alerts`
#### Input

There are no input arguments for this command.

#### Context Output

| **Path** | **Type** | **Description** |
| --- | --- | --- |
| Shodan.Alert.ID | String | The IDs of the subscriptions of the network alerts. |
| Shodan.Alert.Expires | String | The number of seconds that the network alerts remain active. |


#### Command Example
```!shodan-network-get-alerts```

#### Context Example
```json
{
    "Shodan": [
        {
            "Alert": {
                "Expires": 0,
                "ID": "0EKRH38BBQEHTQ3E"
            }
        },
        {
            "Alert": {
                "Expires": 0,
                "ID": "CB68M776ICCMS36L"
            }
        },
        {
            "Alert": {
                "Expires": 0,
                "ID": "HTWLPTVPUHN5VAGA"
            }
        },
        {
            "Alert": {
                "Expires": 0,
                "ID": "VXGB6CZ536X5AWE6"
            }
        }
    ]
}
```

#### Human Readable Output

>Alert ID VXGB6CZ536X5AWE6
>|Expires|IP|Name|
>|---|---|---|
>| 0 | 1.1.1.1 | test_alert |


### shodan-network-delete-alert
***
Removes the specified network alert.


#### Base Command

`shodan-network-delete-alert`
#### Input

| **Argument Name** | **Description** | **Required** |
| --- | --- | --- |
| alertID | The ID of the network alert to remove. | Required |


#### Context Output

There is no context output for this command.

#### Command Example
```!shodan-network-delete-alert alertID="0EKRH38BBQEHTQ3E"```

#### Human Readable Output

>Deleted alert 0EKRH38BBQEHTQ3E

### shodan-network-alert-set-trigger
***
Enables receiving notifications for network alerts that are set off by the specified triggers.


#### Base Command

`shodan-network-alert-set-trigger`
#### Input

| **Argument Name** | **Description** | **Required** |
| --- | --- | --- |
| alertID | The ID of the network alert for which to enable notifications. | Required |
| Trigger | The name of the trigger. | Required |


#### Context Output

There is no context output for this command.

#### Command Example
```!shodan-network-alert-set-trigger alertID="0EKRH38BBQEHTQ3E" Trigger=any```

#### Human Readable Output

>Set trigger "any" for alert 0EKRH38BBQEHTQ3E

### shodan-network-alert-remove-trigger
***
Disables receiving notifications for network alerts that are set off by the specified triggers.


#### Base Command

`shodan-network-alert-remove-trigger`
#### Input

| **Argument Name** | **Description** | **Required** |
| --- | --- | --- |
| alertID | The ID of the network alert for which to disable notifications. | Required |
| Trigger | The name of the trigger. | Required |


#### Context Output

There is no context output for this command.

#### Command Example
```!shodan-network-alert-remove-trigger alertID="0EKRH38BBQEHTQ3E" Trigger="any"```

#### Human Readable Output

>Deleted trigger "any" for alert 0EKRH38BBQEHTQ3E

### shodan-network-alert-whitelist-service
***
Ignores the specified services for network alerts that are set off by the specified triggers.


#### Base Command

`shodan-network-alert-whitelist-service`
#### Input

| **Argument Name** | **Description** | **Required** |
| --- | --- | --- |
| alertID | The ID of the network alert for which to ignore the specified services. | Required |
| trigger | The name of the trigger. | Required |
| service | The service specified in the "ip:port" format. For example, "1.1.1.1:80". | Required |


#### Context Output

There is no context output for this command.

#### Command Example
```!shodan-network-alert-whitelist-service alertID="0EKRH38BBQEHTQ3E" trigger="any" service="1.1.1.1:80"```

#### Human Readable Output

>Whitelisted service "1.1.1.1:80" for trigger any in alert 0EKRH38BBQEHTQ3E

### shodan-network-alert-remove-service-from-whitelist
***
Resumes receiving notifications for network alerts that are set off by the specified triggers.


#### Base Command

`shodan-network-alert-remove-service-from-whitelist`
#### Input

| **Argument Name** | **Description** | **Required** |
| --- | --- | --- |
| alertID | The ID of the alert for which to resume the specified services. | Required |
| trigger | The name of the trigger. | Required |
| service | The service specified in the "ip:port" format. For example, "1.1.1.1:80". | Required |


#### Context Output

There is no context output for this command.

#### Command Example
```!shodan-network-alert-remove-service-from-whitelist alertID="0EKRH38BBQEHTQ3E" trigger="any" service="1.1.1.1:80"```

#### Human Readable Output

<<<<<<< HEAD
>Removed service "1.1.1.1:80" for trigger any in alert 0EKRH38BBQEHTQ3E from the whitelist
=======
>Removed service "1.1.1.1:80" for trigger any in alert 0EKRH38BBQEHTQ3E from the whitelist
>>>>>>> cd44793f
<|MERGE_RESOLUTION|>--- conflicted
+++ resolved
@@ -677,8 +677,4 @@
 
 #### Human Readable Output
 
-<<<<<<< HEAD
->Removed service "1.1.1.1:80" for trigger any in alert 0EKRH38BBQEHTQ3E from the whitelist
-=======
->Removed service "1.1.1.1:80" for trigger any in alert 0EKRH38BBQEHTQ3E from the whitelist
->>>>>>> cd44793f
+>Removed service "1.1.1.1:80" for trigger any in alert 0EKRH38BBQEHTQ3E from the whitelist