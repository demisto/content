category: Network Security
commonfields:
  id: IllumioCore
  version: -1
configuration:
- additionalinfo: The URL this integration should connect to.
  display: Server URL
  name: url
  required: true
  type: 0
- additionalinfo: The port number to establish the connection.
  defaultvalue: '443'
  display: Port
  name: port
  required: true
  type: 0
- additionalinfo: The API user for authentication.
  display: API Key Username
  name: api_user
  required: true
  type: 4
- additionalinfo: The API Key required to authenticate to the service.
  display: API Secret
  name: api_key
  required: true
  type: 4
- additionalinfo: The organization ID to use when calling org-dependent APIs.
  defaultvalue: '1'
  display: Organization ID
  name: org_id
  required: true
  type: 0
- additionalinfo: Indicates whether to allow connections without verifying SSL certificate's validity.
  display: Trust any certificate (not secure)
  name: insecure
  type: 8
  required: false
- additionalinfo: Indicates whether to use XSOAR's system proxy settings to connect to the API.
  display: Use system proxy settings
  name: proxy
  type: 8
  required: false
description: Connects to Illumio Core APIs to perform investigative and restorative actions.
display: Illumio Core
name: IllumioCore
script:
  commands:
  - arguments:
    - description: Port number.
      name: port
      required: true
    - auto: PREDEFINED
      defaultValue: tcp
      description: |-
        Communication protocol.

        Supported values are: 'tcp' and 'udp'.
      name: protocol
      predefined:
      - tcp
      - udp
    - defaultValue: 1 week ago
      description: |-
        Start of analysis range.

        Supported formats: N minutes, N hours, N days, N weeks, N months, N years, yyyy-mm-dd, yyyy-mm-ddTHH:MM:SSZ

        For example: 01 Mar 2021, 01 Feb 2021 04:45:33, 2022-04-17T14:05:44Z.
      name: start_time
    - defaultValue: now
      description: |-
        End of analysis range.

        Supported formats: N minutes, N hours, N days, N weeks, N months, N years, yyyy-mm-dd, yyyy-mm-ddTHH:MM:SSZ

        For example: 01 Mar 2021, 01 Feb 2021 04:45:33, 2022-04-17T14:05:44Z.
      name: end_time
    - defaultValue: potentially_blocked, unknown
      description: |-
        List of policy decisions to include in the search results. Supports comma-separated values.

        Supported values are: 'potentially_blocked', 'blocked', 'unknown', and 'allowed'.
      isArray: true
      name: policy_decisions
    description: Retrieves traffic flow of a particular port & protocol within the specified time range based on policy decisions.
    name: illumio-traffic-analysis
    outputs:
    - contextPath: Illumio.TrafficFlows.src.ip
      description: IP of the source.
      type: String
    - contextPath: Illumio.TrafficFlows.dst.ip
      description: Destination IP address.
      type: String
    - contextPath: Illumio.TrafficFlows.dst.workload.hostname
      description: Destination workload hostname.
      type: String
    - contextPath: Illumio.TrafficFlows.dst.workload.name
      description: Destination workload name.
      type: String
    - contextPath: Illumio.TrafficFlows.dst.workload.href
      description: Destination workload URI.
      type: String
    - contextPath: Illumio.TrafficFlows.dst.workload.os_type
      description: Destination workload OS type.
      type: String
    - contextPath: Illumio.TrafficFlows.dst.workload.labels.href
      description: Destination label URI.
      type: String
    - contextPath: Illumio.TrafficFlows.dst.workload.labels.key
      description: Destination workload label key.
      type: String
    - contextPath: Illumio.TrafficFlows.dst.workload.labels.value
      description: Destination workload label value.
      type: String
    - contextPath: Illumio.TrafficFlows.service.port
      description: Port of the traffic.
      type: Number
    - contextPath: Illumio.TrafficFlows.service.proto
      description: Protocol number of the traffic.
      type: Number
    - contextPath: Illumio.TrafficFlows.num_connections
      description: Number of traffic flows reported in connections.
      type: Number
    - contextPath: Illumio.TrafficFlows.policy_decisions
      description: Indicates the policy decision for the flow. Indicates if the traffic flow is allowed, potentially blocked (but allowed), or blocked.
      type: String
    - contextPath: Illumio.TrafficFlows.state
      description: State of the flow.
      type: String
    - contextPath: Illumio.TrafficFlows.flow_direction
      description: Flow direction of the traffic.
      type: String
    - contextPath: Illumio.TrafficFlows.dst_bi
      description: Bytes received till now by the destination over the flow during the interval.
      type: Number
    - contextPath: Illumio.TrafficFlows.dst_bo
      description: Bytes sent till now by the destination over the flow during the interval.
      type: Number
    - contextPath: Illumio.TrafficFlows.timestamp_range.last_detected
      description: Time range when traffic was last detected.
      type: Date
    - contextPath: Illumio.TrafficFlows.timestamp_range.first_detected
      description: Time range when traffic was first detected.
      type: Date
  - arguments:
    - description: Virtual service name.
      name: name
      required: true
    - description: Port number.
      name: port
      required: true
    - auto: PREDEFINED
      defaultValue: TCP
      description: Communication protocol.
      name: protocol
      predefined:
      - TCP
      - UDP
    description: Creates a virtual service for a particular port & protocol, which can be further binded to workloads. Until provisioned with the 'illumio-object-provision' command, this object will remain in a draft state.
    name: illumio-virtual-service-create
    outputs:
    - contextPath: Illumio.VirtualService.href
      description: Label URI.
      type: String
    - contextPath: Illumio.VirtualService.created_at
      description: Virtual service creation time.
      type: Date
    - contextPath: Illumio.VirtualService.updated_at
      description: Virtual service updated time.
      type: Date
    - contextPath: Illumio.VirtualService.deleted_at
      description: Virtual service deleted time.
      type: Date
    - contextPath: Illumio.VirtualService.created_by.href
      description: URI of the user who has created the virtual service.
      type: String
    - contextPath: Illumio.VirtualService.updated_by.href
      description: URI of the user who has updated the virtual service.
      type: String
    - contextPath: Illumio.VirtualService.deleted_by.href
      description: URI of the user who has deleted the virtual service.
      type: String
    - contextPath: Illumio.VirtualService.update_type
      description: What type of modification has been done on the virtual service.
      type: String
    - contextPath: Illumio.VirtualService.name
      description: Name of the virtual service.
      type: String
    - contextPath: Illumio.VirtualService.description
      description: Description of the virtual service.
      type: String
    - contextPath: Illumio.VirtualService.pce_fqdn
      description: PCE FQDN to assign to the virtual service.
      type: String
    - contextPath: Illumio.VirtualService.service_ports.port
      description: Port of the virtual service.
      type: Number
    - contextPath: Illumio.VirtualService.service_ports.proto
      description: Proto of the virtual service.
      type: Number
    - contextPath: Illumio.VirtualService.labels
      description: Labels of the virtual service.
      type: Unknown
    - contextPath: Illumio.VirtualService.ip_overrides
      description: Array of IPs or CIDRs as IP overrides.
      type: Unknown
    - contextPath: Illumio.VirtualService.apply_to
      description: 'Firewall rule target for workloads bound to this virtual service: host_only or internal_bridge_network.'
      type: String
    - contextPath: Illumio.VirtualService.caps
      description: Array of permissions for the entity for the current user - an empty array implies read only access.
      type: Unknown
    - contextPath: Illumio.VirtualService.service_addresses
      description: Service addresses of the virtual service.
      type: Unknown
  - arguments:
    - description: |-
        Workload HREFs to bind. Supports comma-separated values.

        Note: Users can retrieve the list of Href's by executing the "illumio-workloads-list" or the "illumio-traffic-analysis" command.
      isArray: true
      name: workloads
      required: true
    - description: Virtual service HREF to bind the workloads to.
      name: virtual_service
      required: true
    description: Binds the existing or a new virtual service to the workloads.
    name: illumio-service-binding-create
    outputs:
    - contextPath: Illumio.ServiceBinding.status
      description: Indicates the status of a request.
      type: String
    - contextPath: Illumio.ServiceBinding.href
      description: Label URI.
      type: String
  - arguments:
    - description: List of security policy object HREFs to provision. Supports comma-separated values.
      isArray: true
      name: security_policy_objects
      required: true
    description: A utility method for provisioning policy objects from draft to active state. Policy objects only affect the network once they've been provisioned.
    name: illumio-object-provision
    outputs:
    - contextPath: Illumio.PolicyState.href
      description: Object label URI.
      type: String
    - contextPath: Illumio.PolicyState.commit_message
      description: Message for the provisioning.
      type: String
    - contextPath: Illumio.PolicyState.version
      description: Version of the object.
      type: Number
    - contextPath: Illumio.PolicyState.workloads_affected
      description: Number of workloads affected.
      type: Number
    - contextPath: Illumio.PolicyState.created_by.href
      description: Created by label URI.
      type: String
    - contextPath: Illumio.PolicyState.object_counts.rule_sets
      description: Count of rulesets.
      type: Number
    - contextPath: Illumio.PolicyState.object_counts.services
      description: Count of services.
      type: Number
    - contextPath: Illumio.PolicyState.object_counts.ip_lists
      description: Count of IP lists.
      type: Number
    - contextPath: Illumio.PolicyState.object_counts.firewall_settings
      description: Count of firewall settings.
      type: Number
    - contextPath: Illumio.PolicyState.object_counts.label_groups
      description: Count of label groups.
      type: Number
    - contextPath: Illumio.PolicyState.object_counts.secure_connect_gateways
      description: Count of secure connection gateways.
      type: Number
    - contextPath: Illumio.PolicyState.object_counts.virtual_servers
      description: Count of virtual servers.
      type: Number
    - contextPath: Illumio.PolicyState.object_counts.enforcement_boudaries
      description: Count of enforcement boundaries.
      type: Number
    - contextPath: Illumio.PolicyState.object_counts.virtual_services
      description: Count of virtual services.
      type: Number
    - contextPath: Illumio.PolicyState.provisioned_hrefs
      description: List of active hrefs after provisioning.
      type: Unknown
  - arguments:
    - description: |-
        Workload HREF.
        Note: Users can retrieve the list of Href's by executing the "illumio-workloads-list" command.
      name: href
      required: true
    description: Retrieves the details of the workload based on the provided workload's HREF.
    name: illumio-workload-get
    outputs:
    - contextPath: Illumio.Workloads.href
      description: URI of workload.
      type: String
    - contextPath: Illumio.Workloads.deleted
      description: Whether this workload has been deleted or not.
      type: Boolean
    - contextPath: Illumio.Workloads.delete_type
      description: Workload deletion type.
      type: String
    - contextPath: Illumio.Workloads.name
      description: Interface name.
      type: String
    - contextPath: Illumio.Workloads.description
      description: The description of this workload.
      type: String
    - contextPath: Illumio.Workloads.managed
      description: True if the workload is managed, else false.
      type: Boolean
    - contextPath: Illumio.Workloads.hostname
      description: The hostname of this workload.
      type: String
    - contextPath: Illumio.Workloads.service_principal_name
      description: The Kerberos Service Principal Name (SPN).
      type: String
    - contextPath: Illumio.Workloads.agent_to_pce_certificate_authentication_id
      description: PKI Certificate identifier to be used by the PCE for authenticating the VEN.
      type: String
    - contextPath: Illumio.Workloads.distinguished_name
      description: X.509 Subject distinguished name.
      type: String
    - contextPath: Illumio.Workloads.public_ip
      description: The public IP address of the server.
      type: String
    - contextPath: Illumio.Workloads.external_data_set
      description: External data set identifier.
      type: String
    - contextPath: Illumio.Workloads.external_data_reference
      description: External data reference identifier.
      type: String
    - contextPath: Illumio.Workloads.interfaces.name
      description: Interface name.
      type: String
    - contextPath: Illumio.Workloads.interfaces.link_state
      description: Link state.
      type: String
    - contextPath: Illumio.Workloads.interfaces.address
      description: The IP address to assign to this interface.
      type: String
    - contextPath: Illumio.Workloads.interfaces.cidr_block
      description: The number of bits in the subnet /24 is 255.255.255.0.
      type: Number
    - contextPath: Illumio.Workloads.interfaces.default_gateway_address
      description: The IP address of the default gateway.
      type: String
    - contextPath: Illumio.Workloads.interfaces.network.href
      description: URI of the network.
      type: String
    - contextPath: Illumio.Workloads.interfaces.network_detection_mode
      description: Network detection mode.
      type: String
    - contextPath: Illumio.Workloads.interfaces.friendly_name
      description: User-friendly name for interface.
      type: String
    - contextPath: Illumio.Workloads.service_provider
      description: Service provider.
      type: String
    - contextPath: Illumio.Workloads.data_center
      description: Data center.
      type: String
    - contextPath: Illumio.Workloads.data_center_zone
      description: Data center zone.
      type: String
    - contextPath: Illumio.Workloads.os_id
      description: Our OS identifier.
      type: String
    - contextPath: Illumio.Workloads.os_detail
      description: Additional OS details - just displayed to the end user.
      type: String
    - contextPath: Illumio.Workloads.online
      description: If this workload is online.
      type: Boolean
    - contextPath: Illumio.Workloads.firewall_coexistence.illumio_primary
      description: Illumio is the primary firewall if set to true.
      type: Boolean
    - contextPath: Illumio.Workloads.containers_inherit_host_policy
      description: This workload will apply the policy it receives both to itself and the containers hosted by it.
      type: Boolean
    - contextPath: Illumio.Workloads.blocked_connection_action
      description: Firewall action for blocked connections.
      type: String
    - contextPath: Illumio.Workloads.labels.href
      description: URI of this label.
      type: String
    - contextPath: Illumio.Workloads.labels.deleted
      description: Assigned labels.
      type: Boolean
    - contextPath: Illumio.Workloads.labels.key
      description: Key in key-value pair.
      type: String
    - contextPath: Illumio.Workloads.labels.value
      description: Value in key-value pair.
      type: String
    - contextPath: Illumio.Workloads.labels.external_data_set
      description: External data set identifier.
      type: String
    - contextPath: Illumio.Workloads.labels.external_data_reference
      description: External data reference identifier.
      type: String
    - contextPath: Illumio.Workloads.labels.created_at
      description: Timestamp when this label was first created.
      type: Date
    - contextPath: Illumio.Workloads.labels.updated_at
      description: Timestamp when this label was last updated.
      type: Date
    - contextPath: Illumio.Workloads.labels.created_by.href
      description: User who has originally created this label.
      type: String
    - contextPath: Illumio.Workloads.labels.updated_by.href
      description: User who has last updated this label.
      type: String
    - contextPath: Illumio.Workloads.services.uptime_seconds
      description: How long since the last reboot of this box - used as a timestamp for this.
      type: Number
    - contextPath: Illumio.Workloads.services.created_at
      description: Timestamp when this service was first created.
      type: Date
    - contextPath: Illumio.Workloads.services.open_service_ports.protocol
      description: Transport protocol.
      type: Number
    - contextPath: Illumio.Workloads.services.open_service_ports.address
      description: The local address this service is bound to.
      type: String
    - contextPath: Illumio.Workloads.services.open_service_ports.port
      description: The local port this service is bound to.
      type: Number
    - contextPath: Illumio.Workloads.services.open_service_ports.process_name
      description: The process name (including the full path).
      type: String
    - contextPath: Illumio.Workloads.services.open_service_ports.user
      description: The user account that the process is running under.
      type: String
    - contextPath: Illumio.Workloads.services.open_service_ports.package
      description: The RPM/DEB package that the program is part of.
      type: String
    - contextPath: Illumio.Workloads.services.open_service_ports.win_service_name
      description: Name of the windows service.
      type: String
    - contextPath: Illumio.Workloads.vulnerabilities_summary.num_vulnerabilities
      description: Number of vulnerabilities associated with the workload.
      type: Number
    - contextPath: Illumio.Workloads.vulnerabilities_summary.vulnerable_port_exposure
      description: The aggregated vulnerability port exposure score of the workload across all the vulnerable ports.
      type: Number
    - contextPath: Illumio.Workloads.vulnerabilities_summary.vulnerable_port_wide_exposure.any
      description: The boolean value represents if at least one port is exposed to the internet (any rule) on the workload.
      type: Boolean
    - contextPath: Illumio.Workloads.vulnerabilities_summary.vulnerable_port_wide_exposure.ip_list
      description: The boolean value represents if at least one port is exposed to ip_list(s) on the workload.
      type: Boolean
    - contextPath: Illumio.Workloads.vulnerabilities_summary.vulnerability_exposure_score
      description: The aggregated vulnerability exposure score of the workload across all the vulnerable ports.
      type: Number
    - contextPath: Illumio.Workloads.vulnerabilities_summary.vulnerability_score
      description: The aggregated vulnerability score of the workload across all the vulnerable ports.
      type: Number
    - contextPath: Illumio.Workloads.vulnerabilities_summary.max_vulnerability_score
      description: The maximum of all the vulnerability scores associated with the detected_vulnerabilities on the workload.
      type: Number
    - contextPath: Illumio.Workloads.detected_vulnerabilities.ip_address
      description: The IP address of the host where the vulnerability is found.
      type: String
    - contextPath: Illumio.Workloads.detected_vulnerabilities.port
      description: The port which is associated with the vulnerability.
      type: Number
    - contextPath: Illumio.Workloads.detected_vulnerabilities.proto
      description: The protocol which is associated with the vulnerability.
      type: Number
    - contextPath: Illumio.Workloads.detected_vulnerabilities.port_exposure
      description: The exposure of the port based on the current policy.
      type: Number
    - contextPath: Illumio.Workloads.detected_vulnerabilities.port_wide_exposure.any
      description: The boolean value represents if the port is exposed to the internet (any rule).
      type: Boolean
    - contextPath: Illumio.Workloads.detected_vulnerabilities.port_wide_exposure.ip_list
      description: The boolean value represents if the port is exposed to ip_list(s).
      type: Boolean
    - contextPath: Illumio.Workloads.detected_vulnerabilities.workload.href
      description: The URI of the workload to which this vulnerability belongs to.
      type: String
    - contextPath: Illumio.Workloads.detected_vulnerabilities.vulnerability.href
      description: The URI of the vulnerability class to which this vulnerability belongs to.
      type: String
    - contextPath: Illumio.Workloads.detected_vulnerabilities.vulnerability.score
      description: The normalized score of the vulnerability within the range of 0 to 100.
      type: Number
    - contextPath: Illumio.Workloads.detected_vulnerabilities.vulnerability.name
      description: The title/name of the vulnerability.
      type: String
    - contextPath: Illumio.Workloads.detected_vulnerabilities.vulnerability_report.href
      description: The URI of the report to which this vulnerability belongs to.
      type: String
    - contextPath: Illumio.Workloads.agent.config.mode
      description: DEPRECATED AND REPLACED (Use workload enforcement_mode instead).
      type: String
    - contextPath: Illumio.Workloads.agent.config.log_traffic
      description: True if we want to log traffic events from this workload.
      type: Boolean
    - contextPath: Illumio.Workloads.agent.config.security_policy_update_mode
      description: Defines the current policy update mode, which can be either adaptive or static based on static policy scopes.
      type: String
    - contextPath: Illumio.Workloads.agent.href
      description: HREF of the service agent.
      type: String
    - contextPath: Illumio.Workloads.agent.secure_connect.matching_issuer_name
      description: Issuer name match criteria for certificate used during establishing secure connections.
      type: String
    - contextPath: Illumio.Workloads.agent.status.uid
      description: The unique ID reported by the server.
      type: String
    - contextPath: Illumio.Workloads.agent.status.last_heartbeat_on
      description: The last time (rfc3339 timestamp) a heartbeat was received from this workload.
      type: Date
    - contextPath: Illumio.Workloads.agent.status.uptime_seconds
      description: How long since the last reboot of this server. Recorded in DB at the time of the last heartbeat.
      type: Number
    - contextPath: Illumio.Workloads.agent.status.agent_version
      description: Agent software version string.
      type: String
    - contextPath: Illumio.Workloads.agent.status.managed_since
      description: The time (rfc3339 timestamp) at which this workload became managed by a VEN.
      type: Date
    - contextPath: Illumio.Workloads.agent.status.fw_config_current
      description: If this workload's firewall config is up to string'.
      type: Boolean
    - contextPath: Illumio.Workloads.agent.status.firewall_rule_count
      description: 'DEPRECATED WITH NO REPLACEMENT: Number of firewall rules currently installed.'
      type: Number
    - contextPath: Illumio.Workloads.agent.status.security_policy_refresh_at
      description: DEPRECATED AND REPLACED (USE security_policy_applied_at and security_policy_received_at INSTEAD).
      type: Date
    - contextPath: Illumio.Workloads.agent.status.security_policy_applied_at
      description: Last reported time when policy was applied (UTC).
      type: Date
    - contextPath: Illumio.Workloads.agent.status.security_policy_received_at
      description: Last reported time when policy was received (UTC).
      type: Date
    - contextPath: Illumio.Workloads.agent.status.agent_health_errors.errors
      description: Errors associated with the security policy.
      type: Unknown
    - contextPath: Illumio.Workloads.agent.status.agent_health_errors.warnings
      description: Warnings associated with the security policy.
      type: Unknown
    - contextPath: Illumio.Workloads.agent.status.agent_health.type
      description: This field describes the error or the warning type.
      type: String
    - contextPath: Illumio.Workloads.agent.status.agent_health.severity
      description: Severity of the error type.
      type: String
    - contextPath: Illumio.Workloads.agent.status.agent_health.audit_event
      description: The URI of the audit event that was generated for the corresponding error or warning.
      type: String
    - contextPath: Illumio.Workloads.agent.status.security_policy_sync_state
      description: Current state of security policy.
      type: String
    - contextPath: Illumio.Workloads.agent.active_pce_fqdn
      description: The FQDN of the PCE that received the agent's last heartbeat.
      type: String
    - contextPath: Illumio.Workloads.agent.target_pce_fqdn
      description: The FQDN of the PCE the agent will use for future connections.
      type: String
    - contextPath: Illumio.Workloads.agent.type
      description: Agent type.
      type: String
    - contextPath: Illumio.Workloads.ven.href
      description: The URI of the VEN that manages this workload. This replaces the 'agent' field of this object.
      type: String
    - contextPath: Illumio.Workloads.ven.hostname
      description: The hostname of the host managed by the VEN, only displayed in expanded representations.
      type: String
    - contextPath: Illumio.Workloads.ven.name
      description: The friendly name of the VEN, only displayed in expanded representations.
      type: String
    - contextPath: Illumio.Workloads.ven.status
      description: Status of the VEN, only displayed in expanded representations.
      type: String
    - contextPath: Illumio.Workloads.enforcement_mode
      description: Workload's enforcement mode.
      type: String
    - contextPath: Illumio.Workloads.selectively_enforced_services.href
      description: Workload's selective enforcement mode.
      type: String
    - contextPath: Illumio.Workloads.created_at
      description: The time (rfc3339 timestamp) at which this workload was created.
      type: Date
    - contextPath: Illumio.Workloads.updated_at
      description: The time (rfc3339 timestamp) at which this workload was last updated.
      type: Date
    - contextPath: Illumio.Workloads.deleted_at
      description: The time (rfc3339 timestamp) at which this workload was deleted.
      type: Date
    - contextPath: Illumio.Workloads.created_by.href
      description: The URI of the user who has created this workload.
      type: String
    - contextPath: Illumio.Workloads.updated_by.href
      description: The URI of the user who has last updated this workload.
      type: String
    - contextPath: Illumio.Workloads.deleted_by.href
      description: The URI of the user who has deleted this workload.
      type: String
    - contextPath: Illumio.Workloads.container_cluster.href
      description: Container cluster URI.
      type: String
    - contextPath: Illumio.Workloads.container_cluster.name
      description: Container cluster name.
      type: String
    - contextPath: Illumio.Workloads.ike_authentication_certificate
      description: IKE authentication certificate for certificate-based Secure Connect and Machine Auth connections.
      type: String
  - arguments:
    - defaultValue: '500'
      description: |-
        Maximum number of workloads to return in the result set. The value must be positive integer. High value will result in performance issue.
        Note: 2500 is the optimum value.
      name: max_results
    - description: Workload name.
      name: name
    - description: Workload hostname.
      name: hostname
    - description: Workload IP address. Supports partial matches.
      name: ip_address
    - auto: PREDEFINED
      description: True to return online workloads, false to return offline workloads. Leave empty to return both.
      name: online
      predefined:
      - 'true'
      - 'false'
    - auto: PREDEFINED
      description: True to return managed workloads, false to return unmanaged workloads. Leave empty to return both.
      name: managed
      predefined:
      - 'true'
      - 'false'
    - description: Workload labels.
      isArray: true
      name: labels
    - auto: PREDEFINED
      description: Workload enforcement mode.
      name: enforcement_mode
      predefined:
      - visibility_only
      - full
      - idle
      - selective
    - auto: PREDEFINED
      description: Workload visibility level.
      name: visibility_level
      predefined:
      - flow_full_detail
      - flow_summary
      - flow_drops
      - flow_off
      - enhanced_data_collection
    description: Retrieves the list of workloads based on the provided filters.
    name: illumio-workloads-list
    outputs:
    - contextPath: Illumio.Workloads.href
      description: URI of workload.
      type: String
    - contextPath: Illumio.Workloads.deleted
      description: Whether this workload has been deleted or not.
      type: Boolean
    - contextPath: Illumio.Workloads.delete_type
      description: Workload deletion type.
      type: String
    - contextPath: Illumio.Workloads.name
      description: Interface name.
      type: String
    - contextPath: Illumio.Workloads.description
      description: The description of this workload.
      type: String
    - contextPath: Illumio.Workloads.managed
      description: True if the workload is managed, else false.
      type: Boolean
    - contextPath: Illumio.Workloads.hostname
      description: The hostname of this workload.
      type: String
    - contextPath: Illumio.Workloads.service_principal_name
      description: The Kerberos Service Principal Name (SPN).
      type: String
    - contextPath: Illumio.Workloads.agent_to_pce_certificate_authentication_id
      description: PKI Certificate identifier to be used by the PCE for authenticating the VEN.
      type: String
    - contextPath: Illumio.Workloads.distinguished_name
      description: X.509 Subject distinguished name.
      type: String
    - contextPath: Illumio.Workloads.public_ip
      description: The public IP address of the server.
      type: String
    - contextPath: Illumio.Workloads.external_data_set
      description: External data set identifier.
      type: String
    - contextPath: Illumio.Workloads.external_data_reference
      description: External data reference identifier.
      type: String
    - contextPath: Illumio.Workloads.interfaces.name
      description: Interface name.
      type: String
    - contextPath: Illumio.Workloads.interfaces.link_state
      description: Link state.
      type: String
    - contextPath: Illumio.Workloads.interfaces.address
      description: The IP address to assign to this interface.
      type: String
    - contextPath: Illumio.Workloads.interfaces.cidr_block
      description: The number of bits in the subnet /24 is 255.255.255.0.
      type: Number
    - contextPath: Illumio.Workloads.interfaces.default_gateway_address
      description: The IP address of the default gateway.
      type: String
    - contextPath: Illumio.Workloads.interfaces.network.href
      description: URI of the network.
      type: String
    - contextPath: Illumio.Workloads.interfaces.network_detection_mode
      description: Network detection mode.
      type: String
    - contextPath: Illumio.Workloads.interfaces.friendly_name
      description: User-friendly name for interface.
      type: String
    - contextPath: Illumio.Workloads.service_provider
      description: Service provider.
      type: String
    - contextPath: Illumio.Workloads.data_center
      description: Data center.
      type: String
    - contextPath: Illumio.Workloads.data_center_zone
      description: Data center zone.
      type: String
    - contextPath: Illumio.Workloads.os_id
      description: Our OS identifier.
      type: String
    - contextPath: Illumio.Workloads.os_detail
      description: Additional OS details - just displayed to the end user.
      type: String
    - contextPath: Illumio.Workloads.online
      description: If this workload is online.
      type: Boolean
    - contextPath: Illumio.Workloads.firewall_coexistence.illumio_primary
      description: Illumio is the primary firewall if set to true.
      type: Boolean
    - contextPath: Illumio.Workloads.containers_inherit_host_policy
      description: This workload will apply the policy it receives both to itself and the containers hosted by it.
      type: Boolean
    - contextPath: Illumio.Workloads.blocked_connection_action
      description: Firewall action for blocked connections.
      type: String
    - contextPath: Illumio.Workloads.labels.href
      description: URI of this label.
      type: String
    - contextPath: Illumio.Workloads.labels.deleted
      description: Assigned labels.
      type: Boolean
    - contextPath: Illumio.Workloads.labels.key
      description: Key in key-value pair.
      type: String
    - contextPath: Illumio.Workloads.labels.value
      description: Value in key-value pair.
      type: String
    - contextPath: Illumio.Workloads.labels.external_data_set
      description: External data set identifier.
      type: String
    - contextPath: Illumio.Workloads.labels.external_data_reference
      description: External data reference identifier.
      type: String
    - contextPath: Illumio.Workloads.labels.created_at
      description: Timestamp when this label was first created.
      type: Date
    - contextPath: Illumio.Workloads.labels.updated_at
      description: Timestamp when this label was last updated.
      type: Date
    - contextPath: Illumio.Workloads.labels.created_by.href
      description: User who has originally created this label.
      type: String
    - contextPath: Illumio.Workloads.labels.updated_by.href
      description: User who has last updated this label.
      type: String
    - contextPath: Illumio.Workloads.services.uptime_seconds
      description: How long since the last reboot of this box - used as a timestamp for this.
      type: Number
    - contextPath: Illumio.Workloads.services.created_at
      description: Timestamp when this service was first created.
      type: Date
    - contextPath: Illumio.Workloads.services.open_service_ports.protocol
      description: Transport protocol.
      type: Number
    - contextPath: Illumio.Workloads.services.open_service_ports.address
      description: The local address this service is bound to.
      type: String
    - contextPath: Illumio.Workloads.services.open_service_ports.port
      description: The local port this service is bound to.
      type: Number
    - contextPath: Illumio.Workloads.services.open_service_ports.process_name
      description: The process name (including the full path).
      type: String
    - contextPath: Illumio.Workloads.services.open_service_ports.user
      description: The user account that the process is running under.
      type: String
    - contextPath: Illumio.Workloads.services.open_service_ports.package
      description: The RPM/DEB package that the program is part of.
      type: String
    - contextPath: Illumio.Workloads.services.open_service_ports.win_service_name
      description: Name of the windows service.
      type: String
    - contextPath: Illumio.Workloads.vulnerabilities_summary.num_vulnerabilities
      description: Number of vulnerabilities associated with the workload.
      type: Number
    - contextPath: Illumio.Workloads.vulnerabilities_summary.vulnerable_port_exposure
      description: The aggregated vulnerability port exposure score of the workload across all the vulnerable ports.
      type: Number
    - contextPath: Illumio.Workloads.vulnerabilities_summary.vulnerable_port_wide_exposure.any
      description: The boolean value represents if at least one port is exposed to the internet (any rule) on the workload.
      type: Boolean
    - contextPath: Illumio.Workloads.vulnerabilities_summary.vulnerable_port_wide_exposure.ip_list
      description: The boolean value represents if at least one port is exposed to ip_list(s) on the workload.
      type: Boolean
    - contextPath: Illumio.Workloads.vulnerabilities_summary.vulnerability_exposure_score
      description: The aggregated vulnerability exposure score of the workload across all the vulnerable ports.
      type: Number
    - contextPath: Illumio.Workloads.vulnerabilities_summary.vulnerability_score
      description: The aggregated vulnerability score of the workload across all the vulnerable ports.
      type: Number
    - contextPath: Illumio.Workloads.vulnerabilities_summary.max_vulnerability_score
      description: The maximum of all the vulnerability scores associated with the detected_vulnerabilities on the workload.
      type: Number
    - contextPath: Illumio.Workloads.detected_vulnerabilities.ip_address
      description: The IP address of the host where the vulnerability is found.
      type: String
    - contextPath: Illumio.Workloads.detected_vulnerabilities.port
      description: The port which is associated with the vulnerability.
      type: Number
    - contextPath: Illumio.Workloads.detected_vulnerabilities.proto
      description: The protocol which is associated with the vulnerability.
      type: Number
    - contextPath: Illumio.Workloads.detected_vulnerabilities.port_exposure
      description: The exposure of the port based on the current policy.
      type: Number
    - contextPath: Illumio.Workloads.detected_vulnerabilities.port_wide_exposure.any
      description: The boolean value represents if the port is exposed to the internet (any rule).
      type: Boolean
    - contextPath: Illumio.Workloads.detected_vulnerabilities.port_wide_exposure.ip_list
      description: The boolean value represents if the port is exposed to ip_list(s).
      type: Boolean
    - contextPath: Illumio.Workloads.detected_vulnerabilities.workload.href
      description: The URI of the workload to which this vulnerability belongs to.
      type: String
    - contextPath: Illumio.Workloads.detected_vulnerabilities.vulnerability.href
      description: The URI of the vulnerability class to which this vulnerability belongs to.
      type: String
    - contextPath: Illumio.Workloads.detected_vulnerabilities.vulnerability.score
      description: The normalized score of the vulnerability within the range of 0 to 100.
      type: Number
    - contextPath: Illumio.Workloads.detected_vulnerabilities.vulnerability.name
      description: The title/name of the vulnerability.
      type: String
    - contextPath: Illumio.Workloads.detected_vulnerabilities.vulnerability_report.href
      description: The URI of the report to which this vulnerability belongs to.
      type: String
    - contextPath: Illumio.Workloads.agent.config.mode
      description: DEPRECATED AND REPLACED (Use workload enforcement_mode instead).
      type: String
    - contextPath: Illumio.Workloads.agent.config.log_traffic
      description: True if we want to log traffic events from this workload.
      type: Boolean
    - contextPath: Illumio.Workloads.agent.config.security_policy_update_mode
      description: Defines the current policy update mode, which can be either adaptive or static based on static policy scopes.
      type: String
    - contextPath: Illumio.Workloads.agent.href
      description: HREF of the service agent.
      type: String
    - contextPath: Illumio.Workloads.agent.secure_connect.matching_issuer_name
      description: Issuer name match criteria for certificate used during establishing secure connections.
      type: String
    - contextPath: Illumio.Workloads.agent.status.uid
      description: The unique ID reported by the server.
      type: String
    - contextPath: Illumio.Workloads.agent.status.last_heartbeat_on
      description: The last time (rfc3339 timestamp) a heartbeat was received from this workload.
      type: Date
    - contextPath: Illumio.Workloads.agent.status.uptime_seconds
      description: How long since the last reboot of this server. Recorded in DB at the time of the last heartbeat.
      type: Number
    - contextPath: Illumio.Workloads.agent.status.agent_version
      description: Agent software version string.
      type: String
    - contextPath: Illumio.Workloads.agent.status.managed_since
      description: The time (rfc3339 timestamp) at which this workload became managed by a VEN.
      type: Date
    - contextPath: Illumio.Workloads.agent.status.fw_config_current
      description: If this workload's firewall config is up to string'.
      type: Boolean
    - contextPath: Illumio.Workloads.agent.status.firewall_rule_count
      description: 'DEPRECATED WITH NO REPLACEMENT: Number of firewall rules currently installed.'
      type: Number
    - contextPath: Illumio.Workloads.agent.status.security_policy_refresh_at
      description: DEPRECATED AND REPLACED (USE security_policy_applied_at and security_policy_received_at INSTEAD).
      type: Date
    - contextPath: Illumio.Workloads.agent.status.security_policy_applied_at
      description: Last reported time when policy was applied (UTC).
      type: Date
    - contextPath: Illumio.Workloads.agent.status.security_policy_received_at
      description: Last reported time when policy was received (UTC).
      type: Date
    - contextPath: Illumio.Workloads.agent.status.agent_health_errors.errors
      description: Errors associated with the security policy.
      type: Unknown
    - contextPath: Illumio.Workloads.agent.status.agent_health_errors.warnings
      description: Warnings associated with the security policy.
      type: Unknown
    - contextPath: Illumio.Workloads.agent.status.agent_health.type
      description: This field describes the error or the warning type.
      type: String
    - contextPath: Illumio.Workloads.agent.status.agent_health.severity
      description: Severity of the error type.
      type: String
    - contextPath: Illumio.Workloads.agent.status.agent_health.audit_event
      description: The URI of the audit event that was generated for the corresponding error or warning.
      type: String
    - contextPath: Illumio.Workloads.agent.status.security_policy_sync_state
      description: Current state of security policy.
      type: String
    - contextPath: Illumio.Workloads.agent.active_pce_fqdn
      description: The FQDN of the PCE that received the agent's last heartbeat.
      type: String
    - contextPath: Illumio.Workloads.agent.target_pce_fqdn
      description: The FQDN of the PCE the agent will use for future connections.
      type: String
    - contextPath: Illumio.Workloads.agent.type
      description: Agent type.
      type: String
    - contextPath: Illumio.Workloads.ven.href
      description: The URI of the VEN that manages this workload. This replaces the 'agent' field of this object.
      type: String
    - contextPath: Illumio.Workloads.ven.hostname
      description: The hostname of the host managed by the VEN, only displayed in expanded representations.
      type: String
    - contextPath: Illumio.Workloads.ven.name
      description: The friendly name of the VEN, only displayed in expanded representations.
      type: String
    - contextPath: Illumio.Workloads.ven.status
      description: Status of the VEN, only displayed in expanded representations.
      type: String
    - contextPath: Illumio.Workloads.enforcement_mode
      description: Workload's enforcement mode.
      type: String
    - contextPath: Illumio.Workloads.selectively_enforced_services.href
      description: Workload's selective enforcement mode.
      type: String
    - contextPath: Illumio.Workloads.created_at
      description: The time (rfc3339 timestamp) at which this workload was created.
      type: Date
    - contextPath: Illumio.Workloads.updated_at
      description: The time (rfc3339 timestamp) at which this workload was last updated.
      type: Date
    - contextPath: Illumio.Workloads.deleted_at
      description: The time (rfc3339 timestamp) at which this workload was deleted.
      type: Date
    - contextPath: Illumio.Workloads.created_by.href
      description: The URI of the user who has created this workload.
      type: String
    - contextPath: Illumio.Workloads.updated_by.href
      description: The URI of the user who has last updated this workload.
      type: String
    - contextPath: Illumio.Workloads.deleted_by.href
      description: The URI of the user who has deleted this workload.
      type: String
    - contextPath: Illumio.Workloads.container_cluster.href
      description: Container cluster URI.
      type: String
    - contextPath: Illumio.Workloads.container_cluster.name
      description: Container cluster name.
      type: String
    - contextPath: Illumio.Workloads.ike_authentication_certificate
      description: IKE authentication certificate for certificate-based Secure Connect and Machine Auth connections.
      type: String
  - arguments:
    - description: Enforcement boundary name.
      name: name
      required: true
    - description: Port number.
      name: port
      required: true
    - auto: PREDEFINED
      defaultValue: TCP
      description: Communication protocol.
      name: protocol
      predefined:
      - TCP
      - UDP
    - description: List of HREFs of entities to be used as providers for the rule, or "ams" for all workloads. Supports comma separated values.
      isArray: true
      name: providers
      required: true
    - description: List of HREFs of entities to be used as consumers for the rule, or "ams" for all workloads. Supports comma separated values.
      isArray: true
      name: consumers
      required: true
    description: Creates an enforcement boundary for a particular port/protocol. After completion of this command, provisioning will be done using the "illumio-object-provision" command.
    name: illumio-enforcement-boundary-create
    outputs:
    - contextPath: Illumio.EnforcementBoundary.href
      description: Enforcement boundary label URI.
      type: String
    - contextPath: Illumio.EnforcementBoundary.created_at
      description: Enforcement boundary creation time.
      type: Date
    - contextPath: Illumio.EnforcementBoundary.updated_at
      description: Enforcement boundary updated time.
      type: Date
    - contextPath: Illumio.EnforcementBoundary.deleted_at
      description: Enforcement boundary deleted time.
      type: Date
    - contextPath: Illumio.EnforcementBoundary.created_by.href
      description: URI of the user who has created the enforcement boundary.
      type: String
    - contextPath: Illumio.EnforcementBoundary.updated_by.href
      description: URI of the user who has updated the enforcement boundary.
      type: String
    - contextPath: Illumio.EnforcementBoundary.deleted_by.href
      description: URI of the user who has deleted the enforcement boundary.
      type: String
    - contextPath: Illumio.EnforcementBoundary.update_type
      description: Type of the modification done on the enforcement boundary.
      type: String
    - contextPath: Illumio.EnforcementBoundary.name
      description: Name of the enforcement boundary.
      type: String
    - contextPath: Illumio.EnforcementBoundary.providers.actors
      description: All managed workloads ('ams').
      type: String
    - contextPath: Illumio.EnforcementBoundary.providers.label.href
      description: URI of the provider label.
      type: String
    - contextPath: Illumio.EnforcementBoundary.providers.label_group.href
      description: URI of the provider label group.
      type: String
    - contextPath: Illumio.EnforcementBoundary.providers.ip_list.href
      description: Providers IP list label URI.
      type: String
    - contextPath: Illumio.EnforcementBoundary.consumers.actors
      description: All managed workloads ('ams').
      type: String
    - contextPath: Illumio.EnforcementBoundary.consumers.label.href
      description: URI of the consumer label.
      type: String
    - contextPath: Illumio.EnforcementBoundary.consumers.label_group.href
      description: URI of the consumer label group.
      type: String
    - contextPath: Illumio.EnforcementBoundary.consumers.ip_list.href
      description: Consumers IP list label URI.
      type: String
    - contextPath: Illumio.EnforcementBoundary.ingress_service.port
      description: Port of the ingress services.
      type: Number
    - contextPath: Illumio.EnforcementBoundary.ingress_services.proto
      description: Protocol of the ingress services.
      type: Number
    - contextPath: Illumio.EnforcementBoundary.ingress_services.href
      description: URI of the ingress service.
      type: String
    - contextPath: Illumio.EnforcementBoundary.caps
      description: Array of permissions for the entity to the current user - an empty array implies read only access.
      type: Unknown
  - arguments:
    - auto: PREDEFINED
      description: New enforcement mode to apply.
      name: enforcement_mode
      predefined:
      - Idle
      - Visibility_only
      - Selective
      - Full
      required: true
    - description: "List of workload HREFs to update. Supports comma separated values. \nNote: Users can retrieve the list of Href's by executing the \"illumio-workloads-list\" command."
      isArray: true
      name: workloads
      required: true
    description: Update the Enforcement Mode for one or more workloads.
    name: illumio-enforcement-mode-update
    outputs:
    - contextPath: Illumio.UpdateStatuses.href
      description: Enforcement mode update workload URI.
      type: String
    - contextPath: Illumio.UpdateStatuses.status
      description: Whether the operation was successful or not.
      type: String
  - arguments:
    - description: |-
        URI of the IP list.
        Note: Users can retrieve the list of Href's of IP by executing the "illumio-ip-lists-get" command.
      name: href
      required: true
    description: Retrieves the list of IPs based on the name of the IP list.
    name: illumio-ip-list-get
    outputs:
    - contextPath: Illumio.IPLists.href
      description: URI of the IP list.
      type: String
    - contextPath: Illumio.IPLists.description
      description: Description of IP list.
      type: String
    - contextPath: Illumio.IPLists.external_data_set
      description: External data set identifier.
      type: String
    - contextPath: Illumio.IPLists.external_data_reference
      description: External data reference identifier.
      type: String
    - contextPath: Illumio.IPLists.created_at
      description: Time stamp when this IP list was first created.
      type: Date
    - contextPath: Illumio.IPLists.updated_at
      description: Time stamp when this IP List was last updated.
      type: Date
    - contextPath: Illumio.IPLists.deleted_at
      description: Time stamp when this IP List was deleted.
      type: Date
    - contextPath: Illumio.IPLists.created_by.href
      description: User who originally created this IP List.
      type: String
    - contextPath: Illumio.IPLists.updated_by.href
      description: User who last updated this IP List.
      type: String
    - contextPath: Illumio.IPLists.deleted_by.href
      description: User who has deleted this IP List.
      type: String
    - contextPath: Illumio.IPLists.name
      description: Name (must be unique).
      type: String
    - contextPath: Illumio.IPLists.ip_ranges.description
      description: Description of given IP range.
      type: String
    - contextPath: Illumio.IPLists.ip_ranges.from_ip
      description: IP address or a low end of IP range. Might be specified with CIDR notation.
      type: String
    - contextPath: Illumio.IPLists.ip_ranges.to_ip
      description: High end of an IP range.
      type: String
    - contextPath: Illumio.IPLists.ip_ranges.exclusion
      description: Whether this IP address is an exclusion. Exclusions must be a strict subset of inclusive IP addresses.
      type: String
    - contextPath: Illumio.IPLists.fqdns.fqdn
      description: Fully qualified domain name.
      type: String
    - contextPath: Illumio.IPLists.fqdns.description
      description: Description of FQDN.
      type: String
  - arguments:
    - description: Description of IP list to return. Supports partial matches.
      name: description
    - description: IP lists matching fqdn. Supports partial matches.
      name: fqdn
    - description: IP address matching IP list(s) to return.
      name: ip_address
    - defaultValue: '500'
      description: |-
        Maximum number of IP Lists to return. The value must be positive integer. High value will result in performance issue.
        Note: 2500 is the optimum value.
      name: max_results
    - description: Name of IP list(s) to return. Supports partial matches.
      name: name
    description: Retrieves the list of IPs based on the query parameters.
    name: illumio-ip-lists-get
    outputs:
    - contextPath: Illumio.IPLists.href
      description: URI of the IP list.
      type: String
    - contextPath: Illumio.IPLists.description
      description: Description of IP list.
      type: String
    - contextPath: Illumio.IPLists.external_data_set
      description: External data set identifier.
      type: String
    - contextPath: Illumio.IPLists.external_data_reference
      description: External data reference identifier.
      type: String
    - contextPath: Illumio.IPLists.created_at
      description: Time stamp when this IP list was first created.
      type: Date
    - contextPath: Illumio.IPLists.updated_at
      description: Time stamp when this IP List was last updated.
      type: Date
    - contextPath: Illumio.IPLists.deleted_at
      description: Time stamp when this IP List was deleted.
      type: Date
    - contextPath: Illumio.IPLists.created_by.href
      description: User who originally created this IP List.
      type: String
    - contextPath: Illumio.IPLists.updated_by.href
      description: User who last updated this IP List.
      type: String
    - contextPath: Illumio.IPLists.deleted_by.href
      description: User who has deleted this IP List.
      type: String
    - contextPath: Illumio.IPLists.name
      description: Name (must be unique).
      type: String
    - contextPath: Illumio.IPLists.ip_ranges.description
      description: Description of given IP range.
      type: String
    - contextPath: Illumio.IPLists.ip_ranges.from_ip
      description: IP address or a low end of IP range. Might be specified with CIDR notation.
      type: String
    - contextPath: Illumio.IPLists.ip_ranges.to_ip
      description: High end of an IP range.
      type: String
    - contextPath: Illumio.IPLists.ip_ranges.exclusion
      description: Whether this IP address is an exclusion. Exclusions must be a strict subset of inclusive IP addresses.
      type: Boolean
    - contextPath: Illumio.IPLists.fqdns.fqdn
      description: Fully qualified domain name.
      type: String
    - contextPath: Illumio.IPLists.fqdns.description
      description: Description of FQDN.
      type: String
  - arguments:
    - description: Ruleset name.
      name: name
      required: true
    description: Creates a ruleset with a unique name. Until provisioned with the 'illumio-object-provision' command, this object will remain in a draft state.
    name: illumio-ruleset-create
    outputs:
    - contextPath: Illumio.Ruleset.href
      description: Label URI.
      type: String
    - contextPath: Illumio.Ruleset.created_at
      description: Ruleset creation time.
      type: Date
    - contextPath: Illumio.Ruleset.updated_at
      description: Ruleset updation time.
      type: Date
    - contextPath: Illumio.Ruleset.deleted_at
      description: Ruleset deletion time.
      type: Date
    - contextPath: Illumio.Ruleset.created_by.href
      description: URI of the user who has created the ruleset.
      type: String
    - contextPath: Illumio.Ruleset.updated_by.href
      description: URI of the user who has updated the ruleset.
      type: String
    - contextPath: Illumio.Ruleset.deleted_by.href
      description: URI of the user who has deleted the ruleset.
      type: String
    - contextPath: Illumio.Ruleset.update_type
      description: Type of modification done on the ruleset.
      type: String
    - contextPath: Illumio.Ruleset.name
      description: Name of the ruleset.
      type: String
    - contextPath: Illumio.Ruleset.description
      description: Description of the ruleset.
      type: String
    - contextPath: Illumio.Ruleset.enabled
      description: Whether the ruleset is enabled or not.
      type: Boolean
    - contextPath: Illumio.Ruleset.scopes
      description: Scope of the ruleset.
      type: Unknown
    - contextPath: Illumio.Ruleset.rules
      description: Rules in the ruleset.
      type: Unknown
    - contextPath: Illumio.Ruleset.ip_tables_rules
      description: Array of IP table rules in the ruleset.
      type: Unknown
    - contextPath: Illumio.Ruleset.caps
      description: Array of permissions for the entity to the current user - an empty array implies read-only access.
      type: Unknown
  - arguments:
    - description: HREF of the ruleset in which to create the rule.
      name: ruleset_href
      required: true
    - description: HREFs of entities to be used as providers for the rule. For all workloads provide "ams". Supports comma-separated values.
      isArray: true
      name: providers
      required: true
    - description: HREFs of entities to be used as consumers for the rule. For all workloads provide "ams". Supports comma-separated values.
      isArray: true
      name: consumers
      required: true
    - defaultValue: workloads
      description: |-
        Provider objects the rule should apply to. Supports comma separated values.

        Supported values are: 'workloads' and 'virtual_services'.
      isArray: true
      name: resolve_providers_as
    - defaultValue: workloads
      description: |-
        Consumer objects the rule should apply to. Supports comma separated values.

        Supported values are: 'workloads' and 'virtual_services'.
      isArray: true
      name: resolve_consumers_as
    - description: Service URIs. Supports comma separated values.
      isArray: true
      name: ingress_services
    description: Creates & assigns rules to a particular ruleset. Added or updated Rules will remain in draft state until their containing Rule Set is provisioned using the "illumio-object-provision" command.
    name: illumio-rule-create
    outputs:
    - contextPath: Illumio.Rule.href
      description: Label URI.
      type: String
    - contextPath: Illumio.Rule.created_at
      description: Rule creation time.
      type: Date
    - contextPath: Illumio.Rule.updated_at
      description: Rule updated time.
      type: Date
    - contextPath: Illumio.Rule.deleted_at
      description: Rule deleted time.
      type: Date
    - contextPath: Illumio.Rule.created_by.href
      description: URI of the user who has created the rule.
      type: String
    - contextPath: Illumio.Rule.updated_by.href
      description: URI of the user who has updated the rule.
      type: String
    - contextPath: Illumio.Rule.deleted_by
      description: URI of the user who has deleted the rule.
      type: String
    - contextPath: Illumio.Rule.update_type
      description: Type of modification done on the rule.
      type: String
    - contextPath: Illumio.Rule.description
      description: Description of the rule.
      type: String
    - contextPath: Illumio.Rule.enabled
      description: Whether the rule is enabled or not.
      type: Boolean
    - contextPath: Illumio.Rule.providers.label.href
      description: Providers label URI.
      type: String
    - contextPath: Illumio.Rule.providers.actors
      description: All workloads.
      type: String
    - contextPath: Illumio.Rule.providers.label_group.href
      description: Providers label group URI.
      type: String
    - contextPath: Illumio.Rule.providers.virtual_server.href
      description: Providers virtual server URI.
      type: String
    - contextPath: Illumio.Rule.providers.virtual_service.href
      description: Provider virtual service URI.
      type: String
    - contextPath: Illumio.Rule.providers.ip_list.href
      description: Provider ip list URI.
      type: String
    - contextPath: Illumio.Rule.providers.workload.href
      description: Provider workload URI.
      type: String
    - contextPath: Illumio.Rule.consumers.label.href
      description: Consumer label URI.
      type: String
    - contextPath: Illumio.Rule.consumers.label_group.href
      description: Consumer label group URI.
      type: String
    - contextPath: Illumio.Rule.consumers.actors
      description: All workloads.
      type: String
    - contextPath: Illumio.Rule.consumers.virtual_service.href
      description: Consumer virtual service URI.
      type: String
    - contextPath: Illumio.Rule.consumers.ip_list.href
      description: Consumer ip list URI.
      type: String
    - contextPath: Illumio.Rule.consumers.workload.href
      description: Consumer workload URI.
      type: String
    - contextPath: Illumio.Rule.consumers.virtual_server.href
      description: Consumer virtual server URI.
      type: String
    - contextPath: Illumio.Rule.consuming_security_principals
      description: URI of consuming security principals.
      type: String
    - contextPath: Illumio.Rule.sec_connect
      description: Whether a secure connection is established or not.
      type: Boolean
    - contextPath: Illumio.Rule.stateless
      description: Whether packet filtering is stateless for the rule or not.
      type: Boolean
    - contextPath: Illumio.Rule.machine_auth
      description: Whether machine authentication is enabled or not.
      type: Boolean
    - contextPath: Illumio.Rule.unscoped_consumers
      description: Whether the scope for rule consumers is set to all or not.
      type: Boolean
    - contextPath: Illumio.Rule.network_type
      description: Network types to which this rule should apply to.
      type: String
    - contextPath: Illumio.Rule.ingress_services.href
      description: Array of service URI and port/protocol combinations.
      type: String
    - contextPath: Illumio.Rule.resolve_labels_as.providers
      description: Providers resolve labels.
      type: String
    - contextPath: Illumio.Rule.resolve_labels_as.consumers
      description: Consumers resolve labels.
      type: String
<<<<<<< HEAD
  dockerimage: demisto/illumio:1.0.0.80140
=======
  dockerimage: demisto/illumio:1.0.0.83370
>>>>>>> 9d6c5180
  runonce: false
  script: '-'
  subtype: python3
  type: python
tests:
- No tests (auto formatted)
marketplaces:
- xsoar
- marketplacev2
fromversion: 6.2.0<|MERGE_RESOLUTION|>--- conflicted
+++ resolved
@@ -1400,11 +1400,7 @@
     - contextPath: Illumio.Rule.resolve_labels_as.consumers
       description: Consumers resolve labels.
       type: String
-<<<<<<< HEAD
-  dockerimage: demisto/illumio:1.0.0.80140
-=======
   dockerimage: demisto/illumio:1.0.0.83370
->>>>>>> 9d6c5180
   runonce: false
   script: '-'
   subtype: python3
