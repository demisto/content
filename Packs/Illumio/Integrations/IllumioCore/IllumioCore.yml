--- conflicted
+++ resolved
@@ -1399,10 +1399,7 @@
       description: Consumers resolve labels.
       type: String
   dockerimage: demisto/illumio:1.0.0.63702
-<<<<<<< HEAD
-=======
   runonce: false
->>>>>>> 9ddafcfd
   script: '-'
   subtype: python3
   type: python
