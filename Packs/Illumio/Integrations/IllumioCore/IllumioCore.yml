category: Network Security
commonfields:
  id: IllumioCore
  version: -1
configuration:
- additionalinfo: The URL this integration should connect to.
  display: Server URL
  name: url
  required: true
  type: 0
- additionalinfo: The port number to establish the connection.
  defaultvalue: '443'
  display: Port
  name: port
  required: true
  type: 0
- additionalinfo: The API user for authentication.
  display: API Key Username
  name: api_user
  required: true
  type: 4
- additionalinfo: The API Key required to authenticate to the service.
  display: API Secret
  name: api_key
  required: true
  type: 4
- additionalinfo: The organization ID to use when calling org-dependent APIs.
  defaultvalue: '1'
  display: Organization ID
  name: org_id
  required: true
  type: 0
- additionalinfo: Indicates whether to allow connections without verifying SSL certificate's validity.
  display: Trust any certificate (not secure)
  name: insecure
  required: false
  type: 8
- additionalinfo: Indicates whether to use XSOAR's system proxy settings to connect to the API.
  display: Use system proxy settings
  name: proxy
  required: false
  type: 8
description: Connects to Illumio Core APIs to perform investigative and restorative actions.
display: Illumio Core
name: IllumioCore
script:
  commands:
  - arguments:
    - default: false
      description: Port number.
      isArray: false
      name: port
      required: true
      secret: false
    - auto: PREDEFINED
      default: false
      defaultValue: tcp
      description: |-
        Communication protocol.

        Supported values are: 'tcp' and 'udp'
      isArray: false
      name: protocol
      predefined:
      - tcp
      - udp
      required: false
      secret: false
    - default: false
      defaultValue: 1 week ago
      description: |-
        Start of analysis range.

        Supported formats: N minutes, N hours, N days, N weeks, N months, N years, yyyy-mm-dd, yyyy-mm-ddTHH:MM:SSZ

        For example: 01 Mar 2021, 01 Feb 2021 04:45:33, 2022-04-17T14:05:44Z
      isArray: false
      name: start_time
      required: false
      secret: false
    - default: false
      defaultValue: now
      description: |-
        End of analysis range.

        Supported formats: N minutes, N hours, N days, N weeks, N months, N years, yyyy-mm-dd, yyyy-mm-ddTHH:MM:SSZ

        For example: 01 Mar 2021, 01 Feb 2021 04:45:33, 2022-04-17T14:05:44Z
      isArray: false
      name: end_time
      required: false
      secret: false
    - default: false
      defaultValue: potentially_blocked, unknown
      description: |-
        List of policy decisions to include in the search results. Supports comma-separated values.

        Supported values are: 'potentially_blocked', 'blocked', 'unknown', and 'allowed'
      isArray: true
      name: policy_decisions
      required: false
      secret: false
    deprecated: false
    description: Retrieves traffic flow of a particular port & protocol within the specified time range based on policy decisions.
    execution: false
    name: illumio-traffic-analysis
    outputs:
    - contextPath: Illumio.TrafficFlows.src.ip
      description: IP of the source.
      type: String
    - contextPath: Illumio.TrafficFlows.dst.ip
      description: Destination IP address.
      type: String
    - contextPath: Illumio.TrafficFlows.dst.workload.hostname
      description: Destination workload hostname.
      type: String
    - contextPath: Illumio.TrafficFlows.dst.workload.name
      description: Destination workload name.
      type: String
    - contextPath: Illumio.TrafficFlows.dst.workload.href
      description: Destination workload URI.
      type: String
    - contextPath: Illumio.TrafficFlows.dst.workload.os_type
      description: Destination workload OS type.
      type: String
    - contextPath: Illumio.TrafficFlows.dst.workload.labels.href
      description: Destination label URI.
      type: String
    - contextPath: Illumio.TrafficFlows.dst.workload.labels.key
      description: Destination workload label key.
      type: String
    - contextPath: Illumio.TrafficFlows.dst.workload.labels.value
      description: Destination workload label value.
      type: String
    - contextPath: Illumio.TrafficFlows.service.port
      description: Port of the traffic.
      type: Number
    - contextPath: Illumio.TrafficFlows.service.proto
      description: Protocol number of the traffic.
      type: Number
    - contextPath: Illumio.TrafficFlows.num_connections
      description: Number of traffic flows reported in connections.
      type: Number
    - contextPath: Illumio.TrafficFlows.policy_decisions
      description: Indicates the policy decision for the flow. Indicates if the traffic flow is allowed, potentially blocked (but allowed), or blocked.
      type: String
    - contextPath: Illumio.TrafficFlows.state
      description: State of the flow.
      type: String
    - contextPath: Illumio.TrafficFlows.flow_direction
      description: Flow direction of the traffic.
      type: String
    - contextPath: Illumio.TrafficFlows.dst_bi
      description: Bytes received till now by the destination over the flow during the interval.
      type: Number
    - contextPath: Illumio.TrafficFlows.dst_bo
      description: Bytes sent till now by the destination over the flow during the interval.
      type: Number
    - contextPath: Illumio.TrafficFlows.timestamp_range.last_detected
      description: Time range when traffic was last detected.
      type: Date
    - contextPath: Illumio.TrafficFlows.timestamp_range.first_detected
      description: Time range when traffic was first detected.
      type: Date
  - arguments:
    - default: false
      description: Virtual service name.
      isArray: false
      name: name
      required: true
      secret: false
    - default: false
      description: Port number.
      isArray: false
      name: port
      required: true
      secret: false
    - auto: PREDEFINED
      default: false
      defaultValue: TCP
      description: Communication protocol.
      isArray: false
      name: protocol
      predefined:
      - TCP
      - UDP
      required: false
      secret: false
    deprecated: false
    description: Creates a virtual service for a particular port & protocol, which can be further binded to workloads. Until provisioned with the 'illumio-object-provision' command, this object will remain in a draft state.
    execution: false
    name: illumio-virtual-service-create
    outputs:
    - contextPath: Illumio.VirtualService.href
      description: Label URI.
      type: String
    - contextPath: Illumio.VirtualService.created_at
      description: Virtual service creation time.
      type: Date
    - contextPath: Illumio.VirtualService.updated_at
      description: Virtual service updated time.
      type: Date
    - contextPath: Illumio.VirtualService.deleted_at
      description: Virtual service deleted time.
      type: Date
    - contextPath: Illumio.VirtualService.created_by.href
      description: URI of the user who has created the virtual service.
      type: String
    - contextPath: Illumio.VirtualService.updated_by.href
      description: URI of the user who has updated the virtual service.
      type: String
    - contextPath: Illumio.VirtualService.deleted_by.href
      description: URI of the user who has deleted the virtual service.
      type: String
    - contextPath: Illumio.VirtualService.update_type
      description: What type of modification has been done on the virtual service.
      type: String
    - contextPath: Illumio.VirtualService.name
      description: Name of the virtual service.
      type: String
    - contextPath: Illumio.VirtualService.description
      description: Description of the virtual service.
      type: String
    - contextPath: Illumio.VirtualService.pce_fqdn
      description: PCE FQDN to assign to the virtual service.
      type: String
    - contextPath: Illumio.VirtualService.service_ports.port
      description: Port of the virtual service.
      type: Number
    - contextPath: Illumio.VirtualService.service_ports.proto
      description: Proto of the virtual service.
      type: Number
    - contextPath: Illumio.VirtualService.labels
      description: Labels of the virtual service.
      type: Unknown
    - contextPath: Illumio.VirtualService.ip_overrides
      description: Array of IPs or CIDRs as IP overrides.
      type: Unknown
    - contextPath: Illumio.VirtualService.apply_to
      description: 'Firewall rule target for workloads bound to this virtual service: host_only or internal_bridge_network.'
      type: String
    - contextPath: Illumio.VirtualService.caps
      description: Array of permissions for the entity for the current user - an empty array implies read only access.
      type: Unknown
    - contextPath: Illumio.VirtualService.service_addresses
      description: Service addresses of the virtual service.
      type: Unknown
  - arguments:
    - default: false
      description: |-
        Workload HREFs to bind. Supports comma-separated values.

        Note: Users can retrieve the list of Href's by executing the "illumio-workloads-list" or the "illumio-traffic-analysis" command.
      isArray: true
      name: workloads
      required: true
      secret: false
    - default: false
      description: Virtual service HREF to bind the workloads to.
      isArray: false
      name: virtual_service
      required: true
      secret: false
    deprecated: false
    description: Binds the existing or a new virtual service to the workloads.
    execution: false
    name: illumio-service-binding-create
    outputs:
    - contextPath: Illumio.ServiceBinding.status
      description: Indicates the status of a request.
      type: String
    - contextPath: Illumio.ServiceBinding.href
      description: Label URI.
      type: String
  - arguments:
    - default: false
      description: List of security policy object HREFs to provision. Supports comma-separated values.
      isArray: true
      name: security_policy_objects
      required: true
      secret: false
    deprecated: false
    description: A utility method for provisioning policy objects from draft to active state. Policy objects only affect the network once they've been provisioned.
    execution: false
    name: illumio-object-provision
    outputs:
    - contextPath: Illumio.PolicyState.href
      description: Object label URI.
      type: String
    - contextPath: Illumio.PolicyState.commit_message
      description: Message for the provisioning.
      type: String
    - contextPath: Illumio.PolicyState.version
      description: Version of the object.
      type: Number
    - contextPath: Illumio.PolicyState.workloads_affected
      description: Number of workloads affected.
      type: Number
    - contextPath: Illumio.PolicyState.created_by.href
      description: Created by label URI.
      type: String
    - contextPath: Illumio.PolicyState.object_counts.rule_sets
      description: Count of rulesets.
      type: Number
    - contextPath: Illumio.PolicyState.object_counts.services
      description: Count of services.
      type: Number
    - contextPath: Illumio.PolicyState.object_counts.ip_lists
      description: Count of IP lists.
      type: Number
    - contextPath: Illumio.PolicyState.object_counts.firewall_settings
      description: Count of firewall settings.
      type: Number
    - contextPath: Illumio.PolicyState.object_counts.label_groups
      description: Count of label groups.
      type: Number
    - contextPath: Illumio.PolicyState.object_counts.secure_connect_gateways
      description: Count of secure connection gateways.
      type: Number
    - contextPath: Illumio.PolicyState.object_counts.virtual_servers
      description: Count of virtual servers.
      type: Number
    - contextPath: Illumio.PolicyState.object_counts.enforcement_boudaries
      description: Count of enforcement boundaries.
      type: Number
    - contextPath: Illumio.PolicyState.object_counts.virtual_services
      description: Count of virtual services.
      type: Number
    - contextPath: Illumio.PolicyState.provisioned_hrefs
      description: List of active hrefs after provisioning.
      type: Unknown
  - arguments:
    - default: false
      description: |-
        Workload HREF.
        Note: Users can retrieve the list of Href's by executing the "illumio-workloads-list" command.
      isArray: false
      name: href
      required: true
      secret: false
    deprecated: false
    description: Retrieves the details of the workload based on the provided workload's HREF.
    execution: false
    name: illumio-workload-get
    outputs:
    - contextPath: Illumio.Workloads.href
      description: URI of workload.
      type: String
    - contextPath: Illumio.Workloads.deleted
      description: Whether this workload has been deleted or not.
      type: Boolean
    - contextPath: Illumio.Workloads.delete_type
      description: Workload deletion type.
      type: String
    - contextPath: Illumio.Workloads.name
      description: Interface name.
      type: String
    - contextPath: Illumio.Workloads.description
      description: The description of this workload.
      type: String
    - contextPath: Illumio.Workloads.managed
      description: True if the workload is managed, else false.
      type: Boolean
    - contextPath: Illumio.Workloads.hostname
      description: The hostname of this workload.
      type: String
    - contextPath: Illumio.Workloads.service_principal_name
      description: The Kerberos Service Principal Name (SPN).
      type: String
    - contextPath: Illumio.Workloads.agent_to_pce_certificate_authentication_id
      description: PKI Certificate identifier to be used by the PCE for authenticating the VEN.
      type: String
    - contextPath: Illumio.Workloads.distinguished_name
      description: X.509 Subject distinguished name.
      type: String
    - contextPath: Illumio.Workloads.public_ip
      description: The public IP address of the server.
      type: String
    - contextPath: Illumio.Workloads.external_data_set
      description: External data set identifier.
      type: String
    - contextPath: Illumio.Workloads.external_data_reference
      description: External data reference identifier.
      type: String
    - contextPath: Illumio.Workloads.interfaces.name
      description: Interface name.
      type: String
    - contextPath: Illumio.Workloads.interfaces.link_state
      description: Link state.
      type: String
    - contextPath: Illumio.Workloads.interfaces.address
      description: The IP address to assign to this interface.
      type: String
    - contextPath: Illumio.Workloads.interfaces.cidr_block
      description: The number of bits in the subnet /24 is 255.255.255.0.
      type: Number
    - contextPath: Illumio.Workloads.interfaces.default_gateway_address
      description: The IP address of the default gateway.
      type: String
    - contextPath: Illumio.Workloads.interfaces.network.href
      description: URI of the network.
      type: String
    - contextPath: Illumio.Workloads.interfaces.network_detection_mode
      description: Network detection mode.
      type: String
    - contextPath: Illumio.Workloads.interfaces.friendly_name
      description: User-friendly name for interface.
      type: String
    - contextPath: Illumio.Workloads.service_provider
      description: Service provider.
      type: String
    - contextPath: Illumio.Workloads.data_center
      description: Data center.
      type: String
    - contextPath: Illumio.Workloads.data_center_zone
      description: Data center zone.
      type: String
    - contextPath: Illumio.Workloads.os_id
      description: Our OS identifier.
      type: String
    - contextPath: Illumio.Workloads.os_detail
      description: Additional OS details - just displayed to the end user.
      type: String
    - contextPath: Illumio.Workloads.online
      description: If this workload is online.
      type: Boolean
    - contextPath: Illumio.Workloads.firewall_coexistence.illumio_primary
      description: Illumio is the primary firewall if set to true.
      type: Boolean
    - contextPath: Illumio.Workloads.containers_inherit_host_policy
      description: This workload will apply the policy it receives both to itself and the containers hosted by it.
      type: Boolean
    - contextPath: Illumio.Workloads.blocked_connection_action
      description: Firewall action for blocked connections.
      type: String
    - contextPath: Illumio.Workloads.labels.href
      description: URI of this label.
      type: String
    - contextPath: Illumio.Workloads.labels.deleted
      description: Assigned labels.
      type: Boolean
    - contextPath: Illumio.Workloads.labels.key
      description: Key in key-value pair.
      type: String
    - contextPath: Illumio.Workloads.labels.value
      description: Value in key-value pair.
      type: String
    - contextPath: Illumio.Workloads.labels.external_data_set
      description: External data set identifier.
      type: String
    - contextPath: Illumio.Workloads.labels.external_data_reference
      description: External data reference identifier.
      type: String
    - contextPath: Illumio.Workloads.labels.created_at
      description: Timestamp when this label was first created.
      type: Date
    - contextPath: Illumio.Workloads.labels.updated_at
      description: Timestamp when this label was last updated.
      type: Date
    - contextPath: Illumio.Workloads.labels.created_by.href
      description: User who has originally created this label.
      type: String
    - contextPath: Illumio.Workloads.labels.updated_by.href
      description: User who has last updated this label.
      type: String
    - contextPath: Illumio.Workloads.services.uptime_seconds
      description: How long since the last reboot of this box - used as a timestamp for this.
      type: Number
    - contextPath: Illumio.Workloads.services.created_at
      description: Timestamp when this service was first created.
      type: Date
    - contextPath: Illumio.Workloads.services.open_service_ports.protocol
      description: Transport protocol.
      type: Number
    - contextPath: Illumio.Workloads.services.open_service_ports.address
      description: The local address this service is bound to.
      type: String
    - contextPath: Illumio.Workloads.services.open_service_ports.port
      description: The local port this service is bound to.
      type: Number
    - contextPath: Illumio.Workloads.services.open_service_ports.process_name
      description: The process name (including the full path).
      type: String
    - contextPath: Illumio.Workloads.services.open_service_ports.user
      description: The user account that the process is running under.
      type: String
    - contextPath: Illumio.Workloads.services.open_service_ports.package
      description: The RPM/DEB package that the program is part of.
      type: String
    - contextPath: Illumio.Workloads.services.open_service_ports.win_service_name
      description: Name of the windows service.
      type: String
    - contextPath: Illumio.Workloads.vulnerabilities_summary.num_vulnerabilities
      description: Number of vulnerabilities associated with the workload.
      type: Number
    - contextPath: Illumio.Workloads.vulnerabilities_summary.vulnerable_port_exposure
      description: The aggregated vulnerability port exposure score of the workload across all the vulnerable ports.
      type: Number
    - contextPath: Illumio.Workloads.vulnerabilities_summary.vulnerable_port_wide_exposure.any
      description: The boolean value represents if at least one port is exposed to the internet (any rule) on the workload.
      type: Boolean
    - contextPath: Illumio.Workloads.vulnerabilities_summary.vulnerable_port_wide_exposure.ip_list
      description: The boolean value represents if at least one port is exposed to ip_list(s) on the workload.
      type: Boolean
    - contextPath: Illumio.Workloads.vulnerabilities_summary.vulnerability_exposure_score
      description: The aggregated vulnerability exposure score of the workload across all the vulnerable ports.
      type: Number
    - contextPath: Illumio.Workloads.vulnerabilities_summary.vulnerability_score
      description: The aggregated vulnerability score of the workload across all the vulnerable ports.
      type: Number
    - contextPath: Illumio.Workloads.vulnerabilities_summary.max_vulnerability_score
      description: The maximum of all the vulnerability scores associated with the detected_vulnerabilities on the workload.
      type: Number
    - contextPath: Illumio.Workloads.detected_vulnerabilities.ip_address
      description: The IP address of the host where the vulnerability is found.
      type: String
    - contextPath: Illumio.Workloads.detected_vulnerabilities.port
      description: The port which is associated with the vulnerability.
      type: Number
    - contextPath: Illumio.Workloads.detected_vulnerabilities.proto
      description: The protocol which is associated with the vulnerability.
      type: Number
    - contextPath: Illumio.Workloads.detected_vulnerabilities.port_exposure
      description: The exposure of the port based on the current policy.
      type: Number
    - contextPath: Illumio.Workloads.detected_vulnerabilities.port_wide_exposure.any
      description: The boolean value represents if the port is exposed to the internet (any rule).
      type: Boolean
    - contextPath: Illumio.Workloads.detected_vulnerabilities.port_wide_exposure.ip_list
      description: The boolean value represents if the port is exposed to ip_list(s).
      type: Boolean
    - contextPath: Illumio.Workloads.detected_vulnerabilities.workload.href
      description: The URI of the workload to which this vulnerability belongs to.
      type: String
    - contextPath: Illumio.Workloads.detected_vulnerabilities.vulnerability.href
      description: The URI of the vulnerability class to which this vulnerability belongs to.
      type: String
    - contextPath: Illumio.Workloads.detected_vulnerabilities.vulnerability.score
      description: The normalized score of the vulnerability within the range of 0 to 100.
      type: Number
    - contextPath: Illumio.Workloads.detected_vulnerabilities.vulnerability.name
      description: The title/name of the vulnerability.
      type: String
    - contextPath: Illumio.Workloads.detected_vulnerabilities.vulnerability_report.href
      description: The URI of the report to which this vulnerability belongs to.
      type: String
    - contextPath: Illumio.Workloads.agent.config.mode
      description: DEPRECATED AND REPLACED (Use workload enforcement_mode instead)
      type: String
    - contextPath: Illumio.Workloads.agent.config.log_traffic
      description: True if we want to log traffic events from this workload.
      type: Boolean
    - contextPath: Illumio.Workloads.agent.config.security_policy_update_mode
      description: Defines the current policy update mode, which can be either adaptive or static based on static policy scopes.
      type: String
    - contextPath: Illumio.Workloads.agent.href
      description: HREF of the service agent.
      type: String
    - contextPath: Illumio.Workloads.agent.secure_connect.matching_issuer_name
      description: Issuer name match criteria for certificate used during establishing secure connections.
      type: String
    - contextPath: Illumio.Workloads.agent.status.uid
      description: The unique ID reported by the server.
      type: String
    - contextPath: Illumio.Workloads.agent.status.last_heartbeat_on
      description: The last time (rfc3339 timestamp) a heartbeat was received from this workload.
      type: Date
    - contextPath: Illumio.Workloads.agent.status.uptime_seconds
      description: How long since the last reboot of this server. Recorded in DB at the time of the last heartbeat.
      type: Number
    - contextPath: Illumio.Workloads.agent.status.agent_version
      description: Agent software version string.
      type: String
    - contextPath: Illumio.Workloads.agent.status.managed_since
      description: The time (rfc3339 timestamp) at which this workload became managed by a VEN.
      type: Date
    - contextPath: Illumio.Workloads.agent.status.fw_config_current
      description: If this workload's firewall config is up to string'.
      type: Boolean
    - contextPath: Illumio.Workloads.agent.status.firewall_rule_count
      description: 'DEPRECATED WITH NO REPLACEMENT: Number of firewall rules currently installed.'
      type: Number
    - contextPath: Illumio.Workloads.agent.status.security_policy_refresh_at
      description: DEPRECATED AND REPLACED (USE security_policy_applied_at and security_policy_received_at INSTEAD).
      type: Date
    - contextPath: Illumio.Workloads.agent.status.security_policy_applied_at
      description: Last reported time when policy was applied (UTC).
      type: Date
    - contextPath: Illumio.Workloads.agent.status.security_policy_received_at
      description: Last reported time when policy was received (UTC).
      type: Date
    - contextPath: Illumio.Workloads.agent.status.agent_health_errors.errors
      description: Errors associated with the security policy.
      type: Unknown
    - contextPath: Illumio.Workloads.agent.status.agent_health_errors.warnings
      description: Warnings associated with the security policy.
      type: Unknown
    - contextPath: Illumio.Workloads.agent.status.agent_health.type
      description: This field describes the error or the warning type.
      type: String
    - contextPath: Illumio.Workloads.agent.status.agent_health.severity
      description: Severity of the error type.
      type: String
    - contextPath: Illumio.Workloads.agent.status.agent_health.audit_event
      description: The URI of the audit event that was generated for the corresponding error or warning.
      type: String
    - contextPath: Illumio.Workloads.agent.status.security_policy_sync_state
      description: Current state of security policy.
      type: String
    - contextPath: Illumio.Workloads.agent.active_pce_fqdn
      description: The FQDN of the PCE that received the agent's last heartbeat.
      type: String
    - contextPath: Illumio.Workloads.agent.target_pce_fqdn
      description: The FQDN of the PCE the agent will use for future connections.
      type: String
    - contextPath: Illumio.Workloads.agent.type
      description: Agent type.
      type: String
    - contextPath: Illumio.Workloads.ven.href
      description: The URI of the VEN that manages this workload. This replaces the 'agent' field of this object.
      type: String
    - contextPath: Illumio.Workloads.ven.hostname
      description: The hostname of the host managed by the VEN, only displayed in expanded representations.
      type: String
    - contextPath: Illumio.Workloads.ven.name
      description: The friendly name of the VEN, only displayed in expanded representations.
      type: String
    - contextPath: Illumio.Workloads.ven.status
      description: Status of the VEN, only displayed in expanded representations.
      type: String
    - contextPath: Illumio.Workloads.enforcement_mode
      description: Workload's enforcement mode.
      type: String
    - contextPath: Illumio.Workloads.selectively_enforced_services.href
      description: Workload's selective enforcement mode.
      type: String
    - contextPath: Illumio.Workloads.created_at
      description: The time (rfc3339 timestamp) at which this workload was created.
      type: Date
    - contextPath: Illumio.Workloads.updated_at
      description: The time (rfc3339 timestamp) at which this workload was last updated.
      type: Date
    - contextPath: Illumio.Workloads.deleted_at
      description: The time (rfc3339 timestamp) at which this workload was deleted.
      type: Date
    - contextPath: Illumio.Workloads.created_by.href
      description: The URI of the user who has created this workload.
      type: String
    - contextPath: Illumio.Workloads.updated_by.href
      description: The URI of the user who has last updated this workload.
      type: String
    - contextPath: Illumio.Workloads.deleted_by.href
      description: The URI of the user who has deleted this workload.
      type: String
    - contextPath: Illumio.Workloads.container_cluster.href
      description: Container cluster URI.
      type: String
    - contextPath: Illumio.Workloads.container_cluster.name
      description: Container cluster name.
      type: String
    - contextPath: Illumio.Workloads.ike_authentication_certificate
      description: IKE authentication certificate for certificate-based Secure Connect and Machine Auth connections.
      type: String
  - arguments:
    - default: false
      defaultValue: '500'
      description: |-
        Maximum number of workloads to return in the result set. The value must be positive integer. High value will result in performance issue.
        Note: 2500 is the optimum value.
      isArray: false
      name: max_results
      required: false
      secret: false
    - default: false
      description: Workload name.
      isArray: false
      name: name
      required: false
      secret: false
    - default: false
      description: Workload hostname.
      isArray: false
      name: hostname
      required: false
      secret: false
    - default: false
      description: Workload IP address. Supports partial matches.
      isArray: false
      name: ip_address
      required: false
      secret: false
    - auto: PREDEFINED
      default: false
      description: True to return online workloads, false to return offline workloads. Leave empty to return both.
      isArray: false
      name: online
      predefined:
      - 'true'
      - 'false'
      required: false
      secret: false
    - auto: PREDEFINED
      default: false
      description: True to return managed workloads, false to return unmanaged workloads. Leave empty to return both.
      isArray: false
      name: managed
      predefined:
      - 'true'
      - 'false'
      required: false
      secret: false
    - default: false
      description: Workload labels.
      isArray: true
      name: labels
      required: false
      secret: false
    - auto: PREDEFINED
      default: false
      description: Workload enforcement mode.
      isArray: false
      name: enforcement_mode
      predefined:
      - visibility_only
      - full
      - idle
      - selective
      required: false
      secret: false
    - auto: PREDEFINED
      default: false
      description: Workload visibility level.
      isArray: false
      name: visibility_level
      predefined:
      - flow_full_detail
      - flow_summary
      - flow_drops
      - flow_off
      - enhanced_data_collection
      required: false
      secret: false
    deprecated: false
    description: Retrieves the list of workloads based on the provided filters.
    execution: false
    name: illumio-workloads-list
    outputs:
    - contextPath: Illumio.Workloads.href
      description: URI of workload.
      type: String
    - contextPath: Illumio.Workloads.deleted
      description: Whether this workload has been deleted or not.
      type: Boolean
    - contextPath: Illumio.Workloads.delete_type
      description: Workload deletion type.
      type: String
    - contextPath: Illumio.Workloads.name
      description: Interface name.
      type: String
    - contextPath: Illumio.Workloads.description
      description: The description of this workload.
      type: String
    - contextPath: Illumio.Workloads.managed
      description: True if the workload is managed, else false.
      type: Boolean
    - contextPath: Illumio.Workloads.hostname
      description: The hostname of this workload.
      type: String
    - contextPath: Illumio.Workloads.service_principal_name
      description: The Kerberos Service Principal Name (SPN).
      type: String
    - contextPath: Illumio.Workloads.agent_to_pce_certificate_authentication_id
      description: PKI Certificate identifier to be used by the PCE for authenticating the VEN.
      type: String
    - contextPath: Illumio.Workloads.distinguished_name
      description: X.509 Subject distinguished name.
      type: String
    - contextPath: Illumio.Workloads.public_ip
      description: The public IP address of the server.
      type: String
    - contextPath: Illumio.Workloads.external_data_set
      description: External data set identifier.
      type: String
    - contextPath: Illumio.Workloads.external_data_reference
      description: External data reference identifier.
      type: String
    - contextPath: Illumio.Workloads.interfaces.name
      description: Interface name.
      type: String
    - contextPath: Illumio.Workloads.interfaces.link_state
      description: Link state.
      type: String
    - contextPath: Illumio.Workloads.interfaces.address
      description: The IP address to assign to this interface.
      type: String
    - contextPath: Illumio.Workloads.interfaces.cidr_block
      description: The number of bits in the subnet /24 is 255.255.255.0.
      type: Number
    - contextPath: Illumio.Workloads.interfaces.default_gateway_address
      description: The IP address of the default gateway.
      type: String
    - contextPath: Illumio.Workloads.interfaces.network.href
      description: URI of the network.
      type: String
    - contextPath: Illumio.Workloads.interfaces.network_detection_mode
      description: Network detection mode.
      type: String
    - contextPath: Illumio.Workloads.interfaces.friendly_name
      description: User-friendly name for interface.
      type: String
    - contextPath: Illumio.Workloads.service_provider
      description: Service provider.
      type: String
    - contextPath: Illumio.Workloads.data_center
      description: Data center.
      type: String
    - contextPath: Illumio.Workloads.data_center_zone
      description: Data center zone.
      type: String
    - contextPath: Illumio.Workloads.os_id
      description: Our OS identifier.
      type: String
    - contextPath: Illumio.Workloads.os_detail
      description: Additional OS details - just displayed to the end user.
      type: String
    - contextPath: Illumio.Workloads.online
      description: If this workload is online.
      type: Boolean
    - contextPath: Illumio.Workloads.firewall_coexistence.illumio_primary
      description: Illumio is the primary firewall if set to true.
      type: Boolean
    - contextPath: Illumio.Workloads.containers_inherit_host_policy
      description: This workload will apply the policy it receives both to itself and the containers hosted by it.
      type: Boolean
    - contextPath: Illumio.Workloads.blocked_connection_action
      description: Firewall action for blocked connections.
      type: String
    - contextPath: Illumio.Workloads.labels.href
      description: URI of this label.
      type: String
    - contextPath: Illumio.Workloads.labels.deleted
      description: Assigned labels.
      type: Boolean
    - contextPath: Illumio.Workloads.labels.key
      description: Key in key-value pair.
      type: String
    - contextPath: Illumio.Workloads.labels.value
      description: Value in key-value pair.
      type: String
    - contextPath: Illumio.Workloads.labels.external_data_set
      description: External data set identifier.
      type: String
    - contextPath: Illumio.Workloads.labels.external_data_reference
      description: External data reference identifier.
      type: String
    - contextPath: Illumio.Workloads.labels.created_at
      description: Timestamp when this label was first created.
      type: Date
    - contextPath: Illumio.Workloads.labels.updated_at
      description: Timestamp when this label was last updated.
      type: Date
    - contextPath: Illumio.Workloads.labels.created_by.href
      description: User who has originally created this label.
      type: String
    - contextPath: Illumio.Workloads.labels.updated_by.href
      description: User who has last updated this label.
      type: String
    - contextPath: Illumio.Workloads.services.uptime_seconds
      description: How long since the last reboot of this box - used as a timestamp for this.
      type: Number
    - contextPath: Illumio.Workloads.services.created_at
      description: Timestamp when this service was first created.
      type: Date
    - contextPath: Illumio.Workloads.services.open_service_ports.protocol
      description: Transport protocol.
      type: Number
    - contextPath: Illumio.Workloads.services.open_service_ports.address
      description: The local address this service is bound to.
      type: String
    - contextPath: Illumio.Workloads.services.open_service_ports.port
      description: The local port this service is bound to.
      type: Number
    - contextPath: Illumio.Workloads.services.open_service_ports.process_name
      description: The process name (including the full path).
      type: String
    - contextPath: Illumio.Workloads.services.open_service_ports.user
      description: The user account that the process is running under.
      type: String
    - contextPath: Illumio.Workloads.services.open_service_ports.package
      description: The RPM/DEB package that the program is part of.
      type: String
    - contextPath: Illumio.Workloads.services.open_service_ports.win_service_name
      description: Name of the windows service.
      type: String
    - contextPath: Illumio.Workloads.vulnerabilities_summary.num_vulnerabilities
      description: Number of vulnerabilities associated with the workload.
      type: Number
    - contextPath: Illumio.Workloads.vulnerabilities_summary.vulnerable_port_exposure
      description: The aggregated vulnerability port exposure score of the workload across all the vulnerable ports.
      type: Number
    - contextPath: Illumio.Workloads.vulnerabilities_summary.vulnerable_port_wide_exposure.any
      description: The boolean value represents if at least one port is exposed to the internet (any rule) on the workload.
      type: Boolean
    - contextPath: Illumio.Workloads.vulnerabilities_summary.vulnerable_port_wide_exposure.ip_list
      description: The boolean value represents if at least one port is exposed to ip_list(s) on the workload.
      type: Boolean
    - contextPath: Illumio.Workloads.vulnerabilities_summary.vulnerability_exposure_score
      description: The aggregated vulnerability exposure score of the workload across all the vulnerable ports.
      type: Number
    - contextPath: Illumio.Workloads.vulnerabilities_summary.vulnerability_score
      description: The aggregated vulnerability score of the workload across all the vulnerable ports.
      type: Number
    - contextPath: Illumio.Workloads.vulnerabilities_summary.max_vulnerability_score
      description: The maximum of all the vulnerability scores associated with the detected_vulnerabilities on the workload.
      type: Number
    - contextPath: Illumio.Workloads.detected_vulnerabilities.ip_address
      description: The IP address of the host where the vulnerability is found.
      type: String
    - contextPath: Illumio.Workloads.detected_vulnerabilities.port
      description: The port which is associated with the vulnerability.
      type: Number
    - contextPath: Illumio.Workloads.detected_vulnerabilities.proto
      description: The protocol which is associated with the vulnerability.
      type: Number
    - contextPath: Illumio.Workloads.detected_vulnerabilities.port_exposure
      description: The exposure of the port based on the current policy.
      type: Number
    - contextPath: Illumio.Workloads.detected_vulnerabilities.port_wide_exposure.any
      description: The boolean value represents if the port is exposed to the internet (any rule).
      type: Boolean
    - contextPath: Illumio.Workloads.detected_vulnerabilities.port_wide_exposure.ip_list
      description: The boolean value represents if the port is exposed to ip_list(s).
      type: Boolean
    - contextPath: Illumio.Workloads.detected_vulnerabilities.workload.href
      description: The URI of the workload to which this vulnerability belongs to.
      type: String
    - contextPath: Illumio.Workloads.detected_vulnerabilities.vulnerability.href
      description: The URI of the vulnerability class to which this vulnerability belongs to.
      type: String
    - contextPath: Illumio.Workloads.detected_vulnerabilities.vulnerability.score
      description: The normalized score of the vulnerability within the range of 0 to 100.
      type: Number
    - contextPath: Illumio.Workloads.detected_vulnerabilities.vulnerability.name
      description: The title/name of the vulnerability.
      type: String
    - contextPath: Illumio.Workloads.detected_vulnerabilities.vulnerability_report.href
      description: The URI of the report to which this vulnerability belongs to.
      type: String
    - contextPath: Illumio.Workloads.agent.config.mode
      description: DEPRECATED AND REPLACED (Use workload enforcement_mode instead)
      type: String
    - contextPath: Illumio.Workloads.agent.config.log_traffic
      description: True if we want to log traffic events from this workload.
      type: Boolean
    - contextPath: Illumio.Workloads.agent.config.security_policy_update_mode
      description: Defines the current policy update mode, which can be either adaptive or static based on static policy scopes.
      type: String
    - contextPath: Illumio.Workloads.agent.href
      description: HREF of the service agent.
      type: String
    - contextPath: Illumio.Workloads.agent.secure_connect.matching_issuer_name
      description: Issuer name match criteria for certificate used during establishing secure connections.
      type: String
    - contextPath: Illumio.Workloads.agent.status.uid
      description: The unique ID reported by the server.
      type: String
    - contextPath: Illumio.Workloads.agent.status.last_heartbeat_on
      description: The last time (rfc3339 timestamp) a heartbeat was received from this workload.
      type: Date
    - contextPath: Illumio.Workloads.agent.status.uptime_seconds
      description: How long since the last reboot of this server. Recorded in DB at the time of the last heartbeat.
      type: Number
    - contextPath: Illumio.Workloads.agent.status.agent_version
      description: Agent software version string.
      type: String
    - contextPath: Illumio.Workloads.agent.status.managed_since
      description: The time (rfc3339 timestamp) at which this workload became managed by a VEN.
      type: Date
    - contextPath: Illumio.Workloads.agent.status.fw_config_current
      description: If this workload's firewall config is up to string'.
      type: Boolean
    - contextPath: Illumio.Workloads.agent.status.firewall_rule_count
      description: 'DEPRECATED WITH NO REPLACEMENT: Number of firewall rules currently installed.'
      type: Number
    - contextPath: Illumio.Workloads.agent.status.security_policy_refresh_at
      description: DEPRECATED AND REPLACED (USE security_policy_applied_at and security_policy_received_at INSTEAD).
      type: Date
    - contextPath: Illumio.Workloads.agent.status.security_policy_applied_at
      description: Last reported time when policy was applied (UTC).
      type: Date
    - contextPath: Illumio.Workloads.agent.status.security_policy_received_at
      description: Last reported time when policy was received (UTC).
      type: Date
    - contextPath: Illumio.Workloads.agent.status.agent_health_errors.errors
      description: Errors associated with the security policy.
      type: Unknown
    - contextPath: Illumio.Workloads.agent.status.agent_health_errors.warnings
      description: Warnings associated with the security policy.
      type: Unknown
    - contextPath: Illumio.Workloads.agent.status.agent_health.type
      description: This field describes the error or the warning type.
      type: String
    - contextPath: Illumio.Workloads.agent.status.agent_health.severity
      description: Severity of the error type.
      type: String
    - contextPath: Illumio.Workloads.agent.status.agent_health.audit_event
      description: The URI of the audit event that was generated for the corresponding error or warning.
      type: String
    - contextPath: Illumio.Workloads.agent.status.security_policy_sync_state
      description: Current state of security policy.
      type: String
    - contextPath: Illumio.Workloads.agent.active_pce_fqdn
      description: The FQDN of the PCE that received the agent's last heartbeat.
      type: String
    - contextPath: Illumio.Workloads.agent.target_pce_fqdn
      description: The FQDN of the PCE the agent will use for future connections.
      type: String
    - contextPath: Illumio.Workloads.agent.type
      description: Agent type.
      type: String
    - contextPath: Illumio.Workloads.ven.href
      description: The URI of the VEN that manages this workload. This replaces the 'agent' field of this object.
      type: String
    - contextPath: Illumio.Workloads.ven.hostname
      description: The hostname of the host managed by the VEN, only displayed in expanded representations.
      type: String
    - contextPath: Illumio.Workloads.ven.name
      description: The friendly name of the VEN, only displayed in expanded representations.
      type: String
    - contextPath: Illumio.Workloads.ven.status
      description: Status of the VEN, only displayed in expanded representations.
      type: String
    - contextPath: Illumio.Workloads.enforcement_mode
      description: Workload's enforcement mode.
      type: String
    - contextPath: Illumio.Workloads.selectively_enforced_services.href
      description: Workload's selective enforcement mode.
      type: String
    - contextPath: Illumio.Workloads.created_at
      description: The time (rfc3339 timestamp) at which this workload was created.
      type: Date
    - contextPath: Illumio.Workloads.updated_at
      description: The time (rfc3339 timestamp) at which this workload was last updated.
      type: Date
    - contextPath: Illumio.Workloads.deleted_at
      description: The time (rfc3339 timestamp) at which this workload was deleted.
      type: Date
    - contextPath: Illumio.Workloads.created_by.href
      description: The URI of the user who has created this workload.
      type: String
    - contextPath: Illumio.Workloads.updated_by.href
      description: The URI of the user who has last updated this workload.
      type: String
    - contextPath: Illumio.Workloads.deleted_by.href
      description: The URI of the user who has deleted this workload.
      type: String
    - contextPath: Illumio.Workloads.container_cluster.href
      description: Container cluster URI.
      type: String
    - contextPath: Illumio.Workloads.container_cluster.name
      description: Container cluster name.
      type: String
    - contextPath: Illumio.Workloads.ike_authentication_certificate
      description: IKE authentication certificate for certificate-based Secure Connect and Machine Auth connections.
      type: String
  - arguments:
    - default: false
      description: Enforcement boundary name.
      isArray: false
      name: name
      required: true
      secret: false
    - default: false
      description: Port number.
      isArray: false
      name: port
      required: true
      secret: false
    - auto: PREDEFINED
      default: false
      defaultValue: TCP
      description: Communication protocol.
      isArray: false
      name: protocol
      predefined:
      - TCP
      - UDP
      required: false
      secret: false
    - default: false
      description: List of HREFs of entities to be used as providers for the rule, or "ams" for all workloads. Supports comma separated values.
      isArray: true
      name: providers
      required: true
      secret: false
    - default: false
      description: List of HREFs of entities to be used as consumers for the rule, or "ams" for all workloads. Supports comma separated values.
      isArray: true
      name: consumers
      required: true
      secret: false
    deprecated: false
    description: Creates an enforcement boundary for a particular port/protocol. After completion of this command, provisioning will be done using the "illumio-object-provision" command.
    execution: false
    name: illumio-enforcement-boundary-create
    outputs:
    - contextPath: Illumio.EnforcementBoundary.href
      description: Enforcement boundary label URI.
      type: String
    - contextPath: Illumio.EnforcementBoundary.created_at
      description: Enforcement boundary creation time.
      type: Date
    - contextPath: Illumio.EnforcementBoundary.updated_at
      description: Enforcement boundary updated time.
      type: Date
    - contextPath: Illumio.EnforcementBoundary.deleted_at
      description: Enforcement boundary deleted time.
      type: Date
    - contextPath: Illumio.EnforcementBoundary.created_by.href
      description: URI of the user who has created the enforcement boundary.
      type: String
    - contextPath: Illumio.EnforcementBoundary.updated_by.href
      description: URI of the user who has updated the enforcement boundary.
      type: String
    - contextPath: Illumio.EnforcementBoundary.deleted_by.href
      description: URI of the user who has deleted the enforcement boundary.
      type: String
    - contextPath: Illumio.EnforcementBoundary.update_type
      description: Type of the modification done on the enforcement boundary.
      type: String
    - contextPath: Illumio.EnforcementBoundary.name
      description: Name of the enforcement boundary.
      type: String
    - contextPath: Illumio.EnforcementBoundary.providers.actors
      description: All managed workloads ('ams').
      type: String
    - contextPath: Illumio.EnforcementBoundary.providers.label.href
      description: URI of the provider label.
      type: String
    - contextPath: Illumio.EnforcementBoundary.providers.label_group.href
      description: URI of the provider label group.
      type: String
    - contextPath: Illumio.EnforcementBoundary.providers.ip_list.href
      description: Providers IP list label URI.
      type: String
    - contextPath: Illumio.EnforcementBoundary.consumers.actors
      description: All managed workloads ('ams').
      type: String
    - contextPath: Illumio.EnforcementBoundary.consumers.label.href
      description: URI of the consumer label.
      type: String
    - contextPath: Illumio.EnforcementBoundary.consumers.label_group.href
      description: URI of the consumer label group.
      type: String
    - contextPath: Illumio.EnforcementBoundary.consumers.ip_list.href
      description: Consumers IP list label URI.
      type: String
    - contextPath: Illumio.EnforcementBoundary.ingress_service.port
      description: Port of the ingress services.
      type: Number
    - contextPath: Illumio.EnforcementBoundary.ingress_services.proto
      description: Protocol of the ingress services.
      type: Number
    - contextPath: Illumio.EnforcementBoundary.ingress_services.href
      description: URI of the ingress service.
      type: String
    - contextPath: Illumio.EnforcementBoundary.caps
      description: Array of permissions for the entity to the current user - an empty array implies read only access.
      type: Unknown
  - arguments:
    - auto: PREDEFINED
      default: false
      description: New enforcement mode to apply.
      isArray: false
      name: enforcement_mode
      predefined:
      - Idle
      - Visibility_only
      - Selective
      - Full
      required: true
      secret: false
    - default: false
      description: "List of workload HREFs to update. Supports comma separated values. \nNote: Users can retrieve the list of Href's by executing the \"illumio-workloads-list\" command."
      isArray: true
      name: workloads
      required: true
      secret: false
    deprecated: false
    description: Update the Enforcement Mode for one or more workloads.
    execution: false
    name: illumio-enforcement-mode-update
    outputs:
    - contextPath: Illumio.UpdateStatuses.href
      description: Enforcement mode update workload URI.
      type: String
    - contextPath: Illumio.UpdateStatuses.status
      description: Whether the operation was successful or not.
      type: String
  - arguments:
    - default: false
      description: |-
        URI of the IP list.
        Note: Users can retrieve the list of Href's of IP by executing the "illumio-ip-lists-get" command.
      isArray: false
      name: href
      required: true
      secret: false
    deprecated: false
    description: Retrieves the list of IPs based on the name of the IP list.
    execution: false
    name: illumio-ip-list-get
    outputs:
    - contextPath: Illumio.IPLists.href
      description: URI of the IP list.
      type: String
    - contextPath: Illumio.IPLists.description
      description: Description of IP list.
      type: String
    - contextPath: Illumio.IPLists.external_data_set
      description: External data set identifier.
      type: String
    - contextPath: Illumio.IPLists.external_data_reference
      description: External data reference identifier.
      type: String
    - contextPath: Illumio.IPLists.created_at
      description: Time stamp when this IP list was first created.
      type: Date
    - contextPath: Illumio.IPLists.updated_at
      description: Time stamp when this IP List was last updated.
      type: Date
    - contextPath: Illumio.IPLists.deleted_at
      description: Time stamp when this IP List was deleted.
      type: Date
    - contextPath: Illumio.IPLists.created_by.href
      description: User who originally created this IP List.
      type: String
    - contextPath: Illumio.IPLists.updated_by.href
      description: User who last updated this IP List.
      type: String
    - contextPath: Illumio.IPLists.deleted_by.href
      description: User who has deleted this IP List.
      type: String
    - contextPath: Illumio.IPLists.name
      description: Name (must be unique).
      type: String
    - contextPath: Illumio.IPLists.ip_ranges.description
      description: Description of given IP range.
      type: String
    - contextPath: Illumio.IPLists.ip_ranges.from_ip
      description: IP address or a low end of IP range. Might be specified with CIDR notation.
      type: String
    - contextPath: Illumio.IPLists.ip_ranges.to_ip
      description: High end of an IP range.
      type: String
    - contextPath: Illumio.IPLists.ip_ranges.exclusion
      description: Whether this IP address is an exclusion. Exclusions must be a strict subset of inclusive IP addresses.
      type: String
    - contextPath: Illumio.IPLists.fqdns.fqdn
      description: Fully qualified domain name.
      type: String
    - contextPath: Illumio.IPLists.fqdns.description
      description: Description of FQDN.
      type: String
  - arguments:
    - default: false
      description: Description of IP list to return. Supports partial matches.
      isArray: false
      name: description
      required: false
      secret: false
    - default: false
      description: IP lists matching fqdn. Supports partial matches.
      isArray: false
      name: fqdn
      required: false
      secret: false
    - default: false
      description: IP address matching IP list(s) to return.
      isArray: false
      name: ip_address
      required: false
      secret: false
    - default: false
      defaultValue: '500'
      description: |-
        Maximum number of IP Lists to return. The value must be positive integer. High value will result in performance issue.
        Note: 2500 is the optimum value.
      isArray: false
      name: max_results
      required: false
      secret: false
    - default: false
      description: Name of IP list(s) to return. Supports partial matches.
      isArray: false
      name: name
      required: false
      secret: false
    deprecated: false
    description: Retrieves the list of IPs based on the query parameters.
    execution: false
    name: illumio-ip-lists-get
    outputs:
    - contextPath: Illumio.IPLists.href
      description: URI of the IP list.
      type: String
    - contextPath: Illumio.IPLists.description
      description: Description of IP list.
      type: String
    - contextPath: Illumio.IPLists.external_data_set
      description: External data set identifier.
      type: String
    - contextPath: Illumio.IPLists.external_data_reference
      description: External data reference identifier.
      type: String
    - contextPath: Illumio.IPLists.created_at
      description: Time stamp when this IP list was first created.
      type: Date
    - contextPath: Illumio.IPLists.updated_at
      description: Time stamp when this IP List was last updated.
      type: Date
    - contextPath: Illumio.IPLists.deleted_at
      description: Time stamp when this IP List was deleted.
      type: Date
    - contextPath: Illumio.IPLists.created_by.href
      description: User who originally created this IP List.
      type: String
    - contextPath: Illumio.IPLists.updated_by.href
      description: User who last updated this IP List.
      type: String
    - contextPath: Illumio.IPLists.deleted_by.href
      description: User who has deleted this IP List.
      type: String
    - contextPath: Illumio.IPLists.name
      description: Name (must be unique).
      type: String
    - contextPath: Illumio.IPLists.ip_ranges.description
      description: Description of given IP range.
      type: String
    - contextPath: Illumio.IPLists.ip_ranges.from_ip
      description: IP address or a low end of IP range. Might be specified with CIDR notation.
      type: String
    - contextPath: Illumio.IPLists.ip_ranges.to_ip
      description: High end of an IP range.
      type: String
    - contextPath: Illumio.IPLists.ip_ranges.exclusion
      description: Whether this IP address is an exclusion. Exclusions must be a strict subset of inclusive IP addresses.
      type: Boolean
    - contextPath: Illumio.IPLists.fqdns.fqdn
      description: Fully qualified domain name.
      type: String
    - contextPath: Illumio.IPLists.fqdns.description
      description: Description of FQDN.
      type: String
  - arguments:
    - default: false
      description: Ruleset name.
      isArray: false
      name: name
      required: true
      secret: false
    deprecated: false
    description: Creates a ruleset with a unique name. Until provisioned with the 'illumio-object-provision' command, this object will remain in a draft state.
    execution: false
    name: illumio-ruleset-create
    outputs:
    - contextPath: Illumio.Ruleset.href
      description: Label URI.
      type: String
    - contextPath: Illumio.Ruleset.created_at
      description: Ruleset creation time.
      type: Date
    - contextPath: Illumio.Ruleset.updated_at
      description: Ruleset updation time.
      type: Date
    - contextPath: Illumio.Ruleset.deleted_at
      description: Ruleset deletion time.
      type: Date
    - contextPath: Illumio.Ruleset.created_by.href
      description: URI of the user who has created the ruleset.
      type: String
    - contextPath: Illumio.Ruleset.updated_by.href
      description: URI of the user who has updated the ruleset.
      type: String
    - contextPath: Illumio.Ruleset.deleted_by.href
      description: URI of the user who has deleted the ruleset.
      type: String
    - contextPath: Illumio.Ruleset.update_type
      description: Type of modification done on the ruleset.
      type: String
    - contextPath: Illumio.Ruleset.name
      description: Name of the ruleset.
      type: String
    - contextPath: Illumio.Ruleset.description
      description: Description of the ruleset.
      type: String
    - contextPath: Illumio.Ruleset.enabled
      description: Whether the ruleset is enabled or not.
      type: Boolean
    - contextPath: Illumio.Ruleset.scopes
      description: Scope of the ruleset.
      type: Unknown
    - contextPath: Illumio.Ruleset.rules
      description: Rules in the ruleset.
      type: Unknown
    - contextPath: Illumio.Ruleset.ip_tables_rules
      description: Array of IP table rules in the ruleset.
      type: Unknown
    - contextPath: Illumio.Ruleset.caps
      description: Array of permissions for the entity to the current user - an empty array implies read-only access.
      type: Unknown
  - arguments:
    - default: false
      description: HREF of the ruleset in which to create the rule.
      isArray: false
      name: ruleset_href
      required: true
      secret: false
    - default: false
      description: HREFs of entities to be used as providers for the rule. For all workloads provide "ams". Supports comma-separated values.
      isArray: true
      name: providers
      required: true
      secret: false
    - default: false
      description: HREFs of entities to be used as consumers for the rule. For all workloads provide "ams". Supports comma-separated values.
      isArray: true
      name: consumers
      required: true
      secret: false
    - default: false
      defaultValue: workloads
      description: |-
        Provider objects the rule should apply to. Supports comma separated values.

        Supported values are: 'workloads' and 'virtual_services'
      isArray: true
      name: resolve_providers_as
      required: false
      secret: false
    - default: false
      defaultValue: workloads
      description: |-
        Consumer objects the rule should apply to. Supports comma separated values.

        Supported values are: 'workloads' and 'virtual_services'
      isArray: true
      name: resolve_consumers_as
      required: false
      secret: false
    - default: false
      description: Service URIs. Supports comma separated values.
      isArray: true
      name: ingress_services
      required: false
      secret: false
    deprecated: false
    description: Creates & assigns rules to a particular ruleset. Added or updated Rules will remain in draft state until their containing Rule Set is provisioned using the "illumio-object-provision" command.
    execution: false
    name: illumio-rule-create
    outputs:
    - contextPath: Illumio.Rule.href
      description: Label URI.
      type: String
    - contextPath: Illumio.Rule.created_at
      description: Rule creation time.
      type: Date
    - contextPath: Illumio.Rule.updated_at
      description: Rule updated time.
      type: Date
    - contextPath: Illumio.Rule.deleted_at
      description: Rule deleted time.
      type: Date
    - contextPath: Illumio.Rule.created_by.href
      description: URI of the user who has created the rule.
      type: String
    - contextPath: Illumio.Rule.updated_by.href
      description: URI of the user who has updated the rule.
      type: String
    - contextPath: Illumio.Rule.deleted_by
      description: URI of the user who has deleted the rule.
      type: String
    - contextPath: Illumio.Rule.update_type
      description: Type of modification done on the rule.
      type: String
    - contextPath: Illumio.Rule.description
      description: Description of the rule.
      type: String
    - contextPath: Illumio.Rule.enabled
      description: Whether the rule is enabled or not.
      type: Boolean
    - contextPath: Illumio.Rule.providers.label.href
      description: Providers label URI.
      type: String
    - contextPath: Illumio.Rule.providers.actors
      description: All workloads.
      type: String
    - contextPath: Illumio.Rule.providers.label_group.href
      description: Providers label group URI.
      type: String
    - contextPath: Illumio.Rule.providers.virtual_server.href
      description: Providers virtual server URI.
      type: String
    - contextPath: Illumio.Rule.providers.virtual_service.href
      description: Provider virtual service URI.
      type: String
    - contextPath: Illumio.Rule.providers.ip_list.href
      description: Provider ip list URI.
      type: String
    - contextPath: Illumio.Rule.providers.workload.href
      description: Provider workload URI.
      type: String
    - contextPath: Illumio.Rule.consumers.label.href
      description: Consumer label URI.
      type: String
    - contextPath: Illumio.Rule.consumers.label_group.href
      description: Consumer label group URI.
      type: String
    - contextPath: Illumio.Rule.consumers.actors
      description: All workloads.
      type: String
    - contextPath: Illumio.Rule.consumers.virtual_service.href
      description: Consumer virtual service URI.
      type: String
    - contextPath: Illumio.Rule.consumers.ip_list.href
      description: Consumer ip list URI.
      type: String
    - contextPath: Illumio.Rule.consumers.workload.href
      description: Consumer workload URI.
      type: String
    - contextPath: Illumio.Rule.consumers.virtual_server.href
      description: Consumer virtual server URI.
      type: String
    - contextPath: Illumio.Rule.consuming_security_principals
      description: URI of consuming security principals.
      type: String
    - contextPath: Illumio.Rule.sec_connect
      description: Whether a secure connection is established or not.
      type: Boolean
    - contextPath: Illumio.Rule.stateless
      description: Whether packet filtering is stateless for the rule or not.
      type: Boolean
    - contextPath: Illumio.Rule.machine_auth
      description: Whether machine authentication is enabled or not.
      type: Boolean
    - contextPath: Illumio.Rule.unscoped_consumers
      description: Whether the scope for rule consumers is set to all or not.
      type: Boolean
    - contextPath: Illumio.Rule.network_type
      description: Network types to which this rule should apply to.
      type: String
    - contextPath: Illumio.Rule.ingress_services.href
      description: Array of service URI and port/protocol combinations.
      type: String
    - contextPath: Illumio.Rule.resolve_labels_as.providers
      description: Providers resolve labels.
      type: String
    - contextPath: Illumio.Rule.resolve_labels_as.consumers
      description: Consumers resolve labels.
      type: String
<<<<<<< HEAD
  dockerimage: demisto/illumio:1.0.0.61957
=======
  dockerimage: demisto/illumio:1.0.0.63702
>>>>>>> a56da0f6
  feed: false
  isfetch: false
  longRunning: false
  longRunningPort: false
  runonce: false
  script: '-'
  subtype: python3
  type: python
tests:
- No tests (auto formatted)
marketplaces:
- xsoar
- marketplacev2
fromversion: 6.2.0<|MERGE_RESOLUTION|>--- conflicted
+++ resolved
@@ -1558,11 +1558,7 @@
     - contextPath: Illumio.Rule.resolve_labels_as.consumers
       description: Consumers resolve labels.
       type: String
-<<<<<<< HEAD
-  dockerimage: demisto/illumio:1.0.0.61957
-=======
   dockerimage: demisto/illumio:1.0.0.63702
->>>>>>> a56da0f6
   feed: false
   isfetch: false
   longRunning: false
