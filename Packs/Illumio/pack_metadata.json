{
    "name": "Illumio Rapid Ransomware Containment",
    "description": "Provides integrations and playbooks to interact with Illumio Core APIs and automate network security tasks",
    "support": "partner",
<<<<<<< HEAD
    "currentVersion": "1.0.10",
=======
    "currentVersion": "1.0.11",
>>>>>>> a56da0f6
    "author": "Illumio",
    "url": "https://support.illumio.com",
    "email": "app-integrations@illumio.com",
    "categories": [
        "Network Security"
    ],
    "tags": [
    ],
    "useCases": [
    ],
    "keywords": [
        "Rapid Breach Response",
        "Zero Trust",
        "Security",
        "Network",
        "Port Blocking",
        "Traffic Management"
    ],
    "marketplaces": [
        "xsoar",
        "marketplacev2"
    ],
    "githubUser": [
        "crestdatasystems",
        "dsommerville-illumio",
        "illumio-app-integrations"
    ],
    "devEmail": []
}<|MERGE_RESOLUTION|>--- conflicted
+++ resolved
@@ -2,11 +2,7 @@
     "name": "Illumio Rapid Ransomware Containment",
     "description": "Provides integrations and playbooks to interact with Illumio Core APIs and automate network security tasks",
     "support": "partner",
-<<<<<<< HEAD
-    "currentVersion": "1.0.10",
-=======
     "currentVersion": "1.0.11",
->>>>>>> a56da0f6
     "author": "Illumio",
     "url": "https://support.illumio.com",
     "email": "app-integrations@illumio.com",
