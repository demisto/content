# Kiteworks

<~XSIAM>
This pack includes Cortex XSIAM content.

## Configuration on Server Side

This section describes the configuration that needs to be done on the Kiteworks administration console in order to forward Syslog messages from Kiteworks to Cortex XSIAM.

Follow the steps below from your Kiteworks admin console web interface:
<<<<<<< HEAD
=======

>>>>>>> f720e8aa
1. Go to the **Locations** page (https://\<your_kiteworks_instance_domain\>/admin/#/locations).  
   - If you are using the *legacy* admin user interface, navigate to **System** &rarr; **Locations**.
   - If you are using the *new* admin user interface, navigate to **System Setup** &rarr; **Locations**.
2. Select the requested location and navigate to **External Services**.
3. Expand the **Syslog Settings** section.
4. Add a new syslog server configuration with the following properties -
    - `Syslog Server` - Enter the IP address of the target [Cortex XSIAM Syslog Broker VM](#broker-vm).
    - `Protocol` - Select **UDP** or **TCP**. Note: If you wish to use TLS, select **TCP**.
    - `Port` - Enter the syslog service port that the target Cortex XSIAM Broker VM would be listening on for receiving forwarded syslog messages from Kiteworks.
    - `Use TLS` - Select this checkbox if the syslog messages should be transported over TLS.
    - `Format` - Select **JSON Format**.

## Collect Events from Vendor

In order to use the collector, use the [Broker VM](#broker-vm) option.

### Broker VM

You will need to use the information described [here](https://docs-cortex.paloaltonetworks.com/r/Cortex-XDR/Cortex-XDR-Pro-Administrator-Guide/Configure-the-Broker-VM).

You can configure the specific vendor and product for this instance.

1. Navigate to **Settings** &rarr; **Configuration** &rarr; **Data Broker** &rarr; **Broker VMs**.
2. Go to the **APPS** column under the **Brokers** tab and add the **Syslog** app for the relevant broker instance. If the **Syslog** app already exists, hover over it and click **Configure**.
3. Click **Add New**.
3. When configuring the Syslog Collector, set the following parameters:

   | Parameter     | Value
   | :---          | :---
   | `Protocol`    | Select the relevant protocol in correspondence to the protocol that was defined in the syslog configuration on Kiteworks - **UDP**, **TCP**, or **Secure TCP** if the syslog forwarding on Kiteworks was defined with the *Use TLS* option.  
   | `Port`        | Enter the syslog service port that Cortex XSIAM Broker VM should listen on for receiving forwarded syslog messages from Kiteworks.
   | `Vendor`      | Enter **Kiteworks**.
   | `Product`     | Enter **Kiteworks**.

### Remarks

The timestamp on the Kiteworks forwarded messages is interpreted in the GMT 0 timezone.

</~XSIAM><|MERGE_RESOLUTION|>--- conflicted
+++ resolved
@@ -8,10 +8,7 @@
 This section describes the configuration that needs to be done on the Kiteworks administration console in order to forward Syslog messages from Kiteworks to Cortex XSIAM.
 
 Follow the steps below from your Kiteworks admin console web interface:
-<<<<<<< HEAD
-=======
 
->>>>>>> f720e8aa
 1. Go to the **Locations** page (https://\<your_kiteworks_instance_domain\>/admin/#/locations).  
    - If you are using the *legacy* admin user interface, navigate to **System** &rarr; **Locations**.
    - If you are using the *new* admin user interface, navigate to **System Setup** &rarr; **Locations**.
