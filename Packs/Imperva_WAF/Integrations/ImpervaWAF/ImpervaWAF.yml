category: Network Security
commonfields:
  id: Imperva WAF
  version: -1
configuration:
- display: Server URL (e.g., https://example.net)
  name: url
  required: true
  type: 0
- display: Username
  name: credentials
  required: true
  type: 9
- display: Trust any certificate (not secure)
  name: insecure
  type: 8
- display: Use system proxy settings
  name: proxy
  type: 8
description: Use the Imperva WAF integration to manage IP groups and web security policies in Imperva WAF.
display: Imperva WAF
name: Imperva WAF
script:
  commands:
  - description: Gets a list of the existing IP group names.
    name: imperva-waf-ip-group-list
    outputs:
    - contextPath: ImpervaWAF.IpGroup.Name
      description: The name of the IP group.
      type: String
  - arguments:
    - description: The name of the IP group.
      name: ip-group-name
      required: true
    description: Returns a list of the entries in the requested IP group.
    name: imperva-waf-ip-group-list-entries
    outputs:
    - contextPath: ImpervaWAF.IpGroup.Entries.Type
      description: The type of address (single, range, or network).
      type: String
    - contextPath: ImpervaWAF.IpGroup.Entries.CidrMask
      description: The network significant bits of the IP group.
      type: Number
    - contextPath: ImpervaWAF.IpGroup.Entries.NetworkAddress
      description: The network address of the IP group.
      type: String
    - contextPath: ImpervaWAF.IpGroup.Entries.IpAddressTo
      description: The end IP address of the IP group.
      type: String
    - contextPath: ImpervaWAF.IpGroup.Entries.IpAddressFrom
      description: The start IP address of the IP group.
      type: String
    - contextPath: ImpervaWAF.IpGroup.Name
      description: The name of the IP group.
      type: String
  - arguments:
    - description: The name of the IP group.
      name: ip-group-name
      required: true
    description: Removes all the entries from the IP group indicated by the group name.
    name: imperva-waf-ip-group-remove-entries
  - description: Returns a list of the names of all sites in the system.
    name: imperva-waf-sites-list
    outputs:
    - contextPath: ImpervaWAF.Site.Name
      description: The name of the site.
      type: String
  - arguments:
    - description: The name of the site.
      name: site-name
      required: true
    description: Returns a list of all server group names in the specified site.
    name: imperva-waf-server-group-list
    outputs:
    - contextPath: ImpervaWAF.ServerGroup.Name
      description: The name of the server group.
      type: String
    - contextPath: ImpervaWAF.ServerGroup.SiteName
      description: The name of the parent site of the server groups to access.
      type: String
  - arguments:
    - description: The site name.
      name: site-name
      required: true
    - description: The server group name.
      name: server-group-name
      required: true
    description: Returns a list of the server groups that applied the web security policies.
    name: imperva-waf-server-group-list-policies
    outputs:
    - contextPath: ImpervaWAF.SecurityPolicy.PolicyName
      description: The security policy name.
      type: String
    - contextPath: ImpervaWAF.SecurityPolicy.PolicyType
      description: The security policy type.
      type: String
    - contextPath: ImpervaWAF.SecurityPolicy.ServerGroup
      description: The server group name.
      type: String
    - contextPath: ImpervaWAF.SecurityPolicy.SiteName
      description: The site name.
      type: String
    - contextPath: ImpervaWAF.SecurityPolicy.System
      description: Indicates whether there is an Fi policy.
      type: Boolean
  - description: Returns a list of names of all web service custom policies in the system.
    name: imperva-waf-web-service-custom-policy-list
    outputs:
    - contextPath: ImpervaWAF.CustomWebPolicy.Name
      description: The name of the custom web policy.
      type: String
  - arguments:
    - description: The name of the custom web policy.
      name: policy-name
      required: true
    description: Returns a web service custom policy indicated by the policy name.
    name: imperva-waf-web-service-custom-policy-get
    outputs:
    - contextPath: ImpervaWAF.CustomWebPolicy.Enabled
      description: Indicates whether the custom web policy is enabled.
      type: Boolean
    - contextPath: ImpervaWAF.CustomWebPolicy.FollowedAction
      description: The name of the action set.
      type: String
    - contextPath: ImpervaWAF.CustomWebPolicy.Name
      description: The name of the custom web policy.
      type: String
    - contextPath: ImpervaWAF.CustomWebPolicy.OneAlertPerSession
      description: Indicates whether to allow only one alert to be created for every web session.
      type: Boolean
    - contextPath: ImpervaWAF.CustomWebPolicy.DisplayResponsePage
      description: Indicates whether to show the response page in alerts.
      type: Boolean
    - contextPath: ImpervaWAF.CustomWebPolicy.Action
      description: The custom web policy action.
      type: String
    - contextPath: ImpervaWAF.CustomWebPolicy.Severity
      description: The custom web policy alert severity.
      type: String
    - contextPath: ImpervaWAF.CustomWebPolicy.ApplyTo.serverGroupName
      description: The name of the server group to apply.
      type: String
    - contextPath: ImpervaWAF.CustomWebPolicy.ApplyTo.siteName
      description: The name of the site to apply.
      type: String
    - contextPath: ImpervaWAF.CustomWebPolicy.ApplyTo.webServiceName
      description: The name of the web service to apply.
      type: String
    - contextPath: ImpervaWAF.CustomWebPolicy.MatchCriteria.operation
      description: The match operation for values.
      type: String
    - contextPath: ImpervaWAF.CustomWebPolicy.MatchCriteria.type
      description: The match criterion type.
      type: String
    - contextPath: ImpervaWAF.CustomWebPolicy.MatchCriteria.ipGroups.Group name
      description: The name of the IP group in which to search.
      type: String
    - contextPath: ImpervaWAF.CustomWebPolicy.MatchCriteria.userDefined.IP Address
      description: The IP address in which to search.
      type: String
    - contextPath: ImpervaWAF.CustomWebPolicy.MatchCriteria.values.country
      description: The country name to match.
      type: String
  - arguments:
    - description: The group name to create.
      name: group-name
      required: true
    - auto: PREDEFINED
      description: The type of address (single, range, or network).
      name: entry-type
      predefined:
      - range
      - single
      - network
      required: true
    - description: 'The start IP address. Mandatory for types: single, range.'
      name: ip-address-from
    - description: 'The end IP address. Mandatory for type: range.'
      name: ip-address-to
    - description: 'The network address. Mandatory for type: network.'
      name: network-address
    - description: 'Network significant bits. Mandatory for type: network'
      name: cidr-mask
    - description: 'A list of entry values in JSON format. For example: [{"type":"single","ipAddressFrom":"1.2.3.4"}].'
      name: json-entries
    description: Create an IP group.
    name: imperva-waf-ip-group-create
    outputs:
    - contextPath: ImpervaWAF.IpGroup.Entries.Type
      description: The type of address (single, range, or network).
      type: String
    - contextPath: ImpervaWAF.IpGroup.Entries.CidrMask
      description: The network significant bits.
      type: Number
    - contextPath: ImpervaWAF.IpGroup.Entries.NetworkAddress
      description: The network address.
      type: String
    - contextPath: ImpervaWAF.IpGroup.Entries.IpAddressTo
      description: The end IP address.
      type: String
    - contextPath: ImpervaWAF.IpGroup.Entries.IpAddressFrom
      description: The start IP address.
      type: String
    - contextPath: ImpervaWAF.IpGroup.Name
      description: The name of the IP group.
      type: String
  - arguments:
    - description: The group name to update.
      name: group-name
      required: true
    - auto: PREDEFINED
      description: The type of address (single, range, or network).
      name: entry-type
      predefined:
      - range
      - single
      - network
      required: true
    - description: 'The start IP address. Mandatory for types: single, range.'
      name: ip-address-from
    - description: 'The end IP address. Mandatory for type: range.'
      name: ip-address-to
    - description: 'The network address. Mandatory for type: network.'
      name: network-address
    - description: 'The network significant bits. Mandatory for type: network.'
      name: cidr-mask
    - auto: PREDEFINED
      description: 'The operation to apply on the entry. Options: add, remove.'
      name: operation
      predefined:
      - add
      - remove
      required: true
    - description: 'A list of entry values in JSON format. For example: [{"operation":"add","type":"single","ipAddressFrom":"1.2.3.4"}].'
      name: json-entries
    description: Adds or removes rows in the IP group indicated by the IP group name.
    name: imperva-waf-ip-group-update-entries
    outputs:
    - contextPath: ImpervaWAF.IpGroup.Entries.Type
      description: Type of address (single, range, or network).
      type: String
    - contextPath: ImpervaWAF.IpGroup.Entries.CidrMask
      description: The network significant bits.
      type: Number
    - contextPath: ImpervaWAF.IpGroup.Entries.NetworkAddress
      description: The network address.
      type: String
    - contextPath: ImpervaWAF.IpGroup.Entries.IpAddressTo
      description: The end IP address.
      type: String
    - contextPath: ImpervaWAF.IpGroup.Entries.IpAddressFrom
      description: The start IP address.
      type: String
    - contextPath: ImpervaWAF.IpGroup.Name
      description: The name of the IP group.
      type: String
  - arguments:
    - description: The group name to delete.
      name: group-name
      required: true
    description: Deletes the IP group indicated by the group name.
    name: imperva-waf-ip-group-delete
  - arguments:
    - description: The name of the policy to create.
      name: policy-name
      required: true
    - auto: PREDEFINED
      defaultValue: 'True'
      description: 'Indicates whether the policy is enabled. Default: True.'
      name: enabled
      predefined:
      - 'True'
      - 'False'
    - auto: PREDEFINED
      description: 'The alert severity. Options: high, medium, low, informative, noAlert. Default: medium. '
      name: severity
      predefined:
      - high
      - medium
      - low
      - informative
      - noAlert
    - auto: PREDEFINED
      defaultValue: none
      description: 'The policy action. Options: block, none. Default: none.'
      name: action
      predefined:
      - block
      - none
    - description: The name of the action that was set.
      name: followed-action
    - auto: PREDEFINED
      defaultValue: 'False'
      description: 'Indicates whether to allow only one alert to be created for every web session. Default: False'
      name: one-alert-per-session
      predefined:
      - 'True'
      - 'False'
    - auto: PREDEFINED
      defaultValue: 'False'
      description: 'Indicates whether to show the response page in alerts. Default: False'
      name: display-response-page
      predefined:
      - 'True'
      - 'False'
    - description: Name of the site to apply.
      name: site-name-to-apply
      required: true
    - description: Name of the server group to apply.
      name: server-group-name-to-apply
      required: true
    - description: Name of the web service to apply.
      name: web-service-name-to-apply
      required: true
    - auto: PREDEFINED
      description: 'Match operation for source geolocation. Options: atLeastOne, excludeAll.'
      name: geo-location-criteria-operation
      predefined:
      - atLeastOne
      - excludeAll
    - description: Comma separated list of names of IP groups in which to search.
      name: ip-groups
    - description: Comma separated list of IP addresses in which to search.
      name: ip-addresses
    - description: Comma separated list of country names in which to search. Mandatory when geo-location-criteria-operation is set.
      name: country-names
    - auto: PREDEFINED
      description: 'Match operation for source IP addresses. Options: atLeastOne, excludeAll'
      name: ip-addresses-criteria-operation
      predefined:
      - atLeastOne
      - excludeAll
    - description: 'List of match criteria in JSON format, e.g., [{"type": "sourceIpAddresses","operation": "atLeastOne","userDefined": ["1.2.3.4"]}]'
      name: match-criteria-json
    description: Create a web service custom policy.
    name: imperva-waf-web-service-custom-policy-create
    outputs:
    - contextPath: ImpervaWAF.CustomWebPolicy.Enabled
      description: Indicates whether the policy is enabled.
      type: Boolean
    - contextPath: ImpervaWAF.CustomWebPolicy.FollowedAction
      description: The name of the action set.
      type: String
    - contextPath: ImpervaWAF.CustomWebPolicy.Name
      description: The name of the policy.
      type: String
    - contextPath: ImpervaWAF.CustomWebPolicy.OneAlertPerSession
      description: Indicates whether to allow only one alert to be created for every web session.
      type: Boolean
    - contextPath: ImpervaWAF.CustomWebPolicy.DisplayResponsePage
      description: Indicates whether to show the response page in the alerts.
      type: Boolean
    - contextPath: ImpervaWAF.CustomWebPolicy.Action
      description: The custom web policy action.
      type: String
    - contextPath: ImpervaWAF.CustomWebPolicy.Severity
      description: The custom web policy alert severity.
      type: String
    - contextPath: ImpervaWAF.CustomWebPolicy.ApplyTo.serverGroupName
      description: The name of the server group to apply.
      type: String
    - contextPath: ImpervaWAF.CustomWebPolicy.ApplyTo.siteName
      description: The name of the site to apply.
      type: String
    - contextPath: ImpervaWAF.CustomWebPolicy.ApplyTo.webServiceName
      description: The name of the web service to apply.
      type: String
    - contextPath: ImpervaWAF.CustomWebPolicy.MatchCriteria.operation
      description: The match operation for values.
      type: String
    - contextPath: ImpervaWAF.CustomWebPolicy.MatchCriteria.type
      description: The match criterion name.
      type: String
    - contextPath: ImpervaWAF.CustomWebPolicy.MatchCriteria.ipGroups.Group name
      description: The name of the IP group in which to search.
      type: String
    - contextPath: ImpervaWAF.CustomWebPolicy.MatchCriteria.userDefined.IP Address
      description: The IP address in which to search.
      type: String
    - contextPath: ImpervaWAF.CustomWebPolicy.MatchCriteria.values.country
      description: Country name to match.
      type: String
  - arguments:
    - description: The name of the policy to update.
      name: policy-name
      required: true
    - auto: PREDEFINED
      description: Indicates whether the policy is enabled.
      name: enabled
      predefined:
      - 'True'
      - 'False'
    - auto: PREDEFINED
      description: 'The alert severity. Options: high, medium, low, informative, noAlert.'
      name: severity
      predefined:
      - high
      - medium
      - low
      - informative
      - noAlert
    - auto: PREDEFINED
      description: 'The policy action. Options: block, none.'
      name: action
      predefined:
      - block
      - none
    - description: The name of the action set.
      name: followed-action
    - auto: PREDEFINED
      description: Indicates whether to allow only one alert to be created for every web session.
      name: one-alert-per-session
      predefined:
      - 'True'
      - 'False'
    - auto: PREDEFINED
      description: Indicates whether to show the response page in alerts.
      name: display-response-page
      predefined:
      - 'True'
      - 'False'
    - description: The name of the site to apply.
      name: site-name-to-apply
    - description: The name of the server group to apply.
      name: server-group-name-to-apply
    - description: The name of the web service to apply.
      name: web-service-name-to-apply
    - auto: PREDEFINED
      description: The match operation for the source geolocation.
      name: geo-location-criteria-operation
      predefined:
      - atLeastOne
      - excludeAll
    - description: Comma-separated list of names of the IP groups in which to search.
      name: ip-groups
    - description: Comma-separated list of IP addresses in which to search.
      name: ip-addresses
    - description: Comma-separated list of country names in which to search. Mandatory when geo-location-criteria-operation is set.
      name: country-names
    - auto: PREDEFINED
      description: 'The match operation for source IP addresses. Options: atLeastOne, excludeAll.'
      name: ip-addresses-criteria-operation
      predefined:
      - atLeastOne
      - excludeAll
    - auto: PREDEFINED
      description: 'Operation to apply. Options: add, remove.'
      name: apply-operation
      predefined:
      - add
      - remove
    - description: List of match criteria in JSON format, e.g., [{"type":"sourceIpAddresses","operation":"atLeastOne","userDefined":["1.2.3.4"]}].
      name: match-criteria-json
    description: Update a web service custom policy.
    name: imperva-waf-web-service-custom-policy-update
    outputs:
    - contextPath: ImpervaWAF.CustomWebPolicy.Enabled
      description: Indicates whether the policy is enabled.
      type: Boolean
    - contextPath: ImpervaWAF.CustomWebPolicy.FollowedAction
      description: The name of the action set.
      type: String
    - contextPath: ImpervaWAF.CustomWebPolicy.Name
      description: The name of the policy.
      type: String
    - contextPath: ImpervaWAF.CustomWebPolicy.OneAlertPerSession
      description: Indicates whether to allow only one alert to be created for every web session.
      type: Boolean
    - contextPath: ImpervaWAF.CustomWebPolicy.DisplayResponsePage
      description: Indicates whether to show the response page in alerts.
      type: Boolean
    - contextPath: ImpervaWAF.CustomWebPolicy.Action
      description: The policy action.
      type: String
    - contextPath: ImpervaWAF.CustomWebPolicy.Severity
      description: The alert severity.
      type: String
    - contextPath: ImpervaWAF.CustomWebPolicy.ApplyTo.serverGroupName
      description: Name of the server group to apply
      type: String
    - contextPath: ImpervaWAF.CustomWebPolicy.ApplyTo.siteName
      description: Name of the site to apply
      type: String
    - contextPath: ImpervaWAF.CustomWebPolicy.ApplyTo.webServiceName
      description: The name of the web service to apply.
      type: String
    - contextPath: ImpervaWAF.CustomWebPolicy.MatchCriteria.operation
      description: The match operation for values.
      type: String
    - contextPath: ImpervaWAF.CustomWebPolicy.MatchCriteria.type
      description: The match criterion name.
      type: String
    - contextPath: ImpervaWAF.CustomWebPolicy.MatchCriteria.ipGroups.Group name
      description: The name of the IP Group in which to search.
      type: String
    - contextPath: ImpervaWAF.CustomWebPolicy.MatchCriteria.userDefined.IP Address
      description: The IP address in which to search.
      type: String
    - contextPath: ImpervaWAF.CustomWebPolicy.MatchCriteria.values.country
      description: The country name to match.
      type: String
  - arguments:
    - description: The name of the policy to delete.
      name: policy-name
      required: true
    description: Deletes a web service custom policy indicated by the policy name.
    name: imperva-waf-web-service-custom-policy-delete
  dockerimage: demisto/python3:3.10.8.37233
<<<<<<< HEAD
=======
  runonce: false
>>>>>>> 9ddafcfd
  script: '-'
  subtype: python3
  type: python
tests:
- Imperva WAF - Test
fromversion: 5.0.0<|MERGE_RESOLUTION|>--- conflicted
+++ resolved
@@ -506,10 +506,7 @@
     description: Deletes a web service custom policy indicated by the policy name.
     name: imperva-waf-web-service-custom-policy-delete
   dockerimage: demisto/python3:3.10.8.37233
-<<<<<<< HEAD
-=======
   runonce: false
->>>>>>> 9ddafcfd
   script: '-'
   subtype: python3
   type: python
