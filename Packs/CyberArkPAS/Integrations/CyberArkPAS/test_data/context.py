--- conflicted
+++ resolved
@@ -558,29 +558,6 @@
 }
 
 GET_LIST_ACCOUNT_ACTIVITIES_CONTEXT = {
-<<<<<<< HEAD
-  "CyberArkPAS.Activities": [
-    {
-      "Action": "Rename File",
-      "ActionID": 124,
-      "Alert": False,
-      "ClientID": "PVWA",
-      "Date": 1594838533,
-      "MoreInfo": "NewName",
-      "Reason": "",
-      "User": "Administrator"
-    },
-    {
-      "Action": "Store password",
-      "ActionID": 294,
-      "Alert": False,
-      "ClientID": "PVWA",
-      "Date": 1594838456,
-      "MoreInfo": "",
-      "Reason": "",
-      "User": "Administrator"
-    }]}
-=======
     "CyberArkPAS.Activities": [
         {
             "Action": "Rename File",
@@ -598,12 +575,10 @@
             "Alert": False,
             "ClientID": "PVWA",
             "Date": 1594838456,
-            "Date": 1594838456,
             "MoreInfo": "",
             "Reason": "",
             "User": "Administrator"
         }]}
->>>>>>> 4fb637c5
 
 INCIDENTS = [
     {'name': 'CyberArk PAS Incident: 5f0b3064e4b0ba4baf5c1113.', 'occurred': '2020-07-12T15:46:44.000Z', 'severity': 1,
